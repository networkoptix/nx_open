#include "time_manager.h"

#include <algorithm>
#include <atomic>

#include <QtConcurrent/QtConcurrent>
#include <QtCore/QDateTime>
#include <nx/utils/thread/mutex.h>
#if defined(Q_OS_MACX) || defined(Q_OS_ANDROID) || defined(Q_OS_IOS)
#include <zlib.h>
#else
#include <QtZlib/zlib.h>
#endif

#include <api/global_settings.h>
#include <api/runtime_info_manager.h>

#include <common/common_module.h>
#include <common/common_globals.h>
#include <core/resource_management/resource_pool.h>
#include <core/resource/media_server_resource.h>
#include <nx/network/http/custom_headers.h>
#include <transaction/abstract_transaction_message_bus.h>

#include <nx_ec/data/api_runtime_data.h>
#include <nx_ec/data/api_misc_data.h>

#include <nx/utils/thread/joinable.h>
#include <utils/common/rfc868_servers.h>
#include <nx/utils/log/log.h>
#include <nx/utils/std/cpp14.h>
#include <nx/utils/timer_manager.h>
#include <nx/network/time/mean_time_fetcher.h>
#include <nx/network/time/time_protocol_client.h>

#include <api/app_server_connection.h>
#include "ec2_thread_pool.h"
#include "rest/time_sync_rest_handler.h"
#include "settings.h"
#include "ec2_connection.h"


namespace ec2 {

/** This parameter holds difference between local system time and synchronized time. */
static const QByteArray TIME_DELTA_PARAM_NAME = "sync_time_delta";
static const QByteArray LOCAL_TIME_PRIORITY_KEY_PARAM_NAME = "time_priority_key";
/** Time priority correspinding to saved synchronised time. */
static const QByteArray USED_TIME_PRIORITY_KEY_PARAM_NAME = "used_time_priority_key";

template<class Function>
class CustomRunnable:
    public QRunnable
{
public:
    CustomRunnable( Function&& function ):
        m_function( std::move(function) )
    {
        setAutoDelete( true );
    }

    virtual void run()
    {
        m_function();
    }

private:
    Function m_function;
};

template<class Function>
CustomRunnable<Function>* make_custom_runnable( Function&& function )
{
    return new CustomRunnable<Function>( std::move( function ) );
}

/**
 * @param syncTimeToLocalDelta local_time - sync_time
 */
bool loadSyncTime(
    Ec2DirectConnectionPtr connection,
    qint64* const syncTimeToLocalDelta,
    TimePriorityKey* const syncTimeKey)
{
    if (!connection)
        return false;
    auto manager = connection->getMiscManager(Qn::kSystemAccess);

    ApiMiscData syncTimeToLocalDeltaData;
    if (manager->getMiscParamSync(
            TIME_DELTA_PARAM_NAME,
            &syncTimeToLocalDeltaData) != ErrorCode::ok)
        return false;

    ApiMiscData syncTimeKeyData;
    if (manager->getMiscParamSync(
            USED_TIME_PRIORITY_KEY_PARAM_NAME,
            &syncTimeKeyData) != ErrorCode::ok)
        return false;

    *syncTimeToLocalDelta = syncTimeToLocalDeltaData.value.toLongLong();
    syncTimeKey->fromUInt64(syncTimeKeyData.value.toULongLong());
    return true;
}


//////////////////////////////////////////////
//   TimePriorityKey
//////////////////////////////////////////////
TimePriorityKey::TimePriorityKey():
    sequence(0),
    flags(0),
    seed(0)
{
}

bool TimePriorityKey::operator==( const TimePriorityKey& right ) const
{
    return
        sequence == right.sequence &&
        flags == right.flags &&
        seed == right.seed;
}

bool TimePriorityKey::operator!=( const TimePriorityKey& right ) const
{
    return !(*this == right);
}

bool TimePriorityKey::hasLessPriorityThan(
    const TimePriorityKey& right,
    bool takeIntoAccountInternetTime) const
{
    const int peerIsServerSet = flags & Qn::TF_peerIsServer;
    const int right_peerIsServerSet = right.flags & Qn::TF_peerIsServer;
    if (peerIsServerSet < right_peerIsServerSet)
        return true;
    if (right_peerIsServerSet < peerIsServerSet)
        return false;

    if (takeIntoAccountInternetTime)
    {
        const int internetFlagSet = flags & Qn::TF_peerTimeSynchronizedWithInternetServer;
        const int right_internetFlagSet = right.flags & Qn::TF_peerTimeSynchronizedWithInternetServer;
        if (internetFlagSet < right_internetFlagSet)
            return true;
        if (right_internetFlagSet < internetFlagSet)
            return false;
    }

    if (sequence != right.sequence)
    {
        //taking into account sequence overflow. it should be same as "sequence < right.sequence"
        //but with respect to sequence overflow
        return ((quint16)(right.sequence - sequence)) <
            (std::numeric_limits<decltype(sequence)>::max() / 2);
    }

    quint16 effectiveFlags = flags;
    quint16 right_effectiveFlags = right.flags;
    if (!takeIntoAccountInternetTime)
    {
        effectiveFlags &= ~Qn::TF_peerTimeSynchronizedWithInternetServer;
        right_effectiveFlags &= ~Qn::TF_peerTimeSynchronizedWithInternetServer;
    }

    return
        effectiveFlags < right_effectiveFlags ? true :
        effectiveFlags > right_effectiveFlags ? false :
        seed < right.seed;
}


quint64 TimePriorityKey::toUInt64() const
{
    return ((quint64)sequence << 48) | ((quint64)flags << 32) | seed;
}

void TimePriorityKey::fromUInt64( quint64 val )
{
    sequence = (quint16)(val >> 48);
    flags = (quint16)((val >> 32) & 0xFFFF);
    seed = val & 0xFFFFFFFF;
}

bool TimePriorityKey::isTakenFromInternet() const
{
    return (flags & Qn::TF_peerTimeSynchronizedWithInternetServer) > 0;
}


//////////////////////////////////////////////
//   TimeSyncInfo
//////////////////////////////////////////////
TimeSyncInfo::TimeSyncInfo(
    qint64 _monotonicClockValue,
    qint64 _syncTime,
    const TimePriorityKey& _timePriorityKey )
:
    monotonicClockValue( _monotonicClockValue ),
    syncTime( _syncTime ),
    timePriorityKey( _timePriorityKey )
{
}

QByteArray TimeSyncInfo::toString() const
{
    static const size_t MAX_DECIMAL_DIGITS_IN_64BIT_INT = 20;

    QByteArray result;
    result.resize( MAX_DECIMAL_DIGITS_IN_64BIT_INT*3 + 1 );
    sprintf( result.data(), "%lld_%lld_%lld", monotonicClockValue, syncTime, timePriorityKey.toUInt64() );
    result.resize( (int)strlen( result.data() ) );
    return result;
}

bool TimeSyncInfo::fromString( const QByteArray& str )
{
    int curSepPos = 0;
    for( int i = 0; curSepPos < str.size(); ++i )
    {
        int nextSepPos = str.indexOf( '_', curSepPos );
        if( nextSepPos == -1 )
            nextSepPos = str.size();
        if( i == 0 )
            monotonicClockValue = QByteArray::fromRawData(str.constData()+curSepPos, nextSepPos-curSepPos).toLongLong();
        else if( i == 1 )
            syncTime = QByteArray::fromRawData(str.constData()+curSepPos, nextSepPos-curSepPos).toLongLong();
        else if( i == 2 )
            timePriorityKey.fromUInt64( QByteArray::fromRawData(str.constData()+curSepPos, nextSepPos-curSepPos).toLongLong() );

        curSepPos = nextSepPos+1;
    }
    return true;
}


//#define TEST_PTS_SELECTION


//////////////////////////////////////////////
//   TimeSynchronizationManager
//////////////////////////////////////////////
static const size_t MILLIS_PER_SEC = 1000;
static const size_t INITIAL_INTERNET_SYNC_TIME_PERIOD_SEC = 5;
static const size_t MIN_INTERNET_SYNC_TIME_PERIOD_SEC = 60;
#ifdef _DEBUG
static const size_t LOCAL_SYSTEM_TIME_BROADCAST_PERIOD_MS = 10*MILLIS_PER_SEC;
static const size_t MANUAL_TIME_SERVER_SELECTION_NECESSITY_CHECK_PERIOD_MS = 60*MILLIS_PER_SEC;
static const size_t INTERNET_SYNC_TIME_PERIOD_SEC = 60;
/** Reporting time synchronization information to other peers once per this period. */
static const int TIME_SYNC_SEND_TIMEOUT_SEC = 10;
#else
static const size_t LOCAL_SYSTEM_TIME_BROADCAST_PERIOD_MS = 10*60*MILLIS_PER_SEC;
/** Once per 10 minutes checking if manual time server selection is required. */
static const size_t MANUAL_TIME_SERVER_SELECTION_NECESSITY_CHECK_PERIOD_MS = 10*60*MILLIS_PER_SEC;
/** Accurate time is fetched from internet with this period. */
static const size_t INTERNET_SYNC_TIME_PERIOD_SEC = 60*60;
/** Reporting time synchronization information to other peers once per this period. */
static const int TIME_SYNC_SEND_TIMEOUT_SEC = 10*60;
#endif
/**
 * If time synchronization with internet failes, period is multiplied on this value,
 * but it cannot exceed MAX_PUBLIC_SYNC_TIME_PERIOD_SEC.
 */
static const size_t INTERNET_SYNC_TIME_FAILURE_PERIOD_GROW_COEFF = 2;
static const size_t MAX_INTERNET_SYNC_TIME_PERIOD_SEC = 60*60;
//static const size_t INTERNET_TIME_EXPIRATION_PERIOD_SEC = 7*24*60*60;   //one week
/** Considering internet time equal to local time if difference is no more than this value. */
static const qint64 MAX_LOCAL_SYSTEM_TIME_DRIFT_MS = 10*MILLIS_PER_SEC;
static const int MAX_SEQUENT_INTERNET_SYNCHRONIZATION_FAILURES = 15;
static const int MAX_RTT_TIME_MS = 10 * 1000;
/** Maximum time drift between servers that we want to keep up to. */
static const int MAX_DESIRED_TIME_DRIFT_MS = 1000;
/**
 * Considering that other server's time is retrieved with error not less then MIN_GET_TIME_ERROR_MS.
 * This should help against redundant clock resync.
 */
static const int MIN_GET_TIME_ERROR_MS = 100;
/** Once per this interval we check if local OS time has been changed. */
static const int SYSTEM_TIME_CHANGE_CHECK_PERIOD_MS = 10 * MILLIS_PER_SEC;
/** This coefficient applied to request round-trip time when comparing sync time from different servers. */
static const int SYNC_TIME_DRIFT_MAX_ERROR_COEFF = 5;

static_assert( MIN_INTERNET_SYNC_TIME_PERIOD_SEC > 0, "MIN_INTERNET_SYNC_TIME_PERIOD_SEC MUST be > 0!" );
static_assert( MIN_INTERNET_SYNC_TIME_PERIOD_SEC <= MAX_INTERNET_SYNC_TIME_PERIOD_SEC,
    "Check MIN_INTERNET_SYNC_TIME_PERIOD_SEC and MAX_INTERNET_SYNC_TIME_PERIOD_SEC" );
static_assert( INTERNET_SYNC_TIME_PERIOD_SEC >= MIN_INTERNET_SYNC_TIME_PERIOD_SEC,
    "Check INTERNET_SYNC_TIME_PERIOD_SEC and MIN_INTERNET_SYNC_TIME_PERIOD_SEC" );
static_assert( INTERNET_SYNC_TIME_PERIOD_SEC <= MAX_INTERNET_SYNC_TIME_PERIOD_SEC,
    "Check INTERNET_SYNC_TIME_PERIOD_SEC and MAX_INTERNET_SYNC_TIME_PERIOD_SEC" );

TimeSynchronizationManager::TimeSynchronizationManager(
    Qn::PeerType peerType,
    nx::utils::TimerManager* const timerManager,
    AbstractTransactionMessageBus* messageBus,
    Settings* settings)
:
    m_localSystemTimeDelta( std::numeric_limits<qint64>::min() ),
    m_internetSynchronizationTaskID( 0 ),
    m_manualTimerServerSelectionCheckTaskID( 0 ),
    m_checkSystemTimeTaskID( 0 ),
    m_terminated( false ),
    m_messageBus(messageBus),
    m_peerType( peerType ),
    m_timerManager(timerManager),
    m_internetTimeSynchronizationPeriod( INITIAL_INTERNET_SYNC_TIME_PERIOD_SEC ),
    m_timeSynchronized( false ),
    m_internetSynchronizationFailureCount( 0 ),
    m_settings( settings ),
    m_asyncOperationsInProgress( 0 )
{
}

TimeSynchronizationManager::~TimeSynchronizationManager()
{
    directDisconnectAll();

    pleaseStop();
}

void TimeSynchronizationManager::pleaseStop()
{
    quint64 manualTimerServerSelectionCheckTaskID = 0;
    quint64 internetSynchronizationTaskID = 0;
    quint64 checkSystemTimeTaskID = 0;
    {
        QnMutexLocker lock( &m_mutex );
        m_terminated = true;

        manualTimerServerSelectionCheckTaskID = m_manualTimerServerSelectionCheckTaskID;
        m_manualTimerServerSelectionCheckTaskID = 0;

        internetSynchronizationTaskID = m_internetSynchronizationTaskID;
        m_internetSynchronizationTaskID = 0;

        checkSystemTimeTaskID = m_checkSystemTimeTaskID;
        m_checkSystemTimeTaskID = 0;
    }

    if( manualTimerServerSelectionCheckTaskID )
        m_timerManager->joinAndDeleteTimer( manualTimerServerSelectionCheckTaskID );

    if( internetSynchronizationTaskID )
        m_timerManager->joinAndDeleteTimer( internetSynchronizationTaskID );

    if( checkSystemTimeTaskID )
        m_timerManager->joinAndDeleteTimer( checkSystemTimeTaskID );

    if( m_timeSynchronizer )
    {
        m_timeSynchronizer->pleaseStopSync();
        m_timeSynchronizer.reset();
    }

    QnMutexLocker lock( &m_mutex );
    while( m_asyncOperationsInProgress )
        m_asyncOperationsWaitCondition.wait( lock.mutex() );
}

void TimeSynchronizationManager::start(const std::shared_ptr<Ec2DirectConnection>& connection)
{
    m_connection = connection;

    if( m_peerType == Qn::PT_Server )
        m_localTimePriorityKey.flags |= Qn::TF_peerIsServer;

#ifndef EDGE_SERVER
    m_localTimePriorityKey.flags |= Qn::TF_peerIsNotEdgeServer;
#endif
    QByteArray localGUID = m_messageBus->commonModule()->moduleGUID().toByteArray();
    m_localTimePriorityKey.seed = crc32(0, (const Bytef*)localGUID.constData(), localGUID.size());
    //TODO #ak use guid to avoid handle priority key duplicates
    if( QElapsedTimer::isMonotonic() )
        m_localTimePriorityKey.flags |= Qn::TF_peerHasMonotonicClock;

    m_monotonicClock.restart();
    //initializing synchronized time with local system time
    m_usedTimeSyncInfo = TimeSyncInfo(
        0,
        currentMSecsSinceEpoch(),
        m_localTimePriorityKey );

    if (m_connection)
        onDbManagerInitialized();

    connect(m_messageBus, &AbstractTransactionMessageBus::newDirectConnectionEstablished,
        this, &TimeSynchronizationManager::onNewConnectionEstablished,
        Qt::DirectConnection);

    connect(m_messageBus, &QnTransactionMessageBus::peerLost,
                this, &TimeSynchronizationManager::onPeerLost,
                Qt::DirectConnection );
    const auto& commonModule = m_messageBus->commonModule();
    Qn::directConnect(commonModule->globalSettings(), &QnGlobalSettings::timeSynchronizationSettingsChanged,
        this, &TimeSynchronizationManager::onTimeSynchronizationSettingsChanged);

    {
        QnMutexLocker lock( &m_mutex );

        using namespace std::placeholders;
        if( m_peerType == Qn::PT_Server )
        {
            initializeTimeFetcher();
            addInternetTimeSynchronizationTask();

            m_checkSystemTimeTaskID = m_timerManager->addTimer(
                std::bind(&TimeSynchronizationManager::checkSystemTimeForChange, this),
                std::chrono::milliseconds(SYSTEM_TIME_CHANGE_CHECK_PERIOD_MS));
        }
        else
        {
            m_manualTimerServerSelectionCheckTaskID = m_timerManager->addTimer(
                std::bind( &TimeSynchronizationManager::checkIfManualTimeServerSelectionIsRequired, this, _1 ),
                std::chrono::milliseconds(MANUAL_TIME_SERVER_SELECTION_NECESSITY_CHECK_PERIOD_MS));
        }
    }
}

qint64 TimeSynchronizationManager::getSyncTime() const
{
    QnMutexLocker lock( &m_mutex );
    return getSyncTimeNonSafe();
}

ApiTimeData TimeSynchronizationManager::getTimeInfo() const
{
    const auto& resPool = m_messageBus->commonModule()->resourcePool();

    QnMutexLocker lock(&m_mutex);
    ApiTimeData result;
    result.value = getSyncTimeNonSafe();
    result.isPrimaryTimeServer = m_usedTimeSyncInfo.timePriorityKey == m_localTimePriorityKey;

    if (m_usedTimeSyncInfo.timePriorityKey.flags & Qn::TF_peerTimeSynchronizedWithInternetServer)
        result.syncTimeFlags |= Qn::TF_peerTimeSynchronizedWithInternetServer;
    if (m_usedTimeSyncInfo.timePriorityKey.flags & Qn::TF_peerTimeSetByUser)
        result.syncTimeFlags |= Qn::TF_peerTimeSetByUser;

    if (resPool)
    {
        const auto allServers = resPool->getAllServers(Qn::AnyStatus);
        for (const auto& server: allServers)
        {
            const auto guidStr = server->getId().toByteArray();
            if (m_usedTimeSyncInfo.timePriorityKey.seed ==
                crc32(0, (const Bytef*)guidStr.constData(), guidStr.size()))
            {
                result.primaryTimeServerGuid = server->getId();
                break;
            }
        }
    }
    return result;
}

void TimeSynchronizationManager::onGotPrimariTimeServerTran(const QnTransaction<ApiIdData>& tran)
{
    primaryTimeServerChanged(tran.params.id);
}

void TimeSynchronizationManager::primaryTimeServerChanged(const ApiIdData& serverId)
{
    quint64 localTimePriorityBak = 0;
    quint64 newLocalTimePriority = 0;
    {
        QnMutexLocker lock( &m_mutex );

        localTimePriorityBak = m_localTimePriorityKey.toUInt64();
        const auto& commonModule = m_messageBus->commonModule();

        NX_LOGX( lit("Received primary time server change transaction. new peer %1, local peer %2").
            arg(serverId.id.toString() ).arg(commonModule->moduleGUID().toString() ), cl_logDEBUG1 );

        if(serverId.id == commonModule->moduleGUID() )
        {
            m_localTimePriorityKey.flags |= Qn::TF_peerTimeSetByUser;
            selectLocalTimeAsSynchronized(&lock, m_usedTimeSyncInfo.timePriorityKey.sequence + 1);
        }
        else
        {
            m_localTimePriorityKey.flags &= ~Qn::TF_peerTimeSetByUser;
        }
        newLocalTimePriority = m_localTimePriorityKey.toUInt64();
        if (newLocalTimePriority != localTimePriorityBak)
            handleLocalTimePriorityKeyChange(&lock);
    }

    /* Can cause signal, going out of mutex locker. */
    if( newLocalTimePriority != localTimePriorityBak )
        updateRuntimeInfoPriority(newLocalTimePriority);
}

void TimeSynchronizationManager::selectLocalTimeAsSynchronized(
    QnMutexLockerBase* const lock,
    quint16 newTimePriorityKeySequence)
{
    const auto& commonModule = m_messageBus->commonModule();

    //local peer is selected by user as primary time server
    const bool synchronizingByCurrentServer = m_usedTimeSyncInfo.timePriorityKey == m_localTimePriorityKey;
    //incrementing sequence
    m_localTimePriorityKey.sequence = newTimePriorityKeySequence;
    //"select primary time server" means "take its local time", so resetting internet synchronization flag
    m_localTimePriorityKey.flags &= ~Qn::TF_peerTimeSynchronizedWithInternetServer;
    if (!m_usedTimeSyncInfo.timePriorityKey.hasLessPriorityThan(
        m_localTimePriorityKey,
        commonModule->globalSettings()->isSynchronizingTimeWithInternet()))
    {
        return;
    }

    //using current server time info
    const qint64 elapsed = m_monotonicClock.elapsed();
    //selection of peer as primary time server means it's local system time is to be used as synchronized time
    //in case of internet connection absence
    m_usedTimeSyncInfo = TimeSyncInfo(
        elapsed,
        currentMSecsSinceEpoch(),
        m_localTimePriorityKey);
    //resetting "synchronized with internet" flag
    NX_LOGX(lit("Received primary time server change transaction. New synchronized time %1, new priority key 0x%2").
        arg(QDateTime::fromMSecsSinceEpoch(m_usedTimeSyncInfo.syncTime).toString(Qt::ISODate)).arg(m_localTimePriorityKey.toUInt64(), 0, 16), cl_logINFO);
    m_timeSynchronized = true;
    //saving synchronized time to DB
    if (m_connection)
    {
        saveSyncTimeAsync(
            lock,
            0,
            m_usedTimeSyncInfo.timePriorityKey);
    }

    if (!synchronizingByCurrentServer)
    {
        const qint64 curSyncTime = m_usedTimeSyncInfo.syncTime;
        lock->unlock();
        WhileExecutingDirectCall callGuard(this);
        emit timeChanged(curSyncTime);
        lock->relock();
    }

    //reporting new sync time to everyone we know
    syncTimeWithAllKnownServers(*lock);
}

TimeSyncInfo TimeSynchronizationManager::getTimeSyncInfo() const
{
    QnMutexLocker lock( &m_mutex );
    return getTimeSyncInfoNonSafe();
}

qint64 TimeSynchronizationManager::getMonotonicClock() const
{
    QnMutexLocker lock( &m_mutex );
    return m_monotonicClock.elapsed();
}

void TimeSynchronizationManager::forgetSynchronizedTime()
{
    QnMutexLocker lock( &m_mutex );
    forgetSynchronizedTimeNonSafe(&lock);
}

void TimeSynchronizationManager::forceTimeResync()
{
    {
        QnMutexLocker lock(&m_mutex);
        syncTimeWithAllKnownServers(lock);
        forgetSynchronizedTimeNonSafe(&lock);
    }

    const auto curSyncTime = getSyncTime();
    WhileExecutingDirectCall callGuard(this);
    emit timeChanged(curSyncTime);
}

void TimeSynchronizationManager::processTimeSyncInfoHeader(
    const QnUuid& peerID,
    const nx_http::StringType& serializedTimeSync,
    boost::optional<qint64> rttMillis)
{
    TimeSyncInfo remotePeerTimeSyncInfo;
    if( !remotePeerTimeSyncInfo.fromString( serializedTimeSync ) )
        return;

    NX_ASSERT( remotePeerTimeSyncInfo.timePriorityKey.seed > 0 );

    QnMutexLocker lock( &m_mutex );
    const auto localTimePriorityBak = m_localTimePriorityKey.toUInt64();
    remotePeerTimeSyncUpdate(
        &lock,
        peerID,
        m_monotonicClock.elapsed(),
        remotePeerTimeSyncInfo.syncTime + (rttMillis ? (rttMillis.get() / 2) : 0),
        remotePeerTimeSyncInfo.timePriorityKey,
        rttMillis ? rttMillis.get() : MAX_DESIRED_TIME_DRIFT_MS);
    if (m_localTimePriorityKey.toUInt64() != localTimePriorityBak)
        handleLocalTimePriorityKeyChange(&lock);
}

void TimeSynchronizationManager::remotePeerTimeSyncUpdate(
    QnMutexLockerBase* const lock,
    const QnUuid& remotePeerID,
    qint64 localMonotonicClock,
    qint64 remotePeerSyncTime,
    const TimePriorityKey& remotePeerTimePriorityKey,
    const qint64 timeErrorEstimation )
{
    const auto& commonModule = m_messageBus->commonModule();
    NX_ASSERT( remotePeerTimePriorityKey.seed > 0 );
    NX_LOGX( QString::fromLatin1("TimeSynchronizationManager. Received sync time update from peer %1, "
        "peer's sync time (%2), peer's time priority key 0x%3. Local peer id %4, local sync time %5, used priority key 0x%6").
        arg(remotePeerID.toString()).arg(QDateTime::fromMSecsSinceEpoch(remotePeerSyncTime).toString(Qt::ISODate)).
        arg(remotePeerTimePriorityKey.toUInt64(), 0, 16).arg(commonModule->moduleGUID().toString()).
        arg(QDateTime::fromMSecsSinceEpoch(getSyncTimeNonSafe()).toString(Qt::ISODate)).
        arg(m_usedTimeSyncInfo.timePriorityKey.toUInt64(), 0, 16), cl_logDEBUG2 );

    //time difference between this server and remote one is not that great
    const auto timeDifference = remotePeerSyncTime - getSyncTimeNonSafe();
    const auto effectiveTimeErrorEstimation =
        std::max<qint64>(timeErrorEstimation * SYNC_TIME_DRIFT_MAX_ERROR_COEFF, MIN_GET_TIME_ERROR_MS);
    const bool maxTimeDriftExceeded = std::abs(timeDifference) >= effectiveTimeErrorEstimation;
    const bool needAdjustClockDueToLargeDrift =
        //taking drift into account if both servers have time with same key
        (remotePeerTimePriorityKey == m_usedTimeSyncInfo.timePriorityKey) &&
        maxTimeDriftExceeded &&
        (remotePeerID > commonModule->moduleGUID());

    //if there is new maximum remotePeerTimePriorityKey then updating delta and emitting timeChanged
    if( !(m_usedTimeSyncInfo.timePriorityKey.hasLessPriorityThan(
            remotePeerTimePriorityKey, commonModule->globalSettings()->isSynchronizingTimeWithInternet())) &&
        !needAdjustClockDueToLargeDrift )
    {
        return; //not applying time
    }

    // If Internet time has been reported and synchronizing with local peer, then taking local time once again.
    if (remotePeerTimePriorityKey.isTakenFromInternet() &&
        !commonModule->globalSettings()->isSynchronizingTimeWithInternet() &&
        ((m_localTimePriorityKey.flags & Qn::TF_peerTimeSetByUser) > 0))
    {
        // Sending back local time with increased sequence.
        NX_LOG(lm("TimeSynchronizationManager. Received Internet time "
            "while user enabled synchronization with local peer. "
            "Increasing local time priority"), cl_logDEBUG1);
        selectLocalTimeAsSynchronized(lock, remotePeerTimePriorityKey.sequence + 1);
        return;
    }

    //printing sync time change reason to the log
    if (!(m_usedTimeSyncInfo.timePriorityKey.hasLessPriorityThan(
            remotePeerTimePriorityKey, commonModule->globalSettings()->isSynchronizingTimeWithInternet())) &&
        needAdjustClockDueToLargeDrift)
    {
        NX_LOGX(lm("Received sync time update from peer %1, peer's sync time (%2). "
            "Accepting peer's synchronized time due to large drift (%3 ms, fault %4)").
            arg(remotePeerID.toString()).arg(QDateTime::fromMSecsSinceEpoch(remotePeerSyncTime).toString(Qt::ISODate)).
            arg(timeDifference).arg(effectiveTimeErrorEstimation), cl_logDEBUG1);
    }
    else
    {
        NX_LOGX(lm("Received sync time update from peer %1, peer's sync time (%2), "
            "peer's time priority key 0x%3. Local peer id %4, local sync time %5, used priority key 0x%6. Accepting peer's synchronized time").
            arg(remotePeerID.toString()).arg(QDateTime::fromMSecsSinceEpoch(remotePeerSyncTime).toString(Qt::ISODate)).
            arg(remotePeerTimePriorityKey.toUInt64(), 0, 16).arg(commonModule->moduleGUID().toString()).
            arg(QDateTime::fromMSecsSinceEpoch(getSyncTimeNonSafe()).toString(Qt::ISODate)).
            arg(m_usedTimeSyncInfo.timePriorityKey.toUInt64(), 0, 16), cl_logDEBUG1);
    }

    //taking new synchronization data
    m_usedTimeSyncInfo = TimeSyncInfo(
        localMonotonicClock,
        remotePeerSyncTime,
        remotePeerTimePriorityKey );
    if( needAdjustClockDueToLargeDrift )
    {
        const auto isTimeSynchronizedByThisServer =
            m_localTimePriorityKey.seed == m_usedTimeSyncInfo.timePriorityKey.seed;
        ++m_usedTimeSyncInfo.timePriorityKey.sequence;   //for case if synchronizing because of time drift
        if (isTimeSynchronizedByThisServer)
            m_localTimePriorityKey.sequence = m_usedTimeSyncInfo.timePriorityKey.sequence;
    }
    const qint64 curSyncTime = m_usedTimeSyncInfo.syncTime + m_monotonicClock.elapsed() - m_usedTimeSyncInfo.monotonicClockValue;
    //saving synchronized time to DB
    m_timeSynchronized = true;
    if (m_connection)
    {
        saveSyncTimeAsync(
            lock,
            QDateTime::currentMSecsSinceEpoch() - curSyncTime,
            m_usedTimeSyncInfo.timePriorityKey);
    }
    lock->unlock();
    {
        WhileExecutingDirectCall callGuard( this );
        emit timeChanged( curSyncTime );
    }
    lock->relock();

    //informing all servers we can about time change as soon as possible
    syncTimeWithAllKnownServers(*lock);
}

void TimeSynchronizationManager::onNewConnectionEstablished(QnAbstractTransactionTransport* transport )
{
    using namespace std::placeholders;

    if (transport->remotePeer().peerType != Qn::PT_Server)
        return;
#if 0
    if( transport->isIncoming() )
    {
        //peer connected to us
        //using transactions to signal remote peer that it needs to fetch time from us
        transport->setBeforeSendingChunkHandler(
            std::bind(&TimeSynchronizationManager::onBeforeSendingTransaction, this, _1, _2));
    }
    else
    {
        //listening time change signals fom remote peer which cannot connect to us
        transport->setHttpChunkExtensonHandler(
            std::bind(&TimeSynchronizationManager::onTransactionReceived, this, _1, _2));
    }
#endif
    if (!transport->isIncoming())
    {
        //we can connect to the peer
        const QUrl remoteAddr = transport->remoteAddr();
        //saving credentials has been used to establish connection
        startSynchronizingTimeWithPeer( //starting sending time sync info to peer
            transport->remotePeer().id,
            SocketAddress( remoteAddr.host(), remoteAddr.port() ),
            transport->authData() );
    }
}

void TimeSynchronizationManager::onPeerLost(QnUuid peer, Qn::PeerType /*peerType*/)
{
    stopSynchronizingTimeWithPeer(peer);
}

void TimeSynchronizationManager::startSynchronizingTimeWithPeer(
    const QnUuid& peerID,
    SocketAddress peerAddress,
    nx_http::AuthInfoCache::AuthorizationCacheItem authData )
{
    QnMutexLocker lock( &m_mutex );
    auto iterResultPair = m_peersToSendTimeSyncTo.emplace(
        peerID,
        PeerContext( std::move(peerAddress), std::move(authData) ) );
    if( !iterResultPair.second )
        return; //already exists
    PeerContext& ctx = iterResultPair.first->second;
    //adding periodic task
    ctx.syncTimerID = nx::utils::TimerManager::TimerGuard(
        m_timerManager,
        m_timerManager->addTimer(
            std::bind(&TimeSynchronizationManager::synchronizeWithPeer, this, peerID),
            std::chrono::milliseconds::zero()));    //performing initial synchronization immediately
}

void TimeSynchronizationManager::stopSynchronizingTimeWithPeer( const QnUuid& peerID )
{
    nx::utils::TimerManager::TimerGuard timerID;
    nx_http::AsyncHttpClientPtr httpClient;

    QnMutexLocker lock( &m_mutex );
    auto peerIter = m_peersToSendTimeSyncTo.find( peerID );
    if( peerIter == m_peersToSendTimeSyncTo.end() )
        return;
    timerID = std::move(peerIter->second.syncTimerID);
    httpClient = std::move(peerIter->second.httpClient);
    m_peersToSendTimeSyncTo.erase( peerIter );

    //timerID and httpClient will be destroyed after mutex unlock
}

void TimeSynchronizationManager::synchronizeWithPeer( const QnUuid& peerID )
{
    const auto& commonModule = m_messageBus->commonModule();
    nx_http::AsyncHttpClientPtr clientPtr;

    QnMutexLocker lock( &m_mutex );
    if( m_terminated )
        return;

    auto peerIter = m_peersToSendTimeSyncTo.find( peerID );
    if( peerIter == m_peersToSendTimeSyncTo.end() )
    {
        NX_LOG(lm("TimeSynchronizationManager. Cannot report sync_time to peer %1. "
            "Address not known...").arg(peerID), cl_logDEBUG2);
        return;
    }

    if (!commonModule->globalSettings()->isTimeSynchronizationEnabled())
    {
            peerIter->second.syncTimerID =
            nx::utils::TimerManager::TimerGuard(
                m_timerManager,
                m_timerManager->addTimer(
                    std::bind(&TimeSynchronizationManager::synchronizeWithPeer, this, peerID),
                    std::chrono::milliseconds(TIME_SYNC_SEND_TIMEOUT_SEC * MILLIS_PER_SEC)));
        return;
    }

    NX_LOG(lm("TimeSynchronizationManager. About to report sync_time to peer %1 (%2)")
        .arg(peerID).arg(peerIter->second.peerAddress.toString()), cl_logDEBUG2);

    QUrl targetUrl;
    targetUrl.setScheme( lit("http") );
    targetUrl.setHost( peerIter->second.peerAddress.address.toString() );
    targetUrl.setPort( peerIter->second.peerAddress.port );
    targetUrl.setPath( lit("/") + QnTimeSyncRestHandler::PATH );

    NX_ASSERT( !peerIter->second.httpClient );
    clientPtr = nx_http::AsyncHttpClient::create();
    using namespace std::placeholders;
    const auto requestSendClock = m_monotonicClock.elapsed();
    connect(
        clientPtr.get(), &nx_http::AsyncHttpClient::done,
        this,
        [this, peerID, requestSendClock]( nx_http::AsyncHttpClientPtr clientPtr ) {
            const qint64 rtt = m_monotonicClock.elapsed() - requestSendClock;
            {
                //saving rtt
                QnMutexLocker lock(&m_mutex);
                auto peerIter = m_peersToSendTimeSyncTo.find(peerID);
                if (peerIter != m_peersToSendTimeSyncTo.end())
                    peerIter->second.rttMillis = rtt;
            }
            timeSyncRequestDone(
                peerID,
                std::move(clientPtr),
                rtt);
        },
        Qt::DirectConnection );

    if( m_peerType == Qn::PT_Server )
    {
        //client does not send its time to anyone
        const auto timeSyncInfo = getTimeSyncInfoNonSafe();
        clientPtr->addAdditionalHeader(
            QnTimeSyncRestHandler::TIME_SYNC_HEADER_NAME,
            timeSyncInfo.toString() );
    }
    clientPtr->addAdditionalHeader( Qn::PEER_GUID_HEADER_NAME, commonModule->moduleGUID().toByteArray() );
    if (peerIter->second.rttMillis)
    {
        clientPtr->addAdditionalHeader(
            Qn::RTT_MS_HEADER_NAME,
            nx_http::StringType::number(peerIter->second.rttMillis.get()));
    }

    clientPtr->setUserName( peerIter->second.authData.userName );
    if( peerIter->second.authData.password )
    {
        clientPtr->setAuthType( nx_http::AsyncHttpClient::authBasicAndDigest );
        clientPtr->setUserPassword( peerIter->second.authData.password.get() );
    }
    else if( peerIter->second.authData.ha1 )
    {
        clientPtr->setAuthType( nx_http::AsyncHttpClient::authDigestWithPasswordHash );
        clientPtr->setUserPassword( peerIter->second.authData.ha1.get() );
    }

    clientPtr->doGet( targetUrl );
    peerIter->second.syncTimerID.reset();
    peerIter->second.httpClient.swap( clientPtr );
    //clientPtr will be destroyed after mutex unlock
}

void TimeSynchronizationManager::timeSyncRequestDone(
    const QnUuid& peerID,
    nx_http::AsyncHttpClientPtr clientPtr,
    qint64 requestRttMillis)
{
    NX_LOG(lm("TimeSynchronizationManager. Received (%1) response from peer %2")
        .arg(clientPtr->response() ? clientPtr->response()->statusLine.statusCode : -1)
        .arg(peerID), cl_logDEBUG2);

    if( clientPtr->response() &&
        clientPtr->response()->statusLine.statusCode == nx_http::StatusCode::ok )
    {
        //reading time sync information from remote server
        auto timeSyncHeaderIter = clientPtr->response()->headers.find( QnTimeSyncRestHandler::TIME_SYNC_HEADER_NAME );
        if( timeSyncHeaderIter != clientPtr->response()->headers.end() )
        {
            auto sock = clientPtr->takeSocket();
            processTimeSyncInfoHeader(
                peerID,
                timeSyncHeaderIter->second,
                requestRttMillis);
        }
    }

    QnMutexLocker lock( &m_mutex );
    auto peerIter = m_peersToSendTimeSyncTo.find( peerID );
    if( peerIter == m_peersToSendTimeSyncTo.end() ||
        peerIter->second.httpClient != clientPtr )
    {
        return;
    }
    NX_ASSERT( !peerIter->second.syncTimerID );
    peerIter->second.httpClient.reset();
    //scheduling next synchronization
    if( m_terminated )
        return;
        peerIter->second.syncTimerID =
        nx::utils::TimerManager::TimerGuard(
            m_timerManager,
            m_timerManager->addTimer(
                std::bind( &TimeSynchronizationManager::synchronizeWithPeer, this, peerID ),
                std::chrono::milliseconds(TIME_SYNC_SEND_TIMEOUT_SEC * MILLIS_PER_SEC)));
}

void TimeSynchronizationManager::checkIfManualTimeServerSelectionIsRequired( quint64 /*taskID*/ )
{
    //TODO #ak it is better to run this method on event, not by timeout
    QnMutexLocker lock( &m_mutex );

    m_manualTimerServerSelectionCheckTaskID = 0;
    if( m_terminated )
        return;

    using namespace std::placeholders;
    m_manualTimerServerSelectionCheckTaskID = m_timerManager->addTimer(
        std::bind( &TimeSynchronizationManager::checkIfManualTimeServerSelectionIsRequired, this, _1 ),
        std::chrono::milliseconds(MANUAL_TIME_SERVER_SELECTION_NECESSITY_CHECK_PERIOD_MS));

    if (m_usedTimeSyncInfo.timePriorityKey == m_localTimePriorityKey)
        return;
    if (m_usedTimeSyncInfo.timePriorityKey.flags & Qn::TF_peerTimeSynchronizedWithInternetServer)
        return;
    if (m_usedTimeSyncInfo.timePriorityKey.flags & Qn::TF_peerTimeSetByUser)
        return;

    emit primaryTimeServerSelectionRequired();
}


void TimeSynchronizationManager::syncTimeWithInternet( quint64 taskID )
{
    using namespace std::placeholders;

    NX_LOGX( lit( "TimeSynchronizationManager::syncTimeWithInternet. taskID %1" ).arg( taskID ), cl_logDEBUG2 );
    const auto& commonModule = m_messageBus->commonModule();
    const bool isSynchronizingTimeWithInternet =
        commonModule->globalSettings()->isSynchronizingTimeWithInternet();

    QnMutexLocker lock( &m_mutex );

    if( (taskID != m_internetSynchronizationTaskID) || m_terminated )
        return;
    m_internetSynchronizationTaskID = 0;

    if (!isSynchronizingTimeWithInternet)
    {
        NX_LOG(lit("TimeSynchronizationManager. Not synchronizing time with internet"), cl_logDEBUG2);
            m_internetTimeSynchronizationPeriod =
            m_settings->internetSyncTimePeriodSec(INTERNET_SYNC_TIME_PERIOD_SEC);
        addInternetTimeSynchronizationTask();
        return;
    }

    NX_LOGX( lit("TimeSynchronizationManager. Synchronizing time with internet"), cl_logDEBUG1 );

    m_timeSynchronizer->getTimeAsync(
        std::bind(
            &TimeSynchronizationManager::onTimeFetchingDone,
            this, _1, _2));
}

void TimeSynchronizationManager::onTimeFetchingDone( const qint64 millisFromEpoch, SystemError::ErrorCode errorCode )
{
<<<<<<< HEAD
=======
    using namespace std::chrono;

    m_timeSynchronizer.reset();

>>>>>>> 2bebbc21
    quint64 localTimePriorityBak = 0;
    quint64 newLocalTimePriority = 0;
    {
        QnMutexLocker lock( &m_mutex );

        localTimePriorityBak = m_localTimePriorityKey.toUInt64();

        if( millisFromEpoch > 0 )
        {
            NX_LOGX( lit("Received time %1 from the internet").
                arg(QDateTime::fromMSecsSinceEpoch(millisFromEpoch).toString(Qt::ISODate)), cl_logDEBUG1 );

            m_internetSynchronizationFailureCount = 0;

            m_internetTimeSynchronizationPeriod = m_settings->internetSyncTimePeriodSec(INTERNET_SYNC_TIME_PERIOD_SEC);

            const qint64 curLocalTime = currentMSecsSinceEpoch();

            //using received time
            const auto localTimePriorityKeyBak = m_localTimePriorityKey;
            m_localTimePriorityKey.flags |= Qn::TF_peerTimeSynchronizedWithInternetServer;

            const auto maxDifferenceBetweenSynchronizedAndInternetTime =
                qnGlobalSettings->maxDifferenceBetweenSynchronizedAndInternetTime();

            if( llabs(getSyncTimeNonSafe() - millisFromEpoch) > 
                duration_cast<milliseconds>(
                    maxDifferenceBetweenSynchronizedAndInternetTime).count() )
            {
                //TODO #ak use rtt here instead of constant?
                //considering synchronized time as inaccurate, even if it is marked as received from internet
                m_localTimePriorityKey.sequence = m_usedTimeSyncInfo.timePriorityKey.sequence + 1;
            }

            if( (llabs(curLocalTime - millisFromEpoch) > MAX_LOCAL_SYSTEM_TIME_DRIFT_MS) ||
                (localTimePriorityKeyBak != m_localTimePriorityKey) )
            {
                m_localSystemTimeDelta = millisFromEpoch - m_monotonicClock.elapsed();

                remotePeerTimeSyncUpdate(
                    &lock,
                    m_messageBus->commonModule()->moduleGUID(),
                    m_monotonicClock.elapsed(),
                    millisFromEpoch,
                    m_localTimePriorityKey,
                    duration_cast<milliseconds>(
                        maxDifferenceBetweenSynchronizedAndInternetTime).count() );
            }
        }
        else
        {
            NX_LOGX( lit("Failed to get time from the internet. %1")
                .arg(SystemError::toString(errorCode)), cl_logDEBUG1 );

            m_internetTimeSynchronizationPeriod = std::min<>(
                MIN_INTERNET_SYNC_TIME_PERIOD_SEC + m_internetTimeSynchronizationPeriod * INTERNET_SYNC_TIME_FAILURE_PERIOD_GROW_COEFF,
                m_settings->maxInternetTimeSyncRetryPeriodSec(MAX_INTERNET_SYNC_TIME_PERIOD_SEC));

            ++m_internetSynchronizationFailureCount;
            if( m_internetSynchronizationFailureCount > MAX_SEQUENT_INTERNET_SYNCHRONIZATION_FAILURES )
                m_localTimePriorityKey.flags &= ~Qn::TF_peerTimeSynchronizedWithInternetServer;
        }

        addInternetTimeSynchronizationTask();

        newLocalTimePriority = m_localTimePriorityKey.toUInt64();
        if (newLocalTimePriority != localTimePriorityBak)
            handleLocalTimePriorityKeyChange(&lock);
    }

    /* Can cause signal, going out of mutex locker. */
    if( newLocalTimePriority != localTimePriorityBak )
        updateRuntimeInfoPriority(newLocalTimePriority);
}

void TimeSynchronizationManager::initializeTimeFetcher()
{
    auto meanTimerFetcher = std::make_unique<nx::network::MeanTimeFetcher>();
    for (const char* timeServer: RFC868_SERVERS)
    {
        meanTimerFetcher->addTimeFetcher(
            std::make_unique<nx::network::TimeProtocolClient>(
                QLatin1String(timeServer)));
    }

    m_timeSynchronizer = std::move(meanTimerFetcher);
}

void TimeSynchronizationManager::addInternetTimeSynchronizationTask()
{
    NX_ASSERT( m_internetSynchronizationTaskID == 0 );

    if( m_terminated )
        return;

    using namespace std::placeholders;
    m_internetSynchronizationTaskID = m_timerManager->addTimer(
        std::bind( &TimeSynchronizationManager::syncTimeWithInternet, this, _1 ),
        std::chrono::milliseconds(m_internetTimeSynchronizationPeriod * MILLIS_PER_SEC));
    NX_LOGX( lit( "Added internet time sync task %1, delay %2" ).
        arg( m_internetSynchronizationTaskID ).arg( m_internetTimeSynchronizationPeriod * MILLIS_PER_SEC ), cl_logDEBUG2 );
}

qint64 TimeSynchronizationManager::currentMSecsSinceEpoch() const
{
    return m_localSystemTimeDelta == std::numeric_limits<qint64>::min()
        ? QDateTime::currentMSecsSinceEpoch()
        : m_monotonicClock.elapsed() + m_localSystemTimeDelta;
}

void TimeSynchronizationManager::updateRuntimeInfoPriority(quint64 priority)
{
    const auto& commonModule = m_messageBus->commonModule();
    QnPeerRuntimeInfo localInfo = commonModule->runtimeInfoManager()->localInfo();
    if (localInfo.data.peer.peerType != Qn::PT_Server)
        return;

    if (localInfo.data.serverTimePriority == priority)
        return;

    localInfo.data.serverTimePriority = priority;
    commonModule->runtimeInfoManager()->updateLocalItem(localInfo);
}

qint64 TimeSynchronizationManager::getSyncTimeNonSafe() const
{
    return m_usedTimeSyncInfo.syncTime + m_monotonicClock.elapsed() - m_usedTimeSyncInfo.monotonicClockValue;
}

void TimeSynchronizationManager::onDbManagerInitialized()
{
    auto manager = m_connection->getMiscManager(Qn::kSystemAccess);

    ApiMiscData timePriorityData;
    const bool timePriorityStrLoadResult =
        manager->getMiscParamSync(
            LOCAL_TIME_PRIORITY_KEY_PARAM_NAME,
            &timePriorityData) == ErrorCode::ok;

    qint64 restoredTimeDelta = 0;
    TimePriorityKey restoredPriorityKey;
    const bool loadSyncTimeResult =
        loadSyncTime(
            m_connection,
            &restoredTimeDelta,
            &restoredPriorityKey);

    QnMutexLocker lock( &m_mutex );

    //restoring local time priority from DB
    if (timePriorityStrLoadResult)
    {
        const quint64 restoredPriorityKeyVal = timePriorityData.value.toULongLong();
        TimePriorityKey restoredPriorityKey;
        restoredPriorityKey.fromUInt64( restoredPriorityKeyVal );
        //considering time, restored from DB, to be unreliable
        restoredPriorityKey.flags &= ~Qn::TF_peerTimeSynchronizedWithInternetServer;

        if( m_localTimePriorityKey.sequence < restoredPriorityKey.sequence )
            m_localTimePriorityKey.sequence = restoredPriorityKey.sequence;
        if( restoredPriorityKey.flags & Qn::TF_peerTimeSetByUser )
            m_localTimePriorityKey.flags |= Qn::TF_peerTimeSetByUser;

        NX_LOGX( lit("Successfully restored time priority key 0x%1 from DB").arg(restoredPriorityKeyVal, 0, 16), cl_logWARNING );
    }

    boost::optional<std::pair<qint64, ec2::TimePriorityKey>> syncTimeDataToSave;
    if( m_timeSynchronized )
    {
        //saving time sync information to DB
        const qint64 curSyncTime = getSyncTimeNonSafe();
        syncTimeDataToSave = std::make_pair(
            QDateTime::currentMSecsSinceEpoch() - curSyncTime,
            m_usedTimeSyncInfo.timePriorityKey);
    }
    else
    {
        //restoring time sync information from DB
        if (loadSyncTimeResult)
        {
            m_usedTimeSyncInfo.syncTime = QDateTime::currentMSecsSinceEpoch() - restoredTimeDelta;
            m_usedTimeSyncInfo.timePriorityKey = restoredPriorityKey;
            m_usedTimeSyncInfo.timePriorityKey.flags &= ~Qn::TF_peerTimeSynchronizedWithInternetServer;
            m_usedTimeSyncInfo.timePriorityKey.flags &= ~Qn::TF_peerTimeSetByUser;
            NX_LOGX( lit("Successfully restored synchronized time %1 (delta %2, key 0x%3) from DB").
                arg(QDateTime::fromMSecsSinceEpoch(m_usedTimeSyncInfo.syncTime).toString(Qt::ISODate)).
                arg(restoredTimeDelta).
                arg(restoredPriorityKey.toUInt64(), 0, 16), cl_logINFO );
        }
    }

    auto localTimePriorityKey = m_localTimePriorityKey;
    lock.unlock();

    if (syncTimeDataToSave)
        saveSyncTimeSync(
            syncTimeDataToSave->first,
            syncTimeDataToSave->second);

    updateRuntimeInfoPriority( localTimePriorityKey.toUInt64() );
}

TimeSyncInfo TimeSynchronizationManager::getTimeSyncInfoNonSafe() const
{
    const qint64 elapsed = m_monotonicClock.elapsed();
    return TimeSyncInfo(
        elapsed,
        m_usedTimeSyncInfo.syncTime + elapsed - m_usedTimeSyncInfo.monotonicClockValue,
        m_usedTimeSyncInfo.timePriorityKey );
}

void TimeSynchronizationManager::syncTimeWithAllKnownServers(
    const QnMutexLockerBase& /*lock*/)
{
    for (std::pair<const QnUuid, PeerContext>& peerCtx : m_peersToSendTimeSyncTo)
    {
        NX_LOGX(lm("Scheduling time synchronization with peer %1")
            .arg(peerCtx.first.toString()), cl_logDEBUG2);
        m_timerManager->modifyTimerDelay(
            peerCtx.second.syncTimerID.get(),
            std::chrono::milliseconds::zero());
    }
}

void TimeSynchronizationManager::resyncTimeWithPeer(const QnUuid& peerId)
{
    QnMutexLocker lock(&m_mutex);
    auto peerCtx = m_peersToSendTimeSyncTo.find(peerId);
    if (peerCtx == m_peersToSendTimeSyncTo.end())
        return;
    NX_LOGX(lm("Scheduling time synchronization with peer %1")
        .arg(peerCtx->first.toString()), cl_logDEBUG2);
    m_timerManager->modifyTimerDelay(
        peerCtx->second.syncTimerID.get(),
        std::chrono::milliseconds::zero());
}

void TimeSynchronizationManager::onBeforeSendingTransaction(
    QnTransactionTransportBase* /*transport*/,
    nx_http::HttpHeaders* const headers)
{
    headers->emplace(
        QnTimeSyncRestHandler::TIME_SYNC_HEADER_NAME,
        getTimeSyncInfo().toString());
}

void TimeSynchronizationManager::onTransactionReceived(
    QnTransactionTransportBase* /*transport*/,
    const nx_http::HttpHeaders& headers)
{
    const auto& settings = m_messageBus->commonModule()->globalSettings();
    for (auto header : headers)
    {
        if (header.first != QnTimeSyncRestHandler::TIME_SYNC_HEADER_NAME)
            continue;

        const nx_http::StringType& serializedTimeSync = header.second;
        TimeSyncInfo remotePeerTimeSyncInfo;
        if (!remotePeerTimeSyncInfo.fromString(serializedTimeSync))
            continue;

        QnMutexLocker lock(&m_mutex);
        if (m_usedTimeSyncInfo.timePriorityKey.hasLessPriorityThan(
            remotePeerTimeSyncInfo.timePriorityKey,
            settings->isSynchronizingTimeWithInternet()))
        {
            syncTimeWithAllKnownServers(lock);
        }
        return;
    }
}

void TimeSynchronizationManager::forgetSynchronizedTimeNonSafe(
    QnMutexLockerBase* const lock)
{
    m_timeSynchronized = false;
    switchBackToLocalTime(lock);
}

void TimeSynchronizationManager::switchBackToLocalTime(QnMutexLockerBase* const lock)
{
    m_localSystemTimeDelta = std::numeric_limits<qint64>::min();
    ++m_localTimePriorityKey.sequence;
    m_localTimePriorityKey.flags &= ~Qn::TF_peerTimeSynchronizedWithInternetServer;
    m_usedTimeSyncInfo = TimeSyncInfo(
        m_monotonicClock.elapsed(),
        currentMSecsSinceEpoch(),
        m_localTimePriorityKey);
    handleLocalTimePriorityKeyChange(lock);
}

void TimeSynchronizationManager::checkSystemTimeForChange()
{
    {
        QnMutexLocker lock(&m_mutex);
        if (m_terminated)
            return;
    }
    const auto& settings = m_messageBus->commonModule()->globalSettings();
    const qint64 curSysTime = QDateTime::currentMSecsSinceEpoch();
    if (qAbs(getSyncTime() - curSysTime) > SYSTEM_TIME_CHANGE_CHECK_PERIOD_MS)
    {
        NX_LOGX(lm("Local system time change has been detected"),
            cl_logDEBUG1);

        //local OS time has been changed. If system time is set
        //by local host time then updating system time
        const bool isSystemTimeSynchronizedWithInternet =
            settings->isSynchronizingTimeWithInternet() &&
            ((m_localTimePriorityKey.flags & Qn::TF_peerTimeSynchronizedWithInternetServer) > 0);

        if (m_usedTimeSyncInfo.timePriorityKey == m_localTimePriorityKey &&
            !isSystemTimeSynchronizedWithInternet)
        {
            NX_LOG(lm("TimeSynchronizationManager. System time is synchronized with "
                "this peer's local time. Updating time..."), cl_logDEBUG1);
            forceTimeResync();
        }

        if (m_connection)
        {
            saveSyncTimeAsync(
                QDateTime::currentMSecsSinceEpoch() - getSyncTime(),
                m_usedTimeSyncInfo.timePriorityKey);
        }
    }

    QnMutexLocker lock(&m_mutex);
    if (m_terminated)
        return;
    m_checkSystemTimeTaskID = m_timerManager->addTimer(
        std::bind(&TimeSynchronizationManager::checkSystemTimeForChange, this),
        std::chrono::milliseconds(SYSTEM_TIME_CHANGE_CHECK_PERIOD_MS));
}

void TimeSynchronizationManager::handleLocalTimePriorityKeyChange(
    QnMutexLockerBase* const lock)
{
    if (!m_connection)
        return;
#if 0
    ApiMiscData localTimeData(
        LOCAL_TIME_PRIORITY_KEY_PARAM_NAME,
        QByteArray::number(m_localTimePriorityKey.toUInt64()));

    auto manager = m_connection->getMiscManager(Qn::kSystemAccess);

    QnMutexUnlocker unlocker(lock);

    manager->saveMiscParam(localTimeData, this,
        [](int /*reqID*/, ec2::ErrorCode errCode)
        {
            if (errCode != ec2::ErrorCode::ok)
                qWarning() << "Failed to save time data to the database";
        });
#else
    // TODO: this is an old version from 3.0 We can switch to the new as soon as saveMiscParam will work asynchronously
    ++m_asyncOperationsInProgress;
    Ec2ThreadPool::instance()->start(make_custom_runnable(
        [this]
        {
            auto db = m_connection->messageBus()->getDb();
            QnTransaction<ApiMiscData> localTimeTran(
                ApiCommand::NotDefined,
                db->commonModule()->moduleGUID(),
                ec2::ApiMiscData(LOCAL_TIME_PRIORITY_KEY_PARAM_NAME,
                    QByteArray::number(m_localTimePriorityKey.toUInt64())));

            localTimeTran.transactionType = TransactionType::Local;
            db->transactionLog()->fillPersistentInfo(localTimeTran);
            db->executeTransaction(localTimeTran, QByteArray());

            --m_asyncOperationsInProgress;
            m_asyncOperationsWaitCondition.wakeOne();
        }));
#endif
}

void TimeSynchronizationManager::onTimeSynchronizationSettingsChanged()
{
    if (m_peerType != Qn::PeerType::PT_Server)
        return;
    const auto& settings = m_messageBus->commonModule()->globalSettings();
    if (settings->isSynchronizingTimeWithInternet())
    {
        QnMutexLocker lock(&m_mutex);
        if (m_internetSynchronizationTaskID > 0)
        {
            m_timerManager->modifyTimerDelay(
                m_internetSynchronizationTaskID, std::chrono::milliseconds::zero());
        }
        else
        {
            addInternetTimeSynchronizationTask();
        }
    }
    else if (m_usedTimeSyncInfo.timePriorityKey.isTakenFromInternet() ||
        m_localTimePriorityKey.isTakenFromInternet())
    {
        // Forgetting Internet time.
        QnMutexLocker lock(&m_mutex);
        syncTimeWithAllKnownServers(lock);
        switchBackToLocalTime(&lock);
    }
}

bool TimeSynchronizationManager::saveSyncTimeSync(
    qint64 syncTimeToLocalDelta,
    const TimePriorityKey& syncTimeKey)
{
    if (!m_connection)
        return false;

#if 0
    ApiMiscData deltaData(
        TIME_DELTA_PARAM_NAME,
        QByteArray::number(syncTimeToLocalDelta));

    ApiMiscData priorityData(
        USED_TIME_PRIORITY_KEY_PARAM_NAME,
        QByteArray::number(syncTimeKey.toUInt64()));

    auto manager = m_connection->getMiscManager(Qn::kSystemAccess);
    return
        manager->saveMiscParamSync(deltaData) == ErrorCode::ok &&
        manager->saveMiscParamSync(priorityData) == ErrorCode::ok;
#else
    // TODO: this is an old version from 3.0 We can switch to the new as soon as saveMiscParam will work asynchronously
    auto db = m_connection->messageBus()->getDb();
    QnTransaction<ApiMiscData> deltaTran(
        ApiCommand::NotDefined,
        db->commonModule()->moduleGUID(),
        ApiMiscData(TIME_DELTA_PARAM_NAME, QByteArray::number(syncTimeToLocalDelta)));

    QnTransaction<ApiMiscData> priorityTran(
        ApiCommand::NotDefined,
        db->commonModule()->moduleGUID(),
        ApiMiscData(USED_TIME_PRIORITY_KEY_PARAM_NAME,
            QByteArray::number(syncTimeKey.toUInt64())));

    deltaTran.transactionType = TransactionType::Local;
    priorityTran.transactionType = TransactionType::Local;

    db->transactionLog()->fillPersistentInfo(deltaTran);
    db->transactionLog()->fillPersistentInfo(priorityTran);

    bool result =
        db->executeTransaction(deltaTran, QByteArray()) == ErrorCode::ok &&
        db->executeTransaction(priorityTran, QByteArray()) == ErrorCode::ok;
    if (!result)
        NX_WARNING(this, lm("Can't save syncTime to the local DB."));
    return result;
#endif
}

void TimeSynchronizationManager::saveSyncTimeAsync(
    QnMutexLockerBase* const lock,
    qint64 syncTimeToLocalDelta,
    TimePriorityKey syncTimeKey)
{
    QnMutexUnlocker unlocker(lock);
    saveSyncTimeAsync(syncTimeToLocalDelta, syncTimeKey);
}

/**
* @param syncTimeToLocalDelta local_time - sync_time
*/
void TimeSynchronizationManager::saveSyncTimeAsync(
    qint64 syncTimeToLocalDelta,
    const TimePriorityKey& syncTimeKey)
{
    if (!m_connection)
        return;
#if 0
    ApiMiscData deltaData(
        TIME_DELTA_PARAM_NAME,
        QByteArray::number(syncTimeToLocalDelta));

    ApiMiscData priorityData(
        USED_TIME_PRIORITY_KEY_PARAM_NAME,
        QByteArray::number(syncTimeKey.toUInt64()));

    auto manager = m_connection->getMiscManager(Qn::kSystemAccess);
    manager->saveMiscParam(deltaData, this,
        [](int /*reqID*/, ErrorCode errCode)
    {
        if (errCode != ec2::ErrorCode::ok)
            NX_LOG(lm("Failed to save time data to the database"), cl_logWARNING);
    });
    manager->saveMiscParam(priorityData, this,
        [](int /*reqID*/, ErrorCode errCode)
    {
        if (errCode != ec2::ErrorCode::ok)
            NX_LOG(lm("Failed to save time data to the database"), cl_logWARNING);
    });
#else
    // TODO: this is an old version from 3.0 We can switch to the new as soon as saveMiscParam will work asynchronously
    ++m_asyncOperationsInProgress;
    Ec2ThreadPool::instance()->start(make_custom_runnable(
        [this, syncTimeToLocalDelta, syncTimeKey]()
        {
            saveSyncTimeSync(syncTimeToLocalDelta, syncTimeKey);

            --m_asyncOperationsInProgress;
             m_asyncOperationsWaitCondition.wakeOne();
        }));
#endif
}

} // namespace ec2<|MERGE_RESOLUTION|>--- conflicted
+++ resolved
@@ -973,13 +973,8 @@
 
 void TimeSynchronizationManager::onTimeFetchingDone( const qint64 millisFromEpoch, SystemError::ErrorCode errorCode )
 {
-<<<<<<< HEAD
-=======
     using namespace std::chrono;
 
-    m_timeSynchronizer.reset();
-
->>>>>>> 2bebbc21
     quint64 localTimePriorityBak = 0;
     quint64 newLocalTimePriority = 0;
     {
