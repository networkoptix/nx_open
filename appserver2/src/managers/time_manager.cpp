/**********************************************************
* 02 jul 2014
* a.kolesnikov
***********************************************************/

#include "time_manager.h"

#include <algorithm>
#include <atomic>

#include <QtConcurrent/QtConcurrent>
#include <QtCore/QDateTime>
#include <utils/thread/mutex.h>
#if defined(Q_OS_MACX) || defined(Q_OS_ANDROID) || defined(Q_OS_IOS)
#include <zlib.h>
#else
#include <QtZlib/zlib.h>
#endif

#include <api/runtime_info_manager.h>

#include <common/common_module.h>
#include <http/custom_headers.h>
#include <transaction/transaction_message_bus.h>

#include <nx_ec/data/api_runtime_data.h>

#include <utils/common/joinable.h>
#include <utils/common/log.h>
#include <utils/common/timermanager.h>
#include <utils/network/time/time_protocol_client.h>
#include <utils/network/time/multiple_internet_time_fetcher.h>

#include "database/db_manager.h"
#include "ec2_thread_pool.h"
#include "rest/time_sync_rest_handler.h"
#include "settings.h"


namespace ec2
{
    //!This parameter holds difference between local system time and synchronized time
    static const QByteArray TIME_DELTA_PARAM_NAME = "sync_time_delta";
    static const QByteArray TIME_PRIORITY_KEY_PARAM_NAME = "time_priority_key";

    template<class Function>
    class CustomRunnable
    :
        public QRunnable
    {
    public:
        CustomRunnable( Function&& function )
        :
            m_function( std::move(function) )
        {
            setAutoDelete( true );
        }

        virtual void run()
        {
            m_function();
        }

    private:
        Function m_function;
    };

    template<class Function>
    CustomRunnable<Function>* make_custom_runnable( Function&& function )
    {
        return new CustomRunnable<Function>( std::move( function ) );
    }


    //////////////////////////////////////////////
    //   TimePriorityKey
    //////////////////////////////////////////////
    TimePriorityKey::TimePriorityKey()
    :
        sequence(0),
        flags(0),
        seed(0)
    {
    }

    bool TimePriorityKey::operator==( const TimePriorityKey& right ) const
    {
        return
            sequence == right.sequence &&
            flags == right.flags &&
            seed == right.seed;
    }

    bool TimePriorityKey::operator!=( const TimePriorityKey& right ) const
    {
        return !(*this == right);
    }

    bool TimePriorityKey::operator<( const TimePriorityKey& right ) const
    {
        const int peerIsServerSet = flags & TimeSynchronizationManager::peerIsServer;
        const int right_peerIsServerSet = right.flags & TimeSynchronizationManager::peerIsServer;
        if( peerIsServerSet < right_peerIsServerSet )
            return true;
        if( right_peerIsServerSet < peerIsServerSet )
            return false;

        const int internetFlagSet = flags & TimeSynchronizationManager::peerTimeSynchronizedWithInternetServer;
        const int right_internetFlagSet = right.flags & TimeSynchronizationManager::peerTimeSynchronizedWithInternetServer;
        if( internetFlagSet < right_internetFlagSet )
            return true;
        if( right_internetFlagSet < internetFlagSet )
            return false;

        return
            sequence < right.sequence ? true :
            sequence > right.sequence ? false :
            flags < right.flags ? true :
            flags > right.flags ? false :
            seed < right.seed;
    }
    
    bool TimePriorityKey::operator<=( const TimePriorityKey& right ) const
    {
        return !(*this > right);
    }

    bool TimePriorityKey::operator>( const TimePriorityKey& right ) const
    {
        return right < *this;
    }

    quint64 TimePriorityKey::toUInt64() const
    {
        return ((quint64)sequence << 48) | ((quint64)flags << 32) | seed;
    }
    
    void TimePriorityKey::fromUInt64( quint64 val )
    {
        sequence = (quint16)(val >> 48);
        flags = (quint16)((val >> 32) & 0xFFFF);
        seed = val & 0xFFFFFFFF;
    }


    //////////////////////////////////////////////
    //   TimeSyncInfo
    //////////////////////////////////////////////
    TimeSyncInfo::TimeSyncInfo(
        qint64 _monotonicClockValue,
        qint64 _syncTime,
        const TimePriorityKey& _timePriorityKey )
    :
        monotonicClockValue( _monotonicClockValue ),
        syncTime( _syncTime ),
        timePriorityKey( _timePriorityKey )
    {
    }

    QByteArray TimeSyncInfo::toString() const
    {
        static const size_t MAX_DECIMAL_DIGITS_IN_64BIT_INT = 20;

        QByteArray result;
        result.resize( MAX_DECIMAL_DIGITS_IN_64BIT_INT*3 + 1 );
        sprintf( result.data(), "%lld_%lld_%lld", monotonicClockValue, syncTime, timePriorityKey.toUInt64() );
        result.resize( (int)strlen( result.data() ) );
        return result;
    }
    
    bool TimeSyncInfo::fromString( const QByteArray& str )
    {
        int curSepPos = 0;
        for( int i = 0; curSepPos < str.size(); ++i )
        {
            int nextSepPos = str.indexOf( '_', curSepPos );
            if( nextSepPos == -1 )
                nextSepPos = str.size();
            if( i == 0 )
                monotonicClockValue = QByteArray::fromRawData(str.constData()+curSepPos, nextSepPos-curSepPos).toLongLong();
            else if( i == 1 )
                syncTime = QByteArray::fromRawData(str.constData()+curSepPos, nextSepPos-curSepPos).toLongLong();
            else if( i == 2 )
                timePriorityKey.fromUInt64( QByteArray::fromRawData(str.constData()+curSepPos, nextSepPos-curSepPos).toLongLong() );

            curSepPos = nextSepPos+1;
        }
        return true;
    }


//#define TEST_PTS_SELECTION


    //////////////////////////////////////////////
    //   TimeSynchronizationManager
    //////////////////////////////////////////////
    static const size_t MILLIS_PER_SEC = 1000;
    static const size_t INITIAL_INTERNET_SYNC_TIME_PERIOD_SEC = 0;
    static const size_t MIN_INTERNET_SYNC_TIME_PERIOD_SEC = 60;
    static const char* RFC868_SERVERS[] = { "time.nist.gov", "time.ien.it"/*, "time1.ucla.edu"*/ };
#ifdef _DEBUG
    static const size_t LOCAL_SYSTEM_TIME_BROADCAST_PERIOD_MS = 10*MILLIS_PER_SEC;
    static const size_t MANUAL_TIME_SERVER_SELECTION_NECESSITY_CHECK_PERIOD_MS = 60*MILLIS_PER_SEC;
    static const size_t INTERNET_SYNC_TIME_PERIOD_SEC = 60;
    //!Reporting time synchronization information to other peers once per this period
    static const int TIME_SYNC_SEND_TIMEOUT_SEC = 10;
#else
    static const size_t LOCAL_SYSTEM_TIME_BROADCAST_PERIOD_MS = 10*60*MILLIS_PER_SEC;
    //!Once per 10 minutes checking if manual time server selection is required
    static const size_t MANUAL_TIME_SERVER_SELECTION_NECESSITY_CHECK_PERIOD_MS = 10*60*MILLIS_PER_SEC;
    //!Accurate time is fetched from internet with this period
    static const size_t INTERNET_SYNC_TIME_PERIOD_SEC = 60*60;
    //!Reporting time synchronization information to other peers once per this period
    static const int TIME_SYNC_SEND_TIMEOUT_SEC = 10*60;
#endif
    //!If time synchronization with internet failes, period is multiplied on this value, but it cannot exceed \a MAX_PUBLIC_SYNC_TIME_PERIOD_SEC
    static const size_t INTERNET_SYNC_TIME_FAILURE_PERIOD_GROW_COEFF = 2;
    static const size_t MAX_INTERNET_SYNC_TIME_PERIOD_SEC = 60*60;
    //static const size_t INTERNET_TIME_EXPIRATION_PERIOD_SEC = 7*24*60*60;   //one week
    //!Considering internet time equal to local time if difference is no more than this value
    static const qint64 MAX_LOCAL_SYSTEM_TIME_DRIFT_MS = 10*MILLIS_PER_SEC;
    //!Maximum allowed drift between synchronized time and time received via internet
    static const qint64 MAX_SYNC_VS_INTERNET_TIME_DRIFT_MS = 20*MILLIS_PER_SEC;
    static const int MAX_SEQUENT_INTERNET_SYNCHRONIZATION_FAILURES = 15;
    static const int MAX_RTT_TIME_MS = 10 * 1000;
    //!Maximum time drift between servers that we want to keep up to
    static const int MAX_DESIRED_TIME_DRIFT_MS = 1000;
    //!Considering that other server's time is retrieved with error not less then \a MIN_GET_TIME_ERROR_MS
    /*!
        This should help against redundant clock resync
    */
    static const int MIN_GET_TIME_ERROR_MS = 100;
    //!once per this interval we check if local OS time has been changed
    static const int SYSTEM_TIME_CHANGE_CHECK_PERIOD_MS = 10 * MILLIS_PER_SEC;

    static_assert( MIN_INTERNET_SYNC_TIME_PERIOD_SEC > 0, "MIN_INTERNET_SYNC_TIME_PERIOD_SEC MUST be > 0!" );
    static_assert( MIN_INTERNET_SYNC_TIME_PERIOD_SEC <= MAX_INTERNET_SYNC_TIME_PERIOD_SEC,
        "Check MIN_INTERNET_SYNC_TIME_PERIOD_SEC and MAX_INTERNET_SYNC_TIME_PERIOD_SEC" );
    static_assert( INTERNET_SYNC_TIME_PERIOD_SEC >= MIN_INTERNET_SYNC_TIME_PERIOD_SEC,
        "Check INTERNET_SYNC_TIME_PERIOD_SEC and MIN_INTERNET_SYNC_TIME_PERIOD_SEC" );
    static_assert( INTERNET_SYNC_TIME_PERIOD_SEC <= MAX_INTERNET_SYNC_TIME_PERIOD_SEC,
        "Check INTERNET_SYNC_TIME_PERIOD_SEC and MAX_INTERNET_SYNC_TIME_PERIOD_SEC" );

    TimeSynchronizationManager::TimeSynchronizationManager( Qn::PeerType peerType )
    :
        m_localSystemTimeDelta( std::numeric_limits<qint64>::min() ),
        m_broadcastSysTimeTaskID( 0 ),
        m_internetSynchronizationTaskID( 0 ),
        m_manualTimerServerSelectionCheckTaskID( 0 ),
        m_checkSystemTimeTaskID( 0 ),
        m_terminated( false ),
        m_peerType( peerType ),
        m_internetTimeSynchronizationPeriod( INITIAL_INTERNET_SYNC_TIME_PERIOD_SEC ),
        m_timeSynchronized( false ),
        m_internetSynchronizationFailureCount( 0 )
    {
    }

    TimeSynchronizationManager::~TimeSynchronizationManager()
    {
        pleaseStop();
    }

    void TimeSynchronizationManager::pleaseStop()
    {
        quint64 broadcastSysTimeTaskID = 0;
        quint64 manualTimerServerSelectionCheckTaskID = 0;
        quint64 internetSynchronizationTaskID = 0;
        quint64 checkSystemTimeTaskID = 0;
        {
            QnMutexLocker lk( &m_mutex );
            m_terminated = false;

            broadcastSysTimeTaskID = m_broadcastSysTimeTaskID;
            m_broadcastSysTimeTaskID = 0;

            manualTimerServerSelectionCheckTaskID = m_manualTimerServerSelectionCheckTaskID;
            m_manualTimerServerSelectionCheckTaskID = 0;

            internetSynchronizationTaskID = m_internetSynchronizationTaskID;
            m_internetSynchronizationTaskID = 0;

            checkSystemTimeTaskID = m_checkSystemTimeTaskID;
            m_checkSystemTimeTaskID = 0;
        }

        if( broadcastSysTimeTaskID )
            TimerManager::instance()->joinAndDeleteTimer( broadcastSysTimeTaskID );

        if( manualTimerServerSelectionCheckTaskID )
            TimerManager::instance()->joinAndDeleteTimer( manualTimerServerSelectionCheckTaskID );

        if( internetSynchronizationTaskID )
            TimerManager::instance()->joinAndDeleteTimer( internetSynchronizationTaskID );

        if( checkSystemTimeTaskID )
            TimerManager::instance()->joinAndDeleteTimer( checkSystemTimeTaskID );

        if( m_timeSynchronizer )
        {
            m_timeSynchronizer->pleaseStop();
            m_timeSynchronizer->join();
            m_timeSynchronizer.reset();
        }
    }

    void TimeSynchronizationManager::start()
    {
        if( m_peerType == Qn::PT_Server )
            m_localTimePriorityKey.flags |= peerIsServer;

#ifndef EDGE_SERVER
        m_localTimePriorityKey.flags |= peerIsNotEdgeServer;
#endif
        QByteArray localGUID = qnCommon->moduleGUID().toByteArray();
        m_localTimePriorityKey.seed = crc32(0, (const Bytef*)localGUID.constData(), localGUID.size());
        //TODO #ak use guid to avoid handle priority key duplicates
        if( QElapsedTimer::isMonotonic() )
            m_localTimePriorityKey.flags |= peerHasMonotonicClock;

        m_monotonicClock.restart();
        //initializing synchronized time with local system time
        m_usedTimeSyncInfo = TimeSyncInfo(
            0,
            currentMSecsSinceEpoch(),
            m_localTimePriorityKey );

        if (QnDbManager::instance())
            connect( QnDbManager::instance(), &QnDbManager::initialized, 
                 this, &TimeSynchronizationManager::onDbManagerInitialized,
                 Qt::DirectConnection );
        connect( QnTransactionMessageBus::instance(), &QnTransactionMessageBus::newDirectConnectionEstablished,
                 this, &TimeSynchronizationManager::onNewConnectionEstablished,
                 Qt::DirectConnection );
        connect( QnTransactionMessageBus::instance(), &QnTransactionMessageBus::peerLost,
                 this, &TimeSynchronizationManager::onPeerLost,
                 Qt::DirectConnection );

        {
            QnMutexLocker lk( &m_mutex );

            using namespace std::placeholders;
            if( m_peerType == Qn::PT_Server )
            {
                m_broadcastSysTimeTaskID = TimerManager::instance()->addTimer(
                    std::bind( &TimeSynchronizationManager::broadcastLocalSystemTime, this, _1 ),
                    0 );
                std::unique_ptr<MultipleInternetTimeFetcher> multiFetcher( new MultipleInternetTimeFetcher() );

                for(const char* timeServer: RFC868_SERVERS)
                    multiFetcher->addTimeFetcher(std::unique_ptr<AbstractAccurateTimeFetcher>(
                        new TimeProtocolClient(QLatin1String(timeServer))));
                m_timeSynchronizer = std::move( multiFetcher );
                addInternetTimeSynchronizationTask();

                m_checkSystemTimeTaskID = TimerManager::instance()->addTimer(
                    std::bind(&TimeSynchronizationManager::checkSystemTimeForChange, this),
                    SYSTEM_TIME_CHANGE_CHECK_PERIOD_MS);
            }
            else
                m_manualTimerServerSelectionCheckTaskID = TimerManager::instance()->addTimer(
                    std::bind( &TimeSynchronizationManager::checkIfManualTimeServerSelectionIsRequired, this, _1 ),
                    MANUAL_TIME_SERVER_SELECTION_NECESSITY_CHECK_PERIOD_MS );
        }
    }

    qint64 TimeSynchronizationManager::getSyncTime() const
    {
        QnMutexLocker lk( &m_mutex );
        return getSyncTimeNonSafe();
    }

    void TimeSynchronizationManager::primaryTimeServerChanged( const QnTransaction<ApiIdData>& tran )
    {
        quint64 localTimePriorityBak = 0;
        quint64 newLocalTimePriority = 0;
        {
            QnMutexLocker lk( &m_mutex );

            localTimePriorityBak = m_localTimePriorityKey.toUInt64();

            NX_LOG( lit("TimeSynchronizationManager. Received primary time server change transaction. new peer %1, local peer %2").
                arg( tran.params.id.toString() ).arg( qnCommon->moduleGUID().toString() ), cl_logDEBUG1 );

            if( tran.params.id == qnCommon->moduleGUID() )
            {
                //local peer is selected by user as primary time server
                const bool synchronizingByCurrentServer = m_usedTimeSyncInfo.timePriorityKey == m_localTimePriorityKey;
                m_localTimePriorityKey.flags |= peerTimeSetByUser;
                //incrementing sequence 
                m_localTimePriorityKey.sequence = m_usedTimeSyncInfo.timePriorityKey.sequence + 1;
                //"select primary time server" means "take its local time", so resetting internet synchronization flag
                m_localTimePriorityKey.flags &= ~peerTimeSynchronizedWithInternetServer;
                if( m_localTimePriorityKey > m_usedTimeSyncInfo.timePriorityKey )
                {
                    //using current server time info
                    const qint64 elapsed = m_monotonicClock.elapsed();
                    //selection of peer as primary time server means it's local system time is to be used as synchronized time 
                        //in case of internet connection absence
                    m_usedTimeSyncInfo = TimeSyncInfo(
                        elapsed,
                        currentMSecsSinceEpoch(),
                        m_localTimePriorityKey );
                    //resetting "synchronized with internet" flag
                    NX_LOG( lit("TimeSynchronizationManager. Received primary time server change transaction. New synchronized time %1, new priority key 0x%2").
                        arg(QDateTime::fromMSecsSinceEpoch(m_usedTimeSyncInfo.syncTime).toString(Qt::ISODate)).arg(m_localTimePriorityKey.toUInt64(), 0, 16), cl_logINFO );
                    m_timeSynchronized = true;
                    //saving synchronized time to DB
                    if( QnDbManager::instance() && QnDbManager::instance()->isInitialized() )
                        Ec2ThreadPool::instance()->start( make_custom_runnable( std::bind(
                            &QnDbManager::saveMiscParam,
                            QnDbManager::instance(),
                            TIME_DELTA_PARAM_NAME,
                            QByteArray::number(0) ) ) );

                    if( !synchronizingByCurrentServer )
                    {
                        const qint64 curSyncTime = m_usedTimeSyncInfo.syncTime;
                        using namespace std::placeholders;
                        //sending broadcastPeerSystemTime tran, new sync time will be broadcasted along with it
                        if( !m_terminated )
                        {
                            if( m_broadcastSysTimeTaskID )
                                TimerManager::instance()->deleteTimer( m_broadcastSysTimeTaskID );
                            m_broadcastSysTimeTaskID = TimerManager::instance()->addTimer(
                                std::bind( &TimeSynchronizationManager::broadcastLocalSystemTime, this, _1 ),
                                0 );
                        }
                        lk.unlock();
                        WhileExecutingDirectCall callGuard( this );
                        emit timeChanged( curSyncTime );
                    }

                    //reporting new sync time to everyone we know
                    syncTimeWithAllKnownServers(&lk);
                }
            }
            else
            {
                m_localTimePriorityKey.flags &= ~peerTimeSetByUser;
            }
            newLocalTimePriority = m_localTimePriorityKey.toUInt64();
            if (newLocalTimePriority != localTimePriorityBak)
                handleLocalTimePriorityKeyChange(&lk);
        }

        /* Can cause signal, going out of mutex locker. */
        if( newLocalTimePriority != localTimePriorityBak )
            updateRuntimeInfoPriority(newLocalTimePriority);
    }

    void TimeSynchronizationManager::peerSystemTimeReceived( const QnTransaction<ApiPeerSystemTimeData>& tran )
    {
        QnMutexLocker lk( &m_mutex );

        peerSystemTimeReceivedNonSafe( tran.params );

        lk.unlock();
        WhileExecutingDirectCall callGuard( this );
        emit peerTimeChanged( tran.params.peerID, getSyncTime(), tran.params.peerSysTime );
    }

    void TimeSynchronizationManager::knownPeersSystemTimeReceived( const QnTransaction<ApiPeerSystemTimeDataList>& tran )
    {
        for( const ApiPeerSystemTimeData& data: tran.params )
        {
            {
                QnMutexLocker lk( &m_mutex );
                peerSystemTimeReceivedNonSafe( data );
            }
            WhileExecutingDirectCall callGuard( this );
            emit peerTimeChanged( data.peerID, getSyncTime(), data.peerSysTime );
        }
    }

    TimeSyncInfo TimeSynchronizationManager::getTimeSyncInfo() const
    {
        QnMutexLocker lk( &m_mutex );
        return getTimeSyncInfoNonSafe();
    }

    qint64 TimeSynchronizationManager::getMonotonicClock() const
    {
        QnMutexLocker lk( &m_mutex );
        return m_monotonicClock.elapsed();
    }

    void TimeSynchronizationManager::forgetSynchronizedTime()
    {
        QnMutexLocker lk( &m_mutex );
        forgetSynchronizedTimeNonSafe(&lk);
    }

    void TimeSynchronizationManager::forceTimeResync()
    {
        {
            QnMutexLocker lk(&m_mutex);
            forgetSynchronizedTimeNonSafe(&lk);
            syncTimeWithAllKnownServers(&lk);
        }

        const auto curSyncTime = getSyncTime();
        WhileExecutingDirectCall callGuard(this);
        emit timeChanged(curSyncTime);

        QnMutexLocker lk(&m_mutex);
        //notifying everyone about local time change
        if (!m_terminated)
        {
            if (m_broadcastSysTimeTaskID)
                TimerManager::instance()->modifyTimerDelay(m_broadcastSysTimeTaskID, 0);
        }
    }

    QnPeerTimeInfoList TimeSynchronizationManager::getPeerTimeInfoList() const
    {
        QnMutexLocker lk( &m_mutex );

        //list<pair<peerid, time> >
        QnPeerTimeInfoList peers;

        const qint64 currentClock = m_monotonicClock.elapsed();
        for( auto it = m_systemTimeByPeer.cbegin(); it != m_systemTimeByPeer.cend(); ++it )
            peers.push_back( QnPeerTimeInfo( it->first, it->second.syncTime + (currentClock - it->second.monotonicClockValue) ) );

        return peers;
    }

    ApiPeerSystemTimeDataList TimeSynchronizationManager::getKnownPeersSystemTime() const
    {
        QnMutexLocker lk( &m_mutex );

        ApiPeerSystemTimeDataList result;
        result.reserve( m_systemTimeByPeer.size() );
        const qint64 currentClock = m_monotonicClock.elapsed();
        for( auto it = m_systemTimeByPeer.cbegin(); it != m_systemTimeByPeer.cend(); ++it )
        {
            ApiPeerSystemTimeData data;
            data.peerID = it->first;
            data.timePriorityKey = it->second.timePriorityKey.toUInt64();
            data.peerSysTime = it->second.syncTime + (currentClock - it->second.monotonicClockValue);
            result.push_back( std::move(data) );
        }

        return result;
    }

    void TimeSynchronizationManager::processTimeSyncInfoHeader(
        const QnUuid& peerID,
        const nx_http::StringType& serializedTimeSync,
        AbstractStreamSocket* sock )
    {
        //taking into account tcp connection round trip time
        unsigned int rttMillis = 0;
        StreamSocketInfo sockInfo;
        if( sock && sock->getConnectionStatistics( &sockInfo ) )
            rttMillis = sockInfo.rttVar;

        TimeSyncInfo remotePeerTimeSyncInfo;
        if( !remotePeerTimeSyncInfo.fromString( serializedTimeSync ) )
            return;

        Q_ASSERT( remotePeerTimeSyncInfo.timePriorityKey.seed > 0 );

        //TODO #ak following condition should be removed. Placed for debug purpose only
        if( rttMillis > MAX_RTT_TIME_MS )
        {
            NX_LOG( lit( "%1. Received rtt of %2 ms" ).arg( Q_FUNC_INFO ).arg( rttMillis ), cl_logWARNING );
            rttMillis = MAX_DESIRED_TIME_DRIFT_MS;
        }

<<<<<<< HEAD
        QnMutexLocker lk( &m_mutex );
=======
        QMutexLocker lk( &m_mutex );
        const auto localTimePriorityBak = m_localTimePriorityKey.toUInt64();
>>>>>>> 6808372a
        remotePeerTimeSyncUpdate(
            &lk,
            peerID,
            m_monotonicClock.elapsed(),
            remotePeerTimeSyncInfo.syncTime + rttMillis / 2,
            remotePeerTimeSyncInfo.timePriorityKey,
            rttMillis );
        if (m_localTimePriorityKey.toUInt64() != localTimePriorityBak)
            handleLocalTimePriorityKeyChange(&lk);
    }

    void TimeSynchronizationManager::remotePeerTimeSyncUpdate(
        QnMutexLockerBase* const lock,
        const QnUuid& remotePeerID,
        qint64 localMonotonicClock,
        qint64 remotePeerSyncTime,
        const TimePriorityKey& remotePeerTimePriorityKey,
        const qint64 timeErrorEstimation )
    {
        Q_ASSERT( remotePeerTimePriorityKey.seed > 0 );

        NX_LOG( QString::fromLatin1("TimeSynchronizationManager. Received sync time update from peer %1, "
            "peer's sync time (%2), peer's time priority key 0x%3. Local peer id %4, used priority key 0x%5").
            arg(remotePeerID.toString()).arg(QDateTime::fromMSecsSinceEpoch(remotePeerSyncTime).toString(Qt::ISODate)).
            arg(remotePeerTimePriorityKey.toUInt64(), 0, 16).arg(qnCommon->moduleGUID().toString()).
            arg(m_usedTimeSyncInfo.timePriorityKey.toUInt64(), 0, 16), cl_logDEBUG2 );

        //time difference between this server and remote one is not that great
        const auto timeDifference = remotePeerSyncTime - getSyncTimeNonSafe();
        const bool maxTimeDriftExceeded =
            (std::abs( timeDifference ) >= std::max<qint64>( timeErrorEstimation * 2, MIN_GET_TIME_ERROR_MS ));
        const bool needAdjustClockDueToLargeDrift =
            //taking drift into account if both servers have time with same key
            (remotePeerTimePriorityKey == m_usedTimeSyncInfo.timePriorityKey) &&
            maxTimeDriftExceeded &&
            (remotePeerID > qnCommon->moduleGUID());

        //if there is new maximum remotePeerTimePriorityKey then updating delta and emitting timeChanged
        if( (remotePeerTimePriorityKey <= m_usedTimeSyncInfo.timePriorityKey) &&
            !needAdjustClockDueToLargeDrift )
        {
            return; //not applying time
        }

        NX_LOG( QString::fromLatin1("TimeSynchronizationManager. Received sync time update from peer %1, peer's sync time (%2), "
            "peer's time priority key 0x%3. Local peer id %4, used priority key 0x%5. Accepting peer's synchronized time").
            arg(remotePeerID.toString()).arg(QDateTime::fromMSecsSinceEpoch(remotePeerSyncTime).toString(Qt::ISODate)).
            arg(remotePeerTimePriorityKey.toUInt64(), 0, 16).arg(qnCommon->moduleGUID().toString()).
            arg(m_usedTimeSyncInfo.timePriorityKey.toUInt64(), 0, 16), cl_logINFO );
        //taking new synchronization data
        m_usedTimeSyncInfo = TimeSyncInfo(
            localMonotonicClock,
            remotePeerSyncTime,
            remotePeerTimePriorityKey ); 
        if( needAdjustClockDueToLargeDrift )
        {
            const auto isTimeSynchronizedByThisServer = 
                m_localTimePriorityKey.seed == m_usedTimeSyncInfo.timePriorityKey.seed;
            ++m_usedTimeSyncInfo.timePriorityKey.sequence;   //for case if synchronizing because of time drift
            if (isTimeSynchronizedByThisServer)
                m_localTimePriorityKey.sequence = m_usedTimeSyncInfo.timePriorityKey.sequence;
        }
        const qint64 curSyncTime = m_usedTimeSyncInfo.syncTime + m_monotonicClock.elapsed() - m_usedTimeSyncInfo.monotonicClockValue;
        //saving synchronized time to DB
        m_timeSynchronized = true;
        if( QnDbManager::instance() && QnDbManager::instance()->isInitialized() )
            Ec2ThreadPool::instance()->start( make_custom_runnable( std::bind(
                &QnDbManager::saveMiscParam,
                QnDbManager::instance(),
                TIME_DELTA_PARAM_NAME,
                QByteArray::number(QDateTime::currentMSecsSinceEpoch() - curSyncTime) ) ) );
        if( m_peerType == Qn::PT_Server )
        {
            using namespace std::placeholders;
            //sending broadcastPeerSystemTime tran, new sync time will be broadcasted along with it
            if( !m_terminated )
            {
                if( m_broadcastSysTimeTaskID )
                    TimerManager::instance()->deleteTimer( m_broadcastSysTimeTaskID );
                m_broadcastSysTimeTaskID = TimerManager::instance()->addTimer(
                    std::bind( &TimeSynchronizationManager::broadcastLocalSystemTime, this, _1 ),
                    0 );
            }
        }
        lock->unlock();
        {
            WhileExecutingDirectCall callGuard( this );
            emit timeChanged( curSyncTime );
        }
        lock->relock();

        //informing all servers we can about time change as soon as possible
        syncTimeWithAllKnownServers(lock);
    }

    void TimeSynchronizationManager::onNewConnectionEstablished( QnTransactionTransport* transport )
    {
        using namespace std::placeholders;

        if( transport->isIncoming() )
        {
            //peer connected to us
            //using transactions to signal remote peer that it needs to fetch time from us
            transport->setBeforeSendingChunkHandler(
                std::bind(&TimeSynchronizationManager::onBeforeSendingTransaction, this, _1, _2));
        }
        else
        {
            //listening time change signals fom remote peer which cannot connect to us
            transport->setHttpChunkExtensonHandler(
                std::bind(&TimeSynchronizationManager::onTransactionReceived, this, _1, _2));

            //we can connect to the peer
            const QUrl remoteAddr = transport->remoteAddr();
            //saving credentials has been used to establish connection
            startSynchronizingTimeWithPeer( //starting sending time sync info to peer
                transport->remotePeer().id,
                SocketAddress( remoteAddr.host(), remoteAddr.port() ),
                transport->authData() );

            using namespace std::placeholders;
        }
    }

    void TimeSynchronizationManager::onPeerLost( ApiPeerAliveData data )
    {
        stopSynchronizingTimeWithPeer( data.peer.id );

        QnMutexLocker lk( &m_mutex );
        m_systemTimeByPeer.erase( data.peer.id );
    }

    void TimeSynchronizationManager::startSynchronizingTimeWithPeer(
        const QnUuid& peerID,
        SocketAddress peerAddress,
        nx_http::AuthInfoCache::AuthorizationCacheItem authData )
    {
        QnMutexLocker lk( &m_mutex );
        auto iterResultPair = m_peersToSendTimeSyncTo.emplace(
            peerID,
            PeerContext( std::move(peerAddress), std::move(authData) ) );
        if( !iterResultPair.second )
            return; //already exists
        PeerContext& ctx = iterResultPair.first->second;
        //adding periodic task
        ctx.syncTimerID = TimerManager::instance()->addTimer(
            std::bind(&TimeSynchronizationManager::synchronizeWithPeer, this, peerID),
            0 );    //performing initial synchronization immediately
    }

    void TimeSynchronizationManager::stopSynchronizingTimeWithPeer( const QnUuid& peerID )
    {
        TimerManager::TimerGuard timerID;
        nx_http::AsyncHttpClientPtr httpClient;

        QnMutexLocker lk( &m_mutex );
        auto peerIter = m_peersToSendTimeSyncTo.find( peerID );
        if( peerIter == m_peersToSendTimeSyncTo.end() )
            return;
        timerID = std::move(peerIter->second.syncTimerID);
        httpClient = std::move(peerIter->second.httpClient);
        m_peersToSendTimeSyncTo.erase( peerIter );
        
        //timerID and httpClient will be destroyed after mutex unlock
    }

    void TimeSynchronizationManager::synchronizeWithPeer( const QnUuid& peerID )
    {
        nx_http::AsyncHttpClientPtr clientPtr;

        QnMutexLocker lk( &m_mutex );
        if( m_terminated )
            return;
        auto peerIter = m_peersToSendTimeSyncTo.find( peerID );
        if( peerIter == m_peersToSendTimeSyncTo.end() )
            return;
        QUrl targetUrl;
        targetUrl.setScheme( lit("http") );
        targetUrl.setHost( peerIter->second.peerAddress.address.toString() );
        targetUrl.setPort( peerIter->second.peerAddress.port );
        targetUrl.setPath( lit("/") + QnTimeSyncRestHandler::PATH );

        Q_ASSERT( !peerIter->second.httpClient );
        clientPtr = nx_http::AsyncHttpClient::create();
        using namespace std::placeholders;
        connect(
            clientPtr.get(), &nx_http::AsyncHttpClient::done,
            this,
            [this, peerID]( nx_http::AsyncHttpClientPtr clientPtr ) {
                timeSyncRequestDone(peerID, std::move(clientPtr));
            },
            Qt::DirectConnection );

        if( m_peerType == Qn::PT_Server )
        {
            //client does not send its time to anyone
            const auto timeSyncInfo = getTimeSyncInfoNonSafe();
            clientPtr->addAdditionalHeader(
                QnTimeSyncRestHandler::TIME_SYNC_HEADER_NAME,
                timeSyncInfo.toString() );
        }
        clientPtr->addAdditionalHeader( Qn::PEER_GUID_HEADER_NAME, qnCommon->moduleGUID().toByteArray() );

        clientPtr->setUserName( peerIter->second.authData.userName );
        if( peerIter->second.authData.password )
        {
            clientPtr->setAuthType( nx_http::AsyncHttpClient::authBasicAndDigest );
            clientPtr->setUserPassword( peerIter->second.authData.password.get() );
        }
        else if( peerIter->second.authData.ha1 )
        {
            clientPtr->setAuthType( nx_http::AsyncHttpClient::authDigestWithPasswordHash );
            clientPtr->setUserPassword( peerIter->second.authData.ha1.get() );
        }

        if( !clientPtr->doGet( targetUrl ) )
        {
            clientPtr.reset();
            peerIter->second.syncTimerID = TimerManager::instance()->addTimer(
                std::bind( &TimeSynchronizationManager::synchronizeWithPeer, this, peerID ),
                TIME_SYNC_SEND_TIMEOUT_SEC * MILLIS_PER_SEC );
        }
        else
        {
            peerIter->second.syncTimerID.reset();
        }
        peerIter->second.httpClient.swap( clientPtr );
        //clientPtr will be destroyed after mutex unlock
    }

    void TimeSynchronizationManager::timeSyncRequestDone(
        const QnUuid& peerID,
        nx_http::AsyncHttpClientPtr clientPtr )
    {
        if( clientPtr->response() &&
            clientPtr->response()->statusLine.statusCode == nx_http::StatusCode::ok )
        {
            //reading time sync information from remote server
            auto timeSyncHeaderIter = clientPtr->response()->headers.find( QnTimeSyncRestHandler::TIME_SYNC_HEADER_NAME );
            if( timeSyncHeaderIter != clientPtr->response()->headers.end() )
            {
                auto sock = clientPtr->takeSocket();
                processTimeSyncInfoHeader(
                    peerID,
                    timeSyncHeaderIter->second,
                    sock.data() );
            }
        }

        QnMutexLocker lk( &m_mutex );
        auto peerIter = m_peersToSendTimeSyncTo.find( peerID );
        if( peerIter == m_peersToSendTimeSyncTo.end() )
            return;
        Q_ASSERT( !peerIter->second.syncTimerID );
        peerIter->second.httpClient.reset();
        //scheduling next synchronization
        if( m_terminated )
            return;
        peerIter->second.syncTimerID = TimerManager::instance()->addTimer(
            std::bind( &TimeSynchronizationManager::synchronizeWithPeer, this, peerID ),
            TIME_SYNC_SEND_TIMEOUT_SEC * MILLIS_PER_SEC );
    }

    void TimeSynchronizationManager::broadcastLocalSystemTime( quint64 taskID )
    {
        {
            QnMutexLocker lk( &m_mutex );
            if( (taskID != m_broadcastSysTimeTaskID) || m_terminated )
                return;

            using namespace std::placeholders;
            m_broadcastSysTimeTaskID = TimerManager::instance()->addTimer(
                std::bind( &TimeSynchronizationManager::broadcastLocalSystemTime, this, _1 ),
                LOCAL_SYSTEM_TIME_BROADCAST_PERIOD_MS );
        }

        //TODO #ak if local time changes have to broadcast it as soon as possible

        NX_LOG( lit("TimeSynchronizationManager. Broadcasting local system time. peer %1, system time time (%2), local time priority key 0x%3").
            arg( qnCommon->moduleGUID().toString() ).arg( QDateTime::fromMSecsSinceEpoch( currentMSecsSinceEpoch() ).toString( Qt::ISODate ) ).
            arg(m_localTimePriorityKey.toUInt64(), 0, 16), cl_logDEBUG2 );

        QnTransaction<ApiPeerSystemTimeData> tran( ApiCommand::broadcastPeerSystemTime );
        tran.params.peerID = qnCommon->moduleGUID();
        tran.params.timePriorityKey = m_localTimePriorityKey.toUInt64();
        {
            QnMutexLocker lk( &m_mutex );
            tran.params.peerSysTime = QDateTime::currentMSecsSinceEpoch();  //currentMSecsSinceEpoch();
        }
        peerSystemTimeReceived( tran ); //remembering own system time
        QnTransactionMessageBus::instance()->sendTransaction( tran );
    }

    void TimeSynchronizationManager::checkIfManualTimeServerSelectionIsRequired( quint64 /*taskID*/ )
    {
        //TODO #ak it is better to run this method on event, not by timeout
        QnMutexLocker lk( &m_mutex );

        m_manualTimerServerSelectionCheckTaskID = 0;
        if( m_terminated )
            return;

        using namespace std::placeholders;
        m_manualTimerServerSelectionCheckTaskID = TimerManager::instance()->addTimer(
            std::bind( &TimeSynchronizationManager::checkIfManualTimeServerSelectionIsRequired, this, _1 ),
            MANUAL_TIME_SERVER_SELECTION_NECESSITY_CHECK_PERIOD_MS );

        if( m_systemTimeByPeer.empty() ||
            (m_usedTimeSyncInfo.timePriorityKey.flags & peerTimeSynchronizedWithInternetServer) > 0 ||
            (m_localTimePriorityKey.flags & peerTimeSynchronizedWithInternetServer) > 0 )
        {
            //we know nothing about other peers. 
            //Or we have time taken from the Internet, which means someone has connection to the Internet, 
                //so no sense to ask user to select primary time server
            return;
        }

        //map<priority flags, m_systemTimeByPeer iterator>
        std::multimap<unsigned int, std::map<QnUuid, TimeSyncInfo>::const_iterator, std::greater<unsigned int>> peersByTimePriorityFlags;
        for( auto it = m_systemTimeByPeer.cbegin(); it != m_systemTimeByPeer.cend(); ++it )
            peersByTimePriorityFlags.emplace( it->second.timePriorityKey.flags, it );

#ifndef TEST_PTS_SELECTION
        if( (peersByTimePriorityFlags.count(peersByTimePriorityFlags.cbegin()->first) > 1) &&               //multiple servers have same priority
            ((peersByTimePriorityFlags.cbegin()->first & peerTimeSynchronizedWithInternetServer) == 0) )    //those servers do not have internet access
#endif
        {
            WhileExecutingDirectCall callGuard( this );
            //multiple peers have same priority, user selection is required
            emit primaryTimeServerSelectionRequired();
        }
    }

    void TimeSynchronizationManager::syncTimeWithInternet( quint64 taskID )
    {
        NX_LOG( lit( "TimeSynchronizationManager. TimeSynchronizationManager::syncTimeWithInternet. taskID %1" ).arg( taskID ), cl_logDEBUG2 );

        QnMutexLocker lk( &m_mutex );

        if( (taskID != m_internetSynchronizationTaskID) || m_terminated )
            return;
        m_internetSynchronizationTaskID = 0;

        NX_LOG( lit("TimeSynchronizationManager. Synchronizing time with internet"), cl_logDEBUG1 );

        //synchronizing with some internet server
        using namespace std::placeholders;
        if( !m_timeSynchronizer->getTimeAsync( std::bind( &TimeSynchronizationManager::onTimeFetchingDone, this, _1, _2 ) ) )
        {
            NX_LOG( lit( "TimeSynchronizationManager. Failed to start internet time synchronization. %1" ).arg( SystemError::getLastOSErrorText() ), cl_logDEBUG1 );
            //failure
            m_internetTimeSynchronizationPeriod = std::min<>(
                MIN_INTERNET_SYNC_TIME_PERIOD_SEC + m_internetTimeSynchronizationPeriod * INTERNET_SYNC_TIME_FAILURE_PERIOD_GROW_COEFF,
                Settings::instance()->maxInternetTimeSyncRetryPeriodSec(MAX_INTERNET_SYNC_TIME_PERIOD_SEC));

            addInternetTimeSynchronizationTask();
        }
    }

    void TimeSynchronizationManager::onTimeFetchingDone( const qint64 millisFromEpoch, SystemError::ErrorCode errorCode )
    {
        quint64 localTimePriorityBak = 0;
        quint64 newLocalTimePriority = 0;
        {
            QnMutexLocker lk( &m_mutex );

            localTimePriorityBak = m_localTimePriorityKey.toUInt64();

            if( millisFromEpoch > 0 )
            {
                NX_LOG( lit("TimeSynchronizationManager. Received time %1 from the internet").
                    arg(QDateTime::fromMSecsSinceEpoch(millisFromEpoch).toString(Qt::ISODate)), cl_logDEBUG1 );

                m_internetSynchronizationFailureCount = 0;

                m_internetTimeSynchronizationPeriod = Settings::instance()->internetSyncTimePeriodSec(INTERNET_SYNC_TIME_PERIOD_SEC);

                const qint64 curLocalTime = currentMSecsSinceEpoch();

                //using received time
                const auto localTimePriorityKeyBak = m_localTimePriorityKey;
                m_localTimePriorityKey.flags |= peerTimeSynchronizedWithInternetServer;

                if( llabs(getSyncTimeNonSafe() - millisFromEpoch) > MAX_SYNC_VS_INTERNET_TIME_DRIFT_MS )
                {
                    //considering time synchronized time as inaccurate, even if it is marked as received from internet
                    m_localTimePriorityKey.sequence = m_usedTimeSyncInfo.timePriorityKey.sequence + 1;
                }

                if( (llabs(curLocalTime - millisFromEpoch) > MAX_LOCAL_SYSTEM_TIME_DRIFT_MS) ||
                    (localTimePriorityKeyBak != m_localTimePriorityKey) )
                {
                    //sending broadcastPeerSystemTime tran, new sync time will be broadcasted along with it
                    m_localSystemTimeDelta = millisFromEpoch - m_monotonicClock.elapsed();

                    remotePeerTimeSyncUpdate(
                        &lk,
                        qnCommon->moduleGUID(),
                        m_monotonicClock.elapsed(),
                        millisFromEpoch,
                        m_localTimePriorityKey,
                        MAX_SYNC_VS_INTERNET_TIME_DRIFT_MS );

                    if( !m_terminated )
                    {
                        if( m_broadcastSysTimeTaskID )
                            TimerManager::instance()->deleteTimer( m_broadcastSysTimeTaskID );
                        using namespace std::placeholders;
                        m_broadcastSysTimeTaskID = TimerManager::instance()->addTimer(
                            std::bind( &TimeSynchronizationManager::broadcastLocalSystemTime, this, _1 ),
                            0 );
                    }
                }
            }
            else
            {
                NX_LOG( lit("TimeSynchronizationManager. Failed to get time from the internet. %1").arg(SystemError::toString(errorCode)), cl_logDEBUG1 );
                //failure
                m_internetTimeSynchronizationPeriod = std::min<>(
                    MIN_INTERNET_SYNC_TIME_PERIOD_SEC + m_internetTimeSynchronizationPeriod * INTERNET_SYNC_TIME_FAILURE_PERIOD_GROW_COEFF,
                    Settings::instance()->maxInternetTimeSyncRetryPeriodSec(MAX_INTERNET_SYNC_TIME_PERIOD_SEC));

                ++m_internetSynchronizationFailureCount;
                if( m_internetSynchronizationFailureCount > MAX_SEQUENT_INTERNET_SYNCHRONIZATION_FAILURES )
                    m_localTimePriorityKey.flags &= ~peerTimeSynchronizedWithInternetServer;
            }

            addInternetTimeSynchronizationTask();

            newLocalTimePriority = m_localTimePriorityKey.toUInt64();
            if (newLocalTimePriority != localTimePriorityBak)
                handleLocalTimePriorityKeyChange(&lk);
        }

        /* Can cause signal, going out of mutex locker. */
        if( newLocalTimePriority != localTimePriorityBak )
            updateRuntimeInfoPriority(newLocalTimePriority);
    }

    void TimeSynchronizationManager::addInternetTimeSynchronizationTask()
    {
        Q_ASSERT( m_internetSynchronizationTaskID == 0 );

        if( m_terminated )
            return;

        using namespace std::placeholders;
        m_internetSynchronizationTaskID = TimerManager::instance()->addTimer(
            std::bind( &TimeSynchronizationManager::syncTimeWithInternet, this, _1 ),
            m_internetTimeSynchronizationPeriod * MILLIS_PER_SEC );
        NX_LOG( lit( "TimeSynchronizationManager. Added internet time sync task %1, delay %2" ).
            arg( m_internetSynchronizationTaskID ).arg( m_internetTimeSynchronizationPeriod * MILLIS_PER_SEC ), cl_logDEBUG2 );
    }

    qint64 TimeSynchronizationManager::currentMSecsSinceEpoch() const
    {
        return m_localSystemTimeDelta == std::numeric_limits<qint64>::min()
            ? QDateTime::currentMSecsSinceEpoch()
            : m_monotonicClock.elapsed() + m_localSystemTimeDelta;
    }

    void TimeSynchronizationManager::updateRuntimeInfoPriority(quint64 priority)
    {
        QnPeerRuntimeInfo localInfo = QnRuntimeInfoManager::instance()->localInfo();
        if (localInfo.data.peer.peerType != Qn::PT_Server)
            return;

        if (localInfo.data.serverTimePriority == priority)
            return;

        localInfo.data.serverTimePriority = priority;
        QnRuntimeInfoManager::instance()->updateLocalItem(localInfo);
    }

    qint64 TimeSynchronizationManager::getSyncTimeNonSafe() const
    {
        return m_usedTimeSyncInfo.syncTime + m_monotonicClock.elapsed() - m_usedTimeSyncInfo.monotonicClockValue; 
    }

    void TimeSynchronizationManager::onDbManagerInitialized()
    {
        QnMutexLocker lk( &m_mutex );

        //restoring local time priority from DB
        QByteArray timePriorityStr;
        if( QnDbManager::instance()->readMiscParam( TIME_PRIORITY_KEY_PARAM_NAME, &timePriorityStr ) )
        {
            const quint64 restoredPriorityKeyVal = timePriorityStr.toULongLong();
            TimePriorityKey restoredPriorityKey;
            restoredPriorityKey.fromUInt64( restoredPriorityKeyVal );
            //considering time, restored from DB, to be unreliable
            restoredPriorityKey.flags &= ~peerTimeSynchronizedWithInternetServer;

            if( m_localTimePriorityKey.sequence < restoredPriorityKey.sequence )
                m_localTimePriorityKey.sequence = restoredPriorityKey.sequence;
            if( restoredPriorityKey.flags & peerTimeSetByUser )
                m_localTimePriorityKey.flags |= peerTimeSetByUser;

            ApiPeerSystemTimeData peerSystemTimeData;
            peerSystemTimeData.peerID = qnCommon->moduleGUID();
            peerSystemTimeData.timePriorityKey = m_localTimePriorityKey.toUInt64();
            peerSystemTimeData.peerSysTime = QDateTime::currentMSecsSinceEpoch();
            peerSystemTimeReceivedNonSafe( peerSystemTimeData );

            NX_LOG( lit("TimeSynchronizationManager. Successfully restored time priority key %1 from DB").arg(restoredPriorityKeyVal), cl_logWARNING );
        }

        if( m_timeSynchronized )
        {
            //saving time sync information to DB
            const qint64 curSyncTime = m_usedTimeSyncInfo.syncTime + m_monotonicClock.elapsed() - m_usedTimeSyncInfo.monotonicClockValue;
            QnDbManager::instance()->saveMiscParam( TIME_DELTA_PARAM_NAME, QByteArray::number(QDateTime::currentMSecsSinceEpoch() - curSyncTime) );
        }
        else
        {
            //restoring time sync information from DB
            QByteArray timeDeltaStr;
            if( QnDbManager::instance()->readMiscParam( TIME_DELTA_PARAM_NAME, &timeDeltaStr ) )
            {
                m_usedTimeSyncInfo.syncTime = QDateTime::currentMSecsSinceEpoch() - timeDeltaStr.toLongLong();
                NX_LOG( lit("TimeSynchronizationManager. Successfully restored synchronized time %1 (delta %2) from DB").
                    arg(QDateTime::fromMSecsSinceEpoch(m_usedTimeSyncInfo.syncTime).toString(Qt::ISODate)).arg(timeDeltaStr.toLongLong()), cl_logINFO );
            }
        }

        auto localTimePriorityKey = m_localTimePriorityKey;
        lk.unlock();
        updateRuntimeInfoPriority( localTimePriorityKey.toUInt64() );
    }

    void TimeSynchronizationManager::peerSystemTimeReceivedNonSafe( const ApiPeerSystemTimeData& data )
    {
        NX_LOG( lit("TimeSynchronizationManager. Received peer %1 system time (%2), peer time priority key 0x%3").
            arg(data.peerID.toString()).arg( QDateTime::fromMSecsSinceEpoch(data.peerSysTime).toString( Qt::ISODate ) ).
            arg(data.timePriorityKey, 0, 16), cl_logDEBUG2 );

        TimePriorityKey peerPriorityKey;
        peerPriorityKey.fromUInt64( data.timePriorityKey );
        m_systemTimeByPeer[data.peerID] = TimeSyncInfo(
            m_monotonicClock.elapsed(),
            data.peerSysTime,
            peerPriorityKey );
    }

    TimeSyncInfo TimeSynchronizationManager::getTimeSyncInfoNonSafe() const
    {
        const qint64 elapsed = m_monotonicClock.elapsed();
        return TimeSyncInfo(
            elapsed,
            m_usedTimeSyncInfo.syncTime + elapsed - m_usedTimeSyncInfo.monotonicClockValue,
            m_usedTimeSyncInfo.timePriorityKey );
    }

    void TimeSynchronizationManager::syncTimeWithAllKnownServers(QnMutexLockerBase* const /*lock*/)
    {
        for (std::pair<const QnUuid, PeerContext>& peerCtx : m_peersToSendTimeSyncTo)
        {
            TimerManager::instance()->modifyTimerDelay(
                peerCtx.second.syncTimerID.get(),
                0);
        }
    }

    void TimeSynchronizationManager::onBeforeSendingTransaction(
        QnTransactionTransport* /*transport*/,
        nx_http::HttpHeaders* const headers)
    {
        headers->emplace(
            QnTimeSyncRestHandler::TIME_SYNC_HEADER_NAME,
            getTimeSyncInfo().toString());
    }

    void TimeSynchronizationManager::onTransactionReceived(
        QnTransactionTransport* /*transport*/,
        const nx_http::HttpHeaders& headers)
    {
        for (auto header : headers)
        {
            if (header.first != QnTimeSyncRestHandler::TIME_SYNC_HEADER_NAME)
                continue;

            const nx_http::StringType& serializedTimeSync = header.second;
            TimeSyncInfo remotePeerTimeSyncInfo;
            if (!remotePeerTimeSyncInfo.fromString(serializedTimeSync))
                continue;

            QnMutexLocker lk(&m_mutex);
            if (remotePeerTimeSyncInfo.timePriorityKey > m_usedTimeSyncInfo.timePriorityKey)
                syncTimeWithAllKnownServers(&lk);
            return;
        }
    }

<<<<<<< HEAD
    void TimeSynchronizationManager::forgetSynchronizedTimeNonSafe( QnMutexLockerBase* const /*lock*/ )
=======
    void TimeSynchronizationManager::forgetSynchronizedTimeNonSafe( QMutexLocker* const lock )
>>>>>>> 6808372a
    {
        m_localSystemTimeDelta = std::numeric_limits<qint64>::min();
        m_systemTimeByPeer.clear();
        m_timeSynchronized = false;
        m_localTimePriorityKey.flags &= ~peerTimeSynchronizedWithInternetServer;
        ++m_localTimePriorityKey.sequence;
        m_usedTimeSyncInfo = TimeSyncInfo(
            m_monotonicClock.elapsed(),
            currentMSecsSinceEpoch(),
            m_localTimePriorityKey);
        handleLocalTimePriorityKeyChange(lock);
    }

    void TimeSynchronizationManager::checkSystemTimeForChange()
    {
        {
            QnMutexLocker lk(&m_mutex);
            if (m_terminated)
                return;
        }

        const qint64 curSysTime = QDateTime::currentMSecsSinceEpoch();
        if (qAbs(getSyncTime() - curSysTime) > SYSTEM_TIME_CHANGE_CHECK_PERIOD_MS)
        {
            //local OS time has been changed. If system time is set 
            //by local host time then updating system time
            if (m_usedTimeSyncInfo.timePriorityKey == m_localTimePriorityKey &&
                !(m_localTimePriorityKey.flags & peerTimeSynchronizedWithInternetServer))
            {
                forceTimeResync();
            }
        }

        QnMutexLocker lk(&m_mutex);
        if (m_terminated)
            return;
        m_checkSystemTimeTaskID = TimerManager::instance()->addTimer(
            std::bind(&TimeSynchronizationManager::checkSystemTimeForChange, this),
            SYSTEM_TIME_CHANGE_CHECK_PERIOD_MS);
    }

    void TimeSynchronizationManager::handleLocalTimePriorityKeyChange(QMutexLocker* const /*lk*/)
    {
        if (QnDbManager::instance() && QnDbManager::instance()->isInitialized())
            Ec2ThreadPool::instance()->start(make_custom_runnable(std::bind(
                &QnDbManager::saveMiscParam,
                QnDbManager::instance(),
                TIME_PRIORITY_KEY_PARAM_NAME,
                QByteArray::number(m_localTimePriorityKey.toUInt64()))));
    }
}<|MERGE_RESOLUTION|>--- conflicted
+++ resolved
@@ -570,12 +570,8 @@
             rttMillis = MAX_DESIRED_TIME_DRIFT_MS;
         }
 
-<<<<<<< HEAD
-        QnMutexLocker lk( &m_mutex );
-=======
-        QMutexLocker lk( &m_mutex );
+        QnMutexLocker lk( &m_mutex );
         const auto localTimePriorityBak = m_localTimePriorityKey.toUInt64();
->>>>>>> 6808372a
         remotePeerTimeSyncUpdate(
             &lk,
             peerID,
@@ -1169,11 +1165,7 @@
         }
     }
 
-<<<<<<< HEAD
-    void TimeSynchronizationManager::forgetSynchronizedTimeNonSafe( QnMutexLockerBase* const /*lock*/ )
-=======
-    void TimeSynchronizationManager::forgetSynchronizedTimeNonSafe( QMutexLocker* const lock )
->>>>>>> 6808372a
+    void TimeSynchronizationManager::forgetSynchronizedTimeNonSafe( QnMutexLockerBase* const lock )
     {
         m_localSystemTimeDelta = std::numeric_limits<qint64>::min();
         m_systemTimeByPeer.clear();
