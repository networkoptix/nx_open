/**********************************************************
* 02 jul 2014
* a.kolesnikov
***********************************************************/

#include "time_manager.h"

#include <algorithm>
#include <atomic>

#include <QtConcurrent/QtConcurrent>
#include <QtCore/QDateTime>
#include <nx/utils/thread/mutex.h>
#if defined(Q_OS_MACX) || defined(Q_OS_ANDROID) || defined(Q_OS_IOS)
#include <zlib.h>
#else
#include <QtZlib/zlib.h>
#endif

#include <api/global_settings.h>
#include <api/runtime_info_manager.h>

#include <common/common_module.h>
#include <common/common_globals.h>
#include <core/resource_management/resource_pool.h>
#include <core/resource/media_server_resource.h>
#include <http/custom_headers.h>
#include <transaction/transaction_message_bus.h>

#include <nx_ec/data/api_runtime_data.h>
#include <nx_ec/data/api_misc_data.h>

#include <utils/common/joinable.h>
#include <utils/common/rfc868_servers.h>
#include <nx/utils/log/log.h>
#include <nx/utils/std/cpp14.h>
#include <nx/utils/timer_manager.h>
#include <nx/network/time/mean_time_fetcher.h>
#include <nx/network/time/time_protocol_client.h>

#include <api/app_server_connection.h>
#include "ec2_thread_pool.h"
#include "rest/time_sync_rest_handler.h"
#include "settings.h"
#include "ec2_connection.h"


namespace ec2
{
    //!This parameter holds difference between local system time and synchronized time
    static const QByteArray TIME_DELTA_PARAM_NAME = "sync_time_delta";
    static const QByteArray LOCAL_TIME_PRIORITY_KEY_PARAM_NAME = "time_priority_key";
    //!Time priority correspinding to saved synchronised time
    static const QByteArray USED_TIME_PRIORITY_KEY_PARAM_NAME = "used_time_priority_key";

    template<class Function>
    class CustomRunnable
    :
        public QRunnable
    {
    public:
        CustomRunnable( Function&& function )
        :
            m_function( std::move(function) )
        {
            setAutoDelete( true );
        }

        virtual void run()
        {
            m_function();
        }

    private:
        Function m_function;
    };

    template<class Function>
    CustomRunnable<Function>* make_custom_runnable( Function&& function )
    {
        return new CustomRunnable<Function>( std::move( function ) );
    }

    /*!
        \param syncTimeToLocalDelta local_time - sync_time
    */
    bool saveSyncTime(
        Ec2DirectConnectionPtr connection,
        qint64 syncTimeToLocalDelta,
        const TimePriorityKey& syncTimeKey)
    {
        if (!connection)
            return false;

        ApiMiscData deltaData(
            TIME_DELTA_PARAM_NAME,
                QByteArray::number(syncTimeToLocalDelta));

        ApiMiscData priorityData(
            USED_TIME_PRIORITY_KEY_PARAM_NAME,
            QByteArray::number(syncTimeKey.toUInt64()));

        auto manager = connection->getMiscManager(Qn::kSystemAccess);
        return
            manager->saveMiscParamSync(deltaData) == ErrorCode::ok &&
            manager->saveMiscParamSync(priorityData) == ErrorCode::ok;
    }

    /*!
        \param syncTimeToLocalDelta local_time - sync_time
    */
    bool loadSyncTime(
        Ec2DirectConnectionPtr connection,
        qint64* const syncTimeToLocalDelta,
        TimePriorityKey* const syncTimeKey)
    {
        if (!connection)
            return false;
        auto manager = connection->getMiscManager(Qn::kSystemAccess);

        ApiMiscData syncTimeToLocalDeltaData;
        if (manager->getMiscParamSync(
                TIME_DELTA_PARAM_NAME,
                &syncTimeToLocalDeltaData) != ErrorCode::ok)
            return false;

        ApiMiscData syncTimeKeyData;
        if (manager->getMiscParamSync(
                USED_TIME_PRIORITY_KEY_PARAM_NAME,
                &syncTimeKeyData) != ErrorCode::ok)
            return false;

        *syncTimeToLocalDelta = syncTimeToLocalDeltaData.value.toLongLong();
        syncTimeKey->fromUInt64(syncTimeKeyData.value.toULongLong());
        return true;
    }


    //////////////////////////////////////////////
    //   TimePriorityKey
    //////////////////////////////////////////////
    TimePriorityKey::TimePriorityKey()
    :
        sequence(0),
        flags(0),
        seed(0)
    {
    }

    bool TimePriorityKey::operator==( const TimePriorityKey& right ) const
    {
        return
            sequence == right.sequence &&
            flags == right.flags &&
            seed == right.seed;
    }

    bool TimePriorityKey::operator!=( const TimePriorityKey& right ) const
    {
        return !(*this == right);
    }

    bool TimePriorityKey::hasLessPriorityThan(
        const TimePriorityKey& right,
        bool takeIntoAccountInternetTime) const
    {
        const int peerIsServerSet = flags & Qn::TF_peerIsServer;
        const int right_peerIsServerSet = right.flags & Qn::TF_peerIsServer;
        if (peerIsServerSet < right_peerIsServerSet)
            return true;
        if (right_peerIsServerSet < peerIsServerSet)
            return false;

        if (takeIntoAccountInternetTime)
        {
            const int internetFlagSet = flags & Qn::TF_peerTimeSynchronizedWithInternetServer;
            const int right_internetFlagSet = right.flags & Qn::TF_peerTimeSynchronizedWithInternetServer;
            if (internetFlagSet < right_internetFlagSet)
                return true;
            if (right_internetFlagSet < internetFlagSet)
                return false;
        }

        if (sequence != right.sequence)
        {
            //taking into account sequence overflow. it should be same as "sequence < right.sequence"
            //but with respect to sequence overflow
            return ((quint16)(right.sequence - sequence)) <
                (std::numeric_limits<decltype(sequence)>::max() / 2);
        }

        quint16 effectiveFlags = flags;
        quint16 right_effectiveFlags = right.flags;
        if (!takeIntoAccountInternetTime)
        {
            effectiveFlags &= ~Qn::TF_peerTimeSynchronizedWithInternetServer;
            right_effectiveFlags &= ~Qn::TF_peerTimeSynchronizedWithInternetServer;
        }

        return
            effectiveFlags < right_effectiveFlags ? true :
            effectiveFlags > right_effectiveFlags ? false :
            seed < right.seed;
    }


    quint64 TimePriorityKey::toUInt64() const
    {
        return ((quint64)sequence << 48) | ((quint64)flags << 32) | seed;
    }

    void TimePriorityKey::fromUInt64( quint64 val )
    {
        sequence = (quint16)(val >> 48);
        flags = (quint16)((val >> 32) & 0xFFFF);
        seed = val & 0xFFFFFFFF;
    }

    bool TimePriorityKey::isTakenFromInternet() const
    {
        return (flags & Qn::TF_peerTimeSynchronizedWithInternetServer) > 0;
    }


    //////////////////////////////////////////////
    //   TimeSyncInfo
    //////////////////////////////////////////////
    TimeSyncInfo::TimeSyncInfo(
        qint64 _monotonicClockValue,
        qint64 _syncTime,
        const TimePriorityKey& _timePriorityKey )
    :
        monotonicClockValue( _monotonicClockValue ),
        syncTime( _syncTime ),
        timePriorityKey( _timePriorityKey )
    {
    }

    QByteArray TimeSyncInfo::toString() const
    {
        static const size_t MAX_DECIMAL_DIGITS_IN_64BIT_INT = 20;

        QByteArray result;
        result.resize( MAX_DECIMAL_DIGITS_IN_64BIT_INT*3 + 1 );
        sprintf( result.data(), "%lld_%lld_%lld", monotonicClockValue, syncTime, timePriorityKey.toUInt64() );
        result.resize( (int)strlen( result.data() ) );
        return result;
    }

    bool TimeSyncInfo::fromString( const QByteArray& str )
    {
        int curSepPos = 0;
        for( int i = 0; curSepPos < str.size(); ++i )
        {
            int nextSepPos = str.indexOf( '_', curSepPos );
            if( nextSepPos == -1 )
                nextSepPos = str.size();
            if( i == 0 )
                monotonicClockValue = QByteArray::fromRawData(str.constData()+curSepPos, nextSepPos-curSepPos).toLongLong();
            else if( i == 1 )
                syncTime = QByteArray::fromRawData(str.constData()+curSepPos, nextSepPos-curSepPos).toLongLong();
            else if( i == 2 )
                timePriorityKey.fromUInt64( QByteArray::fromRawData(str.constData()+curSepPos, nextSepPos-curSepPos).toLongLong() );

            curSepPos = nextSepPos+1;
        }
        return true;
    }


//#define TEST_PTS_SELECTION


    //////////////////////////////////////////////
    //   TimeSynchronizationManager
    //////////////////////////////////////////////
    static const size_t MILLIS_PER_SEC = 1000;
    static const size_t INITIAL_INTERNET_SYNC_TIME_PERIOD_SEC = 5;
    static const size_t MIN_INTERNET_SYNC_TIME_PERIOD_SEC = 60;
#ifdef _DEBUG
    static const size_t LOCAL_SYSTEM_TIME_BROADCAST_PERIOD_MS = 10*MILLIS_PER_SEC;
    static const size_t MANUAL_TIME_SERVER_SELECTION_NECESSITY_CHECK_PERIOD_MS = 60*MILLIS_PER_SEC;
    static const size_t INTERNET_SYNC_TIME_PERIOD_SEC = 60;
    //!Reporting time synchronization information to other peers once per this period
    static const int TIME_SYNC_SEND_TIMEOUT_SEC = 10;
#else
    static const size_t LOCAL_SYSTEM_TIME_BROADCAST_PERIOD_MS = 10*60*MILLIS_PER_SEC;
    //!Once per 10 minutes checking if manual time server selection is required
    static const size_t MANUAL_TIME_SERVER_SELECTION_NECESSITY_CHECK_PERIOD_MS = 10*60*MILLIS_PER_SEC;
    //!Accurate time is fetched from internet with this period
    static const size_t INTERNET_SYNC_TIME_PERIOD_SEC = 60*60;
    //!Reporting time synchronization information to other peers once per this period
    static const int TIME_SYNC_SEND_TIMEOUT_SEC = 10*60;
#endif
    //!If time synchronization with internet failes, period is multiplied on this value, but it cannot exceed \a MAX_PUBLIC_SYNC_TIME_PERIOD_SEC
    static const size_t INTERNET_SYNC_TIME_FAILURE_PERIOD_GROW_COEFF = 2;
    static const size_t MAX_INTERNET_SYNC_TIME_PERIOD_SEC = 60*60;
    //static const size_t INTERNET_TIME_EXPIRATION_PERIOD_SEC = 7*24*60*60;   //one week
    //!Considering internet time equal to local time if difference is no more than this value
    static const qint64 MAX_LOCAL_SYSTEM_TIME_DRIFT_MS = 10*MILLIS_PER_SEC;
    //!Maximum allowed drift between synchronized time and time received via internet
    static const qint64 MAX_SYNC_VS_INTERNET_TIME_DRIFT_MS = 20*MILLIS_PER_SEC;
    static const int MAX_SEQUENT_INTERNET_SYNCHRONIZATION_FAILURES = 15;
    static const int MAX_RTT_TIME_MS = 10 * 1000;
    //!Maximum time drift between servers that we want to keep up to
    static const int MAX_DESIRED_TIME_DRIFT_MS = 1000;
    //!Considering that other server's time is retrieved with error not less then \a MIN_GET_TIME_ERROR_MS
    /*!
        This should help against redundant clock resync
    */
    static const int MIN_GET_TIME_ERROR_MS = 100;
    //!once per this interval we check if local OS time has been changed
    static const int SYSTEM_TIME_CHANGE_CHECK_PERIOD_MS = 10 * MILLIS_PER_SEC;
    //!this coefficient applied to request round-trip time when comparing sync time from different servers
    static const int SYNC_TIME_DRIFT_MAX_ERROR_COEFF = 5;

    static_assert( MIN_INTERNET_SYNC_TIME_PERIOD_SEC > 0, "MIN_INTERNET_SYNC_TIME_PERIOD_SEC MUST be > 0!" );
    static_assert( MIN_INTERNET_SYNC_TIME_PERIOD_SEC <= MAX_INTERNET_SYNC_TIME_PERIOD_SEC,
        "Check MIN_INTERNET_SYNC_TIME_PERIOD_SEC and MAX_INTERNET_SYNC_TIME_PERIOD_SEC" );
    static_assert( INTERNET_SYNC_TIME_PERIOD_SEC >= MIN_INTERNET_SYNC_TIME_PERIOD_SEC,
        "Check INTERNET_SYNC_TIME_PERIOD_SEC and MIN_INTERNET_SYNC_TIME_PERIOD_SEC" );
    static_assert( INTERNET_SYNC_TIME_PERIOD_SEC <= MAX_INTERNET_SYNC_TIME_PERIOD_SEC,
        "Check INTERNET_SYNC_TIME_PERIOD_SEC and MAX_INTERNET_SYNC_TIME_PERIOD_SEC" );

    TimeSynchronizationManager::TimeSynchronizationManager(
        Qn::PeerType peerType,
        nx::utils::TimerManager* const timerManager)
    :
        m_localSystemTimeDelta( std::numeric_limits<qint64>::min() ),
        m_broadcastSysTimeTaskID( 0 ),
        m_internetSynchronizationTaskID( 0 ),
        m_manualTimerServerSelectionCheckTaskID( 0 ),
        m_checkSystemTimeTaskID( 0 ),
        m_terminated( false ),
        m_peerType( peerType ),
        m_timerManager(timerManager),
        m_internetTimeSynchronizationPeriod( INITIAL_INTERNET_SYNC_TIME_PERIOD_SEC ),
        m_timeSynchronized( false ),
        m_internetSynchronizationFailureCount( 0 )
    {
    }

    TimeSynchronizationManager::~TimeSynchronizationManager()
    {
        directDisconnectAll();

        pleaseStop();
    }

    void TimeSynchronizationManager::pleaseStop()
    {
        quint64 broadcastSysTimeTaskID = 0;
        quint64 manualTimerServerSelectionCheckTaskID = 0;
        quint64 internetSynchronizationTaskID = 0;
        quint64 checkSystemTimeTaskID = 0;
        {
            QnMutexLocker lk( &m_mutex );
            m_terminated = true;

            broadcastSysTimeTaskID = m_broadcastSysTimeTaskID;
            m_broadcastSysTimeTaskID = 0;

            manualTimerServerSelectionCheckTaskID = m_manualTimerServerSelectionCheckTaskID;
            m_manualTimerServerSelectionCheckTaskID = 0;

            internetSynchronizationTaskID = m_internetSynchronizationTaskID;
            m_internetSynchronizationTaskID = 0;

            checkSystemTimeTaskID = m_checkSystemTimeTaskID;
            m_checkSystemTimeTaskID = 0;
        }

        if( broadcastSysTimeTaskID )
            m_timerManager->joinAndDeleteTimer( broadcastSysTimeTaskID );

        if( manualTimerServerSelectionCheckTaskID )
            m_timerManager->joinAndDeleteTimer( manualTimerServerSelectionCheckTaskID );

        if( internetSynchronizationTaskID )
            m_timerManager->joinAndDeleteTimer( internetSynchronizationTaskID );

        if( checkSystemTimeTaskID )
            m_timerManager->joinAndDeleteTimer( checkSystemTimeTaskID );

        if( m_timeSynchronizer )
        {
            m_timeSynchronizer->pleaseStopSync();
            m_timeSynchronizer.reset();
        }
    }

    void TimeSynchronizationManager::start(const std::shared_ptr<Ec2DirectConnection>& connection)
    {
        m_connection = connection;

        if( m_peerType == Qn::PT_Server )
            m_localTimePriorityKey.flags |= Qn::TF_peerIsServer;

#ifndef EDGE_SERVER
        m_localTimePriorityKey.flags |= Qn::TF_peerIsNotEdgeServer;
#endif
        QByteArray localGUID = qnCommon->moduleGUID().toByteArray();
        m_localTimePriorityKey.seed = crc32(0, (const Bytef*)localGUID.constData(), localGUID.size());
        //TODO #ak use guid to avoid handle priority key duplicates
        if( QElapsedTimer::isMonotonic() )
            m_localTimePriorityKey.flags |= Qn::TF_peerHasMonotonicClock;

        m_monotonicClock.restart();
        //initializing synchronized time with local system time
        m_usedTimeSyncInfo = TimeSyncInfo(
            0,
            currentMSecsSinceEpoch(),
            m_localTimePriorityKey );

<<<<<<< HEAD
        onDbManagerInitialized();

        connect(connection->messageBus(), &QnTransactionMessageBus::newDirectConnectionEstablished,
=======
        if (detail::QnDbManager::instance())
        {
            connect( detail::QnDbManager::instance(), &detail::QnDbManager::initialized,
                 this, &TimeSynchronizationManager::onDbManagerInitialized,
                 Qt::DirectConnection );
        }
        connect( QnTransactionMessageBus::instance(), &QnTransactionMessageBus::newDirectConnectionEstablished,
>>>>>>> 06fdc676
                 this, &TimeSynchronizationManager::onNewConnectionEstablished,
                 Qt::DirectConnection );
        connect(connection->messageBus(), &QnTransactionMessageBus::peerLost,
                 this, &TimeSynchronizationManager::onPeerLost,
                 Qt::DirectConnection );
        Qn::directConnect(qnGlobalSettings, &QnGlobalSettings::timeSynchronizationSettingsChanged,
            this, &TimeSynchronizationManager::onTimeSynchronizationSettingsChanged);

        {
            QnMutexLocker lk( &m_mutex );

            using namespace std::placeholders;
            if( m_peerType == Qn::PT_Server )
            {
                m_broadcastSysTimeTaskID = m_timerManager->addTimer(
                    std::bind( &TimeSynchronizationManager::broadcastLocalSystemTime, this, _1 ),
                    std::chrono::milliseconds::zero());
                addInternetTimeSynchronizationTask();

                m_checkSystemTimeTaskID = m_timerManager->addTimer(
                    std::bind(&TimeSynchronizationManager::checkSystemTimeForChange, this),
                    std::chrono::milliseconds(SYSTEM_TIME_CHANGE_CHECK_PERIOD_MS));
            }
            else
                m_manualTimerServerSelectionCheckTaskID = m_timerManager->addTimer(
                    std::bind( &TimeSynchronizationManager::checkIfManualTimeServerSelectionIsRequired, this, _1 ),
                    std::chrono::milliseconds(MANUAL_TIME_SERVER_SELECTION_NECESSITY_CHECK_PERIOD_MS));
        }
    }

    qint64 TimeSynchronizationManager::getSyncTime() const
    {
        QnMutexLocker lk( &m_mutex );
        return getSyncTimeNonSafe();
    }

    ApiTimeData TimeSynchronizationManager::getTimeInfo() const
    {
        QnMutexLocker lk(&m_mutex);
        ApiTimeData result;
        result.value = getSyncTimeNonSafe();
        result.isPrimaryTimeServer = m_usedTimeSyncInfo.timePriorityKey == m_localTimePriorityKey;

        if (m_usedTimeSyncInfo.timePriorityKey.flags & Qn::TF_peerTimeSynchronizedWithInternetServer)
            result.syncTimeFlags |= Qn::TF_peerTimeSynchronizedWithInternetServer;
        if (m_usedTimeSyncInfo.timePriorityKey.flags & Qn::TF_peerTimeSetByUser)
            result.syncTimeFlags |= Qn::TF_peerTimeSetByUser;

        if (qnResPool)
        {
            const auto allServers = qnResPool->getAllServers(Qn::AnyStatus);
            for (const auto& server: allServers)
            {
                const auto guidStr = server->getId().toByteArray();
                if (m_usedTimeSyncInfo.timePriorityKey.seed ==
                    crc32(0, (const Bytef*)guidStr.constData(), guidStr.size()))
                {
                    result.primaryTimeServerGuid = server->getId();
                    break;
                }
            }
        }
        return result;
    }

    void TimeSynchronizationManager::onGotPrimariTimeServerTran(const QnTransaction<ApiIdData>& tran)
    {
        primaryTimeServerChanged(tran.params.id);
    }

    void TimeSynchronizationManager::primaryTimeServerChanged(const ApiIdData& serverId)
    {
        quint64 localTimePriorityBak = 0;
        quint64 newLocalTimePriority = 0;
        {
            QnMutexLocker lk( &m_mutex );

            localTimePriorityBak = m_localTimePriorityKey.toUInt64();

            NX_LOGX( lit("Received primary time server change transaction. new peer %1, local peer %2").
                arg(serverId.id.toString() ).arg( qnCommon->moduleGUID().toString() ), cl_logDEBUG1 );

            if(serverId.id == qnCommon->moduleGUID() )
            {
                m_localTimePriorityKey.flags |= Qn::TF_peerTimeSetByUser;
<<<<<<< HEAD
                //incrementing sequence
                m_localTimePriorityKey.sequence = m_usedTimeSyncInfo.timePriorityKey.sequence + 1;
                //"select primary time server" means "take its local time", so resetting internet synchronization flag
                m_localTimePriorityKey.flags &= ~Qn::TF_peerTimeSynchronizedWithInternetServer;
                if( m_localTimePriorityKey > m_usedTimeSyncInfo.timePriorityKey )
                {
                    //using current server time info
                    const qint64 elapsed = m_monotonicClock.elapsed();
                    //selection of peer as primary time server means it's local system time is to be used as synchronized time
                        //in case of internet connection absence
                    m_usedTimeSyncInfo = TimeSyncInfo(
                        elapsed,
                        currentMSecsSinceEpoch(),
                        m_localTimePriorityKey );
                    //resetting "synchronized with internet" flag
                    NX_LOGX( lit("Received primary time server change transaction. New synchronized time %1, new priority key 0x%2").
                        arg(QDateTime::fromMSecsSinceEpoch(m_usedTimeSyncInfo.syncTime).toString(Qt::ISODate)).arg(m_localTimePriorityKey.toUInt64(), 0, 16), cl_logINFO );
                    m_timeSynchronized = true;
                    //saving synchronized time to DB
                    Ec2ThreadPool::instance()->start( make_custom_runnable( std::bind(
                        &saveSyncTime,
                        m_connection,
                        0,
                        m_usedTimeSyncInfo.timePriorityKey) ) );


                    if( !synchronizingByCurrentServer )
                    {
                        const qint64 curSyncTime = m_usedTimeSyncInfo.syncTime;
                        lk.unlock();
                        WhileExecutingDirectCall callGuard( this );
                        emit timeChanged( curSyncTime );
                    }

                    //reporting new sync time to everyone we know
                    syncTimeWithAllKnownServers(&lk);
                }
=======
                selectLocalTimeAsSynchronized(&lk, m_usedTimeSyncInfo.timePriorityKey.sequence + 1);
>>>>>>> 06fdc676
            }
            else
            {
                m_localTimePriorityKey.flags &= ~Qn::TF_peerTimeSetByUser;
            }
            newLocalTimePriority = m_localTimePriorityKey.toUInt64();
            if (newLocalTimePriority != localTimePriorityBak)
                handleLocalTimePriorityKeyChange(&lk);
        }

        /* Can cause signal, going out of mutex locker. */
        if( newLocalTimePriority != localTimePriorityBak )
            updateRuntimeInfoPriority(newLocalTimePriority);
    }

    void TimeSynchronizationManager::selectLocalTimeAsSynchronized(
        QnMutexLockerBase* const lk,
        quint16 newTimePriorityKeySequence)
    {
        //local peer is selected by user as primary time server
        const bool synchronizingByCurrentServer = m_usedTimeSyncInfo.timePriorityKey == m_localTimePriorityKey;
        //incrementing sequence 
        m_localTimePriorityKey.sequence = newTimePriorityKeySequence;
        //"select primary time server" means "take its local time", so resetting internet synchronization flag
        m_localTimePriorityKey.flags &= ~Qn::TF_peerTimeSynchronizedWithInternetServer;
        if (!m_usedTimeSyncInfo.timePriorityKey.hasLessPriorityThan(
            m_localTimePriorityKey,
            qnGlobalSettings->isSynchronizingTimeWithInternet()))
        {
            return;
        }

        //using current server time info
        const qint64 elapsed = m_monotonicClock.elapsed();
        //selection of peer as primary time server means it's local system time is to be used as synchronized time 
        //in case of internet connection absence
        m_usedTimeSyncInfo = TimeSyncInfo(
            elapsed,
            currentMSecsSinceEpoch(),
            m_localTimePriorityKey);
        //resetting "synchronized with internet" flag
        NX_LOGX(lit("Received primary time server change transaction. New synchronized time %1, new priority key 0x%2").
            arg(QDateTime::fromMSecsSinceEpoch(m_usedTimeSyncInfo.syncTime).toString(Qt::ISODate)).arg(m_localTimePriorityKey.toUInt64(), 0, 16), cl_logINFO);
        m_timeSynchronized = true;
        //saving synchronized time to DB
        if (detail::QnDbManager::instance() && detail::QnDbManager::instance()->isInitialized())
        {
            Ec2ThreadPool::instance()->start(make_custom_runnable(std::bind(
                &saveSyncTime,
                0,
                m_usedTimeSyncInfo.timePriorityKey)));
        }

        if (!synchronizingByCurrentServer)
        {
            const qint64 curSyncTime = m_usedTimeSyncInfo.syncTime;
            lk->unlock();
            WhileExecutingDirectCall callGuard(this);
            emit timeChanged(curSyncTime);
            lk->relock();
        }

        //reporting new sync time to everyone we know
        syncTimeWithAllKnownServers(lk);
    }

    void TimeSynchronizationManager::peerSystemTimeReceived( const QnTransaction<ApiPeerSystemTimeData>& tran )
    {
        QnMutexLocker lk( &m_mutex );

        peerSystemTimeReceivedNonSafe( tran.params );

        lk.unlock();
        WhileExecutingDirectCall callGuard( this );
        emit peerTimeChanged( tran.params.peerID, getSyncTime(), tran.params.peerSysTime );
    }

    void TimeSynchronizationManager::knownPeersSystemTimeReceived( const QnTransaction<ApiPeerSystemTimeDataList>& tran )
    {
        for( const ApiPeerSystemTimeData& data: tran.params )
        {
            {
                QnMutexLocker lk( &m_mutex );
                peerSystemTimeReceivedNonSafe( data );
            }
            WhileExecutingDirectCall callGuard( this );
            emit peerTimeChanged( data.peerID, getSyncTime(), data.peerSysTime );
        }
    }

    TimeSyncInfo TimeSynchronizationManager::getTimeSyncInfo() const
    {
        QnMutexLocker lk( &m_mutex );
        return getTimeSyncInfoNonSafe();
    }

    qint64 TimeSynchronizationManager::getMonotonicClock() const
    {
        QnMutexLocker lk( &m_mutex );
        return m_monotonicClock.elapsed();
    }

    void TimeSynchronizationManager::forgetSynchronizedTime()
    {
        QnMutexLocker lk( &m_mutex );
        forgetSynchronizedTimeNonSafe(&lk);
    }

    void TimeSynchronizationManager::forceTimeResync()
    {
        {
            QnMutexLocker lk(&m_mutex);
            forgetSynchronizedTimeNonSafe(&lk);
            syncTimeWithAllKnownServers(&lk);
        }

        const auto curSyncTime = getSyncTime();
        WhileExecutingDirectCall callGuard(this);
        emit timeChanged(curSyncTime);

        QnMutexLocker lk(&m_mutex);
        //notifying everyone about local time change
        if (!m_terminated)
        {
            if (m_broadcastSysTimeTaskID)
                m_timerManager->modifyTimerDelay(
                    m_broadcastSysTimeTaskID, std::chrono::milliseconds::zero());
        }
    }

    QnPeerTimeInfoList TimeSynchronizationManager::getPeerTimeInfoList() const
    {
        QnMutexLocker lk( &m_mutex );

        //list<pair<peerid, time> >
        QnPeerTimeInfoList peers;

        const qint64 currentClock = m_monotonicClock.elapsed();
        for( auto it = m_systemTimeByPeer.cbegin(); it != m_systemTimeByPeer.cend(); ++it )
            peers.push_back( QnPeerTimeInfo( it->first, it->second.syncTime + (currentClock - it->second.monotonicClockValue) ) );

        return peers;
    }

    ApiPeerSystemTimeDataList TimeSynchronizationManager::getKnownPeersSystemTime() const
    {
        QnMutexLocker lk( &m_mutex );

        ApiPeerSystemTimeDataList result;
        result.reserve( m_systemTimeByPeer.size() );
        const qint64 currentClock = m_monotonicClock.elapsed();
        for( auto it = m_systemTimeByPeer.cbegin(); it != m_systemTimeByPeer.cend(); ++it )
        {
            ApiPeerSystemTimeData data;
            data.peerID = it->first;
            data.timePriorityKey = it->second.timePriorityKey.toUInt64();
            data.peerSysTime = it->second.syncTime + (currentClock - it->second.monotonicClockValue);
            result.push_back( std::move(data) );
        }

        return result;
    }

    void TimeSynchronizationManager::processTimeSyncInfoHeader(
        const QnUuid& peerID,
        const nx_http::StringType& serializedTimeSync,
        boost::optional<qint64> rttMillis)
    {
        TimeSyncInfo remotePeerTimeSyncInfo;
        if( !remotePeerTimeSyncInfo.fromString( serializedTimeSync ) )
            return;

        NX_ASSERT( remotePeerTimeSyncInfo.timePriorityKey.seed > 0 );

        QnMutexLocker lk( &m_mutex );
        const auto localTimePriorityBak = m_localTimePriorityKey.toUInt64();
        remotePeerTimeSyncUpdate(
            &lk,
            peerID,
            m_monotonicClock.elapsed(),
            remotePeerTimeSyncInfo.syncTime + (rttMillis ? (rttMillis.get() / 2) : 0),
            remotePeerTimeSyncInfo.timePriorityKey,
            rttMillis ? rttMillis.get() : MAX_DESIRED_TIME_DRIFT_MS);
        if (m_localTimePriorityKey.toUInt64() != localTimePriorityBak)
            handleLocalTimePriorityKeyChange(&lk);
    }

    void TimeSynchronizationManager::remotePeerTimeSyncUpdate(
        QnMutexLockerBase* const lock,
        const QnUuid& remotePeerID,
        qint64 localMonotonicClock,
        qint64 remotePeerSyncTime,
        const TimePriorityKey& remotePeerTimePriorityKey,
        const qint64 timeErrorEstimation )
    {
        NX_ASSERT( remotePeerTimePriorityKey.seed > 0 );

        NX_LOGX( QString::fromLatin1("TimeSynchronizationManager. Received sync time update from peer %1, "
            "peer's sync time (%2), peer's time priority key 0x%3. Local peer id %4, local sync time %5, used priority key 0x%6").
            arg(remotePeerID.toString()).arg(QDateTime::fromMSecsSinceEpoch(remotePeerSyncTime).toString(Qt::ISODate)).
            arg(remotePeerTimePriorityKey.toUInt64(), 0, 16).arg(qnCommon->moduleGUID().toString()).
            arg(QDateTime::fromMSecsSinceEpoch(getSyncTimeNonSafe()).toString(Qt::ISODate)).
            arg(m_usedTimeSyncInfo.timePriorityKey.toUInt64(), 0, 16), cl_logDEBUG2 );

        //time difference between this server and remote one is not that great
        const auto timeDifference = remotePeerSyncTime - getSyncTimeNonSafe();
        const auto effectiveTimeErrorEstimation =
            std::max<qint64>(timeErrorEstimation * SYNC_TIME_DRIFT_MAX_ERROR_COEFF, MIN_GET_TIME_ERROR_MS);
        const bool maxTimeDriftExceeded = std::abs(timeDifference) >= effectiveTimeErrorEstimation;
        const bool needAdjustClockDueToLargeDrift =
            //taking drift into account if both servers have time with same key
            (remotePeerTimePriorityKey == m_usedTimeSyncInfo.timePriorityKey) &&
            maxTimeDriftExceeded &&
            (remotePeerID > qnCommon->moduleGUID());

        //if there is new maximum remotePeerTimePriorityKey then updating delta and emitting timeChanged
        if( !(m_usedTimeSyncInfo.timePriorityKey.hasLessPriorityThan(
                remotePeerTimePriorityKey, qnGlobalSettings->isSynchronizingTimeWithInternet())) &&
            !needAdjustClockDueToLargeDrift )
        {
            return; //not applying time
        }

        // If Internet time has been reported and synchronizing with local peer, then taking local time once again.
        if (remotePeerTimePriorityKey.isTakenFromInternet() &&
            !qnGlobalSettings->isSynchronizingTimeWithInternet() &&
            ((m_localTimePriorityKey.flags & Qn::TF_peerTimeSetByUser) > 0))
        {
            // Sending back local time with increased sequence.
            NX_LOG(lm("TimeSynchronizationManager. Received Internet time "
                "while user enabled synchronization with local peer. "
                "Increasing local time priority"), cl_logDEBUG1);
            selectLocalTimeAsSynchronized(lock, remotePeerTimePriorityKey.sequence + 1);
            return;
        }

        //printing sync time change reason to the log
        if (!(m_usedTimeSyncInfo.timePriorityKey.hasLessPriorityThan(
                remotePeerTimePriorityKey, qnGlobalSettings->isSynchronizingTimeWithInternet())) &&
            needAdjustClockDueToLargeDrift)
        {
            NX_LOGX(lm("Received sync time update from peer %1, peer's sync time (%2). "
                "Accepting peer's synchronized time due to large drift (%3 ms, fault %4)").
                arg(remotePeerID.toString()).arg(QDateTime::fromMSecsSinceEpoch(remotePeerSyncTime).toString(Qt::ISODate)).
                arg(timeDifference).arg(effectiveTimeErrorEstimation), cl_logINFO);
        }
        else
        {
            NX_LOGX(lm("Received sync time update from peer %1, peer's sync time (%2), "
                "peer's time priority key 0x%3. Local peer id %4, local sync time %5, used priority key 0x%6. Accepting peer's synchronized time").
                arg(remotePeerID.toString()).arg(QDateTime::fromMSecsSinceEpoch(remotePeerSyncTime).toString(Qt::ISODate)).
                arg(remotePeerTimePriorityKey.toUInt64(), 0, 16).arg(qnCommon->moduleGUID().toString()).
                arg(QDateTime::fromMSecsSinceEpoch(getSyncTimeNonSafe()).toString(Qt::ISODate)).
                arg(m_usedTimeSyncInfo.timePriorityKey.toUInt64(), 0, 16), cl_logINFO );
        }

        //taking new synchronization data
        m_usedTimeSyncInfo = TimeSyncInfo(
            localMonotonicClock,
            remotePeerSyncTime,
            remotePeerTimePriorityKey );
        if( needAdjustClockDueToLargeDrift )
        {
            const auto isTimeSynchronizedByThisServer =
                m_localTimePriorityKey.seed == m_usedTimeSyncInfo.timePriorityKey.seed;
            ++m_usedTimeSyncInfo.timePriorityKey.sequence;   //for case if synchronizing because of time drift
            if (isTimeSynchronizedByThisServer)
                m_localTimePriorityKey.sequence = m_usedTimeSyncInfo.timePriorityKey.sequence;
        }
        const qint64 curSyncTime = m_usedTimeSyncInfo.syncTime + m_monotonicClock.elapsed() - m_usedTimeSyncInfo.monotonicClockValue;
        //saving synchronized time to DB
        m_timeSynchronized = true;
        Ec2ThreadPool::instance()->start( make_custom_runnable( std::bind(
            &saveSyncTime,
            m_connection,
            QDateTime::currentMSecsSinceEpoch() - curSyncTime,
            m_usedTimeSyncInfo.timePriorityKey) ) );
        lock->unlock();
        {
            WhileExecutingDirectCall callGuard( this );
            emit timeChanged( curSyncTime );
        }
        lock->relock();

        //informing all servers we can about time change as soon as possible
        syncTimeWithAllKnownServers(lock);
    }

    void TimeSynchronizationManager::onNewConnectionEstablished( QnTransactionTransportBase* transport )
    {
        using namespace std::placeholders;

        if (transport->remotePeer().peerType != Qn::PT_Server)
            return;

        if( transport->isIncoming() )
        {
            //peer connected to us
            //using transactions to signal remote peer that it needs to fetch time from us
            transport->setBeforeSendingChunkHandler(
                std::bind(&TimeSynchronizationManager::onBeforeSendingTransaction, this, _1, _2));
        }
        else
        {
            //listening time change signals fom remote peer which cannot connect to us
            transport->setHttpChunkExtensonHandler(
                std::bind(&TimeSynchronizationManager::onTransactionReceived, this, _1, _2));

            //we can connect to the peer
            const QUrl remoteAddr = transport->remoteAddr();
            //saving credentials has been used to establish connection
            startSynchronizingTimeWithPeer( //starting sending time sync info to peer
                transport->remotePeer().id,
                SocketAddress( remoteAddr.host(), remoteAddr.port() ),
                transport->authData() );
        }
    }

    void TimeSynchronizationManager::onPeerLost( ApiPeerAliveData data )
    {
        stopSynchronizingTimeWithPeer( data.peer.id );

        QnMutexLocker lk( &m_mutex );
        m_systemTimeByPeer.erase( data.peer.id );
    }

    void TimeSynchronizationManager::startSynchronizingTimeWithPeer(
        const QnUuid& peerID,
        SocketAddress peerAddress,
        nx_http::AuthInfoCache::AuthorizationCacheItem authData )
    {
        QnMutexLocker lk( &m_mutex );
        auto iterResultPair = m_peersToSendTimeSyncTo.emplace(
            peerID,
            PeerContext( std::move(peerAddress), std::move(authData) ) );
        if( !iterResultPair.second )
            return; //already exists
        PeerContext& ctx = iterResultPair.first->second;
        //adding periodic task
        ctx.syncTimerID = nx::utils::TimerManager::TimerGuard(
            m_timerManager,
            m_timerManager->addTimer(
                std::bind(&TimeSynchronizationManager::synchronizeWithPeer, this, peerID),
                std::chrono::milliseconds::zero()));    //performing initial synchronization immediately
    }

    void TimeSynchronizationManager::stopSynchronizingTimeWithPeer( const QnUuid& peerID )
    {
        nx::utils::TimerManager::TimerGuard timerID;
        nx_http::AsyncHttpClientPtr httpClient;

        QnMutexLocker lk( &m_mutex );
        auto peerIter = m_peersToSendTimeSyncTo.find( peerID );
        if( peerIter == m_peersToSendTimeSyncTo.end() )
            return;
        timerID = std::move(peerIter->second.syncTimerID);
        httpClient = std::move(peerIter->second.httpClient);
        m_peersToSendTimeSyncTo.erase( peerIter );

        //timerID and httpClient will be destroyed after mutex unlock
    }

    void TimeSynchronizationManager::synchronizeWithPeer( const QnUuid& peerID )
    {
        nx_http::AsyncHttpClientPtr clientPtr;

        QnMutexLocker lk( &m_mutex );
        if( m_terminated )
            return;

        auto peerIter = m_peersToSendTimeSyncTo.find( peerID );
        if( peerIter == m_peersToSendTimeSyncTo.end() )
        {
            NX_LOG(lm("TimeSynchronizationManager. Cannot report sync_time to peer %1. "
                "Address not known...").arg(peerID), cl_logDEBUG2);
            return;
        }

        if (!QnGlobalSettings::instance()->isTimeSynchronizationEnabled())
        {
            peerIter->second.syncTimerID =
                nx::utils::TimerManager::TimerGuard(
                    m_timerManager,
                    m_timerManager->addTimer(
                        std::bind(&TimeSynchronizationManager::synchronizeWithPeer, this, peerID),
                        std::chrono::milliseconds(TIME_SYNC_SEND_TIMEOUT_SEC * MILLIS_PER_SEC)));
            return;
        }

        NX_LOG(lm("TimeSynchronizationManager. About to report sync_time to peer %1 (%2)")
            .arg(peerID).arg(peerIter->second.peerAddress.toString()), cl_logDEBUG2);

        QUrl targetUrl;
        targetUrl.setScheme( lit("http") );
        targetUrl.setHost( peerIter->second.peerAddress.address.toString() );
        targetUrl.setPort( peerIter->second.peerAddress.port );
        targetUrl.setPath( lit("/") + QnTimeSyncRestHandler::PATH );

        NX_ASSERT( !peerIter->second.httpClient );
        clientPtr = nx_http::AsyncHttpClient::create();
        using namespace std::placeholders;
        const auto requestSendClock = m_monotonicClock.elapsed();
        connect(
            clientPtr.get(), &nx_http::AsyncHttpClient::done,
            this,
            [this, peerID, requestSendClock]( nx_http::AsyncHttpClientPtr clientPtr ) {
                const qint64 rtt = m_monotonicClock.elapsed() - requestSendClock;
                {
                    //saving rtt
                    QnMutexLocker lk(&m_mutex);
                    auto peerIter = m_peersToSendTimeSyncTo.find(peerID);
                    if (peerIter != m_peersToSendTimeSyncTo.end())
                        peerIter->second.rttMillis = rtt;
                }
                timeSyncRequestDone(
                    peerID,
                    std::move(clientPtr),
                    rtt);
            },
            Qt::DirectConnection );

        if( m_peerType == Qn::PT_Server )
        {
            //client does not send its time to anyone
            const auto timeSyncInfo = getTimeSyncInfoNonSafe();
            clientPtr->addAdditionalHeader(
                QnTimeSyncRestHandler::TIME_SYNC_HEADER_NAME,
                timeSyncInfo.toString() );
        }
        clientPtr->addAdditionalHeader( Qn::PEER_GUID_HEADER_NAME, qnCommon->moduleGUID().toByteArray() );
        if (peerIter->second.rttMillis)
        {
            clientPtr->addAdditionalHeader(
                Qn::RTT_MS_HEADER_NAME,
                nx_http::StringType::number(peerIter->second.rttMillis.get()));
        }

        clientPtr->setUserName( peerIter->second.authData.userName );
        if( peerIter->second.authData.password )
        {
            clientPtr->setAuthType( nx_http::AsyncHttpClient::authBasicAndDigest );
            clientPtr->setUserPassword( peerIter->second.authData.password.get() );
        }
        else if( peerIter->second.authData.ha1 )
        {
            clientPtr->setAuthType( nx_http::AsyncHttpClient::authDigestWithPasswordHash );
            clientPtr->setUserPassword( peerIter->second.authData.ha1.get() );
        }

        clientPtr->doGet( targetUrl );
        peerIter->second.syncTimerID.reset();
        peerIter->second.httpClient.swap( clientPtr );
        //clientPtr will be destroyed after mutex unlock
    }

    void TimeSynchronizationManager::timeSyncRequestDone(
        const QnUuid& peerID,
        nx_http::AsyncHttpClientPtr clientPtr,
        qint64 requestRttMillis)
    {
        NX_LOG(lm("TimeSynchronizationManager. Received (%1) response from peer %2")
            .arg(clientPtr->response() ? clientPtr->response()->statusLine.statusCode : -1)
            .arg(peerID), cl_logDEBUG2);

        if( clientPtr->response() &&
            clientPtr->response()->statusLine.statusCode == nx_http::StatusCode::ok )
        {
            //reading time sync information from remote server
            auto timeSyncHeaderIter = clientPtr->response()->headers.find( QnTimeSyncRestHandler::TIME_SYNC_HEADER_NAME );
            if( timeSyncHeaderIter != clientPtr->response()->headers.end() )
            {
                auto sock = clientPtr->takeSocket();
                processTimeSyncInfoHeader(
                    peerID,
                    timeSyncHeaderIter->second,
                    requestRttMillis);
            }
        }

        QnMutexLocker lk( &m_mutex );
        auto peerIter = m_peersToSendTimeSyncTo.find( peerID );
        if( peerIter == m_peersToSendTimeSyncTo.end() ||
            peerIter->second.httpClient != clientPtr )
        {
            return;
        }
        NX_ASSERT( !peerIter->second.syncTimerID );
        peerIter->second.httpClient.reset();
        //scheduling next synchronization
        if( m_terminated )
            return;
        peerIter->second.syncTimerID =
            nx::utils::TimerManager::TimerGuard(
                m_timerManager,
                m_timerManager->addTimer(
                    std::bind( &TimeSynchronizationManager::synchronizeWithPeer, this, peerID ),
                    std::chrono::milliseconds(TIME_SYNC_SEND_TIMEOUT_SEC * MILLIS_PER_SEC)));
    }

    void TimeSynchronizationManager::broadcastLocalSystemTime( quint64 taskID )
    {
        {
            QnMutexLocker lk( &m_mutex );
            if( (taskID != m_broadcastSysTimeTaskID) || m_terminated )
                return;

            using namespace std::placeholders;
            m_broadcastSysTimeTaskID = m_timerManager->addTimer(
                std::bind( &TimeSynchronizationManager::broadcastLocalSystemTime, this, _1 ),
                std::chrono::milliseconds(LOCAL_SYSTEM_TIME_BROADCAST_PERIOD_MS));
        }

        //TODO #ak if local time changes have to broadcast it as soon as possible

        NX_LOGX( lit("TimeSynchronizationManager. Broadcasting local system time. peer %1, system time (%2), local time priority key 0x%3").
            arg( qnCommon->moduleGUID().toString() ).arg( QDateTime::fromMSecsSinceEpoch( currentMSecsSinceEpoch() ).toString( Qt::ISODate ) ).
            arg(m_localTimePriorityKey.toUInt64(), 0, 16), cl_logDEBUG2 );

        QnTransaction<ApiPeerSystemTimeData> tran( ApiCommand::broadcastPeerSystemTime );
        tran.params.peerID = qnCommon->moduleGUID();
        tran.params.timePriorityKey = m_localTimePriorityKey.toUInt64();
        {
            QnMutexLocker lk( &m_mutex );
            tran.params.peerSysTime = QDateTime::currentMSecsSinceEpoch();  //currentMSecsSinceEpoch();
        }
        peerSystemTimeReceived( tran ); //remembering own system time
        m_connection->messageBus()->sendTransaction( tran );
    }

    void TimeSynchronizationManager::checkIfManualTimeServerSelectionIsRequired( quint64 /*taskID*/ )
    {
        //TODO #ak it is better to run this method on event, not by timeout
        QnMutexLocker lk( &m_mutex );

        m_manualTimerServerSelectionCheckTaskID = 0;
        if( m_terminated )
            return;

        using namespace std::placeholders;
        m_manualTimerServerSelectionCheckTaskID = m_timerManager->addTimer(
            std::bind( &TimeSynchronizationManager::checkIfManualTimeServerSelectionIsRequired, this, _1 ),
            std::chrono::milliseconds(MANUAL_TIME_SERVER_SELECTION_NECESSITY_CHECK_PERIOD_MS));

        if( m_systemTimeByPeer.empty() ||
            (m_usedTimeSyncInfo.timePriorityKey.flags & Qn::TF_peerTimeSynchronizedWithInternetServer) > 0 ||
            (m_localTimePriorityKey.flags & Qn::TF_peerTimeSynchronizedWithInternetServer) > 0 )
        {
            //we know nothing about other peers.
            //Or we have time taken from the Internet, which means someone has connection to the Internet,
                //so no sense to ask user to select primary time server
            return;
        }

        //map<priority flags, m_systemTimeByPeer iterator>
        std::multimap<unsigned int, std::map<QnUuid, TimeSyncInfo>::const_iterator, std::greater<unsigned int>> peersByTimePriorityFlags;
        for( auto it = m_systemTimeByPeer.cbegin(); it != m_systemTimeByPeer.cend(); ++it )
            peersByTimePriorityFlags.emplace( it->second.timePriorityKey.flags, it );

#ifndef TEST_PTS_SELECTION
        if( (peersByTimePriorityFlags.count(peersByTimePriorityFlags.cbegin()->first) > 1) &&               //multiple servers have same priority
            ((peersByTimePriorityFlags.cbegin()->first & Qn::TF_peerTimeSynchronizedWithInternetServer) == 0) )    //those servers do not have internet access
#endif
        {
            WhileExecutingDirectCall callGuard( this );
            //multiple peers have same priority, user selection is required
            emit primaryTimeServerSelectionRequired();
        }
    }

    void TimeSynchronizationManager::syncTimeWithInternet( quint64 taskID )
    {
        NX_LOGX( lit( "TimeSynchronizationManager::syncTimeWithInternet. taskID %1" ).arg( taskID ), cl_logDEBUG2 );

        const bool isSynchronizingTimeWithInternet =
            qnGlobalSettings->isSynchronizingTimeWithInternet();

        QnMutexLocker lk( &m_mutex );

        if( (taskID != m_internetSynchronizationTaskID) || m_terminated )
            return;
        m_internetSynchronizationTaskID = 0;

        if (!isSynchronizingTimeWithInternet)
        {
            NX_LOG(lit("TimeSynchronizationManager. Not synchronizing time with internet"), cl_logDEBUG2);
            m_internetTimeSynchronizationPeriod = 
                Settings::instance()->internetSyncTimePeriodSec(INTERNET_SYNC_TIME_PERIOD_SEC);
            addInternetTimeSynchronizationTask();
            return;
        }

        NX_LOGX( lit("TimeSynchronizationManager. Synchronizing time with internet"), cl_logDEBUG1 );

        //synchronizing with some internet server
        using namespace std::placeholders;
        if (m_timeSynchronizer)
        {
            m_timeSynchronizer->pleaseStopSync(false);
            m_timeSynchronizer.reset();
        }

        auto multiFetcher = std::make_unique<nx::network::MeanTimeFetcher>();
        for (const char* timeServer : RFC868_SERVERS)
            multiFetcher->addTimeFetcher(
                std::make_unique<nx::network::TimeProtocolClient>(
                    QLatin1String(timeServer)));
        m_timeSynchronizer = std::move(multiFetcher);
        m_timeSynchronizer->getTimeAsync(
            std::bind(
                &TimeSynchronizationManager::onTimeFetchingDone,
                this, _1, _2));
    }

    void TimeSynchronizationManager::onTimeFetchingDone( const qint64 millisFromEpoch, SystemError::ErrorCode errorCode )
    {
        m_timeSynchronizer.reset();

        quint64 localTimePriorityBak = 0;
        quint64 newLocalTimePriority = 0;
        {
            QnMutexLocker lk( &m_mutex );

            localTimePriorityBak = m_localTimePriorityKey.toUInt64();

            if( millisFromEpoch > 0 )
            {
                NX_LOGX( lit("Received time %1 from the internet").
                    arg(QDateTime::fromMSecsSinceEpoch(millisFromEpoch).toString(Qt::ISODate)), cl_logDEBUG1 );

                m_internetSynchronizationFailureCount = 0;

                m_internetTimeSynchronizationPeriod = Settings::instance()->internetSyncTimePeriodSec(INTERNET_SYNC_TIME_PERIOD_SEC);

                const qint64 curLocalTime = currentMSecsSinceEpoch();

                //using received time
                const auto localTimePriorityKeyBak = m_localTimePriorityKey;
                m_localTimePriorityKey.flags |= Qn::TF_peerTimeSynchronizedWithInternetServer;

                if( llabs(getSyncTimeNonSafe() - millisFromEpoch) > MAX_SYNC_VS_INTERNET_TIME_DRIFT_MS )
                {
                    //TODO #ak use rtt here instead of constant?
                    //considering synchronized time as inaccurate, even if it is marked as received from internet
                    m_localTimePriorityKey.sequence = m_usedTimeSyncInfo.timePriorityKey.sequence + 1;
                }

                if( (llabs(curLocalTime - millisFromEpoch) > MAX_LOCAL_SYSTEM_TIME_DRIFT_MS) ||
                    (localTimePriorityKeyBak != m_localTimePriorityKey) )
                {
                    m_localSystemTimeDelta = millisFromEpoch - m_monotonicClock.elapsed();

                    remotePeerTimeSyncUpdate(
                        &lk,
                        qnCommon->moduleGUID(),
                        m_monotonicClock.elapsed(),
                        millisFromEpoch,
                        m_localTimePriorityKey,
                        MAX_SYNC_VS_INTERNET_TIME_DRIFT_MS );
                }
            }
            else
            {
                NX_LOGX( lit("Failed to get time from the internet. %1")
                    .arg(SystemError::toString(errorCode)), cl_logDEBUG1 );

                m_internetTimeSynchronizationPeriod = std::min<>(
                    MIN_INTERNET_SYNC_TIME_PERIOD_SEC + m_internetTimeSynchronizationPeriod * INTERNET_SYNC_TIME_FAILURE_PERIOD_GROW_COEFF,
                    Settings::instance()->maxInternetTimeSyncRetryPeriodSec(MAX_INTERNET_SYNC_TIME_PERIOD_SEC));

                ++m_internetSynchronizationFailureCount;
                if( m_internetSynchronizationFailureCount > MAX_SEQUENT_INTERNET_SYNCHRONIZATION_FAILURES )
                    m_localTimePriorityKey.flags &= ~Qn::TF_peerTimeSynchronizedWithInternetServer;
            }

            addInternetTimeSynchronizationTask();

            newLocalTimePriority = m_localTimePriorityKey.toUInt64();
            if (newLocalTimePriority != localTimePriorityBak)
                handleLocalTimePriorityKeyChange(&lk);
        }

        /* Can cause signal, going out of mutex locker. */
        if( newLocalTimePriority != localTimePriorityBak )
            updateRuntimeInfoPriority(newLocalTimePriority);
    }

    void TimeSynchronizationManager::addInternetTimeSynchronizationTask()
    {
        NX_ASSERT( m_internetSynchronizationTaskID == 0 );

        if( m_terminated )
            return;

        using namespace std::placeholders;
        m_internetSynchronizationTaskID = m_timerManager->addTimer(
            std::bind( &TimeSynchronizationManager::syncTimeWithInternet, this, _1 ),
            std::chrono::milliseconds(m_internetTimeSynchronizationPeriod * MILLIS_PER_SEC));
        NX_LOGX( lit( "Added internet time sync task %1, delay %2" ).
            arg( m_internetSynchronizationTaskID ).arg( m_internetTimeSynchronizationPeriod * MILLIS_PER_SEC ), cl_logDEBUG2 );
    }

    qint64 TimeSynchronizationManager::currentMSecsSinceEpoch() const
    {
        return m_localSystemTimeDelta == std::numeric_limits<qint64>::min()
            ? QDateTime::currentMSecsSinceEpoch()
            : m_monotonicClock.elapsed() + m_localSystemTimeDelta;
    }

    void TimeSynchronizationManager::updateRuntimeInfoPriority(quint64 priority)
    {
        QnPeerRuntimeInfo localInfo = QnRuntimeInfoManager::instance()->localInfo();
        if (localInfo.data.peer.peerType != Qn::PT_Server)
            return;

        if (localInfo.data.serverTimePriority == priority)
            return;

        localInfo.data.serverTimePriority = priority;
        QnRuntimeInfoManager::instance()->updateLocalItem(localInfo);
    }

    qint64 TimeSynchronizationManager::getSyncTimeNonSafe() const
    {
        return m_usedTimeSyncInfo.syncTime + m_monotonicClock.elapsed() - m_usedTimeSyncInfo.monotonicClockValue;
    }

    void TimeSynchronizationManager::onDbManagerInitialized()
    {
        auto manager = m_connection->getMiscManager(Qn::kSystemAccess);

        ApiMiscData timePriorityData;
        const bool timePriorityStrLoadResult =
            manager->getMiscParamSync(
                LOCAL_TIME_PRIORITY_KEY_PARAM_NAME,
                &timePriorityData) == ErrorCode::ok;

        qint64 restoredTimeDelta = 0;
        TimePriorityKey restoredPriorityKey;
        const bool loadSyncTimeResult =
            loadSyncTime(
                m_connection,
                &restoredTimeDelta,
                &restoredPriorityKey);

        QnMutexLocker lk( &m_mutex );

        //restoring local time priority from DB
        if (timePriorityStrLoadResult)
        {
            const quint64 restoredPriorityKeyVal = timePriorityData.value.toULongLong();
            TimePriorityKey restoredPriorityKey;
            restoredPriorityKey.fromUInt64( restoredPriorityKeyVal );
            //considering time, restored from DB, to be unreliable
            restoredPriorityKey.flags &= ~Qn::TF_peerTimeSynchronizedWithInternetServer;

            if( m_localTimePriorityKey.sequence < restoredPriorityKey.sequence )
                m_localTimePriorityKey.sequence = restoredPriorityKey.sequence;
            if( restoredPriorityKey.flags & Qn::TF_peerTimeSetByUser )
                m_localTimePriorityKey.flags |= Qn::TF_peerTimeSetByUser;

            ApiPeerSystemTimeData peerSystemTimeData;
            peerSystemTimeData.peerID = qnCommon->moduleGUID();
            peerSystemTimeData.timePriorityKey = m_localTimePriorityKey.toUInt64();
            peerSystemTimeData.peerSysTime = QDateTime::currentMSecsSinceEpoch();
            peerSystemTimeReceivedNonSafe( peerSystemTimeData );

            NX_LOGX( lit("Successfully restored time priority key 0x%1 from DB").arg(restoredPriorityKeyVal, 0, 16), cl_logWARNING );
        }

        boost::optional<std::pair<qint64, ec2::TimePriorityKey>> syncTimeDataToSave;
        if( m_timeSynchronized )
        {
            //saving time sync information to DB
            const qint64 curSyncTime = getSyncTimeNonSafe();
            syncTimeDataToSave = std::make_pair(
                QDateTime::currentMSecsSinceEpoch() - curSyncTime,
                m_usedTimeSyncInfo.timePriorityKey);
        }
        else
        {
            //restoring time sync information from DB
            if (loadSyncTimeResult)
            {
                m_usedTimeSyncInfo.syncTime = QDateTime::currentMSecsSinceEpoch() - restoredTimeDelta;
                m_usedTimeSyncInfo.timePriorityKey = restoredPriorityKey;
                m_usedTimeSyncInfo.timePriorityKey.flags &= ~Qn::TF_peerTimeSynchronizedWithInternetServer;
                m_usedTimeSyncInfo.timePriorityKey.flags &= ~Qn::TF_peerTimeSetByUser;
                NX_LOGX( lit("Successfully restored synchronized time %1 (delta %2, key 0x%3) from DB").
                    arg(QDateTime::fromMSecsSinceEpoch(m_usedTimeSyncInfo.syncTime).toString(Qt::ISODate)).
                    arg(restoredTimeDelta).
                    arg(restoredPriorityKey.toUInt64(), 0, 16), cl_logINFO );
            }
        }

        auto localTimePriorityKey = m_localTimePriorityKey;
        lk.unlock();

        if (syncTimeDataToSave)
            saveSyncTime(
                m_connection,
                syncTimeDataToSave->first,
                syncTimeDataToSave->second);

        updateRuntimeInfoPriority( localTimePriorityKey.toUInt64() );
    }

    void TimeSynchronizationManager::peerSystemTimeReceivedNonSafe( const ApiPeerSystemTimeData& data )
    {
        NX_LOGX( lit("Received peer %1 system time (%2), peer time priority key 0x%3").
            arg(data.peerID.toString()).arg( QDateTime::fromMSecsSinceEpoch(data.peerSysTime).toString( Qt::ISODate ) ).
            arg(data.timePriorityKey, 0, 16), cl_logDEBUG2 );

        TimePriorityKey peerPriorityKey;
        peerPriorityKey.fromUInt64( data.timePriorityKey );
        m_systemTimeByPeer[data.peerID] = TimeSyncInfo(
            m_monotonicClock.elapsed(),
            data.peerSysTime,
            peerPriorityKey );
    }

    TimeSyncInfo TimeSynchronizationManager::getTimeSyncInfoNonSafe() const
    {
        const qint64 elapsed = m_monotonicClock.elapsed();
        return TimeSyncInfo(
            elapsed,
            m_usedTimeSyncInfo.syncTime + elapsed - m_usedTimeSyncInfo.monotonicClockValue,
            m_usedTimeSyncInfo.timePriorityKey );
    }

    void TimeSynchronizationManager::syncTimeWithAllKnownServers(QnMutexLockerBase* const /*lock*/)
    {
        for (std::pair<const QnUuid, PeerContext>& peerCtx : m_peersToSendTimeSyncTo)
        {
            NX_LOGX(lm("Scheduling time synchronization with peer %1")
                .arg(peerCtx.first.toString()), cl_logDEBUG2);
            m_timerManager->modifyTimerDelay(
                peerCtx.second.syncTimerID.get(),
                std::chrono::milliseconds::zero());
        }
    }

    void TimeSynchronizationManager::onBeforeSendingTransaction(
        QnTransactionTransportBase* /*transport*/,
        nx_http::HttpHeaders* const headers)
    {
        headers->emplace(
            QnTimeSyncRestHandler::TIME_SYNC_HEADER_NAME,
            getTimeSyncInfo().toString());
    }

    void TimeSynchronizationManager::onTransactionReceived(
        QnTransactionTransportBase* /*transport*/,
        const nx_http::HttpHeaders& headers)
    {
        for (auto header : headers)
        {
            if (header.first != QnTimeSyncRestHandler::TIME_SYNC_HEADER_NAME)
                continue;

            const nx_http::StringType& serializedTimeSync = header.second;
            TimeSyncInfo remotePeerTimeSyncInfo;
            if (!remotePeerTimeSyncInfo.fromString(serializedTimeSync))
                continue;

            QnMutexLocker lk(&m_mutex);
            if (m_usedTimeSyncInfo.timePriorityKey.hasLessPriorityThan(
                    remotePeerTimeSyncInfo.timePriorityKey, 
                    qnGlobalSettings->isSynchronizingTimeWithInternet()))
            {
                syncTimeWithAllKnownServers(&lk);
            }
            return;
        }
    }

    void TimeSynchronizationManager::forgetSynchronizedTimeNonSafe( QnMutexLockerBase* const lock )
    {
        m_systemTimeByPeer.clear();
        m_timeSynchronized = false;
        ++m_localTimePriorityKey.sequence;
        switchBackToLocalTime(lock);
    }

    void TimeSynchronizationManager::switchBackToLocalTime(QnMutexLockerBase* const lock)
    {
        m_localSystemTimeDelta = std::numeric_limits<qint64>::min();
        m_localTimePriorityKey.flags &= ~Qn::TF_peerTimeSynchronizedWithInternetServer;
        m_usedTimeSyncInfo = TimeSyncInfo(
            m_monotonicClock.elapsed(),
            currentMSecsSinceEpoch(),
            m_localTimePriorityKey);
        handleLocalTimePriorityKeyChange(lock);
    }

    void TimeSynchronizationManager::checkSystemTimeForChange()
    {
        {
            QnMutexLocker lk(&m_mutex);
            if (m_terminated)
                return;
        }

        const qint64 curSysTime = QDateTime::currentMSecsSinceEpoch();
        if (qAbs(getSyncTime() - curSysTime) > SYSTEM_TIME_CHANGE_CHECK_PERIOD_MS)
        {
            NX_LOGX(lm("Local system time change has been detected"),
                cl_logDEBUG1);

            //local OS time has been changed. If system time is set 
            //by local host time then updating system time
            const bool isSystemTimeSynchronizedWithInternet =
                qnGlobalSettings->isSynchronizingTimeWithInternet() &&
                ((m_localTimePriorityKey.flags & Qn::TF_peerTimeSynchronizedWithInternetServer) > 0);

            if (m_usedTimeSyncInfo.timePriorityKey == m_localTimePriorityKey &&
                !isSystemTimeSynchronizedWithInternet)
            {
                NX_LOG(lm("TimeSynchronizationManager. System time is synchronized with "
                    "this peer's local time. Updating time..."), cl_logDEBUG1);
                forceTimeResync();
            }

<<<<<<< HEAD
            Ec2ThreadPool::instance()->start(make_custom_runnable(std::bind(
                &saveSyncTime,
                m_connection,
                QDateTime::currentMSecsSinceEpoch() - getSyncTime(),
                m_usedTimeSyncInfo.timePriorityKey)));
=======
            if (detail::QnDbManager::instance() && detail::QnDbManager::instance()->isInitialized())
            {
                Ec2ThreadPool::instance()->start(make_custom_runnable(std::bind(
                    &saveSyncTime,
                    QDateTime::currentMSecsSinceEpoch() - getSyncTime(),
                    m_usedTimeSyncInfo.timePriorityKey)));
            }
>>>>>>> 06fdc676
        }

        QnMutexLocker lk(&m_mutex);
        if (m_terminated)
            return;
        m_checkSystemTimeTaskID = m_timerManager->addTimer(
            std::bind(&TimeSynchronizationManager::checkSystemTimeForChange, this),
            std::chrono::milliseconds(SYSTEM_TIME_CHANGE_CHECK_PERIOD_MS));
    }

    void TimeSynchronizationManager::handleLocalTimePriorityKeyChange(QnMutexLockerBase* const /*lk*/)
    {
        Ec2ThreadPool::instance()->start(make_custom_runnable([this]
        {
            ApiMiscData localTimeData(
                LOCAL_TIME_PRIORITY_KEY_PARAM_NAME,
                QByteArray::number(m_localTimePriorityKey.toUInt64()));
            auto manager = m_connection->getMiscManager(Qn::kSystemAccess);
            if (manager->saveMiscParamSync(localTimeData) != ec2::ErrorCode::ok)
                qWarning() << "Failed to save misc param to the local DB";
        }));
    }

    void TimeSynchronizationManager::onTimeSynchronizationSettingsChanged()
    {
        if (m_peerType != Qn::PeerType::PT_Server)
            return;

        if (qnGlobalSettings->isSynchronizingTimeWithInternet())
        {
            QnMutexLocker lock(&m_mutex);
            if (m_internetSynchronizationTaskID > 0)
            {
                m_timerManager->modifyTimerDelay(
                    m_internetSynchronizationTaskID, std::chrono::milliseconds::zero());
            }
            else
            {
                addInternetTimeSynchronizationTask();
            }
        }
        else if (m_usedTimeSyncInfo.timePriorityKey.isTakenFromInternet() ||
            m_localTimePriorityKey.isTakenFromInternet())
        {
            // Forgetting Internet time.
            QnMutexLocker lock(&m_mutex);
            switchBackToLocalTime(&lock);
        }
    }
}<|MERGE_RESOLUTION|>--- conflicted
+++ resolved
@@ -412,19 +412,9 @@
             currentMSecsSinceEpoch(),
             m_localTimePriorityKey );
 
-<<<<<<< HEAD
         onDbManagerInitialized();
 
         connect(connection->messageBus(), &QnTransactionMessageBus::newDirectConnectionEstablished,
-=======
-        if (detail::QnDbManager::instance())
-        {
-            connect( detail::QnDbManager::instance(), &detail::QnDbManager::initialized,
-                 this, &TimeSynchronizationManager::onDbManagerInitialized,
-                 Qt::DirectConnection );
-        }
-        connect( QnTransactionMessageBus::instance(), &QnTransactionMessageBus::newDirectConnectionEstablished,
->>>>>>> 06fdc676
                  this, &TimeSynchronizationManager::onNewConnectionEstablished,
                  Qt::DirectConnection );
         connect(connection->messageBus(), &QnTransactionMessageBus::peerLost,
@@ -510,47 +500,7 @@
             if(serverId.id == qnCommon->moduleGUID() )
             {
                 m_localTimePriorityKey.flags |= Qn::TF_peerTimeSetByUser;
-<<<<<<< HEAD
-                //incrementing sequence
-                m_localTimePriorityKey.sequence = m_usedTimeSyncInfo.timePriorityKey.sequence + 1;
-                //"select primary time server" means "take its local time", so resetting internet synchronization flag
-                m_localTimePriorityKey.flags &= ~Qn::TF_peerTimeSynchronizedWithInternetServer;
-                if( m_localTimePriorityKey > m_usedTimeSyncInfo.timePriorityKey )
-                {
-                    //using current server time info
-                    const qint64 elapsed = m_monotonicClock.elapsed();
-                    //selection of peer as primary time server means it's local system time is to be used as synchronized time
-                        //in case of internet connection absence
-                    m_usedTimeSyncInfo = TimeSyncInfo(
-                        elapsed,
-                        currentMSecsSinceEpoch(),
-                        m_localTimePriorityKey );
-                    //resetting "synchronized with internet" flag
-                    NX_LOGX( lit("Received primary time server change transaction. New synchronized time %1, new priority key 0x%2").
-                        arg(QDateTime::fromMSecsSinceEpoch(m_usedTimeSyncInfo.syncTime).toString(Qt::ISODate)).arg(m_localTimePriorityKey.toUInt64(), 0, 16), cl_logINFO );
-                    m_timeSynchronized = true;
-                    //saving synchronized time to DB
-                    Ec2ThreadPool::instance()->start( make_custom_runnable( std::bind(
-                        &saveSyncTime,
-                        m_connection,
-                        0,
-                        m_usedTimeSyncInfo.timePriorityKey) ) );
-
-
-                    if( !synchronizingByCurrentServer )
-                    {
-                        const qint64 curSyncTime = m_usedTimeSyncInfo.syncTime;
-                        lk.unlock();
-                        WhileExecutingDirectCall callGuard( this );
-                        emit timeChanged( curSyncTime );
-                    }
-
-                    //reporting new sync time to everyone we know
-                    syncTimeWithAllKnownServers(&lk);
-                }
-=======
                 selectLocalTimeAsSynchronized(&lk, m_usedTimeSyncInfo.timePriorityKey.sequence + 1);
->>>>>>> 06fdc676
             }
             else
             {
@@ -572,7 +522,7 @@
     {
         //local peer is selected by user as primary time server
         const bool synchronizingByCurrentServer = m_usedTimeSyncInfo.timePriorityKey == m_localTimePriorityKey;
-        //incrementing sequence 
+        //incrementing sequence
         m_localTimePriorityKey.sequence = newTimePriorityKeySequence;
         //"select primary time server" means "take its local time", so resetting internet synchronization flag
         m_localTimePriorityKey.flags &= ~Qn::TF_peerTimeSynchronizedWithInternetServer;
@@ -585,7 +535,7 @@
 
         //using current server time info
         const qint64 elapsed = m_monotonicClock.elapsed();
-        //selection of peer as primary time server means it's local system time is to be used as synchronized time 
+        //selection of peer as primary time server means it's local system time is to be used as synchronized time
         //in case of internet connection absence
         m_usedTimeSyncInfo = TimeSyncInfo(
             elapsed,
@@ -596,13 +546,11 @@
             arg(QDateTime::fromMSecsSinceEpoch(m_usedTimeSyncInfo.syncTime).toString(Qt::ISODate)).arg(m_localTimePriorityKey.toUInt64(), 0, 16), cl_logINFO);
         m_timeSynchronized = true;
         //saving synchronized time to DB
-        if (detail::QnDbManager::instance() && detail::QnDbManager::instance()->isInitialized())
-        {
-            Ec2ThreadPool::instance()->start(make_custom_runnable(std::bind(
-                &saveSyncTime,
-                0,
-                m_usedTimeSyncInfo.timePriorityKey)));
-        }
+        Ec2ThreadPool::instance()->start(make_custom_runnable(std::bind(
+            &saveSyncTime,
+            m_connection,
+            0,
+            m_usedTimeSyncInfo.timePriorityKey)));
 
         if (!synchronizingByCurrentServer)
         {
@@ -1136,7 +1084,7 @@
         if (!isSynchronizingTimeWithInternet)
         {
             NX_LOG(lit("TimeSynchronizationManager. Not synchronizing time with internet"), cl_logDEBUG2);
-            m_internetTimeSynchronizationPeriod = 
+            m_internetTimeSynchronizationPeriod =
                 Settings::instance()->internetSyncTimePeriodSec(INTERNET_SYNC_TIME_PERIOD_SEC);
             addInternetTimeSynchronizationTask();
             return;
@@ -1417,7 +1365,7 @@
 
             QnMutexLocker lk(&m_mutex);
             if (m_usedTimeSyncInfo.timePriorityKey.hasLessPriorityThan(
-                    remotePeerTimeSyncInfo.timePriorityKey, 
+                    remotePeerTimeSyncInfo.timePriorityKey,
                     qnGlobalSettings->isSynchronizingTimeWithInternet()))
             {
                 syncTimeWithAllKnownServers(&lk);
@@ -1459,7 +1407,7 @@
             NX_LOGX(lm("Local system time change has been detected"),
                 cl_logDEBUG1);
 
-            //local OS time has been changed. If system time is set 
+            //local OS time has been changed. If system time is set
             //by local host time then updating system time
             const bool isSystemTimeSynchronizedWithInternet =
                 qnGlobalSettings->isSynchronizingTimeWithInternet() &&
@@ -1473,21 +1421,11 @@
                 forceTimeResync();
             }
 
-<<<<<<< HEAD
             Ec2ThreadPool::instance()->start(make_custom_runnable(std::bind(
                 &saveSyncTime,
                 m_connection,
                 QDateTime::currentMSecsSinceEpoch() - getSyncTime(),
                 m_usedTimeSyncInfo.timePriorityKey)));
-=======
-            if (detail::QnDbManager::instance() && detail::QnDbManager::instance()->isInitialized())
-            {
-                Ec2ThreadPool::instance()->start(make_custom_runnable(std::bind(
-                    &saveSyncTime,
-                    QDateTime::currentMSecsSinceEpoch() - getSyncTime(),
-                    m_usedTimeSyncInfo.timePriorityKey)));
-            }
->>>>>>> 06fdc676
         }
 
         QnMutexLocker lk(&m_mutex);
