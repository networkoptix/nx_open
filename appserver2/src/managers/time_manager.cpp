/**********************************************************
* 02 jul 2014
* a.kolesnikov
***********************************************************/

#include "time_manager.h"

#include <algorithm>
#include <atomic>

#include <QtConcurrent/QtConcurrent>
#include <QtCore/QDateTime>
#include <nx/utils/thread/mutex.h>
#if defined(Q_OS_MACX) || defined(Q_OS_ANDROID) || defined(Q_OS_IOS)
#include <zlib.h>
#else
#include <QtZlib/zlib.h>
#endif

#include <api/runtime_info_manager.h>

#include <common/common_module.h>
#include <common/common_globals.h>
#include <core/resource_management/resource_pool.h>
#include <core/resource/media_server_resource.h>
#include <http/custom_headers.h>
#include <transaction/transaction_message_bus.h>

#include <nx_ec/data/api_runtime_data.h>

#include <utils/common/joinable.h>
#include <nx/utils/log/log.h>
#include <nx/utils/timermanager.h>
#include <nx/network/time/time_protocol_client.h>
#include <nx/network/time/multiple_internet_time_fetcher.h>

#include "database/db_manager.h"
#include "ec2_thread_pool.h"
#include "rest/time_sync_rest_handler.h"
#include "settings.h"


namespace ec2
{
    //!This parameter holds difference between local system time and synchronized time
    static const QByteArray TIME_DELTA_PARAM_NAME = "sync_time_delta";
    static const QByteArray LOCAL_TIME_PRIORITY_KEY_PARAM_NAME = "time_priority_key";
    //!Time priority correspinding to saved synchronised time
    static const QByteArray USED_TIME_PRIORITY_KEY_PARAM_NAME = "used_time_priority_key";

    template<class Function>
    class CustomRunnable
    :
        public QRunnable
    {
    public:
        CustomRunnable( Function&& function )
        :
            m_function( std::move(function) )
        {
            setAutoDelete( true );
        }

        virtual void run()
        {
            m_function();
        }

    private:
        Function m_function;
    };

    template<class Function>
    CustomRunnable<Function>* make_custom_runnable( Function&& function )
    {
        return new CustomRunnable<Function>( std::move( function ) );
    }

    /*!
        \param syncTimeToLocalDelta local_time - sync_time
    */
    bool saveSyncTime(
        QnDbManager* const dbManagerPtr,
        qint64 syncTimeToLocalDelta,
        const TimePriorityKey& syncTimeKey)
    {
        return
            dbManagerPtr->saveMiscParam(
                TIME_DELTA_PARAM_NAME,
                QByteArray::number(syncTimeToLocalDelta)) &&
            dbManagerPtr->saveMiscParam(
                USED_TIME_PRIORITY_KEY_PARAM_NAME,
                QByteArray::number(syncTimeKey.toUInt64()));
    }

    /*!
        \param syncTimeToLocalDelta local_time - sync_time
    */
    bool loadSyncTime(
        QnDbManager* const dbManagerPtr,
        qint64* const syncTimeToLocalDelta,
        TimePriorityKey* const syncTimeKey)
    {
        QByteArray syncTimeToLocalDeltaStr;
        if (!dbManagerPtr->readMiscParam(
                TIME_DELTA_PARAM_NAME,
                &syncTimeToLocalDeltaStr))
            return false;

        QByteArray syncTimeKeyStr;
        if (!dbManagerPtr->readMiscParam(
                USED_TIME_PRIORITY_KEY_PARAM_NAME,
                &syncTimeKeyStr))
            return false;

        *syncTimeToLocalDelta = syncTimeToLocalDeltaStr.toLongLong();
        syncTimeKey->fromUInt64(syncTimeKeyStr.toULongLong());
        return true;
    }


    //////////////////////////////////////////////
    //   TimePriorityKey
    //////////////////////////////////////////////
    TimePriorityKey::TimePriorityKey()
    :
        sequence(0),
        flags(0),
        seed(0)
    {
    }

    bool TimePriorityKey::operator==( const TimePriorityKey& right ) const
    {
        return
            sequence == right.sequence &&
            flags == right.flags &&
            seed == right.seed;
    }

    bool TimePriorityKey::operator!=( const TimePriorityKey& right ) const
    {
        return !(*this == right);
    }

    bool TimePriorityKey::operator<( const TimePriorityKey& right ) const
    {
        const int peerIsServerSet = flags & Qn::TF_peerIsServer;
        const int right_peerIsServerSet = right.flags & Qn::TF_peerIsServer;
        if( peerIsServerSet < right_peerIsServerSet )
            return true;
        if( right_peerIsServerSet < peerIsServerSet )
            return false;

        const int internetFlagSet = flags & Qn::TF_peerTimeSynchronizedWithInternetServer;
        const int right_internetFlagSet = right.flags & Qn::TF_peerTimeSynchronizedWithInternetServer;
        if( internetFlagSet < right_internetFlagSet )
            return true;
        if( right_internetFlagSet < internetFlagSet )
            return false;

        return
            sequence < right.sequence ? true :
            sequence > right.sequence ? false :
            flags < right.flags ? true :
            flags > right.flags ? false :
            seed < right.seed;
    }
    
    bool TimePriorityKey::operator<=( const TimePriorityKey& right ) const
    {
        return !(*this > right);
    }

    bool TimePriorityKey::operator>( const TimePriorityKey& right ) const
    {
        return right < *this;
    }

    quint64 TimePriorityKey::toUInt64() const
    {
        return ((quint64)sequence << 48) | ((quint64)flags << 32) | seed;
    }
    
    void TimePriorityKey::fromUInt64( quint64 val )
    {
        sequence = (quint16)(val >> 48);
        flags = (quint16)((val >> 32) & 0xFFFF);
        seed = val & 0xFFFFFFFF;
    }


    //////////////////////////////////////////////
    //   TimeSyncInfo
    //////////////////////////////////////////////
    TimeSyncInfo::TimeSyncInfo(
        qint64 _monotonicClockValue,
        qint64 _syncTime,
        const TimePriorityKey& _timePriorityKey )
    :
        monotonicClockValue( _monotonicClockValue ),
        syncTime( _syncTime ),
        timePriorityKey( _timePriorityKey )
    {
    }

    QByteArray TimeSyncInfo::toString() const
    {
        static const size_t MAX_DECIMAL_DIGITS_IN_64BIT_INT = 20;

        QByteArray result;
        result.resize( MAX_DECIMAL_DIGITS_IN_64BIT_INT*3 + 1 );
        sprintf( result.data(), "%lld_%lld_%lld", monotonicClockValue, syncTime, timePriorityKey.toUInt64() );
        result.resize( (int)strlen( result.data() ) );
        return result;
    }
    
    bool TimeSyncInfo::fromString( const QByteArray& str )
    {
        int curSepPos = 0;
        for( int i = 0; curSepPos < str.size(); ++i )
        {
            int nextSepPos = str.indexOf( '_', curSepPos );
            if( nextSepPos == -1 )
                nextSepPos = str.size();
            if( i == 0 )
                monotonicClockValue = QByteArray::fromRawData(str.constData()+curSepPos, nextSepPos-curSepPos).toLongLong();
            else if( i == 1 )
                syncTime = QByteArray::fromRawData(str.constData()+curSepPos, nextSepPos-curSepPos).toLongLong();
            else if( i == 2 )
                timePriorityKey.fromUInt64( QByteArray::fromRawData(str.constData()+curSepPos, nextSepPos-curSepPos).toLongLong() );

            curSepPos = nextSepPos+1;
        }
        return true;
    }


//#define TEST_PTS_SELECTION


    //////////////////////////////////////////////
    //   TimeSynchronizationManager
    //////////////////////////////////////////////
    static const size_t MILLIS_PER_SEC = 1000;
    static const size_t INITIAL_INTERNET_SYNC_TIME_PERIOD_SEC = 0;
    static const size_t MIN_INTERNET_SYNC_TIME_PERIOD_SEC = 60;
    static const char* RFC868_SERVERS[] = { "time.nist.gov", "time.ien.it"/*, "time1.ucla.edu"*/ };
#ifdef _DEBUG
    static const size_t LOCAL_SYSTEM_TIME_BROADCAST_PERIOD_MS = 10*MILLIS_PER_SEC;
    static const size_t MANUAL_TIME_SERVER_SELECTION_NECESSITY_CHECK_PERIOD_MS = 60*MILLIS_PER_SEC;
    static const size_t INTERNET_SYNC_TIME_PERIOD_SEC = 60;
    //!Reporting time synchronization information to other peers once per this period
    static const int TIME_SYNC_SEND_TIMEOUT_SEC = 10;
#else
    static const size_t LOCAL_SYSTEM_TIME_BROADCAST_PERIOD_MS = 10*60*MILLIS_PER_SEC;
    //!Once per 10 minutes checking if manual time server selection is required
    static const size_t MANUAL_TIME_SERVER_SELECTION_NECESSITY_CHECK_PERIOD_MS = 10*60*MILLIS_PER_SEC;
    //!Accurate time is fetched from internet with this period
    static const size_t INTERNET_SYNC_TIME_PERIOD_SEC = 60*60;
    //!Reporting time synchronization information to other peers once per this period
    static const int TIME_SYNC_SEND_TIMEOUT_SEC = 10*60;
#endif
    //!If time synchronization with internet failes, period is multiplied on this value, but it cannot exceed \a MAX_PUBLIC_SYNC_TIME_PERIOD_SEC
    static const size_t INTERNET_SYNC_TIME_FAILURE_PERIOD_GROW_COEFF = 2;
    static const size_t MAX_INTERNET_SYNC_TIME_PERIOD_SEC = 60*60;
    //static const size_t INTERNET_TIME_EXPIRATION_PERIOD_SEC = 7*24*60*60;   //one week
    //!Considering internet time equal to local time if difference is no more than this value
    static const qint64 MAX_LOCAL_SYSTEM_TIME_DRIFT_MS = 10*MILLIS_PER_SEC;
    //!Maximum allowed drift between synchronized time and time received via internet
    static const qint64 MAX_SYNC_VS_INTERNET_TIME_DRIFT_MS = 20*MILLIS_PER_SEC;
    static const int MAX_SEQUENT_INTERNET_SYNCHRONIZATION_FAILURES = 15;
    static const int MAX_RTT_TIME_MS = 10 * 1000;
    //!Maximum time drift between servers that we want to keep up to
    static const int MAX_DESIRED_TIME_DRIFT_MS = 1000;
    //!Considering that other server's time is retrieved with error not less then \a MIN_GET_TIME_ERROR_MS
    /*!
        This should help against redundant clock resync
    */
    static const int MIN_GET_TIME_ERROR_MS = 100;
    //!once per this interval we check if local OS time has been changed
    static const int SYSTEM_TIME_CHANGE_CHECK_PERIOD_MS = 10 * MILLIS_PER_SEC;
    //!this coefficient applied to request round-trip time when comparing sync time from different servers
    static const int SYNC_TIME_DRIFT_MAX_ERROR_COEFF = 5;

    static_assert( MIN_INTERNET_SYNC_TIME_PERIOD_SEC > 0, "MIN_INTERNET_SYNC_TIME_PERIOD_SEC MUST be > 0!" );
    static_assert( MIN_INTERNET_SYNC_TIME_PERIOD_SEC <= MAX_INTERNET_SYNC_TIME_PERIOD_SEC,
        "Check MIN_INTERNET_SYNC_TIME_PERIOD_SEC and MAX_INTERNET_SYNC_TIME_PERIOD_SEC" );
    static_assert( INTERNET_SYNC_TIME_PERIOD_SEC >= MIN_INTERNET_SYNC_TIME_PERIOD_SEC,
        "Check INTERNET_SYNC_TIME_PERIOD_SEC and MIN_INTERNET_SYNC_TIME_PERIOD_SEC" );
    static_assert( INTERNET_SYNC_TIME_PERIOD_SEC <= MAX_INTERNET_SYNC_TIME_PERIOD_SEC,
        "Check INTERNET_SYNC_TIME_PERIOD_SEC and MAX_INTERNET_SYNC_TIME_PERIOD_SEC" );

    TimeSynchronizationManager::TimeSynchronizationManager( Qn::PeerType peerType )
    :
        m_localSystemTimeDelta( std::numeric_limits<qint64>::min() ),
        m_broadcastSysTimeTaskID( 0 ),
        m_internetSynchronizationTaskID( 0 ),
        m_manualTimerServerSelectionCheckTaskID( 0 ),
        m_checkSystemTimeTaskID( 0 ),
        m_terminated( false ),
        m_peerType( peerType ),
        m_internetTimeSynchronizationPeriod( INITIAL_INTERNET_SYNC_TIME_PERIOD_SEC ),
        m_timeSynchronized( false ),
        m_internetSynchronizationFailureCount( 0 )
    {
    }

    TimeSynchronizationManager::~TimeSynchronizationManager()
    {
        pleaseStop();
    }

    void TimeSynchronizationManager::pleaseStop()
    {
        quint64 broadcastSysTimeTaskID = 0;
        quint64 manualTimerServerSelectionCheckTaskID = 0;
        quint64 internetSynchronizationTaskID = 0;
        quint64 checkSystemTimeTaskID = 0;
        {
            QnMutexLocker lk( &m_mutex );
            m_terminated = false;

            broadcastSysTimeTaskID = m_broadcastSysTimeTaskID;
            m_broadcastSysTimeTaskID = 0;

            manualTimerServerSelectionCheckTaskID = m_manualTimerServerSelectionCheckTaskID;
            m_manualTimerServerSelectionCheckTaskID = 0;

            internetSynchronizationTaskID = m_internetSynchronizationTaskID;
            m_internetSynchronizationTaskID = 0;

            checkSystemTimeTaskID = m_checkSystemTimeTaskID;
            m_checkSystemTimeTaskID = 0;
        }

        if( broadcastSysTimeTaskID )
            TimerManager::instance()->joinAndDeleteTimer( broadcastSysTimeTaskID );

        if( manualTimerServerSelectionCheckTaskID )
            TimerManager::instance()->joinAndDeleteTimer( manualTimerServerSelectionCheckTaskID );

        if( internetSynchronizationTaskID )
            TimerManager::instance()->joinAndDeleteTimer( internetSynchronizationTaskID );

        if( checkSystemTimeTaskID )
            TimerManager::instance()->joinAndDeleteTimer( checkSystemTimeTaskID );

        if( m_timeSynchronizer )
        {
            m_timeSynchronizer->pleaseStop();
            m_timeSynchronizer->join();
            m_timeSynchronizer.reset();
        }
    }

    void TimeSynchronizationManager::start()
    {
        if( m_peerType == Qn::PT_Server )
            m_localTimePriorityKey.flags |= Qn::TF_peerIsServer;

#ifndef EDGE_SERVER
        m_localTimePriorityKey.flags |= Qn::TF_peerIsNotEdgeServer;
#endif
        QByteArray localGUID = qnCommon->moduleGUID().toByteArray();
        m_localTimePriorityKey.seed = crc32(0, (const Bytef*)localGUID.constData(), localGUID.size());
        //TODO #ak use guid to avoid handle priority key duplicates
        if( QElapsedTimer::isMonotonic() )
            m_localTimePriorityKey.flags |= Qn::TF_peerHasMonotonicClock;

        m_monotonicClock.restart();
        //initializing synchronized time with local system time
        m_usedTimeSyncInfo = TimeSyncInfo(
            0,
            currentMSecsSinceEpoch(),
            m_localTimePriorityKey );

        if (QnDbManager::instance())
            connect( QnDbManager::instance(), &QnDbManager::initialized, 
                 this, &TimeSynchronizationManager::onDbManagerInitialized,
                 Qt::DirectConnection );
        connect( QnTransactionMessageBus::instance(), &QnTransactionMessageBus::newDirectConnectionEstablished,
                 this, &TimeSynchronizationManager::onNewConnectionEstablished,
                 Qt::DirectConnection );
        connect( QnTransactionMessageBus::instance(), &QnTransactionMessageBus::peerLost,
                 this, &TimeSynchronizationManager::onPeerLost,
                 Qt::DirectConnection );

        {
            QnMutexLocker lk( &m_mutex );

            using namespace std::placeholders;
            if( m_peerType == Qn::PT_Server )
            {
                m_broadcastSysTimeTaskID = TimerManager::instance()->addTimer(
                    std::bind( &TimeSynchronizationManager::broadcastLocalSystemTime, this, _1 ),
                    0 );
                std::unique_ptr<MultipleInternetTimeFetcher> multiFetcher( new MultipleInternetTimeFetcher() );

                for(const char* timeServer: RFC868_SERVERS)
                    multiFetcher->addTimeFetcher(std::unique_ptr<AbstractAccurateTimeFetcher>(
                        new TimeProtocolClient(QLatin1String(timeServer))));
                m_timeSynchronizer = std::move( multiFetcher );
                addInternetTimeSynchronizationTask();

                m_checkSystemTimeTaskID = TimerManager::instance()->addTimer(
                    std::bind(&TimeSynchronizationManager::checkSystemTimeForChange, this),
                    SYSTEM_TIME_CHANGE_CHECK_PERIOD_MS);
            }
            else
                m_manualTimerServerSelectionCheckTaskID = TimerManager::instance()->addTimer(
                    std::bind( &TimeSynchronizationManager::checkIfManualTimeServerSelectionIsRequired, this, _1 ),
                    MANUAL_TIME_SERVER_SELECTION_NECESSITY_CHECK_PERIOD_MS );
        }
    }

    qint64 TimeSynchronizationManager::getSyncTime() const
    {
        QnMutexLocker lk( &m_mutex );
        return getSyncTimeNonSafe();
    }

    ApiTimeData TimeSynchronizationManager::getTimeInfo() const
    {
        QnMutexLocker lk(&m_mutex);
        ApiTimeData result;
        result.value = getSyncTimeNonSafe();
        result.isPrimaryTimeServer = m_usedTimeSyncInfo.timePriorityKey == m_localTimePriorityKey;

        if (m_usedTimeSyncInfo.timePriorityKey.flags & Qn::TF_peerTimeSynchronizedWithInternetServer)
            result.syncTimeFlags |= Qn::TF_peerTimeSynchronizedWithInternetServer;
        if (m_usedTimeSyncInfo.timePriorityKey.flags & Qn::TF_peerTimeSetByUser)
            result.syncTimeFlags |= Qn::TF_peerTimeSetByUser;
        
        if (m_resCtx.pool)
        {
            const auto allServers = m_resCtx.pool->getResources<QnMediaServerResource>();
            for (const auto& server: allServers)
            {
                const auto guidStr = server->getId().toByteArray();
                if (m_usedTimeSyncInfo.timePriorityKey.seed ==
                    crc32(0, (const Bytef*)guidStr.constData(), guidStr.size()))
                {
                    result.primaryTimeServerGuid = server->getId();
                    break;
                }
            }
        }
        return result;
    }

    void TimeSynchronizationManager::primaryTimeServerChanged( const QnTransaction<ApiIdData>& tran )
    {
        quint64 localTimePriorityBak = 0;
        quint64 newLocalTimePriority = 0;
        {
            QnMutexLocker lk( &m_mutex );

            localTimePriorityBak = m_localTimePriorityKey.toUInt64();

            NX_LOGX( lit("Received primary time server change transaction. new peer %1, local peer %2").
                arg( tran.params.id.toString() ).arg( qnCommon->moduleGUID().toString() ), cl_logDEBUG1 );

            if( tran.params.id == qnCommon->moduleGUID() )
            {
                //local peer is selected by user as primary time server
                const bool synchronizingByCurrentServer = m_usedTimeSyncInfo.timePriorityKey == m_localTimePriorityKey;
                m_localTimePriorityKey.flags |= Qn::TF_peerTimeSetByUser;
                //incrementing sequence 
                m_localTimePriorityKey.sequence = m_usedTimeSyncInfo.timePriorityKey.sequence + 1;
                //"select primary time server" means "take its local time", so resetting internet synchronization flag
                m_localTimePriorityKey.flags &= ~Qn::TF_peerTimeSynchronizedWithInternetServer;
                if( m_localTimePriorityKey > m_usedTimeSyncInfo.timePriorityKey )
                {
                    //using current server time info
                    const qint64 elapsed = m_monotonicClock.elapsed();
                    //selection of peer as primary time server means it's local system time is to be used as synchronized time 
                        //in case of internet connection absence
                    m_usedTimeSyncInfo = TimeSyncInfo(
                        elapsed,
                        currentMSecsSinceEpoch(),
                        m_localTimePriorityKey );
                    //resetting "synchronized with internet" flag
                    NX_LOGX( lit("Received primary time server change transaction. New synchronized time %1, new priority key 0x%2").
                        arg(QDateTime::fromMSecsSinceEpoch(m_usedTimeSyncInfo.syncTime).toString(Qt::ISODate)).arg(m_localTimePriorityKey.toUInt64(), 0, 16), cl_logINFO );
                    m_timeSynchronized = true;
                    //saving synchronized time to DB
                    if( QnDbManager::instance() && QnDbManager::instance()->isInitialized() )
                        Ec2ThreadPool::instance()->start( make_custom_runnable( std::bind(
                            &saveSyncTime,
                            QnDbManager::instance(),
                            0,
                            m_usedTimeSyncInfo.timePriorityKey) ) );


                    if( !synchronizingByCurrentServer )
                    {
                        const qint64 curSyncTime = m_usedTimeSyncInfo.syncTime;
                        lk.unlock();
                        WhileExecutingDirectCall callGuard( this );
                        emit timeChanged( curSyncTime );
                    }

                    //reporting new sync time to everyone we know
                    syncTimeWithAllKnownServers(&lk);
                }
            }
            else
            {
                m_localTimePriorityKey.flags &= ~Qn::TF_peerTimeSetByUser;
            }
            newLocalTimePriority = m_localTimePriorityKey.toUInt64();
            if (newLocalTimePriority != localTimePriorityBak)
                handleLocalTimePriorityKeyChange(&lk);
        }

        /* Can cause signal, going out of mutex locker. */
        if( newLocalTimePriority != localTimePriorityBak )
            updateRuntimeInfoPriority(newLocalTimePriority);
    }

    void TimeSynchronizationManager::peerSystemTimeReceived( const QnTransaction<ApiPeerSystemTimeData>& tran )
    {
        QnMutexLocker lk( &m_mutex );

        peerSystemTimeReceivedNonSafe( tran.params );

        lk.unlock();
        WhileExecutingDirectCall callGuard( this );
        emit peerTimeChanged( tran.params.peerID, getSyncTime(), tran.params.peerSysTime );
    }

    void TimeSynchronizationManager::knownPeersSystemTimeReceived( const QnTransaction<ApiPeerSystemTimeDataList>& tran )
    {
        for( const ApiPeerSystemTimeData& data: tran.params )
        {
            {
                QnMutexLocker lk( &m_mutex );
                peerSystemTimeReceivedNonSafe( data );
            }
            WhileExecutingDirectCall callGuard( this );
            emit peerTimeChanged( data.peerID, getSyncTime(), data.peerSysTime );
        }
    }

    TimeSyncInfo TimeSynchronizationManager::getTimeSyncInfo() const
    {
        QnMutexLocker lk( &m_mutex );
        return getTimeSyncInfoNonSafe();
    }

    qint64 TimeSynchronizationManager::getMonotonicClock() const
    {
        QnMutexLocker lk( &m_mutex );
        return m_monotonicClock.elapsed();
    }

    void TimeSynchronizationManager::forgetSynchronizedTime()
    {
        QnMutexLocker lk( &m_mutex );
        forgetSynchronizedTimeNonSafe(&lk);
    }

    void TimeSynchronizationManager::forceTimeResync()
    {
        {
            QnMutexLocker lk(&m_mutex);
            forgetSynchronizedTimeNonSafe(&lk);
            syncTimeWithAllKnownServers(&lk);
        }

        const auto curSyncTime = getSyncTime();
        WhileExecutingDirectCall callGuard(this);
        emit timeChanged(curSyncTime);

        QnMutexLocker lk(&m_mutex);
        //notifying everyone about local time change
        if (!m_terminated)
        {
            if (m_broadcastSysTimeTaskID)
                TimerManager::instance()->modifyTimerDelay(m_broadcastSysTimeTaskID, 0);
        }
    }

    QnPeerTimeInfoList TimeSynchronizationManager::getPeerTimeInfoList() const
    {
        QnMutexLocker lk( &m_mutex );

        //list<pair<peerid, time> >
        QnPeerTimeInfoList peers;

        const qint64 currentClock = m_monotonicClock.elapsed();
        for( auto it = m_systemTimeByPeer.cbegin(); it != m_systemTimeByPeer.cend(); ++it )
            peers.push_back( QnPeerTimeInfo( it->first, it->second.syncTime + (currentClock - it->second.monotonicClockValue) ) );

        return peers;
    }

    ApiPeerSystemTimeDataList TimeSynchronizationManager::getKnownPeersSystemTime() const
    {
        QnMutexLocker lk( &m_mutex );

        ApiPeerSystemTimeDataList result;
        result.reserve( m_systemTimeByPeer.size() );
        const qint64 currentClock = m_monotonicClock.elapsed();
        for( auto it = m_systemTimeByPeer.cbegin(); it != m_systemTimeByPeer.cend(); ++it )
        {
            ApiPeerSystemTimeData data;
            data.peerID = it->first;
            data.timePriorityKey = it->second.timePriorityKey.toUInt64();
            data.peerSysTime = it->second.syncTime + (currentClock - it->second.monotonicClockValue);
            result.push_back( std::move(data) );
        }

        return result;
    }

    void TimeSynchronizationManager::processTimeSyncInfoHeader(
        const QnUuid& peerID,
        const nx_http::StringType& serializedTimeSync,
        boost::optional<qint64> rttMillis)
    {
        TimeSyncInfo remotePeerTimeSyncInfo;
        if( !remotePeerTimeSyncInfo.fromString( serializedTimeSync ) )
            return;

        Q_ASSERT( remotePeerTimeSyncInfo.timePriorityKey.seed > 0 );

        QnMutexLocker lk( &m_mutex );
        const auto localTimePriorityBak = m_localTimePriorityKey.toUInt64();
        remotePeerTimeSyncUpdate(
            &lk,
            peerID,
            m_monotonicClock.elapsed(),
            remotePeerTimeSyncInfo.syncTime + (rttMillis ? (rttMillis.get() / 2) : 0),
            remotePeerTimeSyncInfo.timePriorityKey,
            rttMillis ? rttMillis.get() : MAX_DESIRED_TIME_DRIFT_MS);
        if (m_localTimePriorityKey.toUInt64() != localTimePriorityBak)
            handleLocalTimePriorityKeyChange(&lk);
    }

    void TimeSynchronizationManager::setContext(const ResourceContext& resCtx)
    {
        QnMutexLocker lk(&m_mutex);
        m_resCtx = resCtx;
    }

    void TimeSynchronizationManager::remotePeerTimeSyncUpdate(
        QnMutexLockerBase* const lock,
        const QnUuid& remotePeerID,
        qint64 localMonotonicClock,
        qint64 remotePeerSyncTime,
        const TimePriorityKey& remotePeerTimePriorityKey,
        const qint64 timeErrorEstimation )
    {
        Q_ASSERT( remotePeerTimePriorityKey.seed > 0 );

        NX_LOGX(lm("Received sync time update from peer %1, peer's sync time (%2), "
                "peer's time priority key 0x%3. Local peer id %4, used priority key 0x%5").
            arg(remotePeerID.toString()).arg(QDateTime::fromMSecsSinceEpoch(remotePeerSyncTime).toString(Qt::ISODate)).
            arg(remotePeerTimePriorityKey.toUInt64(), 0, 16).arg(qnCommon->moduleGUID().toString()).
            arg(m_usedTimeSyncInfo.timePriorityKey.toUInt64(), 0, 16), cl_logDEBUG2 );

        //time difference between this server and remote one is not that great
        const auto timeDifference = remotePeerSyncTime - getSyncTimeNonSafe();
        const auto effectiveTimeErrorEstimation =
            std::max<qint64>(timeErrorEstimation * SYNC_TIME_DRIFT_MAX_ERROR_COEFF, MIN_GET_TIME_ERROR_MS);
        const bool maxTimeDriftExceeded = std::abs(timeDifference) >= effectiveTimeErrorEstimation;
        const bool needAdjustClockDueToLargeDrift =
            //taking drift into account if both servers have time with same key
            (remotePeerTimePriorityKey == m_usedTimeSyncInfo.timePriorityKey) &&
            maxTimeDriftExceeded &&
            (remotePeerID > qnCommon->moduleGUID());

        //if there is new maximum remotePeerTimePriorityKey then updating delta and emitting timeChanged
        if( (remotePeerTimePriorityKey <= m_usedTimeSyncInfo.timePriorityKey) &&
            !needAdjustClockDueToLargeDrift )
        {
            return; //not applying time
        }

        //printing sync time change reason to the log
        if (remotePeerTimePriorityKey <= m_usedTimeSyncInfo.timePriorityKey &&
            needAdjustClockDueToLargeDrift)
        {
            NX_LOGX(lm("Received sync time update from peer %1, peer's sync time (%2). "
                "Accepting peer's synchronized time due to large drift (%3 ms, fault %4)").
                arg(remotePeerID.toString()).arg(QDateTime::fromMSecsSinceEpoch(remotePeerSyncTime).toString(Qt::ISODate)).
                arg(timeDifference).arg(effectiveTimeErrorEstimation), cl_logINFO);
        }
        else
        {
            NX_LOGX(lm("Received sync time update from peer %1, peer's sync time (%2), "
                "peer's time priority key 0x%3. Local peer id %4, used priority key 0x%5. Accepting peer's synchronized time").
                arg(remotePeerID.toString()).arg(QDateTime::fromMSecsSinceEpoch(remotePeerSyncTime).toString(Qt::ISODate)).
                arg(remotePeerTimePriorityKey.toUInt64(), 0, 16).arg(qnCommon->moduleGUID().toString()).
                arg(m_usedTimeSyncInfo.timePriorityKey.toUInt64(), 0, 16), cl_logINFO );
        }

        //taking new synchronization data
        m_usedTimeSyncInfo = TimeSyncInfo(
            localMonotonicClock,
            remotePeerSyncTime,
            remotePeerTimePriorityKey ); 
        if( needAdjustClockDueToLargeDrift )
        {
            const auto isTimeSynchronizedByThisServer = 
                m_localTimePriorityKey.seed == m_usedTimeSyncInfo.timePriorityKey.seed;
            ++m_usedTimeSyncInfo.timePriorityKey.sequence;   //for case if synchronizing because of time drift
            if (isTimeSynchronizedByThisServer)
                m_localTimePriorityKey.sequence = m_usedTimeSyncInfo.timePriorityKey.sequence;
        }
        const qint64 curSyncTime = m_usedTimeSyncInfo.syncTime + m_monotonicClock.elapsed() - m_usedTimeSyncInfo.monotonicClockValue;
        //saving synchronized time to DB
        m_timeSynchronized = true;
        if( QnDbManager::instance() && QnDbManager::instance()->isInitialized() )
            Ec2ThreadPool::instance()->start( make_custom_runnable( std::bind(
                &saveSyncTime,
                QnDbManager::instance(),
                QDateTime::currentMSecsSinceEpoch() - curSyncTime,
                m_usedTimeSyncInfo.timePriorityKey) ) );
        lock->unlock();
        {
            WhileExecutingDirectCall callGuard( this );
            emit timeChanged( curSyncTime );
        }
        lock->relock();

        //informing all servers we can about time change as soon as possible
        syncTimeWithAllKnownServers(lock);
    }

    void TimeSynchronizationManager::onNewConnectionEstablished( QnTransactionTransport* transport )
    {
        using namespace std::placeholders;

        if( transport->isIncoming() )
        {
            //peer connected to us
            //using transactions to signal remote peer that it needs to fetch time from us
            transport->setBeforeSendingChunkHandler(
                std::bind(&TimeSynchronizationManager::onBeforeSendingTransaction, this, _1, _2));
        }
        else
        {
            //listening time change signals fom remote peer which cannot connect to us
            transport->setHttpChunkExtensonHandler(
                std::bind(&TimeSynchronizationManager::onTransactionReceived, this, _1, _2));

            //we can connect to the peer
            const QUrl remoteAddr = transport->remoteAddr();
            //saving credentials has been used to establish connection
            startSynchronizingTimeWithPeer( //starting sending time sync info to peer
                transport->remotePeer().id,
                SocketAddress( remoteAddr.host(), remoteAddr.port() ),
                transport->authData() );

            using namespace std::placeholders;
        }
    }

    void TimeSynchronizationManager::onPeerLost( ApiPeerAliveData data )
    {
        stopSynchronizingTimeWithPeer( data.peer.id );

        QnMutexLocker lk( &m_mutex );
        m_systemTimeByPeer.erase( data.peer.id );
    }

    void TimeSynchronizationManager::startSynchronizingTimeWithPeer(
        const QnUuid& peerID,
        SocketAddress peerAddress,
        nx_http::AuthInfoCache::AuthorizationCacheItem authData )
    {
        QnMutexLocker lk( &m_mutex );
        auto iterResultPair = m_peersToSendTimeSyncTo.emplace(
            peerID,
            PeerContext( std::move(peerAddress), std::move(authData) ) );
        if( !iterResultPair.second )
            return; //already exists
        PeerContext& ctx = iterResultPair.first->second;
        //adding periodic task
        ctx.syncTimerID = TimerManager::instance()->addTimer(
            std::bind(&TimeSynchronizationManager::synchronizeWithPeer, this, peerID),
            0 );    //performing initial synchronization immediately
    }

    void TimeSynchronizationManager::stopSynchronizingTimeWithPeer( const QnUuid& peerID )
    {
        TimerManager::TimerGuard timerID;
        nx_http::AsyncHttpClientPtr httpClient;

        QnMutexLocker lk( &m_mutex );
        auto peerIter = m_peersToSendTimeSyncTo.find( peerID );
        if( peerIter == m_peersToSendTimeSyncTo.end() )
            return;
        timerID = std::move(peerIter->second.syncTimerID);
        httpClient = std::move(peerIter->second.httpClient);
        m_peersToSendTimeSyncTo.erase( peerIter );
        
        //timerID and httpClient will be destroyed after mutex unlock
    }

    void TimeSynchronizationManager::synchronizeWithPeer( const QnUuid& peerID )
    {
        nx_http::AsyncHttpClientPtr clientPtr;

        QnMutexLocker lk( &m_mutex );
        if( m_terminated )
            return;
        auto peerIter = m_peersToSendTimeSyncTo.find( peerID );
        if( peerIter == m_peersToSendTimeSyncTo.end() )
            return;
        QUrl targetUrl;
        targetUrl.setScheme( lit("http") );
        targetUrl.setHost( peerIter->second.peerAddress.address.toString() );
        targetUrl.setPort( peerIter->second.peerAddress.port );
        targetUrl.setPath( lit("/") + QnTimeSyncRestHandler::PATH );

        Q_ASSERT( !peerIter->second.httpClient );
        clientPtr = nx_http::AsyncHttpClient::create();
        using namespace std::placeholders;
        const auto requestSendClock = m_monotonicClock.elapsed();
        connect(
            clientPtr.get(), &nx_http::AsyncHttpClient::done,
            this,
            [this, peerID, requestSendClock]( nx_http::AsyncHttpClientPtr clientPtr ) {
                const qint64 rtt = m_monotonicClock.elapsed() - requestSendClock;
                {
                    //saving rtt
                    QnMutexLocker lk(&m_mutex);
                    auto peerIter = m_peersToSendTimeSyncTo.find(peerID);
                    if (peerIter != m_peersToSendTimeSyncTo.end())
                        peerIter->second.rttMillis = rtt;
                }
                timeSyncRequestDone(
                    peerID,
                    std::move(clientPtr),
                    rtt);
            },
            Qt::DirectConnection );

        if( m_peerType == Qn::PT_Server )
        {
            //client does not send its time to anyone
            const auto timeSyncInfo = getTimeSyncInfoNonSafe();
            clientPtr->addAdditionalHeader(
                QnTimeSyncRestHandler::TIME_SYNC_HEADER_NAME,
                timeSyncInfo.toString() );
        }
        clientPtr->addAdditionalHeader( Qn::PEER_GUID_HEADER_NAME, qnCommon->moduleGUID().toByteArray() );
        if (peerIter->second.rttMillis)
            clientPtr->addAdditionalHeader(
                Qn::RTT_MS_HEADER_NAME,
                nx_http::StringType::number(peerIter->second.rttMillis.get()));

        clientPtr->setUserName( peerIter->second.authData.userName );
        if( peerIter->second.authData.password )
        {
            clientPtr->setAuthType( nx_http::AsyncHttpClient::authBasicAndDigest );
            clientPtr->setUserPassword( peerIter->second.authData.password.get() );
        }
        else if( peerIter->second.authData.ha1 )
        {
            clientPtr->setAuthType( nx_http::AsyncHttpClient::authDigestWithPasswordHash );
            clientPtr->setUserPassword( peerIter->second.authData.ha1.get() );
        }

        clientPtr->doGet( targetUrl );
        peerIter->second.syncTimerID.reset();
        peerIter->second.httpClient.swap( clientPtr );
        //clientPtr will be destroyed after mutex unlock
    }

    void TimeSynchronizationManager::timeSyncRequestDone(
        const QnUuid& peerID,
        nx_http::AsyncHttpClientPtr clientPtr,
        qint64 requestRttMillis)
    {
        if( clientPtr->response() &&
            clientPtr->response()->statusLine.statusCode == nx_http::StatusCode::ok )
        {
            //reading time sync information from remote server
            auto timeSyncHeaderIter = clientPtr->response()->headers.find( QnTimeSyncRestHandler::TIME_SYNC_HEADER_NAME );
            if( timeSyncHeaderIter != clientPtr->response()->headers.end() )
            {
                auto sock = clientPtr->takeSocket();
                processTimeSyncInfoHeader(
                    peerID,
                    timeSyncHeaderIter->second,
                    requestRttMillis);
            }
        }

        QnMutexLocker lk( &m_mutex );
        auto peerIter = m_peersToSendTimeSyncTo.find( peerID );
        if( peerIter == m_peersToSendTimeSyncTo.end() )
            return;
        Q_ASSERT( !peerIter->second.syncTimerID );
        peerIter->second.httpClient.reset();
        //scheduling next synchronization
        if( m_terminated )
            return;
        peerIter->second.syncTimerID = TimerManager::instance()->addTimer(
            std::bind( &TimeSynchronizationManager::synchronizeWithPeer, this, peerID ),
            TIME_SYNC_SEND_TIMEOUT_SEC * MILLIS_PER_SEC );
    }

    void TimeSynchronizationManager::broadcastLocalSystemTime( quint64 taskID )
    {
        {
            QnMutexLocker lk( &m_mutex );
            if( (taskID != m_broadcastSysTimeTaskID) || m_terminated )
                return;

            using namespace std::placeholders;
            m_broadcastSysTimeTaskID = TimerManager::instance()->addTimer(
                std::bind( &TimeSynchronizationManager::broadcastLocalSystemTime, this, _1 ),
                LOCAL_SYSTEM_TIME_BROADCAST_PERIOD_MS );
        }

        //TODO #ak if local time changes have to broadcast it as soon as possible

        NX_LOGX( lit("Broadcasting local system time. peer %1, system time time (%2), local time priority key 0x%3").
            arg( qnCommon->moduleGUID().toString() ).arg( QDateTime::fromMSecsSinceEpoch( currentMSecsSinceEpoch() ).toString( Qt::ISODate ) ).
            arg(m_localTimePriorityKey.toUInt64(), 0, 16), cl_logDEBUG2 );

        QnTransaction<ApiPeerSystemTimeData> tran( ApiCommand::broadcastPeerSystemTime );
        tran.params.peerID = qnCommon->moduleGUID();
        tran.params.timePriorityKey = m_localTimePriorityKey.toUInt64();
        {
            QnMutexLocker lk( &m_mutex );
            tran.params.peerSysTime = QDateTime::currentMSecsSinceEpoch();  //currentMSecsSinceEpoch();
        }
        peerSystemTimeReceived( tran ); //remembering own system time
        QnTransactionMessageBus::instance()->sendTransaction( tran );
    }

    void TimeSynchronizationManager::checkIfManualTimeServerSelectionIsRequired( quint64 /*taskID*/ )
    {
        //TODO #ak it is better to run this method on event, not by timeout
        QnMutexLocker lk( &m_mutex );

        m_manualTimerServerSelectionCheckTaskID = 0;
        if( m_terminated )
            return;

        using namespace std::placeholders;
        m_manualTimerServerSelectionCheckTaskID = TimerManager::instance()->addTimer(
            std::bind( &TimeSynchronizationManager::checkIfManualTimeServerSelectionIsRequired, this, _1 ),
            MANUAL_TIME_SERVER_SELECTION_NECESSITY_CHECK_PERIOD_MS );

        if( m_systemTimeByPeer.empty() ||
            (m_usedTimeSyncInfo.timePriorityKey.flags & Qn::TF_peerTimeSynchronizedWithInternetServer) > 0 ||
            (m_localTimePriorityKey.flags & Qn::TF_peerTimeSynchronizedWithInternetServer) > 0 )
        {
            //we know nothing about other peers. 
            //Or we have time taken from the Internet, which means someone has connection to the Internet, 
                //so no sense to ask user to select primary time server
            return;
        }

        //map<priority flags, m_systemTimeByPeer iterator>
        std::multimap<unsigned int, std::map<QnUuid, TimeSyncInfo>::const_iterator, std::greater<unsigned int>> peersByTimePriorityFlags;
        for( auto it = m_systemTimeByPeer.cbegin(); it != m_systemTimeByPeer.cend(); ++it )
            peersByTimePriorityFlags.emplace( it->second.timePriorityKey.flags, it );

#ifndef TEST_PTS_SELECTION
        if( (peersByTimePriorityFlags.count(peersByTimePriorityFlags.cbegin()->first) > 1) &&               //multiple servers have same priority
            ((peersByTimePriorityFlags.cbegin()->first & Qn::TF_peerTimeSynchronizedWithInternetServer) == 0) )    //those servers do not have internet access
#endif
        {
            WhileExecutingDirectCall callGuard( this );
            //multiple peers have same priority, user selection is required
            emit primaryTimeServerSelectionRequired();
        }
    }

    void TimeSynchronizationManager::syncTimeWithInternet( quint64 taskID )
    {
        NX_LOGX( lit( "TimeSynchronizationManager::syncTimeWithInternet. taskID %1" ).arg( taskID ), cl_logDEBUG2 );

        QnMutexLocker lk( &m_mutex );

        if( (taskID != m_internetSynchronizationTaskID) || m_terminated )
            return;
        m_internetSynchronizationTaskID = 0;

        NX_LOGX( lit("Synchronizing time with internet"), cl_logDEBUG1 );

        //synchronizing with some internet server
        using namespace std::placeholders;
        m_timeSynchronizer->getTimeAsync(
            std::bind(
                &TimeSynchronizationManager::onTimeFetchingDone,
                this, _1, _2 ) );
    }

    void TimeSynchronizationManager::onTimeFetchingDone( const qint64 millisFromEpoch, SystemError::ErrorCode errorCode )
    {
        quint64 localTimePriorityBak = 0;
        quint64 newLocalTimePriority = 0;
        {
            QnMutexLocker lk( &m_mutex );

            localTimePriorityBak = m_localTimePriorityKey.toUInt64();

            if( millisFromEpoch > 0 )
            {
                NX_LOGX( lit("Received time %1 from the internet").
                    arg(QDateTime::fromMSecsSinceEpoch(millisFromEpoch).toString(Qt::ISODate)), cl_logDEBUG1 );

                m_internetSynchronizationFailureCount = 0;

                m_internetTimeSynchronizationPeriod = Settings::instance()->internetSyncTimePeriodSec(INTERNET_SYNC_TIME_PERIOD_SEC);

                const qint64 curLocalTime = currentMSecsSinceEpoch();

                //using received time
                const auto localTimePriorityKeyBak = m_localTimePriorityKey;
                m_localTimePriorityKey.flags |= Qn::TF_peerTimeSynchronizedWithInternetServer;

                if( llabs(getSyncTimeNonSafe() - millisFromEpoch) > MAX_SYNC_VS_INTERNET_TIME_DRIFT_MS )
                {
                    //TODO #ak use rtt here instead of constant?
                    //considering synchronized time as inaccurate, even if it is marked as received from internet
                    m_localTimePriorityKey.sequence = m_usedTimeSyncInfo.timePriorityKey.sequence + 1;
                }

                if( (llabs(curLocalTime - millisFromEpoch) > MAX_LOCAL_SYSTEM_TIME_DRIFT_MS) ||
                    (localTimePriorityKeyBak != m_localTimePriorityKey) )
                {
                    m_localSystemTimeDelta = millisFromEpoch - m_monotonicClock.elapsed();

                    remotePeerTimeSyncUpdate(
                        &lk,
                        qnCommon->moduleGUID(),
                        m_monotonicClock.elapsed(),
                        millisFromEpoch,
                        m_localTimePriorityKey,
                        MAX_SYNC_VS_INTERNET_TIME_DRIFT_MS );
                }
            }
            else
            {
                NX_LOGX( lit("Failed to get time from the internet. %1").arg(SystemError::toString(errorCode)), cl_logDEBUG1 );
                //failure
                m_internetTimeSynchronizationPeriod = std::min<>(
                    MIN_INTERNET_SYNC_TIME_PERIOD_SEC + m_internetTimeSynchronizationPeriod * INTERNET_SYNC_TIME_FAILURE_PERIOD_GROW_COEFF,
                    Settings::instance()->maxInternetTimeSyncRetryPeriodSec(MAX_INTERNET_SYNC_TIME_PERIOD_SEC));

                ++m_internetSynchronizationFailureCount;
                if( m_internetSynchronizationFailureCount > MAX_SEQUENT_INTERNET_SYNCHRONIZATION_FAILURES )
                    m_localTimePriorityKey.flags &= ~Qn::TF_peerTimeSynchronizedWithInternetServer;
            }

            addInternetTimeSynchronizationTask();

            newLocalTimePriority = m_localTimePriorityKey.toUInt64();
            if (newLocalTimePriority != localTimePriorityBak)
                handleLocalTimePriorityKeyChange(&lk);
        }

        /* Can cause signal, going out of mutex locker. */
        if( newLocalTimePriority != localTimePriorityBak )
            updateRuntimeInfoPriority(newLocalTimePriority);
    }

    void TimeSynchronizationManager::addInternetTimeSynchronizationTask()
    {
        Q_ASSERT( m_internetSynchronizationTaskID == 0 );

        if( m_terminated )
            return;

        using namespace std::placeholders;
        m_internetSynchronizationTaskID = TimerManager::instance()->addTimer(
            std::bind( &TimeSynchronizationManager::syncTimeWithInternet, this, _1 ),
            m_internetTimeSynchronizationPeriod * MILLIS_PER_SEC );
        NX_LOGX( lit( "Added internet time sync task %1, delay %2" ).
            arg( m_internetSynchronizationTaskID ).arg( m_internetTimeSynchronizationPeriod * MILLIS_PER_SEC ), cl_logDEBUG2 );
    }

    qint64 TimeSynchronizationManager::currentMSecsSinceEpoch() const
    {
        return m_localSystemTimeDelta == std::numeric_limits<qint64>::min()
            ? QDateTime::currentMSecsSinceEpoch()
            : m_monotonicClock.elapsed() + m_localSystemTimeDelta;
    }

    void TimeSynchronizationManager::updateRuntimeInfoPriority(quint64 priority)
    {
        QnPeerRuntimeInfo localInfo = QnRuntimeInfoManager::instance()->localInfo();
        if (localInfo.data.peer.peerType != Qn::PT_Server)
            return;

        if (localInfo.data.serverTimePriority == priority)
            return;

        localInfo.data.serverTimePriority = priority;
        QnRuntimeInfoManager::instance()->updateLocalItem(localInfo);
    }

    qint64 TimeSynchronizationManager::getSyncTimeNonSafe() const
    {
        return m_usedTimeSyncInfo.syncTime + m_monotonicClock.elapsed() - m_usedTimeSyncInfo.monotonicClockValue; 
    }

    void TimeSynchronizationManager::onDbManagerInitialized()
    {
        QnMutexLocker lk( &m_mutex );

        //restoring local time priority from DB
        QByteArray timePriorityStr;
        if (QnDbManager::instance()->readMiscParam(LOCAL_TIME_PRIORITY_KEY_PARAM_NAME, &timePriorityStr))
        {
            const quint64 restoredPriorityKeyVal = timePriorityStr.toULongLong();
            TimePriorityKey restoredPriorityKey;
            restoredPriorityKey.fromUInt64( restoredPriorityKeyVal );
            //considering time, restored from DB, to be unreliable
            restoredPriorityKey.flags &= ~Qn::TF_peerTimeSynchronizedWithInternetServer;

            if( m_localTimePriorityKey.sequence < restoredPriorityKey.sequence )
                m_localTimePriorityKey.sequence = restoredPriorityKey.sequence;
            if( restoredPriorityKey.flags & Qn::TF_peerTimeSetByUser )
                m_localTimePriorityKey.flags |= Qn::TF_peerTimeSetByUser;

            ApiPeerSystemTimeData peerSystemTimeData;
            peerSystemTimeData.peerID = qnCommon->moduleGUID();
            peerSystemTimeData.timePriorityKey = m_localTimePriorityKey.toUInt64();
            peerSystemTimeData.peerSysTime = QDateTime::currentMSecsSinceEpoch();
            peerSystemTimeReceivedNonSafe( peerSystemTimeData );

            NX_LOGX( lit("Successfully restored time priority key %1 from DB").arg(restoredPriorityKeyVal), cl_logWARNING );
        }

        if( m_timeSynchronized )
        {
            //saving time sync information to DB
            const qint64 curSyncTime = m_usedTimeSyncInfo.syncTime + m_monotonicClock.elapsed() - m_usedTimeSyncInfo.monotonicClockValue;
            saveSyncTime(
                QnDbManager::instance(),
                QDateTime::currentMSecsSinceEpoch() - curSyncTime,
                m_usedTimeSyncInfo.timePriorityKey);
        }
        else
        {
            //restoring time sync information from DB
            qint64 timeDelta = 0;
            TimePriorityKey savedPriorityKey;
            if (loadSyncTime(QnDbManager::instance(), &timeDelta, &savedPriorityKey))
            {
<<<<<<< HEAD
                m_usedTimeSyncInfo.syncTime = QDateTime::currentMSecsSinceEpoch() - timeDeltaStr.toLongLong();
                NX_LOGX( lit("Successfully restored synchronized time %1 (delta %2) from DB").
                    arg(QDateTime::fromMSecsSinceEpoch(m_usedTimeSyncInfo.syncTime).toString(Qt::ISODate)).arg(timeDeltaStr.toLongLong()), cl_logINFO );
=======
                m_usedTimeSyncInfo.syncTime = QDateTime::currentMSecsSinceEpoch() - timeDelta;
                m_usedTimeSyncInfo.timePriorityKey = savedPriorityKey;
                m_usedTimeSyncInfo.timePriorityKey.flags &= ~Qn::TF_peerTimeSynchronizedWithInternetServer;
                m_usedTimeSyncInfo.timePriorityKey.flags &= ~Qn::TF_peerTimeSetByUser;
                NX_LOG( lit("TimeSynchronizationManager. Successfully restored synchronized time %1 (delta %2, key 0x%3) from DB").
                    arg(QDateTime::fromMSecsSinceEpoch(m_usedTimeSyncInfo.syncTime).toString(Qt::ISODate)).
                    arg(timeDelta).
                    arg(savedPriorityKey.toUInt64(), 0, 16), cl_logINFO );
>>>>>>> bd6075f7
            }
        }

        auto localTimePriorityKey = m_localTimePriorityKey;
        lk.unlock();
        updateRuntimeInfoPriority( localTimePriorityKey.toUInt64() );
    }

    void TimeSynchronizationManager::peerSystemTimeReceivedNonSafe( const ApiPeerSystemTimeData& data )
    {
        NX_LOGX( lit("Received peer %1 system time (%2), peer time priority key 0x%3").
            arg(data.peerID.toString()).arg( QDateTime::fromMSecsSinceEpoch(data.peerSysTime).toString( Qt::ISODate ) ).
            arg(data.timePriorityKey, 0, 16), cl_logDEBUG2 );

        TimePriorityKey peerPriorityKey;
        peerPriorityKey.fromUInt64( data.timePriorityKey );
        m_systemTimeByPeer[data.peerID] = TimeSyncInfo(
            m_monotonicClock.elapsed(),
            data.peerSysTime,
            peerPriorityKey );
    }

    TimeSyncInfo TimeSynchronizationManager::getTimeSyncInfoNonSafe() const
    {
        const qint64 elapsed = m_monotonicClock.elapsed();
        return TimeSyncInfo(
            elapsed,
            m_usedTimeSyncInfo.syncTime + elapsed - m_usedTimeSyncInfo.monotonicClockValue,
            m_usedTimeSyncInfo.timePriorityKey );
    }

    void TimeSynchronizationManager::syncTimeWithAllKnownServers(QnMutexLockerBase* const /*lock*/)
    {
        for (std::pair<const QnUuid, PeerContext>& peerCtx : m_peersToSendTimeSyncTo)
        {
            TimerManager::instance()->modifyTimerDelay(
                peerCtx.second.syncTimerID.get(),
                0);
        }
    }

    void TimeSynchronizationManager::onBeforeSendingTransaction(
        QnTransactionTransport* /*transport*/,
        nx_http::HttpHeaders* const headers)
    {
        headers->emplace(
            QnTimeSyncRestHandler::TIME_SYNC_HEADER_NAME,
            getTimeSyncInfo().toString());
    }

    void TimeSynchronizationManager::onTransactionReceived(
        QnTransactionTransport* /*transport*/,
        const nx_http::HttpHeaders& headers)
    {
        for (auto header : headers)
        {
            if (header.first != QnTimeSyncRestHandler::TIME_SYNC_HEADER_NAME)
                continue;

            const nx_http::StringType& serializedTimeSync = header.second;
            TimeSyncInfo remotePeerTimeSyncInfo;
            if (!remotePeerTimeSyncInfo.fromString(serializedTimeSync))
                continue;

            QnMutexLocker lk(&m_mutex);
            if (remotePeerTimeSyncInfo.timePriorityKey > m_usedTimeSyncInfo.timePriorityKey)
                syncTimeWithAllKnownServers(&lk);
            return;
        }
    }

    void TimeSynchronizationManager::forgetSynchronizedTimeNonSafe( QnMutexLockerBase* const lock )
    {
        m_localSystemTimeDelta = std::numeric_limits<qint64>::min();
        m_systemTimeByPeer.clear();
        m_timeSynchronized = false;
        m_localTimePriorityKey.flags &= ~Qn::TF_peerTimeSynchronizedWithInternetServer;
        ++m_localTimePriorityKey.sequence;
        m_usedTimeSyncInfo = TimeSyncInfo(
            m_monotonicClock.elapsed(),
            currentMSecsSinceEpoch(),
            m_localTimePriorityKey);
        handleLocalTimePriorityKeyChange(lock);
    }

    void TimeSynchronizationManager::checkSystemTimeForChange()
    {
        {
            QnMutexLocker lk(&m_mutex);
            if (m_terminated)
                return;
        }

        const qint64 curSysTime = QDateTime::currentMSecsSinceEpoch();
        if (qAbs(getSyncTime() - curSysTime) > SYSTEM_TIME_CHANGE_CHECK_PERIOD_MS)
        {
            //local OS time has been changed. If system time is set 
            //by local host time then updating system time
            if (m_usedTimeSyncInfo.timePriorityKey == m_localTimePriorityKey &&
                !(m_localTimePriorityKey.flags & Qn::TF_peerTimeSynchronizedWithInternetServer))
            {
                forceTimeResync();
            }

            if (QnDbManager::instance() && QnDbManager::instance()->isInitialized())
                Ec2ThreadPool::instance()->start(make_custom_runnable(std::bind(
                    &saveSyncTime,
                    QnDbManager::instance(),
                    QDateTime::currentMSecsSinceEpoch() - getSyncTime(),
                    m_usedTimeSyncInfo.timePriorityKey)));
        }

        QnMutexLocker lk(&m_mutex);
        if (m_terminated)
            return;
        m_checkSystemTimeTaskID = TimerManager::instance()->addTimer(
            std::bind(&TimeSynchronizationManager::checkSystemTimeForChange, this),
            SYSTEM_TIME_CHANGE_CHECK_PERIOD_MS);
    }

    void TimeSynchronizationManager::handleLocalTimePriorityKeyChange(QnMutexLockerBase* const /*lk*/)
    {
        if (QnDbManager::instance() && QnDbManager::instance()->isInitialized())
            Ec2ThreadPool::instance()->start(make_custom_runnable(std::bind(
                &QnDbManager::saveMiscParam,
                QnDbManager::instance(),
                LOCAL_TIME_PRIORITY_KEY_PARAM_NAME,
                QByteArray::number(m_localTimePriorityKey.toUInt64()))));
    }
}<|MERGE_RESOLUTION|>--- conflicted
+++ resolved
@@ -1150,20 +1150,14 @@
             TimePriorityKey savedPriorityKey;
             if (loadSyncTime(QnDbManager::instance(), &timeDelta, &savedPriorityKey))
             {
-<<<<<<< HEAD
-                m_usedTimeSyncInfo.syncTime = QDateTime::currentMSecsSinceEpoch() - timeDeltaStr.toLongLong();
-                NX_LOGX( lit("Successfully restored synchronized time %1 (delta %2) from DB").
-                    arg(QDateTime::fromMSecsSinceEpoch(m_usedTimeSyncInfo.syncTime).toString(Qt::ISODate)).arg(timeDeltaStr.toLongLong()), cl_logINFO );
-=======
                 m_usedTimeSyncInfo.syncTime = QDateTime::currentMSecsSinceEpoch() - timeDelta;
                 m_usedTimeSyncInfo.timePriorityKey = savedPriorityKey;
                 m_usedTimeSyncInfo.timePriorityKey.flags &= ~Qn::TF_peerTimeSynchronizedWithInternetServer;
                 m_usedTimeSyncInfo.timePriorityKey.flags &= ~Qn::TF_peerTimeSetByUser;
-                NX_LOG( lit("TimeSynchronizationManager. Successfully restored synchronized time %1 (delta %2, key 0x%3) from DB").
+                NX_LOGX( lit(Successfully restored synchronized time %1 (delta %2, key 0x%3) from DB").
                     arg(QDateTime::fromMSecsSinceEpoch(m_usedTimeSyncInfo.syncTime).toString(Qt::ISODate)).
                     arg(timeDelta).
                     arg(savedPriorityKey.toUInt64(), 0, 16), cl_logINFO );
->>>>>>> bd6075f7
             }
         }
 
