#include "time_manager.h"

#include <algorithm>
#include <atomic>

#include <QtConcurrent/QtConcurrent>
#include <QtCore/QDateTime>
#include <nx/utils/thread/mutex.h>
#if defined(Q_OS_MACX) || defined(Q_OS_ANDROID) || defined(Q_OS_IOS)
#include <zlib.h>
#else
#include <QtZlib/zlib.h>
#endif

#include <api/global_settings.h>
#include <api/runtime_info_manager.h>

#include <common/common_module.h>
#include <common/common_globals.h>
#include <core/resource_management/resource_pool.h>
#include <core/resource/media_server_resource.h>
#include <nx/network/http/custom_headers.h>
#include <transaction/abstract_transaction_message_bus.h>

#include <nx_ec/data/api_runtime_data.h>
#include <nx_ec/data/api_misc_data.h>

#include <nx/utils/thread/joinable.h>
#include <utils/common/rfc868_servers.h>
#include <nx/utils/log/log.h>
#include <nx/utils/std/cpp14.h>
#include <nx/utils/timer_manager.h>
#include <nx/network/time/mean_time_fetcher.h>
#include <nx/network/time/time_protocol_client.h>

#include <api/app_server_connection.h>
#include "ec2_thread_pool.h"
#include "rest/time_sync_rest_handler.h"
#include "settings.h"
#include "ec2_connection.h"


namespace ec2 {

/** This parameter holds difference between local system time and synchronized time. */
static const QByteArray TIME_DELTA_PARAM_NAME = "sync_time_delta";
static const QByteArray LOCAL_TIME_PRIORITY_KEY_PARAM_NAME = "time_priority_key";
/** Time priority correspinding to saved synchronised time. */
static const QByteArray USED_TIME_PRIORITY_KEY_PARAM_NAME = "used_time_priority_key";

template<class Function>
class CustomRunnable:
    public QRunnable
{
public:
    CustomRunnable( Function&& function ):
        m_function( std::move(function) )
    {
        setAutoDelete( true );
    }

    virtual void run()
    {
        m_function();
    }

private:
    Function m_function;
};

template<class Function>
CustomRunnable<Function>* make_custom_runnable( Function&& function )
{
    return new CustomRunnable<Function>( std::move( function ) );
}

/**
 * @param syncTimeToLocalDelta local_time - sync_time
 */
bool loadSyncTime(
    Ec2DirectConnectionPtr connection,
    qint64* const syncTimeToLocalDelta,
    TimePriorityKey* const syncTimeKey)
{
    if (!connection)
        return false;
    auto manager = connection->getMiscManager(Qn::kSystemAccess);

    ApiMiscData syncTimeToLocalDeltaData;
    if (manager->getMiscParamSync(
            TIME_DELTA_PARAM_NAME,
            &syncTimeToLocalDeltaData) != ErrorCode::ok)
        return false;

    ApiMiscData syncTimeKeyData;
    if (manager->getMiscParamSync(
            USED_TIME_PRIORITY_KEY_PARAM_NAME,
            &syncTimeKeyData) != ErrorCode::ok)
        return false;

    *syncTimeToLocalDelta = syncTimeToLocalDeltaData.value.toLongLong();
    syncTimeKey->fromUInt64(syncTimeKeyData.value.toULongLong());
    return true;
}


//////////////////////////////////////////////
//   TimePriorityKey
//////////////////////////////////////////////
TimePriorityKey::TimePriorityKey():
    sequence(0),
    flags(0),
    seed(0)
{
}

bool TimePriorityKey::operator==( const TimePriorityKey& right ) const
{
    return
        sequence == right.sequence &&
        flags == right.flags &&
        seed == right.seed;
}

bool TimePriorityKey::operator!=( const TimePriorityKey& right ) const
{
    return !(*this == right);
}

bool TimePriorityKey::hasLessPriorityThan(
    const TimePriorityKey& right,
    bool takeIntoAccountInternetTime) const
{
    const int peerIsServerSet = flags & Qn::TF_peerIsServer;
    const int right_peerIsServerSet = right.flags & Qn::TF_peerIsServer;
    if (peerIsServerSet < right_peerIsServerSet)
        return true;
    if (right_peerIsServerSet < peerIsServerSet)
        return false;

    if (takeIntoAccountInternetTime)
    {
        const int internetFlagSet = flags & Qn::TF_peerTimeSynchronizedWithInternetServer;
        const int right_internetFlagSet = right.flags & Qn::TF_peerTimeSynchronizedWithInternetServer;
        if (internetFlagSet < right_internetFlagSet)
            return true;
        if (right_internetFlagSet < internetFlagSet)
            return false;
    }

    if (sequence != right.sequence)
    {
        //taking into account sequence overflow. it should be same as "sequence < right.sequence"
        //but with respect to sequence overflow
        return ((quint16)(right.sequence - sequence)) <
            (std::numeric_limits<decltype(sequence)>::max() / 2);
    }

    quint16 effectiveFlags = flags;
    quint16 right_effectiveFlags = right.flags;
    if (!takeIntoAccountInternetTime)
    {
        effectiveFlags &= ~Qn::TF_peerTimeSynchronizedWithInternetServer;
        right_effectiveFlags &= ~Qn::TF_peerTimeSynchronizedWithInternetServer;
    }

    return
        effectiveFlags < right_effectiveFlags ? true :
        effectiveFlags > right_effectiveFlags ? false :
        seed < right.seed;
}


quint64 TimePriorityKey::toUInt64() const
{
    return ((quint64)sequence << 48) | ((quint64)flags << 32) | seed;
}

void TimePriorityKey::fromUInt64( quint64 val )
{
    sequence = (quint16)(val >> 48);
    flags = (quint16)((val >> 32) & 0xFFFF);
    seed = val & 0xFFFFFFFF;
}

bool TimePriorityKey::isTakenFromInternet() const
{
    return (flags & Qn::TF_peerTimeSynchronizedWithInternetServer) > 0;
}


//////////////////////////////////////////////
//   TimeSyncInfo
//////////////////////////////////////////////
TimeSyncInfo::TimeSyncInfo(
    qint64 _monotonicClockValue,
    qint64 _syncTime,
    const TimePriorityKey& _timePriorityKey )
:
    monotonicClockValue( _monotonicClockValue ),
    syncTime( _syncTime ),
    timePriorityKey( _timePriorityKey )
{
}

QByteArray TimeSyncInfo::toString() const
{
    static const size_t MAX_DECIMAL_DIGITS_IN_64BIT_INT = 20;

    QByteArray result;
    result.resize( MAX_DECIMAL_DIGITS_IN_64BIT_INT*3 + 1 );
    sprintf( result.data(), "%lld_%lld_%lld", monotonicClockValue, syncTime, timePriorityKey.toUInt64() );
    result.resize( (int)strlen( result.data() ) );
    return result;
}

bool TimeSyncInfo::fromString( const QByteArray& str )
{
    int curSepPos = 0;
    for( int i = 0; curSepPos < str.size(); ++i )
    {
        int nextSepPos = str.indexOf( '_', curSepPos );
        if( nextSepPos == -1 )
            nextSepPos = str.size();
        if( i == 0 )
            monotonicClockValue = QByteArray::fromRawData(str.constData()+curSepPos, nextSepPos-curSepPos).toLongLong();
        else if( i == 1 )
            syncTime = QByteArray::fromRawData(str.constData()+curSepPos, nextSepPos-curSepPos).toLongLong();
        else if( i == 2 )
            timePriorityKey.fromUInt64( QByteArray::fromRawData(str.constData()+curSepPos, nextSepPos-curSepPos).toLongLong() );

        curSepPos = nextSepPos+1;
    }
    return true;
}


//#define TEST_PTS_SELECTION


//////////////////////////////////////////////
//   TimeSynchronizationManager
//////////////////////////////////////////////
static const size_t MILLIS_PER_SEC = 1000;
static const size_t INITIAL_INTERNET_SYNC_TIME_PERIOD_SEC = 5;
static const size_t MIN_INTERNET_SYNC_TIME_PERIOD_SEC = 60;
#ifdef _DEBUG
static const size_t LOCAL_SYSTEM_TIME_BROADCAST_PERIOD_MS = 10*MILLIS_PER_SEC;
static const size_t MANUAL_TIME_SERVER_SELECTION_NECESSITY_CHECK_PERIOD_MS = 60*MILLIS_PER_SEC;
static const size_t INTERNET_SYNC_TIME_PERIOD_SEC = 60;
/** Reporting time synchronization information to other peers once per this period. */
static const int TIME_SYNC_SEND_TIMEOUT_SEC = 10;
#else
static const size_t LOCAL_SYSTEM_TIME_BROADCAST_PERIOD_MS = 10*60*MILLIS_PER_SEC;
/** Once per 10 minutes checking if manual time server selection is required. */
static const size_t MANUAL_TIME_SERVER_SELECTION_NECESSITY_CHECK_PERIOD_MS = 10*60*MILLIS_PER_SEC;
/** Accurate time is fetched from internet with this period. */
static const size_t INTERNET_SYNC_TIME_PERIOD_SEC = 60*60;
/** Reporting time synchronization information to other peers once per this period. */
static const int TIME_SYNC_SEND_TIMEOUT_SEC = 10*60;
#endif
/**
 * If time synchronization with internet failes, period is multiplied on this value,
 * but it cannot exceed MAX_PUBLIC_SYNC_TIME_PERIOD_SEC.
 */
static const size_t INTERNET_SYNC_TIME_FAILURE_PERIOD_GROW_COEFF = 2;
static const size_t MAX_INTERNET_SYNC_TIME_PERIOD_SEC = 60*60;
//static const size_t INTERNET_TIME_EXPIRATION_PERIOD_SEC = 7*24*60*60;   //one week
/** Considering internet time equal to local time if difference is no more than this value. */
static const qint64 MAX_LOCAL_SYSTEM_TIME_DRIFT_MS = 10*MILLIS_PER_SEC;
/** Maximum allowed drift between synchronized time and time received via internet. */
static const qint64 MAX_SYNC_VS_INTERNET_TIME_DRIFT_MS = 20*MILLIS_PER_SEC;
static const int MAX_SEQUENT_INTERNET_SYNCHRONIZATION_FAILURES = 15;
static const int MAX_RTT_TIME_MS = 10 * 1000;
/** Maximum time drift between servers that we want to keep up to. */
static const int MAX_DESIRED_TIME_DRIFT_MS = 1000;
/**
 * Considering that other server's time is retrieved with error not less then MIN_GET_TIME_ERROR_MS.
 * This should help against redundant clock resync.
 */
static const int MIN_GET_TIME_ERROR_MS = 100;
/** Once per this interval we check if local OS time has been changed. */
static const int SYSTEM_TIME_CHANGE_CHECK_PERIOD_MS = 10 * MILLIS_PER_SEC;
/** This coefficient applied to request round-trip time when comparing sync time from different servers. */
static const int SYNC_TIME_DRIFT_MAX_ERROR_COEFF = 5;

static_assert( MIN_INTERNET_SYNC_TIME_PERIOD_SEC > 0, "MIN_INTERNET_SYNC_TIME_PERIOD_SEC MUST be > 0!" );
static_assert( MIN_INTERNET_SYNC_TIME_PERIOD_SEC <= MAX_INTERNET_SYNC_TIME_PERIOD_SEC,
    "Check MIN_INTERNET_SYNC_TIME_PERIOD_SEC and MAX_INTERNET_SYNC_TIME_PERIOD_SEC" );
static_assert( INTERNET_SYNC_TIME_PERIOD_SEC >= MIN_INTERNET_SYNC_TIME_PERIOD_SEC,
    "Check INTERNET_SYNC_TIME_PERIOD_SEC and MIN_INTERNET_SYNC_TIME_PERIOD_SEC" );
static_assert( INTERNET_SYNC_TIME_PERIOD_SEC <= MAX_INTERNET_SYNC_TIME_PERIOD_SEC,
    "Check INTERNET_SYNC_TIME_PERIOD_SEC and MAX_INTERNET_SYNC_TIME_PERIOD_SEC" );

TimeSynchronizationManager::TimeSynchronizationManager(
    Qn::PeerType peerType,
    nx::utils::TimerManager* const timerManager,
    AbstractTransactionMessageBus* messageBus,
    Settings* settings)
:
    m_localSystemTimeDelta( std::numeric_limits<qint64>::min() ),
    m_internetSynchronizationTaskID( 0 ),
    m_manualTimerServerSelectionCheckTaskID( 0 ),
    m_checkSystemTimeTaskID( 0 ),
    m_terminated( false ),
    m_messageBus(messageBus),
    m_peerType( peerType ),
    m_timerManager(timerManager),
    m_internetTimeSynchronizationPeriod( INITIAL_INTERNET_SYNC_TIME_PERIOD_SEC ),
    m_timeSynchronized( false ),
    m_internetSynchronizationFailureCount( 0 ),
    m_settings( settings ),
    m_asyncOperationsInProgress( 0 )
{
}

TimeSynchronizationManager::~TimeSynchronizationManager()
{
    directDisconnectAll();

    pleaseStop();
}

void TimeSynchronizationManager::pleaseStop()
{
    quint64 manualTimerServerSelectionCheckTaskID = 0;
    quint64 internetSynchronizationTaskID = 0;
    quint64 checkSystemTimeTaskID = 0;
    {
        QnMutexLocker lock( &m_mutex );
        m_terminated = true;

        manualTimerServerSelectionCheckTaskID = m_manualTimerServerSelectionCheckTaskID;
        m_manualTimerServerSelectionCheckTaskID = 0;

        internetSynchronizationTaskID = m_internetSynchronizationTaskID;
        m_internetSynchronizationTaskID = 0;

        checkSystemTimeTaskID = m_checkSystemTimeTaskID;
        m_checkSystemTimeTaskID = 0;
    }

    if( manualTimerServerSelectionCheckTaskID )
        m_timerManager->joinAndDeleteTimer( manualTimerServerSelectionCheckTaskID );

    if( internetSynchronizationTaskID )
        m_timerManager->joinAndDeleteTimer( internetSynchronizationTaskID );

    if( checkSystemTimeTaskID )
        m_timerManager->joinAndDeleteTimer( checkSystemTimeTaskID );

    if( m_timeSynchronizer )
    {
        m_timeSynchronizer->pleaseStopSync();
        m_timeSynchronizer.reset();
    }

    QnMutexLocker lock( &m_mutex );
    while( m_asyncOperationsInProgress )
        m_asyncOperationsWaitCondition.wait( lock.mutex() );
}

void TimeSynchronizationManager::start(const std::shared_ptr<Ec2DirectConnection>& connection)
{
    m_connection = connection;

    if( m_peerType == Qn::PT_Server )
        m_localTimePriorityKey.flags |= Qn::TF_peerIsServer;

#ifndef EDGE_SERVER
    m_localTimePriorityKey.flags |= Qn::TF_peerIsNotEdgeServer;
#endif
    QByteArray localGUID = m_messageBus->commonModule()->moduleGUID().toByteArray();
    m_localTimePriorityKey.seed = crc32(0, (const Bytef*)localGUID.constData(), localGUID.size());
    //TODO #ak use guid to avoid handle priority key duplicates
    if( QElapsedTimer::isMonotonic() )
        m_localTimePriorityKey.flags |= Qn::TF_peerHasMonotonicClock;

    m_monotonicClock.restart();
    //initializing synchronized time with local system time
    m_usedTimeSyncInfo = TimeSyncInfo(
        0,
        currentMSecsSinceEpoch(),
        m_localTimePriorityKey );

    if (m_connection)
        onDbManagerInitialized();

    connect(m_messageBus, &AbstractTransactionMessageBus::newDirectConnectionEstablished,
        this, &TimeSynchronizationManager::onNewConnectionEstablished,
        Qt::DirectConnection);

    connect(m_messageBus, &QnTransactionMessageBus::peerLost,
                this, &TimeSynchronizationManager::onPeerLost,
                Qt::DirectConnection );
    const auto& commonModule = m_messageBus->commonModule();
    Qn::directConnect(commonModule->globalSettings(), &QnGlobalSettings::timeSynchronizationSettingsChanged,
        this, &TimeSynchronizationManager::onTimeSynchronizationSettingsChanged);

    {
        QnMutexLocker lock( &m_mutex );

        using namespace std::placeholders;
        if( m_peerType == Qn::PT_Server )
        {
            initializeTimeFetcher();
            addInternetTimeSynchronizationTask();

            m_checkSystemTimeTaskID = m_timerManager->addTimer(
                std::bind(&TimeSynchronizationManager::checkSystemTimeForChange, this),
                std::chrono::milliseconds(SYSTEM_TIME_CHANGE_CHECK_PERIOD_MS));
        }
        else
        {
            m_manualTimerServerSelectionCheckTaskID = m_timerManager->addTimer(
                std::bind( &TimeSynchronizationManager::checkIfManualTimeServerSelectionIsRequired, this, _1 ),
                std::chrono::milliseconds(MANUAL_TIME_SERVER_SELECTION_NECESSITY_CHECK_PERIOD_MS));
        }
    }
}

qint64 TimeSynchronizationManager::getSyncTime() const
{
    QnMutexLocker lock( &m_mutex );
    return getSyncTimeNonSafe();
}

ApiTimeData TimeSynchronizationManager::getTimeInfo() const
{
    const auto& resPool = m_messageBus->commonModule()->resourcePool();

    QnMutexLocker lock(&m_mutex);
    ApiTimeData result;
    result.value = getSyncTimeNonSafe();
    result.isPrimaryTimeServer = m_usedTimeSyncInfo.timePriorityKey == m_localTimePriorityKey;

    if (m_usedTimeSyncInfo.timePriorityKey.flags & Qn::TF_peerTimeSynchronizedWithInternetServer)
        result.syncTimeFlags |= Qn::TF_peerTimeSynchronizedWithInternetServer;
    if (m_usedTimeSyncInfo.timePriorityKey.flags & Qn::TF_peerTimeSetByUser)
        result.syncTimeFlags |= Qn::TF_peerTimeSetByUser;

    if (resPool)
    {
        const auto allServers = resPool->getAllServers(Qn::AnyStatus);
        for (const auto& server: allServers)
        {
            const auto guidStr = server->getId().toByteArray();
            if (m_usedTimeSyncInfo.timePriorityKey.seed ==
                crc32(0, (const Bytef*)guidStr.constData(), guidStr.size()))
            {
                result.primaryTimeServerGuid = server->getId();
                break;
            }
        }
    }
    return result;
}

void TimeSynchronizationManager::onGotPrimariTimeServerTran(const QnTransaction<ApiIdData>& tran)
{
    primaryTimeServerChanged(tran.params.id);
}

void TimeSynchronizationManager::primaryTimeServerChanged(const ApiIdData& serverId)
{
    quint64 localTimePriorityBak = 0;
    quint64 newLocalTimePriority = 0;
    {
        QnMutexLocker lock( &m_mutex );

        localTimePriorityBak = m_localTimePriorityKey.toUInt64();
        const auto& commonModule = m_messageBus->commonModule();

        NX_LOGX( lit("Received primary time server change transaction. new peer %1, local peer %2").
            arg(serverId.id.toString() ).arg(commonModule->moduleGUID().toString() ), cl_logDEBUG1 );

        if(serverId.id == commonModule->moduleGUID() )
        {
            m_localTimePriorityKey.flags |= Qn::TF_peerTimeSetByUser;
            selectLocalTimeAsSynchronized(&lock, m_usedTimeSyncInfo.timePriorityKey.sequence + 1);
        }
        else
        {
            m_localTimePriorityKey.flags &= ~Qn::TF_peerTimeSetByUser;
        }
        newLocalTimePriority = m_localTimePriorityKey.toUInt64();
        if (newLocalTimePriority != localTimePriorityBak)
            handleLocalTimePriorityKeyChange(&lock);
    }

    /* Can cause signal, going out of mutex locker. */
    if( newLocalTimePriority != localTimePriorityBak )
        updateRuntimeInfoPriority(newLocalTimePriority);
}

void TimeSynchronizationManager::selectLocalTimeAsSynchronized(
    QnMutexLockerBase* const lock,
    quint16 newTimePriorityKeySequence)
{
    const auto& commonModule = m_messageBus->commonModule();

    //local peer is selected by user as primary time server
    const bool synchronizingByCurrentServer = m_usedTimeSyncInfo.timePriorityKey == m_localTimePriorityKey;
    //incrementing sequence
    m_localTimePriorityKey.sequence = newTimePriorityKeySequence;
    //"select primary time server" means "take its local time", so resetting internet synchronization flag
    m_localTimePriorityKey.flags &= ~Qn::TF_peerTimeSynchronizedWithInternetServer;
    if (!m_usedTimeSyncInfo.timePriorityKey.hasLessPriorityThan(
        m_localTimePriorityKey,
        commonModule->globalSettings()->isSynchronizingTimeWithInternet()))
    {
        return;
    }

    //using current server time info
    const qint64 elapsed = m_monotonicClock.elapsed();
    //selection of peer as primary time server means it's local system time is to be used as synchronized time
    //in case of internet connection absence
    m_usedTimeSyncInfo = TimeSyncInfo(
        elapsed,
        currentMSecsSinceEpoch(),
        m_localTimePriorityKey);
    //resetting "synchronized with internet" flag
    NX_LOGX(lit("Received primary time server change transaction. New synchronized time %1, new priority key 0x%2").
        arg(QDateTime::fromMSecsSinceEpoch(m_usedTimeSyncInfo.syncTime).toString(Qt::ISODate)).arg(m_localTimePriorityKey.toUInt64(), 0, 16), cl_logINFO);
    m_timeSynchronized = true;
    //saving synchronized time to DB
    if (m_connection)
    {
        saveSyncTimeAsync(
            lock,
            0,
            m_usedTimeSyncInfo.timePriorityKey);
    }

    if (!synchronizingByCurrentServer)
    {
        const qint64 curSyncTime = m_usedTimeSyncInfo.syncTime;
        lock->unlock();
        WhileExecutingDirectCall callGuard(this);
        emit timeChanged(curSyncTime);
        lock->relock();
    }

    //reporting new sync time to everyone we know
    syncTimeWithAllKnownServers(*lock);
}

TimeSyncInfo TimeSynchronizationManager::getTimeSyncInfo() const
{
    QnMutexLocker lock( &m_mutex );
    return getTimeSyncInfoNonSafe();
}

qint64 TimeSynchronizationManager::getMonotonicClock() const
{
    QnMutexLocker lock( &m_mutex );
    return m_monotonicClock.elapsed();
}

void TimeSynchronizationManager::forgetSynchronizedTime()
{
    QnMutexLocker lock( &m_mutex );
    forgetSynchronizedTimeNonSafe(&lock);
}

void TimeSynchronizationManager::forceTimeResync()
{
    {
        QnMutexLocker lock(&m_mutex);
        syncTimeWithAllKnownServers(lock);
        forgetSynchronizedTimeNonSafe(&lock);
    }

    const auto curSyncTime = getSyncTime();
    WhileExecutingDirectCall callGuard(this);
    emit timeChanged(curSyncTime);
}

void TimeSynchronizationManager::processTimeSyncInfoHeader(
    const QnUuid& peerID,
    const nx_http::StringType& serializedTimeSync,
    boost::optional<qint64> rttMillis)
{
    TimeSyncInfo remotePeerTimeSyncInfo;
    if( !remotePeerTimeSyncInfo.fromString( serializedTimeSync ) )
        return;

    NX_ASSERT( remotePeerTimeSyncInfo.timePriorityKey.seed > 0 );

    QnMutexLocker lock( &m_mutex );
    const auto localTimePriorityBak = m_localTimePriorityKey.toUInt64();
    remotePeerTimeSyncUpdate(
        &lock,
        peerID,
        m_monotonicClock.elapsed(),
        remotePeerTimeSyncInfo.syncTime + (rttMillis ? (rttMillis.get() / 2) : 0),
        remotePeerTimeSyncInfo.timePriorityKey,
        rttMillis ? rttMillis.get() : MAX_DESIRED_TIME_DRIFT_MS);
    if (m_localTimePriorityKey.toUInt64() != localTimePriorityBak)
        handleLocalTimePriorityKeyChange(&lock);
}

void TimeSynchronizationManager::remotePeerTimeSyncUpdate(
    QnMutexLockerBase* const lock,
    const QnUuid& remotePeerID,
    qint64 localMonotonicClock,
    qint64 remotePeerSyncTime,
    const TimePriorityKey& remotePeerTimePriorityKey,
    const qint64 timeErrorEstimation )
{
    const auto& commonModule = m_messageBus->commonModule();
    NX_ASSERT( remotePeerTimePriorityKey.seed > 0 );
    NX_LOGX( QString::fromLatin1("TimeSynchronizationManager. Received sync time update from peer %1, "
        "peer's sync time (%2), peer's time priority key 0x%3. Local peer id %4, local sync time %5, used priority key 0x%6").
        arg(remotePeerID.toString()).arg(QDateTime::fromMSecsSinceEpoch(remotePeerSyncTime).toString(Qt::ISODate)).
        arg(remotePeerTimePriorityKey.toUInt64(), 0, 16).arg(commonModule->moduleGUID().toString()).
        arg(QDateTime::fromMSecsSinceEpoch(getSyncTimeNonSafe()).toString(Qt::ISODate)).
        arg(m_usedTimeSyncInfo.timePriorityKey.toUInt64(), 0, 16), cl_logDEBUG2 );

    //time difference between this server and remote one is not that great
    const auto timeDifference = remotePeerSyncTime - getSyncTimeNonSafe();
    const auto effectiveTimeErrorEstimation =
        std::max<qint64>(timeErrorEstimation * SYNC_TIME_DRIFT_MAX_ERROR_COEFF, MIN_GET_TIME_ERROR_MS);
    const bool maxTimeDriftExceeded = std::abs(timeDifference) >= effectiveTimeErrorEstimation;
    const bool needAdjustClockDueToLargeDrift =
        //taking drift into account if both servers have time with same key
        (remotePeerTimePriorityKey == m_usedTimeSyncInfo.timePriorityKey) &&
        maxTimeDriftExceeded &&
        (remotePeerID > commonModule->moduleGUID());

    //if there is new maximum remotePeerTimePriorityKey then updating delta and emitting timeChanged
    if( !(m_usedTimeSyncInfo.timePriorityKey.hasLessPriorityThan(
            remotePeerTimePriorityKey, commonModule->globalSettings()->isSynchronizingTimeWithInternet())) &&
        !needAdjustClockDueToLargeDrift )
    {
        return; //not applying time
    }

    // If Internet time has been reported and synchronizing with local peer, then taking local time once again.
    if (remotePeerTimePriorityKey.isTakenFromInternet() &&
        !commonModule->globalSettings()->isSynchronizingTimeWithInternet() &&
        ((m_localTimePriorityKey.flags & Qn::TF_peerTimeSetByUser) > 0))
    {
        // Sending back local time with increased sequence.
        NX_LOG(lm("TimeSynchronizationManager. Received Internet time "
            "while user enabled synchronization with local peer. "
            "Increasing local time priority"), cl_logDEBUG1);
        selectLocalTimeAsSynchronized(lock, remotePeerTimePriorityKey.sequence + 1);
        return;
    }

    //printing sync time change reason to the log
    if (!(m_usedTimeSyncInfo.timePriorityKey.hasLessPriorityThan(
            remotePeerTimePriorityKey, commonModule->globalSettings()->isSynchronizingTimeWithInternet())) &&
        needAdjustClockDueToLargeDrift)
    {
        NX_LOGX(lm("Received sync time update from peer %1, peer's sync time (%2). "
            "Accepting peer's synchronized time due to large drift (%3 ms, fault %4)").
            arg(remotePeerID.toString()).arg(QDateTime::fromMSecsSinceEpoch(remotePeerSyncTime).toString(Qt::ISODate)).
            arg(timeDifference).arg(effectiveTimeErrorEstimation), cl_logDEBUG1);
    }
    else
    {
        NX_LOGX(lm("Received sync time update from peer %1, peer's sync time (%2), "
            "peer's time priority key 0x%3. Local peer id %4, local sync time %5, used priority key 0x%6. Accepting peer's synchronized time").
            arg(remotePeerID.toString()).arg(QDateTime::fromMSecsSinceEpoch(remotePeerSyncTime).toString(Qt::ISODate)).
            arg(remotePeerTimePriorityKey.toUInt64(), 0, 16).arg(commonModule->moduleGUID().toString()).
            arg(QDateTime::fromMSecsSinceEpoch(getSyncTimeNonSafe()).toString(Qt::ISODate)).
            arg(m_usedTimeSyncInfo.timePriorityKey.toUInt64(), 0, 16), cl_logDEBUG1);
    }

    //taking new synchronization data
    m_usedTimeSyncInfo = TimeSyncInfo(
        localMonotonicClock,
        remotePeerSyncTime,
        remotePeerTimePriorityKey );
    if( needAdjustClockDueToLargeDrift )
    {
        const auto isTimeSynchronizedByThisServer =
            m_localTimePriorityKey.seed == m_usedTimeSyncInfo.timePriorityKey.seed;
        ++m_usedTimeSyncInfo.timePriorityKey.sequence;   //for case if synchronizing because of time drift
        if (isTimeSynchronizedByThisServer)
            m_localTimePriorityKey.sequence = m_usedTimeSyncInfo.timePriorityKey.sequence;
    }
    const qint64 curSyncTime = m_usedTimeSyncInfo.syncTime + m_monotonicClock.elapsed() - m_usedTimeSyncInfo.monotonicClockValue;
    //saving synchronized time to DB
    m_timeSynchronized = true;
    if (m_connection)
    {
        saveSyncTimeAsync(
            lock,
            QDateTime::currentMSecsSinceEpoch() - curSyncTime,
            m_usedTimeSyncInfo.timePriorityKey);
    }
    lock->unlock();
    {
        WhileExecutingDirectCall callGuard( this );
        emit timeChanged( curSyncTime );
    }
    lock->relock();

    //informing all servers we can about time change as soon as possible
    syncTimeWithAllKnownServers(*lock);
}

void TimeSynchronizationManager::onNewConnectionEstablished(QnAbstractTransactionTransport* transport )
{
    using namespace std::placeholders;

    if (transport->remotePeer().peerType != Qn::PT_Server)
        return;
#if 0
    if( transport->isIncoming() )
    {
        //peer connected to us
        //using transactions to signal remote peer that it needs to fetch time from us
        transport->setBeforeSendingChunkHandler(
            std::bind(&TimeSynchronizationManager::onBeforeSendingTransaction, this, _1, _2));
    }
    else
    {
        //listening time change signals fom remote peer which cannot connect to us
        transport->setHttpChunkExtensonHandler(
            std::bind(&TimeSynchronizationManager::onTransactionReceived, this, _1, _2));
    }
#endif
    if (!transport->isIncoming())
    {
        //we can connect to the peer
        const QUrl remoteAddr = transport->remoteAddr();
        //saving credentials has been used to establish connection
        startSynchronizingTimeWithPeer( //starting sending time sync info to peer
            transport->remotePeer().id,
            SocketAddress( remoteAddr.host(), remoteAddr.port() ),
            transport->authData() );
    }
}

void TimeSynchronizationManager::onPeerLost(QnUuid peer, Qn::PeerType /*peerType*/)
{
    stopSynchronizingTimeWithPeer(peer);
}

void TimeSynchronizationManager::startSynchronizingTimeWithPeer(
    const QnUuid& peerID,
    SocketAddress peerAddress,
    nx_http::AuthInfoCache::AuthorizationCacheItem authData )
{
    QnMutexLocker lock( &m_mutex );
    auto iterResultPair = m_peersToSendTimeSyncTo.emplace(
        peerID,
        PeerContext( std::move(peerAddress), std::move(authData) ) );
    if( !iterResultPair.second )
        return; //already exists
    PeerContext& ctx = iterResultPair.first->second;
    //adding periodic task
    ctx.syncTimerID = nx::utils::TimerManager::TimerGuard(
        m_timerManager,
        m_timerManager->addTimer(
            std::bind(&TimeSynchronizationManager::synchronizeWithPeer, this, peerID),
            std::chrono::milliseconds::zero()));    //performing initial synchronization immediately
}

void TimeSynchronizationManager::stopSynchronizingTimeWithPeer( const QnUuid& peerID )
{
    nx::utils::TimerManager::TimerGuard timerID;
    nx_http::AsyncHttpClientPtr httpClient;

    QnMutexLocker lock( &m_mutex );
    auto peerIter = m_peersToSendTimeSyncTo.find( peerID );
    if( peerIter == m_peersToSendTimeSyncTo.end() )
        return;
    timerID = std::move(peerIter->second.syncTimerID);
    httpClient = std::move(peerIter->second.httpClient);
    m_peersToSendTimeSyncTo.erase( peerIter );

    //timerID and httpClient will be destroyed after mutex unlock
}

void TimeSynchronizationManager::synchronizeWithPeer( const QnUuid& peerID )
{
    const auto& commonModule = m_messageBus->commonModule();
    nx_http::AsyncHttpClientPtr clientPtr;

    QnMutexLocker lock( &m_mutex );
    if( m_terminated )
        return;

    auto peerIter = m_peersToSendTimeSyncTo.find( peerID );
    if( peerIter == m_peersToSendTimeSyncTo.end() )
    {
        NX_LOG(lm("TimeSynchronizationManager. Cannot report sync_time to peer %1. "
            "Address not known...").arg(peerID), cl_logDEBUG2);
        return;
    }

    if (!commonModule->globalSettings()->isTimeSynchronizationEnabled())
    {
            peerIter->second.syncTimerID =
            nx::utils::TimerManager::TimerGuard(
                m_timerManager,
                m_timerManager->addTimer(
                    std::bind(&TimeSynchronizationManager::synchronizeWithPeer, this, peerID),
                    std::chrono::milliseconds(TIME_SYNC_SEND_TIMEOUT_SEC * MILLIS_PER_SEC)));
        return;
    }

    NX_LOG(lm("TimeSynchronizationManager. About to report sync_time to peer %1 (%2)")
        .arg(peerID).arg(peerIter->second.peerAddress.toString()), cl_logDEBUG2);

    QUrl targetUrl;
    targetUrl.setScheme( lit("http") );
    targetUrl.setHost( peerIter->second.peerAddress.address.toString() );
    targetUrl.setPort( peerIter->second.peerAddress.port );
    targetUrl.setPath( lit("/") + QnTimeSyncRestHandler::PATH );

    NX_ASSERT( !peerIter->second.httpClient );
    clientPtr = nx_http::AsyncHttpClient::create();
    using namespace std::placeholders;
    const auto requestSendClock = m_monotonicClock.elapsed();
    connect(
        clientPtr.get(), &nx_http::AsyncHttpClient::done,
        this,
        [this, peerID, requestSendClock]( nx_http::AsyncHttpClientPtr clientPtr ) {
            const qint64 rtt = m_monotonicClock.elapsed() - requestSendClock;
            {
                //saving rtt
                QnMutexLocker lock(&m_mutex);
                auto peerIter = m_peersToSendTimeSyncTo.find(peerID);
                if (peerIter != m_peersToSendTimeSyncTo.end())
                    peerIter->second.rttMillis = rtt;
            }
            timeSyncRequestDone(
                peerID,
                std::move(clientPtr),
                rtt);
        },
        Qt::DirectConnection );

    if( m_peerType == Qn::PT_Server )
    {
        //client does not send its time to anyone
        const auto timeSyncInfo = getTimeSyncInfoNonSafe();
        clientPtr->addAdditionalHeader(
            QnTimeSyncRestHandler::TIME_SYNC_HEADER_NAME,
            timeSyncInfo.toString() );
    }
    clientPtr->addAdditionalHeader( Qn::PEER_GUID_HEADER_NAME, commonModule->moduleGUID().toByteArray() );
    if (peerIter->second.rttMillis)
    {
        clientPtr->addAdditionalHeader(
            Qn::RTT_MS_HEADER_NAME,
            nx_http::StringType::number(peerIter->second.rttMillis.get()));
    }

    clientPtr->setUserName( peerIter->second.authData.userName );
    if( peerIter->second.authData.password )
    {
        clientPtr->setAuthType( nx_http::AsyncHttpClient::authBasicAndDigest );
        clientPtr->setUserPassword( peerIter->second.authData.password.get() );
    }
    else if( peerIter->second.authData.ha1 )
    {
        clientPtr->setAuthType( nx_http::AsyncHttpClient::authDigestWithPasswordHash );
        clientPtr->setUserPassword( peerIter->second.authData.ha1.get() );
    }

    clientPtr->doGet( targetUrl );
    peerIter->second.syncTimerID.reset();
    peerIter->second.httpClient.swap( clientPtr );
    //clientPtr will be destroyed after mutex unlock
}

void TimeSynchronizationManager::timeSyncRequestDone(
    const QnUuid& peerID,
    nx_http::AsyncHttpClientPtr clientPtr,
    qint64 requestRttMillis)
{
    NX_LOG(lm("TimeSynchronizationManager. Received (%1) response from peer %2")
        .arg(clientPtr->response() ? clientPtr->response()->statusLine.statusCode : -1)
        .arg(peerID), cl_logDEBUG2);

    if( clientPtr->response() &&
        clientPtr->response()->statusLine.statusCode == nx_http::StatusCode::ok )
    {
        //reading time sync information from remote server
        auto timeSyncHeaderIter = clientPtr->response()->headers.find( QnTimeSyncRestHandler::TIME_SYNC_HEADER_NAME );
        if( timeSyncHeaderIter != clientPtr->response()->headers.end() )
        {
            auto sock = clientPtr->takeSocket();
            processTimeSyncInfoHeader(
                peerID,
                timeSyncHeaderIter->second,
                requestRttMillis);
        }
    }

    QnMutexLocker lock( &m_mutex );
    auto peerIter = m_peersToSendTimeSyncTo.find( peerID );
    if( peerIter == m_peersToSendTimeSyncTo.end() ||
        peerIter->second.httpClient != clientPtr )
    {
        return;
    }
    NX_ASSERT( !peerIter->second.syncTimerID );
    peerIter->second.httpClient.reset();
    //scheduling next synchronization
    if( m_terminated )
        return;
        peerIter->second.syncTimerID =
        nx::utils::TimerManager::TimerGuard(
            m_timerManager,
            m_timerManager->addTimer(
                std::bind( &TimeSynchronizationManager::synchronizeWithPeer, this, peerID ),
                std::chrono::milliseconds(TIME_SYNC_SEND_TIMEOUT_SEC * MILLIS_PER_SEC)));
}

void TimeSynchronizationManager::checkIfManualTimeServerSelectionIsRequired( quint64 /*taskID*/ )
{
    //TODO #ak it is better to run this method on event, not by timeout
    QnMutexLocker lock( &m_mutex );

    m_manualTimerServerSelectionCheckTaskID = 0;
    if( m_terminated )
        return;

    using namespace std::placeholders;
    m_manualTimerServerSelectionCheckTaskID = m_timerManager->addTimer(
        std::bind( &TimeSynchronizationManager::checkIfManualTimeServerSelectionIsRequired, this, _1 ),
        std::chrono::milliseconds(MANUAL_TIME_SERVER_SELECTION_NECESSITY_CHECK_PERIOD_MS));

    if (m_usedTimeSyncInfo.timePriorityKey == m_localTimePriorityKey)
        return;
    if (m_usedTimeSyncInfo.timePriorityKey.flags & Qn::TF_peerTimeSynchronizedWithInternetServer)
        return;
    if (m_usedTimeSyncInfo.timePriorityKey.flags & Qn::TF_peerTimeSetByUser)
        return;

    emit primaryTimeServerSelectionRequired();
}


void TimeSynchronizationManager::syncTimeWithInternet( quint64 taskID )
{
    using namespace std::placeholders;

    NX_LOGX( lit( "TimeSynchronizationManager::syncTimeWithInternet. taskID %1" ).arg( taskID ), cl_logDEBUG2 );
    const auto& commonModule = m_messageBus->commonModule();
    const bool isSynchronizingTimeWithInternet =
        commonModule->globalSettings()->isSynchronizingTimeWithInternet();

    QnMutexLocker lock( &m_mutex );

    if( (taskID != m_internetSynchronizationTaskID) || m_terminated )
        return;
    m_internetSynchronizationTaskID = 0;

    if (!isSynchronizingTimeWithInternet)
    {
        NX_LOG(lit("TimeSynchronizationManager. Not synchronizing time with internet"), cl_logDEBUG2);
            m_internetTimeSynchronizationPeriod =
            m_settings->internetSyncTimePeriodSec(INTERNET_SYNC_TIME_PERIOD_SEC);
        addInternetTimeSynchronizationTask();
        return;
    }

    NX_LOGX( lit("TimeSynchronizationManager. Synchronizing time with internet"), cl_logDEBUG1 );

    m_timeSynchronizer->getTimeAsync(
        std::bind(
            &TimeSynchronizationManager::onTimeFetchingDone,
            this, _1, _2));
}

void TimeSynchronizationManager::onTimeFetchingDone( const qint64 millisFromEpoch, SystemError::ErrorCode errorCode )
{
    quint64 localTimePriorityBak = 0;
    quint64 newLocalTimePriority = 0;
    {
        QnMutexLocker lock( &m_mutex );

        localTimePriorityBak = m_localTimePriorityKey.toUInt64();

        if( millisFromEpoch > 0 )
        {
            NX_LOGX( lit("Received time %1 from the internet").
                arg(QDateTime::fromMSecsSinceEpoch(millisFromEpoch).toString(Qt::ISODate)), cl_logDEBUG1 );

            m_internetSynchronizationFailureCount = 0;

            m_internetTimeSynchronizationPeriod = m_settings->internetSyncTimePeriodSec(INTERNET_SYNC_TIME_PERIOD_SEC);

            const qint64 curLocalTime = currentMSecsSinceEpoch();

            //using received time
            const auto localTimePriorityKeyBak = m_localTimePriorityKey;
            m_localTimePriorityKey.flags |= Qn::TF_peerTimeSynchronizedWithInternetServer;

            if( llabs(getSyncTimeNonSafe() - millisFromEpoch) > MAX_SYNC_VS_INTERNET_TIME_DRIFT_MS )
            {
                //TODO #ak use rtt here instead of constant?
                //considering synchronized time as inaccurate, even if it is marked as received from internet
                m_localTimePriorityKey.sequence = m_usedTimeSyncInfo.timePriorityKey.sequence + 1;
            }

            if( (llabs(curLocalTime - millisFromEpoch) > MAX_LOCAL_SYSTEM_TIME_DRIFT_MS) ||
                (localTimePriorityKeyBak != m_localTimePriorityKey) )
            {
                m_localSystemTimeDelta = millisFromEpoch - m_monotonicClock.elapsed();

                remotePeerTimeSyncUpdate(
                    &lock,
                    m_messageBus->commonModule()->moduleGUID(),
                    m_monotonicClock.elapsed(),
                    millisFromEpoch,
                    m_localTimePriorityKey,
                    MAX_SYNC_VS_INTERNET_TIME_DRIFT_MS );
            }
        }
        else
        {
            NX_LOGX( lit("Failed to get time from the internet. %1")
                .arg(SystemError::toString(errorCode)), cl_logDEBUG1 );

            m_internetTimeSynchronizationPeriod = std::min<>(
                MIN_INTERNET_SYNC_TIME_PERIOD_SEC + m_internetTimeSynchronizationPeriod * INTERNET_SYNC_TIME_FAILURE_PERIOD_GROW_COEFF,
                m_settings->maxInternetTimeSyncRetryPeriodSec(MAX_INTERNET_SYNC_TIME_PERIOD_SEC));

            ++m_internetSynchronizationFailureCount;
            if( m_internetSynchronizationFailureCount > MAX_SEQUENT_INTERNET_SYNCHRONIZATION_FAILURES )
                m_localTimePriorityKey.flags &= ~Qn::TF_peerTimeSynchronizedWithInternetServer;
        }

        addInternetTimeSynchronizationTask();

        newLocalTimePriority = m_localTimePriorityKey.toUInt64();
        if (newLocalTimePriority != localTimePriorityBak)
            handleLocalTimePriorityKeyChange(&lock);
    }

    /* Can cause signal, going out of mutex locker. */
    if( newLocalTimePriority != localTimePriorityBak )
        updateRuntimeInfoPriority(newLocalTimePriority);
}

void TimeSynchronizationManager::initializeTimeFetcher()
{
    auto meanTimerFetcher = std::make_unique<nx::network::MeanTimeFetcher>();
    for (const char* timeServer: RFC868_SERVERS)
    {
        meanTimerFetcher->addTimeFetcher(
            std::make_unique<nx::network::TimeProtocolClient>(
                QLatin1String(timeServer)));
    }

    m_timeSynchronizer = std::move(meanTimerFetcher);
}

void TimeSynchronizationManager::addInternetTimeSynchronizationTask()
{
    NX_ASSERT( m_internetSynchronizationTaskID == 0 );

    if( m_terminated )
        return;

    using namespace std::placeholders;
    m_internetSynchronizationTaskID = m_timerManager->addTimer(
        std::bind( &TimeSynchronizationManager::syncTimeWithInternet, this, _1 ),
        std::chrono::milliseconds(m_internetTimeSynchronizationPeriod * MILLIS_PER_SEC));
    NX_LOGX( lit( "Added internet time sync task %1, delay %2" ).
        arg( m_internetSynchronizationTaskID ).arg( m_internetTimeSynchronizationPeriod * MILLIS_PER_SEC ), cl_logDEBUG2 );
}

qint64 TimeSynchronizationManager::currentMSecsSinceEpoch() const
{
    return m_localSystemTimeDelta == std::numeric_limits<qint64>::min()
        ? QDateTime::currentMSecsSinceEpoch()
        : m_monotonicClock.elapsed() + m_localSystemTimeDelta;
}

void TimeSynchronizationManager::updateRuntimeInfoPriority(quint64 priority)
{
    const auto& commonModule = m_messageBus->commonModule();
    QnPeerRuntimeInfo localInfo = commonModule->runtimeInfoManager()->localInfo();
    if (localInfo.data.peer.peerType != Qn::PT_Server)
        return;

    if (localInfo.data.serverTimePriority == priority)
        return;

    localInfo.data.serverTimePriority = priority;
    commonModule->runtimeInfoManager()->updateLocalItem(localInfo);
}

qint64 TimeSynchronizationManager::getSyncTimeNonSafe() const
{
    return m_usedTimeSyncInfo.syncTime + m_monotonicClock.elapsed() - m_usedTimeSyncInfo.monotonicClockValue;
}

void TimeSynchronizationManager::onDbManagerInitialized()
{
    auto manager = m_connection->getMiscManager(Qn::kSystemAccess);

    ApiMiscData timePriorityData;
    const bool timePriorityStrLoadResult =
        manager->getMiscParamSync(
            LOCAL_TIME_PRIORITY_KEY_PARAM_NAME,
            &timePriorityData) == ErrorCode::ok;

    qint64 restoredTimeDelta = 0;
    TimePriorityKey restoredPriorityKey;
    const bool loadSyncTimeResult =
        loadSyncTime(
            m_connection,
            &restoredTimeDelta,
            &restoredPriorityKey);

    QnMutexLocker lock( &m_mutex );

    //restoring local time priority from DB
    if (timePriorityStrLoadResult)
    {
        const quint64 restoredPriorityKeyVal = timePriorityData.value.toULongLong();
        TimePriorityKey restoredPriorityKey;
        restoredPriorityKey.fromUInt64( restoredPriorityKeyVal );
        //considering time, restored from DB, to be unreliable
        restoredPriorityKey.flags &= ~Qn::TF_peerTimeSynchronizedWithInternetServer;

        if( m_localTimePriorityKey.sequence < restoredPriorityKey.sequence )
            m_localTimePriorityKey.sequence = restoredPriorityKey.sequence;
        if( restoredPriorityKey.flags & Qn::TF_peerTimeSetByUser )
            m_localTimePriorityKey.flags |= Qn::TF_peerTimeSetByUser;

        NX_LOGX( lit("Successfully restored time priority key 0x%1 from DB").arg(restoredPriorityKeyVal, 0, 16), cl_logWARNING );
    }

    boost::optional<std::pair<qint64, ec2::TimePriorityKey>> syncTimeDataToSave;
    if( m_timeSynchronized )
    {
        //saving time sync information to DB
        const qint64 curSyncTime = getSyncTimeNonSafe();
        syncTimeDataToSave = std::make_pair(
            QDateTime::currentMSecsSinceEpoch() - curSyncTime,
            m_usedTimeSyncInfo.timePriorityKey);
    }
    else
    {
        //restoring time sync information from DB
        if (loadSyncTimeResult)
        {
            m_usedTimeSyncInfo.syncTime = QDateTime::currentMSecsSinceEpoch() - restoredTimeDelta;
            m_usedTimeSyncInfo.timePriorityKey = restoredPriorityKey;
            m_usedTimeSyncInfo.timePriorityKey.flags &= ~Qn::TF_peerTimeSynchronizedWithInternetServer;
            m_usedTimeSyncInfo.timePriorityKey.flags &= ~Qn::TF_peerTimeSetByUser;
            NX_LOGX( lit("Successfully restored synchronized time %1 (delta %2, key 0x%3) from DB").
                arg(QDateTime::fromMSecsSinceEpoch(m_usedTimeSyncInfo.syncTime).toString(Qt::ISODate)).
                arg(restoredTimeDelta).
                arg(restoredPriorityKey.toUInt64(), 0, 16), cl_logINFO );
        }
    }

    auto localTimePriorityKey = m_localTimePriorityKey;
    lock.unlock();

    if (syncTimeDataToSave)
        saveSyncTimeSync(
            syncTimeDataToSave->first,
            syncTimeDataToSave->second);

    updateRuntimeInfoPriority( localTimePriorityKey.toUInt64() );
}

TimeSyncInfo TimeSynchronizationManager::getTimeSyncInfoNonSafe() const
{
    const qint64 elapsed = m_monotonicClock.elapsed();
    return TimeSyncInfo(
        elapsed,
        m_usedTimeSyncInfo.syncTime + elapsed - m_usedTimeSyncInfo.monotonicClockValue,
        m_usedTimeSyncInfo.timePriorityKey );
}

void TimeSynchronizationManager::syncTimeWithAllKnownServers(
    const QnMutexLockerBase& /*lock*/)
{
    for (std::pair<const QnUuid, PeerContext>& peerCtx : m_peersToSendTimeSyncTo)
    {
        NX_LOGX(lm("Scheduling time synchronization with peer %1")
            .arg(peerCtx.first.toString()), cl_logDEBUG2);
        m_timerManager->modifyTimerDelay(
            peerCtx.second.syncTimerID.get(),
            std::chrono::milliseconds::zero());
    }
}

void TimeSynchronizationManager::resyncTimeWithPeer(const QnUuid& peerId)
{
    QnMutexLocker lock(&m_mutex);
    auto peerCtx = m_peersToSendTimeSyncTo.find(peerId);
    if (peerCtx == m_peersToSendTimeSyncTo.end())
        return;
    NX_LOGX(lm("Scheduling time synchronization with peer %1")
        .arg(peerCtx->first.toString()), cl_logDEBUG2);
    m_timerManager->modifyTimerDelay(
        peerCtx->second.syncTimerID.get(),
        std::chrono::milliseconds::zero());
}

void TimeSynchronizationManager::onBeforeSendingTransaction(
    QnTransactionTransportBase* /*transport*/,
    nx_http::HttpHeaders* const headers)
{
    headers->emplace(
        QnTimeSyncRestHandler::TIME_SYNC_HEADER_NAME,
        getTimeSyncInfo().toString());
}

void TimeSynchronizationManager::onTransactionReceived(
    QnTransactionTransportBase* /*transport*/,
    const nx_http::HttpHeaders& headers)
{
    const auto& settings = m_messageBus->commonModule()->globalSettings();
    for (auto header : headers)
    {
        if (header.first != QnTimeSyncRestHandler::TIME_SYNC_HEADER_NAME)
            continue;

        const nx_http::StringType& serializedTimeSync = header.second;
        TimeSyncInfo remotePeerTimeSyncInfo;
        if (!remotePeerTimeSyncInfo.fromString(serializedTimeSync))
            continue;

        QnMutexLocker lock(&m_mutex);
        if (m_usedTimeSyncInfo.timePriorityKey.hasLessPriorityThan(
            remotePeerTimeSyncInfo.timePriorityKey,
            settings->isSynchronizingTimeWithInternet()))
        {
            syncTimeWithAllKnownServers(lock);
        }
        return;
    }
}

void TimeSynchronizationManager::forgetSynchronizedTimeNonSafe(
    QnMutexLockerBase* const lock)
{
    m_timeSynchronized = false;
    switchBackToLocalTime(lock);
}

void TimeSynchronizationManager::switchBackToLocalTime(QnMutexLockerBase* const lock)
{
    m_localSystemTimeDelta = std::numeric_limits<qint64>::min();
    ++m_localTimePriorityKey.sequence;
    m_localTimePriorityKey.flags &= ~Qn::TF_peerTimeSynchronizedWithInternetServer;
    m_usedTimeSyncInfo = TimeSyncInfo(
        m_monotonicClock.elapsed(),
        currentMSecsSinceEpoch(),
        m_localTimePriorityKey);
    handleLocalTimePriorityKeyChange(lock);
}

void TimeSynchronizationManager::checkSystemTimeForChange()
{
    {
        QnMutexLocker lock(&m_mutex);
        if (m_terminated)
            return;
    }
    const auto& settings = m_messageBus->commonModule()->globalSettings();
    const qint64 curSysTime = QDateTime::currentMSecsSinceEpoch();
    if (qAbs(getSyncTime() - curSysTime) > SYSTEM_TIME_CHANGE_CHECK_PERIOD_MS)
    {
        NX_LOGX(lm("Local system time change has been detected"),
            cl_logDEBUG1);

        //local OS time has been changed. If system time is set
        //by local host time then updating system time
        const bool isSystemTimeSynchronizedWithInternet =
            settings->isSynchronizingTimeWithInternet() &&
            ((m_localTimePriorityKey.flags & Qn::TF_peerTimeSynchronizedWithInternetServer) > 0);

        if (m_usedTimeSyncInfo.timePriorityKey == m_localTimePriorityKey &&
            !isSystemTimeSynchronizedWithInternet)
        {
            NX_LOG(lm("TimeSynchronizationManager. System time is synchronized with "
                "this peer's local time. Updating time..."), cl_logDEBUG1);
            forceTimeResync();
        }

        if (m_connection)
        {
            saveSyncTimeAsync(
                QDateTime::currentMSecsSinceEpoch() - getSyncTime(),
                m_usedTimeSyncInfo.timePriorityKey);
        }
    }

    QnMutexLocker lock(&m_mutex);
    if (m_terminated)
        return;
    m_checkSystemTimeTaskID = m_timerManager->addTimer(
        std::bind(&TimeSynchronizationManager::checkSystemTimeForChange, this),
        std::chrono::milliseconds(SYSTEM_TIME_CHANGE_CHECK_PERIOD_MS));
}

void TimeSynchronizationManager::handleLocalTimePriorityKeyChange(
    QnMutexLockerBase* const lock)
{
    if (!m_connection)
        return;
#if 0
    ApiMiscData localTimeData(
        LOCAL_TIME_PRIORITY_KEY_PARAM_NAME,
        QByteArray::number(m_localTimePriorityKey.toUInt64()));

    auto manager = m_connection->getMiscManager(Qn::kSystemAccess);

    QnMutexUnlocker unlocker(lock);

    manager->saveMiscParam(localTimeData, this,
        [](int /*reqID*/, ec2::ErrorCode errCode)
        {
            if (errCode != ec2::ErrorCode::ok)
                qWarning() << "Failed to save time data to the database";
        });
#else
    // TODO: this is an old version from 3.0 We can switch to the new as soon as saveMiscParam will work asynchronously
<<<<<<< HEAD
    QN_UNUSED(lock);
=======
    ++m_asyncOperationsInProgress;
>>>>>>> 714c2e96
    Ec2ThreadPool::instance()->start(make_custom_runnable(
        [this]
        {
            auto db = m_connection->messageBus()->getDb();
            QnTransaction<ApiMiscData> localTimeTran(
                ApiCommand::NotDefined,
                db->commonModule()->moduleGUID(),
                ec2::ApiMiscData(LOCAL_TIME_PRIORITY_KEY_PARAM_NAME,
                    QByteArray::number(m_localTimePriorityKey.toUInt64())));

            localTimeTran.transactionType = TransactionType::Local;
            db->transactionLog()->fillPersistentInfo(localTimeTran);
            db->executeTransaction(localTimeTran, QByteArray());

            --m_asyncOperationsInProgress;
            m_asyncOperationsWaitCondition.wakeOne();
        }));
#endif
}

void TimeSynchronizationManager::onTimeSynchronizationSettingsChanged()
{
    if (m_peerType != Qn::PeerType::PT_Server)
        return;
    const auto& settings = m_messageBus->commonModule()->globalSettings();
    if (settings->isSynchronizingTimeWithInternet())
    {
        QnMutexLocker lock(&m_mutex);
        if (m_internetSynchronizationTaskID > 0)
        {
            m_timerManager->modifyTimerDelay(
                m_internetSynchronizationTaskID, std::chrono::milliseconds::zero());
        }
        else
        {
            addInternetTimeSynchronizationTask();
        }
    }
    else if (m_usedTimeSyncInfo.timePriorityKey.isTakenFromInternet() ||
        m_localTimePriorityKey.isTakenFromInternet())
    {
        // Forgetting Internet time.
        QnMutexLocker lock(&m_mutex);
        syncTimeWithAllKnownServers(lock);
        switchBackToLocalTime(&lock);
    }
}

bool TimeSynchronizationManager::saveSyncTimeSync(
    qint64 syncTimeToLocalDelta,
    const TimePriorityKey& syncTimeKey)
{
    if (!m_connection)
        return false;

#if 0
    ApiMiscData deltaData(
        TIME_DELTA_PARAM_NAME,
        QByteArray::number(syncTimeToLocalDelta));

    ApiMiscData priorityData(
        USED_TIME_PRIORITY_KEY_PARAM_NAME,
        QByteArray::number(syncTimeKey.toUInt64()));

    auto manager = m_connection->getMiscManager(Qn::kSystemAccess);
    return
        manager->saveMiscParamSync(deltaData) == ErrorCode::ok &&
        manager->saveMiscParamSync(priorityData) == ErrorCode::ok;
#else
    // TODO: this is an old version from 3.0 We can switch to the new as soon as saveMiscParam will work asynchronously
    auto db = m_connection->messageBus()->getDb();
    QnTransaction<ApiMiscData> deltaTran(
        ApiCommand::NotDefined,
        db->commonModule()->moduleGUID(),
        ApiMiscData(TIME_DELTA_PARAM_NAME, QByteArray::number(syncTimeToLocalDelta)));

    QnTransaction<ApiMiscData> priorityTran(
        ApiCommand::NotDefined,
        db->commonModule()->moduleGUID(),
        ApiMiscData(USED_TIME_PRIORITY_KEY_PARAM_NAME,
            QByteArray::number(syncTimeKey.toUInt64())));

    deltaTran.transactionType = TransactionType::Local;
    priorityTran.transactionType = TransactionType::Local;

    db->transactionLog()->fillPersistentInfo(deltaTran);
    db->transactionLog()->fillPersistentInfo(priorityTran);

    bool result =
        db->executeTransaction(deltaTran, QByteArray()) == ErrorCode::ok &&
        db->executeTransaction(priorityTran, QByteArray()) == ErrorCode::ok;
    if (!result)
        NX_WARNING(this, lm("Can't save syncTime to the local DB."));
    return result;
#endif
}

void TimeSynchronizationManager::saveSyncTimeAsync(
    QnMutexLockerBase* const lock,
    qint64 syncTimeToLocalDelta,
    TimePriorityKey syncTimeKey)
{
    QnMutexUnlocker unlocker(lock);
    saveSyncTimeAsync(syncTimeToLocalDelta, syncTimeKey);
}

/**
* @param syncTimeToLocalDelta local_time - sync_time
*/
void TimeSynchronizationManager::saveSyncTimeAsync(
    qint64 syncTimeToLocalDelta,
    const TimePriorityKey& syncTimeKey)
{
    if (!m_connection)
        return;
#if 0
    ApiMiscData deltaData(
        TIME_DELTA_PARAM_NAME,
        QByteArray::number(syncTimeToLocalDelta));

    ApiMiscData priorityData(
        USED_TIME_PRIORITY_KEY_PARAM_NAME,
        QByteArray::number(syncTimeKey.toUInt64()));

    auto manager = m_connection->getMiscManager(Qn::kSystemAccess);
    manager->saveMiscParam(deltaData, this,
        [](int /*reqID*/, ErrorCode errCode)
    {
        if (errCode != ec2::ErrorCode::ok)
            NX_LOG(lm("Failed to save time data to the database"), cl_logWARNING);
    });
    manager->saveMiscParam(priorityData, this,
        [](int /*reqID*/, ErrorCode errCode)
    {
        if (errCode != ec2::ErrorCode::ok)
            NX_LOG(lm("Failed to save time data to the database"), cl_logWARNING);
    });
#else
    // TODO: this is an old version from 3.0 We can switch to the new as soon as saveMiscParam will work asynchronously
    ++m_asyncOperationsInProgress;
    Ec2ThreadPool::instance()->start(make_custom_runnable(
        [this, syncTimeToLocalDelta, syncTimeKey]()
        {
            saveSyncTimeSync(syncTimeToLocalDelta, syncTimeKey);

            --m_asyncOperationsInProgress;
             m_asyncOperationsWaitCondition.wakeOne();
        }));
#endif
}

} // namespace ec2<|MERGE_RESOLUTION|>--- conflicted
+++ resolved
@@ -1326,11 +1326,8 @@
         });
 #else
     // TODO: this is an old version from 3.0 We can switch to the new as soon as saveMiscParam will work asynchronously
-<<<<<<< HEAD
     QN_UNUSED(lock);
-=======
     ++m_asyncOperationsInProgress;
->>>>>>> 714c2e96
     Ec2ThreadPool::instance()->start(make_custom_runnable(
         [this]
         {
