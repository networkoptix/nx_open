--- conflicted
+++ resolved
@@ -811,13 +811,8 @@
 
 void TimeSynchronizationManager::stopSynchronizingTimeWithPeer(const QnUuid& peerID)
 {
-<<<<<<< HEAD
-    nx::utils::TimerManager::TimerGuard timerID;
+    nx::utils::StandaloneTimerManager::TimerGuard timerID;
     nx::network::http::AsyncHttpClientPtr httpClient;
-=======
-    nx::utils::StandaloneTimerManager::TimerGuard timerID;
-    nx_http::AsyncHttpClientPtr httpClient;
->>>>>>> 6349f263
 
     QnMutexLocker lock(&m_mutex);
     auto peerIter = m_peersToSendTimeSyncTo.find(peerID);
