#include "business_event_manager.h"

#include <functional>

#include <nx/utils/concurrent.h>

#include "ec2_thread_pool.h"
#include "fixed_url_client_query_processor.h"
#include "database/db_manager.h"
#include "transaction/transaction_log.h"
#include "server_query_processor.h"
#include "nx_ec/data/api_business_rule_data.h"
#include "nx_ec/data/api_conversion_functions.h"

namespace ec2
{

template<class QueryProcessorType>
QnBusinessEventManager<QueryProcessorType>::QnBusinessEventManager(
    QnTransactionMessageBus* messageBus,
    QueryProcessorType* const queryProcessor,
    const Qn::UserAccessData &userAccessData)
:
    m_messageBus(messageBus),
    m_queryProcessor( queryProcessor ),
    m_userAccessData(userAccessData)
{
}


template<class T>
int QnBusinessEventManager<T>::getBusinessRules( impl::GetBusinessRulesHandlerPtr handler )
{
    const int reqID = generateRequestID();

    auto queryDoneHandler = [reqID, handler, this]( ErrorCode errorCode, const ApiBusinessRuleDataList& rules)
    {
        QnBusinessEventRuleList outData;
        if( errorCode == ErrorCode::ok )
            fromApiToResourceList(rules, outData);
        handler->done( reqID, errorCode, outData);
    };
    m_queryProcessor->getAccess(m_userAccessData).template processQueryAsync<
        QnUuid,
        ApiBusinessRuleDataList,
        decltype(queryDoneHandler)> ( ApiCommand::getEventRules, QnUuid(), queryDoneHandler);
    return reqID;
}

template<class T>
int QnBusinessEventManager<T>::save( const QnBusinessEventRulePtr& rule, impl::SaveBusinessRuleHandlerPtr handler )
{
    const int reqID = generateRequestID();
    if (rule->id().isNull())
        rule->setId(QnUuid::createUuid());

    ApiBusinessRuleData params;
    fromResourceToApi(rule, params);

    using namespace std::placeholders;
    m_queryProcessor->getAccess(m_userAccessData).processUpdateAsync(
        ApiCommand::saveEventRule, params,
        std::bind( &impl::SaveBusinessRuleHandler::done, handler, reqID, _1, rule ) );

    return reqID;
}

template<class T>
int QnBusinessEventManager<T>::deleteRule( QnUuid ruleId, impl::SimpleHandlerPtr handler )
{
    const int reqID = generateRequestID();
    using namespace std::placeholders;
    m_queryProcessor->getAccess(m_userAccessData).processUpdateAsync(
        ApiCommand::removeEventRule, ApiIdData(ruleId),
        std::bind( std::mem_fn( &impl::SimpleHandler::done ), handler, reqID, _1 ) );
    return reqID;
}

template<class T>
int QnBusinessEventManager<T>::broadcastBusinessAction( const QnAbstractBusinessActionPtr& businessAction, impl::SimpleHandlerPtr handler )
{
    const int reqID = generateRequestID();
    auto tran = prepareTransaction( ApiCommand::broadcastAction, businessAction );
<<<<<<< HEAD
    m_messageBus->sendTransaction(tran);
    QnConcurrent::run(
=======
    QnTransactionMessageBus::instance()->sendTransaction(tran);
    nx::utils::concurrent::run(
>>>>>>> 56b3c0bf
        Ec2ThreadPool::instance(),
        std::bind( &impl::SimpleHandler::done, handler, reqID, ErrorCode::ok ) );
    return reqID;
}

template<class T>
int QnBusinessEventManager<T>::sendBusinessAction( const QnAbstractBusinessActionPtr& businessAction, const QnUuid& dstPeer, impl::SimpleHandlerPtr handler )
{
    const int reqID = generateRequestID();
    auto tran = prepareTransaction( ApiCommand::execAction, businessAction );
<<<<<<< HEAD
    m_messageBus->sendTransaction(tran, dstPeer);
    QnConcurrent::run(
=======
    QnTransactionMessageBus::instance()->sendTransaction(tran, dstPeer);
    nx::utils::concurrent::run(
>>>>>>> 56b3c0bf
        Ec2ThreadPool::instance(),
        std::bind( &impl::SimpleHandler::done, handler, reqID, ErrorCode::ok ) );
    return reqID;
}

template<class T>
int QnBusinessEventManager<T>::resetBusinessRules( impl::SimpleHandlerPtr handler )
{
    const int reqID = generateRequestID();
    ApiResetBusinessRuleData params;
    fromResourceListToApi(QnBusinessEventRule::getDefaultRules(), params.defaultRules);

    using namespace std::placeholders;
    m_queryProcessor->getAccess(m_userAccessData).processUpdateAsync(
        ApiCommand::resetEventRules, params,
        std::bind( std::mem_fn( &impl::SimpleHandler::done ), handler, reqID, _1 ) );

    return reqID;
}

template<class T>
QnTransaction<ApiBusinessActionData> QnBusinessEventManager<T>::prepareTransaction( ApiCommand::Value command, const QnAbstractBusinessActionPtr& resource )
{
    QnTransaction<ApiBusinessActionData> tran(command, m_messageBus->commonModule()->moduleGUID());
    fromResourceToApi(resource, tran.params);
    return tran;
}

template class QnBusinessEventManager<ServerQueryProcessorAccess>;
template class QnBusinessEventManager<FixedUrlClientQueryProcessor>;

}<|MERGE_RESOLUTION|>--- conflicted
+++ resolved
@@ -81,13 +81,8 @@
 {
     const int reqID = generateRequestID();
     auto tran = prepareTransaction( ApiCommand::broadcastAction, businessAction );
-<<<<<<< HEAD
     m_messageBus->sendTransaction(tran);
-    QnConcurrent::run(
-=======
-    QnTransactionMessageBus::instance()->sendTransaction(tran);
     nx::utils::concurrent::run(
->>>>>>> 56b3c0bf
         Ec2ThreadPool::instance(),
         std::bind( &impl::SimpleHandler::done, handler, reqID, ErrorCode::ok ) );
     return reqID;
@@ -98,13 +93,8 @@
 {
     const int reqID = generateRequestID();
     auto tran = prepareTransaction( ApiCommand::execAction, businessAction );
-<<<<<<< HEAD
     m_messageBus->sendTransaction(tran, dstPeer);
-    QnConcurrent::run(
-=======
-    QnTransactionMessageBus::instance()->sendTransaction(tran, dstPeer);
     nx::utils::concurrent::run(
->>>>>>> 56b3c0bf
         Ec2ThreadPool::instance(),
         std::bind( &impl::SimpleHandler::done, handler, reqID, ErrorCode::ok ) );
     return reqID;
