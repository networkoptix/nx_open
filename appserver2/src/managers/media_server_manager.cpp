#include "media_server_manager.h"

#include "fixed_url_client_query_processor.h"
#include "server_query_processor.h"

namespace ec2
{
    QnMediaServerNotificationManager::QnMediaServerNotificationManager()
    {}

    void QnMediaServerNotificationManager::triggerNotification(const QnTransaction<ApiMediaServerUserAttributesDataList>& tran)
    {
        assert(tran.command == ApiCommand::saveServerUserAttributesList);
        for (const ec2::ApiMediaServerUserAttributesData& attrs: tran.params)
            emit userAttributesChanged(attrs);
    }

    void QnMediaServerNotificationManager::triggerNotification(const QnTransaction<ApiMediaServerUserAttributesData>& tran)
    {
        assert(tran.command == ApiCommand::saveServerUserAttributes);
        emit userAttributesChanged(tran.params);
    }

    void QnMediaServerNotificationManager::triggerNotification(const QnTransaction<ApiIdDataList>& tran)
    {
        assert(tran.command == ApiCommand::removeStorages);
        for (const ApiIdData& idData : tran.params)
            emit storageRemoved(idData.id);
    }

    void QnMediaServerNotificationManager::triggerNotification(const QnTransaction<ApiIdData>& tran)
    {
        if (tran.command == ApiCommand::removeMediaServer)
            emit removed(tran.params.id);
        else if (tran.command == ApiCommand::removeStorage)
            emit storageRemoved(tran.params.id);
        else
            Q_ASSERT_X(0, "Invalid transaction", Q_FUNC_INFO);
    }

    void QnMediaServerNotificationManager::triggerNotification(const QnTransaction<ApiStorageDataList>& tran)
    {
        for (const auto& storage : tran.params)
            emit storageChanged(storage);
    }

    void QnMediaServerNotificationManager::triggerNotification(const QnTransaction<ApiStorageData>& tran)
    {
        assert(tran.command == ApiCommand::saveStorage);
        emit storageChanged(tran.params);
    }

    void QnMediaServerNotificationManager::triggerNotification(const QnTransaction<ApiMediaServerData>& tran)
    {
        assert(tran.command == ApiCommand::saveMediaServer);
        emit addedOrUpdated(tran.params);
    }


    template<class QueryProcessorType>
    QnMediaServerManager<QueryProcessorType>::QnMediaServerManager(QueryProcessorType* const queryProcessor)
    :
        QnMediaServerNotificationManager(),
        m_queryProcessor( queryProcessor )
    {}

    template<class T>
    int QnMediaServerManager<T>::getServers(impl::GetServersHandlerPtr handler )
    {
        const int reqID = generateRequestID();

        auto queryDoneHandler = [reqID, handler, this]( ErrorCode errorCode, const ec2::ApiMediaServerDataList& servers) {
            handler->done( reqID, errorCode, servers);
        };
        m_queryProcessor->template processQueryAsync<std::nullptr_t, ApiMediaServerDataList, decltype(queryDoneHandler)> (
            ApiCommand::getMediaServers, nullptr, queryDoneHandler);
        return reqID;
    }

    template<class T>
    int QnMediaServerManager<T>::save(const ec2::ApiMediaServerData& server, impl::SimpleHandlerPtr handler)
    {
        const int reqID = generateRequestID();
        QnTransaction<ApiMediaServerData> tran(ApiCommand::saveMediaServer, server);
        m_queryProcessor->processUpdateAsync(tran, [handler, reqID](ec2::ErrorCode errorCode)
        {
            handler->done(reqID, errorCode);
        });
        return reqID;
    }

    template<class T>
    int QnMediaServerManager<T>::remove( const QnUuid& id, impl::SimpleHandlerPtr handler )
    {
        const int reqID = generateRequestID();
        QnTransaction<ApiIdData> tran( ApiCommand::removeMediaServer, id );
        m_queryProcessor->processUpdateAsync(tran, [handler, reqID](ec2::ErrorCode errorCode)
        {
            handler->done(reqID, errorCode);
        });
        return reqID;
    }

    template<class T>
    int QnMediaServerManager<T>::saveUserAttributes(const ec2::ApiMediaServerUserAttributesDataList& serverAttrs, impl::SimpleHandlerPtr handler)
    {
        const int reqID = generateRequestID();
        QnTransaction<ApiMediaServerUserAttributesDataList> tran(ApiCommand::saveServerUserAttributesList, serverAttrs);
        m_queryProcessor->processUpdateAsync(tran, [handler, reqID](ec2::ErrorCode errorCode)
        {
            handler->done(reqID, errorCode);
        });
        return reqID;
    }

    template<class T>
    int QnMediaServerManager<T>::saveStorages( const ec2::ApiStorageDataList& storages, impl::SimpleHandlerPtr handler )
    {
        const int reqID = generateRequestID();
        QnTransaction<ec2::ApiStorageDataList> tran(ApiCommand::saveStorages, storages);
        m_queryProcessor->processUpdateAsync(tran, [handler, reqID](ec2::ErrorCode errorCode)
        {
            handler->done(reqID, errorCode);
        });
        return reqID;
    }

    template<class T>
    int QnMediaServerManager<T>::removeStorages( const ApiIdDataList& storages, impl::SimpleHandlerPtr handler )
    {
        const int reqID = generateRequestID();
        QnTransaction<ApiIdDataList> tran(ApiCommand::removeStorages, storages);
        m_queryProcessor->processUpdateAsync(tran, [handler, reqID](ec2::ErrorCode errorCode)
        {
            handler->done(reqID, errorCode);
        });
        return reqID;
    }

    template<class T>
    int QnMediaServerManager<T>::getUserAttributes( const QnUuid& mediaServerId, impl::GetServerUserAttributesHandlerPtr handler )
    {
        const int reqID = generateRequestID();
        auto queryDoneHandler = [reqID, handler, this]( ErrorCode errorCode, const ApiMediaServerUserAttributesDataList& serverUserAttributesList ) {
            handler->done( reqID, errorCode, serverUserAttributesList);
        };
        m_queryProcessor->template processQueryAsync<QnUuid, ApiMediaServerUserAttributesDataList, decltype(queryDoneHandler)>
            ( ApiCommand::getServerUserAttributes, mediaServerId, queryDoneHandler );
        return reqID;
    }

    template<class T>
    int QnMediaServerManager<T>::getStorages( const QnUuid& mediaServerId, impl::GetStoragesHandlerPtr handler )
    {
        const int reqID = generateRequestID();
        auto queryDoneHandler = [reqID, handler, this]( ErrorCode errorCode, const ec2::ApiStorageDataList& storages )
        {
            handler->done( reqID, errorCode, storages );
        };
        m_queryProcessor->template processQueryAsync<QnUuid, ec2::ApiStorageDataList, decltype(queryDoneHandler)>
            ( ApiCommand::getStorages, mediaServerId, queryDoneHandler );
        return reqID;
    }

    template class QnMediaServerManager<ServerQueryProcessor>;
    template class QnMediaServerManager<FixedUrlClientQueryProcessor>;

<<<<<<< HEAD
    QnMediaServerNotificationManager::QnMediaServerNotificationManager( const ResourceContext& resCtx ) : m_resCtx( resCtx )
    {

    }

    void QnMediaServerNotificationManager::triggerNotification( const QnTransaction<ApiMediaServerUserAttributesDataList>& tran )
    {
        NX_ASSERT( tran.command == ApiCommand::saveServerUserAttributesList );
        for(const ApiMediaServerUserAttributesData& attrs: tran.params) 
        {
            QnMediaServerUserAttributesPtr serverAttrs( new QnMediaServerUserAttributes() );
            fromApiToResource( attrs, serverAttrs );
            emit userAttributesChanged( serverAttrs );
        }
    }

    void QnMediaServerNotificationManager::triggerNotification( const QnTransaction<ApiMediaServerUserAttributesData>& tran )
    {
        NX_ASSERT( tran.command == ApiCommand::saveServerUserAttributes );
        QnMediaServerUserAttributesPtr serverAttrs( new QnMediaServerUserAttributes() );
        fromApiToResource( tran.params, serverAttrs );
        emit userAttributesChanged( serverAttrs );
    }

    void QnMediaServerNotificationManager::triggerNotification( const QnTransaction<ApiIdDataList>& tran )
    {
        if( tran.command == ApiCommand::removeStorages) {
            for(const ApiIdData& idData: tran.params)
                emit storageRemoved( idData.id );
        }
        else
            NX_ASSERT(0, "Invalid transaction", Q_FUNC_INFO);
    }

    void QnMediaServerNotificationManager::triggerNotification( const QnTransaction<ApiIdData>& tran )
    {
        if( tran.command == ApiCommand::removeMediaServer)
            emit removed( QnUuid(tran.params.id) );
        else if( tran.command == ApiCommand::removeStorage)
            emit storageRemoved( QnUuid(tran.params.id) );
        else
            NX_ASSERT(0, "Invalid transaction", Q_FUNC_INFO);
    }

    void QnMediaServerNotificationManager::triggerNotification( const QnTransaction<ApiStorageDataList>& tran )
    {
        QnResourceTypePtr resType = m_resCtx.resTypePool->getResourceTypeByName(lit("Storage"));
        if (!resType)
            return;
        for(const ec2::ApiStorageData& apiStorageData: tran.params) {
            QnStorageResourcePtr storage = m_resCtx.resFactory->createResource(resType->getId(), 
                QnResourceParams(apiStorageData.id, apiStorageData.url, QString())).dynamicCast<QnStorageResource>();
            fromApiToResource(apiStorageData, storage);
            emit storageChanged( std::move(storage) );
        }
    }

    void QnMediaServerNotificationManager::triggerNotification( const QnTransaction<ApiStorageData>& tran )
    {
        NX_ASSERT( tran.command == ApiCommand::saveStorage);

        QnResourceTypePtr resType = m_resCtx.resTypePool->getResourceTypeByName(lit("Storage"));
        if (!resType)
            return;

        QnStorageResourcePtr storage = m_resCtx.resFactory->createResource(resType->getId(), 
            QnResourceParams(tran.params.id, tran.params.url, QString())).dynamicCast<QnStorageResource>();
        fromApiToResource(tran.params, storage);
        emit storageChanged( std::move(storage) );
    }

    void QnMediaServerNotificationManager::triggerNotification( const QnTransaction<ApiMediaServerData>& tran )
    {
        NX_ASSERT( tran.command == ApiCommand::saveMediaServer);
        QnMediaServerResourcePtr mserverRes(new QnMediaServerResource(m_resCtx.resTypePool));
        fromApiToResource(tran.params, mserverRes, m_resCtx);
        emit addedOrUpdated( std::move(mserverRes ));
    }



=======
>>>>>>> cfac600a
}<|MERGE_RESOLUTION|>--- conflicted
+++ resolved
@@ -165,88 +165,4 @@
     template class QnMediaServerManager<ServerQueryProcessor>;
     template class QnMediaServerManager<FixedUrlClientQueryProcessor>;
 
-<<<<<<< HEAD
-    QnMediaServerNotificationManager::QnMediaServerNotificationManager( const ResourceContext& resCtx ) : m_resCtx( resCtx )
-    {
-
-    }
-
-    void QnMediaServerNotificationManager::triggerNotification( const QnTransaction<ApiMediaServerUserAttributesDataList>& tran )
-    {
-        NX_ASSERT( tran.command == ApiCommand::saveServerUserAttributesList );
-        for(const ApiMediaServerUserAttributesData& attrs: tran.params) 
-        {
-            QnMediaServerUserAttributesPtr serverAttrs( new QnMediaServerUserAttributes() );
-            fromApiToResource( attrs, serverAttrs );
-            emit userAttributesChanged( serverAttrs );
-        }
-    }
-
-    void QnMediaServerNotificationManager::triggerNotification( const QnTransaction<ApiMediaServerUserAttributesData>& tran )
-    {
-        NX_ASSERT( tran.command == ApiCommand::saveServerUserAttributes );
-        QnMediaServerUserAttributesPtr serverAttrs( new QnMediaServerUserAttributes() );
-        fromApiToResource( tran.params, serverAttrs );
-        emit userAttributesChanged( serverAttrs );
-    }
-
-    void QnMediaServerNotificationManager::triggerNotification( const QnTransaction<ApiIdDataList>& tran )
-    {
-        if( tran.command == ApiCommand::removeStorages) {
-            for(const ApiIdData& idData: tran.params)
-                emit storageRemoved( idData.id );
-        }
-        else
-            NX_ASSERT(0, "Invalid transaction", Q_FUNC_INFO);
-    }
-
-    void QnMediaServerNotificationManager::triggerNotification( const QnTransaction<ApiIdData>& tran )
-    {
-        if( tran.command == ApiCommand::removeMediaServer)
-            emit removed( QnUuid(tran.params.id) );
-        else if( tran.command == ApiCommand::removeStorage)
-            emit storageRemoved( QnUuid(tran.params.id) );
-        else
-            NX_ASSERT(0, "Invalid transaction", Q_FUNC_INFO);
-    }
-
-    void QnMediaServerNotificationManager::triggerNotification( const QnTransaction<ApiStorageDataList>& tran )
-    {
-        QnResourceTypePtr resType = m_resCtx.resTypePool->getResourceTypeByName(lit("Storage"));
-        if (!resType)
-            return;
-        for(const ec2::ApiStorageData& apiStorageData: tran.params) {
-            QnStorageResourcePtr storage = m_resCtx.resFactory->createResource(resType->getId(), 
-                QnResourceParams(apiStorageData.id, apiStorageData.url, QString())).dynamicCast<QnStorageResource>();
-            fromApiToResource(apiStorageData, storage);
-            emit storageChanged( std::move(storage) );
-        }
-    }
-
-    void QnMediaServerNotificationManager::triggerNotification( const QnTransaction<ApiStorageData>& tran )
-    {
-        NX_ASSERT( tran.command == ApiCommand::saveStorage);
-
-        QnResourceTypePtr resType = m_resCtx.resTypePool->getResourceTypeByName(lit("Storage"));
-        if (!resType)
-            return;
-
-        QnStorageResourcePtr storage = m_resCtx.resFactory->createResource(resType->getId(), 
-            QnResourceParams(tran.params.id, tran.params.url, QString())).dynamicCast<QnStorageResource>();
-        fromApiToResource(tran.params, storage);
-        emit storageChanged( std::move(storage) );
-    }
-
-    void QnMediaServerNotificationManager::triggerNotification( const QnTransaction<ApiMediaServerData>& tran )
-    {
-        NX_ASSERT( tran.command == ApiCommand::saveMediaServer);
-        QnMediaServerResourcePtr mserverRes(new QnMediaServerResource(m_resCtx.resTypePool));
-        fromApiToResource(tran.params, mserverRes, m_resCtx);
-        emit addedOrUpdated( std::move(mserverRes ));
-    }
-
-
-
-=======
->>>>>>> cfac600a
 }