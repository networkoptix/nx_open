#ifndef __BUSINESS_RULE_MANAGER_H_
#define __BUSINESS_RULE_MANAGER_H_

#include "nx_ec/ec_api.h"
#include "transaction/transaction.h"
#include "nx_ec/data/api_business_rule_data.h"
#include "nx_ec/data/api_conversion_functions.h"
#include "business/business_event_rule.h"

namespace ec2
{
    class QnBusinessEventNotificationManager
    :
        public AbstractBusinessEventManager
    {
    public:
        QnBusinessEventNotificationManager() {}

        void triggerNotification( const QnTransaction<ApiBusinessActionData>& tran )
        {
            NX_ASSERT( tran.command == ApiCommand::broadcastBusinessAction || tran.command == ApiCommand::execBusinessAction);
            QnAbstractBusinessActionPtr businessAction;
            fromApiToResource(tran.params, businessAction);
            businessAction->setReceivedFromRemoteHost(true);
            if (tran.command == ApiCommand::broadcastBusinessAction)
                emit gotBroadcastAction( businessAction );
            else
                emit execBusinessAction( businessAction );
        }

        void triggerNotification( const QnTransaction<ApiIdData>& tran )
        {
            NX_ASSERT( tran.command == ApiCommand::removeBusinessRule );
            emit removed( QnUuid(tran.params.id) );
        }

        void triggerNotification( const QnTransaction<ApiBusinessRuleData>& tran )
        {
            NX_ASSERT( tran.command == ApiCommand::saveBusinessRule);
            QnBusinessEventRulePtr businessRule( new QnBusinessEventRule() );
            fromApiToResource(tran.params, businessRule);
            emit addedOrUpdated( businessRule );
        }

        void triggerNotification( const QnTransaction<ApiResetBusinessRuleData>& tran )
        {
<<<<<<< HEAD
            NX_ASSERT( tran.command == ApiCommand::resetBusinessRules);
            QnBusinessEventRuleList rules;
            fromApiToResourceList(tran.params.defaultRules, rules, m_resCtx.pool);
            emit businessRuleReset( rules );
=======
            assert( tran.command == ApiCommand::resetBusinessRules);
            emit businessRuleReset(tran.params.defaultRules);
>>>>>>> cfac600a
        }
    };




    template<class QueryProcessorType>
    class QnBusinessEventManager
    :
        public QnBusinessEventNotificationManager
    {
    public:
        QnBusinessEventManager( QueryProcessorType* const queryProcessor );

        virtual int getBusinessRules( impl::GetBusinessRulesHandlerPtr handler ) override;


        virtual int save( const QnBusinessEventRulePtr& rule, impl::SaveBusinessRuleHandlerPtr handler ) override;
        virtual int deleteRule( QnUuid ruleId, impl::SimpleHandlerPtr handler ) override;
        virtual int broadcastBusinessAction( const QnAbstractBusinessActionPtr& businessAction, impl::SimpleHandlerPtr handler ) override;
        virtual int sendBusinessAction( const QnAbstractBusinessActionPtr& businessAction, const QnUuid& dstPeer, impl::SimpleHandlerPtr handler ) override;
        virtual int resetBusinessRules( impl::SimpleHandlerPtr handler ) override;

    private:
        QueryProcessorType* const m_queryProcessor;

        QnTransaction<ApiBusinessRuleData> prepareTransaction( ApiCommand::Value command, const QnBusinessEventRulePtr& resource );
        QnTransaction<ApiIdData> prepareTransaction( ApiCommand::Value command, const QnUuid& id );
        QnTransaction<ApiBusinessActionData> prepareTransaction( ApiCommand::Value command, const QnAbstractBusinessActionPtr& resource );
    };
}

#endif  // __BUSINESS_RULE_MANAGER_H_<|MERGE_RESOLUTION|>--- conflicted
+++ resolved
@@ -44,15 +44,8 @@
 
         void triggerNotification( const QnTransaction<ApiResetBusinessRuleData>& tran )
         {
-<<<<<<< HEAD
             NX_ASSERT( tran.command == ApiCommand::resetBusinessRules);
-            QnBusinessEventRuleList rules;
-            fromApiToResourceList(tran.params.defaultRules, rules, m_resCtx.pool);
-            emit businessRuleReset( rules );
-=======
-            assert( tran.command == ApiCommand::resetBusinessRules);
             emit businessRuleReset(tran.params.defaultRules);
->>>>>>> cfac600a
         }
     };
 
