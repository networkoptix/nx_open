--- conflicted
+++ resolved
@@ -21,21 +21,11 @@
             emit addedOrUpdated(camera);
     }
 
-<<<<<<< HEAD
-        //preparing output data 
-        QnVirtualCameraResourceList cameraList;
-        NX_ASSERT(
-            resource->getId() == QnVirtualCameraResource::uniqueIdToId( resource->getUniqueId() ),
-            Q_FUNC_INFO,
-            "You must fill camera ID as md5 hash of unique id" );
-        cameraList.push_back( resource );
-=======
     void QnCameraNotificationManager::triggerNotification(const QnTransaction<ApiCameraAttributesData>& tran)
     {
         assert(tran.command == ApiCommand::saveCameraUserAttributes);
         emit userAttributesChanged(tran.params);
     }
->>>>>>> cfac600a
 
     void QnCameraNotificationManager::triggerNotification(const QnTransaction<ApiCameraAttributesDataList>& tran)
     {
@@ -97,14 +87,9 @@
     {
         for (const auto& camera : cameras)
         {
-<<<<<<< HEAD
-            if (camera->getId().isNull()) {
-                NX_ASSERT(0, "Only update operation is supported", Q_FUNC_INFO);
-=======
             if (camera.id.isNull())
             {
-                Q_ASSERT_X(0, "Only update operation is supported", Q_FUNC_INFO);
->>>>>>> cfac600a
+                NX_ASSERT(0, "Only update operation is supported", Q_FUNC_INFO);
                 return INVALID_REQ_ID;
             }
         }
