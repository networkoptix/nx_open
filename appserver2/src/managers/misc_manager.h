--- conflicted
+++ resolved
@@ -10,12 +10,8 @@
     class QnMiscNotificationManager : public AbstractMiscNotificationManager
     {
     public:
-<<<<<<< HEAD
-        void triggerNotification(const QnTransaction<ApiSystemIdData> &transaction);
+        void triggerNotification(const QnTransaction<ApiSystemIdData> &transaction, NotificationSource source);
         void triggerNotification(const QnTransaction<ApiMiscData> &transaction);
-=======
-        void triggerNotification(const QnTransaction<ApiSystemIdData> &transaction, NotificationSource source);
->>>>>>> 5745650e
     };
 
     typedef std::shared_ptr<QnMiscNotificationManager> QnMiscNotificationManagerPtr;
