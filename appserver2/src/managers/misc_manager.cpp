#include "misc_manager.h"

#include "utils/network/global_module_finder.h"
<<<<<<< HEAD
=======
#include "utils/network/router.h"
>>>>>>> 0d60b318
#include "fixed_url_client_query_processor.h"
#include "server_query_processor.h"

namespace ec2 {

template<class QueryProcessorType>
QnMiscManager<QueryProcessorType>::QnMiscManager(QueryProcessorType * const queryProcessor) :
    m_queryProcessor(queryProcessor)
{
}

template<class QueryProcessorType>
QnMiscManager<QueryProcessorType>::~QnMiscManager() {}

template<class QueryProcessorType>
void QnMiscManager<QueryProcessorType>::triggerNotification(const QnTransaction<ApiModuleData> &transaction) {
    QnModuleInformation moduleInformation;
    QnGlobalModuleFinder::fillFromApiModuleData(transaction.params, &moduleInformation);
    emit moduleChanged(moduleInformation, transaction.params.isAlive, transaction.params.discoverer);
}

template<class QueryProcessorType>
void QnMiscManager<QueryProcessorType>::triggerNotification(const ApiModuleDataList &moduleDataList) {
    foreach (const ApiModuleData &data, moduleDataList) {
        QnModuleInformation moduleInformation;
        QnGlobalModuleFinder::fillFromApiModuleData(data, &moduleInformation);
        emit moduleChanged(moduleInformation, data.isAlive, data.discoverer);
    }
}

template<class QueryProcessorType>
<<<<<<< HEAD
void QnMiscManager<QueryProcessorType>::triggerNotification(const QnTransaction<QString> &transaction) {
    emit systemNameChangeRequested(transaction.params);
=======
void QnMiscManager<QueryProcessorType>::triggerNotification(const QnTransaction<ApiConnectionData> &transaction) {
    Q_ASSERT_X(transaction.command == ApiCommand::addConnection || transaction.command == ApiCommand::removeConnection, "transaction isn't supported in this function", Q_FUNC_INFO);

    if (transaction.command == ApiCommand::addConnection)
        emit connectionAdded(transaction.params.discovererId, transaction.params.peerId, transaction.params.host, transaction.params.port);
    else
        emit connectionRemoved(transaction.params.discovererId, transaction.params.peerId, transaction.params.host, transaction.params.port);
}

template<class QueryProcessorType>
void QnMiscManager<QueryProcessorType>::triggerNotification(const ApiConnectionDataList &connections) {
    foreach (const ApiConnectionData &connection, connections)
        emit connectionAdded(connection.discovererId, connection.peerId, connection.host, connection.port);
>>>>>>> 0d60b318
}

template<class QueryProcessorType>
int QnMiscManager<QueryProcessorType>::sendModuleInformation(const QnModuleInformation &moduleInformation, bool isAlive, impl::SimpleHandlerPtr handler) {
    const int reqId = generateRequestID();
    auto transaction = prepareTransaction(moduleInformation, isAlive);

    using namespace std::placeholders;
    m_queryProcessor->processUpdateAsync(transaction, [handler, reqId](ErrorCode errorCode){ handler->done(reqId, errorCode); });

    return reqId;
}

template<class QueryProcessorType>
<<<<<<< HEAD
int QnMiscManager<QueryProcessorType>::changeSystemName(const QString &systemName, impl::SimpleHandlerPtr handler) {
    const int reqId = generateRequestID();
    auto transaction = prepareTransaction(systemName);
=======
int QnMiscManager<QueryProcessorType>::addConnection(const QnId &discovererId, const QnId &peerId, const QString &host, quint16 port, impl::SimpleHandlerPtr handler) {
    const int reqId = generateRequestID();
    auto transaction = prepareTransaction(ApiCommand::addConnection, discovererId, peerId, host, port);

    using namespace std::placeholders;
    m_queryProcessor->processUpdateAsync(transaction, [handler, reqId](ErrorCode errorCode){ handler->done(reqId, errorCode); });

    return reqId;
}

template<class QueryProcessorType>
int QnMiscManager<QueryProcessorType>::removeConnection(const QnId &discovererId, const QnId &peerId, const QString &host, quint16 port, impl::SimpleHandlerPtr handler) {
    const int reqId = generateRequestID();
    auto transaction = prepareTransaction(ApiCommand::removeConnection, discovererId, peerId, host, port);

    using namespace std::placeholders;
    m_queryProcessor->processUpdateAsync(transaction, [handler, reqId](ErrorCode errorCode){ handler->done(reqId, errorCode); });

    return reqId;
}

template<class QueryProcessorType>
int QnMiscManager<QueryProcessorType>::sendAvailableConnections(impl::SimpleHandlerPtr handler) {
    const int reqId = generateRequestID();
    auto transaction = prepareAvailableConnectionsTransaction();
>>>>>>> 0d60b318

    using namespace std::placeholders;
    m_queryProcessor->processUpdateAsync(transaction, [handler, reqId](ErrorCode errorCode){ handler->done(reqId, errorCode); });

    return reqId;
}

template<class QueryProcessorType>
QnTransaction<ApiModuleData> QnMiscManager<QueryProcessorType>::prepareTransaction(const QnModuleInformation &moduleInformation, bool isAlive) const {
    QnTransaction<ApiModuleData> transaction(ApiCommand::moduleInfo, false);
    QnGlobalModuleFinder::fillApiModuleData(moduleInformation, &transaction.params);
    transaction.params.isAlive = isAlive;
    transaction.params.discoverer = QnId(qnCommon->moduleGUID());

    return transaction;
}

template<class QueryProcessorType>
<<<<<<< HEAD
QnTransaction<QString> QnMiscManager<QueryProcessorType>::prepareTransaction(const QString &systemName) const {
    QnTransaction<QString> transaction(ApiCommand::changeSystemName, false);
    transaction.params = systemName;
=======
QnTransaction<ApiConnectionData> QnMiscManager<QueryProcessorType>::prepareTransaction(ApiCommand::Value command, const QnId &discovererId, const QnId &peerId, const QString &host, quint16 port) const {
    QnTransaction<ApiConnectionData> transaction(command, false);
    transaction.params.discovererId = discovererId;
    transaction.params.peerId = peerId;
    transaction.params.host = host;
    transaction.params.port = port;

    return transaction;
}

template<class QueryProcessorType>
QnTransaction<ApiConnectionDataList> QnMiscManager<QueryProcessorType>::prepareAvailableConnectionsTransaction() const {
    QnTransaction<ApiConnectionDataList> transaction(ApiCommand::availableConnections, false);

    QMultiHash<QnId, QnRouter::Endpoint> connections = QnRouter::instance()->connections();
    for (auto it = connections.begin(); it != connections.end(); ++it) {
        ApiConnectionData connection;
        connection.discovererId = it.key();
        connection.peerId = it->id;
        connection.host = it->host;
        connection.port = it->port;
        transaction.params.push_back(connection);
    }
>>>>>>> 0d60b318

    return transaction;
}

template class QnMiscManager<ServerQueryProcessor>;
template class QnMiscManager<FixedUrlClientQueryProcessor>;

} // namespace ec2<|MERGE_RESOLUTION|>--- conflicted
+++ resolved
@@ -1,10 +1,7 @@
 #include "misc_manager.h"
 
 #include "utils/network/global_module_finder.h"
-<<<<<<< HEAD
-=======
 #include "utils/network/router.h"
->>>>>>> 0d60b318
 #include "fixed_url_client_query_processor.h"
 #include "server_query_processor.h"
 
@@ -36,10 +33,11 @@
 }
 
 template<class QueryProcessorType>
-<<<<<<< HEAD
 void QnMiscManager<QueryProcessorType>::triggerNotification(const QnTransaction<QString> &transaction) {
     emit systemNameChangeRequested(transaction.params);
-=======
+}
+
+template<class QueryProcessorType>
 void QnMiscManager<QueryProcessorType>::triggerNotification(const QnTransaction<ApiConnectionData> &transaction) {
     Q_ASSERT_X(transaction.command == ApiCommand::addConnection || transaction.command == ApiCommand::removeConnection, "transaction isn't supported in this function", Q_FUNC_INFO);
 
@@ -53,7 +51,6 @@
 void QnMiscManager<QueryProcessorType>::triggerNotification(const ApiConnectionDataList &connections) {
     foreach (const ApiConnectionData &connection, connections)
         emit connectionAdded(connection.discovererId, connection.peerId, connection.host, connection.port);
->>>>>>> 0d60b318
 }
 
 template<class QueryProcessorType>
@@ -68,11 +65,17 @@
 }
 
 template<class QueryProcessorType>
-<<<<<<< HEAD
 int QnMiscManager<QueryProcessorType>::changeSystemName(const QString &systemName, impl::SimpleHandlerPtr handler) {
     const int reqId = generateRequestID();
     auto transaction = prepareTransaction(systemName);
-=======
+
+    using namespace std::placeholders;
+    m_queryProcessor->processUpdateAsync(transaction, [handler, reqId](ErrorCode errorCode){ handler->done(reqId, errorCode); });
+
+    return reqId;
+}
+
+template<class QueryProcessorType>
 int QnMiscManager<QueryProcessorType>::addConnection(const QnId &discovererId, const QnId &peerId, const QString &host, quint16 port, impl::SimpleHandlerPtr handler) {
     const int reqId = generateRequestID();
     auto transaction = prepareTransaction(ApiCommand::addConnection, discovererId, peerId, host, port);
@@ -98,7 +101,6 @@
 int QnMiscManager<QueryProcessorType>::sendAvailableConnections(impl::SimpleHandlerPtr handler) {
     const int reqId = generateRequestID();
     auto transaction = prepareAvailableConnectionsTransaction();
->>>>>>> 0d60b318
 
     using namespace std::placeholders;
     m_queryProcessor->processUpdateAsync(transaction, [handler, reqId](ErrorCode errorCode){ handler->done(reqId, errorCode); });
@@ -117,11 +119,12 @@
 }
 
 template<class QueryProcessorType>
-<<<<<<< HEAD
 QnTransaction<QString> QnMiscManager<QueryProcessorType>::prepareTransaction(const QString &systemName) const {
     QnTransaction<QString> transaction(ApiCommand::changeSystemName, false);
     transaction.params = systemName;
-=======
+}
+
+template<class QueryProcessorType>
 QnTransaction<ApiConnectionData> QnMiscManager<QueryProcessorType>::prepareTransaction(ApiCommand::Value command, const QnId &discovererId, const QnId &peerId, const QString &host, quint16 port) const {
     QnTransaction<ApiConnectionData> transaction(command, false);
     transaction.params.discovererId = discovererId;
@@ -145,7 +148,6 @@
         connection.port = it->port;
         transaction.params.push_back(connection);
     }
->>>>>>> 0d60b318
 
     return transaction;
 }
