--- conflicted
+++ resolved
@@ -46,11 +46,7 @@
         QSharedPointer<AbstractStreamSocket> socket,
         QnTcpListener* owner )
     :
-<<<<<<< HEAD
-        QnTCPConnectionProcessor( new QnHttpTransactionReceiverPrivate, socket, owner->commonModule())
-=======
         QnTCPConnectionProcessor( new QnHttpTransactionReceiverPrivate, socket, owner)
->>>>>>> 62cec593
     {
         setObjectName( "QnHttpTransactionReceiver" );
         Q_D(QnHttpTransactionReceiver);
