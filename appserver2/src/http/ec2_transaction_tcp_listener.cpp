--- conflicted
+++ resolved
@@ -85,11 +85,7 @@
     }
 
     d->response.headers.emplace(
-<<<<<<< HEAD
-        "Keep-Alive",
-=======
         Qn::EC2_CONNECTION_TIMEOUT_HEADER_NAME,
->>>>>>> 755351d0
         nx_http::header::KeepAlive(
             QnGlobalSettings::instance()->connectionKeepAliveTimeout()).toString());
 
@@ -192,11 +188,7 @@
         }
 
         d->response.headers.emplace(
-<<<<<<< HEAD
-            "Keep-Alive",
-=======
             Qn::EC2_CONNECTION_TIMEOUT_HEADER_NAME,
->>>>>>> 755351d0
             nx_http::header::KeepAlive(
                 QnGlobalSettings::instance()->connectionKeepAliveTimeout()).toString());
     }
