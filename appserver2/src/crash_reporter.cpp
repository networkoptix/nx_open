--- conflicted
+++ resolved
@@ -219,10 +219,7 @@
 nx_http::HttpHeaders ReportData::makeHttpHeaders() const
 {
     const auto fileName = m_crashFile.fileName();
-<<<<<<< HEAD
-
-=======
->>>>>>> 8c23efea
+
 #if defined( _WIN32 )
     const auto binName = fileName.split(QChar('.')).first(); // remove extension (.exe)
 #else
@@ -230,20 +227,12 @@
 #endif
 
     const auto version = QnAppInfo::applicationFullVersion();
-<<<<<<< HEAD
-    const auto systemInfo = QnSystemInformation::currentSystemInformation()
-            .toString().replace(QChar(' '), QChar('-'));
-
-    const auto timestamp = m_crashFile.created().toUTC().toString("yyyy-MM-dd_hh-mm-ss");
-    const auto extension = fileName.split(QChar('.')).last();
-=======
     const auto systemInfo = QnAppInfo::applicationSystemInfo();
     const auto timestamp = m_crashFile.created().toUTC().toString("yyyy-MM-dd_hh-mm-ss");
     const auto extension = fileName.split(QChar('.')).last();
 
     QCryptographicHash uuidHash(QCryptographicHash::Sha1);
     uuidHash.addData(qnCommon->moduleGUID().toByteArray());
->>>>>>> 8c23efea
 
     nx_http::HttpHeaders headers;
     headers.insert(std::make_pair("Nx-Binary", binName.toUtf8()));
