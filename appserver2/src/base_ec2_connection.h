/**********************************************************
* 21 jan 2014
* a.kolesnikov
***********************************************************/

#ifndef BASE_EC2_CONNECTION_H
#define BASE_EC2_CONNECTION_H

#include <memory>

#include "nx_ec/ec_api.h"
#include "core/resource_management/resource_pool.h"
#include "nx_ec/data/api_media_server_data.h"
#include "transaction/transaction.h"
#include "managers/business_event_manager.h"
#include "managers/camera_manager.h"
#include "managers/layout_manager.h"
#include "managers/license_manager.h"
#include "managers/stored_file_manager.h"
#include "managers/media_server_manager.h"
#include "managers/resource_manager.h"
#include "managers/user_manager.h"
#include "managers/videowall_manager.h"
#include "managers/updates_manager.h"
#include "managers/misc_manager.h"
#include "managers/discovery_manager.h"

#include "nx_ec/data/api_full_info_data.h"
#include "nx_ec/data/api_videowall_data.h"
#include "nx_ec/data/api_conversion_functions.h"


namespace ec2
{
    template<class QueryProcessorType>
    class BaseEc2Connection
    :
        public AbstractECConnection
    {
    public:
        BaseEc2Connection(
            QueryProcessorType* queryProcessor,
            const ResourceContext& resCtx );

        virtual AbstractResourceManagerPtr getResourceManager() override;
        virtual AbstractMediaServerManagerPtr getMediaServerManager() override;
        virtual AbstractCameraManagerPtr getCameraManager() override;
        virtual AbstractLicenseManagerPtr getLicenseManager() override;
        virtual AbstractBusinessEventManagerPtr getBusinessEventManager() override;
        virtual AbstractUserManagerPtr getUserManager() override;
        virtual AbstractLayoutManagerPtr getLayoutManager() override;
        virtual AbstractVideowallManagerPtr getVideowallManager() override;
        virtual AbstractStoredFileManagerPtr getStoredFileManager() override;
        virtual AbstractUpdatesManagerPtr getUpdatesManager() override;
        virtual AbstractMiscManagerPtr getMiscManager() override;
        virtual AbstractDiscoveryManagerPtr getDiscoveryManager() override;

        virtual int setPanicMode( Qn::PanicMode value, impl::SimpleHandlerPtr handler ) override;
        virtual int getCurrentTime( impl::CurrentTimeHandlerPtr handler ) override;
        virtual int dumpDatabaseAsync( impl::DumpDatabaseHandlerPtr handler ) override;
        virtual int restoreDatabaseAsync( const QByteArray& dbFile, impl::SimpleHandlerPtr handler ) override;
        virtual int getSettingsAsync( impl::GetSettingsHandlerPtr handler ) override;
        virtual int saveSettingsAsync( const QnKvPairList& kvPairs, impl::SimpleHandlerPtr handler ) override;

        virtual void addRemotePeer(const QUrl& url, const QUuid& peerGuid) override;
        virtual void deleteRemotePeer(const QUrl& url) override;
    public:

        template<class T> bool processIncomingTransaction( const QnTransaction<T>& tran, const QByteArray& serializedTran) {
            if (!m_queryProcessor->processIncomingTransaction(tran, serializedTran))
                return false;
            triggerNotification(tran);
            return true;
        }

        void triggerNotification( const QnTransaction<ApiLicenseDataList>& tran ) {
            m_licenseManager->triggerNotification( tran );
        }

        void triggerNotification( const QnTransaction<ApiLicenseData>& tran ) {
            m_licenseManager->triggerNotification( tran );
        }

        void triggerNotification( const QnTransaction<ApiResetBusinessRuleData>& tran ) {
            m_businessEventManager->triggerNotification( tran );
        }

        void triggerNotification( const QnTransaction<ApiCameraData>& tran ) {
            m_cameraManager->triggerNotification( tran );
        }

        void triggerNotification( const QnTransaction<ApiCameraDataList>& tran ) {
            m_cameraManager->triggerNotification( tran );
        }

        void triggerNotification( const QnTransaction<ApiBusinessActionData>& tran ) {
            m_businessEventManager->triggerNotification( tran );
        }

        void triggerNotification( const QnTransaction<ApiVideowallData>& tran ) {
            m_videowallManager->triggerNotification( tran );
        }

        void triggerNotification( const QnTransaction<ApiIdData>& tran ) {
            switch( tran.command )
            {
            case ApiCommand::removeResource:
                return m_resourceManager->triggerNotification( tran );
            case ApiCommand::removeCamera:
                return m_cameraManager->triggerNotification( tran );
            case ApiCommand::removeMediaServer:
                return m_mediaServerManager->triggerNotification( tran );
            case ApiCommand::removeUser:
                return m_userManager->triggerNotification( tran );
            case ApiCommand::removeBusinessRule:
                return m_businessEventManager->triggerNotification( tran );
            case ApiCommand::removeLayout:
                return m_layoutManager->triggerNotification( tran );
            case ApiCommand::removeVideowall:
                return m_videowallManager->triggerNotification( tran );
            default:
                assert( false );
            }
        }

        void triggerNotification( const QnTransaction<ApiMediaServerData>& tran ) {
            m_mediaServerManager->triggerNotification( tran );
        }

        void triggerNotification( const QnTransaction<ApiResourceData>& tran ) {
            m_resourceManager->triggerNotification( tran );
        }

        void triggerNotification( const QnTransaction<ApiSetResourceStatusData>& tran ) {
            m_resourceManager->triggerNotification( tran );
        }

        /*
        void triggerNotification( const QnTransaction<ApiSetResourceDisabledData>& tran ) {
            m_resourceManager->triggerNotification( tran );
        }
        */

        void triggerNotification( const QnTransaction<ApiResourceParamsData>& tran ) {
            m_resourceManager->triggerNotification( tran );
        }

        void triggerNotification( const QnTransaction<ApiCameraServerItemData>& tran ) {
            return m_cameraManager->triggerNotification( tran );
        }

        void triggerNotification( const QnTransaction<ApiUserData>& tran ) {
            return m_userManager->triggerNotification( tran );
        }

        void triggerNotification( const QnTransaction<ApiBusinessRuleData>& tran ) {
            return m_businessEventManager->triggerNotification( tran );
        }

        void triggerNotification( const QnTransaction<ApiLayoutData>& tran ) {
            return m_layoutManager->triggerNotification( tran );
        }

        void triggerNotification( const QnTransaction<ApiLayoutDataList>& tran ) {
            return m_layoutManager->triggerNotification( tran );
        }

        void triggerNotification( const QnTransaction<ApiStoredFileData>& tran ) {
            return m_storedFileManager->triggerNotification( tran );
        }

        void triggerNotification( const QnTransaction<ApiFullInfoData>& tran ) {
            QnFullResourceData fullResData;
            fromApiToResourceList(tran.params, fullResData, m_resCtx);
            emit initNotification(fullResData);
            m_miscManager->triggerNotification(tran.params.foundModules);
            m_discoveryManager->triggerNotification(tran.params.discoveryData);
        }

        void triggerNotification( const QnTransaction<ApiPanicModeData>& tran ) {
            emit panicModeChanged(tran.params.mode);
        }

        void triggerNotification( const QnTransaction<QString>& tran ) {
            switch (tran.command) {
            case ApiCommand::removeStoredFile:
                m_storedFileManager->triggerNotification(tran);
                break;
            case ApiCommand::installUpdate:
                m_updatesManager->triggerNotification(tran);
                break;
            case ApiCommand::changeSystemName:
                m_miscManager->triggerNotification(tran);
            default:
                assert(false); // we should never get here
            }
        }

        void triggerNotification( const QnTransaction<ApiResourceParamDataList>& tran ) {
            if( tran.command == ApiCommand::saveSettings ) {
                QnKvPairList newSettings;
                fromApiToResourceList(tran.params, newSettings);
                emit settingsChanged(newSettings);
            }
        }

        void triggerNotification(const QnTransaction<ApiVideowallControlMessageData> &tran) {
            return m_videowallManager->triggerNotification(tran);
        }

        void triggerNotification(const QnTransaction<ApiVideowallInstanceStatusData> &tran) {
            return m_videowallManager->triggerNotification(tran);
        }

        void triggerNotification( const QnTransaction<ApiEmailSettingsData>&  ) {
        }

        void triggerNotification( const QnTransaction<ApiEmailData>&  ) {
        }

        void triggerNotification(const QnTransaction<ApiUpdateUploadData> &tran) {
            m_updatesManager->triggerNotification(tran);
        }

        void triggerNotification(const QnTransaction<ApiUpdateUploadResponceData> &tran) {
            m_updatesManager->triggerNotification(tran);
        }

        void triggerNotification( const QnTransaction<ApiCameraBookmarkTagDataList> &tran) {
            m_cameraManager->triggerNotification(tran);
        }

        void triggerNotification(const QnTransaction<ApiModuleData> &tran) {
            m_miscManager->triggerNotification(tran);
        }

<<<<<<< HEAD
        void triggerNotification(const QnTransaction<ApiDiscoveryDataList> &tran) {
            m_discoveryManager->triggerNotification(tran);
        }

        void triggerNotification(const QnTransaction<ApiDiscoverPeerData> &tran) {
            m_discoveryManager->triggerNotification(tran);
=======
        void triggerNotification(const QnTransaction<ApiConnectionData> &tran) {
            m_miscManager->triggerNotification(tran);
        }

        void triggerNotification(const QnTransaction<ApiConnectionDataList> &tran) {
            m_miscManager->triggerNotification(tran.params);
>>>>>>> 0d60b318
        }

        QueryProcessorType* queryProcessor() const { return m_queryProcessor; }
    protected:
        QueryProcessorType* m_queryProcessor;
        ResourceContext m_resCtx;
        std::shared_ptr<QnLicenseManager<QueryProcessorType>> m_licenseManager;
        std::shared_ptr<QnResourceManager<QueryProcessorType>> m_resourceManager;
        std::shared_ptr<QnMediaServerManager<QueryProcessorType>> m_mediaServerManager;
        std::shared_ptr<QnCameraManager<QueryProcessorType>> m_cameraManager;
        std::shared_ptr<QnUserManager<QueryProcessorType>> m_userManager;
        std::shared_ptr<QnBusinessEventManager<QueryProcessorType>> m_businessEventManager;
        std::shared_ptr<QnLayoutManager<QueryProcessorType>> m_layoutManager;
        std::shared_ptr<QnVideowallManager<QueryProcessorType>> m_videowallManager;
        std::shared_ptr<QnStoredFileManager<QueryProcessorType>> m_storedFileManager;
        std::shared_ptr<QnUpdatesManager<QueryProcessorType>> m_updatesManager;
        std::shared_ptr<QnMiscManager<QueryProcessorType>> m_miscManager;
        std::shared_ptr<QnDiscoveryManager<QueryProcessorType>> m_discoveryManager;

    private:
        QnTransaction<ApiPanicModeData> prepareTransaction( ApiCommand::Value cmd, const Qn::PanicMode& mode);
    };
}

#endif  //BASE_EC2_CONNECTION_H<|MERGE_RESOLUTION|>--- conflicted
+++ resolved
@@ -234,21 +234,20 @@
             m_miscManager->triggerNotification(tran);
         }
 
-<<<<<<< HEAD
         void triggerNotification(const QnTransaction<ApiDiscoveryDataList> &tran) {
             m_discoveryManager->triggerNotification(tran);
         }
 
         void triggerNotification(const QnTransaction<ApiDiscoverPeerData> &tran) {
             m_discoveryManager->triggerNotification(tran);
-=======
+        }
+
         void triggerNotification(const QnTransaction<ApiConnectionData> &tran) {
             m_miscManager->triggerNotification(tran);
         }
 
         void triggerNotification(const QnTransaction<ApiConnectionDataList> &tran) {
             m_miscManager->triggerNotification(tran.params);
->>>>>>> 0d60b318
         }
 
         QueryProcessorType* queryProcessor() const { return m_queryProcessor; }
