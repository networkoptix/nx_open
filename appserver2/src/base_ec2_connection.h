--- conflicted
+++ resolved
@@ -204,17 +204,16 @@
         void triggerNotification( const QnTransaction<ApiEmailData>&  ) {
         }
 
-<<<<<<< HEAD
         void triggerNotification(const QnTransaction<ApiUpdateUploadData> &tran) {
             m_updatesManager->triggerNotification(tran);
         }
 
         void triggerNotification(const QnTransaction<ApiUpdateUploadResponceData> &tran) {
             m_updatesManager->triggerNotification(tran);
-=======
+        }
+
         void triggerNotification( const QnTransaction<ApiCameraBookmarkTagDataList> &tran) {
             return m_cameraManager->triggerNotification(tran);
->>>>>>> 801dfbdf
         }
 
         QueryProcessorType* queryProcessor() const { return m_queryProcessor; }
