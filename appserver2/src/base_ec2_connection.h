/**********************************************************
* 21 jan 2014
* a.kolesnikov
***********************************************************/

#ifndef BASE_EC2_CONNECTION_H
#define BASE_EC2_CONNECTION_H

#include <memory>

#include "nx_ec/ec_api.h"
#include "core/resource_management/resource_pool.h"
#include "nx_ec/data/api_media_server_data.h"
#include "transaction/transaction.h"
#include "managers/business_event_manager.h"
#include "managers/camera_manager.h"
#include "managers/layout_manager.h"
#include "managers/license_manager.h"
#include "managers/stored_file_manager.h"
#include "managers/media_server_manager.h"
#include "managers/resource_manager.h"
#include "managers/user_manager.h"
#include "managers/videowall_manager.h"
#include "managers/updates_manager.h"
#include "managers/misc_manager.h"
<<<<<<< HEAD
=======
#include "managers/discovery_manager.h"
>>>>>>> a274a0be

#include "nx_ec/data/api_full_info_data.h"
#include "nx_ec/data/api_videowall_data.h"
#include "nx_ec/data/api_conversion_functions.h"


namespace ec2
{
    template<class QueryProcessorType>
    class BaseEc2Connection
    :
        public AbstractECConnection
    {
    public:
        BaseEc2Connection(
            QueryProcessorType* queryProcessor,
            const ResourceContext& resCtx );

        virtual AbstractResourceManagerPtr getResourceManager() override;
        virtual AbstractMediaServerManagerPtr getMediaServerManager() override;
        virtual AbstractCameraManagerPtr getCameraManager() override;
        virtual AbstractLicenseManagerPtr getLicenseManager() override;
        virtual AbstractBusinessEventManagerPtr getBusinessEventManager() override;
        virtual AbstractUserManagerPtr getUserManager() override;
        virtual AbstractLayoutManagerPtr getLayoutManager() override;
        virtual AbstractVideowallManagerPtr getVideowallManager() override;
        virtual AbstractStoredFileManagerPtr getStoredFileManager() override;
        virtual AbstractUpdatesManagerPtr getUpdatesManager() override;
        virtual AbstractMiscManagerPtr getMiscManager() override;
<<<<<<< HEAD
=======
        virtual AbstractDiscoveryManagerPtr getDiscoveryManager() override;
>>>>>>> a274a0be

        virtual int setPanicMode( Qn::PanicMode value, impl::SimpleHandlerPtr handler ) override;
        virtual int getCurrentTime( impl::CurrentTimeHandlerPtr handler ) override;
        virtual int dumpDatabaseAsync( impl::DumpDatabaseHandlerPtr handler ) override;
        virtual int restoreDatabaseAsync( const QByteArray& dbFile, impl::SimpleHandlerPtr handler ) override;
        virtual int getSettingsAsync( impl::GetSettingsHandlerPtr handler ) override;
        virtual int saveSettingsAsync( const QnKvPairList& kvPairs, impl::SimpleHandlerPtr handler ) override;

        virtual void addRemotePeer(const QUrl& url, const QUuid& peerGuid) override;
        virtual void deleteRemotePeer(const QUrl& url) override;
    public:

        template<class T> bool processIncomingTransaction( const QnTransaction<T>& tran, const QByteArray& serializedTran) {
            if (!m_queryProcessor->processIncomingTransaction(tran, serializedTran))
                return false;
            triggerNotification(tran);
            return true;
        }

        void triggerNotification( const QnTransaction<ApiLicenseDataList>& tran ) {
            m_licenseManager->triggerNotification( tran );
        }

        void triggerNotification( const QnTransaction<ApiLicenseData>& tran ) {
            m_licenseManager->triggerNotification( tran );
        }

        void triggerNotification( const QnTransaction<ApiResetBusinessRuleData>& tran ) {
            m_businessEventManager->triggerNotification( tran );
        }

        void triggerNotification( const QnTransaction<ApiCameraData>& tran ) {
            m_cameraManager->triggerNotification( tran );
        }

        void triggerNotification( const QnTransaction<ApiCameraDataList>& tran ) {
            m_cameraManager->triggerNotification( tran );
        }

        void triggerNotification( const QnTransaction<ApiBusinessActionData>& tran ) {
            m_businessEventManager->triggerNotification( tran );
        }

        void triggerNotification( const QnTransaction<ApiVideowallData>& tran ) {
            m_videowallManager->triggerNotification( tran );
        }

        void triggerNotification( const QnTransaction<ApiIdData>& tran ) {
            switch( tran.command )
            {
            case ApiCommand::removeResource:
                return m_resourceManager->triggerNotification( tran );
            case ApiCommand::removeCamera:
                return m_cameraManager->triggerNotification( tran );
            case ApiCommand::removeMediaServer:
                return m_mediaServerManager->triggerNotification( tran );
            case ApiCommand::removeUser:
                return m_userManager->triggerNotification( tran );
            case ApiCommand::removeBusinessRule:
                return m_businessEventManager->triggerNotification( tran );
            case ApiCommand::removeLayout:
                return m_layoutManager->triggerNotification( tran );
            case ApiCommand::removeVideowall:
                return m_videowallManager->triggerNotification( tran );
            default:
                assert( false );
            }
        }

        void triggerNotification( const QnTransaction<ApiMediaServerData>& tran ) {
            m_mediaServerManager->triggerNotification( tran );
        }

        void triggerNotification( const QnTransaction<ApiResourceData>& tran ) {
            m_resourceManager->triggerNotification( tran );
        }

        void triggerNotification( const QnTransaction<ApiSetResourceStatusData>& tran ) {
            m_resourceManager->triggerNotification( tran );
        }

        /*
        void triggerNotification( const QnTransaction<ApiSetResourceDisabledData>& tran ) {
            m_resourceManager->triggerNotification( tran );
        }
        */

        void triggerNotification( const QnTransaction<ApiResourceParamsData>& tran ) {
            m_resourceManager->triggerNotification( tran );
        }

        void triggerNotification( const QnTransaction<ApiCameraServerItemData>& tran ) {
            return m_cameraManager->triggerNotification( tran );
        }

        void triggerNotification( const QnTransaction<ApiUserData>& tran ) {
            return m_userManager->triggerNotification( tran );
        }

        void triggerNotification( const QnTransaction<ApiBusinessRuleData>& tran ) {
            return m_businessEventManager->triggerNotification( tran );
        }

        void triggerNotification( const QnTransaction<ApiLayoutData>& tran ) {
            return m_layoutManager->triggerNotification( tran );
        }

        void triggerNotification( const QnTransaction<ApiLayoutDataList>& tran ) {
            return m_layoutManager->triggerNotification( tran );
        }

        void triggerNotification( const QnTransaction<ApiStoredFileData>& tran ) {
            return m_storedFileManager->triggerNotification( tran );
        }

        void triggerNotification( const QnTransaction<ApiFullInfoData>& tran ) {
            QnFullResourceData fullResData;
            fromApiToResourceList(tran.params, fullResData, m_resCtx);
            emit initNotification(fullResData);
            m_miscManager->triggerNotification(tran.params.foundModules);
<<<<<<< HEAD
=======
            m_discoveryManager->triggerNotification(tran.params.discoveryData);
>>>>>>> a274a0be
        }

        void triggerNotification( const QnTransaction<ApiPanicModeData>& tran ) {
            emit panicModeChanged(tran.params.mode);
        }

        void triggerNotification( const QnTransaction<QString>& tran ) {
            switch (tran.command) {
            case ApiCommand::removeStoredFile:
                m_storedFileManager->triggerNotification(tran);
                break;
            case ApiCommand::installUpdate:
                m_updatesManager->triggerNotification(tran);
                break;
            case ApiCommand::changeSystemName:
                m_miscManager->triggerNotification(tran);
            default:
                assert(false); // we should never get here
            }
        }

        void triggerNotification( const QnTransaction<ApiResourceParamDataList>& tran ) {
            if( tran.command == ApiCommand::saveSettings ) {
                QnKvPairList newSettings;
                fromApiToResourceList(tran.params, newSettings);
                emit settingsChanged(newSettings);
            }
        }

        void triggerNotification(const QnTransaction<ApiVideowallControlMessageData> &tran) {
            return m_videowallManager->triggerNotification(tran);
        }

        void triggerNotification(const QnTransaction<ApiVideowallInstanceStatusData> &tran) {
            return m_videowallManager->triggerNotification(tran);
        }

        void triggerNotification( const QnTransaction<ApiEmailSettingsData>&  ) {
        }

        void triggerNotification( const QnTransaction<ApiEmailData>&  ) {
        }

        void triggerNotification(const QnTransaction<ApiUpdateUploadData> &tran) {
            m_updatesManager->triggerNotification(tran);
        }

        void triggerNotification(const QnTransaction<ApiUpdateUploadResponceData> &tran) {
            m_updatesManager->triggerNotification(tran);
        }

        void triggerNotification( const QnTransaction<ApiCameraBookmarkTagDataList> &tran) {
            m_cameraManager->triggerNotification(tran);
        }

        void triggerNotification(const QnTransaction<ApiModuleData> &tran) {
            m_miscManager->triggerNotification(tran);
<<<<<<< HEAD
=======
        }

        void triggerNotification(const QnTransaction<ApiDiscoveryDataList> &tran) {
            m_discoveryManager->triggerNotification(tran);
        }

        void triggerNotification(const QnTransaction<ApiDiscoverPeerData> &tran) {
            m_discoveryManager->triggerNotification(tran);
>>>>>>> a274a0be
        }

        QueryProcessorType* queryProcessor() const { return m_queryProcessor; }
    protected:
        QueryProcessorType* m_queryProcessor;
        ResourceContext m_resCtx;
        std::shared_ptr<QnLicenseManager<QueryProcessorType>> m_licenseManager;
        std::shared_ptr<QnResourceManager<QueryProcessorType>> m_resourceManager;
        std::shared_ptr<QnMediaServerManager<QueryProcessorType>> m_mediaServerManager;
        std::shared_ptr<QnCameraManager<QueryProcessorType>> m_cameraManager;
        std::shared_ptr<QnUserManager<QueryProcessorType>> m_userManager;
        std::shared_ptr<QnBusinessEventManager<QueryProcessorType>> m_businessEventManager;
        std::shared_ptr<QnLayoutManager<QueryProcessorType>> m_layoutManager;
        std::shared_ptr<QnVideowallManager<QueryProcessorType>> m_videowallManager;
        std::shared_ptr<QnStoredFileManager<QueryProcessorType>> m_storedFileManager;
        std::shared_ptr<QnUpdatesManager<QueryProcessorType>> m_updatesManager;
        std::shared_ptr<QnMiscManager<QueryProcessorType>> m_miscManager;
<<<<<<< HEAD
=======
        std::shared_ptr<QnDiscoveryManager<QueryProcessorType>> m_discoveryManager;
>>>>>>> a274a0be

    private:
        QnTransaction<ApiPanicModeData> prepareTransaction( ApiCommand::Value cmd, const Qn::PanicMode& mode);
    };
}

#endif  //BASE_EC2_CONNECTION_H<|MERGE_RESOLUTION|>--- conflicted
+++ resolved
@@ -23,10 +23,7 @@
 #include "managers/videowall_manager.h"
 #include "managers/updates_manager.h"
 #include "managers/misc_manager.h"
-<<<<<<< HEAD
-=======
 #include "managers/discovery_manager.h"
->>>>>>> a274a0be
 
 #include "nx_ec/data/api_full_info_data.h"
 #include "nx_ec/data/api_videowall_data.h"
@@ -56,10 +53,7 @@
         virtual AbstractStoredFileManagerPtr getStoredFileManager() override;
         virtual AbstractUpdatesManagerPtr getUpdatesManager() override;
         virtual AbstractMiscManagerPtr getMiscManager() override;
-<<<<<<< HEAD
-=======
         virtual AbstractDiscoveryManagerPtr getDiscoveryManager() override;
->>>>>>> a274a0be
 
         virtual int setPanicMode( Qn::PanicMode value, impl::SimpleHandlerPtr handler ) override;
         virtual int getCurrentTime( impl::CurrentTimeHandlerPtr handler ) override;
@@ -180,10 +174,7 @@
             fromApiToResourceList(tran.params, fullResData, m_resCtx);
             emit initNotification(fullResData);
             m_miscManager->triggerNotification(tran.params.foundModules);
-<<<<<<< HEAD
-=======
             m_discoveryManager->triggerNotification(tran.params.discoveryData);
->>>>>>> a274a0be
         }
 
         void triggerNotification( const QnTransaction<ApiPanicModeData>& tran ) {
@@ -241,8 +232,6 @@
 
         void triggerNotification(const QnTransaction<ApiModuleData> &tran) {
             m_miscManager->triggerNotification(tran);
-<<<<<<< HEAD
-=======
         }
 
         void triggerNotification(const QnTransaction<ApiDiscoveryDataList> &tran) {
@@ -251,7 +240,6 @@
 
         void triggerNotification(const QnTransaction<ApiDiscoverPeerData> &tran) {
             m_discoveryManager->triggerNotification(tran);
->>>>>>> a274a0be
         }
 
         QueryProcessorType* queryProcessor() const { return m_queryProcessor; }
@@ -269,10 +257,7 @@
         std::shared_ptr<QnStoredFileManager<QueryProcessorType>> m_storedFileManager;
         std::shared_ptr<QnUpdatesManager<QueryProcessorType>> m_updatesManager;
         std::shared_ptr<QnMiscManager<QueryProcessorType>> m_miscManager;
-<<<<<<< HEAD
-=======
         std::shared_ptr<QnDiscoveryManager<QueryProcessorType>> m_discoveryManager;
->>>>>>> a274a0be
 
     private:
         QnTransaction<ApiPanicModeData> prepareTransaction( ApiCommand::Value cmd, const Qn::PanicMode& mode);
