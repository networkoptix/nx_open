#ifndef EC2_STATICTICS_REPORTER_H
#define EC2_STATICTICS_REPORTER_H

#include <QtCore/QDateTime>

#include <nx/utils/timermanager.h>
#include <nx/network/http/asynchttpclient.h>
#include <nx/utils/thread/mutex.h>
#include <nx_ec/ec_api.h>
#include <nx_ec/data/api_statistics.h>


namespace ec2
{
    // TODO: #2.4 remove Ec2 prefix to avoid ec2::Ec2StaticticsReporter
    class Ec2StaticticsReporter
            : public QObject
    {
    public:
        /** Collects and reports statistics in automatic mode (by internal timer) */
        Ec2StaticticsReporter(
                              const AbstractResourceManagerPtr& resourceManager,
                              const AbstractMediaServerManagerPtr& msManager);
        ~Ec2StaticticsReporter();

        /** Collects \class ApiSystemStatistics in the entire system */
        ErrorCode collectReportData(std::nullptr_t, ApiSystemStatistics* const outData);

        /** Collects \class ApiSystemStatistics and sends it to the statistics server */
        ErrorCode triggerStatisticsReport(std::nullptr_t, ApiStatisticsServerInfo* const outData);

<<<<<<< HEAD
=======
        // text strings
        static const QString SR_LAST_TIME;
        static const QString SR_LAST_NUMBER;
        static const QString SR_TIME_CYCLE;
        static const QString SR_SERVER_API;
        static const QString SYSTEM_ID;
        static const QString SYSTEM_NAME_FOR_ID;

>>>>>>> c833b057
        // server information
        static const QString DEFAULT_SERVER_API;
        static const QString AUTH_USER;
        static const QString AUTH_PASSWORD;

        static QnUuid getDesktopCameraTypeId(const AbstractResourceManagerPtr& manager);

    private:
        void setupTimer();
        void removeTimer();
        void timerEvent();

        ErrorCode initiateReport(QString* reportApi = 0);
        QnUuid getOrCreateSystemId();

    private slots:
        void finishReport(nx_http::AsyncHttpClientPtr httpClient);

    private:
        QnUuid m_desktopCameraTypeId;
        AbstractMediaServerManagerPtr m_msManager;

        nx_http::AsyncHttpClientPtr m_httpClient;
        boost::optional<QDateTime> m_plannedReportTime;
        uint m_timerCycle;

        QnMutex m_mutex;
        bool m_timerDisabled;
        boost::optional<qint64> m_timerId;
    };
}

#endif // EC2_STATICTICS_REPORTER_H<|MERGE_RESOLUTION|>--- conflicted
+++ resolved
@@ -29,17 +29,7 @@
         /** Collects \class ApiSystemStatistics and sends it to the statistics server */
         ErrorCode triggerStatisticsReport(std::nullptr_t, ApiStatisticsServerInfo* const outData);
 
-<<<<<<< HEAD
-=======
-        // text strings
-        static const QString SR_LAST_TIME;
         static const QString SR_LAST_NUMBER;
-        static const QString SR_TIME_CYCLE;
-        static const QString SR_SERVER_API;
-        static const QString SYSTEM_ID;
-        static const QString SYSTEM_NAME_FOR_ID;
-
->>>>>>> c833b057
         // server information
         static const QString DEFAULT_SERVER_API;
         static const QString AUTH_USER;
