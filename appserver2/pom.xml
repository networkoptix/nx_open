<project xmlns="http://maven.apache.org/POM/4.0.0" xmlns:xsi="http://www.w3.org/2001/XMLSchema-instance" xsi:schemaLocation="http://maven.apache.org/POM/4.0.0 http://maven.apache.org/maven-v4_0_0.xsd">
	<!--
    Example pom for delegating maven goals to msbuild so it builds the "solution"
 
    A solution can be a group of projects, but here we only have one.
    It should also be possible to have one maven project per solution project, 
    and have a parent pom to deletegate the build.
  -->
	<parent>
		<artifactId>cpp</artifactId>
		<groupId>com.networkoptix.hdwitness</groupId>
		<version>2.3.0-SNAPSHOT</version>
		<relativePath>../cpp</relativePath>
	</parent>

	<groupId>com.networkoptix.hdwitness</groupId>
	<version>2.3.0-SNAPSHOT</version>
	<modelVersion>4.0.0</modelVersion>
	<artifactId>appserver2</artifactId>
	<packaging>pom</packaging>
	<name>HD Witness New Enterprise Controller</name>    

	<properties>
		<release.version>${parsedVersion.majorVersion}${parsedVersion.minorVersion}${parsedVersion.incrementalVersion}</release.version>
		<product.title>${appserver2.name}</product.title>  
		<!--Global libs-->		
		<qt.libs>core network xml sql concurrent</qt.libs>
		<global.libs>-lcommon -lpostproc</global.libs>
		<!--Specific os libs used-->
		<windows.oslibs>Ws2_32.lib DbgHelp.lib -lIphlpapi -lwinmm -lssleay32 -llibeay32</windows.oslibs>
		<linux.oslibs>-lssl -lcrypto</linux.oslibs>
		<windows.oslibs.release/>
		<windows.oslibs.debug/>                
		<mac.oslibs>-lssl -lcrypto -lbz2 -lz -framework IOKit -framework CoreServices</mac.oslibs>
		<!--Global defines-->
		<global.defines/>
		<!--Specific os defines-->
		<windows.defines>EC2_LIB_API=__declspec(dllexport)</windows.defines>
		<linux.defines/>
		<mac.defines/>      

		<buildLib>sharedlib</buildLib>

	</properties>	

<<<<<<< HEAD
=======

    <dependencies>
        <dependency>
            <groupId>${project.groupId}</groupId>
            <artifactId>common</artifactId>
            <version>${project.version}</version>
            <type>pom</type> 
            <scope>system</scope>
            <systemPath>${root.dir}/common/pom.xml</systemPath>            
        </dependency>
    </dependencies>

>>>>>>> f3dc40c3
	<profiles>
		<profile>
			<id>windows</id>
			<activation>
				<os>
					<family>Windows</family>
				</os>
			</activation>            
			<properties>
				<buildLib>staticlib</buildLib>
			</properties>
		</profile>
	</profiles>

</project><|MERGE_RESOLUTION|>--- conflicted
+++ resolved
@@ -43,8 +43,6 @@
 
 	</properties>	
 
-<<<<<<< HEAD
-=======
 
     <dependencies>
         <dependency>
@@ -57,7 +55,6 @@
         </dependency>
     </dependencies>
 
->>>>>>> f3dc40c3
 	<profiles>
 		<profile>
 			<id>windows</id>
