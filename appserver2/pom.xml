<project xmlns="http://maven.apache.org/POM/4.0.0" xmlns:xsi="http://www.w3.org/2001/XMLSchema-instance" xsi:schemaLocation="http://maven.apache.org/POM/4.0.0 http://maven.apache.org/maven-v4_0_0.xsd">
    <!--
    Example pom for delegating maven goals to msbuild so it builds the "solution"
 
    A solution can be a group of projects, but here we only have one.
    It should also be possible to have one maven project per solution project, 
    and have a parent pom to deletegate the build.
  -->
    <parent>
        <artifactId>cpp</artifactId>
        <groupId>com.networkoptix.hdwitness</groupId>
        <version>2.3.0-SNAPSHOT</version>
        <relativePath>../cpp</relativePath>
    </parent>

    <groupId>com.networkoptix.hdwitness</groupId>
    <version>2.3.0-SNAPSHOT</version>
    <modelVersion>4.0.0</modelVersion>
    <artifactId>appserver2</artifactId>
    <packaging>pom</packaging>
    <name>HD Witness New Enterprise Controller</name>    

    <properties>
        <release.version>${parsedVersion.majorVersion}${parsedVersion.minorVersion}${parsedVersion.incrementalVersion}</release.version>
        <product.title>${appserver2.name}</product.title>  
        <!--Global libs-->		
        <qt.libs>core network xml sql concurrent</qt.libs>
        <global.libs>-lcommon -lpostproc</global.libs>
        <!--Specific os libs used-->
        <windows.oslibs>Ws2_32.lib DbgHelp.lib -lIphlpapi -lwinmm -lssleay32 -llibeay32</windows.oslibs>
        <linux.oslibs>-lssl -lcrypto</linux.oslibs>
        <windows.oslibs.release/>
        <windows.oslibs.debug/>                
        <mac.oslibs>-lssl -lcrypto -lbz2 -lz -framework IOKit -framework CoreServices</mac.oslibs>
        <!--Global defines-->
        <global.defines/>
        <!--Specific os defines-->
        <windows.defines>EC2_LIB_API=__declspec(dllexport)</windows.defines>
        <linux.defines/>
        <mac.defines/>      

        <buildLib>sharedlib</buildLib>

    </properties>	

<<<<<<< HEAD

    <dependencies>
        <dependency>
            <groupId>${project.groupId}</groupId>
            <artifactId>common</artifactId>
            <version>${project.version}</version>
            <type>pom</type> 
            <scope>system</scope>
            <systemPath>${root.dir}/common/pom.xml</systemPath>            
        </dependency>
    </dependencies>

	<profiles>
		<profile>
			<id>windows</id>
			<activation>
				<os>
					<family>Windows</family>
				</os>
			</activation>            
			<properties>
				<buildLib>staticlib</buildLib>
			</properties>
		</profile>
	</profiles>
=======
    <dependencies>
        <dependency>
            <groupId>${project.groupId}</groupId>
            <artifactId>build_variables</artifactId>
            <version>${project.version}</version>
            <type>pom</type> 
            <scope>system</scope>
            <systemPath>${root.dir}/build_variables/pom.xml</systemPath>            
        </dependency>
    </dependencies>    

    <profiles>
        <profile>
            <id>windows</id>
            <activation>
                <os>
                    <family>Windows</family>
                </os>
            </activation>            
            <properties>
                <buildLib>staticlib</buildLib>
            </properties>
        </profile>
        <profile>
            <!-- Common Profile for Linux, Mac, Arm -->
            <id>unix</id>
            <activation>
                <os>
                    <family>unix</family>
                </os> 
            </activation>
            <dependencies>
                <dependency>
                    <groupId>${project.groupId}</groupId>
                    <artifactId>common</artifactId>
                    <version>${project.version}</version>
                    <type>pom</type> 
                    <scope>system</scope>
                    <systemPath>${root.dir}/common/pom.xml</systemPath>            
                </dependency>
            </dependencies>
        </profile>        
    </profiles>
>>>>>>> 554564ba

</project><|MERGE_RESOLUTION|>--- conflicted
+++ resolved
@@ -43,33 +43,6 @@
 
     </properties>	
 
-<<<<<<< HEAD
-
-    <dependencies>
-        <dependency>
-            <groupId>${project.groupId}</groupId>
-            <artifactId>common</artifactId>
-            <version>${project.version}</version>
-            <type>pom</type> 
-            <scope>system</scope>
-            <systemPath>${root.dir}/common/pom.xml</systemPath>            
-        </dependency>
-    </dependencies>
-
-	<profiles>
-		<profile>
-			<id>windows</id>
-			<activation>
-				<os>
-					<family>Windows</family>
-				</os>
-			</activation>            
-			<properties>
-				<buildLib>staticlib</buildLib>
-			</properties>
-		</profile>
-	</profiles>
-=======
     <dependencies>
         <dependency>
             <groupId>${project.groupId}</groupId>
@@ -113,6 +86,5 @@
             </dependencies>
         </profile>        
     </profiles>
->>>>>>> 554564ba
 
 </project>