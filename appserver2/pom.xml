--- conflicted
+++ resolved
@@ -9,20 +9,12 @@
     <parent>
         <artifactId>cpp</artifactId>
         <groupId>com.networkoptix.hdwitness</groupId>
-<<<<<<< HEAD
         <version>3.0.0-SNAPSHOT</version>
-=======
-        <version>2.6.0-SNAPSHOT</version>
->>>>>>> 96634b75
         <relativePath>../cpp</relativePath>
     </parent>
 
     <groupId>com.networkoptix.hdwitness</groupId>
-<<<<<<< HEAD
     <version>3.0.0-SNAPSHOT</version>
-=======
-    <version>2.6.0-SNAPSHOT</version>
->>>>>>> 96634b75
     <modelVersion>4.0.0</modelVersion>
     <artifactId>appserver2</artifactId>
     <packaging>pom</packaging>
@@ -65,7 +57,6 @@
             <scope>system</scope>
             <systemPath>${root.dir}/common/pom.xml</systemPath>
         </dependency>
-<<<<<<< HEAD
 		
         <dependency>
             <groupId>${project.groupId}</groupId>
@@ -75,7 +66,6 @@
             <scope>system</scope>
             <systemPath>${root.dir}/common_libs/nx_network/pom.xml</systemPath>
         </dependency>
-=======
 
         <dependency>
             <groupId>${project.groupId}</groupId>
@@ -85,7 +75,6 @@
             <scope>system</scope>
             <systemPath>${root.dir}/common_libs/nx_streaming/pom.xml</systemPath>
         </dependency>           
->>>>>>> 96634b75
     </dependencies>    
 
     <profiles>
