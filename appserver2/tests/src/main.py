import unittest
import urllib2
import urllib
import ConfigParser
import time
import threading
import json
import random
import md5
import string
import sys
import Queue
import socket
import os.path
<<<<<<< HEAD
=======
import signal
import sys
>>>>>>> dba086c2


# Rollback support
class UnitTestRollback:
    _rollbackFile=None
    _removeTemplate = """
        {
            "id":"%s"
        }
    """

    def __init__(self):
        # Check if this file is existed, if so we do the rollback automatically
<<<<<<< HEAD
        if os.path.isfile(".rollback"):
            self._rollbackFile = open(".rollback","r")
            self.doRollback()

        self._rollbackFile = open(".rollback","w+")

    def addOperations(self,methodName,serverAddress,resourceId):
        self._rollbackFile.write(("%s,%s,%s\n")%(methodName,serverAddress,resourceId))
=======
        self.doRecover()
        self._rollbackFile = open(".rollback","w+")

    def addOperations(self,methodName,serverAddress,resourceId):
        for s in  clusterTest.clusterTestServerList:
            self._rollbackFile.write(("%s,%s,%s\n")%(methodName,s,resourceId))
>>>>>>> dba086c2
        self._rollbackFile.flush()

    def _doSingleRollback(self,methodName,serverAddress,resourceId):
        # this function will do a single rollback
        req = urllib2.Request("http://%s/ec2/%s" % (serverAddress,"removeResource"), \
            data=self._removeTemplate%(resourceId), headers={'Content-Type': 'application/json'})
        response = None
        try:
            response = urllib2.urlopen(req)
        except:
            return False
<<<<<<< HEAD

        if response.getcode() != 200:
            response.close()
            return False

        print response.read()

=======
        if response.getcode() != 200:
            response.close()
            return False
>>>>>>> dba086c2
        response.close()
        return True

    def doRollback(self):
        recoverList = []
        failed = False
        # set the cursor for the file to the file beg
        self._rollbackFile.seek(0,0);
        for line in self._rollbackFile:
            if line == '\n':
                continue
            # python will left the last line break character there
            # so we need to wipe it out if we find one there
            l = line.split(',')
            if l[2][len(l[2])-1] == "\n" :
                l[2] = l[2][:-1] # remove last character
            # now we have method,serverAddress,resourceId
            if self._doSingleRollback(l[0],l[1],l[2]) == False:
                failed = True
                # failed for this rollback
                print ("Cannot rollback for transaction:(MethodName:%s;ServerAddress:%s;ResourceId:%s\n)")% (l[0],l[1],l[2])
                print  "Or you could run recover later when all the rollback done\n"
<<<<<<< HEAD
                recoverList.append("%s,%s,%s"%(l[0],l[1],l[2]))
=======
                recoverList.append("%s,%s,%s\n"%(l[0],l[1],l[2]))
            else:
                print "*"
>>>>>>> dba086c2

        # close the resource file
        self._rollbackFile.close()
        os.remove(".rollback")

        if failed:
            recoverFile = open(".rollback","w+")
            for line in recoverList:
                recoverFile.write(line)
            recoverFile.close()

    def doRecover(self):
        if not os.path.isfile(".rollback") :
            print "Nothing needs to be recovered"
            return
<<<<<<< HEAD
        # Do the rollback here
        self._rollbackFile = open(".rollback","r")
        self.doRollback()
=======
        else:
            print "Start to recover from previous failed rollback transaction"
        # Do the rollback here
        self._rollbackFile = open(".rollback","r")
        self.doRollback()
        print "Recover done..."
>>>>>>> dba086c2

class ClusterTest():
    clusterTestServerList = []
    clusterTestSleepTime = None
    clusterTestServerUUIDList = []
    testCaseSize = 2
    unittestRollback = None

    _getterAPIList = [
        "getResourceParams",
        "getMediaServersEx",
        "getCamerasEx",
        "getUsers"]

    _ec2GetRequests = ["getResourceTypes",
        "getResourceParams",
        "getMediaServers",
        "getMediaServersEx",
        "getCameras",
        "getCamerasEx",
        "getCameraHistoryItems",
        "getCameraBookmarkTags",
        "getBusinessRules",
        "getUsers",
        "getVideowalls",
        "getLayouts",
        "listDirectory",
        "getStoredFile",
        "getSettings",
        "getCurrentTime",
        "getFullInfo",
        "getLicenses"]

<<<<<<< HEAD
=======
    def _callAllGetters(self):
        print "Test all ec2 get request status"
        for s in clusterTest.clusterTestServerList:
            for reqName in self._ec2GetRequests:
                response = urllib2.urlopen("http://%s/ec2/%s" % (s,reqName))
                if response.getcode() != 200:
                    return (False,"%s failed with statusCode %d" % (reqName,response.getcode()))
        print "All ec2 get requests work well"
        return (True,"Server:%s test for all getter pass" % (s))

>>>>>>> dba086c2
    def __init__(self):
        self._setUpPassword()

    def _getServerName(self,obj,uuid):
        for s in obj:
            if s["id"] == uuid:
                return s["name"]
        return None

    def _patchUUID(self,uuid):
        if uuid[0] == '{' :
            return uuid
        else:
            return "{%s}" % (uuid)

    # call this function after reading the clusterTestServerList
    def _fetchClusterTestServerUUIDList(self):

        server_id_list = []
        for s in self.clusterTestServerList:
            response = urllib2.urlopen("http://%s/ec2/testConnection?format=json" % (s))
            if response.getcode() != 200:
                return (False,"testConnection response with error code:%d" % (response.getcode()))
            json_obj = json.loads(response.read())
            server_id_list.append(self._patchUUID(json_obj["ecsGuid"]))

        # We still need to get the server name since this is useful for
        # the SaveServerAttributeList test (required in its post data)

        response = urllib2.urlopen("http://%s/ec2/getMediaServersEx?format=json" % (self.clusterTestServerList[0]))

        if response.getcode() != 200:
            return (False,"getMediaServersEx resposne with error code:%d" % (response.getcode()))

        json_obj = json.loads(response.read())

        for uuid in server_id_list:
            n = self._getServerName(json_obj,uuid)
            if n == None:
                return (False,"Cannot fetch server name with UUID:%s" % (uuid))
            else:
                self.clusterTestServerUUIDList.append((uuid,n))

        response.close()
        return (True,"")

    def _checkResultEqual(self,responseList,methodName,address):
        result = None
        for response in responseList:
            if response.getcode() != 200:
                return(False,"Server:%s method:%s http request failed with code:%d" % (address,methodName,response.getcode))
            else:
                # painfully slow, just bulk string comparison here
                if result == None:
                    result = response.read()
                else:
                    output = response.read()
                    if result != output:
<<<<<<< HEAD
                        return(False,"method:%s return value differs from other" % (methodName))
=======
                        return(False,"Server:%s method:%s return value differs from other" % (address,methodName))
>>>>>>> dba086c2
                
                response.close()

        return (True,"")

    def checkMethodStatusConsistent(self,method):
            responseList = []
            for server in self.clusterTestServerList:
                responseList.append((urllib2.urlopen("http://%s/ec2/%s" % (server, method))))

            # checking the last response validation
            return self._checkResultEqual(responseList,method,server)

    def _ensureServerListStates(self,sleep_timeout):
        time.sleep(sleep_timeout)
        for method in self._getterAPIList:
            ret,reason = self.checkMethodStatusConsistent(method)
            if ret == False:
                return (ret,reason)
        return (True,"")

    def _loadConfig(self):
        parser = ConfigParser.RawConfigParser()
        parser.read("ec2_tests.cfg")
        self.clusterTestServerList = parser.get("General","serverList").split(",")
        self.clusterTestSleepTime = parser.getint("General","clusterTestSleepTime")
        try :
            self.testCaseSize = parser.getint("General","testCaseSize")
        except :
            self.testCaseSize = 2

        return (parser.get("General","password"),parser.get("General","username"))


    def _setUpPassword(self):
        pwd,un = self._loadConfig()
        # configure different domain password strategy
        passman = urllib2.HTTPPasswordMgrWithDefaultRealm()
        for s in self.clusterTestServerList:
            passman.add_password("NetworkOptix","http://%s/ec2/" % (s), un, pwd)
        urllib2.install_opener(urllib2.build_opener(urllib2.HTTPDigestAuthHandler(passman)))

    def init(self):
        # ensure all the server are on the same page
        ret,reason = self._ensureServerListStates(self.clusterTestSleepTime)

        if ret == False:
            return (ret,reason)

        ret,reason = self._fetchClusterTestServerUUIDList()

        if ret == False:
            return (ret,reason)

<<<<<<< HEAD
=======
        ret,reason = self._callAllGetters()
        if ret == False:
            return (ret,reason)

>>>>>>> dba086c2
        # do the rollback here
        self.unittestRollback = UnitTestRollback()
        return (True,"")



clusterTest = ClusterTest()


class BasicGenerator():
    # generate MAC address of the object
    def generateMac(self):
        l = []
        for i in range(0,5):
            l.append(str(random.randint(0,255)) + '-')
        l.append(str(random.randint(0,255)))
        return ''.join(l)

    def generateTrueFalse(self):
        if random.randint(0,1) == 0:
            return "false"
        else:
            return "true"

    def generateRandomString(self,length):
        chars = string.ascii_uppercase + string.digits
        return ''.join(random.choice(chars) for _ in range(length))

    def generateUUIdFromMd5(self,salt):
        m = md5.new()
        m.update(salt)
        v = m.digest()
        return "{%02x%02x%02x%02x-%02x%02x-%02x%02x-%02x%02x-%02x%02x%02x%02x%02x%02x}" \
            % (ord(v[0]),ord(v[1]),ord(v[2]),ord(v[3]),
              ord(v[4]),ord(v[5]),ord(v[6]),ord(v[7]),
              ord(v[8]),ord(v[9]),ord(v[10]),ord(v[11]),
              ord(v[12]),ord(v[13]),ord(v[14]),ord(v[15]))
        
    def generateRandomId(self):
        length = random.randint(6,12)
        salt = self.generateRandomString(length)
        return self.generateUUIdFromMd5(salt)

    def generateIpV4(self):
        return "%d.%d.%d.%d" % (random.randint(0,255),
            random.randint(0,255),
            random.randint(0,255),
            random.randint(0,255))

    def generateIpV4Endpoint(self):
        return "%s:%d" % (self.generateIpV4(),random.randint(0,65535))

    def generateEmail(self):
        len = random.randint(6,20)
        user_name = self.generateRandomString(len)
        return "%s@gmail.com" % (user_name)

    def generateEnum(self,*args):
        idx = random.randint(0,len(args) - 1)
        return args[idx]

    def generateUsernamePasswordAndDigest(self):
        un_len = random.randint(4,12)
        pwd_len = random.randint(8,20)

        un = self.generateRandomString(un_len)
        pwd = self.generateRandomString(pwd_len)

        m = md5.new()
        m.update("%s:NetworkOptix:%s" % (un,pwd))
        d = m.digest()

        return (un,pwd,''.join('%02x' % ord(i) for i in d))
    
    def generatePasswordHash(self,pwd):
        salt = "%x" % (random.randint(0,4294967295))
        m = md5.new()
        m.update(salt)
        m.update(pwd)
        md5_digest = ''.join('%02x' % ord(i) for i in m.digest())
        return "md5$%s$%s" % (salt,md5_digest)

class CameraDataGenerator(BasicGenerator):
    _template = """[
        {
            "audioEnabled": %s,
            "controlEnabled": %s,
            "dewarpingParams": "",
            "groupId": "",
            "groupName": "",
            "id": "%s",
            "mac": "%s",
            "manuallyAdded": false,
            "maxArchiveDays": 0,
            "minArchiveDays": 0,
            "model": "%s",
            "motionMask": "",
            "motionType": "MT_Default",
            "name": "%s",
            "parentId": "{47bf37a0-72a6-2890-b967-5da9c390d28a}",
            "physicalId": "%s",
            "preferedServerId": "{00000000-0000-0000-0000-000000000000}",
            "scheduleEnabled": false,
            "scheduleTasks": [ ],
            "secondaryStreamQuality": "SSQualityLow",
            "status": "Unauthorized",
            "statusFlags": "CSF_NoFlags",
            "typeId": "{1657647e-f6e4-bc39-d5e8-563c93cb5e1c}",
            "url": "%s",
            "vendor": "%s"
        }
    ]"""

    def _generateCameraId(self,mac):
        return self.generateUUIdFromMd5(mac)

    def generateCameraData(self,number):
        ret = []
        for i in range(number):
            mac = self.generateMac()
            id = self._generateCameraId(mac)
            name_and_model = self.generateRandomString(6)
            ret.append((self._template % (self.generateTrueFalse(),
                    self.generateTrueFalse(),
                    id,
                    mac,
                    name_and_model,
                    name_and_model,
                    mac,
                    self.generateIpV4(),
                    self.generateRandomString(4)),id))

        return ret

    def generateUpdateData(self,id):
        mac = self.generateMac()
        name_and_model = self.generateRandomString(6)
        return (self._template % (self.generateTrueFalse(),
                self.generateTrueFalse(),
                id,
                mac,
                name_and_model,
                name_and_model,
                mac,
                self.generateIpV4(),
                self.generateRandomString(4)),id)


class UserDataGenerator(BasicGenerator):
    _template = """
    {
        "digest": "%s",
        "email": "%s",
        "hash": "%s",
        "id": "%s",
        "isAdmin": false,
        "name": "%s",
        "parentId": "{00000000-0000-0000-0000-000000000000}",
        "permissions": "255",
        "typeId": "{774e6ecd-ffc6-ae88-0165-8f4a6d0eafa7}",
        "url": ""
    }
    """

    def generateUserData(self,number):
        ret = []
        for i in range(number):
            id = self.generateRandomId()
            un,pwd,digest = self.generateUsernamePasswordAndDigest()
            ret.append((self._template % (digest,
                self.generateEmail(),
                self.generatePasswordHash(pwd),
                id,un),id))

        return ret

    def generateUpdateData(self,id):
        un,pwd,digest = self.generateUsernamePasswordAndDigest()
        return (self._template % (digest,
                self.generateEmail(),
                self.generatePasswordHash(pwd),
                id,un),id)

class MediaServerGenerator(BasicGenerator):
    _template = """
    {
        "apiUrl": "%s",
        "authKey": "%s",
        "flags": "SF_HasPublicIP",
        "id": "%s",
        "name": "%s",
        "networkAddresses": "192.168.0.1;10.0.2.141;192.168.88.1;95.31.23.214",
        "panicMode": "PM_None",
        "parentId": "{00000000-0000-0000-0000-000000000000}",
        "systemInfo": "windows x64 win78",
        "systemName": "%s",
        "typeId": "{be5d1ee0-b92c-3b34-86d9-bca2dab7826f}",
        "url": "rtsp://%s",
        "version": "2.3.0.0"
    }
    """
    def _generateRandomName(self):
        length = random.randint(5,20)
        return self.generateRandomString(length)

    def generateMediaServerData(self,number):
        ret = []
        for i in range(number):
            id = self.generateRandomId()
            ret.append((self._template % (self.generateIpV4Endpoint(),
                   self.generateRandomId(),
                   id,
                   self._generateRandomName(),
                   self._generateRandomName(),
                   self.generateIpV4Endpoint()),id))

        return ret

# This class serves as an in-memory data base. Before doing the confliction test,
# we begining by creating some sort of resources and then start doing the confliction
# test. These data is maintained in a separate dictionary and once everything is done
# it will be rollback.

class ConflictionDataGenerator(BasicGenerator):
    conflictCameraList=[]
    conflictUserList=[]
    conflictMediaServerList=[]
    
    def _prepareData(self,dataList,methodName,l):
        for d in dataList:
            for s in clusterTest.clusterTestServerList:
                req = urllib2.Request("http://%s/ec2/%s" % (s,methodName),
                      data=d[0], headers={'Content-Type': 'application/json'})
                response = urllib2.urlopen(req)

                if response.getcode() != 200:
                    # failed 
                    return False
                else:
                    clusterTest.unittestRollback.addOperations(methodName,s,d[1])
                    l.append(d[0])

        return True

    def prepare(self,num):
        return \
            self._prepareData(CameraDataGenerator().generateCameraData(num),"saveCameras",self.conflictCameraList) and \
            self._prepareData(UserDataGenerator().generateUserData(num),"saveUser",self.conflictUserList) and \
            self._prepareData(MediaServerGenerator().generateMediaServerData(num),"saveMediaServer",self.conflictMediaServerList)

class ResourceDataGenerator(BasicGenerator):

    _ec2ResourceGetter = ["getCameras",
        "getMediaServersEx",
        "getUsers"]

    _resourceParEntryTemplate = """
        {
            "name":"%s",
            "resourceId":"%s",
            "value":"%s"
        }
    """

    _resourceRemoveTemplate = """
        {
            "id":"%s"
        }
    """

    # this list contains all the existed resource that I can find.
    # The method for finding each resource is based on the API in
    # the list _ec2ResourceGetter.  What's more , the parentId, typeId
    # and resource name will be recorded (Can be None).
    _existedResourceList = []
    
    # this function is used to retrieve the resource list on the
    # server side.  We just retrieve the resource list from the
    # very first server since each server has exact same resource
<<<<<<< HEAD

    def _retrieveResourceUUIDList(self):
        for api in self._ec2ResourceGetter:
            response = urllib2.urlopen("http://%s/ec2/%s?format=json" % (clusterTest.clusterTestServerList[0],
                        api))

            if response.getcode() != 200:
                continue
            json_obj = json.loads(response.read())
            for ele in json_obj:
                self._existedResourceList.append((ele["id"],ele["parentId"],ele["typeId"]))

            response.close()

        if len(self._existedResourceList) == 0:
=======
    def _retrieveResourceUUIDList(self,num):
        gen = ConflictionDataGenerator()
        if not gen.prepare(num):
>>>>>>> dba086c2
            return False

        # cameras 
        for entry in gen.conflictCameraList:
            obj = json.loads(entry)[0]
            self._existedResourceList.append(
                (obj["id"],obj["parentId"],obj["typeId"]))
        # users
        for entry in gen.conflictUserList:
            obj = json.loads(entry)
            self._existedResourceList.append(
                (obj["id"],obj["parentId"],obj["typeId"]))
        # media server
        for entry in gen.conflictMediaServerList:
            obj = json.loads(entry)
            self._existedResourceList.append(
                (obj["id"],obj["parentId"],obj["typeId"]))
        
        return True
    
    def __init__(self,num):
        ret = self._retrieveResourceUUIDList(num)
        if ret == False:
            raise Exception("cannot retrieve resources list on server side")

    def _generateKeyValue(self,uuid):
        key_len = random.randint(4,12)
        val_len = random.randint(24,512)
        return self._resourceParEntryTemplate % (self.generateRandomString(key_len),
            uuid,
            self.generateRandomString(val_len))

    def _getRandomResourceUUID(self):
        idx = random.randint(0,len(self._existedResourceList) - 1)
        return self._existedResourceList[idx][0]

    def _generateOneResourceParams(self):
        uuid = self._getRandomResourceUUID()
        kv_list = ["["]
        num = random.randint(2,20)
        for i in range(num - 1):
            num = random.randint(2,20)
            kv_list.append(self._generateKeyValue(uuid))
            kv_list.append(",")

        kv_list.append(self._generateKeyValue(uuid))
        kv_list.append("]")

        return ''.join(kv_list)
    
    def generateResourceParams(self,number):
        ret = []
        for i in range(number):
            ret.append(self._generateOneResourceParams())
        return ret

    def generateRemoveResource(self,number):
        ret = []
        for i in range(number):
            ret.append(self._resourceRemoveTemplate % (self._getRandomResourceUUID()))
        return ret





# This class is used to generate data for simulating resource confliction

# Currently we don't have general method to _UPDATE_ an existed record in db,
# so I implement it through creation routine since this routine is the only way
# to modify the existed record now.
class CameraConflictionDataGenerator(BasicGenerator):
    #(id,mac,model,parentId,typeId,url,vendor)
    _existedCameraList = []
    # For simplicity , we just modify the name of this camera
    _updateTemplate = \
    """
        [{
            "groupId": "",
            "groupName": "",
            "id": "%s",
            "mac": "%s",
            "manuallyAdded": false,
            "maxArchiveDays": 0,
            "minArchiveDays": 0,
            "model": "%s",
            "motionMask": "",
            "motionType": "MT_Default",
            "name": "%s",
            "parentId": "%s",
            "physicalId": "%s",
            "preferedServerId": "{00000000-0000-0000-0000-000000000000}",
            "scheduleEnabled": false,
            "scheduleTasks": [ ],
            "secondaryStreamQuality": "SSQualityLow",
            "status": "Unauthorized",
            "statusFlags": "CSF_NoFlags",
            "typeId": "%s",
            "url": "%s",
            "vendor": "%s"
        }]
    """
    # removeTemplate
    _removeTemplate = \
        """
        {
            "id":"%s"
        }
        """

    def _fetchExistedCameras(self,dataGen):
        for entry in dataGen.conflictCameraList:
            obj = json.loads(entry)[0]
            self._existedCameraList.append((obj["id"],obj["mac"],obj["model"],obj["parentId"],
                 obj["typeId"],obj["url"],obj["vendor"]))

        response.close()

        return True

    def __init__(self,dataGen):
        if self._fetchExistedCameras(dataGen) == False:
            raise Exception("Cannot get existed camera list")
    
    def _generateModify(self,camera):
        name = self.generateRandomString(random.randint(8,12))
        return self._updateTemplate % (camera[0],
            camera[1],
            camera[2],
            name,
            camera[3],
            camera[1], 
            camera[4],
            camera[5],
            camera[6])
    
    def _generateRemove(self,camera):
        return self._removeTemplate % (camera[0])  
    
    def generateData(self):
        camera = self._existedCameraList[random.randint(0,len(self._existedCameraList) - 1)]

        return (self._generateModify(camera),self._generateRemove(camera))

class UserConflictionDataGenerator(BasicGenerator):
    _updateTemplate = """
    {
        "digest": "%s",
        "email": "%s",
        "hash": "%s",
        "id": "%s",
        "isAdmin": false,
        "name": "%s",
        "parentId": "{00000000-0000-0000-0000-000000000000}",
        "permissions": "%s",
        "typeId": "{774e6ecd-ffc6-ae88-0165-8f4a6d0eafa7}",
        "url": ""
    }
    """

    _removeTemplate = """
        {
            "id":"%s"
        }
    """

    _existedUserList = []

<<<<<<< HEAD
    def _fetchExistedUser(self):
        response = urllib2.urlopen("http://%s/ec2/getUsers?format=json" % (clusterTest.clusterTestServerList[0]))

        if response.getcode() != 200:
            return False

        json_obj = json.loads(response.read())

        for entry in json_obj:
            self._existedUserList.append((entry["digest"],entry["email"],entry["hash"],
                 entry["id"],entry["permissions"]))

        response.close()

=======
    def _fetchExistedUser(self,dataGen):
        for entry in dataGen.conflictUserList:
            obj = json.loads(entry)
            if obj["isAdmin"] == True:
                continue # skip admin
            self._existedUserList.append((obj["digest"],obj["email"],obj["hash"],
                                          obj["id"],obj["permissions"]))
>>>>>>> dba086c2
        return True

    def __init__(self,dataGen):
        if self._fetchExistedUser(dataGen) == False:
            raise Exception("Cannot get existed user list")

    def _generateModify(self,user):
        name = self.generateRandomString(random.randint(8,20))

        return self._updateTemplate % (user[0],
            user[1],
            user[2],
            user[3],
            name,
            user[4])

    def _generateRemove(self,user):
        return self._removeTemplate % (user[3])


    def generateData(self):
        user = self._existedUserList[random.randint(0,len(self._existedUserList) - 1)]

        return(self._generateModify(user),self._generateRemove(user))


class MediaServerConflictionDataGenerator(BasicGenerator):
    _updateTemplate = """
    {
        "apiUrl": "%s",
        "authKey": "%s",
        "flags": "SF_HasPublicIP",
        "id": "%s",
        "name": "%s",
        "networkAddresses": "192.168.0.1;10.0.2.141;192.168.88.1;95.31.23.214",
        "panicMode": "PM_None",
        "parentId": "{00000000-0000-0000-0000-000000000000}",
        "systemInfo": "windows x64 win78",
        "systemName": "%s",
        "typeId": "{be5d1ee0-b92c-3b34-86d9-bca2dab7826f}",
        "url": "%s",
        "version": "2.3.0.0"
    }
    """

    _removeTemplate = """
        {
            "id":"%s"
        }
    """

    _existedMediaServerList = []

    def _fetchExistedMediaServer(self,dataGen):
        for server in dataGen.conflictMediaServerList:
            obj = json.loads(server)
            self._existedMediaServerList.append((obj["apiUrl"],obj["authKey"],obj["id"],
                                                 obj["systemName"],obj["url"]))

        response.close()

        return True


    def __init__(self,dataGen):
        if self._fetchExistedMediaServer(dataGen) == False:
            raise Exception("Cannot fetch media server list")


    def _generateModify(self,server):
        name = self.generateRandomString(random.randint(8,20))

        return self._updateTemplate % (server[0],server[1],server[2],name,
            server[3],server[4])

    def _generateRemove(self,server):
        return self._removeTemplate % (server[2])

    def generateData(self):
        server = self._existedMediaServerList[random.randint(0,len(self._existedMediaServerList) - 1)]
        return (self._generateModify(server),self._generateRemove(server))
            
class CameraUserAttributesListDataGenerator(BasicGenerator):
    _template = """
        [
            {
                "audioEnabled": %s,
                "cameraID": "%s",
                "cameraName": "%s",
                "controlEnabled": %s,
                "dewarpingParams": "%s",
                "maxArchiveDays": -30,
                "minArchiveDays": -1,
                "motionMask": "5,0,0,44,32:5,0,0,44,32:5,0,0,44,32:5,0,0,44,32",
                "motionType": "MT_SoftwareGrid",
                "preferedServerId": "%s",
                "scheduleEnabled": %s,
                "scheduleTasks": [ ],
                "secondaryStreamQuality": "SSQualityMedium"
            }
        ]
        """

    _dewarpingTemplate = "{ \\\"enabled\\\":%s,\\\"fovRot\\\":%s,\
            \\\"hStretch\\\":%s,\\\"radius\\\":%s, \\\"viewMode\\\":\\\"VerticalDown\\\",\
            \\\"xCenter\\\":%s,\\\"yCenter\\\":%s}"

    _existedCameraUUIDList = []

    def __init__(self,prepareNum):
        if self._fetchExistedCameraUUIDList(prepareNum) == False:
            raise Exception("Cannot initialize camera list attribute test data")

    def _prepareData(self,dataList,methodName,l):
        for d in dataList:
            for s in clusterTest.clusterTestServerList:
                req = urllib2.Request("http://%s/ec2/%s" % (s,methodName),
                        data=d[0], headers={'Content-Type': 'application/json'})
                response = urllib2.urlopen(req)

                if response.getcode() != 200:
                    # failed 
                    return False
                else:
                    clusterTest.unittestRollback.addOperations(methodName,s,d[1])
                    l.append(d[0])

        return True

    def _fetchExistedCameraUUIDList(self,num):
        # We could not use existed camera list since if we do so we may break the existed
        # database on the server side. What we gonna do is just create new fake cameras and
        # then do the test by so.
        json_list = []

        if not self._prepareData( CameraDataGenerator().generateCameraData(num),"saveCameras",json_list):
            return False

        for entry in json_list:
            obj = json.loads(entry)[0]
            self._existedCameraUUIDList.append((obj["id"],obj["name"]))

        response.close()

        return True

    def _getRandomServerId(self):
        idx = random.randint(0,len(clusterTest.clusterTestServerUUIDList) - 1)
        return clusterTest.clusterTestServerUUIDList[idx][0]

    def _generateNormalizeRange(self):
        return str(random.random())

    def _generateDewarpingPar(self):
        return self._dewarpingTemplate % (self.generateTrueFalse(),
            self._generateNormalizeRange(),
            self._generateNormalizeRange(),
            self._generateNormalizeRange(),
            self._generateNormalizeRange(),
            self._generateNormalizeRange())

    def _getRandomCameraUUIDAndName(self):
        return self._existedCameraUUIDList[random.randint(0,len(self._existedCameraUUIDList) - 1)]

    def generateCameraUserAttribute(self,number):
        ret = []

        for i in range(number):
            uuid , name = self._getRandomCameraUUIDAndName()
            ret.append(self._template % (self.generateTrueFalse(),
                    uuid,name,
                    self.generateTrueFalse(),
                    self._generateDewarpingPar(),
                    self._getRandomServerId(),
                    self.generateTrueFalse()))

        return ret

class ServerUserAttributesListDataGenerator(BasicGenerator):
    _template = """
    [
        {
            "allowAutoRedundancy": %s,
            "maxCameras": %s,
            "serverID": "%s",
            "serverName": "%s"
        }
    ]
    """

    _existedFakeServerList=[]

    def _prepareData(self,dataList,methodName,l):
        for d in dataList:
            for s in clusterTest.clusterTestServerList:
                req = urllib2.Request("http://%s/ec2/%s" % (s,methodName),
                        data=d[0], headers={'Content-Type': 'application/json'})
                response = urllib2.urlopen(req)

                if response.getcode() != 200:
                    # failed 
                    return False
                else:
                    clusterTest.unittestRollback.addOperations(methodName,s,d[1])
                    l.append(d[0])

        return True


    def _generateFakeServer(self,num):
        json_list = []

        if not self._prepareData( MediaServerGenerator().generateMediaServerData(num),"saveMediaServer",json_list):
            return False

        for entry in json_list:
            obj = json.loads(entry)
            self._existedFakeServerList.append((obj["id"],obj["name"]))

        return True


    def __init__(self,num):
        if not self._generateFakeServer(num) :
            raise Exception("Cannot initialize server list attribute test data")

    def _getRandomServer(self):
        idx = random.randint(0,len(self._existedFakeServerList) - 1)
        return self._existedFakeServerList[idx]

    def generateServerUserAttributesList(self,number):
        ret = []
        for i in range(number):
            uuid,name = self._getRandomServer()
            ret.append(self._template % (self.generateTrueFalse(),
                    random.randint(0,200),
                    uuid,name))
        return ret



# Thread queue for multi-task.  This is useful since if the user
# want too many data to be sent to the server, then there maybe
# thousands of threads to be created, which is not something we
# want it.  This is not a real-time queue, but a push-sync-join
class ClusterWorker():
    _queue = None
    _threadList = None
    _threadNum = 1

    def __init__(self,num,element_size):
        self._queue = Queue.Queue(element_size)
        self._threadList = []
        self._threadNum = num
        if element_size < num:
            self._threadNum = element_size

    def _worker(self):
        while not self._queue.empty():
            t,a = self._queue.get(True)
            t(*a)

    def _initializeThreadWorker(self):
        for _ in range(self._threadNum):
            t = threading.Thread(target=self._worker)
            t.start()
            self._threadList.append(t)

    def join(self):
        # We delay the real operation until we call join
        self._initializeThreadWorker()
        # Now we safely join the thread since the queue
        # will utimatly be empty after execution
        for t in self._threadList:
            t.join()

    def enqueue(self,task,args):
        self._queue.put((task,args),True)


class ClusterTestBase(unittest.TestCase):
    _Lock = threading.Lock()

    def _generateModifySeq(self):
        return None

    def _getMethodName(self):
        pass

    def _getObserverName(self):
        pass

    def _defaultModifySeq(self,fakeData):
        ret = []
        for f in fakeData:
            # pick up a server randomly
            ret.append((f,clusterTest.clusterTestServerList[random.randint(0,len(clusterTest.clusterTestServerList) - 1)]))
        return ret

    def _defaultCreateSeq(self,fakeData):
        ret = []
        for f in fakeData:
            serverName = clusterTest.clusterTestServerList[random.randint(0,len(clusterTest.clusterTestServerList)-1)]
            # add rollback cluster operations
            clusterTest.unittestRollback.addOperations(self._getMethodName(),serverName,f[1])
            ret.append((f[0],serverName))

        return ret

    def _dumpFailedRequest(self,data,methodName):
        f = open("%s.failed.%.json" % (methodName,threading.active_count()),"w")
        f.write(data)
        f.close()

    def _sendRequest(self,methodName,d,server):
        req = urllib2.Request("http://%s/ec2/%s" % (server,methodName), \
            data=d, headers={'Content-Type': 'application/json'})
        response = None

        with self._Lock:
            response = urllib2.urlopen(req)

        # Do a sligtly graceful way to dump the sample of failure
        if response.getcode() != 200:
            self._dumpFailedRequest(d,methodName) 

        self.assertTrue(response.getcode() == 200, \
            "%s failed with statusCode %d" % (methodName,response.getcode()))

        response.close()

    def test(self):
        postDataList = self._generateModifySeq()

        # skip this class
        if postDataList == None:
            return

        workerQueue = ClusterWorker(32,len(postDataList))

        print "===================================\n"
        print "Test:%s start!\n" % (self._getMethodName())

        for test in postDataList:
            workerQueue.enqueue(self._sendRequest , (self._getMethodName(),test[0],test[1],))

        workerQueue.join()
                
        time.sleep(clusterTest.clusterTestSleepTime)
        observer = self._getObserverName()

        if isinstance(observer,(list)):
            for m in observer:
                ret,reason = clusterTest.checkMethodStatusConsistent(m)
                self.assertTrue(ret,reason)
        else:
            ret , reason = clusterTest.checkMethodStatusConsistent(observer)
            self.assertTrue(ret,reason)

        print "Test:%s finish!\n" % (self._getMethodName())
        print "===================================\n"


class CameraTest(ClusterTestBase):
    _gen = None
    _testCase = clusterTest.testCaseSize

    def setTestCase(self,num):
        self._testCase = num

    def setUp(self):
        self._testCase = clusterTest.testCaseSize
        self._gen = CameraDataGenerator()
    
    
    def _generateModifySeq(self):
<<<<<<< HEAD
        dataList,idList = self._gen.generateCameraData(self._testCase)

=======
>>>>>>> dba086c2
        return self._defaultCreateSeq(self._gen.generateCameraData(self._testCase))

    def _getMethodName(self):
        return "saveCameras"

    def _getObserverName(self):
        return "getCameras?format=json"


class UserTest(ClusterTestBase):
    _gen = None
    _testCase = clusterTest.testCaseSize

    def setTestCase(self,num):
        self._testCase = num

    def setUp(self):
        self._testCase = clusterTest.testCaseSize
        self._gen = UserDataGenerator()

    def _generateModifySeq(self):
        return self._defaultCreateSeq(self._gen.generateUserData(self._testCase))

    def _getMethodName(self):
        return "saveUser"

    def _getObserverName(self):
        return "getUsers?format=json"


class MediaServerTest(ClusterTestBase):
    _gen = None
    _testCase = clusterTest.testCaseSize

    def setTestCase(self,num):
        self._testCase = num

    def setUp(self):
        self._testCase = clusterTest.testCaseSize
        self._gen = MediaServerGenerator()

    def _generateModifySeq(self):
        return self._defaultCreateSeq(self._gen.generateMediaServerData(self._testCase))

    def _getMethodName(self):
        return "saveMediaServer"

    def _getObserverName(self):
        return "getMediaServersEx?format=json"

class ResourceParaTest(ClusterTestBase):
    _gen = None
    _testCase = clusterTest.testCaseSize

    def setTestCase(self,num):
        self._testCase = num

    def setUp(self):
        self._testCase = clusterTest.testCaseSize
<<<<<<< HEAD
        self._gen = ResourceDataGenerator()
=======
        self._gen = ResourceDataGenerator(self._testCase*2)
>>>>>>> dba086c2

    def _generateModifySeq(self):
        return self._defaultModifySeq(self._gen.generateResourceParams(self._testCase))
    
    def _getMethodName(self):
        return "setResourceParams"

    def _getObserverName(self):
        return "getResourceParams?format=json"


class ResourceRemoveTest(ClusterTestBase):
    _gen = None
    _testCase = clusterTest.testCaseSize

    def setTestCase(self,num):
        self._testCase = num

    def setUp(self):
        self._testCase = clusterTest.testCaseSize
<<<<<<< HEAD
        self._gen = ResourceDataGenerator()
=======
        self._gen = ResourceDataGenerator(self._testCase*2)
>>>>>>> dba086c2

    def _generateModifySeq(self):
        return self._defaultModifySeq(self._gen.generateRemoveResource(self._testCase))

    def _getMethodName(self):
        return "removeResource"

    def _getObserverName(self):
        return ["getMediaServersEx?format=json","getUsers?format=json","getCameras?format=json"]


class CameraUserAttributeListTest(ClusterTestBase):
    _gen = None
    _testCase = clusterTest.testCaseSize

    def setTestCase(self,num):
        self._testCase = num

    def setUp(self):
        self._testCase = clusterTest.testCaseSize
<<<<<<< HEAD
        self._gen = CameraUserAttributesListDataGenerator()
=======
        self._gen = CameraUserAttributesListDataGenerator(self._testCase*2)
>>>>>>> dba086c2

    def _generateModifySeq(self):
        return self._defaultModifySeq(self._gen.generateCameraUserAttribute(self._testCase))

    def _getMethodName(self):
        return "saveCameraUserAttributesList"

    def _getObserverName(self):
        return "getCameraUserAttributes"


class ServerUserAttributesListDataTest(ClusterTestBase):
    _gen = None
    _testCase = clusterTest.testCaseSize

    def setTestCase(self,num):
        self._testCase = num

    def setUp(self):
        self._testCase = clusterTest.testCaseSize
<<<<<<< HEAD
        self._gen = ServerUserAttributesListDataGenerator()
=======
        self._gen = ServerUserAttributesListDataGenerator(self._testCase*2)
>>>>>>> dba086c2

    def _generateModifySeq(self):
        return self._defaultModifySeq(self._gen.generateServerUserAttributesList(self._testCase))

    def _getMethodName(self):
        return "saveServerUserAttributesList"

    def _getObserverName(self):
        return "getServerUserAttributes"

# The following test will issue the modify and remove on different servers to
# trigger confliction resolving.
class ResourceConflictionTest(ClusterTestBase):
    _testCase = clusterTest.testCaseSize
    _conflictList = []
    
    def setTestCase(self,num):
        self._testCase = num

    def setUp(self):
<<<<<<< HEAD
        self._testCase = clusterTest.testCaseSize
        self._conflictList = [("removeResource","saveMediaServer",MediaServerConflictionDataGenerator()),
            ("removeResource","saveUser",UserConflictionDataGenerator()),
            ("removeResource","saveCameras",CameraConflictionDataGenerator())]
=======
        dataGen = ConflictionDataGenerator()
        dataGen.prepare(clusterTest.testCaseSize)
        self._testCase = clusterTest.testCaseSize
        self._conflictList = [
            ("removeResource","saveMediaServer",MediaServerConflictionDataGenerator(dataGen)),
            ("removeResource","saveUser",UserConflictionDataGenerator(dataGen)),
            ("removeResource","saveCameras",CameraConflictionDataGenerator(dataGen))]
>>>>>>> dba086c2

    def _generateRandomServerPair(self):
        # generate first server here
        s1 = clusterTest.clusterTestServerList[random.randint(0,len(clusterTest.clusterTestServerList) - 1)]
        s2 = None
        if len(clusterTest.clusterTestServerList) == 1:
            s2 = s1
        else:
            while True:
                s2 = clusterTest.clusterTestServerList[random.randint(0,len(clusterTest.clusterTestServerList) - 1)]
                if s2 != s1:
                    break
        return (s1,s2)

    def _generateResourceConfliction(self):
        return self._conflictList[random.randint(0,len(self._conflictList) - 1)]


    def _checkStatus(self):
        apiList = ["getMediaServersEx?format=json",
            "getUsers?format=json",
            "getCameras?format=json"]

        time.sleep(clusterTest.clusterTestSleepTime)
        for api in  apiList:
            ret , reason = clusterTest.checkMethodStatusConsistent(api)
            self.assertTrue(ret,reason) 


    # Overwrite the test function since the base method doesn't work here
    def test(self):
        workerQueue = ClusterWorker(32,self._testCase * 2)

        print "===================================\n"
        print "Test:ResourceConfliction start!\n"

        for _ in range(self._testCase):
            conf = self._generateResourceConfliction()
            s1,s2 = self._generateRandomServerPair()
            data = conf[2].generateData()

            # modify the resource
            workerQueue.enqueue(self._sendRequest , (conf[1],data[0][0],s1,))
            # remove the resource
            workerQueue.enqueue(self._sendRequest , (conf[0],data[0][1],s2,))

        workerQueue.join()

        self._checkStatus()

        print "Test:ResourceConfliction finish!\n"
        print "===================================\n"

# ========================================
# Server Merge Automatic Test
# ========================================

# This class represents a single server with a UNIQUE system name.
# After we initialize this server, we will make it executes certain
# type of random data generation, after such generation, the server
# will have different states with other servers
class PrepareServerStatus(BasicGenerator):
    _minData = 10
    _maxData = 20
    _systemNameTemplate = """
    {
        "systemName":"%s"
    }"""

    getterAPI = ["getResourceParams",
        "getMediaServers",
        "getMediaServersEx",
        "getCameras",
        "getUsers",
        "getServerUserAttributes",
        "getCameraUserAttributes"]

    _mergeTest = None
    
    def __init__(self,mt):
        self._mergeTest  = mt

    # Function to generate method and class matching
    def _generateDataAndAPIList(self):

        def cameraFunc(num):
            gen = CameraDataGenerator()
            return gen.generateCameraData(num)

        def userFunc(num):
            gen = UserDataGenerator()
            return gen.generateUserData(num)

        def mediaServerFunc(num):
            gen = MediaServerGenerator()
            return gen.generateMediaServerData(num)

        return [("saveCameras",cameraFunc),
                ("saveUser",userFunc),
                ("saveMediaServer",mediaServerFunc)]

    def _sendRequest(self,addr,method,d):
        req = urllib2.Request("http://%s/ec2/%s" % (addr,method), \
              data=d, 
              headers={'Content-Type': 'application/json'})
        
        with self._mergeTest._lock:
            response = urllib2.urlopen(req)

        if response.getcode() != 200 :
            return (False,"Cannot issue %s with HTTP code:%d" % (method,response.getcode()))

        response.close()

        response.close()

        return (True,"")

    def _setSystemName(self,addr,name):
        return self._sendRequest(addr,"changeSystemName",
                                 self._systemNameTemplate % (name))

    def _generateRandomStates(self,addr):
        api_list = self._generateDataAndAPIList()
        for api in api_list:
            num = random.randint(self._minData,self._maxData)
            data_list = api[1](num)
            for data in data_list:
                ret,reason = self._sendRequest(addr,api[0],data[0])
                if ret == False:
                    return (ret,reason)
                clusterTest.unittestRollback.addOperations(api[0],addr,data[1])

        return (True,"")

    def main(self,addr,name):
        # 1, change the system name
        self._setSystemName(addr,name)
        # 2, generate random data to this server
        ret,reason = self._generateRandomStates(addr)
        if ret == False:
            raise Exception("Cannot generate random states:%s" % (reason))
    
# This class is used to control the whole merge test
class MergeTest():
    _phase1WaitTime = 8
    _systemName = "mergeTest"
    _gen = BasicGenerator()
    _systemNameTemplate = """
    {
        "systemName":"%s"
    }"""

    _lock = threading.Lock()

    _serverOldSystemNameList=[]


    def _prolog(self):
        for s in clusterTest.clusterTestServerList:
            response = urllib2.urlopen("http://%s/ec2/testConnection"%(s))
            if response.getcode() != 200:
                return False
            jobj = json.loads( response.read() )
            self._serverOldSystemNameList.append(jobj["systemName"])
            response.close()

        return True
    
    def _epilog(self):
        idx = 0
        for s in clusterTest.clusterTestServerList:
            self._setSystemName(s,self._serverOldSystemNameList[idx])
            idx = idx+1

    # This function will ENSURE that the random system name is unique
    def _generateRandomSystemName(self):
        ret = []
        s = set()
        for i in range(len(clusterTest.clusterTestServerList)):
            length = random.randint(16,30)
            while True:
                name = self._gen.generateRandomString(length)
                if name in s or name == self._systemName:
                    continue
                else:
                    s.add(name)
                    ret.append((clusterTest.clusterTestServerList[i],name))
                    break
        return ret

    # First phase will make each server has its own status
    # and also its unique system name there

    def _phase1(self):
        testList = self._generateRandomSystemName()
        worker = ClusterWorker(32,len(testList))

        for entry in testList:
            worker.enqueue(PrepareServerStatus(self).main,
                (entry[0],entry[1],))

        worker.join()
        time.sleep(self._phase1WaitTime)

    # Second phase will make each server has the same system
    # name which triggers server merge operations there.

    def _setSystemName(self,addr,name):

        req = urllib2.Request("http://%s/ec2/changeSystemName" % (addr), \
              data=self._systemNameTemplate % (name), 
              headers={'Content-Type': 'application/json'})

        response = urllib2.urlopen(req)

        if response.getcode() != 200 :
            return (False,"Cannot issue changeSystemName with HTTP code:%d" % (response.getcode()))

        response.close()

        return (True,"")

    def _setToSameSystemName(self):
        worker = ClusterWorker(32,len(clusterTest.clusterTestServerList))
        for entry in  clusterTest.clusterTestServerList:
            worker.enqueue(self._setSystemName,(entry,self._systemName,))
        worker.join()

    def _phase2(self):
        self._setToSameSystemName()
        # Wait until the synchronization time out expires
        time.sleep(clusterTest.clusterTestSleepTime)
        # Do the status checking of _ALL_ API
        for api in PrepareServerStatus.getterAPI:
            ret , reason = clusterTest.checkMethodStatusConsistent("%s?format=json" % (api))
            if ret == False:
                return (ret,reason)
        return (True,"")

    def test(self):
        print "================================\n"
        print "Server Merge Test Start\n"

        self._prolog()
        self._phase1()
        self._phase2()
        self._epilog()

        print "Server Merge Test End\n"
        print "================================\n"

<<<<<<< HEAD

# Performance test function
# only support add/remove ,value can only be user and media server
class PerformanceOperation():
    def _sendRequest(self,methodName,d,server):
        req = urllib2.Request("http://%s/ec2/%s" % (server,methodName), \
        data=d, headers={'Content-Type': 'application/json'})
        response = urllib2.urlopen(req)

        # Do a sligtly graceful way to dump the sample of failure
        if response.getcode() != 200:
            self._dumpFailedRequest(d,methodName)

        if response.getcode() != 200:
            print "%s failed with statusCode %d" % (methodName,response.getcode())
        else:
            print "%s OK\r\n" % (methodName)

        response.close()

    def _getUUIDList(self,methodName):
        response = urllib2.urlopen("http://%s/ec2/%s?format=json" % (clusterTest.clusterTestServerList[0],methodName))

        if response.getcode() != 200:
            return None

        json_obj = json.loads(response.read())
        ret = []
        for entry in json_obj:
            ret.append(entry["id"])

        response.close()

        return ret

    def _sendOp(self,methodName,dataList):
        worker = ClusterWorker(32,len(dataList))
        for d in dataList:
            worker.enqueue(self._sendRequest,
                (methodName,d,
                    clusterTest.clusterTestServerList[random.randint(0,len(clusterTest.clusterTestServerList) - 1)]))

        worker.join()

    _resourceRemoveTemplate = """
        {
            "id":"%s"
        }
    """
    def _removeAll(self,uuidList):
        data = []
        for uuid in uuidList:
            data.append(self._resourceRemoveTemplate % (uuid))
        self._sendOp("removeResource",data)

    def _remove(self,uuid):
        self._removeAll([uuid])



=======
>>>>>>> dba086c2
# ===================================
# RTSP test
# ===================================

class RRRtspTcp:
    _socket = None
    _addr = None
    _port = None
    _data = None
    _cid = None
    _sid = None
    _mac = None
    _uname = None
    _pwd = None

    _rtspBasicTemplate =  "PLAY rtsp://%s/%s RTSP/1.0\r\n\
        CSeq: 2\r\n\
        Range: npt=now-\r\n\
        Scale: 1\r\n\
        x-guid: %s\r\n\
        Session:\r\n\
        User-Agent: Network Optix\r\n\
        x-play-now: true\r\n\
        Authorization: Basic YWRtaW46MTIz\r\n\
        x-server-guid: %s\r\n\r\n"

    _rtspDigestTemplate = "PLAY rtsp://%s/%s RTSP/1.0\r\n\
        CSeq: 2\r\n\
        Range: npt=now-\r\n\
        Scale: 1\r\n\
        x-guid: %s\r\n\
        Session:\r\n\
        User-Agent: Network Optix\r\n\
        x-play-now: true\r\n\
        %s\r\n \
        x-server-guid: %s\r\n\r\n"

    _digestAuthTemplate = "Authorization:Digest username=\"%s\",realm=\"%s\",nonce=\"%s\",uri=\"%s\",response=\"%s\",algorithm=\"MD5\""
    
    def __init__(self,addr,port,mac,cid,sid,uname,pwd):
        self._port = port
        self._addr = addr
        self._data = self._rtspBasicTemplate%(
            "%s:%d"%(addr,port),
            mac,
            cid,
            sid)

        self._cid = cid
        self._sid = sid
        self._mac = mac
        self._uname = uname
        self._pwd = pwd

    def _checkEOF(self,data):
        return data.find("\r\n\r\n") > 0

    def _parseRelamAndNonce(self,reply):
        idx = reply.find("WWW-Authenticate")
        if idx < 0:
            return False
        # realm is fixed for our server
        realm = "NetworkOptix"

        # find the Nonce
        idx = reply.find("nonce=",idx)
        if idx < 0:
            return False
        idx_start = idx + 6
        idx_end = reply.find(",",idx)
        if idx_end < 0:
            idx_end = reply.find("\r\n",idx)
            if idx_end <0:
                return False
        nonce = reply[idx_start+1:idx_end-1]

        return (realm,nonce)

    # This function only calcuate the digest response
    # not the specific header field. So another format
    # is required to format the header into the target
    # HTTP digest authentication

    def _generateMD5String(self,m):
        return ''.join('%02x' % ord(i) for i in m)

    def _calDigest(self,realm,nonce):
        m = md5.new()
        m.update( "%s:%s:%s"%(self._uname,realm,self._pwd) )
        part1 = m.digest()

        m = md5.new()
        m.update( "PLAY:/%s"%(self._mac) )
        part2 = m.digest()

        m = md5.new()
        m.update("%s:%s:%s"%(self._generateMD5String(part1),nonce,self._generateMD5String(part2)))
        resp = m.digest()

        # represent the final digest as ANSI printable code
        return self._generateMD5String(resp)


    def _formatDigestHeader(self,realm,nonce):
        resp = self._calDigest(realm,nonce)
        return self._digestAuthTemplate%(
            self._uname,
            realm,
            nonce,
            "/%s"%(self._mac),
            resp)

    def _requestWithDigest(self,reply):
        realm = None
        nonce = None
        ret = self._parseRelamAndNonce(reply)
        if ret == False:
            return reply
        else:
            realm = ret[0]
            nonce = ret[1]
        auth = self._formatDigestHeader(realm,nonce)
        data = self._rtspDigestTemplate%(
            "%s:%d"%(self._addr,self._port),
            self._mac,
            self._cid,
            auth,
            self._sid)
        self._request(data)
        return self._response()


    def _checkAuthorization(self,data):
        return data.find("Unauthorized") <0
    
    
    def _request(self,data):
        while True:
            sz = self._socket.send(data)
            if sz == len(data):
                return
            else:
                data = data[sz:] 
            
    def _response(self):
        ret = ""
        while True:
            data = self._socket.recv(1024)
            if not data:
                return ret
            else:
                ret += data
                if self._checkEOF(ret):
                    return ret

    def __enter__(self):
        self._socket = socket.socket(socket.AF_INET,socket.SOCK_STREAM)
        self._socket.connect((self._addr,self._port))
        self._request(self._data)
        reply = self._response()
        if not self._checkAuthorization(reply):
            return self._requestWithDigest(reply)
        else:
            return reply
        
    def __exit__(self,type,value,trace):
        self._socket.close()

class SingleServerRtspTest():
    _testCase = 0 
    """ The RTSP test case number """

    _serverEndpoint = None
    _serverGUID = None
    _cameraList = []
    _cameraInfoTable = dict()
    _testCase = 0
    _username = None
    _password = None

    def __init__(self,serverEndpoint,serverGUID,testCase,uname,pwd):
        self._serverEndpoint = serverEndpoint
        self._serverGUID = serverGUID
        self._testCase = testCase
        self._username = uname
        self._password = pwd

        self._fetchCameraList()

    def _fetchCameraList(self):
        response = urllib2.urlopen("http://%s/ec2/getCameras" % (self._serverEndpoint))

        if response.getcode() != 200:
            raise Exception("Cannot connect to server:%s using getCameras" % (self._serverEndpoint))
        json_obj = json.loads(response.read())

        for c in json_obj:
            self._cameraList.append((c["mac"],c["id"]))
            self._cameraInfoTable[c["id"]] = c

        response.close()
        
    def _checkReply(self,reply):
        idx = reply.find("\r\n")
        if idx < 0:
            return False
        else:
            return "RTSP/1.0 200 OK" == reply[:idx]

    def _testMain(self):
        c = self._cameraList[random.randint(0,len(self._cameraList) - 1)]
        l = self._serverEndpoint.split(":")

        with RRRtspTcp(l[0],int(l[1]),
                     c[0],
                     c[1],
                     self._serverGUID,
                     self._username,
                     self._password) as reply:

            assert self._checkReply(reply),"Server:%s RTSP failed, with reply:%s" % (self._serverEndpoint,reply)

    def run(self):
        worker = ClusterWorker(16 , self._testCase)
        for _ in range(self._testCase):
            worker.enqueue(self._testMain,())
        worker.join()	

class ServerRtspTest:
    _testCase = 0
    _username = None
    _password = None
    
    def __init__(self):
        p = ConfigParser.RawConfigParser()
        p.read("ec2_tests.cfg")
        self._testCase = p.getint("Rtsp","testSize")
        self._username = p.get("General","username")
        self._password = p.get("General","password")
        
    def test(self):
        for i in range(len(clusterTest.clusterTestServerList)):
            serverAddr = clusterTest.clusterTestServerList[i]
            serverAddrGUID = clusterTest.clusterTestServerUUIDList[i][0]
            SingleServerRtspTest(serverAddr,serverAddrGUID,self._testCase,
                              self._username,self._password).run()


# Performance test function
# only support add/remove ,value can only be user and media server
class PerformanceOperation():
    _lock = threading.Lock()

    def _sendRequest(self,methodName,d,server):
        req = urllib2.Request("http://%s/ec2/%s" % (server,methodName), \
        data=d, headers={'Content-Type': 'application/json'})

        with self._lock:
            response = urllib2.urlopen(req)

        # Do a sligtly graceful way to dump the sample of failure
        if response.getcode() != 200:
            self._dumpFailedRequest(d,methodName)

        if response.getcode() != 200:
            print "%s failed with statusCode %d" % (methodName,response.getcode())
        else:
            print "%s OK\r\n" % (methodName)

        response.close()

    def _getUUIDList(self,methodName):
        response = urllib2.urlopen("http://%s/ec2/%s?format=json" % (clusterTest.clusterTestServerList[0],methodName))

        if response.getcode() != 200:
            return None

        json_obj = json.loads(response.read())
        ret = []
        for entry in json_obj:
            if "isAdmin" in entry and entry["isAdmin"] == True:
                continue # Skip the admin
            ret.append(entry["id"])

        response.close()

        return ret

    def _sendOp(self,methodName,dataList):
        worker = ClusterWorker(32,len(dataList))
        for d in dataList:
            worker.enqueue(self._sendRequest,
                (methodName,d,
                    clusterTest.clusterTestServerList[random.randint(0,len(clusterTest.clusterTestServerList) - 1)]))

        worker.join()

    _resourceRemoveTemplate = """
        {
            "id":"%s"
        }
    """
    def _removeAll(self,uuidList):
        data = []
        for uuid in uuidList:
            data.append(self._resourceRemoveTemplate % (uuid))
        self._sendOp("removeResource",data)

    def _remove(self,uuid):
        self._removeAll([uuid])


class UserOperation(PerformanceOperation):
    def add(self,num):
        gen = UserDataGenerator()
        self._sendOp("saveUser",gen.generateUserData(num))
        return True

    def remove(self,who):
        self._remove(who)
        return True

    def removeAll(self):
        uuidList = self._getUUIDList("getUsers?format=json")
        if uuidList == None:
            return False
        self._removeAll(uuidList)
        return True

class MediaServerOperation(PerformanceOperation):
    def add(self,num):
        gen = MediaServerGenerator()
        self._sendOp("saveMediaServer",
                     gen.generateMediaServerData(num))
        return True

    def remove(self,uuid):
        self_.remove(uuid)
        return True

    def removeAll(self):
        uuidList = self._getUUIDList("getMediaServersEx?format=json")
        if uuidList == None:
            return False
        self._removeAll(uuidList)
        return True

class CameraOperation(PerformanceOperation):
    def add(self,num):
        gen = CameraDataGenerator()
        self._sendOp("saveCameras",
            gen.generateCameraData(num))
        return True

    def remove(self,uuid):
        self._remove(uuid)
        return True

    def removeAll(self):
        uuidList = self._getUUIDList("getCameras?format=json")
        if uuidList == None:
            return False
        self._removeAll(uuidList)
        return True

<<<<<<< HEAD
def DoClearAll():
=======
def doClearAll():
>>>>>>> dba086c2
    MediaServerOperation().removeAll();
    UserOperation().removeAll();
    MediaServerOperation().removeAll()


<<<<<<< HEAD
=======
# ===================================
# Perf Test
# ===================================

class PerfTest:
    _initialCreationSize = 20
    _frequency = 0
    _newUserList = []
    _newCameraList=[]
    _exit = False
    _queue= None
    _threadPool=[]

    # statistics
    _userCreateNeg = 0
    _userCreatePos = 0
    _cameraCreateNeg=0
    _cameraCreatePos=0
    _userUpdateNeg=0
    _userUpdatePos=0
    _cameraUpdateNeg=0
    _cameraUpdatePos=0

    _creationProb = 0.3

    _lock = threading.Lock()

    def _onInterrupt(self,a,b):
        self._exit = True

    # prepare the data for the performance test. This serves as the initial
    # pool where we start our testing 

    def _doCreate(self,addr,d,id,methodName):
        req = urllib2.Request("http://%s/ec2/%s" % (addr,methodName),
                        data=d, headers={'Content-Type': 'application/json'})

        response = None

        with self._lock:
            response = urllib2.urlopen(req)

        if response.getcode() != 200:
            # failed 
            return False
        else:
            if id != None:
                clusterTest.unittestRollback.addOperations(methodName,addr,id)
        return True

    def _prepareData(self,dataList,methodName):
        for d in dataList:
            for s in clusterTest.clusterTestServerList:
                if not self._doCreate(s,d[0],d[1],methodName):
                    return False
        return True

    def _prepare(self,num):
        userList = UserDataGenerator().generateUserData(num)
        cameraList=CameraDataGenerator().generateCameraData(num)
        if not ( self._prepareData(userList, "saveUser" ) and self._prepareData(cameraList, "saveCameras" ) ):
            return False

        self._userCreatePos  = num
        self._cameraCreatePos= num

        for u in userList:
            self._newUserList.append(u[1])

        for c in cameraList:
            self._newCameraList.append(c[1])

        return True

    def _takePlace(self,prob):
        if random.random() <= prob:
            return True
        else:
            return False

    def _threadMain(self):
        uGen = UserDataGenerator()
        cGen = CameraDataGenerator()

        while not self._exit:
            try:
                _ = self._queue.get(True,1)
            except:
                continue
            if self._takePlace(self._creationProb):
                if random.randint(0,1) == 0:
                    failed = False
                    for s in clusterTest.clusterTestServerList:
                        d = uGen.generateUserData(1)
                        if not self._doCreate(s,d[0][0],d[0][1],"saveUser"):
                            failed = True
                        else:
                            self._newUserList.append(d[0][1])

                    if failed:
                        self._userCreateNeg = self._userCreateNeg+1
                    else:
                        self._userCreatePos = self._userCreatePos+1

                else:
                    failed = False
                    for s in clusterTest.clusterTestServerList:
                        d = cGen.generateCameraData(1)
                        if not self._doCreate(s,d[0][0],d[0][1],"saveCameras"):
                            failed = True
                        else:
                            self._newCameraList.append(d[0][1])

                    if failed:
                        self._cameraCreateNeg = self._cameraCreateNeg+1
                    else:
                        self._cameraCreatePos = self._cameraCreatePos+1

            else:
                if random.randint(0,1) == 0:
                    failed = False
                    for s in clusterTest.clusterTestServerList:
                        id = self._newUserList[random.randint(0,len(self._newUserList)-1)]
                        d = uGen.generateUpdateData(id)
                        if not self._doCreate(s,d[0][0],None,"saveUser"):
                            failed = True
                        else:
                            failed = False

                    if failed:
                        self._userUpdateNeg = self._userUpdateNeg+1
                    else:
                        self._userUpdatePos = self._userUpdatePos+1
                else:
                    failed = False
                    for s in clusterTest.clusterTestServerList:
                        id = self._newCameraList[random.randint(0,len(self._newCameraList)-1)]
                        d = cGen.generateUpdateData(id)
                        if not self._doCreate(s,d[0][0],None,"saveCameras"):
                            failed = True
                        else:
                            failed = False

                    if failed:
                        self._cameraUpdateNeg = self._cameraUpdateNeg+1
                    else:
                        self._cameraUpdatePos = self._cameraUpdatePos+1

    def _initThreadPool(self,num):
        expectedQueueSize = self._frequency * 10;
        self._queue = Queue.Queue(expectedQueueSize)

        for _ in range(num):
            th = threading.Thread(target=self._threadMain)
            th.start()
            self._threadPool.append(th)

    def _pollOnce(self):
        start = time.time()
        for _ in range(self._frequency):
            try:
                self._queue.put((),True,1)
            except:
                pass
            if self._exit :
                return True
        end = time.time()
        if end-start < 1.0:
            try:
                time.sleep(1.0-(end-start))
            except:
                pass # interruption 

    def start(self):
        print "Start to prepare performance test, do not interrupt"
        # prepare the initial stage
        if not self._prepare(self._initialCreationSize):
            print "The performance test initialization cannot be done, check server status"
            return False
        # install the signal handler , thread pool and configuration
        cfg_parser = ConfigParser.RawConfigParser()
        cfg_parser.read("ec2_tests.cfg")
        self._frequency = cfg_parser.getint("PerfTest","frequency")

        try:
            self._creationProb = float(cfg_parser.get("PerfTest","createProb"))
        except:
            pass

        self._initThreadPool(16)
        signal.signal(signal.SIGINT,self._onInterrupt)
        
        print "Performance test start,press ctrl+c to stop"
        loop_start = time.time()
        # start the loop here and recording the time
        while not self._exit:
            if self._pollOnce() :
                break

        # join all the threads
        for th in self._threadPool:
            th.join()

        loop_end = time.time()

        print "=============================== Perf test done ======================================"
        print "Successful camera creation:%d"%(self._cameraCreatePos)
        print "Failed camera creation:%d"%(self._cameraCreateNeg)
        print "Successful camera update:%d"%(self._cameraUpdatePos)
        print "Failed camera update:%d"%(self._cameraUpdateNeg)
        print "Successful user creation:%d"%(self._userCreatePos)
        print "Failed user creation:%d"%(self._userCreateNeg)
        print "Successful user update:%d"%(self._userUpdatePos)
        print "Failed user update:%d"%(self._userUpdateNeg)
        print "Total execution time:%d seconds"%(loop_end-loop_start)
        print "======================================================================================"

        try:
            raw_input("Press any key to continue rollback...")
        except:
            return True

        return True

>>>>>>> dba086c2
def runPerformanceTest():
    if len(sys.argv) != 3 and len(sys.argv) != 2 :
        return (False,"2 or 1 parameters are needed")

    l = sys.argv[1].split('=')
    
    if l[0] != '--add' and l[0] != '--remove':
        return (False,"Unknown first parameter options")

    t = globals()["%sOperation" % (l[1])]

    if t == None:
        return (False,"Unknown target operations:%s" % (l[1]))
    else:
        t = t()
    
    if l[0] == '--add':
        if len(sys.argv) != 3 :
            return (False,"--add must have --count option")
        l = sys.argv[2].split('=')
        if l[0] == '--count':
            num = int(l[1])
            if num <= 0 :
                return (False,"--count must be positive integer")
            if t.add(num) == False:
                return (False,"cannot perform add operation")
        else:
            return (False,"--add can only have --count options")
    elif l[0] == '--remove':
        if len(sys.argv) == 3:
            l = sys.argv[2].split('=')
            if l[0] == '--id':
                if t.remove(l[1]) == False:
                    return (False,"cannot perform remove UID operation")
            else:
                return (False,"--remove can only have --id options")
        elif len(sys.argv) == 2:
            if t.removeAll() == False:
                return (False,"cannot perform remove all operation")
    else:
        return (False,"Unknown command:%s" % (l[0]))

    return True


<<<<<<< HEAD
helpStr="Usage:\n" \
    "--clear: Clear all the Cameras/MediaServers/Users on all the servers \n\n" \
    "--sync: Test all the servers are on the same page or not \n\n" \
    "--recover: Recover from last rollback failure \n\n" \
    "--merge-test: Test server merge. The user needs to specify more than one server in the config file. \n\n" \
=======
helpStr="Usage:\n\n" \
    "--perf : Start performance test.User can use ctrl+c to interrupt the perf test and statistic will be displayed.User can also specify configuration parameters " \
    "for performance test. In ec2_tests.cfg file,\n[PerfTest]\nfrequency=1000\ncreateProb=0.5\n, the frequency means at most how many operations will be issued on each" \
    "server in one seconds(not guaranteed,bottleneck is CPU/Bandwidth for running this script);and createProb=0.5 means the creation operation will be performed as 0.5 "\
    "probability, and it implicitly means the modification operation will be performed as 0.5 probability \n\n" \
    "--clear: Clear all the Cameras/MediaServers/Users on all the servers.It will not delete admin user. \n\n" \
    "--sync: Test all the servers are on the same page or not.This test will perform regarding the existed ec2 REST api, for example " \
    ", no layout API is supported, then this test cannot test whether 2 servers has exactly same layouts  \n\n" \
    "--recover: Recover from last rollback failure. If you see rollback failed for the last run, you can run this option next time to recover from " \
    "the last rollback error specifically. Or you could run any other cases other than --help/--recover,the recover will be performed automatically as well. \n\n" \
    "--merge-test: Test server merge. The user needs to specify more than one server in the config file. This test will temporarilly change the server system name," \
    "currently I assume such change will NOT modify the server states. Once the merge test finished, the system name for each server will be recover automatically.\n\n" \
>>>>>>> dba086c2
    "--rtsp-test: Test the rtsp streaming. The user needs to specify section [Rtsp] in side of the config file and also " \
    "testSize attribute in it , eg: \n[Rtsp]\ntestSize=100\n Which represent how many test case performed on EACH server.\n\n" \
    "--add=Camera/MediaServer/User --count=num: Add a fake Camera/MediaServer/User to the server you sepcify in the list. The --count " \
    "option MUST be specified , so a working example is like: --add=Camera --count=500 . This will add 500 cameras(fake) into "\
    "the server.\n\n"\
    "--remove=Camera/MediaServer/User (--id=id)*: Remove a Camera/MediaServer/User with id OR remove all the resources.The user can "\
    "specify --id option to enable remove a single resource, eg : --remove=MediaServer --id={SomeGUID} , and --remove=MediaServer will remove " \
    "all the media server.\nNote: --add/--remove will perform the corresponding operations on a random server in the server list if the server list "\
    "have more than one server.\n\n" \
<<<<<<< HEAD
    "If no parameter is specified, the default automatic test will performed, this includes modify the resource and then wait "\
    "for all the server sync their status and also the confliction test as well.The user could specify testCaseSize in configuration file to set the "\
    "test case number for each test class. Eg:\n[General]\ntestCaseSize=5\n, for each test class 5 random cases will be issued.Currently specify large number " \
    "will make the test slow and sometimes cause 401 errors"

=======
    "If no parameter is specified, the default automatic test will performed.This includes add/update/remove Cameras/MediaServer/Users and also add/update " \
    "user attributes list , server attributes list and resource parameter list. Additionally , the confliction test will be performed as well, it includes " \
    "modify a resource on one server and delete the same resource on another server to trigger confliction.Totally 9 different test cases will be performed in this " \
    "run.Currently, all the modification/deletion will only happened on fake data, and after the whole testing finished, the fake data will be wiped out so " \
    "the old database should not be modified.The user can specify configuration parameter in ec2_tests.cfg file, eg:\n[General]\ntestCaseSize=200\nclusterTestSleepTime=10\n "\
    "this options will make each test case in 9 cases run on each server 200 times. Additionally clusterTestSleepTime represent after every 200 operations, how long should I "\
    "wait and then perform sync operation to check whether all the server get the notification"

def doCleanUp():
    print "Now do the rollback, do not close the program!"
    clusterTest.unittestRollback.doRollback()
    print "Rollback done!"
>>>>>>> dba086c2
            
if __name__ == '__main__':
    if len(sys.argv) == 2 and sys.argv[1] == '--help':
        print helpStr
    elif len(sys.argv) == 2 and sys.argv[1] == '--recover':
        UnitTestRollback().doRecover()
    else:
<<<<<<< HEAD
=======
        print "The automatic test starts,please wait for checking cluster status and do proper recover first ..."
>>>>>>> dba086c2
        # initialize cluster test environment
        ret,reason = clusterTest.init()
        if ret == False:
            print "Failed to initialize the cluster test object:%s" % (reason)
        elif len(sys.argv) == 2 and sys.argv[1] == '--sync':
            pass # done here, since we just need to test whether 
                 # all the servers are on the same page
        else:
            if len(sys.argv) == 1:
<<<<<<< HEAD
                unittest.main()
                clusterTest.unittestRollback.DoRollback()
            elif len(sys.argv) == 2 and sys.argv[1] == '--clear':
                DoClearAll()
            else:
                if sys.argv[1] == '--merge-test':
                    MergeTest().test()
=======
                try:
                    unittest.main()
                except:
                    try :
                        raw_input("Press any key to continue Rollback ...")
                    except:
                        pass

                    doCleanUp()

            elif len(sys.argv) == 2 and sys.argv[1] == '--clear':
                doClearAll()
            elif len(sys.argv) == 2 and sys.argv[1] == '--perf':
                PerfTest().start()
                doCleanUp()
            else:
                if sys.argv[1] == '--merge-test':
                    MergeTest().test()
                    doCleanUp()

>>>>>>> dba086c2
                elif sys.argv[1] == '--rtsp-test':
                    ServerRtspTest().test()
                else:
                    ret = runPerformanceTest()
                    if ret != True:
                        print ret[1]<|MERGE_RESOLUTION|>--- conflicted
+++ resolved
@@ -12,11 +12,8 @@
 import Queue
 import socket
 import os.path
-<<<<<<< HEAD
-=======
 import signal
 import sys
->>>>>>> dba086c2
 
 
 # Rollback support
@@ -30,23 +27,12 @@
 
     def __init__(self):
         # Check if this file is existed, if so we do the rollback automatically
-<<<<<<< HEAD
-        if os.path.isfile(".rollback"):
-            self._rollbackFile = open(".rollback","r")
-            self.doRollback()
-
-        self._rollbackFile = open(".rollback","w+")
-
-    def addOperations(self,methodName,serverAddress,resourceId):
-        self._rollbackFile.write(("%s,%s,%s\n")%(methodName,serverAddress,resourceId))
-=======
         self.doRecover()
         self._rollbackFile = open(".rollback","w+")
 
     def addOperations(self,methodName,serverAddress,resourceId):
         for s in  clusterTest.clusterTestServerList:
             self._rollbackFile.write(("%s,%s,%s\n")%(methodName,s,resourceId))
->>>>>>> dba086c2
         self._rollbackFile.flush()
 
     def _doSingleRollback(self,methodName,serverAddress,resourceId):
@@ -58,19 +44,9 @@
             response = urllib2.urlopen(req)
         except:
             return False
-<<<<<<< HEAD
-
         if response.getcode() != 200:
             response.close()
             return False
-
-        print response.read()
-
-=======
-        if response.getcode() != 200:
-            response.close()
-            return False
->>>>>>> dba086c2
         response.close()
         return True
 
@@ -93,13 +69,9 @@
                 # failed for this rollback
                 print ("Cannot rollback for transaction:(MethodName:%s;ServerAddress:%s;ResourceId:%s\n)")% (l[0],l[1],l[2])
                 print  "Or you could run recover later when all the rollback done\n"
-<<<<<<< HEAD
-                recoverList.append("%s,%s,%s"%(l[0],l[1],l[2]))
-=======
                 recoverList.append("%s,%s,%s\n"%(l[0],l[1],l[2]))
             else:
                 print "*"
->>>>>>> dba086c2
 
         # close the resource file
         self._rollbackFile.close()
@@ -115,18 +87,12 @@
         if not os.path.isfile(".rollback") :
             print "Nothing needs to be recovered"
             return
-<<<<<<< HEAD
-        # Do the rollback here
-        self._rollbackFile = open(".rollback","r")
-        self.doRollback()
-=======
         else:
             print "Start to recover from previous failed rollback transaction"
         # Do the rollback here
         self._rollbackFile = open(".rollback","r")
         self.doRollback()
         print "Recover done..."
->>>>>>> dba086c2
 
 class ClusterTest():
     clusterTestServerList = []
@@ -160,8 +126,6 @@
         "getFullInfo",
         "getLicenses"]
 
-<<<<<<< HEAD
-=======
     def _callAllGetters(self):
         print "Test all ec2 get request status"
         for s in clusterTest.clusterTestServerList:
@@ -172,7 +136,6 @@
         print "All ec2 get requests work well"
         return (True,"Server:%s test for all getter pass" % (s))
 
->>>>>>> dba086c2
     def __init__(self):
         self._setUpPassword()
 
@@ -231,11 +194,7 @@
                 else:
                     output = response.read()
                     if result != output:
-<<<<<<< HEAD
-                        return(False,"method:%s return value differs from other" % (methodName))
-=======
                         return(False,"Server:%s method:%s return value differs from other" % (address,methodName))
->>>>>>> dba086c2
                 
                 response.close()
 
@@ -290,18 +249,13 @@
         if ret == False:
             return (ret,reason)
 
-<<<<<<< HEAD
-=======
         ret,reason = self._callAllGetters()
         if ret == False:
             return (ret,reason)
 
->>>>>>> dba086c2
         # do the rollback here
         self.unittestRollback = UnitTestRollback()
         return (True,"")
-
-
 
 clusterTest = ClusterTest()
 
@@ -576,27 +530,9 @@
     # this function is used to retrieve the resource list on the
     # server side.  We just retrieve the resource list from the
     # very first server since each server has exact same resource
-<<<<<<< HEAD
-
-    def _retrieveResourceUUIDList(self):
-        for api in self._ec2ResourceGetter:
-            response = urllib2.urlopen("http://%s/ec2/%s?format=json" % (clusterTest.clusterTestServerList[0],
-                        api))
-
-            if response.getcode() != 200:
-                continue
-            json_obj = json.loads(response.read())
-            for ele in json_obj:
-                self._existedResourceList.append((ele["id"],ele["parentId"],ele["typeId"]))
-
-            response.close()
-
-        if len(self._existedResourceList) == 0:
-=======
     def _retrieveResourceUUIDList(self,num):
         gen = ConflictionDataGenerator()
         if not gen.prepare(num):
->>>>>>> dba086c2
             return False
 
         # cameras 
@@ -712,9 +648,6 @@
             obj = json.loads(entry)[0]
             self._existedCameraList.append((obj["id"],obj["mac"],obj["model"],obj["parentId"],
                  obj["typeId"],obj["url"],obj["vendor"]))
-
-        response.close()
-
         return True
 
     def __init__(self,dataGen):
@@ -765,22 +698,6 @@
 
     _existedUserList = []
 
-<<<<<<< HEAD
-    def _fetchExistedUser(self):
-        response = urllib2.urlopen("http://%s/ec2/getUsers?format=json" % (clusterTest.clusterTestServerList[0]))
-
-        if response.getcode() != 200:
-            return False
-
-        json_obj = json.loads(response.read())
-
-        for entry in json_obj:
-            self._existedUserList.append((entry["digest"],entry["email"],entry["hash"],
-                 entry["id"],entry["permissions"]))
-
-        response.close()
-
-=======
     def _fetchExistedUser(self,dataGen):
         for entry in dataGen.conflictUserList:
             obj = json.loads(entry)
@@ -788,7 +705,6 @@
                 continue # skip admin
             self._existedUserList.append((obj["digest"],obj["email"],obj["hash"],
                                           obj["id"],obj["permissions"]))
->>>>>>> dba086c2
         return True
 
     def __init__(self,dataGen):
@@ -847,8 +763,6 @@
             obj = json.loads(server)
             self._existedMediaServerList.append((obj["apiUrl"],obj["authKey"],obj["id"],
                                                  obj["systemName"],obj["url"]))
-
-        response.close()
 
         return True
 
@@ -931,8 +845,6 @@
             obj = json.loads(entry)[0]
             self._existedCameraUUIDList.append((obj["id"],obj["name"]))
 
-        response.close()
-
         return True
 
     def _getRandomServerId(self):
@@ -1165,11 +1077,6 @@
     
     
     def _generateModifySeq(self):
-<<<<<<< HEAD
-        dataList,idList = self._gen.generateCameraData(self._testCase)
-
-=======
->>>>>>> dba086c2
         return self._defaultCreateSeq(self._gen.generateCameraData(self._testCase))
 
     def _getMethodName(self):
@@ -1229,11 +1136,7 @@
 
     def setUp(self):
         self._testCase = clusterTest.testCaseSize
-<<<<<<< HEAD
-        self._gen = ResourceDataGenerator()
-=======
         self._gen = ResourceDataGenerator(self._testCase*2)
->>>>>>> dba086c2
 
     def _generateModifySeq(self):
         return self._defaultModifySeq(self._gen.generateResourceParams(self._testCase))
@@ -1254,11 +1157,7 @@
 
     def setUp(self):
         self._testCase = clusterTest.testCaseSize
-<<<<<<< HEAD
-        self._gen = ResourceDataGenerator()
-=======
         self._gen = ResourceDataGenerator(self._testCase*2)
->>>>>>> dba086c2
 
     def _generateModifySeq(self):
         return self._defaultModifySeq(self._gen.generateRemoveResource(self._testCase))
@@ -1279,11 +1178,7 @@
 
     def setUp(self):
         self._testCase = clusterTest.testCaseSize
-<<<<<<< HEAD
-        self._gen = CameraUserAttributesListDataGenerator()
-=======
         self._gen = CameraUserAttributesListDataGenerator(self._testCase*2)
->>>>>>> dba086c2
 
     def _generateModifySeq(self):
         return self._defaultModifySeq(self._gen.generateCameraUserAttribute(self._testCase))
@@ -1304,11 +1199,7 @@
 
     def setUp(self):
         self._testCase = clusterTest.testCaseSize
-<<<<<<< HEAD
-        self._gen = ServerUserAttributesListDataGenerator()
-=======
         self._gen = ServerUserAttributesListDataGenerator(self._testCase*2)
->>>>>>> dba086c2
 
     def _generateModifySeq(self):
         return self._defaultModifySeq(self._gen.generateServerUserAttributesList(self._testCase))
@@ -1329,12 +1220,6 @@
         self._testCase = num
 
     def setUp(self):
-<<<<<<< HEAD
-        self._testCase = clusterTest.testCaseSize
-        self._conflictList = [("removeResource","saveMediaServer",MediaServerConflictionDataGenerator()),
-            ("removeResource","saveUser",UserConflictionDataGenerator()),
-            ("removeResource","saveCameras",CameraConflictionDataGenerator())]
-=======
         dataGen = ConflictionDataGenerator()
         dataGen.prepare(clusterTest.testCaseSize)
         self._testCase = clusterTest.testCaseSize
@@ -1342,7 +1227,6 @@
             ("removeResource","saveMediaServer",MediaServerConflictionDataGenerator(dataGen)),
             ("removeResource","saveUser",UserConflictionDataGenerator(dataGen)),
             ("removeResource","saveCameras",CameraConflictionDataGenerator(dataGen))]
->>>>>>> dba086c2
 
     def _generateRandomServerPair(self):
         # generate first server here
@@ -1454,8 +1338,6 @@
 
         if response.getcode() != 200 :
             return (False,"Cannot issue %s with HTTP code:%d" % (method,response.getcode()))
-
-        response.close()
 
         response.close()
 
@@ -1595,69 +1477,6 @@
         print "Server Merge Test End\n"
         print "================================\n"
 
-<<<<<<< HEAD
-
-# Performance test function
-# only support add/remove ,value can only be user and media server
-class PerformanceOperation():
-    def _sendRequest(self,methodName,d,server):
-        req = urllib2.Request("http://%s/ec2/%s" % (server,methodName), \
-        data=d, headers={'Content-Type': 'application/json'})
-        response = urllib2.urlopen(req)
-
-        # Do a sligtly graceful way to dump the sample of failure
-        if response.getcode() != 200:
-            self._dumpFailedRequest(d,methodName)
-
-        if response.getcode() != 200:
-            print "%s failed with statusCode %d" % (methodName,response.getcode())
-        else:
-            print "%s OK\r\n" % (methodName)
-
-        response.close()
-
-    def _getUUIDList(self,methodName):
-        response = urllib2.urlopen("http://%s/ec2/%s?format=json" % (clusterTest.clusterTestServerList[0],methodName))
-
-        if response.getcode() != 200:
-            return None
-
-        json_obj = json.loads(response.read())
-        ret = []
-        for entry in json_obj:
-            ret.append(entry["id"])
-
-        response.close()
-
-        return ret
-
-    def _sendOp(self,methodName,dataList):
-        worker = ClusterWorker(32,len(dataList))
-        for d in dataList:
-            worker.enqueue(self._sendRequest,
-                (methodName,d,
-                    clusterTest.clusterTestServerList[random.randint(0,len(clusterTest.clusterTestServerList) - 1)]))
-
-        worker.join()
-
-    _resourceRemoveTemplate = """
-        {
-            "id":"%s"
-        }
-    """
-    def _removeAll(self,uuidList):
-        data = []
-        for uuid in uuidList:
-            data.append(self._resourceRemoveTemplate % (uuid))
-        self._sendOp("removeResource",data)
-
-    def _remove(self,uuid):
-        self._removeAll([uuid])
-
-
-
-=======
->>>>>>> dba086c2
 # ===================================
 # RTSP test
 # ===================================
@@ -2023,18 +1842,12 @@
         self._removeAll(uuidList)
         return True
 
-<<<<<<< HEAD
-def DoClearAll():
-=======
 def doClearAll():
->>>>>>> dba086c2
     MediaServerOperation().removeAll();
     UserOperation().removeAll();
     MediaServerOperation().removeAll()
 
 
-<<<<<<< HEAD
-=======
 # ===================================
 # Perf Test
 # ===================================
@@ -2259,7 +2072,6 @@
 
         return True
 
->>>>>>> dba086c2
 def runPerformanceTest():
     if len(sys.argv) != 3 and len(sys.argv) != 2 :
         return (False,"2 or 1 parameters are needed")
@@ -2305,13 +2117,6 @@
     return True
 
 
-<<<<<<< HEAD
-helpStr="Usage:\n" \
-    "--clear: Clear all the Cameras/MediaServers/Users on all the servers \n\n" \
-    "--sync: Test all the servers are on the same page or not \n\n" \
-    "--recover: Recover from last rollback failure \n\n" \
-    "--merge-test: Test server merge. The user needs to specify more than one server in the config file. \n\n" \
-=======
 helpStr="Usage:\n\n" \
     "--perf : Start performance test.User can use ctrl+c to interrupt the perf test and statistic will be displayed.User can also specify configuration parameters " \
     "for performance test. In ec2_tests.cfg file,\n[PerfTest]\nfrequency=1000\ncreateProb=0.5\n, the frequency means at most how many operations will be issued on each" \
@@ -2324,7 +2129,6 @@
     "the last rollback error specifically. Or you could run any other cases other than --help/--recover,the recover will be performed automatically as well. \n\n" \
     "--merge-test: Test server merge. The user needs to specify more than one server in the config file. This test will temporarilly change the server system name," \
     "currently I assume such change will NOT modify the server states. Once the merge test finished, the system name for each server will be recover automatically.\n\n" \
->>>>>>> dba086c2
     "--rtsp-test: Test the rtsp streaming. The user needs to specify section [Rtsp] in side of the config file and also " \
     "testSize attribute in it , eg: \n[Rtsp]\ntestSize=100\n Which represent how many test case performed on EACH server.\n\n" \
     "--add=Camera/MediaServer/User --count=num: Add a fake Camera/MediaServer/User to the server you sepcify in the list. The --count " \
@@ -2334,13 +2138,6 @@
     "specify --id option to enable remove a single resource, eg : --remove=MediaServer --id={SomeGUID} , and --remove=MediaServer will remove " \
     "all the media server.\nNote: --add/--remove will perform the corresponding operations on a random server in the server list if the server list "\
     "have more than one server.\n\n" \
-<<<<<<< HEAD
-    "If no parameter is specified, the default automatic test will performed, this includes modify the resource and then wait "\
-    "for all the server sync their status and also the confliction test as well.The user could specify testCaseSize in configuration file to set the "\
-    "test case number for each test class. Eg:\n[General]\ntestCaseSize=5\n, for each test class 5 random cases will be issued.Currently specify large number " \
-    "will make the test slow and sometimes cause 401 errors"
-
-=======
     "If no parameter is specified, the default automatic test will performed.This includes add/update/remove Cameras/MediaServer/Users and also add/update " \
     "user attributes list , server attributes list and resource parameter list. Additionally , the confliction test will be performed as well, it includes " \
     "modify a resource on one server and delete the same resource on another server to trigger confliction.Totally 9 different test cases will be performed in this " \
@@ -2353,7 +2150,6 @@
     print "Now do the rollback, do not close the program!"
     clusterTest.unittestRollback.doRollback()
     print "Rollback done!"
->>>>>>> dba086c2
             
 if __name__ == '__main__':
     if len(sys.argv) == 2 and sys.argv[1] == '--help':
@@ -2361,10 +2157,7 @@
     elif len(sys.argv) == 2 and sys.argv[1] == '--recover':
         UnitTestRollback().doRecover()
     else:
-<<<<<<< HEAD
-=======
         print "The automatic test starts,please wait for checking cluster status and do proper recover first ..."
->>>>>>> dba086c2
         # initialize cluster test environment
         ret,reason = clusterTest.init()
         if ret == False:
@@ -2374,15 +2167,6 @@
                  # all the servers are on the same page
         else:
             if len(sys.argv) == 1:
-<<<<<<< HEAD
-                unittest.main()
-                clusterTest.unittestRollback.DoRollback()
-            elif len(sys.argv) == 2 and sys.argv[1] == '--clear':
-                DoClearAll()
-            else:
-                if sys.argv[1] == '--merge-test':
-                    MergeTest().test()
-=======
                 try:
                     unittest.main()
                 except:
@@ -2403,7 +2187,6 @@
                     MergeTest().test()
                     doCleanUp()
 
->>>>>>> dba086c2
                 elif sys.argv[1] == '--rtsp-test':
                     ServerRtspTest().test()
                 else:
