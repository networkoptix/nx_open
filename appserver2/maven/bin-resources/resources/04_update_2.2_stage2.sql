--- conflicted
+++ resolved
@@ -1,53 +1,47 @@
-INSERT INTO "vms_businessrule_action_resources" (businessrule_guid,resource_guid) 
-  SELECT br.guid, r.guid
-  FROM vms_businessrule_action_resources_tmp t
-  JOIN vms_businessrule br on br.id = t.businessrule_id
-  JOIN vms_resource r on r.id = t.resource_id;
-
-INSERT INTO "vms_businessrule_event_resources" (businessrule_guid,resource_guid) 
-  SELECT br.guid, r.guid
-  FROM vms_businessrule_event_resources_tmp t
-  JOIN vms_businessrule br on br.id = t.businessrule_id
-  JOIN vms_resource r on r.id = t.resource_id;
-
-drop table vms_resource_tmp;
-drop table vms_businessrule_action_resources_tmp;
-drop table vms_businessrule_event_resources_tmp;
-
-CREATE UNIQUE INDEX idx_businessrule_guid ON vms_businessrule(guid);
-CREATE UNIQUE INDEX idx_resourcetype_guid ON vms_resourcetype(guid);
-CREATE UNIQUE INDEX idx_resource_guid     ON vms_resource(guid);
-CREATE INDEX idx_resource_parent          ON vms_resource(parent_guid);
-
-CREATE TABLE "vms_server_tmp" (
-    "api_url" varchar(200) NOT NULL,
-    "auth_key" varchar(1024),
-    "version" varchar(1024),
-    "net_addr_list" varchar(1024),
-    "resource_ptr_id" integer PRIMARY KEY,
-    "panic_mode" smallint NOT NULL,
-    "flags" number,
-    "system_info" varchar(1024),
-    "max_cameras" number,
-    "redundancy" bool);
-INSERT INTO vms_server_tmp
- SELECT api_url, auth_key, version, net_addr_list, resource_ptr_id, panic_mode, 0, '', 0,0
-  FROM  vms_server;
-drop table  vms_server;
-ALTER TABLE vms_server_tmp RENAME TO vms_server;
-
-CREATE TABLE "vms_license_tmp" ("license_block" varchar(2048) NOT NULL, "license_key" varchar(32) NOT NULL UNIQUE, "id" integer PRIMARY KEY autoincrement);
-INSERT INTO "vms_license_tmp" (license_key, license_block)
-    SELECT key, raw_license FROM vms_license;
-DROP TABLE vms_license;
-ALTER TABLE "vms_license_tmp" RENAME TO "vms_license";
-
-CREATE TABLE misc_data (key VARCHAR(64) NOT NULL, data BLOB(128));
-<<<<<<< HEAD
-CREATE UNIQUE INDEX idx_misc_data_key ON misc_data(key);
-drop table vms_setting;
-
-=======
-CREATE UNIQUE INDEX idx_misc_data_key ON misc_data(key);
-
->>>>>>> 73ede32b
+INSERT INTO "vms_businessrule_action_resources" (businessrule_guid,resource_guid) 
+  SELECT br.guid, r.guid
+  FROM vms_businessrule_action_resources_tmp t
+  JOIN vms_businessrule br on br.id = t.businessrule_id
+  JOIN vms_resource r on r.id = t.resource_id;
+
+INSERT INTO "vms_businessrule_event_resources" (businessrule_guid,resource_guid) 
+  SELECT br.guid, r.guid
+  FROM vms_businessrule_event_resources_tmp t
+  JOIN vms_businessrule br on br.id = t.businessrule_id
+  JOIN vms_resource r on r.id = t.resource_id;
+
+drop table vms_resource_tmp;
+drop table vms_businessrule_action_resources_tmp;
+drop table vms_businessrule_event_resources_tmp;
+
+CREATE UNIQUE INDEX idx_businessrule_guid ON vms_businessrule(guid);
+CREATE UNIQUE INDEX idx_resourcetype_guid ON vms_resourcetype(guid);
+CREATE UNIQUE INDEX idx_resource_guid     ON vms_resource(guid);
+CREATE INDEX idx_resource_parent          ON vms_resource(parent_guid);
+
+CREATE TABLE "vms_server_tmp" (
+    "api_url" varchar(200) NOT NULL,
+    "auth_key" varchar(1024),
+    "version" varchar(1024),
+    "net_addr_list" varchar(1024),
+    "resource_ptr_id" integer PRIMARY KEY,
+    "panic_mode" smallint NOT NULL,
+    "flags" number,
+    "system_info" varchar(1024),
+    "max_cameras" number,
+    "redundancy" bool);
+INSERT INTO vms_server_tmp
+ SELECT api_url, auth_key, version, net_addr_list, resource_ptr_id, panic_mode, 0, '', 0,0
+  FROM  vms_server;
+drop table  vms_server;
+ALTER TABLE vms_server_tmp RENAME TO vms_server;
+
+CREATE TABLE "vms_license_tmp" ("license_block" varchar(2048) NOT NULL, "license_key" varchar(32) NOT NULL UNIQUE, "id" integer PRIMARY KEY autoincrement);
+INSERT INTO "vms_license_tmp" (license_key, license_block)
+    SELECT key, raw_license FROM vms_license;
+DROP TABLE vms_license;
+ALTER TABLE "vms_license_tmp" RENAME TO "vms_license";
+
+CREATE TABLE misc_data (key VARCHAR(64) NOT NULL, data BLOB(128));
+CREATE UNIQUE INDEX idx_misc_data_key ON misc_data(key);
+drop table vms_setting;