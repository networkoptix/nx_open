--- conflicted
+++ resolved
@@ -1,11 +1,6 @@
 INCLUDEPATH += ${root.dir}/common_libs/udt/src
 
-<<<<<<< HEAD
-INCLUDEPATH -= $$ROOT_DIR/common/src \
-               $$ROOT_DIR/common_libs/nx_streaming/src
-=======
 INCLUDEPATH -= $$ROOT_DIR/common/src
->>>>>>> 62cec593
 
 win* {
     DEFINES += NX_NETWORK_API=__declspec(dllexport)
