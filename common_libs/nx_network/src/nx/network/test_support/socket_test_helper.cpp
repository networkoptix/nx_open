/**********************************************************
* 9 jan 2015
* a.kolesnikov
***********************************************************/

#include "socket_test_helper.h"

#include <atomic>
#include <iostream>

#include <nx/utils/log/log.h>

#include <utils/common/cpp14.h>


namespace nx {
namespace network {
namespace test {

////////////////////////////////////////////////////////////
//// class TestConnection
////////////////////////////////////////////////////////////
namespace
{
    const size_t READ_BUF_SIZE = 4*1024;
    std::atomic<int> TestConnectionIDCounter(0);
    std::atomic<int> TestConnection_count(0);
}

//#define DEBUG_OUTPUT

TestConnection::TestConnection(
    std::unique_ptr<AbstractStreamSocket> socket,
    TestTrafficLimitType limitType,
    size_t trafficLimit)
:
    m_socket( std::move( socket ) ),
    m_limitType( limitType ),
    m_trafficLimit( trafficLimit ),
    m_connected( true ),
    m_totalBytesSent( 0 ),
    m_totalBytesReceived( 0 ),
    m_id( ++TestConnectionIDCounter ),
    m_accepted(true)
{
    m_readBuffer.reserve( READ_BUF_SIZE );
    m_outData.resize( READ_BUF_SIZE );

    ++TestConnection_count;
}

TestConnection::TestConnection(
    const SocketAddress& remoteAddress,
    TestTrafficLimitType limitType,
    size_t trafficLimit)
:
    m_socket( SocketFactory::createStreamSocket() ),
    m_limitType(limitType),
    m_trafficLimit( trafficLimit ),
    m_connected( false ),
    m_remoteAddress(
        remoteAddress.address == HostAddress::anyHost ? HostAddress::localhost : remoteAddress.address,
        remoteAddress.port ),
    m_totalBytesSent( 0 ),
    m_totalBytesReceived( 0 ),
    m_id( ++TestConnectionIDCounter ),
    m_accepted(false)
{
    m_readBuffer.reserve( READ_BUF_SIZE );
    m_outData.resize( READ_BUF_SIZE );

    ++TestConnection_count;
}

static std::mutex terminatedSocketsIDsMutex;
static std::map<int, bool> terminatedSocketsIDs;


TestConnection::~TestConnection()
{
    NX_LOGX(lm("accepted %1. Destroying...").arg(m_accepted), cl_logDEBUG1);

    {
<<<<<<< HEAD
        std::unique_lock<std::mutex> lk(mtx1);
        NX_ASSERT(terminatedSocketsIDs.emplace(m_id, m_accepted).second);
=======
        std::unique_lock<std::mutex> lk(terminatedSocketsIDsMutex);
        NX_ASSERT(terminatedSocketsIDs.emplace(m_id, _socket ? true : false).second);
>>>>>>> f59ad199
    }
#ifdef DEBUG_OUTPUT
    std::cout<<"TestConnection::~TestConnection. "<<m_id<<std::endl;
#endif

    --TestConnection_count;
}

void TestConnection::pleaseStop(nx::utils::MoveOnlyFunc<void()> handler)
{
    m_socket->pleaseStop(std::move(handler));
}

void TestConnection::pleaseStopSync()
{
    m_socket->pleaseStopSync();
}

int TestConnection::id() const
{
    return m_id;
}

void TestConnection::setLocalAddress(SocketAddress addr)
{
    m_localAddress = std::move(addr);
}

SocketAddress TestConnection::getLocalAddress() const
{
    return m_socket->getLocalAddress();
}

const std::chrono::milliseconds kDefaultSendTimeout(17000);

void TestConnection::start()
{
    if( m_connected )
        return startIO();

    if (!m_socket->setNonBlockingMode(true) || 
        !m_socket->setSendTimeout(kDefaultSendTimeout.count()) ||
        (m_localAddress && !m_socket->bind(*m_localAddress)))
    {
        return m_socket->post(std::bind(
            &TestConnection::onConnected,
            this,
            m_id,
            SystemError::getLastOSErrorCode()));
    }

    m_socket->connectAsync(
        m_remoteAddress,
        std::bind(&TestConnection::onConnected, this, m_id, std::placeholders::_1) );
}

size_t TestConnection::totalBytesSent() const
{
    return m_totalBytesSent;
}

size_t TestConnection::totalBytesReceived() const
{
    return m_totalBytesReceived;
}

bool TestConnection::isTaskComplete() const
{
    switch (m_limitType) {
        case TestTrafficLimitType::none:
            return true;
        case TestTrafficLimitType::incoming:
            return m_totalBytesReceived >= m_trafficLimit;
        case TestTrafficLimitType::outgoing:
            return m_totalBytesSent >= m_trafficLimit;
    }

    return false;
}

void TestConnection::setOnFinishedEventHandler(
    nx::utils::MoveOnlyFunc<void(int, TestConnection*, SystemError::ErrorCode)> handler)
{
    m_finishedEventHandler = std::move(handler);
}

void TestConnection::onConnected( int id, SystemError::ErrorCode errorCode )
{
#ifdef DEBUG_OUTPUT
    std::cout<<"TestConnection::onConnected. "<<id<<std::endl;
#endif

    if( errorCode != SystemError::noError )
    {
        NX_LOGX(lm("accepted %1. Receive error: %2")
            .arg(m_accepted).arg(SystemError::toString(errorCode)), cl_logWARNING);

        if (!m_finishedEventHandler)
            return;
        auto handler = std::move( m_finishedEventHandler );
        return handler( id, this, errorCode );
    }

    startIO();
}

void TestConnection::startIO()
{
    using namespace std::placeholders;

    //TODO #ak we need mutex here because async socket API lacks way to start async read and write atomically.
        //Should note that aio::AIOService provides such functionality

    m_socket->readSomeAsync(
        &m_readBuffer,
        std::bind(&TestConnection::onDataReceived, this, m_id, _1, _2) );
    NX_LOGX(lm("accepted %1. Sending %2 bytes of data to %3")
        .arg(m_accepted).arg(m_outData.size())
        .arg(m_socket->getForeignAddress().toString()),
        cl_logDEBUG2);
    m_socket->sendAsync(
        m_outData,
        std::bind(&TestConnection::onDataSent, this, m_id, _1, _2) );
}

void TestConnection::onDataReceived(
    int id,
    SystemError::ErrorCode errorCode,
    size_t bytesRead)
{
    if (errorCode == SystemError::noError)
    {
        NX_LOGX(lm("accepted %1. Received %2 bytes of data")
            .arg(m_accepted).arg(bytesRead), cl_logDEBUG2);
    }
    else
    {
        NX_LOGX(lm("accepted %1. Receive error: %2")
            .arg(m_accepted).arg(SystemError::toString(errorCode)), cl_logWARNING);
    }

    if( (errorCode != SystemError::noError && errorCode != SystemError::timedOut) ||
        (errorCode == SystemError::noError && bytesRead == 0))  //connection closed by remote side
    {
        if (!m_finishedEventHandler)
            return;
        auto handler = std::move(m_finishedEventHandler);
        return handler( id, this, errorCode );
    }

    m_totalBytesReceived += bytesRead;
    m_readBuffer.clear();
    m_readBuffer.reserve( READ_BUF_SIZE );

    if (m_limitType == TestTrafficLimitType::incoming &&
        m_totalBytesReceived >= m_trafficLimit)
    {
        if (!m_finishedEventHandler)
            return;
        auto handler = std::move(m_finishedEventHandler);
        return handler(id, this, errorCode);
    }

    using namespace std::placeholders;
    m_socket->readSomeAsync(
        &m_readBuffer,
        std::bind(&TestConnection::onDataReceived, this, m_id,  _1, _2) );
}

void TestConnection::onDataSent( int id, SystemError::ErrorCode errorCode, size_t bytesWritten )
{
    if (errorCode != SystemError::noError && errorCode != SystemError::timedOut)
    {
        NX_LOGX(lm("accepted %1. Send error: %2")
            .arg(m_accepted).arg(SystemError::toString(errorCode)),
            cl_logWARNING);

        if (!m_finishedEventHandler)
            return;
        auto handler = std::move( m_finishedEventHandler );
        return handler( id, this, errorCode );
    }

    m_totalBytesSent += bytesWritten;
    if (m_limitType == TestTrafficLimitType::outgoing &&
        m_totalBytesSent >= m_trafficLimit)
    {
        if (!m_finishedEventHandler)
            return;
        auto handler = std::move( m_finishedEventHandler );
        return handler(id, this, errorCode);
    }

    using namespace std::placeholders;
    NX_LOGX(lm("accepted %1. Sending %2 bytes of data to %3")
        .arg(m_accepted).arg(m_outData.size())
        .arg(m_socket->getForeignAddress().toString()),
        cl_logDEBUG2);
    m_socket->sendAsync(
        m_outData,
        std::bind(&TestConnection::onDataSent, this, m_id, _1, _2) );
}



////////////////////////////////////////////////////////////
//// class RandomDataTcpServer
////////////////////////////////////////////////////////////
RandomDataTcpServer::RandomDataTcpServer(
    TestTrafficLimitType limitType,
    size_t trafficLimit)
:
    m_limitType(limitType),
    m_trafficLimit(trafficLimit),
    m_totalConnectionsAccepted(0)
{
}

RandomDataTcpServer::~RandomDataTcpServer()
{
}

void RandomDataTcpServer::setServerSocket(
    std::unique_ptr<AbstractStreamServerSocket> serverSock)
{
    m_serverSocket = std::move(serverSock);
}

void RandomDataTcpServer::pleaseStop(nx::utils::MoveOnlyFunc<void()> handler)
{
    m_serverSocket->pleaseStop(
        [this, handler = std::move(handler)]() mutable
        {
            QnMutexLocker lk(&m_mutex);
            auto acceptedConnections = std::move(m_acceptedConnections);
            lk.unlock();

            BarrierHandler completionHandlerInvoker(std::move(handler));
            for (auto& connection: acceptedConnections)
            {
                auto connectionPtr = connection.get();
                connectionPtr->pleaseStop(
                    [connection = std::move(connection),
                        handler = completionHandlerInvoker.fork()]() mutable
                    {
                        connection.reset();
                        handler();
                    });
            }
        });
}

bool RandomDataTcpServer::start()
{
    if (!m_serverSocket)
        m_serverSocket = SocketFactory::createStreamServerSocket();
    if( !m_serverSocket->bind(m_localAddress) ||
        !m_serverSocket->listen() )
    {
        m_serverSocket.reset();
        return false;
    }
    m_serverSocket->acceptAsync( std::bind(
        &RandomDataTcpServer::onNewConnection, this,
        std::placeholders::_1, std::placeholders::_2 ) );

    return true;
}

void RandomDataTcpServer::setLocalAddress(SocketAddress addr)
{
    m_localAddress = std::move(addr);
}

SocketAddress RandomDataTcpServer::addressBeingListened() const
{
    const auto localAddress = m_serverSocket->getLocalAddress();
    return 
        localAddress.address == HostAddress::anyHost
        ? SocketAddress(HostAddress::localhost, localAddress.port)
        : localAddress;
}

void RandomDataTcpServer::onNewConnection(
    SystemError::ErrorCode errorCode,
    AbstractStreamSocket* newConnection)
{
    using namespace std::placeholders;

    //ignoring errors for now
    if (errorCode == SystemError::noError)
    {
        auto testConnection = std::make_shared<TestConnection>(
            std::unique_ptr<AbstractStreamSocket>(newConnection),
            m_limitType,
            m_trafficLimit);
        testConnection->setOnFinishedEventHandler(
            std::bind(&RandomDataTcpServer::onConnectionDone, this, _2));
        NX_LOGX(lm("Accepted connection %1. local address %2")
            .arg(testConnection.get()).arg(testConnection->getLocalAddress().toString()),
            cl_logDEBUG1);
        QnMutexLocker lk(&m_mutex);
        testConnection->start();
        m_acceptedConnections.emplace_back(std::move(testConnection));
        ++m_totalConnectionsAccepted;
    }

    m_serverSocket->acceptAsync(
        std::bind(&RandomDataTcpServer::onNewConnection, this, _1, _2));
}

void RandomDataTcpServer::onConnectionDone(
    TestConnection* connection )
{
    QnMutexLocker lk(&m_mutex);
    auto it = std::find_if(
        m_acceptedConnections.begin(),
        m_acceptedConnections.end(),
        [connection](const std::shared_ptr<TestConnection>& sharedConnection) {
            return sharedConnection.get() == connection;
        });
    if (it != m_acceptedConnections.end())
        m_acceptedConnections.erase(it);
}



////////////////////////////////////////////////////////////
//// class ConnectionsGenerator
////////////////////////////////////////////////////////////
ConnectionsGenerator::ConnectionsGenerator(
    const SocketAddress& remoteAddress,
    size_t maxSimultaneousConnectionsCount,
    TestTrafficLimitType limitType,
    size_t trafficLimit,
    size_t maxTotalConnections)
:
    m_remoteAddress( remoteAddress ),
    m_maxSimultaneousConnectionsCount( maxSimultaneousConnectionsCount ),
    m_limitType( limitType ),
    m_trafficLimit( trafficLimit ),
    m_maxTotalConnections( maxTotalConnections ),
    m_terminated( false ),
    m_totalBytesSent( 0 ),
    m_totalBytesReceived( 0 ),
    m_totalIncompleteTasks( 0 ),
    m_totalConnectionsEstablished( 0 ),
    m_randomEngine(m_randomDevice()),
    m_errorEmulationDistribution(1, 100),
    m_errorEmulationPercent(0)
{
}

ConnectionsGenerator::~ConnectionsGenerator()
{
}

void ConnectionsGenerator::pleaseStop(
    nx::utils::MoveOnlyFunc<void()> handler)
{
    std::unique_lock<std::mutex> lk( m_mutex );
    m_terminated = true;
    auto connections = std::move(m_connections);
    lk.unlock();
    BarrierHandler allConnectionsStoppedFuture(std::move(handler));
    for (auto& idAndConnection: connections)
    {
        auto connectionPtr = idAndConnection.second.get();
        connectionPtr->pleaseStop(
            [this,
                connection = std::move(idAndConnection.second),
                handler = allConnectionsStoppedFuture.fork()]() mutable
            {
                {
                    std::unique_lock<std::mutex> lk(m_mutex);
                    m_totalBytesSent += connection->totalBytesSent();
                    m_totalBytesReceived += connection->totalBytesReceived();
                    if (!connection->isTaskComplete())
                        ++m_totalIncompleteTasks;
                }
                connection.reset();
                handler();
            });
    }
}

void ConnectionsGenerator::enableErrorEmulation(int errorPercent)
{
    //TODO #ak enabling this causes deadlock between aio threads due to blocking cancellation in ~TestConnection
    m_errorEmulationPercent = errorPercent;
}

void ConnectionsGenerator::setOnFinishedHandler(
    nx::utils::MoveOnlyFunc<void()> func)
{
    m_onFinishedHandler = std::move(func);
}

void ConnectionsGenerator::setLocalAddress(SocketAddress addr)
{
    m_localAddress = std::move(addr);
}

void ConnectionsGenerator::start()
{
    for( size_t i = 0; i < m_maxSimultaneousConnectionsCount; ++i )
    {
        std::unique_lock<std::mutex> lk( m_mutex );

        std::unique_ptr<TestConnection> connection(
            new TestConnection(
                m_remoteAddress,
                m_limitType,
                m_trafficLimit));
        connection->setOnFinishedEventHandler(
            std::bind(&ConnectionsGenerator::onConnectionFinished, this,
                std::placeholders::_1, std::placeholders::_3));
        if (m_localAddress)
            connection->setLocalAddress(*m_localAddress);
        connection->start();
        ++m_totalConnectionsEstablished;
        m_connections.emplace(connection->id(), std::move(connection));
    }
}

size_t ConnectionsGenerator::totalConnectionsEstablished() const
{
    return m_totalConnectionsEstablished;
}

size_t ConnectionsGenerator::totalBytesSent() const
{
    return m_totalBytesSent;
}

size_t ConnectionsGenerator::totalBytesReceived() const
{
    return m_totalBytesReceived;
}

size_t ConnectionsGenerator::totalIncompleteTasks() const
{
<<<<<<< HEAD
    return m_totalIncompleteTasks;
}

QString ConnectionsGenerator::returnCodes() const
{
    QStringList descriptions;
    for (const auto& error : m_returnCodes)
        descriptions << lm("%2 [%1 time(s)]").arg(error.second)
            .arg(SystemError::toString(error.first));

    return descriptions.join(QLatin1Literal("; "));
=======
    std::unique_lock<std::mutex> lk(m_mutex);
    return m_errors;
>>>>>>> f59ad199
}

void ConnectionsGenerator::onConnectionFinished(
    int id,
    SystemError::ErrorCode code)
{
<<<<<<< HEAD
    NX_LOGX(lm("Connection %1 has finished: %2")
        .arg(id).arg(SystemError::toString(code)), cl_logDEBUG1);

    std::unique_lock<std::mutex> lk(m_mutex);
    m_returnCodes.emplace(code, 0).first->second++;

=======
    std::unique_lock<std::mutex> lk(m_mutex);

    if (code != SystemError::noError)
    {
        m_errors.push_back(code);
        if (m_errors.size() < 3)
        {
            // std::cerr
            //     << "onConnectionFinished: "
            //     << SystemError::toString(code).toStdString()
            //     << std::endl;
        }
    }

>>>>>>> f59ad199
    {
        std::unique_lock<std::mutex> lk(terminatedSocketsIDsMutex);
        NX_ASSERT(terminatedSocketsIDs.find(id) == terminatedSocketsIDs.end());
    }

    auto connectionIter = m_connections.find(id);
    if (connectionIter != m_connections.end())
    {
        //connection might have been removed by pleaseStop
        m_totalBytesSent += connectionIter->second->totalBytesSent();
        m_totalBytesReceived += connectionIter->second->totalBytesReceived();
        if (!connectionIter->second->isTaskComplete())
            ++m_totalIncompleteTasks;
        m_connections.erase(connectionIter);
    }
    if (m_terminated)
        return;

    if (m_maxTotalConnections == kInfiniteConnectionCount ||   //no limit
        m_totalConnectionsEstablished < m_maxTotalConnections)
    {
        addNewConnections(&lk);
    }
    else if (m_connections.empty())
    {
        if (m_onFinishedHandler)
        {
            auto handler = std::move(m_onFinishedHandler);
            handler();
        }
    }
}

void ConnectionsGenerator::addNewConnections(
    std::unique_lock<std::mutex>* const /*lock*/)
{
    while (m_connections.size() < m_maxSimultaneousConnectionsCount)
    {
        auto connection = std::make_unique<TestConnection>(
            m_remoteAddress,
            m_limitType,
            m_trafficLimit);
        connection->setOnFinishedEventHandler(
            std::bind(&ConnectionsGenerator::onConnectionFinished, this,
                std::placeholders::_1, std::placeholders::_3));
        const bool emulatingError =
            m_errorEmulationPercent > 0 &&
            m_errorEmulationDistribution(m_randomEngine) < m_errorEmulationPercent;
        if (emulatingError)
        {
            const SystemError::ErrorCode osErrorCode = SystemError::getLastOSErrorCode();
            std::cerr << "Failed to start test connection. " << SystemError::toString(osErrorCode).toStdString() << std::endl;
            //if (!m_finishedConnectionsIDs.insert(m_connections.back()->id()).second)
            //    int x = 0;
            //ignoring error for now
            return;
        }

        connection->start();
        m_connections.emplace(connection->id(), std::move(connection));
        ++m_totalConnectionsEstablished;
    }
}

}   //test
}   //network
}   //nx<|MERGE_RESOLUTION|>--- conflicted
+++ resolved
@@ -81,13 +81,8 @@
     NX_LOGX(lm("accepted %1. Destroying...").arg(m_accepted), cl_logDEBUG1);
 
     {
-<<<<<<< HEAD
-        std::unique_lock<std::mutex> lk(mtx1);
+        std::unique_lock<std::mutex> lk(terminatedSocketsIDsMutex);
         NX_ASSERT(terminatedSocketsIDs.emplace(m_id, m_accepted).second);
-=======
-        std::unique_lock<std::mutex> lk(terminatedSocketsIDsMutex);
-        NX_ASSERT(terminatedSocketsIDs.emplace(m_id, _socket ? true : false).second);
->>>>>>> f59ad199
     }
 #ifdef DEBUG_OUTPUT
     std::cout<<"TestConnection::~TestConnection. "<<m_id<<std::endl;
@@ -530,8 +525,7 @@
 
 size_t ConnectionsGenerator::totalIncompleteTasks() const
 {
-<<<<<<< HEAD
-    return m_totalIncompleteTasks;
+    std::unique_lock<std::mutex> lk(m_mutex);
 }
 
 QString ConnectionsGenerator::returnCodes() const
@@ -542,39 +536,19 @@
             .arg(SystemError::toString(error.first));
 
     return descriptions.join(QLatin1Literal("; "));
-=======
-    std::unique_lock<std::mutex> lk(m_mutex);
-    return m_errors;
->>>>>>> f59ad199
 }
 
 void ConnectionsGenerator::onConnectionFinished(
     int id,
     SystemError::ErrorCode code)
 {
-<<<<<<< HEAD
     NX_LOGX(lm("Connection %1 has finished: %2")
         .arg(id).arg(SystemError::toString(code)), cl_logDEBUG1);
 
+
     std::unique_lock<std::mutex> lk(m_mutex);
     m_returnCodes.emplace(code, 0).first->second++;
 
-=======
-    std::unique_lock<std::mutex> lk(m_mutex);
-
-    if (code != SystemError::noError)
-    {
-        m_errors.push_back(code);
-        if (m_errors.size() < 3)
-        {
-            // std::cerr
-            //     << "onConnectionFinished: "
-            //     << SystemError::toString(code).toStdString()
-            //     << std::endl;
-        }
-    }
-
->>>>>>> f59ad199
     {
         std::unique_lock<std::mutex> lk(terminatedSocketsIDsMutex);
         NX_ASSERT(terminatedSocketsIDs.find(id) == terminatedSocketsIDs.end());
