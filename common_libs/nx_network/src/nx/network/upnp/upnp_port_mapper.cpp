#include "upnp_port_mapper.h"

#include <random>

#include <QtCore/QDateTime>

#include <nx/utils/log/log.h>

static const size_t BREAK_FAULTS_COUNT = 5; // faults in a row
static const size_t BREAK_TIME_PER_FAULT = 1 * 60; // wait 1 minute per fault in a row

static const quint16 PORT_SAFE_RANGE_BEGIN = 4096; // begining of range to peak rnd port
static const quint16 PORT_SAFE_RANGE_END = 49151;

static const quint16 MAPPING_TIME_RATIO = 10; // 10 times longer then we check

namespace nx {
namespace network {
namespace upnp {

PortMapper::PortMapper(
    bool isEnabled,
    quint64 checkMappingsInterval,
    const QString& description,
    const QString& device)
    :
    SearchAutoHandler(device),
    m_isEnabled(isEnabled),
    m_upnpClient(new AsyncClient()),
    m_description(description),
    m_checkMappingsInterval(checkMappingsInterval)
{
    m_timerId = nx::utils::TimerManager::instance()->addTimer(
        this,
        std::chrono::milliseconds(m_checkMappingsInterval));
}

PortMapper::~PortMapper()
{
    quint64 timerId;
    {
        QnMutexLocker lock(&m_mutex);
        timerId = m_timerId;
        m_timerId = 0;
    }

    nx::utils::TimerManager::instance()->joinAndDeleteTimer(timerId);
    m_upnpClient.reset();
}

const quint64 PortMapper::DEFAULT_CHECK_MAPPINGS_INTERVAL = 1 * 60 * 1000; // 10 min

bool PortMapper::enableMapping(
    quint16 port,
    Protocol protocol,
    std::function< void(SocketAddress) > callback)
{
    PortId portId(port, protocol);

    QnMutexLocker lock(&m_mutex);
    if (!m_mapRequests.emplace(std::move(portId), std::move(callback)).second)
        return false; // port already mapped

    if (m_isEnabled)
    {
        // ask to map this port on all known devices
        for (auto& device : m_devices)
            ensureMapping(device.second, port, protocol);
    }

    return true;
}

bool PortMapper::disableMapping(quint16 port, Protocol protocol)
{
    QnMutexLocker lock(&m_mutex);
    const auto it = m_mapRequests.find(PortId(port, protocol));
    if (it == m_mapRequests.end())
        return false;

    removeMapping(it->first);
    m_mapRequests.erase(it);
    return true;
}

<<<<<<< HEAD
void PortMapper::setIsEnabled(bool isEnabled)
=======
bool PortMapper::isEnabled() const
{
    return m_isEnabled;
}

void PortMapper::setIsEnabled( bool isEnabled )
>>>>>>> 841fd45b
{
    QnMutexLocker lock(&m_mutex);
    m_isEnabled = isEnabled;
}

PortMapper::FailCounter::FailCounter():
    m_failsInARow(0),
    m_lastFail(0)
{
}

void PortMapper::FailCounter::success()
{
    m_failsInARow = 0;
}

void PortMapper::FailCounter::failure()
{
    ++m_failsInARow;
    m_lastFail = QDateTime::currentDateTime().toTime_t();
}

bool PortMapper::FailCounter::isOk()
{
    if (m_failsInARow < BREAK_FAULTS_COUNT)
        return true;

    const auto breakTime = m_lastFail + BREAK_TIME_PER_FAULT * m_failsInARow;
    return QDateTime::currentDateTime().toTime_t() > breakTime;
}

PortMapper::PortId::PortId(quint16 port_, Protocol protocol_)
    : port(port_), protocol(protocol_)
{
}

bool PortMapper::PortId::operator < (const PortId& rhs) const
{
    if (port < rhs.port) return true;
    if (port == rhs.port && protocol < rhs.protocol) return true;
    return false;
}

bool PortMapper::processPacket(
    const QHostAddress& localAddress, const SocketAddress& devAddress,
    const DeviceInfo& devInfo, const QByteArray& xmlDevInfo)
{
    static_cast< void >(xmlDevInfo);
    return searchForMappers(HostAddress(localAddress.toString()), devAddress, devInfo);
}

bool PortMapper::searchForMappers(
    const HostAddress& localAddress,
    const SocketAddress& devAddress,
    const DeviceInfo& devInfo)
{
    bool atLeastOneFound = false;
    for (const auto& service: devInfo.serviceList)
    {
        if (service.serviceType != AsyncClient::WAN_IP)
            continue; // uninteresting

        nx::utils::Url url;
        url.setHost(devAddress.address.toString());
        url.setPort(devAddress.port);
        url.setPath(service.controlUrl);

        QnMutexLocker lk(&m_mutex);
        addNewDevice(localAddress, url, devInfo.serialNumber);
    }

    for (const auto& subDev : devInfo.deviceList)
        atLeastOneFound |= searchForMappers(localAddress, devAddress, subDev);

    return atLeastOneFound;
}

void PortMapper::onTimer(const quint64& /*timerID*/)
{
    QnMutexLocker lock(&m_mutex);
    if (m_isEnabled)
    {
        for (auto& device : m_devices)
        {
            updateExternalIp(device.second);
            for (const auto& request : m_mapRequests)
            {
                const auto it = device.second.mapped.find(request.first);
                if (it != device.second.mapped.end())
                {
                    checkMapping(
                        device.second, it->first.port,
                        it->second, it->first.protocol);
                }
                else
                {
                    const auto& portId = request.first;
                    ensureMapping(device.second, portId.port, portId.protocol);
                }
            }
        }
    }
    else
    {
        for (const auto& request : m_mapRequests)
            removeMapping(request.first);
    }

    if (m_timerId)
    {
        m_timerId = nx::utils::TimerManager::instance()->addTimer(
            this, std::chrono::milliseconds(m_checkMappingsInterval));
    }
}

void PortMapper::addNewDevice(
    const HostAddress& localAddress,
    const nx::utils::Url& url,
    const QString& serial)
{
    const auto itBool = m_devices.emplace(serial, Device());
    if (!itBool.second)
        return; // known device

    Device& newDevice = itBool.first->second;
    newDevice.internalIp = localAddress;
    newDevice.url = url;

    if (m_isEnabled)
    {
        updateExternalIp(newDevice);
        for (const auto map : m_mapRequests)
            ensureMapping(newDevice, map.first.port, map.first.protocol);
    }

    NX_LOGX(lit("New device %1 ( %2 ) has been found on %3")
        .arg(url.toString(QUrl::RemovePassword))
        .arg(serial).arg(localAddress.toString()),
        cl_logDEBUG2);
}

void PortMapper::removeMapping(PortId portId)
{
    for (auto& device: m_devices)
    {
        const auto mapping = device.second.mapped.find(portId);
        if (mapping != device.second.mapped.end())
        {
            m_upnpClient->deleteMapping(
                device.second.url, mapping->second, mapping->first.protocol,
                [this, &device, mapping, portId](bool success)
            {
                if (!success)
                    return;

                QnMutexLocker lk(&m_mutex);
                device.second.mapped.erase(mapping);

                const auto request = m_mapRequests.find(portId);
                if (request == m_mapRequests.end())
                    return;

                SocketAddress address(device.second.externalIp, 0);
                const auto callback = request->second;

                lk.unlock();
                return callback(std::move(address));
            });
        }
    }
}

void PortMapper::updateExternalIp(Device& device)
{
    if (!device.failCounter.isOk())
        return;

    m_upnpClient->externalIp(device.url,
        [this, &device](HostAddress externalIp)
    {
        std::list<Guard> callbackGuards;

        QnMutexLocker lock(&m_mutex);
        NX_LOGX(lit("externalIp='%1' on device %2")
            .arg(externalIp.toString())
            .arg(device.url.toString(QUrl::RemovePassword)), cl_logDEBUG1);

        // All mappings with old IPs are not valid.
        if (device.externalIp != externalIp && device.externalIp != HostAddress())
        {
            for (auto& map: device.mapped)
            {
                const auto it = m_mapRequests.find(map.first);
                if (it != m_mapRequests.end())
                {
                    callbackGuards.push_back(Guard(std::bind(
                        it->second, SocketAddress(device.externalIp, 0))));
                }
            }
        }

        if (externalIp != HostAddress())
            device.failCounter.success();
        else
            device.failCounter.failure();

        device.externalIp.swap(externalIp);
    });
}

void PortMapper::checkMapping(
    Device& device,
    quint16 inPort,
    quint16 exPort,
    Protocol protocol)
{
    if (!device.failCounter.isOk())
        return;

    m_upnpClient->getMapping(
        device.url, exPort, protocol,
        [this, &device, inPort, exPort, protocol](AsyncClient::MappingInfo info)
    {
        QnMutexLocker lk(&m_mutex);
        device.failCounter.success();

        bool stillMapped = (
            info.internalPort == inPort &&
            info.externalPort == exPort &&
            info.protocol == protocol &&
            info.internalIp == device.internalIp);

        PortId portId(inPort, protocol);
        if (!stillMapped)
            device.mapped.erase(device.mapped.find(portId));

        const auto request = m_mapRequests.find(portId);
        if (request == m_mapRequests.end())
        {
            // no need to provide this mapping any longer
            return;
        }

        SocketAddress address(device.externalIp, stillMapped ? exPort : 0);
        const auto callback = request->second;

        if (!stillMapped)
            ensureMapping(device, inPort, protocol);

        lk.unlock();
        if (address.address != HostAddress())
            return callback(std::move(address));
    });
}

// TODO: reduse the size of method
void PortMapper::ensureMapping(Device& device, quint16 inPort, Protocol protocol)
{
    if (!device.failCounter.isOk())
        return;

    m_upnpClient->getAllMappings(device.url,
        [this, &device, inPort, protocol](AsyncClient::MappingList list)
    {
        QnMutexLocker lk(&m_mutex);
        device.failCounter.success();

        // Save existing mappings in case if router can silently remap them
        device.engagedPorts.clear();
        for (const auto mapping : list)
            device.engagedPorts.insert(PortId(mapping.externalPort, mapping.protocol));

        const auto deviceMap = device.mapped.find(PortId(inPort, protocol));
        const auto request = m_mapRequests.find(PortId(inPort, protocol));
        if (request == m_mapRequests.end())
        {
            // no need to provide this mapping any longer
            return;
        }

        const auto callback = request->second;
        for (const auto mapping : list)
            if (mapping.internalIp == device.internalIp &&
                mapping.internalPort == inPort &&
                mapping.protocol == protocol &&
                (mapping.duration == 0 || mapping.duration > m_checkMappingsInterval))
            {
                NX_LOGX(lit("Already mapped %1").arg(mapping.toString()),
                    cl_logDEBUG1);

                if (deviceMap == device.mapped.end() ||
                    deviceMap->second != mapping.externalPort)
                {
                    // the change should be saved and reported
                    device.mapped[PortId(inPort, protocol)] = mapping.externalPort;

                    lk.unlock();
                    if (device.externalIp != HostAddress())
                        callback(SocketAddress(device.externalIp, mapping.externalPort));
                }

                return;
            }

        // to ensure mapping we should create it from scratch
        makeMapping(device, inPort, protocol);

        if (deviceMap != device.mapped.end())
        {
            SocketAddress invalid(device.externalIp, 0);

            // address lose should be saved and reported
            device.mapped.erase(deviceMap);

            lk.unlock();
            if (invalid.address != HostAddress())
                callback(invalid);
        }
    });
}

// TODO: move into function below when supported
static std::default_random_engine randomEngine(
    std::chrono::system_clock::now().time_since_epoch().count());
static std::uniform_int_distribution<quint16> portDistribution(
    PORT_SAFE_RANGE_BEGIN, PORT_SAFE_RANGE_END);

// TODO: reduse the size of method
void PortMapper::makeMapping(
    Device& device,
    quint16 inPort,
    Protocol protocol,
    size_t retries)
{
    if (!device.failCounter.isOk())
        return;

    quint16 desiredPort;
    do
        desiredPort = portDistribution(randomEngine);
    while (device.engagedPorts.count(PortId(desiredPort, protocol)));

    m_upnpClient->addMapping(
        device.url, device.internalIp, inPort, desiredPort, protocol, m_description,
        m_checkMappingsInterval * MAPPING_TIME_RATIO,
        [this, &device, inPort, desiredPort, protocol, retries](bool success)
    {
        QnMutexLocker lk(&m_mutex);
        if (!success)
        {
            device.failCounter.failure();

            if (retries > 0)
            {
                makeMapping(device, inPort, protocol, retries - 1);
            }
            else
            {
                NX_LOGX(lit("Cound not forward any port on %1")
                    .arg(device.url.toString(QUrl::RemovePassword)),
                    cl_logERROR);
            }

            return;
        }

        device.failCounter.success();

        // save successful mapping and call callback
        const auto request = m_mapRequests.find(PortId(inPort, protocol));
        if (request == m_mapRequests.end())
        {
            // no need to provide this mapping any longer
            return;
        }

        const auto callback = request->second;
        const auto externalIp = device.externalIp;
        device.mapped[PortId(inPort, protocol)] = desiredPort;
        device.engagedPorts.insert(PortId(desiredPort, protocol));

        lk.unlock();
        if (externalIp != HostAddress())
            callback(SocketAddress(externalIp, desiredPort));
    });
}

} // namespace nx
} // namespace network
} // namespace upnp<|MERGE_RESOLUTION|>--- conflicted
+++ resolved
@@ -83,16 +83,12 @@
     return true;
 }
 
-<<<<<<< HEAD
+bool PortMapper::isEnabled() const
+{
+    return m_isEnabled;
+}
+
 void PortMapper::setIsEnabled(bool isEnabled)
-=======
-bool PortMapper::isEnabled() const
-{
-    return m_isEnabled;
-}
-
-void PortMapper::setIsEnabled( bool isEnabled )
->>>>>>> 841fd45b
 {
     QnMutexLocker lock(&m_mutex);
     m_isEnabled = isEnabled;
