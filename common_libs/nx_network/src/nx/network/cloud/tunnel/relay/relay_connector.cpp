#include "relay_connector.h"

#include <nx/network/url/url_builder.h>
#include <nx/utils/log/log.h>
#include <nx/utils/std/cpp14.h>

#include "relay_outgoing_tunnel_connection.h"

namespace nx {
namespace network {
namespace cloud {
namespace relay {

Connector::Connector(
    nx::utils::Url relayUrl,
    AddressEntry targetHostAddress,
    nx::String connectSessionId)
    :
    m_relayUrl(std::move(relayUrl)),
    m_targetHostAddress(std::move(targetHostAddress)),
    m_connectSessionId(std::move(connectSessionId)),
    m_relayClient(
        nx::cloud::relay::api::ClientFactory::create(m_relayUrl))
{
    bindToAioThread(getAioThread());
}

Connector::~Connector()
{
    if (isInSelfAioThread())
        stopWhileInAioThread();
}

void Connector::bindToAioThread(aio::AbstractAioThread* aioThread)
{
    base_type::bindToAioThread(aioThread);
    m_relayClient->bindToAioThread(aioThread);
    m_timer.bindToAioThread(aioThread);
}

int Connector::getPriority() const
{
    // TODO #ak
    return 0;
}

void Connector::connect(
    const hpm::api::ConnectResponse& /*response*/,
    std::chrono::milliseconds timeout,
    ConnectCompletionHandler handler)
{
    m_handler = std::move(handler);

    dispatch(
        [this, timeout]()
        {
            m_relayClient->startSession(
                m_connectSessionId,
                m_targetHostAddress.host.toString().toUtf8(),
                [this](
                    nx::cloud::relay::api::ResultCode resultCode,
                    nx::cloud::relay::api::CreateClientSessionResponse response)
                {
                    onStartRelaySessionResponse(
                        resultCode,
                        m_relayClient->prevRequestSysErrorCode(),
                        std::move(response));
                });

            if (timeout > std::chrono::milliseconds::zero())
                m_timer.start(timeout, std::bind(&Connector::connectTimedOut, this));
        });
}

const AddressEntry& Connector::targetPeerAddress() const
{
    return m_targetHostAddress;
}

void Connector::stopWhileInAioThread()
{
    m_relayClient.reset();
    m_timer.pleaseStopSync();
}

void Connector::onStartRelaySessionResponse(
    nx::cloud::relay::api::ResultCode resultCode,
    SystemError::ErrorCode sysErrorCode,
    nx::cloud::relay::api::CreateClientSessionResponse response)
{
    decltype(m_handler) handler;
    handler.swap(m_handler);

    m_timer.pleaseStopSync();

    if (resultCode != nx::cloud::relay::api::ResultCode::ok)
    {
        m_relayClient.reset();
        return handler(
            toNatTraversalResultCode(resultCode),
            sysErrorCode,
            nullptr);
    }

    m_connectSessionId = response.sessionId.c_str();

    auto tunnelConnection = std::make_unique<OutgoingTunnelConnection>(
<<<<<<< HEAD
        QUrl(response.actualRelayUrl.c_str()),
=======
        nx::utils::Url(response.actualRelayUrl.c_str()),
>>>>>>> 5c4e2656
        m_connectSessionId,
        std::move(m_relayClient));
    handler(
        hpm::api::NatTraversalResultCode::ok,
        SystemError::noError,
        std::move(tunnelConnection));
}

void Connector::connectTimedOut()
{
    onStartRelaySessionResponse(
        nx::cloud::relay::api::ResultCode::timedOut,
        SystemError::timedOut,
        nx::cloud::relay::api::CreateClientSessionResponse());
}

} // namespace relay
} // namespace cloud
} // namespace network
} // namespace nx<|MERGE_RESOLUTION|>--- conflicted
+++ resolved
@@ -105,11 +105,7 @@
     m_connectSessionId = response.sessionId.c_str();
 
     auto tunnelConnection = std::make_unique<OutgoingTunnelConnection>(
-<<<<<<< HEAD
-        QUrl(response.actualRelayUrl.c_str()),
-=======
         nx::utils::Url(response.actualRelayUrl.c_str()),
->>>>>>> 5c4e2656
         m_connectSessionId,
         std::move(m_relayClient));
     handler(
