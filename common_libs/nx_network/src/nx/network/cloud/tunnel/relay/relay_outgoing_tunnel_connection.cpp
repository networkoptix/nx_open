#include "relay_outgoing_tunnel_connection.h"

#include <nx/network/url/url_builder.h>
#include <nx/utils/std/cpp14.h>

namespace nx {
namespace network {
namespace cloud {
namespace relay {

OutgoingTunnelConnection::OutgoingTunnelConnection(
    nx::utils::Url relayUrl,
    nx::String relaySessionId,
    std::unique_ptr<nx::cloud::relay::api::Client> relayApiClient)
    :
    m_relayUrl(std::move(relayUrl)),
    m_relaySessionId(std::move(relaySessionId)),
    m_relayApiClient(std::move(relayApiClient)),
    m_usageCounter(std::make_shared<int>(0))
{
    bindToAioThread(getAioThread());
}

void OutgoingTunnelConnection::stopWhileInAioThread()
{
    m_inactivityTimer.pleaseStopSync();
    m_relayApiClient.reset();
    m_activeRequests.clear();
}

void OutgoingTunnelConnection::bindToAioThread(aio::AbstractAioThread* aioThread)
{
    base_type::bindToAioThread(aioThread);

    m_inactivityTimer.bindToAioThread(aioThread);
    if (m_relayApiClient)
        m_relayApiClient->bindToAioThread(aioThread);
    for (auto& request: m_activeRequests)
    {
        request->relayClient->bindToAioThread(aioThread);
        request->timer.bindToAioThread(aioThread);
    }
}

void OutgoingTunnelConnection::start()
{
    startInactivityTimer();
}

void OutgoingTunnelConnection::establishNewConnection(
    std::chrono::milliseconds timeout,
    SocketAttributes socketAttributes,
    OnNewConnectionHandler handler)
{
    using namespace std::placeholders;

    dispatch(
        [this, timeout, socketAttributes = std::move(socketAttributes),
            handler = std::move(handler)]() mutable
        {
            stopInactivityTimer();

            m_activeRequests.push_back(std::make_unique<RequestContext>());
            m_activeRequests.back()->socketAttributes = std::move(socketAttributes);
            m_activeRequests.back()->completionHandler = std::move(handler);
            m_activeRequests.back()->timer.bindToAioThread(getAioThread());
            auto requestIter = --m_activeRequests.end();
<<<<<<< HEAD
        
=======

>>>>>>> 5c4e2656
            std::unique_ptr<nx::cloud::relay::api::Client> relayClient;
            if (m_relayApiClient)
            {
                m_relayApiClient.swap(relayClient);
                if (relayClient->url() != m_relayUrl)
                    relayClient.reset();
            }
            if (!relayClient)
                relayClient = nx::cloud::relay::api::ClientFactory::create(m_relayUrl);

            relayClient->bindToAioThread(getAioThread());
            relayClient->openConnectionToTheTargetHost(
                m_relaySessionId,
                std::bind(&OutgoingTunnelConnection::onConnectionOpened, this,
                    _1, _2, requestIter));

            if (timeout > std::chrono::milliseconds::zero())
            {
                m_activeRequests.back()->timer.start(
                    timeout,
                    std::bind(&OutgoingTunnelConnection::onConnectionOpened, this,
                        nx::cloud::relay::api::ResultCode::timedOut, nullptr, requestIter));
            }

            m_activeRequests.back()->relayClient = std::move(relayClient);
        });
}

void OutgoingTunnelConnection::setControlConnectionClosedHandler(
    nx::utils::MoveOnlyFunc<void(SystemError::ErrorCode)> handler)
{
    m_tunnelClosedHandler = std::move(handler);
}

std::string OutgoingTunnelConnection::toString() const
{
    return lm("Relaying. Relay server in use: %1").args(m_relayUrl).toStdString();
}

void OutgoingTunnelConnection::setInactivityTimeout(std::chrono::milliseconds timeout)
{
    m_inactivityTimeout = timeout;
}

void OutgoingTunnelConnection::startInactivityTimer()
{
    if (m_inactivityTimeout)
    {
        m_inactivityTimer.start(
            *m_inactivityTimeout,
            std::bind(&OutgoingTunnelConnection::onInactivityTimeout, this));
    }
}

void OutgoingTunnelConnection::stopInactivityTimer()
{
    m_inactivityTimer.cancelSync();
}

void OutgoingTunnelConnection::onConnectionOpened(
    nx::cloud::relay::api::ResultCode resultCode,
    std::unique_ptr<AbstractStreamSocket> connection,
    std::list<std::unique_ptr<RequestContext>>::iterator requestIter)
{
    auto requestContext = std::move(*requestIter);
    m_activeRequests.erase(requestIter);

    const auto errorCodeToReport = toSystemError(resultCode);
    if (resultCode != nx::cloud::relay::api::ResultCode::ok)
        connection.reset(); //< Connection can be present in case of logic error.

    if (connection)
    {
        NX_ASSERT(connection->isInSelfAioThread());
        connection->cancelIOSync(aio::etNone);
        requestContext->socketAttributes.applyTo(connection.get());

        std::unique_ptr<AbstractStreamSocket> outgoingConnection =
            std::make_unique<OutgoingConnection>(
                std::move(connection),
                m_usageCounter);
        connection.swap(outgoingConnection);
    }

    decltype(requestContext->completionHandler) completionHandler;
    completionHandler.swap(requestContext->completionHandler);
    requestContext.reset();

    utils::ObjectDestructionFlag::Watcher watcher(&m_objectDestructionFlag);
    completionHandler(
        errorCodeToReport,
        std::move(connection),
        resultCode == nx::cloud::relay::api::ResultCode::ok);
    if (watcher.objectDestroyed())
        return;

    if (resultCode != nx::cloud::relay::api::ResultCode::ok)
        return reportTunnelClosure(errorCodeToReport);

    if (m_activeRequests.empty())
        startInactivityTimer();
}

void OutgoingTunnelConnection::reportTunnelClosure(SystemError::ErrorCode reason)
{
    if (!m_tunnelClosedHandler)
        return;

    decltype(m_tunnelClosedHandler) tunnelClosedHandler;
    tunnelClosedHandler.swap(m_tunnelClosedHandler);
    tunnelClosedHandler(reason);
}

void OutgoingTunnelConnection::onInactivityTimeout()
{
    if (m_usageCounter.unique())
    {
        m_inactivityTimer.cancelSync();
        return reportTunnelClosure(SystemError::timedOut);
    }

    m_inactivityTimer.start(
        *m_inactivityTimeout,
        std::bind(&OutgoingTunnelConnection::onInactivityTimeout, this));
}

//-------------------------------------------------------------------------------------------------
// OutgoingConnection

OutgoingConnection::OutgoingConnection(
    std::unique_ptr<AbstractStreamSocket> delegatee,
    std::shared_ptr<int> usageCounter)
    :
    StreamSocketDelegate(delegatee.get()),
    m_delegatee(std::move(delegatee)),
    m_usageCounter(std::move(usageCounter))
{
    ++(*m_usageCounter);
}

OutgoingConnection::~OutgoingConnection()
{
    --(*m_usageCounter);
}

} // namespace relay
} // namespace cloud
} // namespace network
} // namespace nx<|MERGE_RESOLUTION|>--- conflicted
+++ resolved
@@ -65,11 +65,7 @@
             m_activeRequests.back()->completionHandler = std::move(handler);
             m_activeRequests.back()->timer.bindToAioThread(getAioThread());
             auto requestIter = --m_activeRequests.end();
-<<<<<<< HEAD
-        
-=======
-
->>>>>>> 5c4e2656
+
             std::unique_ptr<nx::cloud::relay::api::Client> relayClient;
             if (m_relayApiClient)
             {
