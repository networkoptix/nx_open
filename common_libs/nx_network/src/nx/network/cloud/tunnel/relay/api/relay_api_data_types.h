#pragma once

#include <chrono>
#include <string>

#include <nx/fusion/model_functions_fwd.h>
#include <nx/network/http/http_types.h>

namespace nx {
namespace cloud {
namespace relay {
namespace api {

struct BeginListeningRequest
{
    std::string peerName;
};

#define BeginListeningRequest_Fields (peerName)

struct BeginListeningResponse
{
    int preemptiveConnectionCount = 0;
};

NX_NETWORK_API bool serializeToHeaders(
    nx_http::HttpHeaders* where,
    const BeginListeningResponse& what);

NX_NETWORK_API bool deserializeFromHeaders(
    const nx_http::HttpHeaders& from,
    BeginListeningResponse* what);

inline bool operator==(
    const BeginListeningResponse& left,
    const BeginListeningResponse& right)
{
    return left.preemptiveConnectionCount == right.preemptiveConnectionCount;
}

#define BeginListeningResponse_Fields (preemptiveConnectionCount)

struct CreateClientSessionRequest
{
    std::string targetPeerName;
    std::string desiredSessionId;
};

#define CreateClientSessionRequest_Fields (targetPeerName)(desiredSessionId)

struct CreateClientSessionResponse
{
    std::string sessionId;
    std::chrono::seconds sessionTimeout;
<<<<<<< HEAD
    std::string redirectUrl;
=======
    /**
     * This url can be different from the initial one in case of redirect to another relay instance.
     */
    std::string actualRelayUrl;
>>>>>>> 734dfe30
};

#define CreateClientSessionResponse_Fields (sessionId)(sessionTimeout)

NX_NETWORK_API bool serializeToHeaders(
    nx_http::HttpHeaders* where,
    const CreateClientSessionResponse& what);

struct ConnectToPeerRequest
{
    std::string sessionId;
};

#define ConnectToPeerRequest_Fields (sessionId)

NX_NETWORK_API bool deserialize(QnJsonContext*, const QJsonValue&, BeginListeningRequest*);
NX_NETWORK_API void serialize(QnJsonContext*, const BeginListeningRequest&, QJsonValue*);

NX_NETWORK_API bool deserialize(QnJsonContext*, const QJsonValue&, BeginListeningResponse*);
NX_NETWORK_API void serialize(QnJsonContext*, const BeginListeningResponse&, QJsonValue*);

NX_NETWORK_API bool deserialize(QnJsonContext*, const QJsonValue&, CreateClientSessionRequest*);
NX_NETWORK_API void serialize(QnJsonContext*, const CreateClientSessionRequest&, QJsonValue*);

NX_NETWORK_API bool deserialize(QnJsonContext*, const QJsonValue&, CreateClientSessionResponse*);
NX_NETWORK_API void serialize(QnJsonContext*, const CreateClientSessionResponse&, QJsonValue*);

NX_NETWORK_API bool deserialize(QnJsonContext*, const QJsonValue&, ConnectToPeerRequest*);
NX_NETWORK_API void serialize(QnJsonContext*, const ConnectToPeerRequest&, QJsonValue*);

} // namespace api
} // namespace relay
} // namespace cloud
} // namespace nx<|MERGE_RESOLUTION|>--- conflicted
+++ resolved
@@ -52,14 +52,10 @@
 {
     std::string sessionId;
     std::chrono::seconds sessionTimeout;
-<<<<<<< HEAD
-    std::string redirectUrl;
-=======
     /**
      * This url can be different from the initial one in case of redirect to another relay instance.
      */
     std::string actualRelayUrl;
->>>>>>> 734dfe30
 };
 
 #define CreateClientSessionResponse_Fields (sessionId)(sessionTimeout)
