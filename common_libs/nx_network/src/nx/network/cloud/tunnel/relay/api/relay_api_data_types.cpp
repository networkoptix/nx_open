#include "relay_api_data_types.h"

#include <nx/fusion/model_functions.h>

namespace nx {
namespace cloud {
namespace relay {
namespace api {

namespace {

<<<<<<< HEAD
static constexpr const char* preemptiveConnectionCountHeaderName =
=======
static constexpr const char* kPreemptiveConnectionCountHeaderName =
>>>>>>> 0231cee9
    "Nx-Relay-Preemptive-Connection-Count";
static constexpr int kPreemptiveConnectionCountDefault = 7;

<<<<<<< HEAD
} // namespace
=======
static constexpr const char* kTcpKeepAliveHeaderName =
    "Nx-Relay-Tcp-Connection-Keep-Alive";

} // namespace

BeginListeningResponse::BeginListeningResponse():
    preemptiveConnectionCount(kPreemptiveConnectionCountDefault)
{
}

bool BeginListeningResponse::operator==(const BeginListeningResponse& right) const
{
    return preemptiveConnectionCount == right.preemptiveConnectionCount
        && keepAliveOptions == right.keepAliveOptions;
}
>>>>>>> 0231cee9

bool serializeToHeaders(nx_http::HttpHeaders* where, const BeginListeningResponse& what)
{
    where->emplace(
        kPreemptiveConnectionCountHeaderName,
        nx_http::StringType::number(what.preemptiveConnectionCount));

    if (what.keepAliveOptions)
        where->emplace(kTcpKeepAliveHeaderName, what.keepAliveOptions->toString().toUtf8());

    return true;
}

bool serializeToHeaders(nx_http::HttpHeaders* where, const CreateClientSessionResponse& what)
{
    where->emplace("Location", what.actualRelayUrl.c_str());
    return true;
}

bool deserializeFromHeaders(const nx_http::HttpHeaders& from, BeginListeningResponse* what)
{
    auto it = from.find(kPreemptiveConnectionCountHeaderName);
    if (it != from.end())
        what->preemptiveConnectionCount = it->second.toInt();

    it = from.find(kTcpKeepAliveHeaderName);
    if (it != from.end())
        what->keepAliveOptions = KeepAliveOptions::fromString(QString::fromUtf8(it->second));

    return true;
}

QN_FUSION_ADAPT_STRUCT_FUNCTIONS_FOR_TYPES(
    (BeginListeningRequest)(BeginListeningResponse)(CreateClientSessionRequest) \
        (CreateClientSessionResponse)(ConnectToPeerRequest),
    (json),
    _Fields)

} // namespace api
} // namespace relay
} // namespace cloud
} // namespace nx<|MERGE_RESOLUTION|>--- conflicted
+++ resolved
@@ -9,17 +9,10 @@
 
 namespace {
 
-<<<<<<< HEAD
-static constexpr const char* preemptiveConnectionCountHeaderName =
-=======
 static constexpr const char* kPreemptiveConnectionCountHeaderName =
->>>>>>> 0231cee9
     "Nx-Relay-Preemptive-Connection-Count";
 static constexpr int kPreemptiveConnectionCountDefault = 7;
 
-<<<<<<< HEAD
-} // namespace
-=======
 static constexpr const char* kTcpKeepAliveHeaderName =
     "Nx-Relay-Tcp-Connection-Keep-Alive";
 
@@ -35,7 +28,6 @@
     return preemptiveConnectionCount == right.preemptiveConnectionCount
         && keepAliveOptions == right.keepAliveOptions;
 }
->>>>>>> 0231cee9
 
 bool serializeToHeaders(nx_http::HttpHeaders* where, const BeginListeningResponse& what)
 {
