/**********************************************************
* Feb 12, 2016
* akolesnikov
***********************************************************/

#include "outgoing_tunnel_connection.h"

#include <nx/network/cloud/data/udp_hole_punching_connection_initiation_data.h>
#include <nx/network/socket_global.h>
#include <nx/utils/log/log.h>
#include <nx/utils/thread/barrier_handler.h>
#include <utils/common/cpp14.h>


namespace nx {
namespace network {
namespace cloud {
namespace udp {

OutgoingTunnelConnection::OutgoingTunnelConnection(
    nx::String connectionId,
    std::unique_ptr<UdtStreamSocket> udtConnection,
    Timeouts timeouts)
:
    m_connectionId(std::move(connectionId)),
    m_localPunchedAddress(udtConnection->getLocalAddress()),
    m_remoteHostAddress(udtConnection->getForeignAddress()),
    m_controlConnection(
        std::make_unique<ConnectionType>(this, std::move(udtConnection))),
    m_timeouts(timeouts),
    m_pleaseStopHasBeenCalled(false),
    m_pleaseStopCompleted(false)
{
<<<<<<< HEAD
    m_controlConnection->bindToAioThread(getAioThread());
=======
    std::chrono::milliseconds timeout = m_timeouts.maxConnectionInactivityPeriod();
    m_controlConnection->socket()->setRecvTimeout(timeout.count());
>>>>>>> c2b4b58d
    m_controlConnection->setMessageHandler(
        std::bind(&OutgoingTunnelConnection::onStunMessageReceived,
            this, std::placeholders::_1));
    m_controlConnection->startReadingConnection();

    hpm::api::UdpHolePunchingSynRequest syn;
    stun::Message message;
    syn.serialize(&message);
    m_controlConnection->sendMessage(std::move(message));
}

OutgoingTunnelConnection::OutgoingTunnelConnection(
    nx::String connectionId,
    std::unique_ptr<UdtStreamSocket> udtConnection)
:
    OutgoingTunnelConnection(
        std::move(connectionId),
        std::move(udtConnection),
        Timeouts())
{
}

OutgoingTunnelConnection::~OutgoingTunnelConnection()
{
    //all internal sockets live in same aio thread, 
        //so it is allowed to free OutgoingTunnelConnection while in aio thread
    stopWhileInAioThread();
}

void OutgoingTunnelConnection::stopWhileInAioThread()
{
    //caller MUST guarantee that no calls to establishNewConnection can follow 
    //and establishNewConnection has returned
    m_pleaseStopHasBeenCalled = true;

    //cancelling ongoing connects
    QnMutexLocker lk(&m_mutex);
    std::map<UdtStreamSocket*, ConnectionContext> ongoingConnections;
    ongoingConnections.swap(m_ongoingConnections);
    lk.unlock();

    for (auto& connectionContext : ongoingConnections)
    {
        connectionContext.second.completionHandler(
            SystemError::interrupted,
            nullptr,
            true);
    }
    ongoingConnections.clear();
    m_controlConnection.reset();

    m_pleaseStopCompleted = true;
}

void OutgoingTunnelConnection::establishNewConnection(
    std::chrono::milliseconds timeout,
    SocketAttributes socketAttributes,
    OnNewConnectionHandler handler)
{
    NX_ASSERT(!m_pleaseStopHasBeenCalled);

    NX_LOGX(lm("cross-nat %1. New stream socket has been requested")
        .arg(m_connectionId), cl_logDEBUG2);

    auto newConnection = std::make_unique<UdtStreamSocket>();
    if (!socketAttributes.applyTo(newConnection.get()) ||
        !newConnection->bind(SocketAddress(HostAddress::anyHost, m_localPunchedAddress.port)) ||
        !newConnection->setNonBlockingMode(true))
    {
        const auto errorCode = SystemError::getLastOSErrorCode();
        NX_ASSERT(errorCode != SystemError::noError);
        NX_LOGX(lm("cross-nat %1. Failed to apply socket options to new connection. %2")
            .arg(m_connectionId).arg(SystemError::toString(errorCode)), cl_logDEBUG1);
        post(
            [this, handler = move(handler), errorCode]() mutable
            {
                handler(errorCode, nullptr, m_controlConnection != nullptr);
            });
        return;
    }

    //temporariliy binding new socket to the same aio thread to simplify code here
    newConnection->bindToAioThread(getAioThread());

    QnMutexLocker lk(&m_mutex);

    auto connectionPtr = newConnection.get();
    m_ongoingConnections.emplace(
        connectionPtr,
        ConnectionContext{
            std::move(newConnection),
            std::move(handler),
            socketAttributes.aioThread ? *socketAttributes.aioThread : nullptr});
    
    //has to start connect and timer atomically, 
        //but this can be done from socket's aio thread only
        //So, switching to newConnection's aio thread
    connectionPtr->post(
        std::bind(
            &OutgoingTunnelConnection::proceedWithConnection, this,
            connectionPtr, timeout));

    NX_ASSERT(!m_pleaseStopHasBeenCalled);
}

void OutgoingTunnelConnection::setControlConnectionClosedHandler(
    nx::utils::MoveOnlyFunc<void(SystemError::ErrorCode)> handler)
{
    m_controlConnectionClosedHandler = std::move(handler);
}

void OutgoingTunnelConnection::proceedWithConnection(
    UdtStreamSocket* connectionPtr,
    std::chrono::milliseconds timeout)
{
    NX_LOGX(lm("cross-nat %1. timeout %2")
        .arg(m_connectionId).arg(timeout), cl_logDEBUG2);

    //we are in connectionPtr socket aio thread

    //if we are in this method, then connectionPtr is certainly alive
    QnMutexLocker lk(&m_mutex);
    //checking that connection has not been cancelled by pleaseStop
    if (m_ongoingConnections.find(connectionPtr) == m_ongoingConnections.end())
        return; //connection has been cancelled by pleaseStop, ignoring...

    NX_LOGX(lm("cross-nat %1. Initiating async connect to %2 with timeout %3")
        .arg(m_connectionId).arg(m_remoteHostAddress.toString()).arg(timeout),
        cl_logDEBUG2);

    const bool timoutPresent = timeout > std::chrono::milliseconds::zero();

    connectionPtr->connectAsync(
        m_remoteHostAddress,
        [this, connectionPtr, timoutPresent](
            SystemError::ErrorCode errorCode)
        {
            //cancelling timer
            if (timoutPresent)
                connectionPtr->cancelIOSync(aio::etTimedOut);

            onConnectCompleted(connectionPtr, errorCode);
        });

    if (timoutPresent)
        connectionPtr->registerTimer(
            timeout,
            [connectionPtr, this]
            {
                connectionPtr->cancelIOSync(aio::etNone);   //cancelling connect
                onConnectCompleted(connectionPtr, SystemError::timedOut);
            });
}

void OutgoingTunnelConnection::onConnectCompleted(
    UdtStreamSocket* connectionPtr,
    SystemError::ErrorCode errorCode)
{
    NX_LOGX(lm("cross-nat %1. result: %2")
        .arg(m_connectionId).arg(SystemError::toString(errorCode)),
        cl_logDEBUG2);

    //called from \a connectionPtr completion handler

    //ensuring connectionPtr can be safely freed in any thread
    connectionPtr->post(
        std::bind(
            &OutgoingTunnelConnection::reportConnectResult, this,
            connectionPtr, errorCode));
}

void OutgoingTunnelConnection::reportConnectResult(
    UdtStreamSocket* connectionPtr,
    SystemError::ErrorCode errorCode)
{
    NX_LOGX(lm("cross-nat %1. result: %2")
        .arg(m_connectionId).arg(SystemError::toString(errorCode)),
        cl_logDEBUG2);

    //we are in object's thread

    QnMutexLocker lk(&m_mutex);
    auto connectionIter = m_ongoingConnections.find(connectionPtr);
    if (connectionIter == m_ongoingConnections.end())
        return; //this can happen after OutgoingTunnelConnection::pleaseStop has been called

    ConnectionContext connectionContext = std::move(connectionIter->second);
    m_ongoingConnections.erase(connectionIter);
    lk.unlock();

    if (errorCode == SystemError::noError)
    {
        //binding to desired aio thread
        connectionContext.connection->bindToAioThread(
            connectionContext.aioThreadToUse
                ? connectionContext.aioThreadToUse
                : nx::network::SocketGlobals::aioService().getRandomAioThread());
    }

    connectionContext.completionHandler(
        errorCode,
        errorCode == SystemError::noError
            ? std::move(connectionContext.connection)
            : std::unique_ptr<AbstractStreamSocket>(),
        m_controlConnection != nullptr);
}

void OutgoingTunnelConnection::closeConnection(
    SystemError::ErrorCode closeReason,
    ConnectionType* connection)
{
    NX_LOGX(lm("cross-nat %1. Control connection has been closed: %2")
        .arg(m_connectionId).arg(SystemError::toString(closeReason)),
        cl_logDEBUG1);

    auto controlConnection = std::move(m_controlConnection);

    if (m_controlConnectionClosedHandler)
    {
        auto controlConnectionClosedHandler =
            std::move(m_controlConnectionClosedHandler);
        controlConnectionClosedHandler(closeReason);
    }

    if (!controlConnection)
        return; //pleaseStop has already been called...

    //we are in connection's aio thread
    NX_ASSERT(connection == controlConnection.get());
}

void OutgoingTunnelConnection::onStunMessageReceived(
    nx::stun::Message message)
{
    hpm::api::UdpHolePunchingSynResponse synAck;
    if (synAck.parse(message))
    {
        if (synAck.connectSessionId != m_connectionId)
        {
            NX_LOGX(lm("cross-nat %1. Received SYN response with unexpected "
                       "connection id: %2 vs %1")
                .arg(m_connectionId).arg(synAck.connectSessionId), cl_logDEBUG1);
        }
    }
    else
    {
        NX_LOGX(lm("cross-nat %1. Failed to parse SYN response")
            .arg(m_connectionId), cl_logDEBUG1);
    }

    NX_LOGX(lm("cross-nat %1. Control connection has been verified")
        .arg(m_connectionId), cl_logDEBUG2);
}

} // namespace udp
} // namespace cloud
} // namespace network
} // namespace nx<|MERGE_RESOLUTION|>--- conflicted
+++ resolved
@@ -31,12 +31,9 @@
     m_pleaseStopHasBeenCalled(false),
     m_pleaseStopCompleted(false)
 {
-<<<<<<< HEAD
     m_controlConnection->bindToAioThread(getAioThread());
-=======
     std::chrono::milliseconds timeout = m_timeouts.maxConnectionInactivityPeriod();
     m_controlConnection->socket()->setRecvTimeout(timeout.count());
->>>>>>> c2b4b58d
     m_controlConnection->setMessageHandler(
         std::bind(&OutgoingTunnelConnection::onStunMessageReceived,
             this, std::placeholders::_1));
