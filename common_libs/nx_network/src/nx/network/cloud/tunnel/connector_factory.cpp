--- conflicted
+++ resolved
@@ -39,19 +39,11 @@
     }
 
     if (((s_cloudConnectTypeMask & (int)CloudConnectType::proxy) > 0) &&
-<<<<<<< HEAD
-        !response.trafficRelayEndpointList.empty())
-    {
-        connectors.emplace_back(
-            std::make_unique<relay::Connector>(
-                response.trafficRelayEndpointList.front(), targetAddress, connectSessionId));
-=======
         response.trafficRelayUrl)
     {
         connectors.emplace_back(
             std::make_unique<relay::Connector>(
                 *response.trafficRelayUrl, targetAddress, connectSessionId));
->>>>>>> 57c1054a
     }
 
     return connectors;
