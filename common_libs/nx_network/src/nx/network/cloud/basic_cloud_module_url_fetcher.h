--- conflicted
+++ resolved
@@ -64,10 +64,10 @@
     /**
      * NOTE: Default value is taken from application settings.
      */
-    void setModulesXmlUrl(QUrl url);
+    void setModulesXmlUrl(nx::utils::Url url);
 
 protected:
-    QUrl m_modulesXmlUrl;
+    nx::utils::Url m_modulesXmlUrl;
 };
 
 /**
@@ -106,17 +106,6 @@
         m_httpClient.reset();
     }
 
-<<<<<<< HEAD
-    /**
-     * NOTE: Default value is taken from application settings.
-     */
-    void setModulesXmlUrl(nx::utils::Url url)
-    {
-        m_modulesXmlUrl = std::move(url);
-    }
-
-=======
->>>>>>> 9706b44b
     void addAdditionalHttpHeaderForGetRequest(
         nx::String name, nx::String value)
     {
@@ -214,10 +203,6 @@
     const CloudInstanceSelectionAttributeNameset m_nameset;
     std::vector<Handler> m_resolveHandlers;
     bool m_requestIsRunning;
-<<<<<<< HEAD
-    nx::utils::Url m_modulesXmlUrl;
-=======
->>>>>>> 9706b44b
     std::list<std::pair<nx::String, nx::String>> m_additionalHttpHeadersForGetRequest;
     std::map<QString, QString> m_moduleToDefaultUrlScheme;
 
