--- conflicted
+++ resolved
@@ -205,9 +205,6 @@
         return handler(SystemError::noError, std::deque<AddressEntry>({std::move(entry)}));
     }
 
-<<<<<<< HEAD
-    if (SocketGlobals::config().isHostDisabled(hostName))
-=======
     // Checking if hostName is fixed address.
     const auto hostStr = hostName.toString().toStdString();
     const auto ipv4Address = inet_addr(hostStr.c_str());
@@ -221,8 +218,7 @@
         return handler(SystemError::noError, std::deque<AddressEntry>({ std::move(entry) }));
     }
 
-    if (SocketGlobals::config().isAddressDisabled(hostName))
->>>>>>> b57e9b19
+    if (SocketGlobals::config().isHostDisabled(hostName))
         return handler(SystemError::noPermission, {});
 
     QnMutexLocker lk(&m_mutex);
