--- conflicted
+++ resolved
@@ -12,11 +12,8 @@
 #include "nx/network/aio/basic_pollable.h"
 #include "nx/network/socket_global.h"
 #include "nx/network/socket_attributes_cache.h"
-<<<<<<< HEAD
+#include "multiple_address_connector.h"
 #include "tunnel/tunnel_attributes.h"
-=======
-#include "multiple_address_connector.h"
->>>>>>> 1e0798de
 
 namespace nx {
 namespace network {
@@ -103,12 +100,8 @@
 
     void onConnectDone(
         SystemError::ErrorCode errorCode,
-<<<<<<< HEAD
-        TunnelAttributes cloudTunnelAttributes,
-        std::unique_ptr<AbstractStreamSocket> cloudConnection);
-=======
+        boost::optional<TunnelAttributes> cloudTunnelAttributes,
         std::unique_ptr<AbstractStreamSocket> connection);
->>>>>>> 1e0798de
 
     void cancelIoWhileInAioThread(aio::EventType eventType);
     void stopWhileInAioThread();
@@ -122,11 +115,8 @@
     aio::BasicPollable m_readIoBinder;
     aio::BasicPollable m_writeIoBinder;
     std::atomic<SocketResultPrimisePtr> m_connectPromisePtr;
-<<<<<<< HEAD
     TunnelAttributes m_cloudTunnelAttributes;
-=======
     std::unique_ptr<MultipleAddressConnector> m_multipleAddressConnector;
->>>>>>> 1e0798de
 
     QnMutex m_mutex;
     bool m_terminated;
