/**********************************************************
* Jan 27, 2016
* akolesnikov
***********************************************************/

#pragma once

#include <nx/utils/async_operation_guard.h>
#include <utils/common/cpp14.h>

#include "nx/network/abstract_socket.h"
#include "nx/network/socket_global.h"
#include "nx/network/socket_attributes_cache.h"


namespace nx {
namespace network {
namespace cloud {

//!Socket that is able to use hole punching (tcp or udp) and mediator to establish connection
/*!
    Method to use to connect to remote peer is selected depending on route to the peer
    If connection to peer requires using udp hole punching than this socket uses UDT.
    \note Actual socket is instanciated only when address is known (\a AbstractCommunicatingSocket::connect or \a AbstractCommunicatingSocket::connectAsync)
*/
class NX_NETWORK_API CloudStreamSocket
:
    public AbstractStreamSocketAttributesCache<AbstractStreamSocket>
{
public:
    CloudStreamSocket();
    virtual ~CloudStreamSocket();

    //!Implementation of AbstractSocket::*
    bool bind(const SocketAddress& localAddress) override;
    SocketAddress getLocalAddress() const override;
    void close() override;
    bool isClosed() const override;
    virtual void shutdown() override;
    AbstractSocket::SOCKET_HANDLE handle() const override;

    //!Implementation of AbstractStreamSocket::*
    bool reopen() override;

    //!Implementation of AbstractCommunicatingSocket::*
    virtual bool connect(
        const SocketAddress& remoteAddress,
        unsigned int timeoutMillis) override;

    virtual int recv(void* buffer, unsigned int bufferLen, int flags = 0) override;
    virtual int send(const void* buffer, unsigned int bufferLen) override;
    virtual SocketAddress getForeignAddress() const override;
    virtual bool isConnected() const override;

    virtual void cancelIOAsync(
        aio::EventType eventType,
        std::function<void()> handler) override;
    virtual void cancelIOSync(aio::EventType eventType) override;

    //!Implementation of AbstractSocket::*
    virtual void post(nx::utils::MoveOnlyFunc<void()> handler ) override;
    virtual void dispatch(nx::utils::MoveOnlyFunc<void()> handler ) override;

    //!Implementation of AbstractCommunicatingSocket::*
    virtual void connectAsync(
        const SocketAddress& address,
        std::function<void(SystemError::ErrorCode)> handler) override;
    virtual void readSomeAsync(
        nx::Buffer* const buf,
        std::function<void(SystemError::ErrorCode, size_t)> handler) override;
    virtual void sendAsync(
        const nx::Buffer& buf,
        std::function<void(SystemError::ErrorCode, size_t)> handler) override;
    virtual void registerTimer(
<<<<<<< HEAD
        unsigned int timeoutMs,
        nx::utils::MoveOnlyFunc<void()> handler) override;
=======
        std::chrono::milliseconds timeoutMs,
        std::function<void()> handler) override;
>>>>>>> d9c81ea7

    virtual aio::AbstractAioThread* getAioThread() override;
    virtual void bindToAioThread(aio::AbstractAioThread* aioThread) override;

private:
    int recvImpl(nx::Buffer* const buf);

    void onAddressResolved(
        std::shared_ptr<nx::utils::AsyncOperationGuard::SharedGuard> sharedOperationGuard,
        int remotePort,
        SystemError::ErrorCode osErrorCode,
        std::vector<AddressEntry> dnsEntries);
    bool startAsyncConnect(
        //const SocketAddress& originalAddress,
        std::vector<AddressEntry> dnsEntries,
        int port);
    void onCloudConnectDone(
        SystemError::ErrorCode errorCode,
        std::unique_ptr<AbstractStreamSocket> cloudConnection);

    nx::atomic_unique_ptr<AbstractStreamSocket> m_socketDelegate;
    std::function<void(SystemError::ErrorCode)> m_connectHandler;
    nx::utils::AsyncOperationGuard m_asyncConnectGuard;
    /** Used to tie this to aio thread.
    //TODO #ak replace with aio thread timer */
    std::unique_ptr<AbstractDatagramSocket> m_aioThreadBinder;
    std::atomic<std::promise<std::pair<SystemError::ErrorCode, size_t>>*> m_recvPromisePtr;
    std::atomic<std::promise<std::pair<SystemError::ErrorCode, size_t>>*> m_sendPromisePtr;
};

} // namespace cloud
} // namespace network
} // namespace nx<|MERGE_RESOLUTION|>--- conflicted
+++ resolved
@@ -72,13 +72,8 @@
         const nx::Buffer& buf,
         std::function<void(SystemError::ErrorCode, size_t)> handler) override;
     virtual void registerTimer(
-<<<<<<< HEAD
-        unsigned int timeoutMs,
+        std::chrono::milliseconds timeoutMs,
         nx::utils::MoveOnlyFunc<void()> handler) override;
-=======
-        std::chrono::milliseconds timeoutMs,
-        std::function<void()> handler) override;
->>>>>>> d9c81ea7
 
     virtual aio::AbstractAioThread* getAioThread() override;
     virtual void bindToAioThread(aio::AbstractAioThread* aioThread) override;
