#pragma once

#include <list>

#include <boost/optional.hpp>

#include <nx/network/cloud/cloud_connect_version.h>
#include <nx/network/socket_common.h>
#include <nx/utils/uuid.h>

#include "connection_method.h"
#include "connection_parameters.h"
#include "stun_message_data.h"

namespace nx {
namespace hpm {
namespace api {

/**
 * [connection_mediator, 4.3.5]
 */
class NX_NETWORK_API ConnectRequest:
    public StunRequestData
{
public:
    constexpr static const stun::extension::methods::Value kMethod =
        stun::extension::methods::connect;

    //TODO #ak destinationHostName MUST be unicode string (e.g., QString)
    nx::String destinationHostName;
    nx::String originatingPeerId;
    nx::String connectSessionId;
    ConnectionMethods connectionMethods;
    /** If port is zero then mediator uses source port */
    std::list<SocketAddress> udpEndpointList;
    /** if \a true, mediator does not report Connect request source address to the server peer.
        Only addresses found in \a udpEndpointList are reported
    */
    bool ignoreSourceAddress;
    CloudConnectVersion cloudConnectVersion;

    ConnectRequest();
    virtual void serializeAttributes(nx::stun::Message* const message) override;
    virtual bool parseAttributes(const nx::stun::Message& message) override;
};

class NX_NETWORK_API ConnectResponse:
    public StunResponseData
{
public:
    constexpr static const stun::extension::methods::Value kMethod =
        stun::extension::methods::connect;

    std::list<SocketAddress> forwardedTcpEndpointList;
    std::list<SocketAddress> udpEndpointList;
<<<<<<< HEAD
    std::list<SocketAddress> trafficRelayEndpointList;
=======
    /** Optional for backward compatibility. */
    boost::optional<nx::String> trafficRelayUrl;
>>>>>>> 57c1054a
    ConnectionParameters params;
    CloudConnectVersion cloudConnectVersion;

    ConnectResponse();
    virtual void serializeAttributes(nx::stun::Message* const message) override;
    virtual bool parseAttributes(const nx::stun::Message& message) override;
};

} // namespace api
} // namespace hpm
} // namespace nx<|MERGE_RESOLUTION|>--- conflicted
+++ resolved
@@ -53,12 +53,8 @@
 
     std::list<SocketAddress> forwardedTcpEndpointList;
     std::list<SocketAddress> udpEndpointList;
-<<<<<<< HEAD
-    std::list<SocketAddress> trafficRelayEndpointList;
-=======
     /** Optional for backward compatibility. */
     boost::optional<nx::String> trafficRelayUrl;
->>>>>>> 57c1054a
     ConnectionParameters params;
     CloudConnectVersion cloudConnectVersion;
 
