--- conflicted
+++ resolved
@@ -104,13 +104,9 @@
     m_mockedUpMediatorUrl = mediatorUrl;
     m_mediatorUdpEndpoint = nx::network::url::getEndpoint(mediatorUrl);
     m_promise->set_value(true);
-<<<<<<< HEAD
-
+    connectToMediatorAsync();
     if (m_mediatorAvailabilityChangedHandler)
         m_mediatorAvailabilityChangedHandler(true);
-=======
-    connectToMediatorAsync();
->>>>>>> a6fe91d8
 }
 
 void MediatorConnector::setSystemCredentials(boost::optional<SystemCredentials> value)
