#include "cloud_stream_socket.h"

#include <nx/utils/system_error.h>

#include <nx/utils/std/cpp14.h>
#include <nx/utils/std/future.h>

#include "tunnel/outgoing_tunnel.h"
#include "../socket_global.h"
#include "../system_socket.h"

namespace nx {
namespace network {
namespace cloud {

CloudStreamSocket::CloudStreamSocket(int ipVersion):
    m_connectPromisePtr(nullptr),
    m_terminated(false),
    m_ipVersion(ipVersion)
{
    //TODO #ak user MUST be able to bind this object to any aio thread
    //getAioThread binds to an aio thread
    m_socketAttributes.aioThread = m_aioThreadBinder.getAioThread();

    bindToAioThread(m_aioThreadBinder.getAioThread());
}

CloudStreamSocket::~CloudStreamSocket()
{
    if (isInSelfAioThread())
        stopWhileInAioThread();
}

aio::AbstractAioThread* CloudStreamSocket::getAioThread() const
{
    return m_aioThreadBinder.getAioThread();
}

void CloudStreamSocket::bindToAioThread(aio::AbstractAioThread* aioThread)
{
    BaseType::bindToAioThread(aioThread);

    m_aioThreadBinder.bindToAioThread(aioThread);
    if (m_socketDelegate)
        m_socketDelegate->bindToAioThread(aioThread);
    m_timer.bindToAioThread(aioThread);
    m_readIoBinder.bindToAioThread(aioThread);
    m_writeIoBinder.bindToAioThread(aioThread);

    m_socketAttributes.aioThread = aioThread;
}

bool CloudStreamSocket::bind(const SocketAddress& localAddress)
{
    //TODO #ak just ignoring for now. 
        //Usually, we do not care about exact port on tcp client socket
    static_cast<void>(localAddress);
    return true;
}

SocketAddress CloudStreamSocket::getLocalAddress() const
{
    if (m_socketDelegate)
        return m_socketDelegate->getLocalAddress();

    return SocketAddress();
}

bool CloudStreamSocket::close()
{
    shutdown();
    if (m_socketDelegate)
        return m_socketDelegate->close();

    return true;
}

bool CloudStreamSocket::isClosed() const
{
    if (m_socketDelegate)
        return m_socketDelegate->isClosed();

    return true;
}

bool CloudStreamSocket::shutdown()
{
    {
        QnMutexLocker lk(&m_mutex);
        if (m_terminated)
            return true;
        m_terminated = true;
    }

    //interrupting blocking calls
    nx::utils::promise<void> stoppedPromise;
    pleaseStop(
        [this, &stoppedPromise]()
        {
            if (auto promisePtr = m_connectPromisePtr.exchange(nullptr))
                promisePtr->set_value(std::make_pair(SystemError::interrupted, 0));

            stoppedPromise.set_value();
        });

    stoppedPromise.get_future().wait();
    if (m_socketDelegate)
        m_socketDelegate->shutdown();

    return true;
}

AbstractSocket::SOCKET_HANDLE CloudStreamSocket::handle() const
{
    if (m_socketDelegate)
        return m_socketDelegate->handle();

    SystemError::setLastErrorCode(SystemError::notSupported);
    return -1;
}

bool CloudStreamSocket::reopen()
{
    if (m_socketDelegate)
        return m_socketDelegate->reopen();

    return false;
}

bool CloudStreamSocket::connect(
    const SocketAddress& remoteAddress,
    unsigned int timeoutMillis)
{
    NX_EXPECT(!SocketGlobals::aioService().isInAnyAioThread());

    unsigned int sendTimeoutBak = 0;
    if (!getSendTimeout(&sendTimeoutBak))
        return false;
    if (!setSendTimeout(timeoutMillis))
        return false;

    nx::utils::promise<std::pair<SystemError::ErrorCode, size_t>> promise;
    {
        QnMutexLocker lk(&m_mutex);
        if (m_terminated)
        {
            SystemError::setLastErrorCode(SystemError::interrupted);
            return false;
        }

        SocketResultPrimisePtr expected = nullptr;
        if (!m_connectPromisePtr.compare_exchange_strong(expected, &promise))
        {
            NX_ASSERT(false);
            SystemError::setLastErrorCode(SystemError::already);
            return false;
        }
    }

    connectAsync(
        remoteAddress,
        [this, &promise](SystemError::ErrorCode code)
        {
            //to ensure that socket is not used by aio sub-system anymore, we use post
            m_writeIoBinder.post(
                [this, code]()
                {
                    if (auto promisePtr = m_connectPromisePtr.exchange(nullptr))
                        promisePtr->set_value(std::make_pair(code, 0));
                });
        });
    
    auto result = promise.get_future().get().first;
    if (result != SystemError::noError)
    {
        SystemError::setLastErrorCode(result);
        return false;
    }

    return setSendTimeout(sendTimeoutBak);
}

int CloudStreamSocket::recv(void* buffer, unsigned int bufferLen, int flags)
{
    NX_EXPECT(!SocketGlobals::aioService().isInAnyAioThread());

    if (!m_socketDelegate)
    {
        SystemError::setLastErrorCode(SystemError::notConnected);
        return -1;
    }

    return m_socketDelegate->recv(buffer, bufferLen, flags);
}

int CloudStreamSocket::send(const void* buffer, unsigned int bufferLen)
{
    NX_EXPECT(!SocketGlobals::aioService().isInAnyAioThread());

    if (!m_socketDelegate)
    {
        SystemError::setLastErrorCode(SystemError::notConnected);
        return -1;
    }

    return m_socketDelegate->send(buffer, bufferLen);
}

SocketAddress CloudStreamSocket::getForeignAddress() const
{
    if (m_socketDelegate)
        return m_socketDelegate->getForeignAddress();

    SystemError::setLastErrorCode(SystemError::notConnected);
    return SocketAddress();
}

bool CloudStreamSocket::isConnected() const
{
    if (m_socketDelegate)
        return m_socketDelegate->isConnected();

    return false;
}

void CloudStreamSocket::cancelIOAsync(
    aio::EventType eventType,
    nx::utils::MoveOnlyFunc<void()> handler)
{
    post(
        [this, eventType, handler = std::move(handler)]()
        {
            cancelIoWhileInAioThread(eventType);
            handler();
        });
}

void CloudStreamSocket::cancelIOSync(aio::EventType eventType)
{
    if (isInSelfAioThread())
    {
        cancelIoWhileInAioThread(eventType);
    }
    else
    {
        nx::utils::promise<void> ioCancelled;
        cancelIOAsync(
            eventType,
            [&ioCancelled]() { ioCancelled.set_value(); });
        ioCancelled.get_future().wait();
    }
}

void CloudStreamSocket::post(nx::utils::MoveOnlyFunc<void()> handler)
{
    m_aioThreadBinder.post(std::move(handler));
}

void CloudStreamSocket::dispatch(nx::utils::MoveOnlyFunc<void()> handler)
{
    m_aioThreadBinder.dispatch(std::move(handler));
}

void CloudStreamSocket::connectAsync(
    const SocketAddress& address,
    nx::utils::MoveOnlyFunc<void(SystemError::ErrorCode)> handler)
{
    NX_LOGX(lm("connectAsync. %1").arg(address), cl_logDEBUG2);

    nx::network::SocketGlobals::addressResolver().resolveAsync(
        address.address,
        [this, operationGuard = m_asyncConnectGuard.sharedGuard(),
            port = address.port, handler = std::move(handler)](
                SystemError::ErrorCode code, std::deque<AddressEntry> dnsEntries) mutable
        {
            NX_LOGX(lm("done resolve. %1, %2").arg(code).arg(dnsEntries.size()), cl_logDEBUG2);

            if (operationGuard->lock())
            {
                m_writeIoBinder.post(
                    [this, port, handler = std::move(handler),
                        code, dnsEntries = std::move(dnsEntries)]() mutable
                    {
                        if (code != SystemError::noError)
                            return handler(code);

                        if (dnsEntries.empty())
                        {
                            NX_ASSERT(false);
                            return handler(SystemError::hostNotFound);
                        }

                        connectToEntriesAsync(std::move(dnsEntries), port, std::move(handler));
                    });
            }
        },
        NatTraversalSupport::enabled,
        m_ipVersion,
        this);
}

void CloudStreamSocket::readSomeAsync(
    nx::Buffer* const buf,
    std::function<void(SystemError::ErrorCode, size_t)> handler)
{
    if (m_socketDelegate)
        m_socketDelegate->readSomeAsync(buf, std::move(handler));
    else
        m_readIoBinder.post(std::bind(handler, SystemError::notConnected, 0));
}

void CloudStreamSocket::sendAsync(
    const nx::Buffer& buf,
    std::function<void(SystemError::ErrorCode, size_t)> handler)
{
    if (m_socketDelegate)
        m_socketDelegate->sendAsync(buf, std::move(handler));
    else
        m_writeIoBinder.post(std::bind(handler, SystemError::notConnected, 0));
}

void CloudStreamSocket::registerTimer(
    std::chrono::milliseconds timeout,
    nx::utils::MoveOnlyFunc<void()> handler)
{
    m_timer.start(timeout, std::move(handler));
}

void CloudStreamSocket::pleaseStop(nx::utils::MoveOnlyFunc<void()> handler)
{
    m_aioThreadBinder.pleaseStop(
        [this, handler = std::move(handler)]()
        {
            stopWhileInAioThread();
            m_aioThreadBinder.pleaseStopSync();
            handler();
        });
}

void CloudStreamSocket::pleaseStopSync(bool /*checkForLocks*/)
{
    if (isInSelfAioThread())
    {
        stopWhileInAioThread();
        m_aioThreadBinder.pleaseStopSync();
    }
    else
    {
        nx::utils::promise<void> stoppedPromise;
        pleaseStop([&stoppedPromise]() { stoppedPromise.set_value(); });
        stoppedPromise.get_future().wait();
    }
}

bool CloudStreamSocket::isInSelfAioThread() const
{
    return m_aioThreadBinder.isInSelfAioThread();
}

<<<<<<< HEAD
QString CloudStreamSocket::idForToStringFromPtr() const
{
    return m_socketDelegate ? m_socketDelegate->idForToStringFromPtr() : QString();
=======
QString CloudStreamSocket::getForeignHostFullCloudName() const
{
    return m_cloudTunnelAttributes.remotePeerName;
>>>>>>> d27a63c8
}

void CloudStreamSocket::connectToEntriesAsync(
    std::deque<AddressEntry> dnsEntries,
    int port,
    nx::utils::MoveOnlyFunc<void(SystemError::ErrorCode)> handler)
{
    NX_LOGX(lm("connectToEntriesAsync. %1, port %2").arg(dnsEntries.front()).arg(port), cl_logDEBUG2);

    AddressEntry firstEntry(std::move(dnsEntries.front()));
    dnsEntries.pop_front();
    connectToEntryAsync(
        firstEntry, port,
        [this, dnsEntries = std::move(dnsEntries), port, handler = std::move(handler)](
            SystemError::ErrorCode code) mutable
        {
            if (code == SystemError::noError || dnsEntries.empty())
                return handler(code);

            connectToEntriesAsync(std::move(dnsEntries), port, std::move(handler));
        });
}

void CloudStreamSocket::connectToEntryAsync(
    const AddressEntry& dnsEntry,
    int port,
    nx::utils::MoveOnlyFunc<void(SystemError::ErrorCode)> handler)
{
    NX_LOGX(lm("connectToEntryAsync. %1, port %2").arg(dnsEntry).arg(port), cl_logDEBUG2);

    using namespace std::placeholders;
    switch (dnsEntry.type)
    {
        case AddressType::direct:
            NX_LOGX(lm("connectToEntryAsync. direct %1:%2").arg(dnsEntry.host).arg(port), cl_logDEBUG2);
            //using tcp connection
            m_socketDelegate.reset(new TCPSocket(m_ipVersion));
            setDelegate(m_socketDelegate.get());
            if (!m_socketDelegate->setNonBlockingMode(true))
                return handler(SystemError::getLastOSErrorCode());

            for (const auto& attr: dnsEntry.attributes)
            {
                if (attr.type == AddressAttributeType::port)
                    port = static_cast<quint16>(attr.value);
            }

            m_connectHandler = std::move(handler);
            return m_socketDelegate->connectAsync(
                SocketAddress(std::move(dnsEntry.host), port),
                std::bind(&CloudStreamSocket::onDirectConnectDone, this, _1));

        case AddressType::cloud:
        case AddressType::unknown:  //if peer is unknown, trying to establish cloud connect
        {
            NX_LOGX(lm("connectToEntryAsync. cloud %1:%2").arg(dnsEntry.host).arg(port), cl_logDEBUG2);

            //establishing cloud connect
            unsigned int sendTimeoutMillis = 0;
            if (!getSendTimeout(&sendTimeoutMillis))
                return handler(SystemError::getLastOSErrorCode());

            auto sharedOperationGuard = m_asyncConnectGuard.sharedGuard();
            m_connectHandler = std::move(handler);

            // TODO: Need to pass m_ipVersion for IPv6 support
            SocketGlobals::outgoingTunnelPool().establishNewConnection(
                dnsEntry,
                std::chrono::milliseconds(sendTimeoutMillis),
                getSocketAttributes(),
                [this, sharedOperationGuard](
                    SystemError::ErrorCode errorCode,
                    TunnelAttributes cloudTunnelAttributes,
                    std::unique_ptr<AbstractStreamSocket> cloudConnection)
                {
                    //NOTE: this handler is called from unspecified thread
                    auto operationLock = sharedOperationGuard->lock();
                    if (!operationLock)
                        return; //operation has been cancelled

                    if (errorCode == SystemError::noError)
                        NX_ASSERT(cloudConnection->getAioThread() == m_aioThreadBinder.getAioThread());
                    else
                        NX_ASSERT(!cloudConnection);

                    dispatch(
                        [this, errorCode,
                            cloudTunnelAttributes = std::move(cloudTunnelAttributes),
                            cloudConnection = std::move(cloudConnection)]() mutable
                        {
                            onCloudConnectDone(
                                errorCode,
                                std::move(cloudTunnelAttributes),
                                std::move(cloudConnection));
                        });
                });
            return;
        }

        default:
            NX_ASSERT(false);
            handler(SystemError::hostUnreach);
    }
}

SystemError::ErrorCode CloudStreamSocket::applyRealNonBlockingMode(
    AbstractStreamSocket* streamSocket)
{
    SystemError::ErrorCode errorCode = SystemError::noError;

    if (!m_socketAttributes.nonBlockingMode)
    {
        //restoring default non blocking mode on socket
        if (!streamSocket->setNonBlockingMode(false))
        {
            errorCode = SystemError::getLastOSErrorCode();
            NX_ASSERT(errorCode != SystemError::noError);
        }
    }

    return errorCode;
}

void CloudStreamSocket::onDirectConnectDone(SystemError::ErrorCode errorCode)
{
    NX_LOGX(lm("onDirectConnectDone. %1").arg(errorCode), cl_logDEBUG2);

    if (errorCode == SystemError::noError)
        errorCode = applyRealNonBlockingMode(m_socketDelegate.get());

    auto userHandler = std::move(m_connectHandler);
    userHandler(errorCode);  //this object can be freed in handler, so using local variable for handler
}

void CloudStreamSocket::onCloudConnectDone(
    SystemError::ErrorCode errorCode,
    TunnelAttributes cloudTunnelAttributes,
    std::unique_ptr<AbstractStreamSocket> cloudConnection)
{
    NX_VERBOSE(this, lm("onCloudConnectDone. Result: %1").arg(SystemError::toString(errorCode)));
    
    if (errorCode == SystemError::noError)
    {
        errorCode = applyRealNonBlockingMode(cloudConnection.get());
        if (errorCode != SystemError::noError)
            cloudConnection.reset();
        m_cloudTunnelAttributes = std::move(cloudTunnelAttributes);
    }

    if (errorCode == SystemError::noError)
    {
        NX_ASSERT(cloudConnection->getAioThread() == m_aioThreadBinder.getAioThread());
        m_socketDelegate = std::move(cloudConnection);
        setDelegate(m_socketDelegate.get());
    }
    else
    {
        NX_ASSERT(!cloudConnection);
    }
    auto userHandler = std::move(m_connectHandler);
    userHandler(errorCode);  //this object can be freed in handler, so using local variable for handler
}

void CloudStreamSocket::cancelIoWhileInAioThread(aio::EventType eventType)
{
    if (eventType == aio::etWrite || eventType == aio::etNone)
    {
        m_asyncConnectGuard->terminate(); // Breaks outgoing connects.
        nx::network::SocketGlobals::addressResolver().cancel(this);
    }

    if (eventType == aio::etNone)   // It means we need to cancel all I/O.
        m_aioThreadBinder.pleaseStopSync();

    if (eventType == aio::etNone || eventType == aio::etTimedOut)
        m_timer.cancelSync();

    if (eventType == aio::etNone || eventType == aio::etRead)
        m_readIoBinder.pleaseStopSync();

    if (eventType == aio::etNone || eventType == aio::etWrite)
        m_writeIoBinder.pleaseStopSync();

    if (m_socketDelegate)
        m_socketDelegate->cancelIOSync(eventType);
}

void CloudStreamSocket::stopWhileInAioThread()
{
    m_asyncConnectGuard->terminate(); // Breaks outgoing connects.
    nx::network::SocketGlobals::addressResolver().cancel(this);

    m_timer.pleaseStopSync();
    m_readIoBinder.pleaseStopSync();
    m_writeIoBinder.pleaseStopSync();
    if (m_socketDelegate)
    {
        m_socketDelegate->pleaseStopSync();
        setDelegate(nullptr);
    }
}

} // namespace cloud
} // namespace network
} // namespace nx<|MERGE_RESOLUTION|>--- conflicted
+++ resolved
@@ -357,15 +357,14 @@
     return m_aioThreadBinder.isInSelfAioThread();
 }
 
-<<<<<<< HEAD
 QString CloudStreamSocket::idForToStringFromPtr() const
 {
     return m_socketDelegate ? m_socketDelegate->idForToStringFromPtr() : QString();
-=======
+}
+
 QString CloudStreamSocket::getForeignHostFullCloudName() const
 {
     return m_cloudTunnelAttributes.remotePeerName;
->>>>>>> d27a63c8
 }
 
 void CloudStreamSocket::connectToEntriesAsync(
