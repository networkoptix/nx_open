--- conflicted
+++ resolved
@@ -1413,13 +1413,8 @@
 }
 
 void QnSSLSocket::registerTimer(
-<<<<<<< HEAD
-    unsigned int timeoutMs,
+    std::chrono::milliseconds timeoutMs,
     nx::utils::MoveOnlyFunc<void()> handler )
-=======
-    std::chrono::milliseconds timeoutMs,
-    std::function<void()> handler )
->>>>>>> d9c81ea7
 {
     Q_D(QnSSLSocket);
     return d->wrappedSocket->registerTimer( timeoutMs, std::move(handler) );
@@ -1597,13 +1592,8 @@
 }
 
 void QnMixedSSLSocket::registerTimer(
-<<<<<<< HEAD
-    unsigned int timeoutMs,
+    std::chrono::milliseconds timeoutMs,
     nx::utils::MoveOnlyFunc<void()> handler )
-=======
-    std::chrono::milliseconds timeoutMs,
-    std::function<void()> handler )
->>>>>>> d9c81ea7
 {
     Q_D(QnMixedSSLSocket);
     return d->wrappedSocket->registerTimer( timeoutMs, std::move(handler) );
