
#include "ssl_socket.h"

#ifdef ENABLE_SSL
#include <mutex>
#include <errno.h>
#include <list>
#include <memory>
#include <atomic>
#include <thread>

#include <openssl/err.h>
#include <openssl/opensslconf.h>
#include <openssl/ssl.h>

#include <QDir>

#include <nx/network/socket_global.h>
#include <nx/utils/thread/barrier_handler.h>
#include <nx/utils/log/log.h>
#include <nx/utils/random.h>
#include <nx/utils/std/future.h>
#include <nx/utils/type_utils.h>
#include <nx/utils/system_error.h>
#include <nx/utils/unused.h>

#include "ssl/ssl_static_data.h"

#ifdef max
    #undef max
#endif

#ifdef min
    #undef min
#endif

static const std::size_t kSslAsyncRecvBufferSize(1024 * 64);

namespace nx {
namespace network {
namespace deprecated {

class SslAsyncOperation
{
public:
    enum
    {
        PENDING,
        EXCEPTION,
        SUCCESS,
        END_OF_STREAM
    };

    virtual void perform(int* sslReturn, int* sslError) = 0;

    void increasePendingIOCount()
    {
        ++m_pendingIoCount;
    }

    void decreasePendingIOCount()
    {
        NX_ASSERT(m_pendingIoCount > 0);
        --m_pendingIoCount;
        if (m_pendingIoCount == 0) {
            // Check if we can invoke the IO operations, if the IO
            // status is not PENDING, then we can invoke such async
            // SSL operation's user callback function here
            if (m_exitStatus != PENDING)
                invokeUserCallback();
        }
    }

    void setExitStatus(int exitStatus, SystemError::ErrorCode errorCode)
    {
        if (m_exitStatus == PENDING) {
            m_exitStatus = exitStatus;
            m_errorCode = errorCode;
            if (m_pendingIoCount == 0) {
                invokeUserCallback();
            }
        }
    }

    SslAsyncOperation(SSL* ssl) :
        m_pendingIoCount(0),
        m_exitStatus(PENDING),
        m_errorCode(SystemError::noError),
        m_ssl(ssl)
    {}

    virtual ~SslAsyncOperation() {}

protected:
    virtual void invokeUserCallback() = 0;

    void reset()
    {
        m_pendingIoCount = 0;
        m_exitStatus = PENDING;
        m_errorCode = SystemError::noError;
    }

    int m_pendingIoCount;
    int m_exitStatus;
    SystemError::ErrorCode m_errorCode;
    SSL* m_ssl;
};

class SslAsyncRead : public SslAsyncOperation
{
public:
    virtual void perform(int* sslReturn, int* sslError)
    {
        int old_size = m_readBuffer->size();
        int read_size = m_readBuffer->capacity() - old_size;
        m_readBuffer->resize(m_readBuffer->capacity());
        *sslReturn = SSL_read(m_ssl,m_readBuffer->data()+old_size,read_size);
        *sslError = SSL_get_error(m_ssl,*sslReturn);
        if (*sslReturn<=0) {
            m_readBuffer->resize(old_size);
        } else {
            m_readBuffer->resize(old_size+*sslReturn);
            m_readBytes += *sslReturn;
        }

        NX_VERBOSE(this, lm("return %1, error %2").arg(*sslReturn).arg(*sslError));
    }

    void reset(
        nx::Buffer* buffer,
        nx::utils::MoveOnlyFunc<void(SystemError::ErrorCode,std::size_t)>&& handler)
    {
        DEBUG_LOG(lm("reset, callback: %1").arg(bool(handler)));
        m_readBuffer = buffer;
        m_handler = std::move(handler);
        m_readBytes = 0;
        SslAsyncOperation::reset();
    }

    SslAsyncRead(SSL* ssl) : SslAsyncOperation(ssl) {}

protected:
    virtual void invokeUserCallback()
    {
        const auto handler = std::move(m_handler);
        m_handler = nullptr;
        if (!handler)
        {
            NX_ASSERT(false, lm("%1 invokeUserCallback nullptr, status: %2").args(this, m_errorCode));
            return;
        }

<<<<<<< HEAD
        NX_ASSERT(handler != nullptr);
        NX_VERBOSE(this, lm("invokeUserCallback, status: %1").arg(m_errorCode));
=======
        DEBUG_LOG(lm("invokeUserCallback, status: %1").arg(m_errorCode));
>>>>>>> 90113371
        switch(m_exitStatus)
        {
            case SslAsyncOperation::EXCEPTION:
                return handler(m_errorCode, -1);
            case SslAsyncOperation::SUCCESS:
                return handler(SystemError::noError, m_readBytes);
            case SslAsyncOperation::END_OF_STREAM:
                NX_ASSERT(m_readBytes == 0);
                return handler(SystemError::noError, 0);
            default:
                NX_ASSERT(false);
        }
    }

private:
    nx::Buffer* m_readBuffer;
    nx::utils::MoveOnlyFunc<void(SystemError::ErrorCode,std::size_t)> m_handler;
    std::size_t m_readBytes;
};

class SslAsyncWrite : public SslAsyncOperation
{
public:
    virtual void perform(int* sslReturn, int* sslError)
    {
        NX_ASSERT(!m_writeBuffer->isEmpty());
        *sslReturn = SSL_write(
            m_ssl,m_writeBuffer->constData(),m_writeBuffer->size());
        *sslError = SSL_get_error(m_ssl,*sslReturn);

        NX_VERBOSE(this, lm("return %1, error %2").arg(*sslReturn).arg(*sslError));
    }

    void reset(
        const nx::Buffer* buffer,
        nx::utils::MoveOnlyFunc<void(SystemError::ErrorCode,std::size_t)>&& handler)
    {
        DEBUG_LOG(lm("reset, callback: %1").arg(bool(handler)));
        m_writeBuffer = buffer;
        m_handler = std::move(handler);
        SslAsyncOperation::reset();
    }

    SslAsyncWrite(SSL* ssl) : SslAsyncOperation(ssl) {}

protected:
    virtual void invokeUserCallback()
    {
        const auto handler = std::move(m_handler);
        m_handler = nullptr;
        if (!handler)
        {
            NX_ASSERT(false, lm("%1 invokeUserCallback nullptr, status: %2").args(this, m_errorCode));
            return;
        }

        NX_VERBOSE(this, lm("invokeUserCallback, status: %1").arg(m_errorCode));
        switch(m_exitStatus)
        {
            case SslAsyncOperation::EXCEPTION:
                return handler(SystemError::connectionAbort, -1);
            case SslAsyncOperation::END_OF_STREAM:
                return handler(SystemError::noError, 0);
            case SslAsyncOperation::SUCCESS:
                return handler(SystemError::noError, m_writeBuffer->size());
            default:
                NX_ASSERT(false);
        }
    }

private:
    const nx::Buffer* m_writeBuffer;
    nx::utils::MoveOnlyFunc<void(SystemError::ErrorCode,std::size_t)> m_handler;
};

class SslAsyncHandshake : public SslAsyncOperation
{
public:
    virtual void perform(int* sslReturn, int* sslError)
    {
        *sslReturn = SSL_do_handshake(m_ssl);
        *sslError = SSL_get_error(m_ssl,*sslReturn);

        NX_VERBOSE(this, lm("return %1, error %2").arg(*sslReturn).arg(*sslError));
    }

    void reset(nx::utils::MoveOnlyFunc<void(SystemError::ErrorCode)>&& handler)
    {
        DEBUG_LOG(lm("reset, callback: %1").arg(bool(handler)));
        m_handler = std::move(handler);
        SslAsyncOperation::reset();
    }

    SslAsyncHandshake(SSL* ssl) : SslAsyncOperation(ssl) {}

protected:
    virtual void invokeUserCallback()
    {
        const auto handler = std::move(m_handler);
        m_handler = nullptr;
        if (!handler)
        {
            // Handshake might be invoked twice, from both read and write operations at the same
            // time. So it should be fine to notify only first time.
            NX_DEBUG(this, lm("invokeUserCallback nullptr, status: %1").arg(m_errorCode));
            return;
        }

        NX_VERBOSE(this, lm("ivokeUserCallback, status: %1").arg(m_errorCode));
        switch (m_exitStatus)
        {
            case SslAsyncOperation::EXCEPTION:
                // In case of SSL-error we do not have system error code,
                // but connection is still broken.
                return handler(m_errorCode == SystemError::noError
                    ? SystemError::connectionAbort
                    : m_errorCode);

            case SslAsyncOperation::END_OF_STREAM:
                return handler(SystemError::connectionReset);

            case SslAsyncOperation::SUCCESS:
                return handler(SystemError::noError);

            default:
                NX_ASSERT(false);
        }
    }

private:
    nx::utils::MoveOnlyFunc<void(SystemError::ErrorCode)> m_handler;
};

class SslAsyncBioHelper
{
public:
    SslAsyncBioHelper(
        SSL* ssl, AbstractStreamSocket* underly_socket, bool is_server);

    virtual ~SslAsyncBioHelper();

    virtual bool isSsl() const { return true; }

public:
    // BIO operation function. These 2 BIO operation function will simulate BIO memory
    // type. For read, it will simply checks the input read buffer, and for write operations
    // it will write the data into the write buffer and then the upper will detect what
    // needs to send out. This style makes the code easier and simpler and also since we
    // have PendingIOCount, all the user callback function will be invoked in proper order
    std::size_t bioWrite(const void* data, std::size_t size);
    std::size_t bioRead(void* data, std::size_t size);

    bool eof() const {
        return m_eof;
    }

    void asyncSend(
        const nx::Buffer& buffer,
        nx::utils::MoveOnlyFunc<void(SystemError::ErrorCode, std::size_t)> handler);

    void asyncRecv(
        nx::Buffer* buffer,
        nx::utils::MoveOnlyFunc<void(SystemError::ErrorCode, std::size_t)> handler);

    void clear()
    {
        NX_VERBOSE(this, lm("Clear read/write queues"));
        m_readQueue.clear();
        m_writeQueue.clear();
    }

private:
    void asyncPerform(SslAsyncOperation* operation);

    // Perform the corresponding SSL operations that is outstanding here.
    // Since all the operation will be serialized inside of a single thread.
    // We can simply pass all the parameter all around as a function parameter.
    void perform(SslAsyncOperation* operation);

    // Check whether SSL has been shutdown or not for this situations.
    void checkShutdown(int sslReturn, int sslError);

    // Handle SSL internal error
    void handleSslError(int sslReturn, int sslError);

    // These 2 functions will issue the read/write operations directly to the underlying
    // socket. It will use context variable outstanding_read_/outstanding_write_ operations
    void enqueueRead(SslAsyncOperation* operation);
    void doRead();
    void doWrite();
    void enqueueWrite();
    void doHandshake(SslAsyncOperation* next_op);

    void onRecv(SystemError::ErrorCode errorCode, std::size_t transferred);
    void onSend(SystemError::ErrorCode errorCode, std::size_t transferred);
    void onConnect(SystemError::ErrorCode errorCode);

    void continueRead();
    void continueWrite();

protected:
    AbstractStreamSocket* socket()
    {
        return m_underlySocket;
    }

    void injectSnifferData(const nx::Buffer& buffer)
    {
        m_recvBuffer.append(buffer);
    }

    enum
    {
        HANDSHAKE_NOT_YET,
        HANDSHAKE_PENDING,
        HANDSHAKE_DONE
    };

    void setHandshakeStage(int handshake_stage)
    {
        m_handshakeStage = handshake_stage;
    }

private:
    // Operations
    std::unique_ptr<SslAsyncRead> m_read;
    std::unique_ptr<SslAsyncWrite> m_write;
    std::unique_ptr<SslAsyncHandshake> m_handshake;

    // Handshake
    std::list<SslAsyncOperation*> m_handshakeQueue;

    // Read
    bool m_allowBioRead;
    nx::Buffer m_recvBuffer;
    std::size_t m_recvBufferReadPos;
    std::list<SslAsyncOperation*> m_readQueue;
    SslAsyncOperation* m_outstandingRead;

    // Write
    struct PendingWrite
    {
        nx::Buffer writeBuffer;
        SslAsyncOperation* operation;

        PendingWrite(PendingWrite&& write)
        {
            writeBuffer = std::move(write.writeBuffer);
            operation = write.operation;
        }

        PendingWrite():operation(NULL){}

        bool needWrite() const
        {
            return !writeBuffer.isEmpty();
        }

        void reset(SslAsyncOperation* op) {
            operation = op;
            writeBuffer.clear();
        }
    };

    std::list<PendingWrite> m_writeQueue;
    PendingWrite* m_outstandingWrite;
    PendingWrite m_currentWrite;

    // SSL related
    SSL* m_ssl;
    bool m_eof;
    bool m_isServer;
    int m_handshakeStage;
    AbstractStreamSocket* m_underlySocket;

    // This class is used to notify the caller that the user has deleted the
    // object. Since it is very likely that the invocation will spawn a chain
    // of member function in AsyncSSL, eg: OnUnderlySocketRecv --> sendAsync
    // --> OnUnderlySocketSend --> delete the object, for each function, there
    // will be a such class on the stack, however, the inner most nested class
    // will get notification, since this class set the deletion_flag at last.
    // This will result in the outer caller not get any notification afterwards.
    // A simpler and elegant way should use std::shared_ptr/std::weak_ptr, however
    // since our code has performance issue, we'd like to invent some easier way
    // to do so. This class will cascade the deletion information to the out most
    // callee until no more DeletionFlag is used then. The mechanism is simple,it
    // will check the AsyncSSL's deletion_flag_ pointer, if it is not NULL, which
    // means a DelegionFlag on stack is watching for the deletion operations, so
    // it will cache this pointer and set it to the corresponding value, by this
    // means we are able to cascade the deletion operation internally.
    class DeletionFlag
    {
    public:
        DeletionFlag(SslAsyncBioHelper* ssl) :
            m_flag(false),
            m_ssl(ssl)
        {
            m_previousFlag = ssl->m_deletionFlag;
            ssl->m_deletionFlag = &m_flag;
        }
        ~DeletionFlag()
        {
            if (!m_flag) {
                // Restoring the previous flag of this objects
                m_ssl->m_deletionFlag = m_previousFlag;
            } else {
                if (m_previousFlag != NULL)
                    *m_previousFlag = true;
            }
        }

        operator bool () const
        {
            return m_flag;
        }

    private:
        bool m_flag;
        bool* m_previousFlag;
        SslAsyncBioHelper* m_ssl;
    };
    bool* m_deletionFlag;
    friend class DeletionFlag;
};

SslAsyncBioHelper::SslAsyncBioHelper(
        SSL* ssl, AbstractStreamSocket* underly_socket, bool is_server)
:
    m_read(new SslAsyncRead(ssl)),
    m_write(new SslAsyncWrite(ssl)),
    m_handshake(new SslAsyncHandshake(ssl)),
    m_allowBioRead(false),
    m_recvBufferReadPos(0),
    m_ssl(ssl),
    m_eof(false),
    m_isServer(is_server),
    m_handshakeStage(HANDSHAKE_NOT_YET),
    m_underlySocket(underly_socket),
    m_deletionFlag(NULL)
{
        m_recvBuffer.reserve(static_cast<int>(kSslAsyncRecvBufferSize));
}

SslAsyncBioHelper::~SslAsyncBioHelper()
{
    if (m_deletionFlag != NULL) {
        *m_deletionFlag = true;
    }
}

void SslAsyncBioHelper::perform(SslAsyncOperation* operation)
{
    int sslReturn, sslError ;
    // Setting up the write buffer here
    m_currentWrite.reset(operation);
    // Perform the underlying SSL operations
    operation->perform(&sslReturn,&sslError);
    // Check the EOF/SHUTDOWN status of the ssl
    checkShutdown(sslReturn,sslError);
    // Handle existed write here
    if (m_currentWrite.needWrite()) {
        enqueueWrite();
    }

    switch(sslError) {
    case SSL_ERROR_NONE:
        // The SSL operation has been finished here
        operation->setExitStatus(
                SslAsyncOperation::SUCCESS,SystemError::noError);
        break;
    case SSL_ERROR_WANT_READ:
        enqueueRead(operation);
        break;
    case SSL_ERROR_WANT_WRITE:
        break;
    default:
        handleSslError(sslReturn,sslError);
        if (eof() && sslError == SSL_ERROR_SYSCALL) {
            // For end of the file, we just tell them that we are done here
            operation->setExitStatus(
                SslAsyncOperation::END_OF_STREAM, SystemError::noError);
        } else {
            operation->setExitStatus(
                SslAsyncOperation::EXCEPTION, SystemError::connectionAbort);
        }
        break;
    }
}

void SslAsyncBioHelper::checkShutdown(int /*sslReturn*/, int sslError)
{
    if (SSL_get_shutdown(m_ssl) == SSL_RECEIVED_SHUTDOWN ||
        sslError == SSL_ERROR_ZERO_RETURN) {
            // This should be the normal shutdown which means the
            // peer at least call SSL_shutdown once
            NX_VERBOSE(this, "normal shutdown");
            m_eof = true;
    } else if (sslError == SSL_ERROR_SYSCALL) {
        // Brute shutdown for SSL connection
        if (ERR_get_error() == 0) {
            NX_VERBOSE(this, "brute shutdown");
            m_eof = true;
        }
    }
}

const char* SSLErrorStr(int sslError)
{
    switch(sslError)
    {
        case SSL_ERROR_SSL: return "SSL_ERROR_SSL";
        case SSL_ERROR_SYSCALL: return "SSL_ERROR_SYSCALL";
        default: return "<ssl not a real error>";
    }
}

void SslAsyncBioHelper::handleSslError(int sslReturn, int sslError)
{
    QStringList errorStack;
    while (int err = ERR_get_error())
    {
        char err_str[1024];
        ERR_error_string_n(err, err_str, 1024);
        errorStack << QLatin1String(err_str);
    }

    NX_VERBOSE(this, lm("SSL returns %1, error %2, stack: %3")
        .args(sslReturn, sslError).container(errorStack));
}

void SslAsyncBioHelper::onRecv(
    SystemError::ErrorCode errorCode, std::size_t transferred)
{
    NX_VERBOSE(this, lm("transport read %1: %2").args(transferred, SystemError::toString(errorCode)));
    if (m_readQueue.empty()) return;
    if (errorCode != SystemError::noError) {
        DeletionFlag deleted(this);
        m_outstandingRead->setExitStatus(SslAsyncOperation::EXCEPTION,errorCode);
        if (!deleted) {
            m_outstandingRead->decreasePendingIOCount();
            if (!deleted)
                continueRead();
        }
        return;
    } else {
        if (transferred == 0) {
            m_eof = true;
        }
        // Since we gonna invoke user's callback here, a deletion flag will us
        // to avoid reuse member object once the user deleted such object
        DeletionFlag deleted(this);
        // Set up the flag to let the user runs into the read operation's returned buffer
        m_allowBioRead = true;
        perform(m_outstandingRead);
        if (!deleted) {
            m_outstandingRead->decreasePendingIOCount();
            if (!deleted) {
                m_allowBioRead = false;
                continueRead();
            }
        }
    }
}

void SslAsyncBioHelper::enqueueRead(SslAsyncOperation* operation)
{
    m_readQueue.push_back(operation);
    NX_VERBOSE(this, lm("there are %1 reads in queue").arg(m_readQueue.size()));
    if (m_readQueue.size() == 1) {
        m_outstandingRead = m_readQueue.front();
        doRead();
    }
}

void SslAsyncBioHelper::continueRead()
{
    if (m_readQueue.empty()) return;
    m_readQueue.pop_front();
    if (!m_readQueue.empty()) {
        m_outstandingRead = m_readQueue.front();
        doRead();
    }
}

void SslAsyncBioHelper::doRead()
{
    // Setting up the outstanding read here
    m_outstandingRead = m_readQueue.front();
    // Checking if we have some data lefts inside of the read buffer, if so
    // we could just call SSL operation right here. And since this function
    // is executed inside of AIO thread, no recursive lock will happened in
    // user's callback function.
    if (static_cast<int>(m_recvBufferReadPos) < m_recvBuffer.size()) {
        m_outstandingRead->increasePendingIOCount();
        onRecv(SystemError::noError, m_recvBuffer.size() - m_recvBufferReadPos);
    } else {
        // We have to issue our operations right just here since we have no
        // left data inside of the buffer and our user needs to read all the
        // data out in the buffer here.
        NX_VERBOSE(this, lm("transport try read some"));
        m_outstandingRead->increasePendingIOCount();
        m_underlySocket->readSomeAsync(
            &m_recvBuffer,
            std::bind(
            &SslAsyncBioHelper::onRecv,
            this,
            std::placeholders::_1,
            std::placeholders::_2));
    }
}

void SslAsyncBioHelper::onSend(
        SystemError::ErrorCode errorCode,
        std::size_t transferred)
{
    NX_VERBOSE(this, lm("transport sent %1: %2").args(transferred, SystemError::toString(errorCode)));
    nx::utils::unused(transferred);
    if (m_writeQueue.empty()) return;
    if (errorCode != SystemError::noError) {
        DeletionFlag deleted(this);
        m_outstandingWrite->operation->setExitStatus(
                SslAsyncOperation::EXCEPTION, errorCode);
        if (!deleted) {
            m_outstandingWrite->operation->decreasePendingIOCount();
            if (!deleted)
                continueWrite();
        }
        return;
    } else {
        // For read operations, if it succeeded, we don't need to call Perform
        // since this operation has been go ahead for that SSL_related operations.
        // What we need to do is just decrease user's pending IO count value.
        DeletionFlag deleted(this);
        m_outstandingWrite->operation->decreasePendingIOCount();
        if (!deleted) {
            continueWrite();
        }
    }
}

void SslAsyncBioHelper::doWrite()
{
    NX_VERBOSE(this, lm("transport try send %1").arg(m_outstandingWrite->writeBuffer.size()));
    m_outstandingWrite->operation->increasePendingIOCount();
    m_underlySocket->sendAsync(
        m_outstandingWrite->writeBuffer,
        std::bind(
        &SslAsyncBioHelper::onSend,
        this,
        std::placeholders::_1,
        std::placeholders::_2));
}

void SslAsyncBioHelper::enqueueWrite()
{
    m_writeQueue.push_back(std::move(m_currentWrite));
    if (m_writeQueue.size() == 1) {
        m_outstandingWrite = &(m_writeQueue.front());
        doWrite();
    }
}

void SslAsyncBioHelper::continueWrite()
{
    if (m_writeQueue.empty()) return;
    m_writeQueue.pop_front();
    if (!m_writeQueue.empty()) {
        m_outstandingWrite = &(m_writeQueue.front());
        doWrite();
    }
}

std::size_t SslAsyncBioHelper::bioRead(void* data, std::size_t size)
{
    if (m_allowBioRead) {
        if (m_recvBuffer.size() == static_cast<int>(m_recvBufferReadPos)) {
            return 0;
        } else {
            std::size_t digest_size =
                std::min(size,
                    static_cast<int>(m_recvBuffer.size()) - m_recvBufferReadPos);
            memcpy(data,
                   m_recvBuffer.constData() + m_recvBufferReadPos,
                   digest_size);
            m_recvBufferReadPos += digest_size;
            if (static_cast<int>(m_recvBufferReadPos) == m_recvBuffer.size()) {
                m_recvBufferReadPos = 0;
                m_recvBuffer.clear();
                m_recvBuffer.reserve(static_cast<int>(kSslAsyncRecvBufferSize));
            }
            return digest_size;
        }
    }
    return 0;
}

std::size_t SslAsyncBioHelper::bioWrite(const void* data, std::size_t size)
{
    m_currentWrite.writeBuffer.append(
        static_cast<const char*>(data), static_cast<int>(size));

    return size;
}

void SslAsyncBioHelper::onConnect(SystemError::ErrorCode errorCode)
{
    if (errorCode != SystemError::noError) {
        m_handshakeStage = HANDSHAKE_NOT_YET;
        // No, we cannot connect to the peer sides, so we just tell our user
        // that we have expired whatever we've got currently
        for (auto op : m_handshakeQueue) {
            DeletionFlag deleted(this);
            op->setExitStatus(SslAsyncOperation::EXCEPTION, errorCode);
            if (deleted)
                return;
        }
        m_handshakeQueue.clear();
    } else {
        m_handshakeStage = HANDSHAKE_DONE;
        for (auto op : m_handshakeQueue) {
            DeletionFlag deleted(this);
            perform(op);
            if (deleted)
                return;
        }
        m_handshakeQueue.clear();
    }
}

void SslAsyncBioHelper::doHandshake(SslAsyncOperation* next_op)
{
    m_handshakeQueue.push_back(next_op);
    if (m_isServer) {
        SSL_set_accept_state(m_ssl);
    } else {
        SSL_set_connect_state(m_ssl);
    }
    m_handshake->reset(
        std::bind(
        &SslAsyncBioHelper::onConnect,
        this,
        std::placeholders::_1));
    perform(m_handshake.get());
}

void SslAsyncBioHelper::asyncPerform(SslAsyncOperation* operation)
{
    switch(m_handshakeStage) {
        case HANDSHAKE_NOT_YET:
            m_handshakeStage = HANDSHAKE_PENDING;
            doHandshake(operation);
            break;
        case HANDSHAKE_PENDING:
            m_handshakeQueue.push_back(operation);
            break;
        case HANDSHAKE_DONE:
            perform(operation);
            break;
        default:
            NX_ASSERT(0);
            break;
    }
}

void SslAsyncBioHelper::asyncSend(
    const nx::Buffer& buffer,
    nx::utils::MoveOnlyFunc<void(SystemError::ErrorCode, std::size_t)> handler)
{
    m_write->reset(&buffer, std::move(handler));
    asyncPerform(m_write.get());
}

void SslAsyncBioHelper::asyncRecv(
    nx::Buffer* buffer,
    nx::utils::MoveOnlyFunc<void(SystemError::ErrorCode, std::size_t)> handler)
{
    m_read->reset(buffer, std::move(handler));
    asyncPerform(m_read.get());
}

class MixedSslAsyncBioHelper : public SslAsyncBioHelper
{
public:
    bool isSsl() const override { return m_isSsl; }

    struct SnifferData
    {
        nx::utils::MoveOnlyFunc<void(SystemError::ErrorCode,std::size_t)> completionHandler;
        nx::Buffer* buffer;

        SnifferData(
            nx::utils::MoveOnlyFunc<void(SystemError::ErrorCode,std::size_t)>&& completionHandler,
            nx::Buffer* buf)
        :
            completionHandler(std::move(completionHandler)),
            buffer(buf)
        {}
    };

public:
    static const int kSnifferDataHeaderLength = 2;
    static const int kSnifferBufferLength = 512;

    MixedSslAsyncBioHelper(SSL* ssl, AbstractStreamSocket* socket)
        :SslAsyncBioHelper(ssl,socket,true),
        m_isInitialized(false),
        m_isSsl(false)
    {}

    void asyncSend(
        const nx::Buffer& buffer,
        nx::utils::MoveOnlyFunc<void(SystemError::ErrorCode,std::size_t)>&& op)
    {
        // We have to receive some data at first to be able to understand if this connection
        // is secure or not by analyzing client's request.
        NX_ASSERT(m_isInitialized);
        NX_ASSERT(m_isSsl);
        SslAsyncBioHelper::asyncSend(buffer,std::move(op));
    }

    void asyncRecv(
        nx::Buffer* buffer,
        nx::utils::MoveOnlyFunc<void(SystemError::ErrorCode,std::size_t)>&& completionHandler)
    {
        if (!m_isInitialized) {
            m_snifferBuffer.reserve(kSnifferBufferLength);
            socket()->readSomeAsync(
                &m_snifferBuffer,
                [this, data = SnifferData(std::move(completionHandler), buffer)](
                    SystemError::ErrorCode systemErrorCode, std::size_t bytesRead) mutable
                {
                    Sniffer(systemErrorCode, bytesRead, std::move(data));
                });
        } else {
            NX_ASSERT(m_isSsl);
            SslAsyncBioHelper::asyncRecv(buffer,std::move(completionHandler));
        }
    }

    // When blocking version detects it is an SSL, it has to notify me
    void set_ssl(bool ssl)
    {
        m_isInitialized = true;
        m_isSsl = ssl;
        SslAsyncBioHelper::setHandshakeStage(SslAsyncBioHelper::HANDSHAKE_DONE);
    }

    bool is_initialized() const
    {
        return m_isInitialized;
    }

    bool is_ssl() const
    {
        return m_isSsl;
    }

private:
    void Sniffer(
        SystemError::ErrorCode ec,
        std::size_t transferred,
        SnifferData data)
    {
        NX_VERBOSE(this, lm("Transport read %1: %2").args(transferred, SystemError::toString(ec)));
        // We have the data in our buffer right now
        if (ec) {
            data.completionHandler(ec,0);
            return;
        } else {
            if (transferred == 0) {
                data.completionHandler(ec,0);
                return;
            } else if (m_snifferBuffer.size() < kSnifferDataHeaderLength) {
                socket()->readSomeAsync(
                    &m_snifferBuffer,
                    [this, data = std::move(data)](
                        SystemError::ErrorCode systemErrorCode, std::size_t bytesRead) mutable
                    {
                        Sniffer(systemErrorCode, bytesRead, std::move(data));
                    });
                return;
            }
            // Fix for the bug that always false in terms of comparison of 0x80
            const unsigned char* buf = reinterpret_cast<unsigned char*>(
                m_snifferBuffer.data());

            if (buf[0] == 0x80 || (buf[0] == 0x16 && buf[1] == 0x03)) {
                m_isSsl = true;
                m_isInitialized = true;
            } else {
                m_isSsl = false;
                m_isInitialized = true;
            }

            // If it is an SSL we still need to continue our async operation
            // otherwise we call the failed callback for the upper usage class
            // it should be MixedSslSocket class
            if (m_isSsl) {
                SslAsyncBioHelper::injectSnifferData(m_snifferBuffer);
                m_snifferBuffer.clear();
                SslAsyncBioHelper::asyncRecv(data.buffer, std::move(data.completionHandler));
            } else {
                data.buffer->append(m_snifferBuffer);
                m_snifferBuffer.clear();
                data.completionHandler(SystemError::noError, data.buffer->size());
            }
        }
    }

private:
    bool m_isInitialized;
    bool m_isSsl;
    nx::Buffer m_snifferBuffer;

};

class SslSocketPrivate
{
public:
    typedef utils::promise<std::pair<SystemError::ErrorCode, size_t>> AsyncPromise;

    std::unique_ptr<AbstractStreamSocket> wrappedSocket;
    std::unique_ptr<SSL, decltype(&SSL_free)> ssl;
    bool isServerSide;
    quint8 extraBuffer[32];
    int extraBufferLen;
    //!Socket works as regular socket (without encryption until this flag is set to true)
    bool encryptionEnabled;
    std::atomic<bool> nonBlockingMode;
    std::unique_ptr<SslAsyncBioHelper> asyncSslHelper;

    QnMutex syncIoMutex;
    bool isShutdown;
    std::atomic<AsyncPromise*> syncRecvPromise;
    std::atomic<AsyncPromise*> syncSendPromise;

    std::atomic<int> bioReadFlags;
    std::atomic<bool> isSendInProgress;
    std::atomic<bool> isRecvInProgress;

    SslSocketPrivate():
        ssl(nullptr, SSL_free),
        isServerSide(false),
        extraBufferLen(0),
        encryptionEnabled(false),
        nonBlockingMode(false),
        isShutdown(false),
        syncRecvPromise(nullptr),
        syncSendPromise(nullptr),
        bioReadFlags(0),
        isSendInProgress(false),
        isRecvInProgress(false)
    {
    }
};

SslSocket::SslSocket(
    std::unique_ptr<AbstractStreamSocket> wrappedSocket,
    bool isServerSide, bool encriptionEnforced)
    :
    SslSocket(
        new SslSocketPrivate(),
        std::move(wrappedSocket),
        isServerSide,
        encriptionEnforced)
{
    Q_D(SslSocket);
    d->asyncSslHelper.reset(new SslAsyncBioHelper(
        d->ssl.get(), d->wrappedSocket.get(), isServerSide));
}

SslSocket::SslSocket(
    SslSocketPrivate* priv,
    std::unique_ptr<AbstractStreamSocket> wrappedSocket,
    bool isServerSide,
    bool encriptionEnforced)
:
    base_type(
        [this]()
        {
            Q_D(SslSocket);
            return d->wrappedSocket.get();
        }),
    d_ptr(priv)
{
    Q_D(SslSocket);

    d->wrappedSocket = std::move(wrappedSocket);
    d->isServerSide = isServerSide;
    d->extraBufferLen = 0;
    d->encryptionEnabled = encriptionEnforced;
    initSsl();
}

void SslSocket::initSsl()
{
    Q_D(SslSocket);
    static BIO_METHOD kBioMethods =
    {
        BIO_TYPE_SOCKET,
        "proxy server socket",
        bioWrite,
        bioRead,
        bioPuts,
        NULL, // bgets
        bioCtrl,
        bioNew,
        bioFree,
        NULL, // callback_ctrl
    };

    BIO* rbio = BIO_new(&kBioMethods);
    BIO_set_nbio(rbio, 1);
    BIO_set_app_data(rbio, this);

    BIO* wbio = BIO_new(&kBioMethods);
    BIO_set_app_data(wbio, this);
    BIO_set_nbio(wbio, 1);

    auto context = d->isServerSide
        ? ssl::SslStaticData::instance()->serverContext()
        : ssl::SslStaticData::instance()->clientContext();

    NX_ASSERT(context);
    d->ssl.reset(SSL_new(context)); // get new SSL state with context

    SSL_set_verify(d->ssl.get(), SSL_VERIFY_NONE, NULL);
    SSL_set_session_id_context(
        d->ssl.get(),
        reinterpret_cast<const unsigned char*>(
            ssl::SslStaticData::instance()->sslSessionId().constData()),
        ssl::SslStaticData::instance()->sslSessionId().size());

    SSL_set_bio(d->ssl.get(), rbio, wbio);  //d->ssl will free bio when freed
}

bool SslSocket::initializeUnderlyingSocketIfNeeded()
{
    Q_D(SslSocket);

    if (m_isUnderlyingSocketInitialized)
        return true;

    // NOTE: Currently all I/O operations are implemented over async because current SSL
    //     implementation is too twisted to support runtime mode switches.
    // TODO: SSL sockets should be reimplemented to simplify overall approach and support
    //     runtime mode switches.
    bool nonBlockingMode = false;
    if (!d->wrappedSocket->getNonBlockingMode(&nonBlockingMode))
        return false;

    d->nonBlockingMode = nonBlockingMode;
    if (!nonBlockingMode)
    {
        if (!d->wrappedSocket->setNonBlockingMode(true))
            return false;
    }

    m_isUnderlyingSocketInitialized = true;

    return true;
}

int SslSocket::bioRead(BIO* b, char* out, int outl)
{
    SslSocket* sslSock = static_cast<SslSocket*>(BIO_get_app_data(b));
    int ret = sslSock->asyncRecvInternal(out, outl);
    if (ret == -1)
    {
        BIO_clear_retry_flags(b);
        BIO_set_retry_read(b);
    }

    return ret;
}

int SslSocket::bioWrite(BIO* b, const char* in, int inl)
{
    SslSocket* sslSock = static_cast<SslSocket*>(BIO_get_app_data(b));
    int ret = sslSock->asyncSendInternal(in, inl);
    if (ret == -1)
    {
        BIO_clear_retry_flags(b);
        BIO_set_retry_write(b);
    }

    return ret;
}

int SslSocket::bioPuts(BIO* bio, const char* str)
{
    return bioWrite(bio, str, strlen(str));
}

long SslSocket::bioCtrl(BIO* bio, int cmd, long num, void* /*ptr*/)
{
    long ret = 1;

    switch (cmd)
    {
        case BIO_C_SET_FD:
            NX_ASSERT(false, "Invalid proxy socket use!");
            break;
        case BIO_C_GET_FD:
            NX_ASSERT(false, "Invalid proxy socket use!");
            break;
        case BIO_CTRL_GET_CLOSE:
            ret = bio->shutdown;
            break;
        case BIO_CTRL_SET_CLOSE:
            bio->shutdown = (int)num;
            break;
        case BIO_CTRL_DUP:
        case BIO_CTRL_FLUSH:
            ret = 1;
            break;
        default:
            ret = 0;
            break;
    }
    return(ret);
}

int SslSocket::bioNew(BIO* bio)
{
    bio->init = 1;
    bio->num = 0;
    bio->ptr = NULL;
    bio->flags = 0;
    return 1;
}

int SslSocket::bioFree(BIO* bio)
{
    if (bio == NULL) return(0);
    if (bio->shutdown)
    {
        if (bio->init)
        {
            SslSocket* sslSock = static_cast<SslSocket*>(BIO_get_app_data(bio));
            if (sslSock)
                sslSock->close();
        }

        bio->init = 0;
        bio->flags = 0;
    }

    return 1;
}

SslSocket::~SslSocket()
{
    Q_D(SslSocket);
    if (!d->nonBlockingMode)
        d->wrappedSocket->pleaseStopSync(false);

    delete d_ptr;
}

bool SslSocket::doHandshake()
{
    Q_D(SslSocket);
    if (d->isServerSide)
        SSL_set_accept_state(d->ssl.get());
    else
        SSL_set_connect_state(d->ssl.get());

    int ret = SSL_do_handshake(d->ssl.get());
    if (ret != 1)
    {
        QByteArray e(1024, '\0');
        ERR_error_string_n(SSL_get_error(d->ssl.get(), ret), e.data(), e.size());
        NX_LOGX(lm("Handshake on %1 failed %2: %3")
            .args(d->isServerSide ? "server" : "client").arg(ret).arg(e), cl_logDEBUG1);
    }
    else
    {
        NX_LOGX(lm("Handshake on %1 success %2")
            .args(d->isServerSide ? "server" : "client", ret), cl_logDEBUG2);
    }

    return ret == 1;
}

int SslSocket::recvInternal(void* buffer, unsigned int bufferLen, int flags)
{
    Q_D(SslSocket);
    if (d->extraBufferLen > 0)
    {
        int toReadLen = qMin((int)bufferLen, d->extraBufferLen);
        memcpy(buffer, d->extraBuffer, toReadLen);
        memmove(d->extraBuffer, d->extraBuffer + toReadLen, d->extraBufferLen - toReadLen);
        d->extraBufferLen -= toReadLen;
        int readRest = bufferLen - toReadLen;
        // Does this should be readreset ? -- DPENG
        if (toReadLen > 0) {
            int readed = d->wrappedSocket->recv((char*) buffer + toReadLen, readRest, flags);
            if (readed > 0)
                toReadLen += readed;
        }
        return toReadLen;
    }
    return d->wrappedSocket->recv(buffer, bufferLen, flags);
}

int SslSocket::recv(void* buffer, unsigned int bufferLen, int flags)
{
    if (!initializeUnderlyingSocketIfNeeded())
        return -1;

    Q_D(SslSocket);
    unsigned int timeout = 0;
    if (d->nonBlockingMode || flags & MSG_DONTWAIT) //< Emulate non-blocking mode by a very small timeout.
    {
        if (!d->wrappedSocket->getRecvTimeout(&timeout))
            return -1;

        if (!d->wrappedSocket->setRecvTimeout(1))
            return -1;
    }

    const auto returnError =
        [d, timeout, flags](SystemError::ErrorCode code) -> int
        {
            if (d->nonBlockingMode || flags & MSG_DONTWAIT)
                d->wrappedSocket->setRecvTimeout(timeout);

            SystemError::setLastErrorCode(code);
            return -1;
        };

    SslSocketPrivate::AsyncPromise promise;
    {
        QnMutexLocker lock(&d->syncIoMutex);
        if (d->isShutdown)
            return returnError(SystemError::notConnected);

        if (d->syncRecvPromise.load())
        {
            NX_ASSERT(false);
            return returnError(SystemError::already);
        }

        d->syncRecvPromise = &promise;
    }

    nx::Buffer localBuffer;
    localBuffer.reserve((int) bufferLen);
    auto setPromise =
        [d](SystemError::ErrorCode code, size_t size)
        {
            d->wrappedSocket->post(
                [d, code, size]()
                {
                    if (auto promisePtr = d->syncRecvPromise.exchange(nullptr))
                        promisePtr->set_value({code, size});
                });
        };

    if (flags & MSG_WAITALL)
        readAsyncAtLeast(&localBuffer, bufferLen, std::move(setPromise));
    else
        readSomeAsync(&localBuffer, std::move(setPromise));

    auto result = promise.get_future().get();

    if (d->nonBlockingMode || flags & MSG_DONTWAIT) //< Emulate non-blocking mode by a very small timeout.
    {
        if (!d->wrappedSocket->setRecvTimeout(timeout))
            return -1;

        if (result.first == SystemError::timedOut)
            result.first = SystemError::wouldBlock;
    }

    if (result.first == SystemError::noError)
    {
        std::memcpy(buffer, localBuffer.data(), result.second);
        return result.second;
    }
    else
    {
        SystemError::setLastErrorCode(result.first);
        return -1;
    }
}

int SslSocket::sendInternal(const void* buffer, unsigned int bufferLen)
{
    Q_D(SslSocket);
    return d->wrappedSocket->send(buffer,bufferLen);
}

int SslSocket::send(const void* buffer, unsigned int bufferLen)
{
    if (!initializeUnderlyingSocketIfNeeded())
        return -1;

    Q_D(SslSocket);
    unsigned int timeout = 0;
    if (d->nonBlockingMode) //< Emulate non-blocking mode by a very small timeout.
    {
        if (!d->wrappedSocket->getSendTimeout(&timeout))
            return -1;

        if (!d->wrappedSocket->setSendTimeout(1))
            return -1;
    }

    const auto returnError =
        [d, timeout](SystemError::ErrorCode code) -> int
        {
            if (d->nonBlockingMode)
                d->wrappedSocket->setSendTimeout(timeout);

            SystemError::setLastErrorCode(code);
            return -1;
        };

    SslSocketPrivate::AsyncPromise promise;
    {
        QnMutexLocker lock(&d->syncIoMutex);
        if (d->isShutdown)
            return returnError(SystemError::notConnected);

        if (d->syncSendPromise.load())
        {
            NX_ASSERT(false);
            return returnError(SystemError::already);
        }

        d->syncSendPromise = &promise;
    }

    nx::Buffer localBuffer(static_cast<const char*>(buffer), bufferLen);
    sendAsync(
        localBuffer,
        [d](SystemError::ErrorCode code, size_t size)
        {
            d->wrappedSocket->post(
                [d, code, size]()
                {
                    if (auto promisePtr = d->syncSendPromise.exchange(nullptr))
                        promisePtr->set_value({code, size});
                });
        });

    auto result = promise.get_future().get();

    if (d->nonBlockingMode) //< Emulate non-blocking mode by a very small timeout.
    {
        if (!d->wrappedSocket->setSendTimeout(timeout))
            return -1;

        if (result.first  == SystemError::timedOut)
            result.first  = SystemError::wouldBlock;
    }

    if (result.first != SystemError::noError)
        SystemError::setLastErrorCode(result.first);

    return result.second;
}

bool SslSocket::setNoDelay(bool value)
{
    Q_D(SslSocket);
    return d->wrappedSocket->setNoDelay(value);
}

bool SslSocket::getNoDelay(bool* value) const
{
    Q_D(const SslSocket);
    return d->wrappedSocket->getNoDelay(value);
}

bool SslSocket::toggleStatisticsCollection(bool val)
{
    Q_D(SslSocket);
    return d->wrappedSocket->toggleStatisticsCollection(val);
}

bool SslSocket::getConnectionStatistics(StreamSocketInfo* info)
{
    Q_D(SslSocket);
    return d->wrappedSocket->getConnectionStatistics(info);
}

bool SslSocket::connect(
    const SocketAddress& remoteAddress,
    std::chrono::milliseconds timeout)
{
    if (!initializeUnderlyingSocketIfNeeded())
        return false;

    Q_D(SslSocket);
    d->encryptionEnabled = true;

    if (!d->nonBlockingMode)
    {
        if (!d->wrappedSocket->setNonBlockingMode(false))
            return false;
    }

    const auto result = d->wrappedSocket->connect(remoteAddress, timeout);

    if (!d->nonBlockingMode && result)
    {
        if (!d->wrappedSocket->setNonBlockingMode(true))
            return false;
    }

    return result;
}

SocketAddress SslSocket::getForeignAddress() const
{
    Q_D(const SslSocket);
    return d->wrappedSocket->getForeignAddress();
}

QString SslSocket::getForeignHostName() const
{
    Q_D(const SslSocket);
    return d->wrappedSocket->getForeignHostName();
}

bool SslSocket::isConnected() const
{
    Q_D(const SslSocket);
    return d->wrappedSocket->isConnected();
}

bool SslSocket::setKeepAlive(boost::optional< KeepAliveOptions > info)
{
    Q_D(const SslSocket);
    return d->wrappedSocket->setKeepAlive(info);
}

bool SslSocket::getKeepAlive(boost::optional< KeepAliveOptions >* result) const
{
    Q_D(const SslSocket);
    return d->wrappedSocket->getKeepAlive(result);
}

static void cancelIoFromAioThread(SslSocketPrivate* socket, aio::EventType eventType)
{
    if (eventType == aio::etWrite || eventType == aio::etNone)
        socket->isSendInProgress = false;
    if (eventType == aio::etRead || eventType == aio::etNone)
        socket->isRecvInProgress = false;

    if (socket->asyncSslHelper)
        socket->asyncSslHelper->clear();
}

void SslSocket::cancelIOAsync(aio::EventType eventType, utils::MoveOnlyFunc<void()> handler)
{
    Q_D(SslSocket);
    d->wrappedSocket->cancelIOAsync(
        eventType,
        [d, eventType, handler = move(handler)]()
        {
            cancelIoFromAioThread(d, eventType);
            handler();
        });
}

void SslSocket::cancelIOSync(nx::network::aio::EventType eventType)
{
    Q_D(SslSocket);
    if (isInSelfAioThread())
    {
        d->wrappedSocket->cancelIOSync(eventType);
        cancelIoFromAioThread(d, eventType);
    }
    else
    {
        utils::BarrierWaiter waiter;
        cancelIOAsync(eventType, waiter.fork());
    }
}

bool SslSocket::setNonBlockingMode(bool value)
{
    if (!initializeUnderlyingSocketIfNeeded())
        return false;

    Q_D(SslSocket);
    d->nonBlockingMode = value;
    return true;
}

bool SslSocket::getNonBlockingMode(bool* value) const
{
    if (!const_cast<SslSocket*>(this)->initializeUnderlyingSocketIfNeeded())
        return false;

    Q_D(const SslSocket);
    *value = d->nonBlockingMode;
    return true;
}

bool SslSocket::shutdown()
{
    Q_D(SslSocket);
    NX_VERBOSE(this, "Shutdown...");
    {
        QnMutexLocker lock(&d->syncIoMutex);
        d->isShutdown = true;
    }

    utils::promise<void> promise;
    d->wrappedSocket->pleaseStop(
        [this, d, &promise]()
        {
            NX_VERBOSE(this, "Shutdown: notify send");
            if (auto promisePtr = d->syncSendPromise.exchange(nullptr))
                promisePtr->set_value({SystemError::interrupted, 0});

            NX_VERBOSE(this, "Shutdown: notify recv");
            if (auto promisePtr = d->syncRecvPromise.exchange(nullptr))
                promisePtr->set_value({SystemError::interrupted, 0});

            NX_LOGX("Socket is shutdown", cl_logDEBUG2);
            promise.set_value();
        });

    promise.get_future().wait();
    return d->wrappedSocket->shutdown();
}

QString SslSocket::idForToStringFromPtr() const
{
    Q_D(const SslSocket);
    return d->wrappedSocket ? d->wrappedSocket->idForToStringFromPtr() : QString();
}

void SslSocket::connectAsync(
    const SocketAddress& addr,
    nx::utils::MoveOnlyFunc<void(SystemError::ErrorCode)> handler)
{
    if (!initializeUnderlyingSocketIfNeeded())
    {
        auto sysErrorCode = SystemError::getLastOSErrorCode();
        return post([handler = std::move(handler), sysErrorCode]() { handler(sysErrorCode); });
    }

    Q_D(const SslSocket);
    return d->wrappedSocket->connectAsync(addr, std::move(handler));
}

static bool checkAsyncOperation(
    std::atomic<bool>* isInProgress,
    nx::utils::MoveOnlyFunc<void(SystemError::ErrorCode, std::size_t)>* handler,
    AbstractStreamSocket* socket, const char* place)
{
    if (isInProgress->exchange(true))
    {
        NX_ASSERT(false, lm("Socket(%1): %2").arg(socket).arg(place));
        socket->post([handler = std::move(*handler)]{ handler(SystemError::already, (size_t) -1); });
        return false;
    }

    auto wrappedHandler =
        [isInProgress, handler = std::move(*handler)](SystemError::ErrorCode code, size_t size)
        {
            isInProgress->store(false);
            handler(code, size);
        };

    *handler = std::move(wrappedHandler);
    return true;
}

void SslSocket::readSomeAsync(
    nx::Buffer* const buffer,
    nx::utils::MoveOnlyFunc<void(SystemError::ErrorCode, std::size_t)> handler)
{
    NX_CRITICAL(handler);
    if (!initializeUnderlyingSocketIfNeeded())
    {
        auto sysErrorCode = SystemError::getLastOSErrorCode();
        return post(
            [handler = std::move(handler), sysErrorCode]()
            {
                handler(sysErrorCode, (std::size_t)-1);
            });
    }

    Q_D(SslSocket);
    NX_ASSERT(d->nonBlockingMode.load() || d->syncRecvPromise.load());
    if (!checkAsyncOperation(&d->isRecvInProgress, &handler, d->wrappedSocket.get(), "SSL read"))
        return;

    d->wrappedSocket->post(
        [this, buffer, handler = std::move(handler)]() mutable
        {
            Q_D(SslSocket);
            if (!d->nonBlockingMode.load() && !d->syncRecvPromise.load())
                return handler(SystemError::invalidData, (size_t) -1);

            d->asyncSslHelper->asyncRecv(buffer, std::move(handler));
        });
}

void SslSocket::sendAsync(
    const nx::Buffer& buffer,
    nx::utils::MoveOnlyFunc<void(SystemError::ErrorCode, std::size_t)> handler)
{
    NX_CRITICAL(handler);
    if (!initializeUnderlyingSocketIfNeeded())
    {
        auto sysErrorCode = SystemError::getLastOSErrorCode();
        return post(
            [handler = std::move(handler), sysErrorCode]()
            {
                handler(sysErrorCode, (std::size_t)-1);
            });
    }

    Q_D(SslSocket);
    NX_ASSERT(d->nonBlockingMode.load() || d->syncSendPromise.load());
    if (!checkAsyncOperation(&d->isSendInProgress, &handler, d->wrappedSocket.get(), "SSL send"))
        return;

    d->wrappedSocket->post(
        [this, &buffer, handler = std::move(handler)]() mutable
        {
            Q_D(SslSocket);
            if (!d->nonBlockingMode.load() && !d->syncSendPromise.load())
                return handler(SystemError::invalidData, (size_t) -1);

            d->asyncSslHelper->asyncSend(buffer, std::move(handler));
        });
}

int SslSocket::asyncRecvInternal(void* buffer, unsigned int bufferLen)
{
    // For async operation here
    Q_D(SslSocket);
    const auto bioRead = [&]()
    {
        int ret = static_cast<int>(d->asyncSslHelper->bioRead(buffer, bufferLen));
        return ret == 0 ? -1 : ret;
    };

    int ret = d->asyncSslHelper->eof() ? 0 : bioRead();
    NX_VERBOSE(this, lm("BIO read %1 returned %2").arg(bufferLen).arg(ret));
    return ret;
}

int SslSocket::asyncSendInternal(
    const void* buffer,
    unsigned int bufferLen)
{
    Q_D(SslSocket);
    auto ret = static_cast<int>(d->asyncSslHelper->bioWrite(buffer, bufferLen));
    NX_VERBOSE(this, lm("BIO write %1 returned %2").arg(bufferLen).arg(ret));
    return ret;
}

void SslSocket::registerTimer(
    std::chrono::milliseconds timeoutMs,
    nx::utils::MoveOnlyFunc<void()> handler)
{
    Q_D(SslSocket);
    return d->wrappedSocket->registerTimer(timeoutMs, std::move(handler));
}

bool SslSocket::isEncryptionEnabled() const
{
    Q_D(const SslSocket);
    return d->encryptionEnabled || (d->asyncSslHelper && d->asyncSslHelper->isSsl());
}

class MixedSslSocketPrivate:
    public SslSocketPrivate
{
public:
    bool initState;
    bool useSSL;

    MixedSslSocketPrivate():
        initState(true),
        useSSL(false)
    {
    }
};

MixedSslSocket::MixedSslSocket(
    std::unique_ptr<AbstractStreamSocket> wrappedSocket)
    :
    SslSocket(new MixedSslSocketPrivate, std::move(wrappedSocket), true, false)
{
    Q_D(MixedSslSocket);
    d->initState = true;
    d->useSSL = false;
    d->asyncSslHelper.reset(new MixedSslAsyncBioHelper(
        d->ssl.get(), d->wrappedSocket.get()));
}

int MixedSslSocket::recv(void* buffer, unsigned int bufferLen, int flags)
{
    Q_D(MixedSslSocket);
    auto helper = static_cast<MixedSslAsyncBioHelper*>(d->asyncSslHelper.get());
    if (helper)
    {
        if (helper->is_initialized() && !helper->is_ssl())
        {
            if (!updateInternalBlockingMode())
                return -1;
            d->asyncSslHelper.reset();
        }
        else
        {
            return SslSocket::recv(buffer, bufferLen, flags);
        }
    }
    return d->wrappedSocket->recv(buffer, bufferLen, flags);
}

int MixedSslSocket::send(const void* buffer, unsigned int bufferLen)
{
    Q_D(MixedSslSocket);
    auto helper = static_cast<MixedSslAsyncBioHelper*>(d->asyncSslHelper.get());
    if (helper)
    {
        if (helper->is_initialized() && !helper->is_ssl())
        {
            if (!updateInternalBlockingMode())
                return -1;
            d->asyncSslHelper.reset(); //< not a SSL mode
        }
        else
        {
            return SslSocket::send(buffer, bufferLen);
        }
    }
    return d->wrappedSocket->send(buffer, bufferLen);
}

bool MixedSslSocket::setNonBlockingMode(bool val)
{
    Q_D(MixedSslSocket);
    if (!SslSocket::setNonBlockingMode(val))
        return false;

    auto helper = static_cast<MixedSslAsyncBioHelper*>(d->asyncSslHelper.get());
    if (!helper || (helper->is_initialized() && !helper->is_ssl()))
        return updateInternalBlockingMode();

    return true;
}

void MixedSslSocket::cancelIOAsync(
    nx::network::aio::EventType eventType,
    nx::utils::MoveOnlyFunc<void()> cancellationDoneHandler)
{
    Q_D(MixedSslSocket);
    if (d->useSSL)
        SslSocket::cancelIOAsync(eventType, std::move(cancellationDoneHandler));
    else
        d->wrappedSocket->cancelIOAsync(eventType, std::move(cancellationDoneHandler));
}

void MixedSslSocket::connectAsync(
    const SocketAddress& addr,
    nx::utils::MoveOnlyFunc<void(SystemError::ErrorCode)> handler)
{
    Q_D(MixedSslSocket);
    if (d->useSSL)
        return SslSocket::connectAsync(addr, std::move(handler));
    else
        return d->wrappedSocket->connectAsync(addr, std::move(handler));
}

void MixedSslSocket::readSomeAsync(
    nx::Buffer* const buffer,
    nx::utils::MoveOnlyFunc<void(SystemError::ErrorCode, std::size_t)> handler)
{
    NX_CRITICAL(handler);
    Q_D(MixedSslSocket);
    NX_ASSERT(d->nonBlockingMode.load() || d->syncRecvPromise.load());
    if (!checkAsyncOperation(&d->isRecvInProgress, &handler, d->wrappedSocket.get(), "Mixed SSL read"))
        return;

    if (!d->initState && !d->useSSL)
        return d->wrappedSocket->readSomeAsync(buffer, std::move(handler));

    auto helper = static_cast<MixedSslAsyncBioHelper*>(d->asyncSslHelper.get());
    if (!helper || (helper->is_initialized() && !helper->is_ssl()))
    {
        d->asyncSslHelper.reset();
        return d->wrappedSocket->readSomeAsync(buffer, std::move(handler));
    }

    d->wrappedSocket->dispatch(
        [d, helper, buffer, handler = std::move(handler)]() mutable
        {
            if (!d->nonBlockingMode.load() && !d->syncRecvPromise.load())
                return handler(SystemError::invalidData, (size_t) -1);

            if (!d->initState)
                helper->set_ssl(d->useSSL);

            if (helper->is_initialized() && !helper->is_ssl())
                return d->wrappedSocket->readSomeAsync(buffer, std::move(handler));

            d->wrappedSocket->post(
                [helper, buffer, handler = std::move(handler)]() mutable
                {
                    helper->asyncRecv(buffer, std::move(handler));
                });
        });
}

void MixedSslSocket::sendAsync(
    const nx::Buffer& buffer,
    nx::utils::MoveOnlyFunc<void(SystemError::ErrorCode, std::size_t)> handler)
{
    NX_CRITICAL(handler);
    Q_D(MixedSslSocket);
    NX_ASSERT(d->nonBlockingMode.load() || d->syncSendPromise.load());
    if (!checkAsyncOperation(&d->isSendInProgress, &handler, d->wrappedSocket.get(), "Mixed SSL send"))
        return;

    if (!d->initState && !d->useSSL)
        return d->wrappedSocket->sendAsync(buffer, std::move(handler));

    auto helper = static_cast<MixedSslAsyncBioHelper*>(d->asyncSslHelper.get());
    if (!helper)
        return d->wrappedSocket->sendAsync(buffer, std::move(handler));

    if (!helper->is_initialized())
    {
        NX_ASSERT(false, "SSL server is not supposed to send before recv");
        return d->wrappedSocket->post(
            [handler = std::move(handler)]() { handler(SystemError::notSupported, (size_t) -1); });
    }

    if (!helper->is_ssl())
    {
        d->asyncSslHelper.reset();
        return d->wrappedSocket->sendAsync(buffer, std::move(handler));
    }

    d->wrappedSocket->dispatch(
        [d, helper, &buffer, handler = std::move(handler)]() mutable
        {
            if (!d->nonBlockingMode.load() && !d->syncSendPromise.load())
                return handler(SystemError::invalidData, (size_t) -1);

            if (!d->initState)
                helper->set_ssl(d->useSSL);

            if (!helper->is_ssl())
                return d->wrappedSocket->sendAsync(buffer, std::move(handler));

            d->wrappedSocket->post(
                [helper, &buffer, handler = std::move(handler)]() mutable
                {
                    helper->asyncSend(buffer, std::move(handler));
                });
        });
}

bool MixedSslSocket::updateInternalBlockingMode()
{
    Q_D(MixedSslSocket);
    bool nonBlockingMode;
    if (!d->wrappedSocket->getNonBlockingMode(&nonBlockingMode))
        return false;

    if (d->nonBlockingMode != nonBlockingMode)
    {
        if (!d->wrappedSocket->setNonBlockingMode(d->nonBlockingMode))
            return false;
    }

    return true;
}

SslServerSocket::SslServerSocket(
    std::unique_ptr<AbstractStreamServerSocket> delegateSocket,
    bool allowNonSecureConnect)
:
    base_type([this](){ return m_delegateSocket.get(); }),
    m_allowNonSecureConnect(allowNonSecureConnect),
    m_delegateSocket(std::move(delegateSocket))
{
}

bool SslServerSocket::listen(int queueLen)
{
    return m_delegateSocket->listen(queueLen);
}

AbstractStreamSocket* SslServerSocket::accept()
{
    AbstractStreamSocket* acceptedSock = m_delegateSocket->accept();
    if (!acceptedSock)
        return nullptr;
    if (m_allowNonSecureConnect)
    {
        return new MixedSslSocket(
            std::unique_ptr<AbstractStreamSocket>(acceptedSock));
    }
    else
    {
        return new SslSocket(
            std::unique_ptr<AbstractStreamSocket>(acceptedSock),
            true,
            true);
    }
}

void SslServerSocket::pleaseStop(nx::utils::MoveOnlyFunc<void()> handler)
{
    return m_delegateSocket->pleaseStop(std::move(handler));
}

void SslServerSocket::pleaseStopSync(bool assertIfCalledUnderLock)
{
    return m_delegateSocket->pleaseStopSync(assertIfCalledUnderLock);
}

void SslServerSocket::acceptAsync(AcceptCompletionHandler handler)
{
    using namespace std::placeholders;
    m_acceptHandler = std::move(handler);
    m_delegateSocket->acceptAsync(
        std::bind(&SslServerSocket::connectionAccepted, this, _1, _2));
}

void SslServerSocket::cancelIOAsync(nx::utils::MoveOnlyFunc<void()> handler)
{
    m_delegateSocket->cancelIOAsync(std::move(handler));
}

void SslServerSocket::cancelIOSync()
{
    m_delegateSocket->cancelIOSync();
}

void SslServerSocket::connectionAccepted(
    SystemError::ErrorCode errorCode,
    std::unique_ptr<AbstractStreamSocket> newSocket)
{
    if (newSocket)
    {
        if (m_allowNonSecureConnect)
            newSocket = std::make_unique<MixedSslSocket>(std::move(newSocket));
        else
            newSocket = std::make_unique<SslSocket>(std::move(newSocket), true, true);
    }

    auto handler = std::move(m_acceptHandler);
    handler(errorCode, std::move(newSocket));
}

} // namespace deprecated
} // namespace network
} // namespace nx

#endif // ENABLE_SSL<|MERGE_RESOLUTION|>--- conflicted
+++ resolved
@@ -131,7 +131,7 @@
         nx::Buffer* buffer,
         nx::utils::MoveOnlyFunc<void(SystemError::ErrorCode,std::size_t)>&& handler)
     {
-        DEBUG_LOG(lm("reset, callback: %1").arg(bool(handler)));
+        NX_VERBOSE(this, lm("reset, callback: %1").arg(bool(handler)));
         m_readBuffer = buffer;
         m_handler = std::move(handler);
         m_readBytes = 0;
@@ -151,12 +151,7 @@
             return;
         }
 
-<<<<<<< HEAD
-        NX_ASSERT(handler != nullptr);
         NX_VERBOSE(this, lm("invokeUserCallback, status: %1").arg(m_errorCode));
-=======
-        DEBUG_LOG(lm("invokeUserCallback, status: %1").arg(m_errorCode));
->>>>>>> 90113371
         switch(m_exitStatus)
         {
             case SslAsyncOperation::EXCEPTION:
@@ -194,7 +189,7 @@
         const nx::Buffer* buffer,
         nx::utils::MoveOnlyFunc<void(SystemError::ErrorCode,std::size_t)>&& handler)
     {
-        DEBUG_LOG(lm("reset, callback: %1").arg(bool(handler)));
+        NX_VERBOSE(this, lm("reset, callback: %1").arg(bool(handler)));
         m_writeBuffer = buffer;
         m_handler = std::move(handler);
         SslAsyncOperation::reset();
@@ -245,7 +240,7 @@
 
     void reset(nx::utils::MoveOnlyFunc<void(SystemError::ErrorCode)>&& handler)
     {
-        DEBUG_LOG(lm("reset, callback: %1").arg(bool(handler)));
+        NX_VERBOSE(this, lm("reset, callback: %1").arg(bool(handler)));
         m_handler = std::move(handler);
         SslAsyncOperation::reset();
     }
