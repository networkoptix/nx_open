--- conflicted
+++ resolved
@@ -43,13 +43,8 @@
 }
 
 void AbstractCommunicatingSocket::registerTimer(
-<<<<<<< HEAD
-    std::chrono::milliseconds timeout,
+    unsigned int timeout,
     nx::utils::MoveOnlyFunc<void()> handler)
-=======
-    unsigned int timeout,
-    std::function<void()> handler)
->>>>>>> d9c81ea7
 {
     return registerTimer(
         std::chrono::milliseconds(timeout),
