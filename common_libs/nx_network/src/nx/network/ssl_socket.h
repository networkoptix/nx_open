#ifndef __SSL_SOCKET_H_
#define __SSL_SOCKET_H_

#ifdef ENABLE_SSL

#include <openssl/ssl.h>

#include <QObject>

#include "abstract_socket.h"
#include "socket_common.h"
#include "socket_impl_helper.h"
#include "ssl/ssl_engine.h"

// Forward
struct bio_st;
typedef struct bio_st BIO;

namespace nx {
namespace network {
namespace deprecated {

class SslSocketPrivate;
class MixedSslSocketPrivate;

typedef AbstractSocketImplementationDelegate<
        AbstractEncryptedStreamSocket,
        std::function<AbstractStreamSocket*()>
    > SslSocketImplementationDelegate;

typedef AbstractSocketImplementationDelegate<
        AbstractStreamServerSocket,
        std::function<AbstractStreamServerSocket*()>
    > SslSocketServerImplementationDelegate;

class NX_NETWORK_API SslSocket:
    public SslSocketImplementationDelegate
{
    typedef SslSocketImplementationDelegate base_type;

public:
    SslSocket(
        std::unique_ptr<AbstractStreamSocket> wrappedSocket,
        bool isServerSide,
        bool encriptionEnforced = false);
    virtual ~SslSocket();

    virtual bool reopen() override;
    virtual bool setNoDelay(bool value) override;
    virtual bool getNoDelay(bool* value) const override;
    virtual bool toggleStatisticsCollection(bool val) override;
    virtual bool getConnectionStatistics(StreamSocketInfo* info) override;

    virtual bool connect(
        const SocketAddress& remoteAddress,
        unsigned int timeoutMillis = kDefaultTimeoutMillis) override;

    virtual int recv(void* buffer, unsigned int bufferLen, int flags) override;
    virtual int send(const void* buffer, unsigned int bufferLen) override;

    virtual SocketAddress getForeignAddress() const override;
    virtual QString getForeignHostName() const override;
    virtual bool isConnected() const override;

    virtual bool setKeepAlive(boost::optional< KeepAliveOptions > info) override;
    virtual bool getKeepAlive(boost::optional< KeepAliveOptions >* result) const override;

    virtual void cancelIOAsync(aio::EventType eventType, utils::MoveOnlyFunc<void()> handler) override;
    virtual void cancelIOSync(nx::network::aio::EventType eventType) override;

    virtual bool setNonBlockingMode(bool val) override;
    virtual bool getNonBlockingMode(bool* val) const override;
    virtual bool shutdown() override;

<<<<<<< HEAD
    virtual QString idForToStringFromPtr() const override;

protected:
    Q_DECLARE_PRIVATE(SslSocket);
    SslSocketPrivate *d_ptr;

    SslSocket(
        SslSocketPrivate* priv,
        std::unique_ptr<AbstractStreamSocket> wrappedSocket,
        bool isServerSide,
        bool encriptionEnforced);

    int recvInternal(void* buffer, unsigned int bufferLen, int flags);
    int sendInternal(const void* buffer, unsigned int bufferLen);

public:
=======
>>>>>>> 3a9451b8
    virtual void connectAsync(
        const SocketAddress& addr,
        nx::utils::MoveOnlyFunc<void(SystemError::ErrorCode)> handler) override;

    virtual void readSomeAsync(
        nx::Buffer* const buf,
        std::function<void(SystemError::ErrorCode, size_t)> handler) override;

    virtual void sendAsync(
        const nx::Buffer& buf,
        std::function<void(SystemError::ErrorCode, size_t)> handler) override;

    virtual void registerTimer(
        std::chrono::milliseconds timeoutMs,
        nx::utils::MoveOnlyFunc<void()> handler) override;

    virtual bool isEncryptionEnabled() const override;

protected:
    Q_DECLARE_PRIVATE(SslSocket);
    SslSocketPrivate *d_ptr;

    SslSocket(
        SslSocketPrivate* priv,
        std::unique_ptr<AbstractStreamSocket> wrappedSocket,
        bool isServerSide,
        bool encriptionEnforced);

    int recvInternal(void* buffer, unsigned int bufferLen, int flags);
    int sendInternal(const void* buffer, unsigned int bufferLen);

private:
    bool m_underlyingSocketInitialized = false;

    bool doHandshake();
    int asyncRecvInternal(void* buffer , unsigned int bufferLen);
    int asyncSendInternal(const void* buffer , unsigned int bufferLen);
    void initSsl();
    bool initializeUnderlyingSocketIfNeeded();

    static int bioRead(BIO* bio, char* out, int outl);
    static int bioWrite(BIO* bio, const char* in, int inl);
    static int bioPuts(BIO* bio, const char* str);
    static long bioCtrl(BIO* bio, int cmd, long num, void* ptr);
    static int bioNew(BIO* bio);
    static int bioFree(BIO* bio);
};

/**
 *  Can be used to accept both SSL and non-SSL connections on single port
 *
 *  Auto detects whether remote side uses SSL and delegates calls to SslSocket
 *      or to system socket directly.
 *  @note Can only be used on server side for accepting connections
*/
class NX_NETWORK_API MixedSslSocket:
    public SslSocket
{
public:
    MixedSslSocket(std::unique_ptr<AbstractStreamSocket> wrappedSocket);

    virtual int recv(void* buffer, unsigned int bufferLen, int flags) override;
    virtual int send(const void* buffer, unsigned int bufferLen) override;
    virtual bool setNonBlockingMode(bool val) override;

    virtual void cancelIOAsync(
        nx::network::aio::EventType eventType,
        nx::utils::MoveOnlyFunc<void()> cancellationDoneHandler) override;

    virtual void connectAsync(
        const SocketAddress& addr,
        nx::utils::MoveOnlyFunc<void(SystemError::ErrorCode)> handler) override;

    virtual void readSomeAsync(
        nx::Buffer* const buf,
        std::function<void(SystemError::ErrorCode, size_t)> handler) override;

    virtual void sendAsync(
        const nx::Buffer& buf,
        std::function<void(SystemError::ErrorCode, size_t)> handler) override;

private:
    bool updateInternalBlockingMode();

    Q_DECLARE_PRIVATE(MixedSslSocket);
};

class NX_NETWORK_API SslServerSocket:
    public SslSocketServerImplementationDelegate
{
    typedef SslSocketServerImplementationDelegate base_type;

public:
    SslServerSocket(
        std::unique_ptr<AbstractStreamServerSocket> delegateSocket,
        bool allowNonSecureConnect);

    virtual bool listen(int queueLen) override;
    virtual AbstractStreamSocket* accept() override;
    virtual void pleaseStop(nx::utils::MoveOnlyFunc<void()> handler) override;
    virtual void pleaseStopSync(bool assertIfCalledUnderLock = true) override;

    virtual void acceptAsync(AcceptCompletionHandler handler) override;

    virtual void cancelIOAsync(nx::utils::MoveOnlyFunc<void()> handler) override;
    virtual void cancelIOSync() override;

private:
    const bool m_allowNonSecureConnect;
    std::unique_ptr<AbstractStreamServerSocket> m_delegateSocket;
    AcceptCompletionHandler m_acceptHandler;

    void connectionAccepted(
        SystemError::ErrorCode errorCode,
        std::unique_ptr<AbstractStreamSocket> newSocket);
};

} // namespace deprecated
} // namespace network
} // namespace nx

#endif // ENABLE_SSL

#endif // __SSL_SOCKET_H_<|MERGE_RESOLUTION|>--- conflicted
+++ resolved
@@ -72,25 +72,6 @@
     virtual bool getNonBlockingMode(bool* val) const override;
     virtual bool shutdown() override;
 
-<<<<<<< HEAD
-    virtual QString idForToStringFromPtr() const override;
-
-protected:
-    Q_DECLARE_PRIVATE(SslSocket);
-    SslSocketPrivate *d_ptr;
-
-    SslSocket(
-        SslSocketPrivate* priv,
-        std::unique_ptr<AbstractStreamSocket> wrappedSocket,
-        bool isServerSide,
-        bool encriptionEnforced);
-
-    int recvInternal(void* buffer, unsigned int bufferLen, int flags);
-    int sendInternal(const void* buffer, unsigned int bufferLen);
-
-public:
-=======
->>>>>>> 3a9451b8
     virtual void connectAsync(
         const SocketAddress& addr,
         nx::utils::MoveOnlyFunc<void(SystemError::ErrorCode)> handler) override;
@@ -108,6 +89,8 @@
         nx::utils::MoveOnlyFunc<void()> handler) override;
 
     virtual bool isEncryptionEnabled() const override;
+
+    virtual QString idForToStringFromPtr() const override;
 
 protected:
     Q_DECLARE_PRIVATE(SslSocket);
