--- conflicted
+++ resolved
@@ -21,12 +21,8 @@
         BarrierHandler barrier([&](){ promise.set_value(); });
         m_addressResolver.pleaseStop( barrier.fork() );
         m_addressPublisher.pleaseStop( barrier.fork() );
-<<<<<<< HEAD
-        m_mediatorConnector.pleaseStop( barrier.fork() );
+        m_mediatorConnector->pleaseStop( barrier.fork() );
         m_cloudTunnelPool.pleaseStop( barrier.fork() );
-=======
-        m_mediatorConnector->pleaseStop( barrier.fork() );
->>>>>>> df85c68a
     }
 
     promise.get_future().wait();
