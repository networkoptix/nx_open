#pragma once

#include <map>
#include <set>

#include <QtCore/QString>
#include <QtCore/QRegExp>

#include <nx/network/http/http_types.h>
#include <nx/utils/thread/mutex.h>

namespace nx {
namespace network {
namespace http {

namespace AuthMethod {

enum Value
{
    NotDefined = 0,
    noAuth = 1 << 0,

    httpBasic = 1 << 1, //< Authentication method described in rfc2617.
    httpDigest = 1 << 2, //< Authentication method described in rfc2617.
    http = httpBasic | httpDigest,

    cookie = 1 << 3, //< Based on authinfo cookie.

    /**
     * Authentication by X-NetworkOptix-VideoWall header.
     * TODO: #ak Does not look appropriate here.
     */
    videowall = 1 << 4,

    /**
     * Authentication by url query parameters auth and proxy_auth.
     * Params have the following format: BASE64-URL( UTF8(username) ":" MD5( LATIN1(username) ":NetworkOptix:" LATIN1(password) ) )
     * TODO: #ak This method is too poor, have to introduce some salt.
     */
    urlQueryParam = 1 << 5,
    tempUrlQueryParam = 1 << 6,

    /**
     * Normally all GET requests do not requres SCRF token, but we could not allow that, because of
     * poorly designed requests changing information (including passwords).
     * TODO: Remove this propery as soon as all these requests are terminated.
     */
    allowWithourCsrf = 1 << 30,
};

Q_DECLARE_FLAGS(Values, Value);
Q_DECLARE_OPERATORS_FOR_FLAGS(Values);

} // namespace AuthMethod

<<<<<<< HEAD
/**
 * NOTE: By default, AuthMethod::http, AuthMethod::cookie and AuthMethod::videowall
 * authorization methods are allowed fo every url.
 */
=======
>>>>>>> 36533b4e
class NX_NETWORK_API AuthMethodRestrictionList
{
public:
    static const AuthMethod::Values kDefaults;

<<<<<<< HEAD
    /**
     * @return Bit mask of auth methods (AuthMethod::Value enumeration).
     */
    unsigned int getAllowedAuthMethods(const nx::network::http::Request& request) const;

    /**
     * @param pathMask Wildcard-mask of path.
     */
    void allow(const QString& pathMask, AuthMethod::Value method);
    /**
     * @param pathMask Wildcard-mask of path.
     */
    void deny(const QString& pathMask, AuthMethod::Value method);
=======
    AuthMethod::Values getAllowedAuthMethods(const nx_http::Request& request) const;
    void allow(const QString& pathMask, AuthMethod::Values method);
    void deny(const QString& pathMask, AuthMethod::Values method);
>>>>>>> 36533b4e

private:
    struct Rule
    {
        QRegExp expression;
        AuthMethod::Values methods;
        Rule(const QString& expression, AuthMethod::Values methods);
    };

    mutable QnMutex m_mutex;
    std::map<QString, Rule> m_allowed;
    std::map<QString, Rule> m_denied;
    std::set<QString> m_allowCookieWithotScrf;
};

} // namespace nx
} // namespace network
} // namespace http<|MERGE_RESOLUTION|>--- conflicted
+++ resolved
@@ -53,37 +53,28 @@
 
 } // namespace AuthMethod
 
-<<<<<<< HEAD
 /**
  * NOTE: By default, AuthMethod::http, AuthMethod::cookie and AuthMethod::videowall
  * authorization methods are allowed fo every url.
  */
-=======
->>>>>>> 36533b4e
 class NX_NETWORK_API AuthMethodRestrictionList
 {
 public:
     static const AuthMethod::Values kDefaults;
 
-<<<<<<< HEAD
     /**
      * @return Bit mask of auth methods (AuthMethod::Value enumeration).
      */
-    unsigned int getAllowedAuthMethods(const nx::network::http::Request& request) const;
+    AuthMethod::Values getAllowedAuthMethods(const nx::network::http::Request& request) const;
 
     /**
      * @param pathMask Wildcard-mask of path.
      */
-    void allow(const QString& pathMask, AuthMethod::Value method);
+    void allow(const QString& pathMask, AuthMethod::Values method);
     /**
      * @param pathMask Wildcard-mask of path.
      */
-    void deny(const QString& pathMask, AuthMethod::Value method);
-=======
-    AuthMethod::Values getAllowedAuthMethods(const nx_http::Request& request) const;
-    void allow(const QString& pathMask, AuthMethod::Values method);
     void deny(const QString& pathMask, AuthMethod::Values method);
->>>>>>> 36533b4e
 
 private:
     struct Rule
