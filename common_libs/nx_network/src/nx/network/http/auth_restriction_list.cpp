#include "auth_restriction_list.h"

namespace nx {
namespace network {
namespace http {

const AuthMethod::Values AuthMethodRestrictionList::kDefaults =
    AuthMethod::cookie | AuthMethod::http |
    AuthMethod::videowall | AuthMethod::urlQueryParam;

<<<<<<< HEAD
unsigned int AuthMethodRestrictionList::getAllowedAuthMethods(
    const nx::network::http::Request& request) const
=======
AuthMethod::Values AuthMethodRestrictionList::getAllowedAuthMethods(
    const nx_http::Request& request) const
>>>>>>> 36533b4e
{
    QString path = request.requestLine.url.path();
    AuthMethod::Values allowed = kDefaults;

    QnMutexLocker lock(&m_mutex);
    for (const auto& rule: m_allowed)
    {
        if (rule.second.expression.exactMatch(path))
            allowed |= rule.second.methods;
    }

    for (const auto& rule: m_denied)
    {
        if (rule.second.expression.exactMatch(path))
            allowed &= ~rule.second.methods;
    }

    return allowed;
}

AuthMethodRestrictionList::Rule::Rule(const QString& expression, AuthMethod::Values methods):
    expression(QLatin1String("/*") + expression + QLatin1String("/?")),
    methods(methods)
{
}

void AuthMethodRestrictionList::allow(const QString& pathMask, AuthMethod::Values method)
{
    QnMutexLocker lock(&m_mutex);
    m_allowed.emplace(pathMask, Rule(pathMask, method));
}

void AuthMethodRestrictionList::deny(const QString& pathMask, AuthMethod::Values method)
{
    QnMutexLocker lock(&m_mutex);
    m_denied.emplace(pathMask, Rule(pathMask, method));
}

} // namespace nx
} // namespace network
} // namespace http<|MERGE_RESOLUTION|>--- conflicted
+++ resolved
@@ -8,13 +8,8 @@
     AuthMethod::cookie | AuthMethod::http |
     AuthMethod::videowall | AuthMethod::urlQueryParam;
 
-<<<<<<< HEAD
-unsigned int AuthMethodRestrictionList::getAllowedAuthMethods(
+AuthMethod::Values AuthMethodRestrictionList::getAllowedAuthMethods(
     const nx::network::http::Request& request) const
-=======
-AuthMethod::Values AuthMethodRestrictionList::getAllowedAuthMethods(
-    const nx_http::Request& request) const
->>>>>>> 36533b4e
 {
     QString path = request.requestLine.url.path();
     AuthMethod::Values allowed = kDefaults;
