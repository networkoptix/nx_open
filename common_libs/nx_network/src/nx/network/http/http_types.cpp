#include "http_types.h"

#include <stdio.h>
#include <cstring>
#include <memory>

#include <QtCore/QString>

#include <nx/utils/app_info.h>
#include <nx/utils/string.h>

#ifdef _WIN32
static int strcasecmp(const char * str1, const char * str2) { return strcmpi(str1, str2); }
static int strncasecmp(const char * str1, const char * str2, size_t n) { return strnicmp(str1, str2, n); }
#endif

namespace nx {
namespace network {
namespace http {

const char* const kUrlSchemeName = "http";
const char* const kSecureUrlSchemeName = "https";

QString urlSheme(bool isSecure)
{
    return QString::fromUtf8(isSecure ? kSecureUrlSchemeName : kUrlSchemeName);
}

bool isUrlSheme(const QString& scheme)
{
    const auto schemeUtf8 = scheme.toUtf8();
    return schemeUtf8 == kUrlSchemeName || schemeUtf8 == kSecureUrlSchemeName;
}

int strcasecmp(const StringType& one, const StringType& two)
{
    if (one.size() < two.size())
        return -1;
    if (one.size() > two.size())
        return 1;
#ifdef _WIN32
    return _strnicmp(one.constData(), two.constData(), one.size());
#else
    return strncasecmp(one.constData(), two.constData(), one.size());
#endif
}

int defaultPortForScheme(const StringType& scheme)
{
    if (strcasecmp(scheme, StringType(kUrlSchemeName)) == 0)
        return DEFAULT_HTTP_PORT;
    if (strcasecmp(scheme, StringType(kSecureUrlSchemeName)) == 0)
        return DEFAULT_HTTPS_PORT;
    return -1;
}

int defaultPort(bool isSecure)
{
    return isSecure ? DEFAULT_HTTPS_PORT : DEFAULT_HTTP_PORT;
}

StringType getHeaderValue(const HttpHeaders& headers, const StringType& headerName)
{
    HttpHeaders::const_iterator it = headers.lower_bound(headerName);
    return it == headers.end() || strcasecmp(it->first, headerName) != 0
        ? StringType()
        : it->second;
}

bool readHeader(
    const HttpHeaders& headers,
    const StringType& headerName,
    int* value)
{
    auto it = headers.lower_bound(headerName);
    if (it == headers.end() || strcasecmp(it->first, headerName) != 0)
        return false;

    *value = it->second.toInt();
    return true;
}

HttpHeaders::iterator insertOrReplaceHeader(HttpHeaders* const headers, const HttpHeader& newHeader)
{
    const auto name = newHeader.first.toLower();

    HttpHeaders::iterator existingHeaderIter = headers->lower_bound(name);
    if ((existingHeaderIter != headers->end()) &&
        (strcasecmp(existingHeaderIter->first, name) == 0))
    {
        existingHeaderIter->second = newHeader.second;  //replacing header
        return existingHeaderIter;
    }
    else
    {
        return headers->insert(existingHeaderIter, newHeader);
    }
}

HttpHeaders::iterator insertHeader(HttpHeaders* const headers, const HttpHeader& newHeader)
{
    HttpHeaders::iterator itr = headers->lower_bound(newHeader.first);
    return headers->insert(itr, newHeader);
}

void removeHeader(HttpHeaders* const headers, const StringType& headerName)
{
    HttpHeaders::iterator itr = headers->lower_bound(headerName);
    while (itr != headers->end() && strcasecmp(itr->first, headerName) == 0)
        itr = headers->erase(itr);
}

//-------------------------------------------------------------------------------------------------
// parse utils

static size_t estimateSerializedDataSize(const HttpHeaders& headers)
{
    size_t requiredSize = 0;
    for (HttpHeaders::const_iterator
        it = headers.begin();
        it != headers.end();
        ++it)
    {
        requiredSize += it->first.size() + 1 + it->second.size() + 2;
    }
    return requiredSize;
}

void serializeHeaders(const HttpHeaders& headers, BufferType* const dstBuffer)
{
    for (HttpHeaders::const_iterator
        it = headers.begin();
        it != headers.end();
        ++it)
    {
        *dstBuffer += it->first;
        *dstBuffer += ": ";
        *dstBuffer += it->second;
        *dstBuffer += "\r\n";
    }
}

bool parseHeader(
    StringType* const headerName,
    StringType* const headerValue,
    const ConstBufferRefType& data)
{
    ConstBufferRefType headerNameRef;
    ConstBufferRefType headerValueRef;
    if (!parseHeader(&headerNameRef, &headerValueRef, data))
        return false;
    *headerName = headerNameRef;
    *headerValue = headerValueRef;
    return true;
}

bool parseHeader(
    ConstBufferRefType* const headerName,
    ConstBufferRefType* const headerValue,
    const ConstBufferRefType& data)
{
    //skipping whitespace at start
    const size_t headerNameStart = nx::utils::find_first_not_of(data, " ");
    if (headerNameStart == nx::utils::BufferNpos)
        return false;
    const size_t headerNameEnd = nx::utils::find_first_of(data, " :", headerNameStart);
    if (headerNameEnd == nx::utils::BufferNpos)
        return false;

    const size_t headerSepPos = data[headerNameEnd] == ':'
        ? headerNameEnd
        : nx::utils::find_first_of(data, ":", headerNameEnd);
    if (headerSepPos == nx::utils::BufferNpos)
        return false;
    const size_t headerValueStart = nx::utils::find_first_not_of(data, ": ", headerSepPos);
    if (headerValueStart == nx::utils::BufferNpos)
    {
        *headerName = data.mid(headerNameStart, headerNameEnd - headerNameStart);
        return true;
    }

    //skipping separators after headerValue
    const size_t headerValueEnd = nx::utils::find_last_not_of(data, " \n\r", headerValueStart);
    if (headerValueEnd == nx::utils::BufferNpos)
        return false;

    *headerName = data.mid(headerNameStart, headerNameEnd - headerNameStart);
    *headerValue = data.mid(headerValueStart, headerValueEnd + 1 - headerValueStart);
    return true;
}

HttpHeader parseHeader(const ConstBufferRefType& data)
{
    ConstBufferRefType headerNameRef;
    ConstBufferRefType headerValueRef;
    parseHeader(&headerNameRef, &headerValueRef, data);
    return HttpHeader(headerNameRef, headerValueRef);
}

//-------------------------------------------------------------------------------------------------
// StatusCode.

namespace StatusCode {

StringType toString(int val)
{
    return toString(Value(val));
}

StringType toString(Value val)
{
    switch (val)
    {
        case _continue:
            return StringType("Continue");
        case switchingProtocols:
            return StringType("Switching Protocols");
        case ok:
            return StringType("OK");
        case noContent:
            return StringType("No Content");
        case partialContent:
            return StringType("Partial Content");
        case multipleChoices:
            return StringType("Multiple Choices");
        case movedPermanently:
            return StringType("Moved Permanently");
        case found:
            return StringType("Found");
        case seeOther:
            return StringType("See Other");
        case notModified:
            return StringType("Not Modified");
        case badRequest:
            return StringType("Bad Request");
        case unauthorized:
            return StringType("Unauthorized");
        case forbidden:
            return StringType("Forbidden");
        case notFound:
            return StringType("Not Found");
        case notAllowed:
            return StringType("Not Allowed");
        case notAcceptable:
            return StringType("Not Acceptable");
        case proxyAuthenticationRequired:
            return StringType("Proxy Authentication Required");
        case rangeNotSatisfiable:
            return StringType("Requested range not satisfiable");
        case internalServerError:
            return StringType("Internal Server Error");
        case notImplemented:
            return StringType("Not Implemented");
        case badGateway:
            return StringType("Bad Gateway");
        case serviceUnavailable:
            return StringType("Service Unavailable");
        default:
            return StringType("Unknown_") + StringType::number(val);
    }
}

bool isSuccessCode(Value statusCode)
{
    return isSuccessCode(static_cast<int>(statusCode));
}

bool isSuccessCode(int statusCode)
{
    return (statusCode >= ok && statusCode <= lastSuccessCode) ||
            statusCode == switchingProtocols;
}

bool isMessageBodyAllowed(int statusCode)
{
    switch (statusCode)
    {
        case noContent:
        case notModified:
            return false;

        default:
            // Message body is forbidden for informational status codes.
            if (statusCode / 100 == 1)
                return false;
            return true;
    }
}

} // namespace StatusCode

const StringType Method::connect("CONNECT");
const StringType Method::get("GET");
const StringType Method::head("HEAD");
const StringType Method::post("POST");
const StringType Method::put("PUT");
const StringType Method::delete_("DELETE");
const StringType Method::options("OPTIONS");
const StringType Method::connect("CONNECT");

bool Method::isMessageBodyAllowed(ValueType method)
{
    return method != get && method != head && method != delete_ && method != connect;
<<<<<<< HEAD
}

bool Method::isMessageBodyAllowedInResponse(
    ValueType method,
    StatusCode::Value statusCode)
{
    return method != connect
        && method != head
        && StatusCode::isMessageBodyAllowed(statusCode);
=======
>>>>>>> a00b9865
}

//-------------------------------------------------------------------------------------------------
// class MimeProtoVersion.

static size_t estimateSerializedDataSize(const MimeProtoVersion& val)
{
    return val.protocol.size() + 1 + val.version.size();
}

bool MimeProtoVersion::parse(const ConstBufferRefType& data)
{
    protocol.clear();
    version.clear();

    const int sepPos = data.indexOf('/');
    if (sepPos == -1)
        return false;
    protocol.append(data.constData(), sepPos);
    version.append(data.constData() + sepPos + 1, data.size() - (sepPos + 1));
    return true;
}

void MimeProtoVersion::serialize(BufferType* const dstBuffer) const
{
    dstBuffer->append(protocol);
    dstBuffer->append("/");
    dstBuffer->append(version);
}


//-------------------------------------------------------------------------------------------------
// class RequestLine.

static size_t estimateSerializedDataSize(const RequestLine& rl)
{
    return rl.method.size() + 1 + rl.url.toString().size() + 1 + estimateSerializedDataSize(rl.version) + 2;
}

bool RequestLine::parse(const ConstBufferRefType& data)
{
    enum ParsingState
    {
        psMethod,
        psUrl,
        psVersion,
        psDone
    }
    parsingState = psMethod;

    const char* str = data.constData();
    const char* strEnd = str + data.size();
    const char* tokenStart = nullptr;
    bool waitingNextToken = true;
    for (; str <= strEnd; ++str)
    {
        if ((*str == ' ') || (str == strEnd))
        {
            if (!waitingNextToken) //waiting end of token
            {
                //found new token [tokenStart, str)
                switch (parsingState)
                {
                    case psMethod:
                        method.append(tokenStart, str - tokenStart);
                        parsingState = psUrl;
                        break;
                    case psUrl:
                        url.setUrl(QLatin1String(tokenStart, str - tokenStart));
                        parsingState = psVersion;
                        break;
                    case psVersion:
                        version.parse(data.mid(tokenStart - data.constData(), str - tokenStart));
                        parsingState = psDone;
                        break;
                    default:
                        return false;
                }

                waitingNextToken = true;
            }
        }
        else
        {
            if (waitingNextToken)
            {
                tokenStart = str;
                waitingNextToken = false;   //waiting token end
            }
        }
    }

    return parsingState == psDone;
}

void RequestLine::serialize(BufferType* const dstBuffer) const
{
    *dstBuffer += method;
    *dstBuffer += " ";
    QByteArray path = url.toString(QUrl::EncodeSpaces | QUrl::EncodeUnicode | QUrl::EncodeDelimiters).toLatin1();
    *dstBuffer += path.isEmpty() ? "/" : path;
    *dstBuffer += " ";
    version.serialize(dstBuffer);
    *dstBuffer += "\r\n";
}

StringType RequestLine::toString() const
{
    BufferType buf;
    serialize(&buf);
    return buf;
}

//-------------------------------------------------------------------------------------------------
// class StatusLine.

static const int MAX_DIGITS_IN_STATUS_CODE = 5;
static size_t estimateSerializedDataSize(const StatusLine& sl)
{
    return estimateSerializedDataSize(sl.version)
        + 1
        + MAX_DIGITS_IN_STATUS_CODE
        + 1
        + sl.reasonPhrase.size()
        + 2;
}

StatusLine::StatusLine():
    statusCode(StatusCode::undefined)
{
}

bool StatusLine::parse(const ConstBufferRefType& data)
{
    const size_t versionStart = 0;
    const size_t versionEnd = nx::utils::find_first_of(data, " ", versionStart);
    if (versionEnd == nx::utils::BufferNpos)
        return false;
    if (!version.parse(data.mid(versionStart, versionEnd - versionStart)))
        return false;

    const size_t statusCodeStart = nx::utils::find_first_not_of(data, " ", versionEnd);
    if (statusCodeStart == nx::utils::BufferNpos)
        return false;
    const size_t statusCodeEnd = nx::utils::find_first_of(data, " ", statusCodeStart);
    if (statusCodeEnd == nx::utils::BufferNpos)
        return false;
    statusCode = ((BufferType)data.mid(
        statusCodeStart,
        statusCodeEnd - statusCodeStart)).toUInt();

    const size_t reasonPhraseStart = nx::utils::find_first_not_of(data, " ", statusCodeEnd);
    if (reasonPhraseStart == nx::utils::BufferNpos)
        return false;
    const size_t reasonPhraseEnd = nx::utils::find_first_of(data, "\r\n", reasonPhraseStart);
    reasonPhrase = data.mid(
        reasonPhraseStart,
        reasonPhraseEnd == nx::utils::BufferNpos
            ? nx::utils::BufferNpos
            : reasonPhraseEnd - reasonPhraseStart);

    return true;
}

void StatusLine::serialize(BufferType* const dstBuffer) const
{
    version.serialize(dstBuffer);
    *dstBuffer += " ";
    char buf[11];
#ifdef _WIN32
    _snprintf(buf, sizeof(buf), "%d", statusCode);
#else
    snprintf(buf, sizeof(buf), "%d", statusCode);
#endif
    *dstBuffer += buf;
    *dstBuffer += " ";
    *dstBuffer += reasonPhrase;
    *dstBuffer += "\r\n";
}

StringType StatusLine::toString() const
{
    BufferType buf;
    serialize(&buf);
    return buf;
}

//-------------------------------------------------------------------------------------------------
// class Request.

template<class MessageType, class MessageLineType>
bool parseRequestOrResponse(
    const ConstBufferRefType& data,
    MessageType* message,
    MessageLineType MessageType::*messageLine,
    bool parseHeadersNonStrict)
{
    enum ParseState
    {
        readingMessageLine, //request line or status line
        readingHeaders,
        readingMessageBody
    }
    state = readingMessageLine;

    int lineNumber = 0;
    for (size_t curPos = 0; curPos < data.size(); ++lineNumber)
    {
        if (state == readingMessageBody)
        {
            message->messageBody = data.mid(curPos);
            break;
        }

        //breaking into lines
        const size_t lineSepPos = nx::utils::find_first_of(
            data,
            "\r\n",
            curPos,
            data.size() - curPos);
        const ConstBufferRefType currentLine = data.mid(
            curPos,
            lineSepPos == nx::utils::BufferNpos ? lineSepPos : lineSepPos - curPos);
        switch (state)
        {
            case readingMessageLine:
                if (!(message->*messageLine).parse(currentLine))
                    return false;
                state = readingHeaders;
                break;

            case readingHeaders:
            {
                if (!currentLine.isEmpty())
                {
                    StringType headerName;
                    StringType headerValue;
                    if (!parseHeader(&headerName, &headerValue, currentLine))
                    {
                        if (parseHeadersNonStrict)
                            break;
                        else
                            return false;
                    }
                    message->headers.insert(std::make_pair(headerName, headerValue));
                    break;
                }
                else
                {
                    state = readingMessageBody;
                }
            }

            case readingMessageBody:
                break;
        }

        if (lineSepPos == nx::utils::BufferNpos)
            break;  //no more data to parse
        curPos = lineSepPos;
        ++curPos;   //skipping separator
        if (curPos < data.size() && (data[curPos] == '\r' || data[curPos] == '\n'))
            ++curPos;   //skipping complex separator (\r\n)
    }

    return true;
}

bool Request::parse(const ConstBufferRefType& data)
{
    return parseRequestOrResponse(data, this, &Request::requestLine);
}

void Request::serialize(BufferType* const dstBuffer) const
{
    //estimating required buffer size
    dstBuffer->reserve(
        dstBuffer->size() +
        estimateSerializedDataSize(requestLine) +
        estimateSerializedDataSize(headers) +
        2 +
        messageBody.size());

    //serializing
    requestLine.serialize(dstBuffer);
    serializeHeaders(headers, dstBuffer);
    dstBuffer->append((const BufferType::value_type*)"\r\n");
    dstBuffer->append(messageBody);
}

BufferType Request::serialized() const
{
    BufferType buf;
    serialize(&buf);
    return buf;
}

StringType Request::toString() const
{
    BufferType buf;
    serialize(&buf);
    return buf;
}

BufferType Request::getCookieValue(const BufferType& name) const
{
    nx::network::http::HttpHeaders::const_iterator cookieIter = headers.find("cookie");
    if (cookieIter == headers.end())
        return BufferType();

    //TODO #ak optimize string operations here
    for (const BufferType& value : cookieIter->second.split(';'))
    {
        QList<BufferType> params = value.split('=');
        if (params.size() > 1 && params[0].trimmed() == name)
            return params[1];
    }

    return BufferType();
}


//-------------------------------------------------------------------------------------------------
// class Response.

bool Response::parse(const ConstBufferRefType& data)
{
    return parseRequestOrResponse(data, this, &Response::statusLine);
}

void Response::serialize(BufferType* const dstBuffer) const
{
    //estimating required buffer size
    dstBuffer->reserve(
        dstBuffer->size() +
        estimateSerializedDataSize(statusLine) +
        estimateSerializedDataSize(headers) +
        2 +
        messageBody.size());

    //serializing
    statusLine.serialize(dstBuffer);
    serializeHeaders(headers, dstBuffer);
    dstBuffer->append((const BufferType::value_type*)"\r\n");
    dstBuffer->append(messageBody);
}

void Response::serializeMultipartResponse(
    BufferType* const dstBuffer,
    const ConstBufferRefType& boundary) const
{
    //estimating required buffer size
    dstBuffer->reserve(
        dstBuffer->size() +
        boundary.size() +
        2 +
        estimateSerializedDataSize(headers) +
        2 +
        messageBody.size() +
        2);

    //serializing
    dstBuffer->append(boundary);
    dstBuffer->append("\r\n");
    serializeHeaders(headers, dstBuffer);
    dstBuffer->append((const BufferType::value_type*)"\r\n");
    dstBuffer->append(messageBody);
    dstBuffer->append("\r\n");
}


StringType Response::toString() const
{
    BufferType buf;
    serialize(&buf);
    return buf;
}

StringType Response::toMultipartString(const ConstBufferRefType& boundary) const
{
    BufferType buf;
    serializeMultipartResponse(&buf, boundary);
    return buf;
}

static StringType kSetCookieHeaderName("Set-Cookie");

void Response::setCookie(const StringType& name, const StringType& value, const StringType& path)
{
    insertHeader(&headers,
        {kSetCookieHeaderName, name + "=" + value + "; Path=" + path});
}

void Response::setDeletedCookie(const StringType& name)
{
    insertHeader(&headers,
        {kSetCookieHeaderName,name + "=deleted; Path=/; expires=Thu, 01 Jan 1970 00:00 : 00 GMT"});
}

std::map<StringType, StringType> Response::getCookies() const
{
    std::map<StringType, StringType> cookies;
    const auto setCookieHeaders = headers.equal_range("Set-Cookie");
    for (auto it = setCookieHeaders.first; it != setCookieHeaders.second; ++it)
    {
        const auto data = it->second;
        if (data.contains("=deleted"))
            continue;

        const auto nameEnd = data.indexOf('=');
        if (nameEnd == -1)
            continue;

        const auto valueBegin = nameEnd + 1;
        auto valueEnd = data.indexOf("; ", valueBegin);
        if (valueEnd == -1)
            valueEnd = data.length();

        cookies.emplace(data.left(nameEnd), data.mid(valueBegin, valueEnd - valueBegin));
    }

    return cookies;
}

namespace MessageType {

QLatin1String toString(Value val)
{
    switch (val)
    {
        case request:
        {
            static QLatin1String requestStr("request");
            return requestStr;
        }
        case response:
        {
            static QLatin1String responseStr("response");
            return responseStr;
        }
        default:
        {
            static QLatin1String unknownStr("unknown");
            return unknownStr;
        }
    }
}

} // namespace MessageType

static bool isMessageBodyForbiddenByHeaders(const HttpHeaders& headers)
{
    auto contentLengthIter = headers.find("Content-Length");
    if (contentLengthIter != headers.end() &&
        contentLengthIter->second.toUInt() == 0)
    {
        return true;
    }

    return false;
}

bool isMessageBodyPresent(const Response& response)
{
    if (!StatusCode::isMessageBodyAllowed(response.statusLine.statusCode))
        return false;

    if (isMessageBodyForbiddenByHeaders(response.headers))
        return false;

    return true;
}


//-------------------------------------------------------------------------------------------------
// class Message.

Message::Message(MessageType::Value _type):
    type(_type)
{
    if (type == MessageType::request)
        request = new Request();
    else if (type == MessageType::response)
        response = new Response();
}

Message::Message(const Message& right):
    type(right.type)
{
    if (type == MessageType::request)
        request = new Request(*right.request);
    else if (type == MessageType::response)
        response = new Response(*right.response);
    else
        request = NULL;
}

Message::Message(Message&& right):
    type(right.type),
    request(right.request)
{
    right.type = MessageType::none;
    right.request = nullptr;
}

Message::~Message()
{
    clear();
}

Message& Message::operator=(const Message& right)
{
    clear();
    type = right.type;
    if (type == MessageType::request)
        request = new Request(*right.request);
    else if (type == MessageType::response)
        response = new Response(*right.response);
    return *this;
}

Message& Message::operator=(Message&& right)
{
    clear();

    type = right.type;
    right.type = MessageType::none;
    request = right.request;
    right.request = nullptr;
    return *this;
}

void Message::serialize(BufferType* const dstBuffer) const
{
    switch (type)
    {
        case MessageType::request:
            return request->serialize(dstBuffer);
        case MessageType::response:
            return response->serialize(dstBuffer);
        default:
            return /*false*/;
    }
}

void Message::clear()
{
    if (type == MessageType::request)
        delete request;
    else if (type == MessageType::response)
        delete response;
    request = NULL;
    type = MessageType::none;
}

StringType Message::toString() const
{
    BufferType str;
    switch (type)
    {
        case MessageType::request:
            request->serialize(&str);
            break;
        case MessageType::response:
            response->serialize(&str);
            break;
        default:
            break;
    }
    return str;
}


namespace header {

const StringType kContentType = "Content-Type";
const StringType kUserAgent = "User-Agent";


namespace AuthScheme {

const char* toString( Value val )
{
    switch( val )
    {
        case basic:
            return "Basic";
        case digest:
            return "Digest";
        default:
            return "None";
    }
}

Value fromString( const char* str )
{
    if( ::strcasecmp( str, "Basic" ) == 0 )
        return basic;
    if( ::strcasecmp( str, "Digest" ) == 0 )
        return digest;
    return none;
}

Value fromString( const ConstBufferRefType& str )
{
    if( str == "Basic" )
        return basic;
    if( str == "Digest" )
        return digest;
    return none;
}

} // namespace AuthSchemeS

//-------------------------------------------------------------------------------------------------
// Authorization.

bool BasicCredentials::parse(const BufferType& str)
{
    const auto decodedBuf = BufferType::fromBase64(str);
    const int sepIndex = decodedBuf.indexOf(':');
    if (sepIndex == -1)
        return false;
    userid = decodedBuf.mid(0, sepIndex);
    password = decodedBuf.mid(sepIndex + 1);

    return true;
}

void BasicCredentials::serialize(BufferType* const dstBuffer) const
{
    BufferType serializedCredentials;
    serializedCredentials.append(userid);
    serializedCredentials.append(':');
    serializedCredentials.append(password);
    *dstBuffer += serializedCredentials.toBase64();
}

bool DigestCredentials::parse(const BufferType& str, char separator)
{
    nx::utils::parseNameValuePairs<std::map>(str, separator, &params);
    auto usernameIter = params.find("username");
    if (usernameIter != params.cend())
        userid = usernameIter->second;
    return true;
}

void DigestCredentials::serialize(BufferType* const dstBuffer) const
{
    const static std::array<const char*, 5> predefinedOrder =
    {{
        "username",
        "realm",
        "nonce",
        "uri",
        "response"
    }};

    bool isFirst = true;
    auto serializeParam = [&isFirst, dstBuffer](const BufferType& name, const BufferType& value)
    {
         if (!isFirst)
            dstBuffer->append(", ");
        dstBuffer->append(name);
        dstBuffer->append("=\"");
        dstBuffer->append(value);
        dstBuffer->append("\"");
        isFirst = false;
    };

    auto params = this->params;
    for (const char* name: predefinedOrder)
    {
        auto itr = params.find(name);
        if (itr != params.end())
        {
            serializeParam(itr->first, itr->second);
            params.erase(itr);
        }
    }
    for (auto itr = params.begin(); itr != params.end(); ++itr)
        serializeParam(itr->first, itr->second);

}


//-------------------------------------------------------------------------------------------------
// Authorization.

const StringType Authorization::NAME("Authorization");

Authorization::Authorization():
    authScheme(AuthScheme::none)
{
    basic = NULL;
}

Authorization::Authorization(const AuthScheme::Value& authSchemeVal):
    authScheme(authSchemeVal)
{
    switch (authScheme)
    {
        case AuthScheme::basic:
            basic = new BasicCredentials();
            break;

        case AuthScheme::digest:
            digest = new DigestCredentials();
            break;

        default:
            basic = NULL;
            break;
    }
}

Authorization::Authorization(Authorization&& right):
    authScheme(right.authScheme),
    basic(right.basic)
{
    right.authScheme = AuthScheme::none;
    right.basic = nullptr;
}

Authorization::Authorization(const Authorization& right):
    authScheme(right.authScheme)
{
    switch (authScheme)
    {
        case AuthScheme::basic:
            basic = new BasicCredentials(*right.basic);
            break;
        case AuthScheme::digest:
            digest = new DigestCredentials(*right.digest);
            break;
        default:
            break;
    }
}

Authorization::~Authorization()
{
    clear();
}

Authorization& Authorization::operator=(Authorization&& right)
{
    clear();

    authScheme = right.authScheme;
    basic = right.basic;

    right.authScheme = AuthScheme::none;
    right.basic = nullptr;

    return *this;
}

bool Authorization::parse(const BufferType& str)
{
    clear();

    int authSchemeEndPos = str.indexOf(" ");
    if (authSchemeEndPos == -1)
        return false;

    authScheme = AuthScheme::fromString(ConstBufferRefType(str, 0, authSchemeEndPos));
    const ConstBufferRefType authParamsData(str, authSchemeEndPos + 1);
    switch (authScheme)
    {
        case AuthScheme::basic:
            basic = new BasicCredentials();
            return basic->parse(authParamsData.toByteArrayWithRawData());
        case AuthScheme::digest:
            digest = new DigestCredentials();
            return digest->parse(authParamsData.toByteArrayWithRawData());
        default:
            return false;
    }
}

void Authorization::serialize(BufferType* const dstBuffer) const
{
    dstBuffer->append(AuthScheme::toString(authScheme));
    dstBuffer->append(" ");
    if (authScheme == AuthScheme::basic)
        basic->serialize(dstBuffer);
    else if (authScheme == AuthScheme::digest)
        digest->serialize(dstBuffer);
}

BufferType Authorization::serialized() const
{
    BufferType dest;
    serialize(&dest);
    return dest;
}

void Authorization::clear()
{
    switch (authScheme)
    {
        case AuthScheme::basic:
            delete basic;
            basic = nullptr;
            break;

        case AuthScheme::digest:
            delete digest;
            digest = nullptr;
            break;

        default:
            break;
    }
    authScheme = AuthScheme::none;
}

StringType Authorization::userid() const
{
    switch (authScheme)
    {
        case AuthScheme::basic:
            return basic->userid;
        case AuthScheme::digest:
            return digest->userid;
        default:
            return StringType();
    }
}

BasicAuthorization::BasicAuthorization(
    const StringType& userName,
    const StringType& userPassword)
    :
    Authorization(AuthScheme::basic)
{
    basic->userid = userName;
    basic->password = userPassword;
}


DigestAuthorization::DigestAuthorization():
    Authorization(AuthScheme::digest)
{
}

DigestAuthorization::DigestAuthorization(DigestAuthorization&& right):
    Authorization(std::move(right))
{
}

DigestAuthorization::DigestAuthorization(const DigestAuthorization& right):
    Authorization(right)
{
}

void DigestAuthorization::addParam(const BufferType& name, const BufferType& value)
{
    if (name == "username")
        digest->userid = value;

    digest->params.emplace(name, value);
}


//-------------------------------------------------------------------------------------------------
// WWWAuthenticate.

const StringType WWWAuthenticate::NAME("WWW-Authenticate");

WWWAuthenticate::WWWAuthenticate(AuthScheme::Value authScheme):
    authScheme(authScheme)
{
}

BufferType WWWAuthenticate::getParam(const BufferType& key) const
{
    const auto it = params.find(key);
    return it != params.end() ? it->second : BufferType();
}

bool WWWAuthenticate::parse(const BufferType& str)
{
    int authSchemeEndPos = str.indexOf(" ");
    if (authSchemeEndPos == -1)
        return false;

    authScheme = AuthScheme::fromString(ConstBufferRefType(str, 0, authSchemeEndPos));

    nx::utils::parseNameValuePairs<std::map>(
        ConstBufferRefType(str, authSchemeEndPos + 1),
        ',',
        &params);

    return true;
}

void WWWAuthenticate::serialize(BufferType* const dstBuffer) const
{
    dstBuffer->append(AuthScheme::toString(authScheme));
    dstBuffer->append(" ");
    nx::utils::serializeNameValuePairs<std::map>(params, dstBuffer);
}

BufferType WWWAuthenticate::serialized() const
{
    BufferType dest;
    serialize(&dest);
    return dest;
}

//-------------------------------------------------------------------------------------------------
// Accept-Encoding.

//const nx::network::http::StringType IDENTITY_CODING( "identity" );
//const nx::network::http::StringType ANY_CODING( "*" );

AcceptEncodingHeader::AcceptEncodingHeader(const nx::network::http::StringType& strValue)
{
    parse(strValue);
}

void AcceptEncodingHeader::parse(const nx::network::http::StringType& str)
{
    m_anyCodingQValue.reset();

    //TODO #ak this function is very slow. Introduce some parsing without allocations and copyings..
    auto codingsStr = str.split(',');
    for (const nx::network::http::StringType& contentCodingStr : codingsStr)
    {
        auto tokens = contentCodingStr.split(';');
        if (tokens.isEmpty())
            continue;
        double qValue = 1.0;
        if (tokens.size() > 1)
        {
            const nx::network::http::StringType& qValueStr = tokens[1].trimmed();
            if (!qValueStr.startsWith("q="))
                continue;   //bad token, ignoring...
            qValue = qValueStr.mid(2).toDouble();
        }
        const nx::network::http::StringType& contentCoding = tokens.front().trimmed();
        if (contentCoding == ANY_CODING)
            m_anyCodingQValue = qValue;
        else
            m_codings[contentCoding] = qValue;
    }
}

bool AcceptEncodingHeader::encodingIsAllowed(
    const nx::network::http::StringType& encodingName,
    double* q) const
{
    auto codingIter = m_codings.find(encodingName);
    if (codingIter == m_codings.end())
    {
        //encoding is not explicitly specified
        if (m_anyCodingQValue)
        {
            if (q)
                *q = m_anyCodingQValue.get();
            return m_anyCodingQValue.get() > 0.0;
        }

        return encodingName == IDENTITY_CODING;
    }

    if (q)
        *q = codingIter->second;
    return codingIter->second > 0.0;
}


//-------------------------------------------------------------------------------------------------
// Range.

Range::Range()
{
}

bool Range::parse(const nx::network::http::StringType& strValue)
{
    auto simpleRangeList = strValue.split(',');
    rangeSpecList.reserve(simpleRangeList.size());
    for (const StringType& simpleRangeStr : simpleRangeList)
    {
        if (simpleRangeStr.isEmpty())
            return false;
        RangeSpec rangeSpec;
        const int sepPos = simpleRangeStr.indexOf('-');
        if (sepPos == -1)
        {
            rangeSpec.start = simpleRangeStr.toULongLong();
            rangeSpec.end = rangeSpec.start;
        }
        else
        {
            rangeSpec.start = StringType::fromRawData(simpleRangeStr.constData(), sepPos).toULongLong();
            if (sepPos < simpleRangeStr.size() - 1)  //range end is not empty
            {
                rangeSpec.end = StringType::fromRawData(
                    simpleRangeStr.constData() + sepPos + 1,
                    simpleRangeStr.size() - sepPos - 1).toULongLong();
            }
        }
        if (rangeSpec.end && rangeSpec.end < rangeSpec.start)
            return false;
        rangeSpecList.push_back(std::move(rangeSpec));
    }

    return true;
}

bool Range::validateByContentSize(size_t contentSize) const
{
    for (const RangeSpec& rangeSpec : rangeSpecList)
    {
        if ((rangeSpec.start >= contentSize) || (rangeSpec.end && rangeSpec.end.get() >= contentSize))
            return false;
    }

    return true;
}

bool Range::empty() const
{
    return rangeSpecList.empty();
}

bool Range::full(size_t contentSize) const
{
    if (contentSize == 0)
        return true;

    //map<start, end>
    std::map<quint64, quint64> rangesSorted;
    for (const RangeSpec& rangeSpec : rangeSpecList)
    {
        rangesSorted.emplace(
            rangeSpec.start,
            rangeSpec.end ? rangeSpec.end.get() : contentSize);
    }

    quint64 curPos = 0;
    for (const std::pair<quint64, quint64>& range: rangesSorted)
    {
        if (range.first > curPos)
            return false;
        if (range.second >= curPos)
            curPos = range.second + 1;
    }

    return curPos >= contentSize;
}

quint64 Range::totalRangeLength(size_t contentSize) const
{
    if (contentSize == 0 || rangeSpecList.empty())
        return 0;

    //map<start, end>
    std::map<quint64, quint64> rangesSorted;
    for (const RangeSpec& rangeSpec : rangeSpecList)
    {
        rangesSorted.emplace(
            rangeSpec.start,
            rangeSpec.end ? rangeSpec.end.get() : contentSize);
    }

    quint64 curPos = 0;
    quint64 totalLength = 0;
    for (const std::pair<quint64, quint64>& range : rangesSorted)
    {
        if (curPos < range.first)
            curPos = range.first;
        if (range.second < curPos)
            continue;
        const quint64 endPos = std::min<quint64>(contentSize - 1, range.second);
        totalLength += endPos - curPos + 1;
        curPos = endPos + 1;
        if (curPos >= contentSize)
            break;
    }

    return totalLength;
}


//-------------------------------------------------------------------------------------------------
// Content-Range.

ContentRange::ContentRange():
    unitName("bytes")
{
}

quint64 ContentRange::rangeLength() const
{
    NX_ASSERT(!rangeSpec.end || (rangeSpec.end >= rangeSpec.start));

    if (rangeSpec.end)
        return rangeSpec.end.get() - rangeSpec.start + 1;   //both boundaries are inclusive
    else if (instanceLength)
        return instanceLength.get() - rangeSpec.start;
    else
        return 1;   //since both boundaries are inclusive, 0-0 means 1 byte (the first one)
}

StringType ContentRange::toString() const
{
    NX_ASSERT(!rangeSpec.end || (rangeSpec.end >= rangeSpec.start));

    StringType str = unitName;
    str += " ";
    str += StringType::number(rangeSpec.start) + "-";
    if (rangeSpec.end)
        str += StringType::number(rangeSpec.end.get());
    else if (instanceLength)
        str += StringType::number(instanceLength.get() - 1);
    else
        str += StringType::number(rangeSpec.start);

    if (instanceLength)
        str += "/" + StringType::number(instanceLength.get());
    else
        str += "/*";

    return str;
}


//-------------------------------------------------------------------------------------------------
// Via.

bool Via::parse(const nx::network::http::StringType& strValue)
{
    if (strValue.isEmpty())
        return true;

    //introducing loop counter to guarantee method finiteness in case of bug in code
    for (size_t curEntryEnd = nx::utils::find_first_of(strValue, ","), curEntryStart = 0, i = 0;
        curEntryStart != nx::utils::BufferNpos && (i < 1000);
        curEntryStart = (curEntryEnd == nx::utils::BufferNpos ? curEntryEnd : curEntryEnd + 1), curEntryEnd = nx::utils::find_first_of(strValue, ",", curEntryEnd + 1), ++i)
    {
        ProxyEntry entry;

        //skipping spaces at the start of entry
        while ((curEntryStart < (curEntryEnd == nx::utils::BufferNpos ? strValue.size() : curEntryEnd)) &&
            (strValue.at(curEntryStart) == ' '))
        {
            ++curEntryStart;
        }

        //curEntryStart points first char after comma
        size_t receivedProtoEnd = nx::utils::find_first_of(strValue, " ", curEntryStart);
        if (receivedProtoEnd == nx::utils::BufferNpos)
            return false;
        ConstBufferRefType protoNameVersion(strValue, curEntryStart, receivedProtoEnd - curEntryStart);
        size_t nameVersionSep = nx::utils::find_first_of(protoNameVersion, "/");
        if (nameVersionSep == nx::utils::BufferNpos)
        {
            //only version present
            entry.protoVersion = protoNameVersion;
        }
        else
        {
            entry.protoName = protoNameVersion.mid(0, nameVersionSep);
            entry.protoVersion = protoNameVersion.mid(nameVersionSep + 1);
        }

        size_t receivedByStart = nx::utils::find_first_not_of(strValue, " ", receivedProtoEnd + 1);
        if (receivedByStart == nx::utils::BufferNpos || receivedByStart > curEntryEnd)
            return false;   //no receivedBy field

        size_t receivedByEnd = nx::utils::find_first_of(strValue, " ", receivedByStart);
        if (receivedByEnd == nx::utils::BufferNpos || (receivedByEnd > curEntryEnd))
        {
            receivedByEnd = curEntryEnd;
        }
        else
        {
            //comment present
            size_t commentStart = nx::utils::find_first_not_of(strValue, " ", receivedByEnd + 1);
            if (commentStart != nx::utils::BufferNpos && commentStart < curEntryEnd)
                entry.comment = strValue.mid(commentStart, curEntryEnd == nx::utils::BufferNpos ? -1 : (curEntryEnd - commentStart)); //space are allowed in comment
        }
        entry.receivedBy = strValue.mid(receivedByStart, receivedByEnd - receivedByStart);

        entries.push_back(entry);
    }

    return true;
}

StringType Via::toString() const
{
    StringType result;

    //TODO #ak estimate required buffer size and allocate in advance

    for (const ProxyEntry& entry : entries)
    {
        if (!result.isEmpty())
            result += ", ";

        if (entry.protoName)
        {
            result += entry.protoName.get();
            result += "/";
        }
        result += entry.protoVersion;
        result += ' ';
        result += entry.receivedBy;
        if (!entry.comment.isEmpty())
        {
            result += ' ';
            result += entry.comment;
        }
    }
    return result;
}


//-------------------------------------------------------------------------------------------------
// Keep-Alive.

KeepAlive::KeepAlive():
    timeout(0)
{
}

KeepAlive::KeepAlive(
    std::chrono::seconds _timeout,
    boost::optional<int> _max)
    :
    timeout(std::move(_timeout)),
    max(std::move(_max))
{
}

bool KeepAlive::parse(const nx::network::http::StringType& strValue)
{
    max.reset();

    const auto params = strValue.split(',');
    bool timeoutFound = false;
    for (auto param : params)
    {
        param = param.trimmed();
        const int sepPos = param.indexOf('=');
        if (sepPos == -1)
            continue;
        const auto paramName = ConstBufferRefType(param, 0, sepPos);
        const auto paramValue = ConstBufferRefType(param, sepPos + 1).trimmed();

        if (paramName == "timeout")
        {
            timeout = std::chrono::seconds(paramValue.toUInt());
            timeoutFound = true;
        }
        else if (paramName == "max")
        {
            max = paramValue.toUInt();
        }
    }

    return timeoutFound;
}

StringType KeepAlive::toString() const
{
    StringType result = "timeout=" + StringType::number((unsigned int)timeout.count());
    if (max)
        result += ", max=" + StringType::number(*max);
    return result;
}

//-------------------------------------------------------------------------------------------------
// Server

// TODO: #ak Better replace following macro with constants.

#if defined(_WIN32)
#   define COMPATIBILITY_SERVER_STRING "Apache/2.4.16 (MSWin)"
#   if defined(_WIN64)
#       define COMMON_USER_AGENT "Mozilla/5.0 (Windows NT 6.1; WOW64)"
#   else
#       define COMMON_USER_AGENT "Mozilla/5.0 (Windows NT 6.1; Win32)"
#   endif
#elif defined(__linux__)
#   define COMPATIBILITY_SERVER_STRING "Apache/2.4.16 (Unix)"
#   ifdef __LP64__
#       define COMMON_USER_AGENT "Mozilla/5.0 (X11; Ubuntu; Linux x86_64; rv:36.0)"
#   else
#       define COMMON_USER_AGENT "Mozilla/5.0 (X11; Ubuntu; Linux x86; rv:36.0)"
#   endif
#elif defined(__APPLE__)
#   define COMPATIBILITY_SERVER_STRING "Apache/2.4.16 (Unix)"
#   define COMMON_USER_AGENT "Mozilla/5.0 (Macosx x86_64)"
#else   //some other unix (e.g., FreeBSD)
#   define COMPATIBILITY_SERVER_STRING "Apache/2.4.16 (Unix)"
#   define COMMON_USER_AGENT "Mozilla/5.0"
#endif

#if defined(Q_OS_ANDROID) || defined(Q_OS_IOS)
#   define PRODUCT_NAME_SUFFIX " Mobile"
#else
#   define PRODUCT_NAME_SUFFIX ""
#endif

const StringType Server::NAME("Server");

//-------------------------------------------------------------------------------------------------
// Server::Product
bool Server::Product::operator==(const Server::Product& right) const
{
    return name == right.name
        && version == right.version
        && comment == right.comment;
}

//-------------------------------------------------------------------------------------------------
// Server

Server::Server()
{
    products.push_back(Product{
        nx::utils::AppInfo::productNameShort().toUtf8(),
        nx::utils::SoftwareVersion(nx::utils::AppInfo::applicationVersion()),
        nx::utils::AppInfo::organizationName().toUtf8() });
}

bool Server::operator==(const Server& right) const
{
    return products == right.products;
}

bool Server::parse(const nx::network::http::StringType& serverString)
{
    // "Nx/1.0 Mozilla/5.0 (Windows NT 6.1; WOW64)"

    products.clear();

    QnByteArrayConstRef inputStr(serverString);
    while (!inputStr.isEmpty())
    {
        products.push_back(Product());
        Product& product = products.back();
        if (!readProduct(&product, &inputStr))
            return false;
    }

    return !products.empty();
}

StringType Server::toString() const
{
    StringType result;
    for (const auto& product : products)
    {
        result += toString(product);
        result += " ";
    }

    // TODO: #ak Remove COMPATIBILITY_SERVER_STRING from here.
    return result + COMPATIBILITY_SERVER_STRING;
}

nx::network::http::StringType Server::toString(const Server::Product& product) const
{
    StringType result;
    result += product.name;
    if (product.version)
        result += "/" + product.version->toString().toUtf8();
    if (!product.comment.isEmpty())
        result += " (" + product.comment + ")";

    return result;
}

bool Server::readProduct(Server::Product* product, QnByteArrayConstRef* inputStr)
{
    readProductName(product, inputStr);
    if (inputStr->isEmpty())
        return true;
    if (product->name.isEmpty())
        return false; // See [rfc2616, 3.8].

    readProductVersion(product, inputStr);
    if (inputStr->isEmpty())
        return true;

    readProductComment(product, inputStr);
    return true;
}

void Server::readProductName(Server::Product* product, QnByteArrayConstRef* inputStr)
{
    while (!inputStr->isEmpty() && inputStr->front() == ' ')
        inputStr->pop_front();

    auto len = nx::utils::find_first_of(*inputStr, "/ (");
    product->name = inputStr->mid(0, len);
    inputStr->pop_front(len);
}

void Server::readProductVersion(Server::Product* product, QnByteArrayConstRef* inputStr)
{
    if (inputStr->front() != '/')
        return; //< No version here.

    inputStr->pop_front();
    if (inputStr->isEmpty())
        return; //< No version here.

    const auto len = nx::utils::find_first_of(*inputStr, " (");
    if (len == 0)
        return; //< No version here.

    product->version = nx::utils::SoftwareVersion(inputStr->mid(0, len));
    inputStr->pop_front(len);
}

void Server::readProductComment(Server::Product* product, QnByteArrayConstRef* inputStr)
{
    while (!inputStr->isEmpty() && inputStr->front() == ' ')
        inputStr->pop_front();

    if (inputStr->isEmpty() || inputStr->front() != '(')
        return; //< No comment here.
    inputStr->pop_front();

    const auto commentEnd = nx::utils::find_first_of(*inputStr, ")");
    product->comment = inputStr->mid(0, commentEnd);
    inputStr->pop_front(commentEnd);
    if (!inputStr->isEmpty())
        inputStr->pop_front(); //< Removing ")"
}

//-------------------------------------------------------------------------------------------------

const StringType StrictTransportSecurity::NAME("Strict-Transport-Security");

bool StrictTransportSecurity::operator==(const StrictTransportSecurity& rhs) const
{
    return maxAge == rhs.maxAge
        && includeSubDomains == rhs.includeSubDomains
        && preload == rhs.preload;
}

bool StrictTransportSecurity::parse(const nx::network::http::StringType& strValue)
{
    const auto nameValueDictionary = nx::utils::parseNameValuePairs<std::map>(strValue, ';');
    const auto maxAgeIter = nameValueDictionary.find("max-age");
    if (maxAgeIter == nameValueDictionary.end())
        return false;
    maxAge = std::chrono::seconds(maxAgeIter->second.toInt());
    includeSubDomains =
        nameValueDictionary.find("includeSubDomains") != nameValueDictionary.end();
    preload = nameValueDictionary.find("preload") != nameValueDictionary.end();
    // Ignoring unknown attributes.
    return true;
}

StringType StrictTransportSecurity::toString() const
{
    StringType result = lm("max-age=%1").arg(maxAge.count()).toUtf8();
    if (includeSubDomains)
        result += ";includeSubDomains";
    if (preload)
        result += ";preload";
    return result;
}

//-------------------------------------------------------------------------------------------------

const StringType XForwardedFor::NAME("X-Forwarded-For");

bool XForwardedFor::parse(const StringType& str)
{
    auto tokens = str.split(',');
    if (tokens.empty())
        return false;

    client = tokens[0].trimmed();
    for (int i = 1; i < tokens.size(); ++i)
        proxies.push_back(tokens[i].trimmed());

    return true;
}

//-------------------------------------------------------------------------------------------------

bool ForwardedElement::parse(const StringType& str)
{
    const auto params = nx::utils::parseNameValuePairs<std::map>(str, ';');
    if (params.empty())
        return false;

    for (const auto& param: params)
    {
        const auto& key = param.first;
        const auto& value = param.second;

        if (key.toLower() == "by")
            by = value;
        else if (key.toLower() == "for")
            for_ = value;
        else if (key.toLower() == "host")
            host = value;
        else if (key.toLower() == "proto")
            proto = value;
    }

    return true;
}

bool ForwardedElement::operator==(const ForwardedElement& right) const
{
    return by == right.by
        && for_ == right.for_
        && host == right.host
        && proto == right.proto;
}

const StringType Forwarded::NAME("Forwarded");

Forwarded::Forwarded(std::vector<ForwardedElement> elements):
    elements(std::move(elements))
{
}

bool Forwarded::parse(const StringType& str)
{
    auto serializedElements = str.split(',');
    for (const auto& serializedElement: serializedElements)
    {
        if (serializedElement.isEmpty())
            continue;

        ForwardedElement element;
        if (element.parse(serializedElement.trimmed()))
            elements.push_back(std::move(element));
    }

    return !elements.empty();
}

bool Forwarded::operator==(const Forwarded& right) const
{
    return elements == right.elements;
}

} // namespace header

//-------------------------------------------------------------------------------------------------

ChunkHeader::ChunkHeader():
    chunkSize(0)
{
}

void ChunkHeader::clear()
{
    chunkSize = 0;
    extensions.clear();
}

int ChunkHeader::parse(const ConstBufferRefType& buf)
{
    const char* curPos = buf.constData();
    const char* dataEnd = curPos + buf.size();

    enum State
    {
        readingChunkSize,
        readingExtName,
        readingExtVal,
        readingCRLF
    }
    state = readingChunkSize;
    chunkSize = 0;
    const char* extNameStart = 0;
    const char* extSepPos = 0;
    const char* extValStart = 0;

    for (; curPos < dataEnd; ++curPos)
    {
        const char ch = *curPos;
        switch (ch)
        {
            case ';':
                if (state == readingExtName)
                {
                    if (curPos == extNameStart)
                        return -1;  //empty extension
                    extensions.push_back(std::make_pair(
                        BufferType(extNameStart, curPos - extNameStart),
                        BufferType()));
                }
                else if (state == readingExtVal)
                {
                    if (extSepPos == extNameStart)
                        return -1;  //empty extension

                    if (*extValStart == '"')
                        ++extValStart;
                    int extValSize = curPos - extValStart;
                    if (extValSize > 0 && *(extValStart + extValSize - 1) == '"')
                        --extValSize;

                    extensions.push_back(std::make_pair(
                        BufferType(extNameStart, extSepPos - extNameStart),
                        BufferType(extValStart, extValSize)));
                }

                state = readingExtName;
                extNameStart = curPos + 1;
                continue;

            case '=':
                if (state == readingExtName)
                {
                    state = readingExtVal;
                    extSepPos = curPos;
                    extValStart = curPos + 1;
                }
                else
                {
                    //unexpected token
                    return -1;
                }
                break;

            case '\r':
                if (state == readingExtName)
                {
                    if (curPos == extNameStart)
                        return -1;  //empty extension
                    extensions.push_back(std::make_pair(
                        BufferType(extNameStart, curPos - extNameStart),
                        BufferType()));
                }
                else if (state == readingExtVal)
                {
                    if (extSepPos == extNameStart)
                        return -1;  //empty extension

                    if (*extValStart == '"')
                        ++extValStart;
                    int extValSize = curPos - extValStart;
                    if (extValSize > 0 && *(extValStart + extValSize - 1) == '"')
                        --extValSize;

                    extensions.push_back(std::make_pair(
                        BufferType(extNameStart, extSepPos - extNameStart),
                        BufferType(extValStart, extValSize)));
                }

                if ((dataEnd - curPos < 2) || *(curPos + 1) != '\n')
                    return -1;
                return curPos + 2 - buf.constData();

            default:
                if (state == readingChunkSize)
                {
                    if (ch >= '0' && ch <= '9')
                        chunkSize = (chunkSize << 4) | (ch - '0');
                    else if (ch >= 'a' && ch <= 'f')
                        chunkSize = (chunkSize << 4) | (ch - 'a' + 10);
                    else if (ch >= 'A' && ch <= 'F')
                        chunkSize = (chunkSize << 4) | (ch - 'A' + 10);
                    else
                        return -1;  //unexpected token
                }
                break;
        }
    }

    return -1;
}

int ChunkHeader::serialize(BufferType* const /*dstBuffer*/) const
{
    //TODO #ak
    return -1;
}


static const StringType defaultUserAgentString = QString("%1%2/%3 (%4) %5").arg(
    nx::utils::AppInfo::productNameLong(),
    PRODUCT_NAME_SUFFIX,
    nx::utils::AppInfo::applicationVersion(),
    nx::utils::AppInfo::organizationName(),
    COMMON_USER_AGENT
).toUtf8();

StringType userAgentString()
{
    return defaultUserAgentString;
}

static const StringType defaultServerString = QString("%1/%2 (%3) %4").arg(
    nx::utils::AppInfo::productNameLong(),
    nx::utils::AppInfo::applicationVersion(),
    nx::utils::AppInfo::organizationName(),
    COMPATIBILITY_SERVER_STRING
).toUtf8();

StringType serverString()
{
    return defaultServerString;
}

static const char* weekDaysStr[] = { "Mon", "Tue", "Wed", "Thu", "Fri", "Sat", "Sun" };
static const char* months[] = { "Jan", "Feb", "Mar", "Apr", "May", "Jun", "Jul", "Aug", "Sep", "Oct", "Nov", "Dec" };

QByteArray formatDateTime(const QDateTime& value)
{
    static const int SECONDS_PER_MINUTE = 60;
    static const int SECONDS_PER_HOUR = 3600;

    if (value.isNull() || !value.isValid())
        return QByteArray();

    const QDate& date = value.date();
    const QTime& time = value.time();
    const int offsetFromUtcSeconds = value.offsetFromUtc();
    const int offsetFromUtcHHMM =
        (offsetFromUtcSeconds / SECONDS_PER_HOUR) * 100 +
        (offsetFromUtcSeconds % SECONDS_PER_HOUR) / SECONDS_PER_MINUTE;

    char strDateBuf[256];
    sprintf(strDateBuf, "%s, %02d %s %d %02d:%02d:%02d %+05d",
        weekDaysStr[date.dayOfWeek() - 1],
        date.day(),
        months[date.month() - 1],
        date.year(),
        time.hour(),
        time.minute(),
        time.second(),
        offsetFromUtcHHMM);

    return QByteArray(strDateBuf);
}

} // namespace nx
} // namespace network
} // namespace http<|MERGE_RESOLUTION|>--- conflicted
+++ resolved
@@ -301,7 +301,6 @@
 bool Method::isMessageBodyAllowed(ValueType method)
 {
     return method != get && method != head && method != delete_ && method != connect;
-<<<<<<< HEAD
 }
 
 bool Method::isMessageBodyAllowedInResponse(
@@ -311,8 +310,6 @@
     return method != connect
         && method != head
         && StatusCode::isMessageBodyAllowed(statusCode);
-=======
->>>>>>> a00b9865
 }
 
 //-------------------------------------------------------------------------------------------------
