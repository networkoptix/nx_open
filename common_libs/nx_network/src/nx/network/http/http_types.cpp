#include "http_types.h"

#include <stdio.h>
#include <cstring>
#include <memory>

#include <QtCore/QString>

#include <nx/utils/app_info.h>
#include <nx/utils/string.h>

#ifdef _WIN32
static int strcasecmp(const char * str1, const char * str2) { return strcmpi(str1, str2); }
static int strncasecmp(const char * str1, const char * str2, size_t n) { return strnicmp(str1, str2, n); }
#endif

namespace nx_http {

int strcasecmp(const StringType& one, const StringType& two)
{
    if (one.size() < two.size())
        return -1;
    if (one.size() > two.size())
        return 1;
#ifdef _WIN32
    return _strnicmp(one.constData(), two.constData(), one.size());
#else
    return strncasecmp(one.constData(), two.constData(), one.size());
#endif
}

int defaultPortForScheme(const StringType& scheme)
{
    if (strcasecmp(scheme, StringType("http")) == 0)
        return DEFAULT_HTTP_PORT;
    if (strcasecmp(scheme, StringType("https")) == 0)
        return DEFAULT_HTTPS_PORT;
    return -1;
}

StringType getHeaderValue(const HttpHeaders& headers, const StringType& headerName)
{
    HttpHeaders::const_iterator it = headers.find(headerName);
    return it == headers.end() ? StringType() : it->second;
}

bool readHeader(
    const HttpHeaders& headers,
    const StringType& headerName,
    int* value)
{
    auto it = headers.find(headerName);
    if (it == headers.end())
        return false;
    *value = it->second.toInt();
    return true;
}

HttpHeaders::iterator insertOrReplaceHeader(HttpHeaders* const headers, const HttpHeader& newHeader)
{
    HttpHeaders::iterator existingHeaderIter = headers->lower_bound(newHeader.first);
    if ((existingHeaderIter != headers->end()) &&
        (strcasecmp(existingHeaderIter->first, newHeader.first) == 0))
    {
        existingHeaderIter->second = newHeader.second;  //replacing header
        return existingHeaderIter;
    }
    else
    {
        return headers->insert(existingHeaderIter, newHeader);
    }
}

HttpHeaders::iterator insertHeader(HttpHeaders* const headers, const HttpHeader& newHeader)
{
    HttpHeaders::iterator itr = headers->lower_bound(newHeader.first);
    return headers->insert(itr, newHeader);
}

void removeHeader(HttpHeaders* const headers, const StringType& headerName)
{
    HttpHeaders::iterator itr = headers->lower_bound(headerName);
    while (itr != headers->end() && itr->first == headerName)
        itr = headers->erase(itr);
}

////////////////////////////////////////////////////////////
//// parse utils
////////////////////////////////////////////////////////////

/*
//split string str (starting at \a offset, checking \a count elements) into substrings using any element of \a separatorStr as separator
template<class T, class Func>
void split(
const T& str,
const typename T::value_type* separatorStr,
const Func& func,
typename T::size_type offset = 0,
typename T::size_type count = T::npos )
{
if( count == T::npos )
count = str.size();
typename T::size_type currentTokenStart = offset;
for( typename T::size_type i = offset; i < count; ++i )
{
if( strchr( separatorStr, str[i] ) == NULL )
continue;
if( i > currentTokenStart ) //skipping empty tokens
func( str, currentTokenStart, i-currentTokenStart );
currentTokenStart = i+1;
}
if( currentTokenStart < count )
func( str, currentTokenStart, count-currentTokenStart );
}

template<class Handler, class Str>
struct SplitHandlerStruct
{
Handler* obj;
void (Handler::*func)( const Str&, size_t, size_t );

SplitHandlerStruct( Handler* _obj, void (Handler::*_func)( const Str&, size_t, size_t ) )
:
obj( _obj ),
func( _func )
{
}

void operator()( const Str& str, size_t offset, size_t count )
{
obj->func( str, offset, count );
}
};

template<class Handler, class Str>
typename SplitHandlerStruct<Handler, Str> split_handler(
Handler* obj,
void (Handler::*func)( const Str&, size_t, size_t ) )
{
return typename SplitHandlerStruct<Handler, Str>( obj, func );
}
*/


static size_t estimateSerializedDataSize(const HttpHeaders& headers)
{
    size_t requiredSize = 0;
    for (HttpHeaders::const_iterator
        it = headers.begin();
        it != headers.end();
        ++it)
    {
        requiredSize += it->first.size() + 1 + it->second.size() + 2;
    }
    return requiredSize;
}

void serializeHeaders(const HttpHeaders& headers, BufferType* const dstBuffer)
{
    for (HttpHeaders::const_iterator
        it = headers.begin();
        it != headers.end();
        ++it)
    {
        *dstBuffer += it->first;
        *dstBuffer += ": ";
        *dstBuffer += it->second;
        *dstBuffer += "\r\n";
    }
}

bool parseHeader(
    StringType* const headerName,
    StringType* const headerValue,
    const ConstBufferRefType& data)
{
    ConstBufferRefType headerNameRef;
    ConstBufferRefType headerValueRef;
    if (!parseHeader(&headerNameRef, &headerValueRef, data))
        return false;
    *headerName = headerNameRef;
    *headerValue = headerValueRef;
    return true;
}

bool parseHeader(
    ConstBufferRefType* const headerName,
    ConstBufferRefType* const headerValue,
    const ConstBufferRefType& data)
{
    //skipping whitespace at start
    const size_t headerNameStart = find_first_not_of(data, " ");
    if (headerNameStart == BufferNpos)
        return false;
    const size_t headerNameEnd = find_first_of(data, " :", headerNameStart);
    if (headerNameEnd == BufferNpos)
        return false;

    const size_t headerSepPos = data[headerNameEnd] == ':'
        ? headerNameEnd
        : find_first_of(data, ":", headerNameEnd);
    if (headerSepPos == BufferNpos)
        return false;
    const size_t headerValueStart = find_first_not_of(data, ": ", headerSepPos);
    if (headerValueStart == BufferNpos)
    {
        *headerName = data.mid(headerNameStart, headerNameEnd - headerNameStart);
        return true;
    }

    //skipping separators after headerValue
    const size_t headerValueEnd = find_last_not_of(data, " \n\r", headerValueStart);
    if (headerValueEnd == BufferNpos)
        return false;

    *headerName = data.mid(headerNameStart, headerNameEnd - headerNameStart);
    *headerValue = data.mid(headerValueStart, headerValueEnd + 1 - headerValueStart);
    return true;
}

HttpHeader parseHeader(const ConstBufferRefType& data)
{
    ConstBufferRefType headerNameRef;
    ConstBufferRefType headerValueRef;
    parseHeader(&headerNameRef, &headerValueRef, data);
    return HttpHeader(headerNameRef, headerValueRef);
}

namespace StatusCode
{
StringType toString(int val)
{
    return toString(Value(val));
}

StringType toString(Value val)
{
    switch (val)
    {
        case _continue:
            return StringType("Continue");
        case switchingProtocols:
            return StringType("Switching Protocols");
        case ok:
            return StringType("OK");
        case noContent:
            return StringType("No Content");
        case partialContent:
            return StringType("Partial Content");
        case multipleChoices:
            return StringType("Multiple Choices");
        case movedPermanently:
            return StringType("Moved Permanently");
        case found:
            return StringType("Found");
        case seeOther:
            return StringType("See Other");
        case notModified:
            return StringType("Not Modified");
        case badRequest:
            return StringType("Bad Request");
        case unauthorized:
            return StringType("Unauthorized");
        case forbidden:
            return StringType("Forbidden");
        case notFound:
            return StringType("Not Found");
        case notAllowed:
            return StringType("Not Allowed");
        case notAcceptable:
            return StringType("Not Acceptable");
        case proxyAuthenticationRequired:
            return StringType("Proxy Authentication Required");
        case rangeNotSatisfiable:
            return StringType("Requested range not satisfiable");
        case internalServerError:
            return StringType("Internal Server Error");
        case notImplemented:
            return StringType("Not Implemented");
        case serviceUnavailable:
            return StringType("Service Unavailable");
        default:
            return StringType("Unknown_") + StringType::number(val);
    }
}


bool isSuccessCode(Value statusCode)
{
    return isSuccessCode(static_cast<int>(statusCode));
}

<<<<<<< HEAD
    bool isSuccessCode(int statusCode)
    {
        return (statusCode >= ok && statusCode <= lastSuccessCode) ||
                statusCode == switchingProtocols;
    }
=======
bool isSuccessCode(int statusCode)
{
    return statusCode >= ok && statusCode <= lastSuccessCode;
}
>>>>>>> 11ff860a

bool isMessageBodyAllowed(int statusCode)
{
    switch (statusCode)
    {
        case noContent:
        case notModified:
            return false;

        default:
            // Message body is forbidden for informational status codes.
            if (statusCode / 100 == 1)
                return false;
            return true;
    }
}
}

const StringType Method::GET("GET");
const StringType Method::HEAD("HEAD");
const StringType Method::POST("POST");
const StringType Method::PUT("PUT");
const StringType Method::OPTIONS("OPTIONS");

//namespace Version
//{
//    const StringType http_1_0( "HTTP/1.0" );
//    const StringType http_1_1( "HTTP/1.1" );
//}


////////////////////////////////////////////////////////////
//// class MimeProtoVersion
////////////////////////////////////////////////////////////
static size_t estimateSerializedDataSize(const MimeProtoVersion& val)
{
    return val.protocol.size() + 1 + val.version.size();
}

bool MimeProtoVersion::parse(const ConstBufferRefType& data)
{
    protocol.clear();
    version.clear();

    const int sepPos = data.indexOf('/');
    if (sepPos == -1)
        return false;
    protocol.append(data.constData(), sepPos);
    version.append(data.constData() + sepPos + 1, data.size() - (sepPos + 1));
    return true;
}

void MimeProtoVersion::serialize(BufferType* const dstBuffer) const
{
    dstBuffer->append(protocol);
    dstBuffer->append("/");
    dstBuffer->append(version);
}


////////////////////////////////////////////////////////////
//// class RequestLine
////////////////////////////////////////////////////////////
static size_t estimateSerializedDataSize(const RequestLine& rl)
{
    return rl.method.size() + 1 + rl.url.toString().size() + 1 + estimateSerializedDataSize(rl.version) + 2;
}

bool RequestLine::parse(const ConstBufferRefType& data)
{
    enum ParsingState
    {
        psMethod,
        psUrl,
        psVersion,
        psDone
    }
    parsingState = psMethod;

    const char* str = data.constData();
    const char* strEnd = str + data.size();
    const char* tokenStart = nullptr;
    bool waitingNextToken = true;
    for (; str <= strEnd; ++str)
    {
        if ((*str == ' ') || (str == strEnd))
        {
            if (!waitingNextToken) //waiting end of token
            {
                //found new token [tokenStart, str)
                switch (parsingState)
                {
                    case psMethod:
                        method.append(tokenStart, str - tokenStart);
                        parsingState = psUrl;
                        break;
                    case psUrl:
                        url.setUrl(QLatin1String(tokenStart, str - tokenStart));
                        parsingState = psVersion;
                        break;
                    case psVersion:
                        version.parse(data.mid(tokenStart - data.constData(), str - tokenStart));
                        parsingState = psDone;
                        break;
                    default:
                        return false;
                }

                waitingNextToken = true;
            }
        }
        else
        {
            if (waitingNextToken)
            {
                tokenStart = str;
                waitingNextToken = false;   //waiting token end
            }
        }
    }

    return parsingState == psDone;
}

void RequestLine::serialize(BufferType* const dstBuffer) const
{
    *dstBuffer += method;
    *dstBuffer += " ";
    QByteArray path = url.toString(QUrl::EncodeSpaces | QUrl::EncodeUnicode | QUrl::EncodeDelimiters).toLatin1();
    *dstBuffer += path.isEmpty() ? "/" : path;
    *dstBuffer += " ";
    version.serialize(dstBuffer);
    *dstBuffer += "\r\n";
}

StringType RequestLine::toString() const
{
    BufferType buf;
    serialize(&buf);
    return buf;
}

////////////////////////////////////////////////////////////
//// class StatusLine
////////////////////////////////////////////////////////////
static const int MAX_DIGITS_IN_STATUS_CODE = 5;
static size_t estimateSerializedDataSize(const StatusLine& sl)
{
    return estimateSerializedDataSize(sl.version) + 1 + MAX_DIGITS_IN_STATUS_CODE + 1 + sl.reasonPhrase.size() + 2;
}

StatusLine::StatusLine()
    :
    statusCode(StatusCode::undefined)
{
}

bool StatusLine::parse(const ConstBufferRefType& data)
{
    const size_t versionStart = 0;
    const size_t versionEnd = find_first_of(data, " ", versionStart);
    if (versionEnd == BufferNpos)
        return false;
    if (!version.parse(data.mid(versionStart, versionEnd - versionStart)))
        return false;

    const size_t statusCodeStart = find_first_not_of(data, " ", versionEnd);
    if (statusCodeStart == BufferNpos)
        return false;
    const size_t statusCodeEnd = find_first_of(data, " ", statusCodeStart);
    if (statusCodeEnd == BufferNpos)
        return false;
    statusCode = ((BufferType)data.mid(statusCodeStart, statusCodeEnd - statusCodeStart)).toUInt();

    const size_t reasonPhraseStart = find_first_not_of(data, " ", statusCodeEnd);
    if (reasonPhraseStart == BufferNpos)
        return false;
    const size_t reasonPhraseEnd = find_first_of(data, "\r\n", reasonPhraseStart);
    reasonPhrase = data.mid(
        reasonPhraseStart,
        reasonPhraseEnd == BufferNpos ? BufferNpos : reasonPhraseEnd - reasonPhraseStart);

    return true;
}

void StatusLine::serialize(BufferType* const dstBuffer) const
{
    version.serialize(dstBuffer);
    *dstBuffer += " ";
    char buf[11];
#ifdef _WIN32
    _snprintf(buf, sizeof(buf), "%d", statusCode);
#else
    snprintf(buf, sizeof(buf), "%d", statusCode);
#endif
    *dstBuffer += buf;
    *dstBuffer += " ";
    *dstBuffer += reasonPhrase;
    *dstBuffer += "\r\n";
}

StringType StatusLine::toString() const
{
    BufferType buf;
    serialize(&buf);
    return buf;
}

////////////////////////////////////////////////////////////
//// class Request
////////////////////////////////////////////////////////////
template<class MessageType, class MessageLineType>
bool parseRequestOrResponse(
    const ConstBufferRefType& data,
    MessageType* message,
    MessageLineType MessageType::*messageLine,
    bool parseHeadersNonStrict)
{
    enum ParseState
    {
        readingMessageLine, //request line or status line
        readingHeaders,
        readingMessageBody
    }
    state = readingMessageLine;

    int lineNumber = 0;
    for (size_t curPos = 0; curPos < data.size(); ++lineNumber)
    {
        if (state == readingMessageBody)
        {
            message->messageBody = data.mid(curPos);
            break;
        }

        //breaking into lines
        const size_t lineSepPos = find_first_of(data, "\r\n", curPos, data.size() - curPos);
        const ConstBufferRefType currentLine = data.mid(curPos, lineSepPos == BufferNpos ? lineSepPos : lineSepPos - curPos);
        switch (state)
        {
            case readingMessageLine:
                if (!(message->*messageLine).parse(currentLine))
                    return false;
                state = readingHeaders;
                break;

            case readingHeaders:
            {
                if (!currentLine.isEmpty())
                {
                    StringType headerName;
                    StringType headerValue;
                    if (!parseHeader(&headerName, &headerValue, currentLine))
                    {
                        if (parseHeadersNonStrict)
                            break;
                        else
                            return false;
                    }
                    message->headers.insert(std::make_pair(headerName, headerValue));
                    break;
                }
                else
                {
                    state = readingMessageBody;
                }
            }

            case readingMessageBody:
                break;
        }

        if (lineSepPos == BufferNpos)
            break;  //no more data to parse
        curPos = lineSepPos;
        ++curPos;   //skipping separator
        if (curPos < data.size() && (data[curPos] == '\r' || data[curPos] == '\n'))
            ++curPos;   //skipping complex separator (\r\n)
    }

    return true;
}

bool Request::parse(const ConstBufferRefType& data)
{
    return parseRequestOrResponse(data, this, &Request::requestLine);
}

void Request::serialize(BufferType* const dstBuffer) const
{
    //estimating required buffer size
    dstBuffer->reserve(dstBuffer->size() + estimateSerializedDataSize(requestLine) + estimateSerializedDataSize(headers) + 2 + messageBody.size());

    //serializing
    requestLine.serialize(dstBuffer);
    serializeHeaders(headers, dstBuffer);
    dstBuffer->append((const BufferType::value_type*)"\r\n");
    dstBuffer->append(messageBody);
}

BufferType Request::serialized() const
{
    BufferType buf;
    serialize(&buf);
    return buf;
}

StringType Request::toString() const
{
    BufferType buf;
    serialize(&buf);
    return buf;
}

BufferType Request::getCookieValue(const BufferType& name) const
{
    nx_http::HttpHeaders::const_iterator cookieIter = headers.find("cookie");
    if (cookieIter == headers.end())
        return BufferType();

    //TODO #ak optimize string operations here
    for (const BufferType& value : cookieIter->second.split(';'))
    {
        QList<BufferType> params = value.split('=');
        if (params.size() > 1 && params[0].trimmed() == name)
            return params[1];
    }

    return BufferType();
}


////////////////////////////////////////////////////////////
//// class Response
////////////////////////////////////////////////////////////
bool Response::parse(const ConstBufferRefType& data)
{
    return parseRequestOrResponse(data, this, &Response::statusLine);
}

void Response::serialize(BufferType* const dstBuffer) const
{
    //estimating required buffer size
    dstBuffer->reserve(dstBuffer->size() + estimateSerializedDataSize(statusLine) + estimateSerializedDataSize(headers) + 2 + messageBody.size());

    //serializing
    statusLine.serialize(dstBuffer);
    serializeHeaders(headers, dstBuffer);
    dstBuffer->append((const BufferType::value_type*)"\r\n");
    dstBuffer->append(messageBody);
}

void Response::serializeMultipartResponse(BufferType* const dstBuffer, const ConstBufferRefType& boundary) const
{
    //estimating required buffer size
    dstBuffer->reserve(dstBuffer->size() + boundary.size() + 2 + estimateSerializedDataSize(headers) + 2 + messageBody.size() + 2);

    //serializing
    dstBuffer->append(boundary);
    dstBuffer->append("\r\n");
    serializeHeaders(headers, dstBuffer);
    dstBuffer->append((const BufferType::value_type*)"\r\n");
    dstBuffer->append(messageBody);
    dstBuffer->append("\r\n");
}


StringType Response::toString() const
{
    BufferType buf;
    serialize(&buf);
    return buf;
}

StringType Response::toMultipartString(const ConstBufferRefType& boundary) const
{
    BufferType buf;
    serializeMultipartResponse(&buf, boundary);
    return buf;
}


namespace MessageType
{
QLatin1String toString(Value val)
{
    switch (val)
    {
        case request:
        {
            static QLatin1String requestStr("request");
            return requestStr;
        }
        case response:
        {
            static QLatin1String responseStr("response");
            return responseStr;
        }
        default:
        {
            static QLatin1String unknownStr("unknown");
            return unknownStr;
        }
    }
}
}



////////////////////////////////////////////////////////////
//// class Message
////////////////////////////////////////////////////////////
Message::Message(MessageType::Value _type)
    :
    type(_type)
{
    if (type == MessageType::request)
        request = new Request();
    else if (type == MessageType::response)
        response = new Response();
}

Message::Message(const Message& right)
    :
    type(right.type)
{
    if (type == MessageType::request)
        request = new Request(*right.request);
    else if (type == MessageType::response)
        response = new Response(*right.response);
    else
        request = NULL;
}

Message::Message(Message&& right)
    :
    type(right.type),
    request(right.request)
{
    right.type = MessageType::none;
    right.request = nullptr;
}

Message::~Message()
{
    clear();
}

Message& Message::operator=(const Message& right)
{
    clear();
    type = right.type;
    if (type == MessageType::request)
        request = new Request(*right.request);
    else if (type == MessageType::response)
        response = new Response(*right.response);
    return *this;
}

Message& Message::operator=(Message&& right)
{
    clear();

    type = right.type;
    right.type = MessageType::none;
    request = right.request;
    right.request = nullptr;
    return *this;
}

void Message::serialize(BufferType* const dstBuffer) const
{
    switch (type)
    {
        case MessageType::request:
            return request->serialize(dstBuffer);
        case MessageType::response:
            return response->serialize(dstBuffer);
        default:
            return /*false*/;
    }
}

void Message::clear()
{
    if (type == MessageType::request)
        delete request;
    else if (type == MessageType::response)
        delete response;
    request = NULL;
    type = MessageType::none;
}

StringType Message::toString() const
{
    BufferType str;
    switch (type)
    {
        case MessageType::request:
            request->serialize(&str);
            break;
        case MessageType::response:
            response->serialize(&str);
            break;
        default:
            break;
    }
    return str;
}


namespace header {

const StringType kContentType = "Content-Type";
const StringType kUserAgent = "User-Agent";


namespace AuthScheme
{
const char* toString(Value val)
{
    switch (val)
    {
        case basic:
            return "Basic";
        case digest:
            return "Digest";
        case automatic:
            return "Automatic";
        default:
            return "None";
    }
}

Value fromString(const char* str)
{
    if (::strcasecmp(str, "Basic") == 0)
        return basic;
    if (::strcasecmp(str, "Digest") == 0)
        return digest;
    if (::strcasecmp(str, "Automatic") == 0)
        return automatic;
    return none;
}

Value fromString(const ConstBufferRefType& str)
{
    if (str == "Basic")
        return basic;
    if (str == "Digest")
        return digest;
    if (str == "Automatic")
        return automatic;
    return none;
}
}

///////////////////////////////////////////////////////////////////
//  Authorization
///////////////////////////////////////////////////////////////////
bool BasicCredentials::parse(const BufferType& str)
{
    const auto decodedBuf = BufferType::fromBase64(str);
    const int sepIndex = decodedBuf.indexOf(':');
    if (sepIndex == -1)
        return false;
    userid = decodedBuf.mid(0, sepIndex);
    password = decodedBuf.mid(sepIndex + 1);

    return true;
}

void BasicCredentials::serialize(BufferType* const dstBuffer) const
{
    BufferType serializedCredentials;
    serializedCredentials.append(userid);
    serializedCredentials.append(':');
    serializedCredentials.append(password);
    *dstBuffer += serializedCredentials.toBase64();
}

bool DigestCredentials::parse(const BufferType& str, char separator)
{
    nx::utils::parseNameValuePairs(str, separator, &params);
    auto usernameIter = params.find("username");
    if (usernameIter != params.cend())
        userid = usernameIter.value();
    return true;
}

void DigestCredentials::serialize(BufferType* const dstBuffer) const
{
    nx::utils::serializeNameValuePairs(params, dstBuffer);
}


//////////////////////////////////////////////
//   Authorization
//////////////////////////////////////////////

const StringType Authorization::NAME("Authorization");

Authorization::Authorization()
    :
    authScheme(AuthScheme::none)
{
    basic = NULL;
}

Authorization::Authorization(const AuthScheme::Value& authSchemeVal)
    :
    authScheme(authSchemeVal)
{
    switch (authScheme)
    {
        case AuthScheme::basic:
            basic = new BasicCredentials();
            break;

        case AuthScheme::digest:
            digest = new DigestCredentials();
            break;

        default:
            basic = NULL;
            break;
    }
}

Authorization::Authorization(Authorization&& right)
    :
    authScheme(right.authScheme),
    basic(right.basic)
{
    right.authScheme = AuthScheme::none;
    right.basic = nullptr;
}

Authorization::Authorization(const Authorization& right)
    :
    authScheme(right.authScheme)
{
    switch (authScheme)
    {
        case AuthScheme::basic:
            basic = new BasicCredentials(*right.basic);
            break;
        case AuthScheme::digest:
            digest = new DigestCredentials(*right.digest);
            break;
        default:
            break;
    }
}

Authorization::~Authorization()
{
    clear();
}

Authorization& Authorization::operator=(Authorization&& right)
{
    clear();

    authScheme = right.authScheme;
    basic = right.basic;

    right.authScheme = AuthScheme::none;
    right.basic = nullptr;

    return *this;
}

bool Authorization::parse(const BufferType& str)
{
    clear();

    int authSchemeEndPos = str.indexOf(" ");
    if (authSchemeEndPos == -1)
        return false;

    authScheme = AuthScheme::fromString(ConstBufferRefType(str, 0, authSchemeEndPos));
    const ConstBufferRefType authParamsData(str, authSchemeEndPos + 1);
    switch (authScheme)
    {
        case AuthScheme::basic:
            basic = new BasicCredentials();
            return basic->parse(authParamsData.toByteArrayWithRawData());
        case AuthScheme::digest:
            digest = new DigestCredentials();
            return digest->parse(authParamsData.toByteArrayWithRawData());
        default:
            return false;
    }
}

void Authorization::serialize(BufferType* const dstBuffer) const
{
    dstBuffer->append(AuthScheme::toString(authScheme));
    dstBuffer->append(" ");
    if (authScheme == AuthScheme::basic)
        basic->serialize(dstBuffer);
    else if (authScheme == AuthScheme::digest)
        digest->serialize(dstBuffer);
}

BufferType Authorization::serialized() const
{
    BufferType dest;
    serialize(&dest);
    return dest;
}

void Authorization::clear()
{
    switch (authScheme)
    {
        case AuthScheme::basic:
            delete basic;
            basic = nullptr;
            break;

        case AuthScheme::digest:
            delete digest;
            digest = nullptr;
            break;

        default:
            break;
    }
    authScheme = AuthScheme::none;
}

StringType Authorization::userid() const
{
    switch (authScheme)
    {
        case AuthScheme::basic:
            return basic->userid;
        case AuthScheme::digest:
            return digest->userid;
        default:
            return StringType();
    }
}

BasicAuthorization::BasicAuthorization(const StringType& userName, const StringType& userPassword)
    :
    Authorization(AuthScheme::basic)
{
    basic->userid = userName;
    basic->password = userPassword;
}


DigestAuthorization::DigestAuthorization()
    :
    Authorization(AuthScheme::digest)
{
}

DigestAuthorization::DigestAuthorization(DigestAuthorization&& right)
    :
    Authorization(std::move(right))
{
}

DigestAuthorization::DigestAuthorization(const DigestAuthorization& right)
    :
    Authorization(right)
{
}

void DigestAuthorization::addParam(const BufferType& name, const BufferType& value)
{
    if (name == "username")
        digest->userid = value;

    digest->params.insert(name, value);
}


//////////////////////////////////////////////
//   WWWAuthenticate
//////////////////////////////////////////////

const StringType WWWAuthenticate::NAME("WWW-Authenticate");

WWWAuthenticate::WWWAuthenticate(AuthScheme::Value authScheme)
    :
    authScheme(authScheme)
{
}

bool WWWAuthenticate::parse(const BufferType& str)
{
    int authSchemeEndPos = str.indexOf(" ");
    if (authSchemeEndPos == -1)
        return false;

    authScheme = AuthScheme::fromString(ConstBufferRefType(str, 0, authSchemeEndPos));

    nx::utils::parseNameValuePairs(
        ConstBufferRefType(str, authSchemeEndPos + 1),
        ',',
        &params);

    return true;
}

void WWWAuthenticate::serialize(BufferType* const dstBuffer) const
{
    dstBuffer->append(AuthScheme::toString(authScheme));
    dstBuffer->append(" ");
    nx::utils::serializeNameValuePairs(params, dstBuffer);
}

BufferType WWWAuthenticate::serialized() const
{
    BufferType dest;
    serialize(&dest);
    return dest;
}


//////////////////////////////////////////////
//   Accept-Encoding
//////////////////////////////////////////////

//const nx_http::StringType IDENTITY_CODING( "identity" );
//const nx_http::StringType ANY_CODING( "*" );

AcceptEncodingHeader::AcceptEncodingHeader(const nx_http::StringType& strValue)
{
    parse(strValue);
}

void AcceptEncodingHeader::parse(const nx_http::StringType& str)
{
    m_anyCodingQValue.reset();

    //TODO #ak this function is very slow. Introduce some parsing without allocations and copyings..
    auto codingsStr = str.split(',');
    for (const nx_http::StringType& contentCodingStr : codingsStr)
    {
        auto tokens = contentCodingStr.split(';');
        if (tokens.isEmpty())
            continue;
        double qValue = 1.0;
        if (tokens.size() > 1)
        {
            const nx_http::StringType& qValueStr = tokens[1].trimmed();
            if (!qValueStr.startsWith("q="))
                continue;   //bad token, ignoring...
            qValue = qValueStr.mid(2).toDouble();
        }
        const nx_http::StringType& contentCoding = tokens.front().trimmed();
        if (contentCoding == ANY_CODING)
            m_anyCodingQValue = qValue;
        else
            m_codings[contentCoding] = qValue;
    }
}

bool AcceptEncodingHeader::encodingIsAllowed(const nx_http::StringType& encodingName, double* q) const
{
    auto codingIter = m_codings.find(encodingName);
    if (codingIter == m_codings.end())
    {
        //encoding is not explicitly specified
        if (m_anyCodingQValue)
        {
            if (q)
                *q = m_anyCodingQValue.get();
            return m_anyCodingQValue.get() > 0.0;
        }

        return encodingName == IDENTITY_CODING;
    }

    if (q)
        *q = codingIter->second;
    return codingIter->second > 0.0;
}


//////////////////////////////////////////////
//   Range
//////////////////////////////////////////////

Range::Range()
{
}

bool Range::parse(const nx_http::StringType& strValue)
{
    auto simpleRangeList = strValue.split(',');
    rangeSpecList.reserve(simpleRangeList.size());
    for (const StringType& simpleRangeStr : simpleRangeList)
    {
        if (simpleRangeStr.isEmpty())
            return false;
        RangeSpec rangeSpec;
        const int sepPos = simpleRangeStr.indexOf('-');
        if (sepPos == -1)
        {
            rangeSpec.start = simpleRangeStr.toULongLong();
            rangeSpec.end = rangeSpec.start;
        }
        else
        {
            rangeSpec.start = StringType::fromRawData(simpleRangeStr.constData(), sepPos).toULongLong();
            if (sepPos < simpleRangeStr.size() - 1)  //range end is not empty
                rangeSpec.end = StringType::fromRawData(simpleRangeStr.constData() + sepPos + 1, simpleRangeStr.size() - sepPos - 1).toULongLong();
        }
        if (rangeSpec.end && rangeSpec.end < rangeSpec.start)
            return false;
        rangeSpecList.push_back(std::move(rangeSpec));
    }

    return true;
}

bool Range::validateByContentSize(size_t contentSize) const
{
    for (const RangeSpec& rangeSpec : rangeSpecList)
    {
        if ((rangeSpec.start >= contentSize) || (rangeSpec.end && rangeSpec.end.get() >= contentSize))
            return false;
    }

    return true;
}

bool Range::empty() const
{
    return rangeSpecList.empty();
}

bool Range::full(size_t contentSize) const
{
    if (contentSize == 0)
        return true;

    //map<start, end>
    std::map<quint64, quint64> rangesSorted;
    for (const RangeSpec& rangeSpec : rangeSpecList)
        rangesSorted.emplace(rangeSpec.start, rangeSpec.end ? rangeSpec.end.get() : contentSize);

    quint64 curPos = 0;
    for (const std::pair<quint64, quint64>& range : rangesSorted)
    {
        if (range.first > curPos)
            return false;
        if (range.second >= curPos)
            curPos = range.second + 1;
    }

    return curPos >= contentSize;
}

quint64 Range::totalRangeLength(size_t contentSize) const
{
    if (contentSize == 0 || rangeSpecList.empty())
        return 0;

    //map<start, end>
    std::map<quint64, quint64> rangesSorted;
    for (const RangeSpec& rangeSpec : rangeSpecList)
        rangesSorted.emplace(rangeSpec.start, rangeSpec.end ? rangeSpec.end.get() : contentSize);

    quint64 curPos = 0;
    quint64 totalLength = 0;
    for (const std::pair<quint64, quint64>& range : rangesSorted)
    {
        if (curPos < range.first)
            curPos = range.first;
        if (range.second < curPos)
            continue;
        const quint64 endPos = std::min<quint64>(contentSize - 1, range.second);
        totalLength += endPos - curPos + 1;
        curPos = endPos + 1;
        if (curPos >= contentSize)
            break;
    }

    return totalLength;
}


//////////////////////////////////////////////
//   Content-Range
//////////////////////////////////////////////
ContentRange::ContentRange()
    :
    unitName("bytes")
{
}

quint64 ContentRange::rangeLength() const
{
    NX_ASSERT(!rangeSpec.end || (rangeSpec.end >= rangeSpec.start));

    if (rangeSpec.end)
        return rangeSpec.end.get() - rangeSpec.start + 1;   //both boundaries are inclusive
    else if (instanceLength)
        return instanceLength.get() - rangeSpec.start;
    else
        return 1;   //since both boundaries are inclusive, 0-0 means 1 byte (the first one)
}

StringType ContentRange::toString() const
{
    NX_ASSERT(!rangeSpec.end || (rangeSpec.end >= rangeSpec.start));

    StringType str = unitName;
    str += " ";
    str += StringType::number(rangeSpec.start) + "-";
    if (rangeSpec.end)
        str += StringType::number(rangeSpec.end.get());
    else if (instanceLength)
        str += StringType::number(instanceLength.get() - 1);
    else
        str += StringType::number(rangeSpec.start);

    if (instanceLength)
        str += "/" + StringType::number(instanceLength.get());
    else
        str += "/*";

    return str;
}


//////////////////////////////////////////////
//   Via
//////////////////////////////////////////////

bool Via::parse(const nx_http::StringType& strValue)
{
    if (strValue.isEmpty())
        return true;

    //introducing loop counter to guarantee method finiteness in case of bug in code
    for (size_t curEntryEnd = nx_http::find_first_of(strValue, ","), curEntryStart = 0, i = 0;
        curEntryStart != nx_http::BufferNpos && (i < 1000);
        curEntryStart = (curEntryEnd == nx_http::BufferNpos ? curEntryEnd : curEntryEnd + 1), curEntryEnd = nx_http::find_first_of(strValue, ",", curEntryEnd + 1), ++i)
    {
        ProxyEntry entry;

        //skipping spaces at the start of entry
        while ((curEntryStart < (curEntryEnd == nx_http::BufferNpos ? strValue.size() : curEntryEnd)) &&
            (strValue.at(curEntryStart) == ' '))
        {
            ++curEntryStart;
        }

        //curEntryStart points first char after comma
        size_t receivedProtoEnd = nx_http::find_first_of(strValue, " ", curEntryStart);
        if (receivedProtoEnd == nx_http::BufferNpos)
            return false;
        ConstBufferRefType protoNameVersion(strValue, curEntryStart, receivedProtoEnd - curEntryStart);
        size_t nameVersionSep = nx_http::find_first_of(protoNameVersion, "/");
        if (nameVersionSep == nx_http::BufferNpos)
        {
            //only version present
            entry.protoVersion = protoNameVersion;
        }
        else
        {
            entry.protoName = protoNameVersion.mid(0, nameVersionSep);
            entry.protoVersion = protoNameVersion.mid(nameVersionSep + 1);
        }

        size_t receivedByStart = nx_http::find_first_not_of(strValue, " ", receivedProtoEnd + 1);
        if (receivedByStart == nx_http::BufferNpos || receivedByStart > curEntryEnd)
            return false;   //no receivedBy field

        size_t receivedByEnd = nx_http::find_first_of(strValue, " ", receivedByStart);
        if (receivedByEnd == nx_http::BufferNpos || (receivedByEnd > curEntryEnd))
        {
            receivedByEnd = curEntryEnd;
        }
        else
        {
            //comment present
            size_t commentStart = nx_http::find_first_not_of(strValue, " ", receivedByEnd + 1);
            if (commentStart != nx_http::BufferNpos && commentStart < curEntryEnd)
                entry.comment = strValue.mid(commentStart, curEntryEnd == nx_http::BufferNpos ? -1 : (curEntryEnd - commentStart)); //space are allowed in comment
        }
        entry.receivedBy = strValue.mid(receivedByStart, receivedByEnd - receivedByStart);

        entries.push_back(entry);
    }

    return true;
}

StringType Via::toString() const
{
    StringType result;

    //TODO #ak estimate required buffer size and allocate in advance

    for (const ProxyEntry& entry : entries)
    {
        if (!result.isEmpty())
            result += ", ";

        if (entry.protoName)
        {
            result += entry.protoName.get();
            result += "/";
        }
        result += entry.protoVersion;
        result += ' ';
        result += entry.receivedBy;
        if (!entry.comment.isEmpty())
        {
            result += ' ';
            result += entry.comment;
        }
    }
    return result;
}


//////////////////////////////////////////////
//   Keep-Alive
//////////////////////////////////////////////

KeepAlive::KeepAlive()
    :
    timeout(0)
{
}

KeepAlive::KeepAlive(
    std::chrono::seconds _timeout,
    boost::optional<int> _max)
    :
    timeout(std::move(_timeout)),
    max(std::move(_max))
{
}

bool KeepAlive::parse(const nx_http::StringType& strValue)
{
    max.reset();

    const auto params = strValue.split(',');
    bool timeoutFound = false;
    for (auto param : params)
    {
        param = param.trimmed();
        const int sepPos = param.indexOf('=');
        if (sepPos == -1)
            continue;
        const auto paramName = ConstBufferRefType(param, 0, sepPos);
        const auto paramValue = ConstBufferRefType(param, sepPos + 1).trimmed();

        if (paramName == "timeout")
        {
            timeout = std::chrono::seconds(paramValue.toUInt());
            timeoutFound = true;
        }
        else if (paramName == "max")
        {
            max = paramValue.toUInt();
        }
    }

    return timeoutFound;
}

StringType KeepAlive::toString() const
{
    StringType result = "timeout=" + StringType::number((unsigned int)timeout.count());
    if (max)
        result += ", max=" + StringType::number(*max);
    return result;
}

//-------------------------------------------------------------------------------------------------
// Server

// TODO: #ak Better replace following macro with constants.

#if defined(_WIN32)
#   define COMPATIBILITY_SERVER_STRING "Apache/2.4.16 (MSWin)"
#   if defined(_WIN64)
#       define COMMON_USER_AGENT "Mozilla/5.0 (Windows NT 6.1; WOW64)"
#   else
#       define COMMON_USER_AGENT "Mozilla/5.0 (Windows NT 6.1; Win32)"
#   endif
#elif defined(__linux__)
#   define COMPATIBILITY_SERVER_STRING "Apache/2.4.16 (Unix)"
#   ifdef __LP64__
#       define COMMON_USER_AGENT "Mozilla/5.0 (X11; Ubuntu; Linux x86_64; rv:36.0)"
#   else
#       define COMMON_USER_AGENT "Mozilla/5.0 (X11; Ubuntu; Linux x86; rv:36.0)"
#   endif
#elif defined(__APPLE__)
#   define COMPATIBILITY_SERVER_STRING "Apache/2.4.16 (Unix)"
#   define COMMON_USER_AGENT "Mozilla/5.0 (Macosx x86_64)"
#else   //some other unix (e.g., FreeBSD)
#   define COMPATIBILITY_SERVER_STRING "Apache/2.4.16 (Unix)"
#   define COMMON_USER_AGENT "Mozilla/5.0"
#endif

#if defined(Q_OS_ANDROID) || defined(Q_OS_IOS)
#   define PRODUCT_NAME_SUFFIX " Mobile"
#else
#   define PRODUCT_NAME_SUFFIX ""
#endif

const StringType Server::NAME("Server");

//-------------------------------------------------------------------------------------------------
// Server::Product
bool Server::Product::operator==(const Server::Product& right) const
{
    return name == right.name
        && version == right.version
        && comment == right.comment;
}

//-------------------------------------------------------------------------------------------------
// Server

Server::Server()
{
    products.push_back(Product{
        nx::utils::AppInfo::productNameShort().toUtf8(),
        nx::utils::SoftwareVersion(nx::utils::AppInfo::applicationVersion()),
        nx::utils::AppInfo::organizationName().toUtf8() });
}

bool Server::operator==(const Server& right) const
{
    return products == right.products;
}

bool Server::parse(const nx_http::StringType& serverString)
{
    // "Nx/1.0 Mozilla/5.0 (Windows NT 6.1; WOW64)"

    products.clear();

    QnByteArrayConstRef inputStr(serverString);
    while (!inputStr.isEmpty())
    {
        products.push_back(Product());
        Product& product = products.back();
        if (!readProduct(&product, &inputStr))
            return false;
    }

    return !products.empty();
}

StringType Server::toString() const
{
    StringType result;
    for (const auto& product : products)
    {
        result += toString(product);
        result += " ";
    }

    // TODO: #ak Remove COMPATIBILITY_SERVER_STRING from here.
    return result + COMPATIBILITY_SERVER_STRING;
}

nx_http::StringType Server::toString(const Server::Product& product) const
{
    StringType result;
    result += product.name;
    if (product.version)
        result += "/" + product.version->toString().toUtf8();
    if (!product.comment.isEmpty())
        result += " (" + product.comment + ")";

    return result;
}

bool Server::readProduct(Server::Product* product, QnByteArrayConstRef* inputStr)
{
    readProductName(product, inputStr);
    if (inputStr->isEmpty())
        return true;
    if (product->name.isEmpty())
        return false; // See [rfc2616, 3.8].

    readProductVersion(product, inputStr);
    if (inputStr->isEmpty())
        return true;

    readProductComment(product, inputStr);
    return true;
}

void Server::readProductName(Server::Product* product, QnByteArrayConstRef* inputStr)
{
    while (!inputStr->isEmpty() && inputStr->front() == ' ')
        inputStr->pop_front();

    auto len = find_first_of(*inputStr, "/ (");
    product->name = inputStr->mid(0, len);
    inputStr->pop_front(len);
}

void Server::readProductVersion(Server::Product* product, QnByteArrayConstRef* inputStr)
{
    if (inputStr->front() != '/')
        return; //< No version here.

    inputStr->pop_front();
    if (inputStr->isEmpty())
        return; //< No version here.

    const auto len = find_first_of(*inputStr, " (");
    if (len == 0)
        return; //< No version here.

    product->version = nx::utils::SoftwareVersion(inputStr->mid(0, len));
    inputStr->pop_front(len);
}

void Server::readProductComment(Server::Product* product, QnByteArrayConstRef* inputStr)
{
    while (!inputStr->isEmpty() && inputStr->front() == ' ')
        inputStr->pop_front();

    if (inputStr->isEmpty() || inputStr->front() != '(')
        return; //< No comment here.
    inputStr->pop_front();

    const auto commentEnd = find_first_of(*inputStr, ")");
    product->comment = inputStr->mid(0, commentEnd);
    inputStr->pop_front(commentEnd);
    if (!inputStr->isEmpty())
        inputStr->pop_front(); //< Removing ")"
}

} // namespace header

  //-------------------------------------------------------------------------------------------------

ChunkHeader::ChunkHeader()
    :
    chunkSize(0)
{
}

void ChunkHeader::clear()
{
    chunkSize = 0;
    extensions.clear();
}

int ChunkHeader::parse(const ConstBufferRefType& buf)
{
    const char* curPos = buf.constData();
    const char* dataEnd = curPos + buf.size();

    enum State
    {
        readingChunkSize,
        readingExtName,
        readingExtVal,
        readingCRLF
    }
    state = readingChunkSize;
    chunkSize = 0;
    const char* extNameStart = 0;
    const char* extSepPos = 0;
    const char* extValStart = 0;

    for (; curPos < dataEnd; ++curPos)
    {
        const char ch = *curPos;
        switch (ch)
        {
            case ';':
                if (state == readingExtName)
                {
                    if (curPos == extNameStart)
                        return -1;  //empty extension
                    extensions.push_back(std::make_pair(BufferType(extNameStart, curPos - extNameStart), BufferType()));
                }
                else if (state == readingExtVal)
                {
                    if (extSepPos == extNameStart)
                        return -1;  //empty extension

                    if (*extValStart == '"')
                        ++extValStart;
                    int extValSize = curPos - extValStart;
                    if (extValSize > 0 && *(extValStart + extValSize - 1) == '"')
                        --extValSize;

                    extensions.push_back(std::make_pair(BufferType(extNameStart, extSepPos - extNameStart), BufferType(extValStart, extValSize)));
                }

                state = readingExtName;
                extNameStart = curPos + 1;
                continue;

            case '=':
                if (state == readingExtName)
                {
                    state = readingExtVal;
                    extSepPos = curPos;
                    extValStart = curPos + 1;
                }
                else
                {
                    //unexpected token
                    return -1;
                }
                break;

            case '\r':
                if (state == readingExtName)
                {
                    if (curPos == extNameStart)
                        return -1;  //empty extension
                    extensions.push_back(std::make_pair(BufferType(extNameStart, curPos - extNameStart), BufferType()));
                }
                else if (state == readingExtVal)
                {
                    if (extSepPos == extNameStart)
                        return -1;  //empty extension

                    if (*extValStart == '"')
                        ++extValStart;
                    int extValSize = curPos - extValStart;
                    if (extValSize > 0 && *(extValStart + extValSize - 1) == '"')
                        --extValSize;

                    extensions.push_back(std::make_pair(BufferType(extNameStart, extSepPos - extNameStart), BufferType(extValStart, extValSize)));
                }

                if ((dataEnd - curPos < 2) || *(curPos + 1) != '\n')
                    return -1;
                return curPos + 2 - buf.constData();

            default:
                if (state == readingChunkSize)
                {
                    if (ch >= '0' && ch <= '9')
                        chunkSize = (chunkSize << 4) | (ch - '0');
                    else if (ch >= 'a' && ch <= 'f')
                        chunkSize = (chunkSize << 4) | (ch - 'a' + 10);
                    else if (ch >= 'A' && ch <= 'F')
                        chunkSize = (chunkSize << 4) | (ch - 'A' + 10);
                    else
                        return -1;  //unexpected token
                }
                break;
        }
    }

    return -1;
}

int ChunkHeader::serialize(BufferType* const /*dstBuffer*/) const
{
    //TODO #ak
    return -1;
}


static const StringType defaultUserAgentString = lit("%1%2/%3 (%4) %5").arg(
    nx::utils::AppInfo::productNameLong(),
    PRODUCT_NAME_SUFFIX,
    nx::utils::AppInfo::applicationVersion(),
    nx::utils::AppInfo::organizationName(),
    COMMON_USER_AGENT
).toUtf8();

StringType userAgentString()
{
    return defaultUserAgentString;
}

static const StringType defaultServerString = lit("%1/%2 (%3) %4").arg(
    nx::utils::AppInfo::productNameLong(), nx::utils::AppInfo::applicationVersion(), nx::utils::AppInfo::organizationName(), COMPATIBILITY_SERVER_STRING
).toUtf8();

StringType serverString()
{
    return defaultServerString;
}

static const char* weekDaysStr[] = { "Mon", "Tue", "Wed", "Thu", "Fri", "Sat", "Sun" };
static const char* months[] = { "Jan", "Feb", "Mar", "Apr", "May", "Jun", "Jul", "Aug", "Sep", "Oct", "Nov", "Dec" };

QByteArray formatDateTime(const QDateTime& value)
{
    static const int SECONDS_PER_MINUTE = 60;
    static const int SECONDS_PER_HOUR = 3600;

    if (value.isNull() || !value.isValid())
        return QByteArray();

    const QDate& date = value.date();
    const QTime& time = value.time();
    const int offsetFromUtcSeconds = value.offsetFromUtc();
    const int offsetFromUtcHHMM =
        (offsetFromUtcSeconds / SECONDS_PER_HOUR) * 100 +
        (offsetFromUtcSeconds % SECONDS_PER_HOUR) / SECONDS_PER_MINUTE;

    char strDateBuf[256];
    sprintf(strDateBuf, "%s, %02d %s %d %02d:%02d:%02d %+05d",
        weekDaysStr[date.dayOfWeek() - 1],
        date.day(),
        months[date.month() - 1],
        date.year(),
        time.hour(),
        time.minute(),
        time.second(),
        offsetFromUtcHHMM);

    return QByteArray(strDateBuf);
}

} // namespace nx_http<|MERGE_RESOLUTION|>--- conflicted
+++ resolved
@@ -290,18 +290,11 @@
     return isSuccessCode(static_cast<int>(statusCode));
 }
 
-<<<<<<< HEAD
-    bool isSuccessCode(int statusCode)
-    {
-        return (statusCode >= ok && statusCode <= lastSuccessCode) ||
-                statusCode == switchingProtocols;
-    }
-=======
 bool isSuccessCode(int statusCode)
 {
-    return statusCode >= ok && statusCode <= lastSuccessCode;
-}
->>>>>>> 11ff860a
+    return (statusCode >= ok && statusCode <= lastSuccessCode) ||
+            statusCode == switchingProtocols;
+}
 
 bool isMessageBodyAllowed(int statusCode)
 {
