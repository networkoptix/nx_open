--- conflicted
+++ resolved
@@ -56,9 +56,7 @@
     return true;
 }
 
-HttpHeaders::iterator insertOrReplaceHeader(
-    HttpHeaders* const headers,
-    const HttpHeader& newHeader)
+HttpHeaders::iterator insertOrReplaceHeader(HttpHeaders* const headers, const HttpHeader& newHeader)
 {
     HttpHeaders::iterator existingHeaderIter = headers->lower_bound(newHeader.first);
     if ((existingHeaderIter != headers->end()) &&
@@ -549,20 +547,12 @@
 void Request::serialize(BufferType* const dstBuffer) const
 {
     //estimating required buffer size
-<<<<<<< HEAD
     dstBuffer->reserve(
         dstBuffer->size() +
         estimateSerializedDataSize(requestLine) +
         estimateSerializedDataSize(headers) +
         2 +
         messageBody.size());
-=======
-    dstBuffer->reserve(dstBuffer->size()
-        + estimateSerializedDataSize(requestLine)
-        + estimateSerializedDataSize(headers)
-        + 2
-        + messageBody.size());
->>>>>>> 37432096
 
     //serializing
     requestLine.serialize(dstBuffer);
