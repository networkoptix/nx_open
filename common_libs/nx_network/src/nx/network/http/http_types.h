#pragma once

#include <chrono>
#include <cstring>
#include <functional>
#include <map>
#include <string>
#include <vector>

#ifndef Q_MOC_RUN
#include <boost/optional.hpp>
#endif

#include <QtCore/QByteArray>
#include <QtCore/QMap>
#include <QtCore/QUrl>

#include <nx/network/buffer.h>
#include <nx/utils/log/assert.h>
#include <nx/utils/qnbytearrayref.h>
#include <nx/utils/software_version.h>
#include <nx/utils/url.h>

/**
 * Holds http-implementation suitable for async/sync i/o.
 * Common structures, parsers/serializers, http client.
 *
 * All classes use QByteArray for representing http headers and their values for following reasons:
 *   - HTTP headers are coded using 8-bit ASCII and since QString stores data as
 *     16-bit chars we would need additional data conversion/copying to serialize
 *     header data to buffer, ready to be passed to socket.
 *   - QByteArray is compatible with QString.
 */
namespace nx {
namespace network {
namespace http {

const int DEFAULT_HTTP_PORT = 80;
const int DEFAULT_HTTPS_PORT = 443;

NX_NETWORK_API extern const char* const kUrlSchemeName;
NX_NETWORK_API extern const char* const kSecureUrlSchemeName;

/**
 * TODO: #ak Consider using another container.
 * Need some buffer with:
 * - Implicit sharing.
 * - Ability to hold reference to part of the source string (to perform substr with no allocation).
 * - Concatenate without relocation (hold list of buffers inside).
 *   This is suitable since socket write operation can accept array of buffers
 * - pop_front operation with no relocation (just be moving internal offset).
 * Using QByteArray or any STL container results in many memory copy/relocation operations which make implementation not effecient.
 */
typedef nx::Buffer BufferType;
typedef QnByteArrayConstRef ConstBufferRefType;
typedef nx::Buffer StringType;

/**
 * @return < 0, if one < two. 0 if one == two. > 0 if one > two.
 */
int NX_NETWORK_API strcasecmp(const StringType& one, const StringType& two);

int NX_NETWORK_API defaultPortForScheme(const StringType& scheme);

/**
 * Comparator for case-insensitive comparison in STL associative containers.
 */
struct NX_NETWORK_API ci_less
{
    /** Case-independent (ci) compare_less binary function. */
    bool operator() (const QByteArray& c1, const QByteArray& c2) const
    {
        return strcasecmp(c1, c2) < 0;
    }
};

/** HTTP header container.
 * WARNING: This is multimap(!) to allow same header be present multiple times in a
 * single http message.
<<<<<<< HEAD
 * To insert or replace use nx::network::http::insertOrReplaceHeader
=======
 * To insert or replace use nx_http::insertOrReplaceHeader
>>>>>>> 36533b4e
 */
using HttpHeaders = std::multimap<StringType, StringType, ci_less>;
using HttpHeader = HttpHeaders::value_type;

/**
 * This is convinient method for simplify transition from QHttp.
 * @return Value of header headerName (if found), empty string otherwise.
*/
StringType NX_NETWORK_API getHeaderValue(
    const HttpHeaders& headers, const StringType& headerName);

/**
 * @return false if requested header was not found.
 */
bool NX_NETWORK_API readHeader(
    const HttpHeaders& headers,
    const StringType& headerName,
    int* value);

/**
 * Convenient function for inserting or replacing header.
 * @return iterator of added element.
 */
HttpHeaders::iterator NX_NETWORK_API insertOrReplaceHeader(
    HttpHeaders* const headers, const HttpHeader& newHeader);

template<typename HeaderType>
HttpHeaders::iterator insertOrReplaceHeader(
    HttpHeaders* const headers, const HeaderType& header)
{
    return insertOrReplaceHeader(
        headers,
        HttpHeader(HeaderType::NAME, header.toString()));
}

HttpHeaders::iterator NX_NETWORK_API insertHeader(
    HttpHeaders* const headers, const HttpHeader& newHeader);

void NX_NETWORK_API removeHeader(
    HttpHeaders* const headers, const StringType& headerName);

template<class MessageType, class MessageLineType>
bool parseRequestOrResponse(
    const ConstBufferRefType& data,
    MessageType* message,
    MessageLineType MessageType::*messageLine,
    bool parseHeadersNonStrict = false);


/** Parses data and saves header name and data to *headerName and *headerValue. */
bool NX_NETWORK_API parseHeader(
    StringType* const headerName,
    StringType* const headerValue,
    const ConstBufferRefType& data);

bool NX_NETWORK_API parseHeader(
    ConstBufferRefType* const headerName,
    ConstBufferRefType* const headerValue,
    const ConstBufferRefType& data);

HttpHeader NX_NETWORK_API parseHeader(const ConstBufferRefType& data);

namespace StatusCode {

/**
 * enum has name "Value" for unification purpose only. Real enumeration name is StatusCode (name of namespace).
 * Enum is referred to as StatusCode::Value, if assign real name to enum it will be StatusCode::StatusCode.
 * Namespace is used to associate enum with corresponding functions like toString() and fromString().
 * Namespace is required, since not all such functions can be put to global namespace.
 * E.g. this namespace has convenience function toString(int httpStatusCode).
 */
enum Value
{
    undefined = 0,
    _continue = 100,
    switchingProtocols = 101,

    ok = 200,
    noContent = 204,
    partialContent = 206,
    lastSuccessCode = 299,
    multipleChoices = 300,
    movedPermanently = 301,
    found = 302,
    seeOther = 303,
    notModified = 304,

    badRequest = 400,
    unauthorized = 401,
    forbidden = 403,
    notFound = 404,
    notAllowed = 405,
    notAcceptable = 406,
    proxyAuthenticationRequired = 407,
    unsupportedMediaType = 415,
    rangeNotSatisfiable = 416,
    invalidParameter = 451,

    internalServerError = 500,
    notImplemented = 501,
    serviceUnavailable = 503
};

NX_NETWORK_API StringType toString(Value);
NX_NETWORK_API StringType toString(int);
/** Returns true if  statusCode is 2xx */
NX_NETWORK_API bool isSuccessCode(Value statusCode);
/** Returns true if  statusCode is 2xx */
NX_NETWORK_API bool isSuccessCode(int statusCode);

NX_NETWORK_API bool isMessageBodyAllowed(int statusCode);

} // namespace StatusCode

class NX_NETWORK_API Method
{
public:
    typedef StringType ValueType;

    static const StringType get;
    static const StringType head;
    static const StringType post;
    static const StringType put;
    static const StringType delete_;
    static const StringType options;

    static bool isMessageBodyAllowed(ValueType);
};

/**
 * Represents string like HTTP/1.1, RTSP/1.0.
 */
class NX_NETWORK_API MimeProtoVersion
{
public:
    StringType protocol;
    StringType version;

    MimeProtoVersion() = default;
    MimeProtoVersion(MimeProtoVersion&&) = default;
    MimeProtoVersion& operator=(MimeProtoVersion&&) = default;
    MimeProtoVersion(const MimeProtoVersion&) = default;
    MimeProtoVersion& operator=(const MimeProtoVersion&) = default;

    bool parse(const ConstBufferRefType& data);
    //!Appends serialized data to dstBuffer
    void serialize(BufferType* const dstBuffer) const;

    bool operator==(const MimeProtoVersion& right) const
    {
        return protocol == right.protocol
            && version == right.version;
    }
    bool operator!=(const MimeProtoVersion& right) const
    {
        return !(*this == right);
    }

    friend bool operator < (const MimeProtoVersion& lhs, const MimeProtoVersion& rhs)
    {
        return lhs.version < rhs.version;
    }
};

static const MimeProtoVersion http_1_0 = { "HTTP", "1.0" };
static const MimeProtoVersion http_1_1 = { "HTTP", "1.1" };

class NX_NETWORK_API RequestLine
{
public:
    StringType method;
    nx::utils::Url url;
    MimeProtoVersion version;

    RequestLine() = default;
    RequestLine(RequestLine&&) = default;
    RequestLine& operator=(RequestLine&&) = default;
    RequestLine(const RequestLine&) = default;
    RequestLine& operator=(const RequestLine&) = default;

    bool parse(const ConstBufferRefType& data);
    /** Appends serialized data to dstBuffer. */
    void serialize(BufferType* const dstBuffer) const;
    StringType toString() const;
};

class NX_NETWORK_API StatusLine
{
public:
    MimeProtoVersion version;
    int statusCode;
    StringType reasonPhrase;

    StatusLine();
    StatusLine(StatusLine&&) = default;
    StatusLine& operator=(StatusLine&&) = default;
    StatusLine(const StatusLine&) = default;
    StatusLine& operator=(const StatusLine&) = default;

    bool parse(const ConstBufferRefType& data);
    /** Appends serialized data to dstBuffer. */
    void serialize(BufferType* const dstBuffer) const;
    StringType toString() const;
};

void NX_NETWORK_API serializeHeaders(const HttpHeaders& headers, BufferType* const dstBuffer);

class NX_NETWORK_API Request
{
public:
    RequestLine requestLine;
    HttpHeaders headers;
    BufferType messageBody;

    Request() = default;
    Request(Request&&) = default;
    Request& operator=(Request&&) = default;
    Request(const Request&) = default;
    Request& operator=(const Request&) = default;

    bool parse(const ConstBufferRefType& data);
    /**
     * Appends serialized data to dstBuffer.
     * NOTE: Adds \r\n headers/body separator.
     */
    void serialize(BufferType* const dstBuffer) const;
    BufferType serialized() const;
    StringType toString() const;
    BufferType getCookieValue(const BufferType& name) const;
};

class NX_NETWORK_API Response
{
public:
    StatusLine statusLine;
    HttpHeaders headers;
    BufferType messageBody; //< ATTENTION: Not used on client side.

    Response() = default;
    Response(Response&&) = default;
    Response& operator=(Response&&) = default;
    Response(const Response&) = default;
    Response& operator=(const Response&) = default;

    bool parse(const ConstBufferRefType& data);
    /** Appends serialized data to dstBuffer. */
    void serialize(BufferType* const dstBuffer) const;
    /** Appends serialized multipart data block to dstBuffer. */
    void serializeMultipartResponse(
        BufferType* const dstBuffer,
        const ConstBufferRefType& boundary) const;
    StringType toString() const;
    StringType toMultipartString(const ConstBufferRefType& boundary) const;
};

NX_NETWORK_API bool isMessageBodyPresent(const Response& response);

class NX_NETWORK_API RtspResponse:
    public Response
{
public:
    bool parse(const ConstBufferRefType& data);
};

namespace MessageType {

enum Value
{
    none,
    request,
    response
};

QLatin1String NX_NETWORK_API toString(Value val);

} // namespace MessageType

class NX_NETWORK_API Message
{
public:
    MessageType::Value type;
    union
    {
        Request* request;
        Response* response;
    };

    Message(MessageType::Value _type = MessageType::none);
    Message(const Message& right);
    Message(Message&& right);
    ~Message();

    Message& operator=(const Message& right);
    Message& operator=(Message&& right);

    void serialize(BufferType* const dstBuffer) const;

    void clear();
    HttpHeaders& headers() { return type == MessageType::request ? request->headers : response->headers; };
    const HttpHeaders& headers() const { return type == MessageType::request ? request->headers : response->headers; };
    StringType toString() const;
};

/** Contains HTTP header structures. */
namespace header {

/** Common header name constants. */
extern NX_NETWORK_API const StringType kContentType;
extern NX_NETWORK_API const StringType kUserAgent;

//!Http authentication scheme enumeration
namespace AuthScheme
{
    enum Value
    {
        none,
        basic,
        digest
    };

    NX_NETWORK_API const char* toString( Value val );
    NX_NETWORK_API Value fromString( const char* str );
    NX_NETWORK_API Value fromString( const ConstBufferRefType& str );
} // namespace AuthScheme

/**
 * Login/password to use in http authorization.
 */
class NX_NETWORK_API UserCredentials
{
public:
    StringType userid;
    StringType password;
};

/** rfc2617, section 2. */
class NX_NETWORK_API BasicCredentials:
    public UserCredentials
{
public:
    bool parse(const BufferType& str);
    void serialize(BufferType* const dstBuffer) const;
};

/** rfc2617, section 3.2.2. */
class NX_NETWORK_API DigestCredentials:
    public UserCredentials
{
public:
    QMap<BufferType, BufferType> params;

    bool parse(const BufferType& str, char separator = ',');
    void serialize(BufferType* const dstBuffer) const;
};

/** Authorization header ([rfc2616, 14.8], rfc2617). */
class NX_NETWORK_API Authorization
{
public:
    static const StringType NAME;

    AuthScheme::Value authScheme;
    union
    {
        BasicCredentials* basic;
        DigestCredentials* digest;
    };

    Authorization();
    Authorization(const AuthScheme::Value& authSchemeVal);
    Authorization(Authorization&& right);
    Authorization(const Authorization&);
    ~Authorization();

    Authorization& operator=(Authorization&& right);

    bool parse(const BufferType& str);
    void serialize(BufferType* const dstBuffer) const;
    BufferType serialized() const;
    void clear();

    StringType userid() const;

private:
    const Authorization& operator=(const Authorization&);
};

/**
 * Convenient class for generating Authorization header with Basic authentication method.
 */
class NX_NETWORK_API BasicAuthorization:
    public Authorization
{
public:
    BasicAuthorization(const StringType& userName, const StringType& userPassword);
};

class NX_NETWORK_API DigestAuthorization:
    public Authorization
{
public:
    DigestAuthorization();
    DigestAuthorization(DigestAuthorization&& right);
    DigestAuthorization(const DigestAuthorization& right);

    void addParam(const BufferType& name, const BufferType& value);
};

/**
 * [rfc2616, 14.47].
 */
class NX_NETWORK_API WWWAuthenticate
{
public:
    static const StringType NAME;

    AuthScheme::Value authScheme;
    QMap<BufferType, BufferType> params;

    WWWAuthenticate(AuthScheme::Value authScheme = AuthScheme::none);

    bool parse(const BufferType& str);
    void serialize(BufferType* const dstBuffer) const;
    BufferType serialized() const;
};

static const StringType IDENTITY_CODING("identity");
static const StringType ANY_CODING("*");

/**
 * [rfc2616, 14.3].
 */
class NX_NETWORK_API AcceptEncodingHeader
{
public:
    AcceptEncodingHeader(const nx::network::http::StringType& strValue);

    void parse(const nx::network::http::StringType& str);
    /**
     * @return true if encodingName is present in header and
     *   returns corresponding qvalue in *q (if not null).
     */
    bool encodingIsAllowed(const nx::network::http::StringType& encodingName, double* q = nullptr) const;

private:
    /** map<coding, qvalue>. */
    std::map<nx::network::http::StringType, double> m_codings;
    boost::optional<double> m_anyCodingQValue;
};

/**
 * NOTE: Boundaries are inclusive.
 */
class NX_NETWORK_API RangeSpec
{
public:
    quint64 start = 0;
    boost::optional<quint64> end;
};

/**
 * [rfc2616, 14.35].
 */
class NX_NETWORK_API Range
{
public:
    Range();

    /**
     * NOTE: In case of parse error, contents of this object are undefined.
     */
    bool parse(const nx::network::http::StringType& strValue);

    /**
     * @return true if range is satisfiable for content of size contentSize.
     */
    bool validateByContentSize(size_t contentSize) const;
    /**
     * @return true, if empty range (does not include any bytes of content).
     */
    bool empty() const;
    /**
     * @return true, if range is full (includes all bytes of content of size contentSize).
     */
    bool full(size_t contentSize) const;
    /**
     * @return range length for content of size contentSize.
     */
    quint64 totalRangeLength(size_t contentSize) const;

    std::vector<RangeSpec> rangeSpecList;
};

/**
 * [rfc2616, 14.16].
 */
class NX_NETWORK_API ContentRange
{
public:
    //!By default, bytes
    StringType unitName;
    boost::optional<quint64> instanceLength;
    RangeSpec rangeSpec;

    ContentRange();

    quint64 rangeLength() const;
    StringType toString() const;
};

/**
 * [rfc2616, 14.45].
 */
class NX_NETWORK_API Via
{
public:
    class ProxyEntry
    {
    public:
        boost::optional<StringType> protoName;
        StringType protoVersion;
        /** ( host [ ":" port ] ) | pseudonym. */
        StringType receivedBy;
        StringType comment;
    };

    std::vector<ProxyEntry> entries;

    /**
     * NOTE: In case of parse error, contents of this object are undefined.
     */
    bool parse(const nx::network::http::StringType& strValue);
    StringType toString() const;
};

class NX_NETWORK_API KeepAlive
{
public:
    std::chrono::seconds timeout;
    boost::optional<int> max;

    KeepAlive();
    KeepAlive(
        std::chrono::seconds _timeout,
        boost::optional<int> _max = boost::none);

    bool parse(const nx::network::http::StringType& strValue);
    StringType toString() const;
};

class NX_NETWORK_API Server
{
public:
    struct Product
    {
        StringType name;
        boost::optional<nx::utils::SoftwareVersion> version;
        StringType comment;

        bool operator==(const Product&) const;
    };

    static const StringType NAME;

    std::vector<Product> products;

    Server();

    bool operator==(const Server&) const;

    bool parse(const nx::network::http::StringType& strValue);
    StringType toString() const;

private:
    nx::network::http::StringType toString(const Product& product) const;
    bool readProduct(Product* product, QnByteArrayConstRef* inputStr);
    void readProductName(Product* product, QnByteArrayConstRef* inputStr);
    void readProductVersion(Product* product, QnByteArrayConstRef* inputStr);
    void readProductComment(Product* product, QnByteArrayConstRef* inputStr);
};

class NX_NETWORK_API StrictTransportSecurity
{
public:
    static const StringType NAME;

    std::chrono::seconds maxAge = std::chrono::seconds::zero();
    bool includeSubDomains = false;
    bool preload = false;

    bool operator==(const StrictTransportSecurity&) const;
    bool parse(const nx::network::http::StringType& strValue);
    StringType toString() const;
};

} // namespace header

typedef std::pair<StringType, StringType> ChunkExtension;

/**
 * chunk-size [ chunk-extension ] CRLF
 * chunk-extension= *( ";" chunk-ext-name [ "=" chunk-ext-val ] )
 * chunk-ext-name = token
 * chunk-ext-val  = token | quoted-string
 */
class NX_NETWORK_API ChunkHeader
{
public:
    size_t chunkSize;
    std::vector<ChunkExtension> extensions;

    ChunkHeader();

    void clear();

    /**
     * @return bytes read from buf. -1 in case of parse error.
     * NOTE: In case of parse error object state is indefined.
     */
    int parse(const ConstBufferRefType& buf);
    /**
     * @return bytes written to dstBuffer. -1 in case of serialize error.
     *   In this case contents of dstBuffer are undefined.
     */
    int serialize(BufferType* const dstBuffer) const;
};

/**
 * @return common value for User-Agent header.
 */
StringType NX_NETWORK_API userAgentString();
/**
 * @return common value for Server header.
 */
StringType NX_NETWORK_API serverString();

/**
 * Convert QDateTime to HTTP header date format (rfc822#section-5).
 */
QByteArray NX_NETWORK_API formatDateTime(const QDateTime& value);

} // namespace nx
} // namespace network
} // namespace http<|MERGE_RESOLUTION|>--- conflicted
+++ resolved
@@ -77,11 +77,7 @@
 /** HTTP header container.
  * WARNING: This is multimap(!) to allow same header be present multiple times in a
  * single http message.
-<<<<<<< HEAD
  * To insert or replace use nx::network::http::insertOrReplaceHeader
-=======
- * To insert or replace use nx_http::insertOrReplaceHeader
->>>>>>> 36533b4e
  */
 using HttpHeaders = std::multimap<StringType, StringType, ci_less>;
 using HttpHeader = HttpHeaders::value_type;
