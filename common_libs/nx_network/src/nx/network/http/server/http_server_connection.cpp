#include "http_server_connection.h"

#include <memory>

#include <QtCore/QDateTime>

#include "http_message_dispatcher.h"
#include "http_stream_socket_server.h"

namespace nx_http {

HttpServerConnection::HttpServerConnection(
    nx::network::server::StreamConnectionHolder<HttpServerConnection>* socketServer,
    std::unique_ptr<AbstractStreamSocket> sock,
    nx_http::server::AbstractAuthenticationManager* const authenticationManager,
<<<<<<< HEAD
    nx_http::AbstractMessageDispatcher* const httpMessageDispatcher )
:
    BaseType( socketServer, std::move(sock) ),
    m_authenticationManager( authenticationManager ),
    m_httpMessageDispatcher( httpMessageDispatcher ),
    m_isPersistent( false ),
=======
    nx_http::AbstractMessageDispatcher* const httpMessageDispatcher)
    :
    base_type(socketServer, std::move(sock)),
    m_authenticationManager(authenticationManager),
    m_httpMessageDispatcher(httpMessageDispatcher),
    m_isPersistent(false),
>>>>>>> 57c1054a
    m_persistentConnectionEnabled(true)
{
}

void HttpServerConnection::processMessage(nx_http::Message&& requestMessage)
{
    // TODO: #ak Incoming message body. Use AbstractMsgBodySource.

    // TODO: #ak pipelining support.
    // Makes sense to add sequence to sendResponseFunc and use it to queue responses.

    // Checking if connection is persistent.
    checkForConnectionPersistency(requestMessage);

    if (!m_authenticationManager)
    {
        onAuthenticationDone(
            nx_http::server::SuccessfulAuthenticationResult(),
            std::move(requestMessage));
        return;
    }

    authenticate(std::move(requestMessage));
}

void HttpServerConnection::setPersistentConnectionEnabled(bool value)
{
    m_persistentConnectionEnabled = value;
}

void HttpServerConnection::authenticate(nx_http::Message requestMessage)
{
    const nx_http::Request& request = *requestMessage.request;
    auto strongRef = shared_from_this();
    std::weak_ptr<HttpServerConnection> weakThis = strongRef;
    m_authenticationManager->authenticate(
        *this,
        request,
        [this, weakThis = std::move(weakThis), requestMessage = std::move(requestMessage)](
            nx_http::server::AuthenticationResult authenticationResult) mutable
        {
            auto strongThis = weakThis.lock();
            if (!strongThis)
                return;

            if (!socket())  //< Connection has been removed while request authentication was in progress.
            {
                closeConnection(SystemError::noError);
                return;
            }

            strongThis->post(
                [this,
                    authenticationResult = std::move(authenticationResult),
                    requestMessage = std::move(requestMessage)]() mutable
                {
                    onAuthenticationDone(
                        std::move(authenticationResult),
                        std::move(requestMessage));
                });
        });
}

void HttpServerConnection::stopWhileInAioThread()
{
    base_type::stopWhileInAioThread();
    m_currentMsgBody.reset();
}

void HttpServerConnection::onAuthenticationDone(
    nx_http::server::AuthenticationResult authenticationResult,
    nx_http::Message requestMessage)
{
<<<<<<< HEAD
    if (!authenticationResult.isSucceeded)
    {
        sendUnauthorizedResponse(
            requestMessage.request->requestLine.version,
            std::move(authenticationResult.wwwAuthenticate),
            std::move(authenticationResult.responseHeaders),
            std::move(authenticationResult.msgBody));
=======
    RequestProcessingContext processingContext = 
        prepareRequestProcessingContext(*requestMessage.request);

    if (!authenticationResult.isSucceeded)
    {
        sendUnauthorizedResponse(
            std::move(processingContext),
            std::move(authenticationResult));
>>>>>>> 57c1054a
        return;
    }

    dispatchRequest(
        std::move(processingContext),
        std::move(authenticationResult),
        std::move(requestMessage));
}

HttpServerConnection::RequestProcessingContext 
    HttpServerConnection::prepareRequestProcessingContext(
        const nx_http::Request& request)
{
    RequestProcessingContext processingContext;
    processingContext.httpVersion = request.requestLine.version;
    processingContext.protocolToUpgradeTo =
        nx_http::getHeaderValue(request.headers, "Upgrade");
    return processingContext;
}

void HttpServerConnection::sendUnauthorizedResponse(
    RequestProcessingContext processingContext,
    nx_http::server::AuthenticationResult authenticationResult)
{
    nx_http::Message response(nx_http::MessageType::response);
    std::move(
        authenticationResult.responseHeaders.begin(),
        authenticationResult.responseHeaders.end(),
        std::inserter(response.response->headers, response.response->headers.end()));
    response.response->statusLine.statusCode = nx_http::StatusCode::unauthorized;
    if (authenticationResult.wwwAuthenticate)
    {
        response.response->headers.emplace(
            header::WWWAuthenticate::NAME,
            authenticationResult.wwwAuthenticate.get().serialized());
    }

    prepareAndSendResponse(
        processingContext,
        ResponseMessageContext(
            std::move(response),
            std::move(authenticationResult.msgBody),
            ConnectionEvents()));
}

void HttpServerConnection::dispatchRequest(
    RequestProcessingContext processingContext,
    nx_http::server::AuthenticationResult authenticationResult,
    nx_http::Message requestMessage)
{
    auto strongRef = shared_from_this();
    std::weak_ptr<HttpServerConnection> weakThis = strongRef;

    auto sendResponseFunc =
        [this, weakThis, processingContext](
            nx_http::Message response,
            std::unique_ptr<nx_http::AbstractMsgBodySource> responseMsgBody,
            ConnectionEvents connectionEvents) mutable
        {
            auto strongThis = weakThis.lock();
            if (!strongThis)
                return;

            processResponse(
                std::move(strongThis),
                std::move(processingContext),
                ResponseMessageContext(
                    std::move(response),
                    std::move(responseMsgBody),
                    std::move(connectionEvents)));
        };

    if (!m_httpMessageDispatcher ||
        !m_httpMessageDispatcher->dispatchRequest(
            this,
            std::move(requestMessage),
            std::move(authenticationResult.authInfo),
            std::move(sendResponseFunc)))
    {
        nx_http::Message response(nx_http::MessageType::response);
        response.response->statusLine.statusCode = nx_http::StatusCode::notFound;
        return prepareAndSendResponse(
            std::move(processingContext),
            ResponseMessageContext(std::move(response), nullptr, ConnectionEvents()));
    }
}

void HttpServerConnection::processResponse(
    std::shared_ptr<HttpServerConnection> strongThis,
    RequestProcessingContext processingContext,
    ResponseMessageContext responseMessageContext)
{
    if (!socket())  //< Connection has been removed while request was being processed.
    {
        closeConnection(SystemError::noError);
        return;
    }

    strongThis->post(
        [this, strongThis = std::move(strongThis),
            processingContext = std::move(processingContext),
            responseMessageContext = std::move(responseMessageContext)]() mutable
        {
            prepareAndSendResponse(
                std::move(processingContext),
                std::move(responseMessageContext));
        });
}

void HttpServerConnection::prepareAndSendResponse(
    RequestProcessingContext processingContext,
    ResponseMessageContext responseMessageContext)
{
    responseMessageContext.msg.response->statusLine.version = 
        std::move(processingContext.httpVersion);
    responseMessageContext.msg.response->statusLine.reasonPhrase =
        nx_http::StatusCode::toString(
            responseMessageContext.msg.response->statusLine.statusCode);

    if (responseMessageContext.msgBody)
    {
        responseMessageContext.msgBody->bindToAioThread(getAioThread());
        if (responseMessageContext.msgBody->mimeType().isEmpty())
        {
            // Malformed message body? 
            // TODO: #ak Add assert here and ensure no one uses this path.
            responseMessageContext.msgBody.reset();
        }
    }

    addResponseHeaders(
        processingContext,
        responseMessageContext.msg.response,
        responseMessageContext.msgBody.get());

    m_responseQueue.push_back(std::move(responseMessageContext));
    if (m_responseQueue.size() == 1)
        sendNextResponse();
}

void HttpServerConnection::addResponseHeaders(
    const RequestProcessingContext& processingContext,
    nx_http::Response* response,
    nx_http::AbstractMsgBodySource* responseMsgBody)
{
    nx_http::insertOrReplaceHeader(
        &response->headers,
        nx_http::HttpHeader(nx_http::header::Server::NAME, nx_http::serverString()));
    nx_http::insertOrReplaceHeader(
<<<<<<< HEAD
        &msg.response->headers,
        nx_http::HttpHeader( "Date", nx_http::formatDateTime( QDateTime::currentDateTime() ) ) );
=======
        &response->headers,
        nx_http::HttpHeader("Date", nx_http::formatDateTime(QDateTime::currentDateTime())));
>>>>>>> 57c1054a

    addMessageBodyHeaders(response, responseMsgBody);

    if (response->statusLine.statusCode == nx_http::StatusCode::switchingProtocols)
    {
        if (response->headers.find("Upgrade") == response->headers.end())
            response->headers.emplace("Upgrade", processingContext.protocolToUpgradeTo);
        nx_http::insertOrReplaceHeader(
            &response->headers,
            HttpHeader("Connection", "Upgrade"));
    }
}

void HttpServerConnection::addMessageBodyHeaders(
    nx_http::Response* response,
    nx_http::AbstractMsgBodySource* responseMsgBody)
{
    if (responseMsgBody)
    {
        nx_http::insertOrReplaceHeader(
            &response->headers,
            nx_http::HttpHeader("Content-Type", responseMsgBody->mimeType()));

        const auto contentLength = responseMsgBody->contentLength();
        if (contentLength)
        {
            nx_http::insertOrReplaceHeader(
                &response->headers,
                nx_http::HttpHeader(
                    "Content-Length",
                    nx_http::StringType::number(
                        static_cast<qulonglong>(contentLength.get()))));
        }
    }
    else
    {
        nx_http::insertOrReplaceHeader(
            &response->headers,
            nx_http::HttpHeader("Content-Length", "0"));
    }
}

void HttpServerConnection::sendNextResponse()
{
    NX_ASSERT(!m_responseQueue.empty());

    m_currentMsgBody = std::move(m_responseQueue.front().msgBody);
    sendMessage(
        std::move(m_responseQueue.front().msg),
        std::bind(&HttpServerConnection::responseSent, this));
}

void HttpServerConnection::responseSent()
{
    // TODO: #ak check sendData error code.
    if (!m_currentMsgBody)
    {
        fullMessageHasBeenSent();
        return;
    }

    readMoreMessageBodyData();
}

void HttpServerConnection::someMsgBodyRead(
    SystemError::ErrorCode errorCode,
    BufferType buf)
{
    if (errorCode != SystemError::noError)
    {
        closeConnection(errorCode);
        return;
    }

    if (buf.isEmpty())
    {
        // Done with message body.
        fullMessageHasBeenSent();
        return;
    }

    // TODO #ak read and send message body async.
    //    Move async reading/writing to some separate class (async pipe) to enable reusage.

    sendData(
        std::move(buf),
        std::bind(&HttpServerConnection::readMoreMessageBodyData, this));
}

void HttpServerConnection::readMoreMessageBodyData()
{
    using namespace std::placeholders;
    m_currentMsgBody->readAsync(
        std::bind(&HttpServerConnection::someMsgBodyRead, this, _1, _2));
}

void HttpServerConnection::fullMessageHasBeenSent()
{
    NX_ASSERT(!m_responseQueue.empty());
    if (m_responseQueue.front().connectionEvents.onResponseHasBeenSent)
    {
        auto handler =
            std::move(m_responseQueue.front().connectionEvents.onResponseHasBeenSent);
        handler(this);
    }
    m_responseQueue.pop_front();

    //if connection is NOT persistent then closing it
    m_currentMsgBody.reset();

    if (!socket() ||           //< socket could be taken by event handler
        !m_isPersistent)
    {
        closeConnection(SystemError::noError);
        return;
    }

    if (!m_responseQueue.empty())
        sendNextResponse();
}

void HttpServerConnection::checkForConnectionPersistency(const Message& msg)
{
    if (msg.type != MessageType::request)
        return;

    const auto& request = *msg.request;

    m_isPersistent = false;
    if (m_persistentConnectionEnabled)
    {
        if (request.requestLine.version == nx_http::http_1_1)
            m_isPersistent = nx_http::getHeaderValue(request.headers, "Connection").toLower() != "close";
        else if (request.requestLine.version == nx_http::http_1_0)
            m_isPersistent = nx_http::getHeaderValue(request.headers, "Connection").toLower() == "keep-alive";
    }
}

} // namespace nx_http<|MERGE_RESOLUTION|>--- conflicted
+++ resolved
@@ -13,21 +13,12 @@
     nx::network::server::StreamConnectionHolder<HttpServerConnection>* socketServer,
     std::unique_ptr<AbstractStreamSocket> sock,
     nx_http::server::AbstractAuthenticationManager* const authenticationManager,
-<<<<<<< HEAD
-    nx_http::AbstractMessageDispatcher* const httpMessageDispatcher )
-:
-    BaseType( socketServer, std::move(sock) ),
-    m_authenticationManager( authenticationManager ),
-    m_httpMessageDispatcher( httpMessageDispatcher ),
-    m_isPersistent( false ),
-=======
     nx_http::AbstractMessageDispatcher* const httpMessageDispatcher)
     :
     base_type(socketServer, std::move(sock)),
     m_authenticationManager(authenticationManager),
     m_httpMessageDispatcher(httpMessageDispatcher),
     m_isPersistent(false),
->>>>>>> 57c1054a
     m_persistentConnectionEnabled(true)
 {
 }
@@ -101,15 +92,6 @@
     nx_http::server::AuthenticationResult authenticationResult,
     nx_http::Message requestMessage)
 {
-<<<<<<< HEAD
-    if (!authenticationResult.isSucceeded)
-    {
-        sendUnauthorizedResponse(
-            requestMessage.request->requestLine.version,
-            std::move(authenticationResult.wwwAuthenticate),
-            std::move(authenticationResult.responseHeaders),
-            std::move(authenticationResult.msgBody));
-=======
     RequestProcessingContext processingContext = 
         prepareRequestProcessingContext(*requestMessage.request);
 
@@ -118,7 +100,6 @@
         sendUnauthorizedResponse(
             std::move(processingContext),
             std::move(authenticationResult));
->>>>>>> 57c1054a
         return;
     }
 
@@ -268,13 +249,8 @@
         &response->headers,
         nx_http::HttpHeader(nx_http::header::Server::NAME, nx_http::serverString()));
     nx_http::insertOrReplaceHeader(
-<<<<<<< HEAD
-        &msg.response->headers,
-        nx_http::HttpHeader( "Date", nx_http::formatDateTime( QDateTime::currentDateTime() ) ) );
-=======
         &response->headers,
         nx_http::HttpHeader("Date", nx_http::formatDateTime(QDateTime::currentDateTime())));
->>>>>>> 57c1054a
 
     addMessageBodyHeaders(response, responseMsgBody);
 
