#pragma once 

#include <memory>

#include <nx/network/connection_server/base_stream_protocol_connection.h>
#include <nx/network/connection_server/stream_socket_server.h>
#include <nx/network/http/abstract_msg_body_source.h>
#include <nx/network/http/httptypes.h>
#include <nx/network/http/http_parser.h>
#include <nx/network/http/http_serializer.h>

#include "abstract_authentication_manager.h"

namespace nx {
namespace utils {
namespace stree {

class ResourceContainer;

} //namespace stree
} //namespace utils
} //namespace nx

namespace nx_http {

namespace server {

class AbstractAuthenticationManager;

} // namespace server

class NX_NETWORK_API HttpServerConnection;
class AbstractMessageDispatcher;

/**
 * Used to install handlers on some events on HTTP connection.
 * @warning There is no way to remove installed event handler. 
 *   Event handler implementation MUST ensure it does not crash.
 */
class ConnectionEvents
{
public:
    nx::utils::MoveOnlyFunc<void(HttpServerConnection*)> onResponseHasBeenSent;
};

using ResponseIsReadyHandler =
    nx::utils::MoveOnlyFunc<void(
        nx_http::Message,
        std::unique_ptr<nx_http::AbstractMsgBodySource>,
        ConnectionEvents)>;

template<typename ConnectionType> using BaseConnection = 
    nx::network::server::BaseStreamProtocolConnection<
        ConnectionType,
        nx_http::Message,
        nx_http::MessageParser,
        nx_http::MessageSerializer>;

using AsyncMessagePipeline = 
    nx::network::server::BaseStreamProtocolConnectionEmbeddable<
        nx_http::Message,
        nx_http::MessageParser,
        nx_http::MessageSerializer>;

class NX_NETWORK_API HttpServerConnection:
    public BaseConnection<HttpServerConnection>,
    public std::enable_shared_from_this<HttpServerConnection>
{
    using base_type = BaseConnection<HttpServerConnection>;

public:
    HttpServerConnection(
        nx::network::server::StreamConnectionHolder<HttpServerConnection>* socketServer,
        std::unique_ptr<AbstractStreamSocket> sock,
        nx_http::server::AbstractAuthenticationManager* const authenticationManager,
        nx_http::AbstractMessageDispatcher* const httpMessageDispatcher);
<<<<<<< HEAD
    virtual ~HttpServerConnection();
=======
>>>>>>> 57c1054a

    HttpServerConnection(const HttpServerConnection&) = delete;
    HttpServerConnection& operator=(const HttpServerConnection&) = delete;

    void processMessage(nx_http::Message&& request);
		
    /** Introduced for test purpose. */
    void setPersistentConnectionEnabled(bool value);

protected:
    virtual void stopWhileInAioThread() override;

private:
    struct RequestProcessingContext
    {
        nx_http::MimeProtoVersion httpVersion;
        nx_http::StringType protocolToUpgradeTo;
    };

    struct ResponseMessageContext
    {
        nx_http::Message msg;
        std::unique_ptr<nx_http::AbstractMsgBodySource> msgBody;
        ConnectionEvents connectionEvents;

        ResponseMessageContext(
            nx_http::Message msg,
            std::unique_ptr<nx_http::AbstractMsgBodySource> msgBody,
            ConnectionEvents connectionEvents)
            :
            msg(std::move(msg)),
            msgBody(std::move(msgBody)),
            connectionEvents(std::move(connectionEvents))
        {
        }
    };

    nx_http::server::AbstractAuthenticationManager* const m_authenticationManager;
    nx_http::AbstractMessageDispatcher* const m_httpMessageDispatcher;
    std::unique_ptr<nx_http::AbstractMsgBodySource> m_currentMsgBody;
    bool m_isPersistent;
    bool m_persistentConnectionEnabled;
    std::deque<ResponseMessageContext> m_responseQueue;

    void authenticate(nx_http::Message requestMessage);

    void onAuthenticationDone(
        nx_http::server::AuthenticationResult authenticationResult,
        nx_http::Message requestMessage);
<<<<<<< HEAD
=======

    RequestProcessingContext prepareRequestProcessingContext(
        const nx_http::Request& request);

>>>>>>> 57c1054a
    void sendUnauthorizedResponse(
        RequestProcessingContext processingContext,
        nx_http::server::AuthenticationResult authenticationResult);

    void dispatchRequest(
        RequestProcessingContext processingContext,
        nx_http::server::AuthenticationResult authenticationResult,
        nx_http::Message requestMessage);

    void processResponse(
        std::shared_ptr<HttpServerConnection> strongThis,
        RequestProcessingContext processingContext,
        ResponseMessageContext responseMessageContext);

    void prepareAndSendResponse(
        RequestProcessingContext processingContext,
        ResponseMessageContext responseMessageContext);

    void addResponseHeaders(
        const RequestProcessingContext& processingContext,
        nx_http::Response* response,
        nx_http::AbstractMsgBodySource* responseMsgBody);

    void addMessageBodyHeaders(
        nx_http::Response* response,
        nx_http::AbstractMsgBodySource* responseMsgBody);

    void sendNextResponse();
    void responseSent();
    void someMsgBodyRead(SystemError::ErrorCode, BufferType buf);
    void readMoreMessageBodyData();
    void fullMessageHasBeenSent();
    void checkForConnectionPersistency(const Message& request);
};

using HttpServerConnectionPtr = std::weak_ptr<HttpServerConnection>;

} // namespace nx_http<|MERGE_RESOLUTION|>--- conflicted
+++ resolved
@@ -74,10 +74,6 @@
         std::unique_ptr<AbstractStreamSocket> sock,
         nx_http::server::AbstractAuthenticationManager* const authenticationManager,
         nx_http::AbstractMessageDispatcher* const httpMessageDispatcher);
-<<<<<<< HEAD
-    virtual ~HttpServerConnection();
-=======
->>>>>>> 57c1054a
 
     HttpServerConnection(const HttpServerConnection&) = delete;
     HttpServerConnection& operator=(const HttpServerConnection&) = delete;
@@ -127,13 +123,10 @@
     void onAuthenticationDone(
         nx_http::server::AuthenticationResult authenticationResult,
         nx_http::Message requestMessage);
-<<<<<<< HEAD
-=======
 
     RequestProcessingContext prepareRequestProcessingContext(
         const nx_http::Request& request);
 
->>>>>>> 57c1054a
     void sendUnauthorizedResponse(
         RequestProcessingContext processingContext,
         nx_http::server::AuthenticationResult authenticationResult);
