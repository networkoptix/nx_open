--- conflicted
+++ resolved
@@ -27,7 +27,6 @@
     class NX_NETWORK_API HttpServerConnection;
     class MessageDispatcher;
 
-<<<<<<< HEAD
     /** Used to install handlers on some events on HTTP connection.
         \warning There is no way to remove installed event handler.
             Event handler implementation MUST ensure it does not crash
@@ -62,9 +61,6 @@
         ConnectionEvents)> ResponseIsReadyHandler;
 
     template<typename ConnectionType> using BaseConnection = 
-=======
-    template<typename ConnectionType> using BaseConnection =
->>>>>>> 57f1bc30
         nx_api::BaseStreamProtocolConnection<
             ConnectionType,
             nx_http::Message,
@@ -103,12 +99,8 @@
         nx_http::MessageDispatcher* const m_httpMessageDispatcher;
         std::unique_ptr<nx_http::AbstractMsgBodySource> m_currentMsgBody;
         bool m_isPersistent;
-<<<<<<< HEAD
+        bool m_forceConnectionClose;
         std::deque<ResponseMessageContext> m_responseQueue;
-=======
-        bool m_forceConnectionClose;
-        std::deque<ResponseContext> m_responseQueue;
->>>>>>> 57f1bc30
 
         void onAuthenticationDone(
             bool authenticationResult,
