--- conflicted
+++ resolved
@@ -27,41 +27,10 @@
     --it;
     if (!key.startsWith(it->first))
         return nullptr;
-<<<<<<< HEAD
 
     return &(*it);
 }
 
-template<typename Mapped>
-class ExactPathMatcher
-{
-public:
-    bool add(const nx_http::StringType& path, Mapped mapped)
-    {
-        return m_pathToMapped.emplace(path, std::move(mapped)).second;
-    }
-
-    boost::optional<const Mapped&> match(
-        const nx_http::StringType& path,
-        std::vector<nx_http::StringType>* /*pathParams*/) const
-    {
-        auto it = m_pathToMapped.find(path);
-        if (it == m_pathToMapped.end())
-            return boost::none;
-
-        return boost::optional<const Mapped&>(it->second);
-    }
-
-private:
-    std::map<nx_http::StringType, Mapped> m_pathToMapped;
-};
-
-=======
-
-    return &(*it);
-}
-
->>>>>>> 57c1054a
 class AbstractMessageDispatcher
 {
 public:
@@ -113,11 +82,7 @@
         const QString& path) const = 0;
 };
 
-<<<<<<< HEAD
-template<template<typename> class PathMatcher>
-=======
 template<template<typename> class PathMatcherType>
->>>>>>> 57c1054a
 class BasicMessageDispatcher:
     public AbstractMessageDispatcher
 {
@@ -168,11 +133,7 @@
     struct PathMatchContext
     {
         FactoryFunc defaultFactory;
-<<<<<<< HEAD
-        PathMatcher<FactoryFunc> pathToFactory;
-=======
         PathMatcherType<FactoryFunc> pathToFactory;
->>>>>>> 57c1054a
     };
 
     std::map<QString, QString> m_rewritePrefixes;
