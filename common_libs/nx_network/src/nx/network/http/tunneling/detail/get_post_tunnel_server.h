#pragma once

#include <map>
#include <memory>
#include <string>

#include <nx/network/http/empty_message_body_source.h>
#include <nx/network/url/url_parse_helper.h>
#include <nx/utils/log/log.h>
#include <nx/utils/thread/mutex.h>

#include "basic_custom_tunnel_server.h"
#include "request_paths.h"
#include "../abstract_tunnel_authorizer.h"
#include "../../http_types.h"
#include "../../server/http_server_connection.h"
#include "../../server/http_stream_socket_server.h"
#include "../../server/rest/http_server_rest_message_dispatcher.h"

namespace nx::network::http::tunneling::detail {

template<typename ...ApplicationData>
class GetPostTunnelServer:
    public BasicCustomTunnelServer<ApplicationData...>
{
    using base_type = BasicCustomTunnelServer<ApplicationData...>;

public:
    GetPostTunnelServer(typename base_type::NewTunnelHandler newTunnelHandler);
    virtual ~GetPostTunnelServer();

    void registerRequestHandlers(
        const std::string& basePath,
        server::rest::MessageDispatcher* messageDispatcher);

private:
    struct TunnelContext
    {
        std::string urlPath;
        std::unique_ptr<network::http::AsyncMessagePipeline> connection;
        std::tuple<ApplicationData...> requestData;
    };

    using Tunnels = std::map<network::http::AsyncMessagePipeline*, TunnelContext>;

    mutable QnMutex m_mutex;
    Tunnels m_tunnelsInProgress;

    void closeConnection(
        SystemError::ErrorCode /*closeReason*/,
        network::http::AsyncMessagePipeline* /*connection*/);

    virtual network::http::RequestResult processOpenTunnelRequest(
        const RequestContext& requestContext,
        ApplicationData... requestData) override;

    void closeAllTunnels();

    void closeConnection(
        const QnMutexLockerBase& lock,
        SystemError::ErrorCode /*closeReason*/,
        network::http::AsyncMessagePipeline* /*connection*/);

    std::unique_ptr<AbstractMsgBodySource> prepareCreateDownTunnelResponse(
        network::http::Response* response);

    void openUpTunnel(
        network::http::HttpServerConnection* connection,
        const std::string& requestPath,
        ApplicationData... requestData);

    void onMessage(
        network::http::AsyncMessagePipeline* tunnel,
        network::http::Message /*httpMessage*/);

    bool validateOpenUpChannelMessage(
        const TunnelContext& tunnelContext,
        const network::http::Message& message);
};

//-------------------------------------------------------------------------------------------------

template<typename ...ApplicationData>
GetPostTunnelServer<ApplicationData...>::GetPostTunnelServer(
    typename base_type::NewTunnelHandler newTunnelHandler)
    :
    base_type(std::move(newTunnelHandler))
{
}

template<typename ...ApplicationData>
GetPostTunnelServer<ApplicationData...>::~GetPostTunnelServer()
{
    closeAllTunnels();
}

template<typename ...ApplicationData>
void GetPostTunnelServer<ApplicationData...>::registerRequestHandlers(
    const std::string& basePath,
    server::rest::MessageDispatcher* messageDispatcher)
{
    using namespace std::placeholders;

    const auto path = this->requestPath().empty()
        ? url::joinPath(basePath, kGetPostTunnelPath)
        : this->requestPath();

    messageDispatcher->registerRequestProcessorFunc(
        nx::network::http::Method::get,
        path,
        std::bind(&GetPostTunnelServer::processTunnelInitiationRequest, this, _1, _2));
}

template<typename ...ApplicationData>
network::http::RequestResult
    GetPostTunnelServer<ApplicationData...>::processOpenTunnelRequest(
        const RequestContext& requestContext,
        ApplicationData... requestData)
{
    using namespace std::placeholders;

    NX_VERBOSE(this, lm("Open GET/POST tunnel. Url %1")
        .args(requestContext.request.requestLine.url.path()));

    network::http::RequestResult requestResult(
        nx::network::http::StatusCode::ok);

<<<<<<< HEAD
    prepareCreateDownTunnelResponse(requestContext.response);
=======
    requestResult.dataSource = prepareCreateDownTunnelResponse(response);
>>>>>>> 02b5a3b8

    requestResult.connectionEvents.onResponseHasBeenSent =
        [this, requestData = std::make_tuple(std::move(requestData)...),
            requestPath = requestContext.request.requestLine.url.path().toStdString()](
                network::http::HttpServerConnection* connection) mutable
        {
            auto allArgs = std::tuple_cat(
                std::make_tuple(this, connection, requestPath),
                std::move(requestData));

            std::apply(&GetPostTunnelServer::openUpTunnel, std::move(allArgs));
        };

    return requestResult;
}

template<typename ...ApplicationData>
void GetPostTunnelServer<ApplicationData...>::closeAllTunnels()
{
    Tunnels tunnelsInProgress;
    {
        QnMutexLocker lock(&m_mutex);
        tunnelsInProgress.swap(m_tunnelsInProgress);
    }

    for (auto& tunnelContext : tunnelsInProgress)
        tunnelContext.second.connection->pleaseStopSync();
}

template<typename ...ApplicationData>
std::unique_ptr<AbstractMsgBodySource>
    GetPostTunnelServer<ApplicationData...>::prepareCreateDownTunnelResponse(
        network::http::Response* response)
{
    response->headers.emplace("Cache-Control", "no-store");
    response->headers.emplace("Pragma", "no-cache");
    return std::make_unique<EmptyMessageBodySource>(
        "application/octet-stream",
        10000000000ULL);
}

template<typename ...ApplicationData>
void GetPostTunnelServer<ApplicationData...>::openUpTunnel(
    network::http::HttpServerConnection* connection,
    const std::string& requestPath,
    ApplicationData... requestData)
{
    using namespace std::placeholders;

    auto httpPipe = std::make_unique<network::http::AsyncMessagePipeline>(
        connection->takeSocket());
    httpPipe->setOnConnectionClosed(
        [this, connection = httpPipe.get()](auto closeReason)
        {
            this->closeConnection(closeReason, connection);
        });
    auto httpPipePtr = httpPipe.get();

    QnMutexLocker lock(&m_mutex);

    auto insertionResult = m_tunnelsInProgress.emplace(
        httpPipePtr,
        TunnelContext{
            requestPath,
            std::move(httpPipe),
            std::make_tuple(std::move(requestData)...)});

    insertionResult.first->second.connection->setMessageHandler(
        std::bind(&GetPostTunnelServer::onMessage, this, httpPipePtr, _1));
    insertionResult.first->second.connection->startReadingConnection();
}

template<typename ...ApplicationData>
void GetPostTunnelServer<ApplicationData...>::onMessage(
    network::http::AsyncMessagePipeline* tunnel,
    network::http::Message message)
{
    QnMutexLocker lock(&m_mutex);

    auto tunnelIter = m_tunnelsInProgress.find(tunnel);
    if (tunnelIter == m_tunnelsInProgress.end())
        return; //< GetPostTunnelServer is being destroyed.

    if (!validateOpenUpChannelMessage(tunnelIter->second, message))
    {
        NX_DEBUG(this, lm("Invalid up channel. Url %1")
            .args(tunnelIter->second.urlPath));
        closeConnection(lock, SystemError::invalidData, tunnelIter->first);
        return;
    }

    auto tunnelContext = std::move(tunnelIter->second);
    m_tunnelsInProgress.erase(tunnelIter);

    NX_VERBOSE(this, lm("Successfully opened GET/POST tunnel. Url %1")
        .args(tunnelContext.urlPath));

    std::apply(
        &GetPostTunnelServer::reportTunnel,
        std::tuple_cat(
            std::make_tuple(this, tunnelContext.connection->takeSocket()),
            std::move(tunnelContext.requestData)));
}

template<typename ...ApplicationData>
bool GetPostTunnelServer<ApplicationData...>::validateOpenUpChannelMessage(
    const TunnelContext& tunnelContext,
    const network::http::Message& message)
{
    if (message.type != network::http::MessageType::request ||
        message.request->requestLine.method != network::http::Method::post ||
        message.request->requestLine.url.path().toStdString() != tunnelContext.urlPath)
    {
        return false;
    }

    return true;
}

template<typename ...ApplicationData>
void GetPostTunnelServer<ApplicationData...>::closeConnection(
    SystemError::ErrorCode closeReason,
    network::http::AsyncMessagePipeline* connection)
{
    QnMutexLocker lock(&m_mutex);
    closeConnection(lock, closeReason, connection);
}

template<typename ...ApplicationData>
void GetPostTunnelServer<ApplicationData...>::closeConnection(
    const QnMutexLockerBase& /*lock*/,
    SystemError::ErrorCode /*closeReason*/,
    network::http::AsyncMessagePipeline* connection)
{
    m_tunnelsInProgress.erase(connection);
}

} // namespace nx::network::http::tunneling::detail<|MERGE_RESOLUTION|>--- conflicted
+++ resolved
@@ -125,11 +125,7 @@
     network::http::RequestResult requestResult(
         nx::network::http::StatusCode::ok);
 
-<<<<<<< HEAD
-    prepareCreateDownTunnelResponse(requestContext.response);
-=======
-    requestResult.dataSource = prepareCreateDownTunnelResponse(response);
->>>>>>> 02b5a3b8
+    requestResult.dataSource = prepareCreateDownTunnelResponse(requestContext.response);
 
     requestResult.connectionEvents.onResponseHasBeenSent =
         [this, requestData = std::make_tuple(std::move(requestData)...),
