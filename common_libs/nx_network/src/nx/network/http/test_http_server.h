--- conflicted
+++ resolved
@@ -5,12 +5,10 @@
 #include <QtCore/QString>
 
 #include <nx/network/connection_server/multi_address_server.h>
-
-#include "server/http_message_dispatcher.h"
-#include "server/http_server_base_authentication_manager.h"
-#include "server/http_server_plain_text_credentials_provider.h"
-#include "server/http_stream_socket_server.h"
-#include "server/handler/http_server_handler_custom.h"
+#include <nx/network/http/server/http_message_dispatcher.h>
+#include <nx/network/http/server/http_server_base_authentication_manager.h>
+#include <nx/network/http/server/http_server_plain_text_credentials_provider.h>
+#include <nx/network/http/server/http_stream_socket_server.h>
 
 //-------------------------------------------------------------------------------------------------
 
@@ -73,22 +71,7 @@
             });
     }
 
-<<<<<<< HEAD
-    template<typename Func>
-    bool registerRequestProcessorFunc(const QString& path, Func func)
-    {
-        using RequestHandlerType = nx_http::server::handler::CustomRequestHandler<const Func&>;
-
-        return m_httpMessageDispatcher.registerRequestProcessor<RequestHandlerType>(
-            path,
-            [func = std::move(func)]() -> std::unique_ptr<RequestHandlerType>
-            {
-                return std::make_unique<RequestHandlerType>(func);
-            });
-    }
-=======
     bool registerRequestProcessor(const QString& path, ProcessHttpRequestFunc func);
->>>>>>> 2435122d
 
     bool registerStaticProcessor(
         const QString& path,
