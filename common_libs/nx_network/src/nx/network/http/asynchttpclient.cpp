#include "asynchttpclient.h"

#include <condition_variable>
#include <mutex>

#include <QtCore/QCryptographicHash>
#include <QtCore/QDateTime>

#include <http/custom_headers.h>
#include <nx/network/socket_factory.h>
#include <nx/network/socket_global.h>
#include <nx/utils/log/log.h>
#include <nx/utils/thread/mutex.h>

#include <utils/crypt/linux_passwd_crypt.h>
#include <utils/common/systemerror.h>
#include <utils/common/util.h>

#include "auth_tools.h"

static const int DEFAULT_SEND_TIMEOUT = 3000;
static const int DEFAULT_RESPONSE_READ_TIMEOUT = 3000;

using std::make_pair;

namespace {

static bool logTraffic()
{
    return nx::network::SocketGlobals::debugConfig().httpClientTraffic;
}

} // namespace

namespace nx_http {

static const size_t RESPONSE_BUFFER_SIZE = 16 * 1024;

constexpr const std::chrono::seconds AsyncHttpClient::Timeouts::kDefaultSendTimeout;
constexpr const std::chrono::seconds AsyncHttpClient::Timeouts::kDefaultResponseReadTimeout;
constexpr const std::chrono::seconds AsyncHttpClient::Timeouts::kDefaultMessageBodyReadTimeout;

constexpr int kMaxNumberOfRedirects = 5;

AsyncHttpClient::Timeouts::Timeouts(
    std::chrono::milliseconds send,
    std::chrono::milliseconds recv,
    std::chrono::milliseconds msgBody)
:
    sendTimeout(send),
    responseReadTimeout(recv),
    messageBodyReadTimeout(msgBody)
{
}


bool AsyncHttpClient::Timeouts::operator==(const Timeouts& rhs) const
{
    return sendTimeout == rhs.sendTimeout
        && responseReadTimeout == rhs.responseReadTimeout
        && messageBodyReadTimeout == rhs.messageBodyReadTimeout;
}

AsyncHttpClient::AsyncHttpClient():
    m_state(sInit),
    m_connectionClosed(false),
    m_requestBytesSent(0),
    m_authorizationTried(false),
    m_proxyAuthorizationTried(false),
    m_ha1RecalcTried(false),
    m_terminated(false),
    m_bytesRead(0),
    m_totalRequests(0),
    m_contentEncodingUsed(true),
    m_sendTimeoutMs(DEFAULT_SEND_TIMEOUT),
    m_responseReadTimeoutMs(DEFAULT_RESPONSE_READ_TIMEOUT),
    m_msgBodyReadTimeoutMs(0),
    m_authType(authBasicAndDigest),
    m_awaitedMessageNumber(0),
    m_lastSysErrorCode(SystemError::noError),
    m_requestSequence(0),
    m_forcedEof(false),
    m_precalculatedAuthorizationDisabled(false),
    m_numberOfRedirectsTried(0)
{
    m_responseBuffer.reserve(RESPONSE_BUFFER_SIZE);
}

AsyncHttpClient::~AsyncHttpClient()
{
    pleaseStopSync(false);
}

const std::unique_ptr<AbstractStreamSocket>& AsyncHttpClient::socket()
{
    return m_socket;
}

std::unique_ptr<AbstractStreamSocket> AsyncHttpClient::takeSocket()
{
    NX_ASSERT(m_aioThreadBinder.isInSelfAioThread());

    m_terminated = true;

    std::unique_ptr<AbstractStreamSocket> result;
    result.swap(m_socket);
    if (result)
        result->cancelIOSync(nx::network::aio::etNone);
    return result;
}

//TODO #ak move pleaseStop and pleaseStopSync to some common base class

void AsyncHttpClient::pleaseStop(nx::utils::MoveOnlyFunc<void()> completionHandler)
{
    m_aioThreadBinder.post(
        [this, completionHandler = std::move(completionHandler)]() mutable
    {
        stopWhileInAioThread();
        completionHandler();
    });
}

void AsyncHttpClient::pleaseStopSync(bool checkForLocks)
{
    if (m_aioThreadBinder.isInSelfAioThread())
    {
        stopWhileInAioThread();
    }
    else
    {
        NX_ASSERT(!nx::network::SocketGlobals::aioService().isInAnyAioThread());
        QnStoppableAsync::pleaseStopSync(checkForLocks);
    }
}

void AsyncHttpClient::stopWhileInAioThread()
{
    m_terminated = true;
    if (m_socket)
        m_socket->pleaseStopSync(false);
}

nx::network::aio::AbstractAioThread* AsyncHttpClient::getAioThread() const
{
    return m_aioThreadBinder.getAioThread();
}

void AsyncHttpClient::bindToAioThread(nx::network::aio::AbstractAioThread* aioThread)
{
    m_aioThreadBinder.bindToAioThread(aioThread);
    if (m_socket)
        m_socket->bindToAioThread(aioThread);
}

void AsyncHttpClient::post(nx::utils::MoveOnlyFunc<void()> func)
{
    m_aioThreadBinder.post(std::move(func));
}

void AsyncHttpClient::dispatch(nx::utils::MoveOnlyFunc<void()> func)
{
    m_aioThreadBinder.dispatch(std::move(func));
}

AsyncHttpClient::State AsyncHttpClient::state() const
{
    return m_state;
}

bool AsyncHttpClient::failed() const
{
    return m_state == sFailed || response() == nullptr;
}

SystemError::ErrorCode AsyncHttpClient::lastSysErrorCode() const
{
    if (m_lastSysErrorCode != SystemError::noError)
        return m_lastSysErrorCode;
        // Ensuring system error code is always non-zero in case of failure 
    //  to simplify AsyncHttpClient user's life.
    return failed() ? SystemError::connectionReset : SystemError::noError;
}

void AsyncHttpClient::doGet(const QUrl& url)
{
    NX_ASSERT(!url.host().isEmpty());
    NX_ASSERT(url.isValid());

    resetDataBeforeNewRequest();
    m_requestUrl = url;
    m_contentLocationUrl = url;
    composeRequest(nx_http::Method::GET);
    initiateHttpMessageDelivery();
}

void AsyncHttpClient::doGet(
    const QUrl& url,
    nx::utils::MoveOnlyFunc<void(AsyncHttpClientPtr)> completionHandler)
{
    doHttpOperation<const QUrl&>(
        std::move(completionHandler),
        static_cast<void(AsyncHttpClient::*)(const QUrl&)>(&AsyncHttpClient::doGet),
        url);
}

void AsyncHttpClient::doPost(
    const QUrl& url,
    const nx_http::StringType& contentType,
    nx_http::StringType messageBody,
    bool includeContentLength)
{
    NX_ASSERT(url.isValid());

    resetDataBeforeNewRequest();
    m_requestUrl = url;
    m_contentLocationUrl = url;
    composeRequest(nx_http::Method::POST);
    m_request.headers.insert(make_pair("Content-Type", contentType));
    if (includeContentLength)
        m_request.headers.insert(make_pair("Content-Length", StringType::number(messageBody.size())));
    //TODO #ak support chunked encoding & compression
    m_request.headers.insert(make_pair("Content-Encoding", "identity"));
    m_request.messageBody = std::move(messageBody);
    initiateHttpMessageDelivery();
}

void AsyncHttpClient::doPost(
    const QUrl& url,
    const nx_http::StringType& contentType,
    nx_http::StringType messageBody,
    bool includeContentLength,
    nx::utils::MoveOnlyFunc<void(AsyncHttpClientPtr)> completionHandler)
{
    typedef void(AsyncHttpClient::*FuncToCallType)(
        const QUrl& /*url*/,
        const nx_http::StringType& /*contentType*/,
        nx_http::StringType /*messageBody*/,
        bool /*includeContentLength*/);

    doHttpOperation<const QUrl&, const nx_http::StringType&, nx_http::StringType, bool>(
        std::move(completionHandler),
        static_cast<FuncToCallType>(&AsyncHttpClient::doPost),
        url,
        contentType,
        std::move(messageBody),
        includeContentLength);
}

void AsyncHttpClient::doPut(
    const QUrl& url,
    const nx_http::StringType& contentType,
    nx_http::StringType messageBody)
{
    NX_ASSERT(url.isValid());

    resetDataBeforeNewRequest();
    m_requestUrl = url;
    m_contentLocationUrl = url;
    composeRequest(nx_http::Method::PUT);
    m_request.headers.insert(make_pair("Content-Type", contentType));
    m_request.headers.insert(make_pair("Content-Length", StringType::number(messageBody.size())));
    //TODO #ak support chunked encoding & compression
    m_request.messageBody = std::move(messageBody);
    initiateHttpMessageDelivery();
}

void AsyncHttpClient::doPut(
    const QUrl& url,
    const nx_http::StringType& contentType,
    nx_http::StringType messageBody,
    nx::utils::MoveOnlyFunc<void(AsyncHttpClientPtr)> completionHandler)
{
    typedef void(AsyncHttpClient::*FuncToCallType)(
        const QUrl& /*url*/,
        const nx_http::StringType& /*contentType*/,
        nx_http::StringType /*messageBody*/);

    doHttpOperation<const QUrl&, const nx_http::StringType&, nx_http::StringType>(
        std::move(completionHandler),
        static_cast<FuncToCallType>(&AsyncHttpClient::doPut),
        url,
        contentType,
        std::move(messageBody));
}

void AsyncHttpClient::doOptions(const QUrl& url)
{
    NX_ASSERT(url.isValid());

    resetDataBeforeNewRequest();
    m_requestUrl = url;
    m_contentLocationUrl = url;
    m_contentLocationUrl.setPath(QLatin1String("*"));
    composeRequest(nx_http::Method::OPTIONS);
    initiateHttpMessageDelivery();
}

void AsyncHttpClient::doOptions(
    const QUrl& url,
    nx::utils::MoveOnlyFunc<void(AsyncHttpClientPtr)> completionHandler)
{
    typedef void(AsyncHttpClient::*FuncToCallType)(const QUrl& /*url*/);

    doHttpOperation<const QUrl&>(
        std::move(completionHandler),
        static_cast<FuncToCallType>(&AsyncHttpClient::doOptions),
        url);
}

const nx_http::Request& AsyncHttpClient::request() const
{
    return m_request;
}

const Response* AsyncHttpClient::response() const
{
    const Message& httpMsg = m_httpStreamReader.message();
    return httpMsg.type == MessageType::response ? httpMsg.response : NULL;
}

StringType AsyncHttpClient::contentType() const
{
    const Message& httpMsg = m_httpStreamReader.message();
    if (httpMsg.type == MessageType::none)
        return StringType();
    HttpHeaders::const_iterator contentTypeIter = httpMsg.headers().find("Content-Type");
    if (contentTypeIter == httpMsg.headers().end())
        return StringType();
    return contentTypeIter->second;
}

bool AsyncHttpClient::hasRequestSuccesed() const
{
    if (state() == sFailed)
        return false;

    if (auto resp = response())
    {
        auto status = resp->statusLine.statusCode;
        return status >= 200 && status < 300; // SUCCESS codes 2XX
    }
    return false;
}

BufferType AsyncHttpClient::fetchMessageBodyBuffer()
{
    const auto buffer = m_httpStreamReader.fetchMessageBody();
    if (logTraffic())
        NX_LOGX(lm("Response message body buffer:\n%1\n\n").str(buffer), cl_logDEBUG2);

    return buffer;
}

const QUrl& AsyncHttpClient::url() const
{
    return m_requestUrl;
}

const QUrl& AsyncHttpClient::contentLocationUrl() const
{
    return m_contentLocationUrl;
}

quint64 AsyncHttpClient::bytesRead() const
{
    return m_bytesRead;
}

void AsyncHttpClient::setUseCompression(bool toggleUseEntityEncoding)
{
    m_contentEncodingUsed = toggleUseEntityEncoding;
}

void AsyncHttpClient::setSubsequentReconnectTries(int /*reconnectTries*/)
{
    //TODO #ak
}

void AsyncHttpClient::setTotalReconnectTries(int /*reconnectTries*/)
{
    //TODO #ak
}

void AsyncHttpClient::setUserAgent(const QString& userAgent)
{
    m_userAgent = userAgent;
}

void AsyncHttpClient::setUserName(const QString& userName)
{
    m_userName = userName;
}

void AsyncHttpClient::setUserPassword(const QString& userPassword)
{
    m_userPassword = userPassword;
}

void AsyncHttpClient::setProxyUserName(const QString& userName)
{
    m_proxyUserName = userName;
}

void AsyncHttpClient::setProxyUserPassword(const QString& userPassword)
{
    m_proxyUserPassword = userPassword;
}

void AsyncHttpClient::setAuth(const AuthInfo& auth)
{
    setUserName(auth.username);
    setUserPassword(auth.password);
    setProxyUserName(auth.proxyUsername);
    setProxyUserPassword(auth.proxyPassword);
    setProxyVia(auth.proxyEndpoint);
}

void AsyncHttpClient::setProxyVia(const SocketAddress& proxyEndpoint)
{
    if (proxyEndpoint.isNull())
    {
        m_proxyEndpoint.reset();
    }
    else
    {
        NX_ASSERT(proxyEndpoint.port > 0);
        m_proxyEndpoint = proxyEndpoint;
    }
}

void AsyncHttpClient::setDisablePrecalculatedAuthorization(bool val)
{
    m_precalculatedAuthorizationDisabled = val;
}

void AsyncHttpClient::setSendTimeoutMs(unsigned int sendTimeoutMs)
{
    m_sendTimeoutMs = sendTimeoutMs;
}

void AsyncHttpClient::setResponseReadTimeoutMs(unsigned int _responseReadTimeoutMs)
{
    m_responseReadTimeoutMs = _responseReadTimeoutMs;
}

void AsyncHttpClient::setMessageBodyReadTimeoutMs(unsigned int messageBodyReadTimeoutMs)
{
    m_msgBodyReadTimeoutMs = messageBodyReadTimeoutMs;
}

void AsyncHttpClient::asyncConnectDone(SystemError::ErrorCode errorCode)
{
    NX_LOGX(lm("Opened connection to url %1. Result code %2")
        .arg(m_contentLocationUrl).str(errorCode), cl_logDEBUG2);

    std::shared_ptr<AsyncHttpClient> sharedThis(shared_from_this());

    if (m_terminated)
        return;

    if (m_state != sWaitingConnectToHost)
    {
        NX_ASSERT(false);
        return;
    }

    if (errorCode == SystemError::noError)
    {
        //connect successful
        m_remoteEndpointWithProtocol = endpointWithProtocol(m_contentLocationUrl);
        serializeRequest();
        m_state = sSendingRequest;
        emit tcpConnectionEstablished(sharedThis);
        using namespace std::placeholders;
        NX_LOGX(lm("Sending request to url %1").arg(m_contentLocationUrl), cl_logDEBUG2);

        m_socket->sendAsync(m_requestBuffer, std::bind(&AsyncHttpClient::asyncSendDone, this, _1, _2));
        return;
    }

    NX_LOGX(lm("Failed to establish tcp connection to %1. %2")
        .arg(m_contentLocationUrl).arg(SystemError::toString(errorCode)), cl_logDEBUG1);
    m_lastSysErrorCode = errorCode;

    m_state = sFailed;
    const auto requestSequenceBak = m_requestSequence;
    emit done(sharedThis);
    if (m_requestSequence == requestSequenceBak)
        m_socket.reset();   //< Closing failed socket so that it is not reused.
}

void AsyncHttpClient::asyncSendDone(SystemError::ErrorCode errorCode, size_t bytesWritten)
{
    std::shared_ptr<AsyncHttpClient> sharedThis(shared_from_this());

    if (m_terminated)
        return;

    if (m_state != sSendingRequest)
    {
        NX_ASSERT(false);
        return;
    }

    if (errorCode != SystemError::noError)
    {
        if (reconnectIfAppropriate())
            return;
        NX_LOGX(lm("Error sending (1) http request to %1. %2")
            .arg(m_contentLocationUrl).arg(SystemError::toString(errorCode)), cl_logDEBUG1);
        m_state = sFailed;
        m_lastSysErrorCode = errorCode;
        const auto requestSequenceBak = m_requestSequence;
        emit done(sharedThis);
        if (m_requestSequence == requestSequenceBak)
            m_socket.reset();
        return;
    }

    //TODO #ak recheck connection closure situation

    using namespace std::placeholders;

    m_requestBytesSent += bytesWritten;
    if ((int)m_requestBytesSent < m_requestBuffer.size())
    {
        m_socket->sendAsync(m_requestBuffer, std::bind(&AsyncHttpClient::asyncSendDone, this, _1, _2));
        return;
    }

    NX_LOGX(lm("Request has been successfully sent to %1: %2")
        .arg(m_contentLocationUrl)
        .strs(logTraffic() ? request().toString() : request().requestLine.toString()),
        cl_logDEBUG2);

    const auto requestSequenceBak = m_requestSequence;
    emit requestHasBeenSent(sharedThis, m_authorizationTried);
    if (m_terminated || //user cancelled futher action
        (m_requestSequence != requestSequenceBak))  //user started new request within responseReceived handler
    {
        return;
    }

    m_state = sReceivingResponse;
    m_responseBuffer.resize(0);
    if (!m_socket->setRecvTimeout(m_responseReadTimeoutMs))
    {
        NX_LOGX(lm("Error reading (1) http response from %1. %2")
            .arg(m_contentLocationUrl).arg(SystemError::getLastOSErrorText()), cl_logDEBUG1);
        m_state = sFailed;
        const auto requestSequenceBak = m_requestSequence;
        emit done(sharedThis);
        if (m_requestSequence == requestSequenceBak)
            m_socket.reset();   //< Closing failed socket so that it is not reused.
        return;
    }

    m_socket->readSomeAsync(
        &m_responseBuffer,
        std::bind(&AsyncHttpClient::onSomeBytesReadAsync, this, _1, _2));
}

void AsyncHttpClient::onSomeBytesReadAsync(
    SystemError::ErrorCode errorCode,
    size_t bytesRead)
{
    using namespace std::placeholders;

    std::shared_ptr<AsyncHttpClient> sharedThis(shared_from_this());

    if (m_terminated)
        return;

    if (errorCode != SystemError::noError)
    {
        const auto stateBak = m_state;
        if ((m_httpStreamReader.state() == HttpStreamReader::messageDone) &&
                m_httpStreamReader.currentMessageNumber() == m_awaitedMessageNumber)
        {
            m_state = sDone;
        }
        else
        {
            // Reconnecting only in case of failure.
            if (reconnectIfAppropriate())
                return;
            m_state = sFailed;
        }

        NX_LOGX(lm("Error reading (state %1) http response from %2. %3")
            .arg(stateBak).arg(m_contentLocationUrl).arg(SystemError::toString(errorCode)),
            cl_logDEBUG1);
        m_lastSysErrorCode = errorCode;
        const auto requestSequenceBak = m_requestSequence;
        emit done(sharedThis);
        if (m_requestSequence == requestSequenceBak)
            m_socket.reset();   //< Closing failed socket so that it is not reused.
        return;
    }

    processReceivedBytes(std::move(sharedThis), bytesRead);
}

void AsyncHttpClient::resetDataBeforeNewRequest()
{
    ++m_requestSequence;
    m_authorizationTried = false;
    m_ha1RecalcTried = false;
    m_numberOfRedirectsTried = 0;
    m_request = nx_http::Request();
}

void AsyncHttpClient::initiateHttpMessageDelivery()
{
    using namespace std::placeholders;
    bool canUseExistingConnection = false;
    if (m_httpStreamReader.message().type == nx_http::MessageType::response)
    {
        canUseExistingConnection =
            (m_httpStreamReader.message().response->statusLine.version == nx_http::http_1_1) &&
            (nx_http::getHeaderValue(m_httpStreamReader.message().response->headers, "Connection") != "close");
    }

    canUseExistingConnection =
        m_socket &&
        !m_connectionClosed &&
        canUseExistingConnection &&
        (m_remoteEndpointWithProtocol == endpointWithProtocol(m_contentLocationUrl)) &&
        m_lastSysErrorCode == SystemError::noError;

    if (!canUseExistingConnection)
    {
        m_httpStreamReader.resetState();
        m_awaitedMessageNumber = 0;
        m_lastSysErrorCode = SystemError::noError;
        m_totalRequests = 0;
    }
    ++m_totalRequests;
    m_bytesRead = 0;

    m_state = sInit;

    dispatch(
        [this, canUseExistingConnection]()
        {
            if (canUseExistingConnection)
            {
                NX_ASSERT(m_socket);
                m_socket->cancelIOSync(nx::network::aio::etNone);
                ++m_awaitedMessageNumber;   //current message will be skipped

                serializeRequest();
                m_state = sSendingRequest;
                NX_LOGX(lm("Sending request to url %1").arg(m_contentLocationUrl), cl_logDEBUG2);
                m_socket->sendAsync(
                    m_requestBuffer,
                    std::bind(&AsyncHttpClient::asyncSendDone, this, _1, _2));
                return;
            }

            m_socket.reset();

            initiateTcpConnection();
        });
}

void AsyncHttpClient::initiateTcpConnection()
{
    const SocketAddress remoteAddress =
        m_proxyEndpoint
        ? m_proxyEndpoint.get()
        : SocketAddress(
            m_contentLocationUrl.host(),
            m_contentLocationUrl.port(nx_http::defaultPortForScheme(m_contentLocationUrl.scheme().toLatin1())));

    m_state = sInit;

    m_socket = SocketFactory::createStreamSocket(m_contentLocationUrl.scheme() == lm("https"));

    NX_LOGX(lm("Opening connection to %1. url %2, socket %3")
        .str(remoteAddress).arg(m_contentLocationUrl).arg(m_socket->handle()), cl_logDEBUG2);

    m_socket->bindToAioThread(m_aioThreadBinder.getAioThread());
    m_connectionClosed = false;
    if (!m_socket->setNonBlockingMode(true) ||
        !m_socket->setSendTimeout(m_sendTimeoutMs) ||
        !m_socket->setRecvTimeout(m_responseReadTimeoutMs))
    {
        m_socket->post(
            std::bind(
                &AsyncHttpClient::asyncConnectDone,
                this,
                SystemError::getLastOSErrorCode()));
        return;
    }

    m_state = sWaitingConnectToHost;

    //starting async connect
    m_socket->connectAsync(
        remoteAddress,
        std::bind(&AsyncHttpClient::asyncConnectDone, this, std::placeholders::_1));
}

size_t AsyncHttpClient::parseReceivedBytes(size_t bytesRead)
{
    if (bytesRead == 0)   //connection closed
    {
        //closing connection is a valid HTTP way to signal message end
        //m_state = m_httpStreamReader.state() == HttpStreamReader::messageDone ? sDone : sFailed;
        //TODO #ak check if whole message body is received (if message body size is known)
        m_httpStreamReader.flush();
        if (m_httpStreamReader.state() == HttpStreamReader::readingMessageBody &&
            m_httpStreamReader.contentLength() &&
            m_httpStreamReader.contentLength().get() > m_httpStreamReader.messageBodyBytesRead())
        {
            m_state = sFailed;
            m_lastSysErrorCode = SystemError::connectionReset;
        }
        else
        {
            m_state = (m_httpStreamReader.state() == HttpStreamReader::messageDone) ||
                (m_httpStreamReader.state() == HttpStreamReader::pullingLineEndingBeforeMessageBody) ||
                (m_httpStreamReader.state() == HttpStreamReader::readingMessageBody)
                ? sDone
                : sFailed;
        }

        m_connectionClosed = true;
        return 0;
    }

    // m_httpStreamReader is allowed to process not all bytes from m_responseBuffer.
    std::size_t bytesProcessed = 0;
    if (!m_httpStreamReader.parseBytes(m_responseBuffer, bytesRead, &bytesProcessed))
    {
        NX_LOGX(lm("Error parsing http response from %1. %2")
            .arg(m_contentLocationUrl).arg(m_httpStreamReader.errorText()), cl_logDEBUG1);
        m_state = sFailed;
        return -1;
    }

    m_bytesRead += bytesProcessed;

    if (m_httpStreamReader.state() == HttpStreamReader::parseError)
    {
        m_state = sFailed;
        return bytesProcessed;
    }

    NX_ASSERT(m_httpStreamReader.currentMessageNumber() <= m_awaitedMessageNumber);
    if (m_httpStreamReader.currentMessageNumber() < m_awaitedMessageNumber)
        return bytesProcessed;   //reading some old message, not changing state in this case

    if (m_httpStreamReader.state() == HttpStreamReader::messageDone)
        m_state = sDone;
    return bytesProcessed;
}

void AsyncHttpClient::processReceivedBytes(
    std::shared_ptr<AsyncHttpClient> sharedThis,
    std::size_t bytesRead)
{
    using namespace std::placeholders;

    for (;;)
    {
        const auto stateBak = m_state;
        const size_t bytesParsed = parseReceivedBytes(bytesRead);
        QByteArray receivedBytesLeft;
        if (bytesParsed != (std::size_t)-1)
<<<<<<< HEAD
                receivedBytesLeft = m_responseBuffer.mid((int)bytesParsed);
=======
            receivedBytesLeft = m_responseBuffer.mid((int)bytesParsed);
>>>>>>> af0df5f9
        m_responseBuffer.resize(0);

        bool continueReceiving = false;
        switch (stateBak)
        {
            case sReceivingResponse:
            {
                processResponseHeadersBytes(
                    sharedThis,
                    &continueReceiving);
                break;
            }

            case sReadingMessageBody:
            {
                processResponseMessageBodyBytes(
                    sharedThis,
                    bytesParsed,
                    &continueReceiving);
                break;
            }

            default:
            {
                NX_ASSERT(false);
                break;
            }
        }

        if (!continueReceiving)
            break;

        if (receivedBytesLeft.isEmpty())
        {
            NX_ASSERT(m_responseBuffer.size() == 0);
            m_socket->readSomeAsync(
                &m_responseBuffer,
                std::bind(&AsyncHttpClient::onSomeBytesReadAsync, this, _1, _2));
            return;
        }

        NX_CRITICAL(bytesParsed != 0 && bytesParsed != (std::size_t)-1);
        m_responseBuffer = std::move(receivedBytesLeft);
        m_responseBuffer.reserve(RESPONSE_BUFFER_SIZE);
        bytesRead = m_responseBuffer.size();
    }
}

void AsyncHttpClient::processResponseHeadersBytes(
    std::shared_ptr<AsyncHttpClient> sharedThis,
    bool* const continueReceiving)
{
    using namespace std::placeholders;

    //TODO/IMPL reconnect in case of error

    if (m_state == sFailed)
    {
        emit done(sharedThis);
        return;
    }

    // Connection could have already been closed by remote peer.

    if (m_httpStreamReader.currentMessageNumber() < m_awaitedMessageNumber ||       //still reading previous message
        m_httpStreamReader.state() <= HttpStreamReader::readingMessageHeaders)     //still reading message headers
    {
        //response has not been read yet, reading futher
        m_responseBuffer.resize(0);
        if (m_connectionClosed)
        {
            if (reconnectIfAppropriate())
                return;

            NX_LOGX(lm("Failed to read (1) response from %1. %2")
                .arg(m_contentLocationUrl).arg(SystemError::connectionReset), cl_logDEBUG1);
            m_state = sFailed;
            emit done(sharedThis);
            return;
        }
        *continueReceiving = true;
        return;
    }

    //read http message headers
    if (m_httpStreamReader.message().type != nx_http::MessageType::response)
    {
        NX_LOGX(lm("Unexpectedly received request from %1:%2 while expecting response! Ignoring...")
            .arg(m_contentLocationUrl.host()).arg(m_contentLocationUrl.port()), cl_logDEBUG1);
        m_state = sFailed;
        emit done(sharedThis);
        return;
    }

    NX_LOGX(lm("Response from %1 has been successfully read: %2")
        .arg(m_contentLocationUrl)
        .str(logTraffic() ? response()->toString() : response()->statusLine.toString()),
        cl_logDEBUG2);

    if (repeatRequestIfNeeded(*m_httpStreamReader.message().response))
        return;

    const bool messageHasMessageBody =
        (m_httpStreamReader.state() == HttpStreamReader::readingMessageBody) ||
        (m_httpStreamReader.state() == HttpStreamReader::pullingLineEndingBeforeMessageBody) ||
        (m_httpStreamReader.messageBodyBufferSize() > 0);

    m_state = sResponseReceived;
    const auto requestSequenceBak = m_requestSequence;
    emit responseReceived(sharedThis);
    if (m_terminated ||
        (m_requestSequence != requestSequenceBak))  //user started new request within responseReceived handler
    {
        return;
    }

    //does message body follow?
    if (!messageHasMessageBody)
    {
        //no message body: done
        m_state = m_httpStreamReader.state() == HttpStreamReader::parseError ? sFailed : sDone;
        emit done(sharedThis);
        return;
    }

    //starting reading message body
    m_state = sReadingMessageBody;

    if (m_httpStreamReader.messageBodyBufferSize() > 0 &&   //some message body has been read
        m_state == sReadingMessageBody)                    //client wants to read message body
    {
        emit someMessageBodyAvailable(sharedThis);
        if (m_terminated)
            return;
        if (m_forcedEof)
        {
            m_forcedEof = false;
            return;
        }
    }

    if (((m_httpStreamReader.state() == HttpStreamReader::readingMessageBody) ||
        (m_httpStreamReader.state() == HttpStreamReader::pullingLineEndingBeforeMessageBody)) &&
        (!m_connectionClosed))
    {
        //reading more data
        m_responseBuffer.resize(0);
        if (!m_socket->setRecvTimeout(m_msgBodyReadTimeoutMs))
        {
            NX_LOGX(lm("Failed to read (1) response from %1. %2")
                .arg(m_contentLocationUrl).arg(SystemError::getLastOSErrorText()),
                cl_logDEBUG1);

            m_state = sFailed;
            emit done(sharedThis);
            return;
        }
        *continueReceiving = true;
        return;
    }

    //message body has been received with request
    NX_ASSERT(
        m_httpStreamReader.state() == HttpStreamReader::messageDone ||
        m_httpStreamReader.state() == HttpStreamReader::parseError);

    m_state = m_httpStreamReader.state() == HttpStreamReader::parseError ? sFailed : sDone;
    emit done(sharedThis);
}

bool AsyncHttpClient::repeatRequestIfNeeded(const Response& response)
{
    switch (response.statusLine.statusCode)
    {
        case StatusCode::unauthorized:
        {
            if (!m_ha1RecalcTried &&
                response.headers.find(Qn::REALM_HEADER_NAME) != response.headers.cend())
            {
                m_authorizationTried = false;
                m_ha1RecalcTried = true;
            }

            if (!m_authorizationTried && (!m_userName.isEmpty() || !m_userPassword.isEmpty()))
            {
                //trying authorization
                if (resendRequestWithAuthorization(response))
                    return true;
            }

            break;
        }

        case StatusCode::proxyAuthenticationRequired:
        {
            if (!m_proxyAuthorizationTried &&
                (!m_proxyUserName.isEmpty() || !m_proxyUserPassword.isEmpty()))
            {
                if (resendRequestWithAuthorization(response, true))
                    return true;
            }
            break;
        }

        case StatusCode::found:
        case StatusCode::movedPermanently:
            return sendRequestToNewLocation(response);

        default:
            break;
    }

    return false;
}

bool AsyncHttpClient::sendRequestToNewLocation(const Response& response)
{
    if (m_numberOfRedirectsTried >= kMaxNumberOfRedirects)
        return false;
    ++m_numberOfRedirectsTried;

    // For now, using first Location if many have been provided in response.
    const auto locationIter = response.headers.find("Location");
    if (locationIter == response.headers.end())
        return false;

    m_authorizationTried = false;
    m_ha1RecalcTried = false;

    m_contentLocationUrl = QUrl(QLatin1String(locationIter->second));

    initiateHttpMessageDelivery();
    return true;
}

void AsyncHttpClient::processResponseMessageBodyBytes(
    std::shared_ptr<AsyncHttpClient> sharedThis,
    std::size_t bytesRead,
    bool* const continueReceiving)
{
    using namespace std::placeholders;

    //TODO #ak reconnect in case of error
    if (bytesRead != (std::size_t)-1)
    {
        emit someMessageBodyAvailable(sharedThis);
        if (m_terminated)
            return;
        if (m_forcedEof)
        {
            m_forcedEof = false;
            return;
        }
    }

    if (m_state != sFailed && m_state != sDone)
    {
        m_responseBuffer.resize(0);
        *continueReceiving = true;
        return;
    }

    emit done(sharedThis);
}

void AsyncHttpClient::composeRequest(const nx_http::StringType& httpMethod)
{
    const bool useHttp11 = true;   //TODO #ak check if we need it (e.g. we using keep-alive or requesting live capture)

    m_request.requestLine.method = httpMethod;

    if (m_proxyEndpoint)
<<<<<<< HEAD
        {
        m_request.requestLine.url = m_contentLocationUrl;
        }
    else    //if no proxy specified then erasing http://host:port from request url
        {
            m_request.requestLine.url = m_contentLocationUrl.path();
            m_request.requestLine.url.setQuery(m_contentLocationUrl.query());
            m_request.requestLine.url.setFragment(m_contentLocationUrl.fragment());
        }

=======
    {
        m_request.requestLine.url = m_contentLocationUrl;
    }
    else    //if no proxy specified then erasing http://host:port from request url
    {
        m_request.requestLine.url = m_contentLocationUrl.path();
        m_request.requestLine.url.setQuery(m_contentLocationUrl.query());
        m_request.requestLine.url.setFragment(m_contentLocationUrl.fragment());
    }
>>>>>>> af0df5f9
    m_request.requestLine.version = useHttp11 ? nx_http::http_1_1 : nx_http::http_1_0;

    nx_http::insertOrReplaceHeader(
        &m_request.headers,
        HttpHeader("Date", dateTimeToHTTPFormat(QDateTime::currentDateTime())));
    m_request.headers.emplace(
        "User-Agent",
        m_userAgent.isEmpty() ? nx_http::userAgentString() : m_userAgent.toLatin1());
    if (useHttp11)
    {
        if (httpMethod == nx_http::Method::GET || httpMethod == nx_http::Method::HEAD)
        {
            //m_request.headers.insert( std::make_pair("Accept", "*/*") );
            if (m_contentEncodingUsed)
                m_request.headers.insert(std::make_pair("Accept-Encoding", "gzip"));
            //else
            //    m_request.headers.insert( std::make_pair("Accept-Encoding", "identity;q=1.0, *;q=0") );
        }
        //m_request.headers.insert( std::make_pair("Cache-Control", "max-age=0") );

        if (m_additionalHeaders.count("Connection") == 0)
            m_request.headers.insert(std::make_pair("Connection", "keep-alive"));

        if (m_additionalHeaders.count("Host") == 0)
            m_request.headers.insert(std::make_pair("Host", m_contentLocationUrl.host().toLatin1()));
    }

    m_request.headers.insert(m_additionalHeaders.cbegin(), m_additionalHeaders.cend());

    //adding user credentials
    if (!m_contentLocationUrl.userName().isEmpty())
        m_userName = m_contentLocationUrl.userName();
    if (!m_contentLocationUrl.password().isEmpty())
        m_userPassword = m_contentLocationUrl.password();
    m_contentLocationUrl.setUserName(m_userName);
    m_contentLocationUrl.setPassword(m_userPassword);

    //adding X-Nx-User-Name to help server to port data from 2.1 to 2.3 and from 2.3 to 2.4 (generate user's digest)
    //TODO #ak remove it after 2.3 support is over
    if (!m_userName.isEmpty() &&
        m_request.headers.find(Qn::CUSTOM_USERNAME_HEADER_NAME) == m_request.headers.end())
    {
        nx_http::insertOrReplaceHeader(
            &m_request.headers,
            HttpHeader(Qn::CUSTOM_USERNAME_HEADER_NAME, m_userName.toUtf8()));
    }

    if (m_precalculatedAuthorizationDisabled)
        return;

    //if that url has already been authenticated, adding same authentication info to the request
    //first request per tcp-connection always uses authentication
    //    This is done due to limited AuthInfoCache implementation
    if (m_authCacheItem.url.isEmpty() ||
        !AuthInfoCache::instance()->addAuthorizationHeader(
            m_contentLocationUrl,
            &m_request,
            &m_authCacheItem))
    {
        if (m_authType == AuthType::authBasic)
        {
            header::BasicAuthorization basicAuthorization(m_userName.toLatin1(), m_userPassword.toLatin1());
            nx_http::insertOrReplaceHeader(
                &m_request.headers,
                nx_http::HttpHeader(
                    header::Authorization::NAME,
                    basicAuthorization.serialized()));
        }
        else
        {
            //not using Basic authentication by default, since it is not secure
            nx_http::removeHeader(&m_request.headers, header::Authorization::NAME);
        }
    }
}

void AsyncHttpClient::addAdditionalHeader(const StringType& key, const StringType& value)
{
    m_additionalHeaders.emplace(key, value);
}

void AsyncHttpClient::removeAdditionalHeader(const StringType& key)
{
    m_additionalHeaders.erase(key);
}

void AsyncHttpClient::addRequestHeaders(const HttpHeaders& headers)
{
    for (HttpHeaders::const_iterator itr = headers.begin(); itr != headers.end(); ++itr)
        m_additionalHeaders.emplace(itr->first, itr->second);
}

void AsyncHttpClient::serializeRequest()
{
    m_requestBuffer.clear();
    m_request.serialize(&m_requestBuffer);
    m_requestBytesSent = 0;
}

bool AsyncHttpClient::reconnectIfAppropriate()
{
    if ((m_connectionClosed || m_state == sSendingRequest || m_state == sReceivingResponse) &&
        m_bytesRead == 0 &&
        m_totalRequests > 1)
    {
        //< Reconnect if TCP timeout for keep-alive connections
        m_connectionClosed = true;
        initiateHttpMessageDelivery();
        return true;
    }

    //TODO #ak we need reconnect and request entity from the point we stopped at
    return false;
}

AsyncHttpClientPtr AsyncHttpClient::create()
{
    return AsyncHttpClientPtr(std::shared_ptr<AsyncHttpClient>(new AsyncHttpClient()));
}

QString AsyncHttpClient::endpointWithProtocol(const QUrl& url)
{
    return lm("%1://%2:%3")
        .arg(url.scheme())
        .arg(url.host())
        .arg(url.port(nx_http::defaultPortForScheme(url.scheme().toLatin1())));
}

bool AsyncHttpClient::resendRequestWithAuthorization(
    const nx_http::Response& response,
    bool isProxy)
{
    const StringType authenticateHeaderName = isProxy ? "Proxy-Authenticate" : "WWW-Authenticate";
    const StringType authorizationHeaderName = isProxy ? StringType("Proxy-Authorization") : header::Authorization::NAME;
    const QString userName = isProxy ? m_proxyUserName : m_userName;
    const QString userPassword = isProxy ? m_proxyUserPassword : m_userPassword;

    //if response contains WWW-Authenticate with Digest authentication, generating "Authorization: Digest" header and adding it to custom headers
    NX_ASSERT(response.statusLine.statusCode == StatusCode::unauthorized ||
                response.statusLine.statusCode == StatusCode::proxyAuthenticationRequired);

    HttpHeaders::const_iterator wwwAuthenticateIter = response.headers.find(authenticateHeaderName);
    if (wwwAuthenticateIter == response.headers.end())
        return false;

    header::WWWAuthenticate wwwAuthenticateHeader;
    wwwAuthenticateHeader.parse(wwwAuthenticateIter->second);
    if (wwwAuthenticateHeader.authScheme == header::AuthScheme::basic)
    {
        header::BasicAuthorization basicAuthorization(userName.toLatin1(), userPassword.toLatin1());
        nx_http::insertOrReplaceHeader(
            &m_request.headers,
            nx_http::HttpHeader(
                authorizationHeaderName,
                basicAuthorization.serialized()));
        //TODO #ak MUST add to cache only after OK response
        m_authCacheItem = AuthInfoCache::AuthorizationCacheItem(
            m_contentLocationUrl,
            m_request.requestLine.method,
            userName.toLatin1(),
            userPassword.toLatin1(),
            boost::optional<BufferType>(),
            std::move(wwwAuthenticateHeader),
            std::move(basicAuthorization));
        AuthInfoCache::instance()->cacheAuthorization(m_authCacheItem);
    }
    else if (wwwAuthenticateHeader.authScheme == header::AuthScheme::digest)
    {
        header::DigestAuthorization digestAuthorizationHeader;
        if (!calcDigestResponse(
                m_request.requestLine.method,
                userName.toUtf8(),
                m_authType != authDigestWithPasswordHash
                    ? userPassword.toUtf8()
                    : boost::optional<nx_http::BufferType>(),
                m_authType == authDigestWithPasswordHash
                    ? userPassword.toLatin1()
                    : boost::optional<nx_http::BufferType>(),
                m_contentLocationUrl.path().toUtf8(),
                wwwAuthenticateHeader,
                &digestAuthorizationHeader))
        {
            return false;
        }
        BufferType authorizationStr;
        digestAuthorizationHeader.serialize(&authorizationStr);

        nx_http::insertOrReplaceHeader(
            &m_request.headers,
            nx_http::HttpHeader(authorizationHeaderName, authorizationStr));
        //TODO #ak MUST add to cache only after OK response
        m_authCacheItem = AuthInfoCache::AuthorizationCacheItem(
            m_contentLocationUrl,
            m_request.requestLine.method,
            userName.toLatin1(),
            m_authType == authDigestWithPasswordHash
                ? boost::optional<BufferType>()
                : boost::optional<BufferType>(userPassword.toLatin1()),
            m_authType == authDigestWithPasswordHash
                ? boost::optional<BufferType>(userPassword.toLatin1())
                : boost::optional<BufferType>(),
            std::move(wwwAuthenticateHeader),
            std::move(digestAuthorizationHeader));
        AuthInfoCache::instance()->cacheAuthorization(m_authCacheItem);
    }
    else
    {
        return false;
    }

    doSomeCustomLogic(response, &m_request);

    if (isProxy)
        m_proxyAuthorizationTried = true;
    else
        m_authorizationTried = true;
    initiateHttpMessageDelivery();
    return true;
}

void AsyncHttpClient::doSomeCustomLogic(
    const nx_http::Response& response,
    Request* const request)
{
    //TODO #ak this method is not part of http, so it should not be in this class

    if (m_authType == authDigestWithPasswordHash)
        return;

    auto realmIter = response.headers.find(Qn::REALM_HEADER_NAME);
    if (realmIter == response.headers.end())
        return;

    //calculating user's digest with new realm
    const auto newRealmDigest = calcHa1(m_userName.toUtf8(), realmIter->second, m_userPassword.toUtf8());
    const auto cryptSha512Hash = linuxCryptSha512(
        m_userPassword.toUtf8(),
        generateSalt(LINUX_CRYPT_SALT_LENGTH));

    nx_http::insertOrReplaceHeader(
        &request->headers,
        HttpHeader(Qn::HA1_DIGEST_HEADER_NAME, newRealmDigest));
    nx_http::insertOrReplaceHeader(
        &request->headers,
        HttpHeader(Qn::CRYPT_SHA512_HASH_HEADER_NAME, cryptSha512Hash));
    nx_http::insertOrReplaceHeader(
        &request->headers,
        HttpHeader(Qn::REALM_HEADER_NAME, realmIter->second));
}

namespace {

struct SharedState
{
    QMetaObject::Connection qtConnection;
    nx::utils::MoveOnlyFunc<void(AsyncHttpClientPtr)> completionHandler;
};

    } // namespace 

template<typename ... Args>
void AsyncHttpClient::doHttpOperation(
    nx::utils::MoveOnlyFunc<void(AsyncHttpClientPtr)> completionHandler,
    void(AsyncHttpClient::*func)(Args...),
    Args... args)
{
    auto sharedState = std::make_shared<SharedState>();
    sharedState->completionHandler = std::move(completionHandler);
    auto* qtConnectionPtr = &sharedState->qtConnection;
    *qtConnectionPtr = QObject::connect(
        this, &AsyncHttpClient::done,
        [this, sharedState = std::move(sharedState)](
            AsyncHttpClientPtr httpClient)
        {
            sharedState->completionHandler(httpClient);
            disconnect(sharedState->qtConnection);
        });
    (this->*func)(args...);
}

const char* AsyncHttpClient::toString(State state)
{
    switch (state)
    {
    case sInit:
        return "init";
    case sWaitingConnectToHost:
        return "waitingConnectToHost";
    case sSendingRequest:
        return "sendingRequest";
    case sReceivingResponse:
        return "receivingResponse";
    case sResponseReceived:
        return "responseReceived";
    case sReadingMessageBody:
        return "readingMessageBody";
    case sFailed:
        return "failed";
    case sDone:
        return "done";
    default:
        return "unknown";
    }
}

void AsyncHttpClient::setAuthType(AuthType value)
{
    m_authType = value;
}

AuthInfoCache::AuthorizationCacheItem AsyncHttpClient::authCacheItem() const
{
    return m_authCacheItem;
}

void AsyncHttpClient::forceEndOfMsgBody()
{
    m_forcedEof = true;
    m_httpStreamReader.forceEndOfMsgBody();
}

//-------------------------------------------------------------------------------------------------
// Utilities.

void downloadFileAsyncEx(
    const QUrl& url,
    std::function<void(SystemError::ErrorCode, int, nx_http::StringType, nx_http::BufferType)> completionHandler,
    nx_http::AsyncHttpClientPtr httpClientCaptured)
{
    auto requestCompletionFunc = [httpClientCaptured, completionHandler]
        (nx_http::AsyncHttpClientPtr httpClient) mutable
    {
        httpClientCaptured->disconnect(nullptr, (const char*)nullptr);
        httpClientCaptured.reset();

        if (httpClient->failed())
        {
            completionHandler(
                SystemError::connectionReset,
                nx_http::StatusCode::ok,
                nx_http::StringType(),
                nx_http::BufferType());
            return;
        }

        if (httpClient->response()->statusLine.statusCode != nx_http::StatusCode::ok &&
            httpClient->response()->statusLine.statusCode != nx_http::StatusCode::partialContent)
        {
            completionHandler(
                SystemError::noError,
                httpClient->response()->statusLine.statusCode,
                nx_http::StringType(),
                nx_http::BufferType());
            return;
        }

        completionHandler(
            SystemError::noError,
            httpClient->response()->statusLine.statusCode,
            httpClient->contentType(),
            httpClient->fetchMessageBodyBuffer());
    };
    QObject::connect(
        httpClientCaptured.get(), &nx_http::AsyncHttpClient::done,
        httpClientCaptured.get(), requestCompletionFunc,
        Qt::DirectConnection);

    httpClientCaptured->doGet(url);
}

void downloadFileAsync(
    const QUrl& url,
    std::function<void(SystemError::ErrorCode, int, nx_http::BufferType)> completionHandler,
    const nx_http::HttpHeaders& extraHeaders,
    AsyncHttpClient::AuthType authType,
    AsyncHttpClient::Timeouts timeouts)
{
    auto handler = [completionHandler](
        SystemError::ErrorCode osErrorCode,
        int statusCode,
        nx_http::StringType,
        nx_http::BufferType msgBody)
    {
        completionHandler(osErrorCode, statusCode, msgBody);
    };
    downloadFileAsyncEx(url, handler, extraHeaders, authType, timeouts);
}

void downloadFileAsyncEx(
    const QUrl& url,
    std::function<void(SystemError::ErrorCode, int, nx_http::StringType, nx_http::BufferType)> completionHandler,
    const nx_http::HttpHeaders& extraHeaders,
    AsyncHttpClient::AuthType authType,
    AsyncHttpClient::Timeouts timeouts)
{
    nx_http::AsyncHttpClientPtr httpClient = nx_http::AsyncHttpClient::create();
    httpClient->setAdditionalHeaders(extraHeaders);
    httpClient->setAuthType(authType);
    httpClient->setSendTimeoutMs(timeouts.sendTimeout.count());
    httpClient->setResponseReadTimeoutMs(timeouts.responseReadTimeout.count());
    httpClient->setMessageBodyReadTimeoutMs(timeouts.messageBodyReadTimeout.count());
    downloadFileAsyncEx(url, completionHandler, std::move(httpClient));
}

SystemError::ErrorCode downloadFileSync(
    const QUrl& url,
    int* const statusCode,
    nx_http::BufferType* const msgBody)
{
    bool done = false;
    SystemError::ErrorCode resultingErrorCode = SystemError::noError;
    std::mutex mtx;
    std::condition_variable condVar;
    downloadFileAsync(
        url,
        [&resultingErrorCode, statusCode, msgBody, &mtx, &condVar, &done]
    (SystemError::ErrorCode errorCode, int _statusCode, const nx_http::BufferType& _msgBody) {
        resultingErrorCode = errorCode;
        *statusCode = _statusCode;
        *msgBody = _msgBody;
        std::unique_lock<std::mutex> lk(mtx);
        done = true;
        condVar.notify_all();
    });

    std::unique_lock<std::mutex> lk(mtx);
    while (!done)
        condVar.wait(lk);

    return resultingErrorCode;
}

void uploadDataAsync(const QUrl &url
    , const QByteArray &data
    , const QByteArray &contentType
    , const nx_http::HttpHeaders &extraHeaders
    , const UploadCompletionHandler &callback
    , const AsyncHttpClient::AuthType authType
    , const QString &user
    , const QString &password)
{
    nx_http::AsyncHttpClientPtr httpClientHolder = nx_http::AsyncHttpClient::create();
    httpClientHolder->setAdditionalHeaders(extraHeaders);
    if (!user.isEmpty())
        httpClientHolder->setUserName(user);
    if (!password.isEmpty())
        httpClientHolder->setUserPassword(password);

    httpClientHolder->setAuthType(authType);

    auto completionFunc = [callback, httpClientHolder]
        (nx_http::AsyncHttpClientPtr httpClient) mutable
    {
        httpClientHolder->disconnect(nullptr, static_cast<const char *>(nullptr));
        httpClientHolder.reset();

        if (httpClient->failed())
            return callback(SystemError::connectionReset, nx_http::StatusCode::ok);

        const auto response = httpClient->response();
        const auto statusLine = response->statusLine;
        if ((statusLine.statusCode != nx_http::StatusCode::ok)
            && (statusLine.statusCode != nx_http::StatusCode::partialContent))
        {
            return callback(SystemError::noError, statusLine.statusCode);
        }

        callback(SystemError::noError, statusLine.statusCode);
    };

    QObject::connect(httpClientHolder.get(), &nx_http::AsyncHttpClient::done,
        httpClientHolder.get(), completionFunc, Qt::DirectConnection);

    httpClientHolder->doPost(url, contentType, data);
}

SystemError::ErrorCode uploadDataSync(const QUrl &url
    , const QByteArray &data
    , const QByteArray &contentType
    , const QString &user
    , const QString &password
    , const AsyncHttpClient::AuthType authType
    , nx_http::StatusCode::Value *httpCode)
{
    bool done = false;
    SystemError::ErrorCode result = SystemError::noError;
    std::mutex mutex;
    std::condition_variable waiter;


    const auto callback = [&result, &mutex, &waiter, &done, httpCode]
        (SystemError::ErrorCode errorCode, int statusCode)
    {
        result = errorCode;
        if (httpCode)
        {
            *httpCode = (errorCode == SystemError::noError
                ? static_cast<nx_http::StatusCode::Value>(statusCode)
                : nx_http::StatusCode::internalServerError);
        }

        std::unique_lock<std::mutex> lk(mutex);
        done = true;
        waiter.notify_all();
    };

    uploadDataAsync(url, data, contentType
        , nx_http::HttpHeaders(), callback, authType, user, password);

    std::unique_lock<std::mutex> guard(mutex);
    while (!done)
        waiter.wait(guard);

    return result;
}

} // namespace nx_http<|MERGE_RESOLUTION|>--- conflicted
+++ resolved
@@ -39,7 +39,7 @@
 constexpr const std::chrono::seconds AsyncHttpClient::Timeouts::kDefaultSendTimeout;
 constexpr const std::chrono::seconds AsyncHttpClient::Timeouts::kDefaultResponseReadTimeout;
 constexpr const std::chrono::seconds AsyncHttpClient::Timeouts::kDefaultMessageBodyReadTimeout;
-
+    
 constexpr int kMaxNumberOfRedirects = 5;
 
 AsyncHttpClient::Timeouts::Timeouts(
@@ -177,7 +177,7 @@
 {
     if (m_lastSysErrorCode != SystemError::noError)
         return m_lastSysErrorCode;
-        // Ensuring system error code is always non-zero in case of failure 
+    // Ensuring system error code is always non-zero in case of failure 
     //  to simplify AsyncHttpClient user's life.
     return failed() ? SystemError::connectionReset : SystemError::noError;
 }
@@ -770,11 +770,7 @@
         const size_t bytesParsed = parseReceivedBytes(bytesRead);
         QByteArray receivedBytesLeft;
         if (bytesParsed != (std::size_t)-1)
-<<<<<<< HEAD
-                receivedBytesLeft = m_responseBuffer.mid((int)bytesParsed);
-=======
             receivedBytesLeft = m_responseBuffer.mid((int)bytesParsed);
->>>>>>> af0df5f9
         m_responseBuffer.resize(0);
 
         bool continueReceiving = false;
@@ -967,7 +963,7 @@
 
             break;
         }
-
+            
         case StatusCode::proxyAuthenticationRequired:
         {
             if (!m_proxyAuthorizationTried &&
@@ -978,7 +974,7 @@
             }
             break;
         }
-
+            
         case StatusCode::found:
         case StatusCode::movedPermanently:
             return sendRequestToNewLocation(response);
@@ -1047,18 +1043,6 @@
     m_request.requestLine.method = httpMethod;
 
     if (m_proxyEndpoint)
-<<<<<<< HEAD
-        {
-        m_request.requestLine.url = m_contentLocationUrl;
-        }
-    else    //if no proxy specified then erasing http://host:port from request url
-        {
-            m_request.requestLine.url = m_contentLocationUrl.path();
-            m_request.requestLine.url.setQuery(m_contentLocationUrl.query());
-            m_request.requestLine.url.setFragment(m_contentLocationUrl.fragment());
-        }
-
-=======
     {
         m_request.requestLine.url = m_contentLocationUrl;
     }
@@ -1068,7 +1052,6 @@
         m_request.requestLine.url.setQuery(m_contentLocationUrl.query());
         m_request.requestLine.url.setFragment(m_contentLocationUrl.fragment());
     }
->>>>>>> af0df5f9
     m_request.requestLine.version = useHttp11 ? nx_http::http_1_1 : nx_http::http_1_0;
 
     nx_http::insertOrReplaceHeader(
@@ -1327,7 +1310,7 @@
     nx::utils::MoveOnlyFunc<void(AsyncHttpClientPtr)> completionHandler;
 };
 
-    } // namespace 
+} // namespace 
 
 template<typename ... Args>
 void AsyncHttpClient::doHttpOperation(
