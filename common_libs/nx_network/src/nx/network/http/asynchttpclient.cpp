--- conflicted
+++ resolved
@@ -215,14 +215,9 @@
     resetDataBeforeNewRequest();
     m_requestUrl = url;
     m_contentLocationUrl = url;
-<<<<<<< HEAD
     composeRequest(nx_http::Method::post);
-    m_request.headers.insert(make_pair("Content-Type", contentType));
-=======
-    composeRequest(nx_http::Method::POST);
     if (!contentType.isEmpty())
         m_request.headers.insert(make_pair("Content-Type", contentType));
->>>>>>> c06ed7bb
     if (includeContentLength)
         m_request.headers.insert(make_pair("Content-Length", StringType::number(messageBody.size())));
     //TODO #ak support chunked encoding & compression
