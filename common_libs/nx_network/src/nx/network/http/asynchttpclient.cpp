--- conflicted
+++ resolved
@@ -781,7 +781,7 @@
             const size_t bytesParsed = parseReceivedBytes(bytesRead);
             QByteArray receivedBytesLeft;
             if (bytesParsed != (std::size_t)-1)
-                receivedBytesLeft = m_responseBuffer.mid(bytesParsed);
+                receivedBytesLeft = m_responseBuffer.mid((int)bytesParsed);
             m_responseBuffer.resize(0);
 
             bool continueReceiving = false;
@@ -1061,13 +1061,9 @@
         {
             m_request.requestLine.url = m_contentLocationUrl.path();
             m_request.requestLine.url.setQuery(m_contentLocationUrl.query());
-<<<<<<< HEAD
-        }
-
-=======
             m_request.requestLine.url.setFragment(m_contentLocationUrl.fragment());
         }
->>>>>>> a7dd50a6
+
         m_request.requestLine.version = useHttp11 ? nx_http::http_1_1 : nx_http::http_1_0;
 
         nx_http::insertOrReplaceHeader(
