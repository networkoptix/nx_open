--- conflicted
+++ resolved
@@ -34,24 +34,6 @@
 
 namespace nx_http {
 
-<<<<<<< HEAD
-    constexpr const std::chrono::seconds AsyncHttpClient::Timeouts::kDefaultSendTimeout;
-    constexpr const std::chrono::seconds AsyncHttpClient::Timeouts::kDefaultResponseReadTimeout;
-    constexpr const std::chrono::seconds AsyncHttpClient::Timeouts::kDefaultMessageBodyReadTimeout;
-
-    constexpr int kMaxNumberOfRedirects = 5;
-
-    AsyncHttpClient::Timeouts::Timeouts(
-        std::chrono::milliseconds send,
-        std::chrono::milliseconds recv,
-        std::chrono::milliseconds msgBody)
-    :
-        sendTimeout(send),
-        responseReadTimeout(recv),
-        messageBodyReadTimeout(msgBody)
-    {
-    }
-=======
 static const size_t RESPONSE_BUFFER_SIZE = 16 * 1024;
 
 constexpr const std::chrono::seconds AsyncHttpClient::Timeouts::kDefaultSendTimeout;
@@ -70,7 +52,6 @@
     messageBodyReadTimeout(msgBody)
 {
 }
->>>>>>> e64e09c3
 
 
 bool AsyncHttpClient::Timeouts::operator==(const Timeouts& rhs) const
@@ -187,21 +168,10 @@
     return m_state;
 }
 
-<<<<<<< HEAD
-    SystemError::ErrorCode AsyncHttpClient::lastSysErrorCode() const
-    {
-        if (m_lastSysErrorCode != SystemError::noError)
-            return m_lastSysErrorCode;
-        // Ensuring system error code is always non-zero in case of failure
-        //  to simplify AsyncHttpClient user's life.
-        return failed() ? SystemError::connectionReset : SystemError::noError;
-    }
-=======
 bool AsyncHttpClient::failed() const
 {
     return m_state == sFailed || response() == nullptr;
 }
->>>>>>> e64e09c3
 
 SystemError::ErrorCode AsyncHttpClient::lastSysErrorCode() const
 {
@@ -872,53 +842,7 @@
         m_responseBuffer.resize(0);
         if (m_connectionClosed)
         {
-<<<<<<< HEAD
-            const auto stateBak = m_state;
-            const size_t bytesParsed = parseReceivedBytes(bytesRead);
-            QByteArray receivedBytesLeft;
-            if (bytesParsed != (std::size_t)-1)
-                receivedBytesLeft = m_responseBuffer.mid((int)bytesParsed);
-            m_responseBuffer.resize(0);
-
-            bool continueReceiving = false;
-            switch (stateBak)
-            {
-                case sReceivingResponse:
-                {
-                    processResponseHeadersBytes(
-                        sharedThis,
-                        &continueReceiving);
-                    break;
-                }
-
-                case sReadingMessageBody:
-                {
-                    processResponseMessageBodyBytes(
-                        sharedThis,
-                        bytesParsed,
-                        &continueReceiving);
-                    break;
-                }
-
-                default:
-                {
-                    NX_ASSERT(false);
-                    break;
-                }
-            }
-
-            if (!continueReceiving)
-                break;
-
-            if (receivedBytesLeft.isEmpty())
-            {
-                NX_ASSERT(m_responseBuffer.size() == 0);
-                m_socket->readSomeAsync(
-                    &m_responseBuffer,
-                    std::bind(&AsyncHttpClient::onSomeBytesReadAsync, this, _1, _2));
-=======
             if (reconnectIfAppropriate())
->>>>>>> e64e09c3
                 return;
 
             NX_LOGX(lm("Failed to read (1) response from %1. %2")
@@ -1037,9 +961,6 @@
                     return true;
             }
 
-<<<<<<< HEAD
-            case StatusCode::proxyAuthenticationRequired:
-=======
             break;
         }
             
@@ -1047,22 +968,11 @@
         {
             if (!m_proxyAuthorizationTried &&
                 (!m_proxyUserName.isEmpty() || !m_proxyUserPassword.isEmpty()))
->>>>>>> e64e09c3
             {
                 if (resendRequestWithAuthorization(response, true))
                     return true;
             }
-<<<<<<< HEAD
-
-            case StatusCode::found:
-            case StatusCode::movedPermanently:
-                return sendRequestToNewLocation(response);
-
-            default:
-                break;
-=======
             break;
->>>>>>> e64e09c3
         }
             
         case StatusCode::found:
@@ -1123,24 +1033,8 @@
         return;
     }
 
-<<<<<<< HEAD
-        m_request.requestLine.method = httpMethod;
-        if (m_proxyEndpoint)
-        {
-            m_request.requestLine.url = m_contentLocationUrl;
-        }
-        else    //if no proxy specified then erasing http://host:port from request url
-        {
-            m_request.requestLine.url = m_contentLocationUrl.path();
-            m_request.requestLine.url.setQuery(m_contentLocationUrl.query());
-            m_request.requestLine.url.setFragment(m_contentLocationUrl.fragment());
-        }
-
-        m_request.requestLine.version = useHttp11 ? nx_http::http_1_1 : nx_http::http_1_0;
-=======
     emit done(sharedThis);
 }
->>>>>>> e64e09c3
 
 void AsyncHttpClient::composeRequest(const nx_http::StringType& httpMethod)
 {
@@ -1403,15 +1297,11 @@
 
 namespace {
 
-<<<<<<< HEAD
-    } // namespace
-=======
 struct SharedState
 {
     QMetaObject::Connection qtConnection;
     nx::utils::MoveOnlyFunc<void(AsyncHttpClientPtr)> completionHandler;
 };
->>>>>>> e64e09c3
 
 } // namespace 
 
