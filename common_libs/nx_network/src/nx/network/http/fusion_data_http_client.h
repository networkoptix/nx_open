--- conflicted
+++ resolved
@@ -163,20 +163,12 @@
         return m_httpClient.takeSocket();
     }
 
-<<<<<<< HEAD
-    nx_http::AsyncClient& httpClient()
-=======
     nx::network::http::AsyncClient& httpClient()
->>>>>>> 5c4e2656
     {
         return m_httpClient;
     }
 
-<<<<<<< HEAD
-    const nx_http::AsyncClient& httpClient() const
-=======
     const nx::network::http::AsyncClient& httpClient() const
->>>>>>> 5c4e2656
     {
         return m_httpClient;
     }
