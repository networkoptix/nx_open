--- conflicted
+++ resolved
@@ -9,10 +9,7 @@
 #include <nx/fusion/serialization/json.h>
 #include <nx/fusion/serialization/lexical_functions.h>
 #include <nx/network/aio/basic_pollable.h>
-<<<<<<< HEAD
-=======
 #include <nx/network/http/buffer_source.h>
->>>>>>> 57c1054a
 #include <nx/network/http/http_async_client.h>
 #include <nx/utils/move_only_func.h>
 
@@ -87,24 +84,6 @@
         auto completionHandler = std::bind(&self_type::requestDone, this, &m_httpClient);
 
         if (m_requestContentType.isEmpty())
-<<<<<<< HEAD
-        {
-            m_httpClient.doGet(
-                m_url,
-                std::bind(&self_type::requestDone, this, &m_httpClient));
-        }
-        else
-        {
-            decltype(m_requestBody) requestBody;
-            requestBody.swap(m_requestBody);
-            m_httpClient.doPost(
-                m_url,
-                m_requestContentType,
-                std::move(requestBody),
-                true,
-                std::bind(&self_type::requestDone, this, &m_httpClient));
-        }
-=======
             m_httpClient.doGet(m_url, std::move(completionHandler));
         else
             m_httpClient.doPost(m_url, std::move(completionHandler));
@@ -121,7 +100,6 @@
             m_url,
             protocolToUpgradeConnectionTo,
             std::bind(&self_type::requestDone, this, &m_httpClient));
->>>>>>> 57c1054a
     }
 
     void setRequestTimeout(std::chrono::milliseconds timeout)
@@ -151,8 +129,6 @@
     {
         m_httpClient.pleaseStopSync();
     }
-<<<<<<< HEAD
-=======
 
     void addRequestBody()
     {
@@ -164,7 +140,6 @@
                 m_requestContentType,
                 std::move(requestBody)));
     }
->>>>>>> 57c1054a
 };
 
 } // namespace detail
