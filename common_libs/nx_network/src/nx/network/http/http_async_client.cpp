#include "http_async_client.h"

#include <QtCore/QCryptographicHash>
#include <QtCore/QDateTime>

#include <nx/network/buffered_stream_socket.h>
#include <nx/network/socket_factory.h>
#include <nx/network/socket_global.h>
#include <nx/network/url/url_builder.h>
#include <nx/network/url/url_parse_helper.h>
#include <nx/utils/log/log.h>
#include <nx/utils/thread/mutex.h>

#include <nx/utils/crypt/linux_passwd_crypt.h>
#include <nx/utils/system_error.h>

#include "auth_tools.h"
#include "buffer_source.h"
#include "custom_headers.h"

#include <nx/fusion/model_functions.h>

using std::make_pair;

namespace {

static bool logTraffic()
{
    return nx::network::SocketGlobals::ini().httpClientTraffic;
}

} // namespace

namespace nx {
namespace network {
namespace http {

static const size_t RESPONSE_BUFFER_SIZE = 16 * 1024;

constexpr const std::chrono::milliseconds AsyncClient::Timeouts::kDefaultSendTimeout;
constexpr const std::chrono::milliseconds AsyncClient::Timeouts::kDefaultResponseReadTimeout;
constexpr const std::chrono::milliseconds AsyncClient::Timeouts::kDefaultMessageBodyReadTimeout;

AsyncClient::Timeouts::Timeouts(
    std::chrono::milliseconds send,
    std::chrono::milliseconds recv,
    std::chrono::milliseconds msgBody)
:
    sendTimeout(send),
    responseReadTimeout(recv),
    messageBodyReadTimeout(msgBody)
{
}


bool AsyncClient::Timeouts::operator==(const Timeouts& rhs) const
{
    return sendTimeout == rhs.sendTimeout
        && responseReadTimeout == rhs.responseReadTimeout
        && messageBodyReadTimeout == rhs.messageBodyReadTimeout;
}

AsyncClient::AsyncClient():
    m_state(State::sInit),
    m_connectionClosed(false),
    m_requestBytesSent(0),
    m_authorizationTried(false),
    m_proxyAuthorizationTried(false),
    m_ha1RecalcTried(false),
    m_terminated(false),
    m_totalBytesReadPerRequest(0),
    m_totalRequestsSentViaCurrentConnection(0),
    m_contentEncodingUsed(true),
    m_sendTimeout(Timeouts::kDefaultSendTimeout),
    m_responseReadTimeout(Timeouts::kDefaultResponseReadTimeout),
    m_msgBodyReadTimeout(0),
    m_authType(AuthType::authBasicAndDigest),
    m_awaitedMessageNumber(0),
    m_lastSysErrorCode(SystemError::noError),
    m_requestSequence(0),
    m_forcedEof(false),
    m_precalculatedAuthorizationDisabled(false),
    m_numberOfRedirectsTried(0)
{
    m_responseBuffer.reserve(RESPONSE_BUFFER_SIZE);
}

AsyncClient::~AsyncClient()
{
}

const std::unique_ptr<AbstractStreamSocket>& AsyncClient::socket()
{
    return m_socket;
}

std::unique_ptr<AbstractStreamSocket> AsyncClient::takeSocket()
{
    NX_ASSERT(isInSelfAioThread());

    m_terminated = true;

    if (!m_socket)
        return nullptr;

    std::unique_ptr<AbstractStreamSocket> result;
    result.swap(m_socket);
    result->cancelIOSync(nx::network::aio::etNone);
    if (!m_receivedBytesLeft.isEmpty())
    {
        auto bufferedStreamSocket =
            std::make_unique<nx::network::BufferedStreamSocket>(std::move(result));
        BufferType buf;
        buf.swap(m_receivedBytesLeft);
        bufferedStreamSocket->injectRecvData(std::move(buf));
        result = std::move(bufferedStreamSocket);
    }
    return result;
}

void AsyncClient::bindToAioThread(nx::network::aio::AbstractAioThread* aioThread)
{
    base_type::bindToAioThread(aioThread);
    if (m_socket)
        m_socket->bindToAioThread(aioThread);
    if (m_requestBody)
        m_requestBody->bindToAioThread(aioThread);
}

AsyncClient::State AsyncClient::state() const
{
    return m_state;
}

bool AsyncClient::failed() const
{
    return m_state == State::sFailed || response() == nullptr;
}

SystemError::ErrorCode AsyncClient::lastSysErrorCode() const
{
    if (m_lastSysErrorCode != SystemError::noError)
        return m_lastSysErrorCode;
    // Ensuring system error code is always non-zero in case of failure
    //  to simplify AsyncClient user's life.
    return failed() ? SystemError::connectionReset : SystemError::noError;
}

void AsyncClient::setOnRequestHasBeenSent(
    nx::utils::MoveOnlyFunc<void(bool /*isRetryAfterUnauthorizedResponse*/)> handler)
{
    m_onRequestHasBeenSent = std::move(handler);
}

void AsyncClient::setOnResponseReceived(nx::utils::MoveOnlyFunc<void()> handler)
{
    m_onResponseReceived = std::move(handler);
}

void AsyncClient::setOnSomeMessageBodyAvailable(nx::utils::MoveOnlyFunc<void()> handler)
{
    m_onSomeMessageBodyAvailable = std::move(handler);
}

void AsyncClient::setOnDone(nx::utils::MoveOnlyFunc<void()> handler)
{
    m_onDone = std::move(handler);
}

void AsyncClient::setRequestBody(std::unique_ptr<AbstractMsgBodySource> body)
{
    m_requestBody = std::move(body);
    m_requestBody->bindToAioThread(getAioThread());
}

void AsyncClient::doGet(const nx::utils::Url& url)
{
    doRequest(nx::network::http::Method::get, url);
}

void AsyncClient::doGet(
    const nx::utils::Url& url,
    nx::utils::MoveOnlyFunc<void()> completionHandler)
{
    m_onDone = std::move(completionHandler);
    doGet(url);
}

void AsyncClient::doHead(const nx::utils::Url& url)
{
    doRequest(nx::network::http::Method::head, url);
}

void AsyncClient::doHead(
    const nx::utils::Url& url,
    nx::utils::MoveOnlyFunc<void()> completionHandler)
{
    m_onDone = std::move(completionHandler);
    doHead(url);
}


void AsyncClient::doPost(const nx::utils::Url& url)
{
    doRequest(nx::network::http::Method::post, url);
}

void AsyncClient::doPost(
    const nx::utils::Url& url,
    nx::utils::MoveOnlyFunc<void()> completionHandler)
{
    m_onDone = std::move(completionHandler);
    doPost(url);
}

void AsyncClient::doPut(const nx::utils::Url& url)
{
    doRequest(nx::network::http::Method::put, url);
}

void AsyncClient::doPut(
    const nx::utils::Url& url,
    nx::utils::MoveOnlyFunc<void()> completionHandler)
{
    m_onDone = std::move(completionHandler);
    doPut(url);
}

void AsyncClient::doDelete(const nx::utils::Url& url)
{
    doRequest(nx::network::http::Method::delete_, url);
}

void AsyncClient::doDelete(
    const nx::utils::Url& url,
    nx::utils::MoveOnlyFunc<void()> completionHandler)
{
    m_onDone = std::move(completionHandler);
    doDelete(url);
}

void AsyncClient::doUpgrade(
    const nx::utils::Url& url,
    const StringType& protocolToUpgradeTo,
    nx::utils::MoveOnlyFunc<void()> completionHandler)
{
    doUpgrade(
        url,
        nx::network::http::Method::options,
        protocolToUpgradeTo,
        std::move(completionHandler));
}

void AsyncClient::doUpgrade(
    const nx::utils::Url& url,
    nx::network::http::Method::ValueType method,
    const StringType& protocolToUpgradeTo,
    nx::utils::MoveOnlyFunc<void()> completionHandler)
{
    m_onDone = std::move(completionHandler);

    NX_ASSERT(url.isValid());

    resetDataBeforeNewRequest();
    m_requestUrl = url;
    m_contentLocationUrl = url;
    if (m_additionalHeaders.count("Connection") == 0)
        m_additionalHeaders.emplace("Connection", "Upgrade");
    if (m_additionalHeaders.count("Upgrade") == 0)
        m_additionalHeaders.emplace("Upgrade", protocolToUpgradeTo);
    m_additionalHeaders.emplace("Content-Length", "0");
    composeRequest(method);
    initiateHttpMessageDelivery();
}

void AsyncClient::doConnect(
    const nx::utils::Url& proxyUrl,
    const StringType& targetHost)
{
    NX_ASSERT(proxyUrl.isValid());

    resetDataBeforeNewRequest();
    m_requestUrl = proxyUrl;
    m_contentLocationUrl = proxyUrl;
    composeRequest(Method::connect);
    m_request.requestLine.url = nx::network::url::Builder().setPath(targetHost);
    initiateHttpMessageDelivery();
}

void AsyncClient::doConnect(
    const nx::utils::Url& proxyUrl,
    const StringType& targetHost,
    nx::utils::MoveOnlyFunc<void()> completionHandler)
{
    m_onDone = std::move(completionHandler);
    doConnect(proxyUrl, targetHost);
}

void AsyncClient::doRequest(
    nx::network::http::Method::ValueType method,
    const nx::utils::Url& url)
{
    //NX_ASSERT(!url.host().isEmpty());
    //NX_ASSERT(url.isValid());

    resetDataBeforeNewRequest();
    m_requestUrl = url;
    m_contentLocationUrl = url;
    composeRequest(method);
    if (m_requestBody)
        addBodyToRequest();

    initiateHttpMessageDelivery();
}

void AsyncClient::doRequest(
    nx::network::http::Method::ValueType method,
    const nx::utils::Url& url,
    nx::utils::MoveOnlyFunc<void()> completionHandler)
{
    m_onDone = std::move(completionHandler);
    doRequest(method, url);
}

const nx::network::http::Request& AsyncClient::request() const
{
    return m_request;
}

const Response* AsyncClient::response() const
{
    const Message& httpMsg = m_httpStreamReader.message();
    return httpMsg.type == MessageType::response ? httpMsg.response : NULL;
}

StringType AsyncClient::contentType() const
{
    const Message& httpMsg = m_httpStreamReader.message();
    if (httpMsg.type == MessageType::none)
        return StringType();
    HttpHeaders::const_iterator contentTypeIter = httpMsg.headers().find("Content-Type");
    if (contentTypeIter == httpMsg.headers().end())
        return StringType();
    return contentTypeIter->second;
}

bool AsyncClient::hasRequestSucceeded() const
{
    if (state() == State::sFailed)
        return false;

    if (auto resp = response())
        return StatusCode::isSuccessCode(resp->statusLine.statusCode);

    return false;
}

BufferType AsyncClient::fetchMessageBodyBuffer()
{
    const auto buffer = m_httpStreamReader.fetchMessageBody();
    if (logTraffic())
        NX_LOGX(lm("Response message body buffer:\n%1\n\n").arg(buffer), cl_logDEBUG2);

    return buffer;
}

const nx::utils::Url& AsyncClient::url() const
{
    return m_requestUrl;
}

const nx::utils::Url& AsyncClient::contentLocationUrl() const
{
    return m_contentLocationUrl;
}

quint64 AsyncClient::bytesRead() const
{
    return m_totalBytesReadPerRequest;
}

void AsyncClient::setUseCompression(bool toggleUseEntityEncoding)
{
    m_contentEncodingUsed = toggleUseEntityEncoding;
}

void AsyncClient::setSubsequentReconnectTries(int /*reconnectTries*/)
{
    //TODO #ak
}

void AsyncClient::setTotalReconnectTries(int /*reconnectTries*/)
{
    //TODO #ak
}

void AsyncClient::setUserAgent(const QString& userAgent)
{
    m_userAgent = userAgent;
}

void AsyncClient::setUserName(const QString& userName)
{
    m_user.username = userName;
}

void AsyncClient::setUserPassword(const QString& userPassword)
{
    AuthToken authToken;
    authToken.setPassword(userPassword.toUtf8());
    setUserAuthToken(authToken);
}

void AsyncClient::setUserAuthToken(const AuthToken& userToken)
{
    m_user.authToken = userToken;
}

void AsyncClient::setUserCredentials(const Credentials& userCredentials)
{
    m_user = userCredentials;
}

void AsyncClient::setProxyUserName(const QString& userName)
{
    m_proxyUser.username = userName;
}

void AsyncClient::setProxyUserPassword(const QString& userPassword)
{
    AuthToken authToken;
    authToken.setPassword(userPassword.toUtf8());
    setProxyUserAuthToken(authToken);
}

void AsyncClient::setProxyUserAuthToken(const AuthToken& proxyUserToken)
{
    m_proxyUser.authToken = proxyUserToken;
}

void AsyncClient::setProxyUserCredentials(const Credentials& userCredentials)
{
    m_proxyUser = userCredentials;
}

void AsyncClient::setAuth(const AuthInfo& auth)
{
    m_user = auth.user;
    m_proxyUser = auth.proxyUser;

    setProxyVia(auth.proxyEndpoint);
}

void AsyncClient::setProxyVia(const SocketAddress& proxyEndpoint)
{
    if (proxyEndpoint.isNull())
    {
        m_proxyEndpoint.reset();
    }
    else
    {
        NX_ASSERT(proxyEndpoint.port > 0);
        m_proxyEndpoint = proxyEndpoint;
    }
}

void AsyncClient::setDisablePrecalculatedAuthorization(bool val)
{
    m_precalculatedAuthorizationDisabled = val;
}

void AsyncClient::setSendTimeout(std::chrono::milliseconds sendTimeout)
{
    m_sendTimeout = sendTimeout;
}

void AsyncClient::setResponseReadTimeout(
    std::chrono::milliseconds _responseReadTimeout)
{
    m_responseReadTimeout = _responseReadTimeout;
}

void AsyncClient::setMessageBodyReadTimeout(
    std::chrono::milliseconds messageBodyReadTimeout)
{
    m_msgBodyReadTimeout = messageBodyReadTimeout;
}

void AsyncClient::stopWhileInAioThread()
{
    m_socket.reset();
    m_requestBody.reset();
}

void AsyncClient::asyncConnectDone(SystemError::ErrorCode errorCode)
{
    NX_LOGX(lm("Opened connection to url %1. Result code %2")
        .args(m_contentLocationUrl, errorCode), cl_logDEBUG2);

    if (m_terminated)
        return;

    if (m_state != State::sWaitingConnectToHost)
    {
        NX_ASSERT(false);
        return;
    }

    if (errorCode == SystemError::noError)
    {
        //connect successful
        m_remoteEndpointWithProtocol = endpointWithProtocol(m_contentLocationUrl);
        serializeRequest();
        m_state = State::sSendingRequest;
        using namespace std::placeholders;
        NX_LOGX(lm("Sending request to url %1").arg(m_contentLocationUrl), cl_logDEBUG2);

        m_socket->sendAsync(m_requestBuffer, std::bind(&AsyncClient::asyncSendDone, this, _1, _2));
        return;
    }

    NX_LOGX(lm("Failed to establish tcp connection to %1. %2")
        .arg(m_contentLocationUrl).arg(SystemError::toString(errorCode)), cl_logDEBUG1);
    m_lastSysErrorCode = errorCode;

    m_state = State::sFailed;
    const auto requestSequenceBak = m_requestSequence;
    if (emitDone() == Result::thisDestroyed)
        return;
    if (m_requestSequence == requestSequenceBak)
        m_socket.reset();   //< Closing failed socket so that it is not reused.
}

void AsyncClient::asyncSendDone(SystemError::ErrorCode errorCode, size_t bytesWritten)
{
    if (m_terminated)
        return;

    if (m_state != State::sSendingRequest)
    {
        NX_ASSERT(false);
        return;
    }

    if (errorCode != SystemError::noError)
    {
        if (reconnectIfAppropriate())
            return;
        NX_LOGX(lm("Error sending (1) http request to %1. %2")
<<<<<<< HEAD
            .arg(m_contentLocationUrl).arg(SystemError::toString(errorCode)), cl_logDEBUG2);
        m_state = State::sFailed;
=======
            .arg(m_contentLocationUrl).arg(SystemError::toString(errorCode)), cl_logDEBUG1);
        m_state = sFailed;
>>>>>>> 4dc05fa1
        m_lastSysErrorCode = errorCode;
        const auto requestSequenceBak = m_requestSequence;
        if (emitDone() == Result::thisDestroyed)
            return;
        if (m_requestSequence == requestSequenceBak)
            m_socket.reset();
        return;
    }

    //TODO #ak recheck connection closure situation

    using namespace std::placeholders;

    m_requestBytesSent += bytesWritten;
    if ((int)m_requestBytesSent < m_requestBuffer.size())
    {
        m_socket->sendAsync(m_requestBuffer, std::bind(&AsyncClient::asyncSendDone, this, _1, _2));
        return;
    }

    NX_LOGX(lm("Request has been successfully sent to %1 from %2. %3")
        .args(m_contentLocationUrl, m_socket->getLocalAddress(),
            logTraffic() ? request().toString() : request().requestLine.toString()),
        cl_logDEBUG2);

    const auto requestSequenceBak = m_requestSequence;
    if (emitRequestHasBeenSent(m_authorizationTried) == Result::thisDestroyed)
        return;
    if (m_terminated || //user cancelled futher action
        (m_requestSequence != requestSequenceBak))  //user started new request within responseReceived handler
    {
        return;
    }

    m_state = m_expectOnlyBody ? State::sReadingMessageBody : State::sReceivingResponse;
    m_responseBuffer.resize(0);
    if (!m_socket->setRecvTimeout(m_responseReadTimeout))
    {
        const auto sysErrorCode = SystemError::getLastOSErrorCode();

        if (reconnectIfAppropriate())
            return;

        NX_LOGX(lm("Url %1. Error setting receive timeout to %2. %3")
            .arg(m_contentLocationUrl).arg(m_responseReadTimeout)
            .arg(SystemError::toString(sysErrorCode)),
<<<<<<< HEAD
            cl_logDEBUG2);
        m_state = State::sFailed;
=======
            cl_logDEBUG1);
        m_state = sFailed;
>>>>>>> 4dc05fa1
        const auto requestSequenceBak = m_requestSequence;
        if (emitDone() == Result::thisDestroyed)
            return;
        if (m_requestSequence == requestSequenceBak)
            m_socket.reset();   //< Closing failed socket so that it is not reused.
        return;
    }

    if (!m_receivedBytesLeft.isEmpty())
    {
        // Processing what we have in the buffer first.
        NX_ASSERT(m_responseBuffer.isEmpty());
        m_responseBuffer.swap(m_receivedBytesLeft);
        m_responseBuffer.reserve(RESPONSE_BUFFER_SIZE);
        processReceivedBytes(m_responseBuffer.size());
    }
    else
    {
        m_socket->readSomeAsync(
            &m_responseBuffer,
            std::bind(&AsyncClient::onSomeBytesReadAsync, this, _1, _2));
    }
}

void AsyncClient::onSomeBytesReadAsync(
    SystemError::ErrorCode errorCode,
    size_t bytesRead)
{
    using namespace std::placeholders;

    if (m_terminated)
        return;

    if (errorCode != SystemError::noError)
    {
        const auto stateBak = m_state;
        if ((m_httpStreamReader.state() == HttpStreamReader::messageDone) &&
                m_httpStreamReader.currentMessageNumber() == m_awaitedMessageNumber)
        {
            m_state = State::sDone;
        }
        else
        {
            // Reconnecting only in case of failure.
            if (reconnectIfAppropriate())
                return;
            m_state = State::sFailed;
        }

        NX_LOGX(lm("Error reading (state %1) http response from %2. %3")
<<<<<<< HEAD
            .arg(toString(stateBak)).arg(m_contentLocationUrl).arg(SystemError::toString(errorCode)),
            cl_logDEBUG2);
=======
            .arg(stateBak).arg(m_contentLocationUrl).arg(SystemError::toString(errorCode)),
            cl_logDEBUG1);
>>>>>>> 4dc05fa1
        m_lastSysErrorCode = errorCode;
        const auto requestSequenceBak = m_requestSequence;
        if (emitDone() == Result::thisDestroyed)
            return;
        if (m_requestSequence == requestSequenceBak)
            m_socket.reset();   //< Closing failed socket so that it is not reused.
        return;
    }

    processReceivedBytes(bytesRead);
}

void AsyncClient::resetDataBeforeNewRequest()
{
    ++m_requestSequence;
    m_authorizationTried = false;
    m_ha1RecalcTried = false;
    m_numberOfRedirectsTried = 0;
    m_request = nx::network::http::Request();
}

void AsyncClient::initiateHttpMessageDelivery()
{
    using namespace std::placeholders;

    const bool canUseExistingConnection = canExistingConnectionBeUsed();
    if (!canUseExistingConnection)
    {
        m_httpStreamReader.resetState();
        m_awaitedMessageNumber = 0;
        m_lastSysErrorCode = SystemError::noError;
        m_totalRequestsSentViaCurrentConnection = 0;
    }

    ++m_totalRequestsSentViaCurrentConnection;
    m_totalBytesReadPerRequest = 0;

    m_state = State::sInit;

    dispatch(
        [this, canUseExistingConnection]()
        {
            if (canUseExistingConnection)
            {
                NX_ASSERT(m_socket);
                m_socket->cancelIOSync(nx::network::aio::etNone);
                ++m_awaitedMessageNumber;   //< Current message will be skipped.

                serializeRequest();
                m_state = State::sSendingRequest;
                NX_VERBOSE(this, lm("Sending request to url %1 via reused connection")
                    .args(m_contentLocationUrl));
                m_socket->sendAsync(
                    m_requestBuffer,
                    std::bind(&AsyncClient::asyncSendDone, this, _1, _2));
                return;
            }

            m_socket.reset();

            initiateTcpConnection();
        });
}

bool AsyncClient::canExistingConnectionBeUsed() const
{
    bool canUseExistingConnection = false;
    if (m_httpStreamReader.message().type == nx::network::http::MessageType::response)
    {
        canUseExistingConnection =
            (m_httpStreamReader.message().response->statusLine.version == nx::network::http::http_1_1) &&
            (nx::network::http::getHeaderValue(m_httpStreamReader.message().response->headers, "Connection") != "close");
    }

    canUseExistingConnection =
        m_socket &&
        !m_connectionClosed &&
        canUseExistingConnection &&
        (m_remoteEndpointWithProtocol == endpointWithProtocol(m_contentLocationUrl)) &&
        m_lastSysErrorCode == SystemError::noError;

    return canUseExistingConnection;
}

void AsyncClient::initiateTcpConnection()
{
    const SocketAddress remoteAddress =
        m_proxyEndpoint
        ? m_proxyEndpoint.get()
        : SocketAddress(
            m_contentLocationUrl.host(),
            m_contentLocationUrl.port(nx::network::http::defaultPortForScheme(m_contentLocationUrl.scheme().toLatin1())));

    m_state = State::sInit;

    const int ipVersion =
        (bool) HostAddress(m_contentLocationUrl.host()).isPureIpV6()
        ? AF_INET6
        : SocketFactory::tcpClientIpVersion();

    m_socket = SocketFactory::createStreamSocket(
        m_contentLocationUrl.scheme() == lm("https"),
        nx::network::NatTraversalSupport::enabled,
        ipVersion);

    NX_LOGX(lm("Opening connection to %1. url %2, socket %3")
        .arg(remoteAddress).arg(m_contentLocationUrl).arg(m_socket->handle()), cl_logDEBUG2);

    m_socket->bindToAioThread(getAioThread());
    m_connectionClosed = false;
    if (!m_socket->setNonBlockingMode(true) ||
        !m_socket->setSendTimeout(m_sendTimeout) ||
        !m_socket->setRecvTimeout(m_responseReadTimeout))
    {
        m_socket->post(
            std::bind(
                &AsyncClient::asyncConnectDone,
                this,
                SystemError::getLastOSErrorCode()));
        return;
    }

    m_state = State::sWaitingConnectToHost;

    m_socket->connectAsync(
        remoteAddress,
        std::bind(&AsyncClient::asyncConnectDone, this, std::placeholders::_1));
}

size_t AsyncClient::parseReceivedBytes(size_t bytesRead)
{
    if (bytesRead == 0)   //connection closed
    {
        //closing connection is a valid HTTP way to signal message end
        //m_state = m_httpStreamReader.state() == HttpStreamReader::messageDone ? sDone : sFailed;
        //TODO #ak check if whole message body is received (if message body size is known)
        m_httpStreamReader.flush();
        if (m_httpStreamReader.state() == HttpStreamReader::readingMessageBody &&
            m_httpStreamReader.contentLength() &&
            m_httpStreamReader.contentLength().get() > m_httpStreamReader.messageBodyBytesRead())
        {
            m_state = State::sFailed;
            m_lastSysErrorCode = SystemError::connectionReset;
        }
        else
        {
            m_state = (m_httpStreamReader.state() == HttpStreamReader::messageDone) ||
                (m_httpStreamReader.state() == HttpStreamReader::pullingLineEndingBeforeMessageBody) ||
                (m_httpStreamReader.state() == HttpStreamReader::readingMessageBody)
                ? State::sDone
                : State::sFailed;
        }

        m_connectionClosed = true;
        return 0;
    }

    // m_httpStreamReader is allowed to process not all bytes from m_responseBuffer.
    std::size_t bytesProcessed = 0;

    if (m_expectOnlyBody)
        m_httpStreamReader.setState(HttpStreamReader::ReadState::readingMessageBody);

    if (!m_httpStreamReader.parseBytes(m_responseBuffer, bytesRead, &bytesProcessed))
    {
        NX_LOGX(lm("Error parsing http response from %1. %2")
<<<<<<< HEAD
            .arg(m_contentLocationUrl).arg(m_httpStreamReader.errorText()), cl_logDEBUG2);
        m_state = State::sFailed;
=======
            .arg(m_contentLocationUrl).arg(m_httpStreamReader.errorText()), cl_logDEBUG1);
        m_state = sFailed;
>>>>>>> 4dc05fa1
        return -1;
    }

    m_totalBytesReadPerRequest += bytesProcessed;

    if (m_httpStreamReader.state() == HttpStreamReader::parseError)
    {
        m_state = State::sFailed;
        return bytesProcessed;
    }

    NX_ASSERT(m_httpStreamReader.currentMessageNumber() <= m_awaitedMessageNumber);
    if (m_httpStreamReader.currentMessageNumber() < m_awaitedMessageNumber)
        return bytesProcessed;   //reading some old message, not changing state in this case

    if (m_httpStreamReader.state() == HttpStreamReader::messageDone)
        m_state = State::sDone;
    return bytesProcessed;
}

void AsyncClient::processReceivedBytes(std::size_t bytesRead)
{
    using namespace std::placeholders;

    for (;;)
    {
        const auto stateBak = m_state;
        const size_t bytesParsed = parseReceivedBytes(bytesRead);
        m_receivedBytesLeft.clear();
        if (bytesParsed != (std::size_t)-1)
            m_receivedBytesLeft = m_responseBuffer.mid((int)bytesParsed);
        m_responseBuffer.resize(0);

        bool continueReceiving = false;
        switch (stateBak)
        {
            case State::sReceivingResponse:
            {
                if (processResponseHeadersBytes(&continueReceiving) == Result::thisDestroyed)
                    return;
                break;
            }

            case State::sReadingMessageBody:
            {
                if (processResponseMessageBodyBytes(bytesParsed, &continueReceiving) ==
                    Result::thisDestroyed)
                {
                    return;
                }
                break;
            }

            default:
            {
                NX_ASSERT(false);
                break;
            }
        }

        if (!continueReceiving)
            break;

        if (m_receivedBytesLeft.isEmpty())
        {
            NX_ASSERT(m_responseBuffer.size() == 0);
            m_socket->readSomeAsync(
                &m_responseBuffer,
                std::bind(&AsyncClient::onSomeBytesReadAsync, this, _1, _2));
            return;
        }

        NX_CRITICAL(bytesParsed != 0 && bytesParsed != (std::size_t)-1);

        m_responseBuffer.swap(m_receivedBytesLeft);
        m_receivedBytesLeft.clear();

        m_responseBuffer.reserve(RESPONSE_BUFFER_SIZE);
        bytesRead = m_responseBuffer.size();
    }
}

AsyncClient::Result AsyncClient::processResponseHeadersBytes(
    bool* const continueReceiving)
{
    using namespace std::placeholders;

    // TODO: #ak Reconnect in case of error.

    if (m_state == State::sFailed)
        return emitDone();

    // Connection could have already been closed by remote peer.

    if (m_httpStreamReader.currentMessageNumber() < m_awaitedMessageNumber ||   //< Still reading previous message.
        m_httpStreamReader.state() <= HttpStreamReader::readingMessageHeaders)  //< Still reading message headers.
    {
        // Response has not been read yet, reading futher.
        m_responseBuffer.resize(0);
        if (m_connectionClosed)
        {
            if (reconnectIfAppropriate())
                return Result::proceed;

            NX_LOGX(lm("Failed to read (1) response from %1. %2")
<<<<<<< HEAD
                .arg(m_contentLocationUrl).arg(SystemError::connectionReset), cl_logDEBUG2);
            m_state = State::sFailed;
=======
                .arg(m_contentLocationUrl).arg(SystemError::connectionReset), cl_logDEBUG1);
            m_state = sFailed;
>>>>>>> 4dc05fa1
            return emitDone();
        }
        *continueReceiving = true;
        return Result::proceed;
    }

    // Read http message headers.
    if (m_httpStreamReader.message().type != nx::network::http::MessageType::response)
    {
        NX_LOGX(lm("Unexpectedly received request from %1:%2 while expecting response! Ignoring...")
            .arg(m_contentLocationUrl.host()).arg(m_contentLocationUrl.port()), cl_logDEBUG1);
        m_state = State::sFailed;
        return emitDone();
    }

    if (isMalformed(*m_httpStreamReader.message().response))
    {
        m_state = State::sFailed;
        return emitDone();
    }

    NX_LOGX(lm("Response from %1 has been successfully read: %2")
        .arg(m_contentLocationUrl)
        .arg(logTraffic() ? response()->toString() : response()->statusLine.toString()),
        cl_logDEBUG2);

    if (repeatRequestIfNeeded(*m_httpStreamReader.message().response))
        return Result::proceed;

    m_state = State::sResponseReceived;
    const auto requestSequenceBak = m_requestSequence;
    if (emitResponseReceived() == Result::thisDestroyed)
        return Result::thisDestroyed;
    if (m_terminated ||
        (m_requestSequence != requestSequenceBak))  //< User started new request within responseReceived handler.
    {
        return Result::proceed;
    }

    const bool messageHasMessageBody =
        (m_httpStreamReader.state() == HttpStreamReader::readingMessageBody) ||
        (m_httpStreamReader.state() == HttpStreamReader::pullingLineEndingBeforeMessageBody) ||
        (m_httpStreamReader.messageBodyBufferSize() > 0);
    if (!messageHasMessageBody)
    {
        // No message body: done.
        m_state = m_httpStreamReader.state() == HttpStreamReader::parseError
            ? State::sFailed
            : State::sDone;
        return emitDone();
    }

    return startReadingMessageBody(continueReceiving);
}

AsyncClient::Result AsyncClient::startReadingMessageBody(bool* const continueReceiving)
{
    // Starting reading message body.
    m_state = State::sReadingMessageBody;

    if (m_httpStreamReader.messageBodyBufferSize() > 0 &&   //< Some message body has been read.
        m_state == State::sReadingMessageBody)              //< Client wants to read message body.
    {
        if (emitSomeMessageBodyAvailable() == Result::thisDestroyed)
            return Result::thisDestroyed;
        if (m_terminated)
            return Result::proceed;
        if (m_forcedEof)
        {
            m_forcedEof = false;
            return Result::proceed;
        }
    }

    if (((m_httpStreamReader.state() == HttpStreamReader::readingMessageBody) ||
        (m_httpStreamReader.state() == HttpStreamReader::pullingLineEndingBeforeMessageBody)) &&
        (!m_connectionClosed))
    {
        // Reading more data.
        m_responseBuffer.resize(0);
        if (!m_socket->setRecvTimeout(m_msgBodyReadTimeout))
        {
            NX_LOGX(lm("Failed to read (1) response from %1. %2")
                .arg(m_contentLocationUrl).arg(SystemError::getLastOSErrorText()),
                cl_logDEBUG1);

            m_state = State::sFailed;
            return emitDone();
        }
        *continueReceiving = true;
        return Result::proceed;
    }

    // Message body has been received with request.
    NX_ASSERT(
        m_httpStreamReader.state() == HttpStreamReader::messageDone ||
        m_httpStreamReader.state() == HttpStreamReader::parseError);

    m_state = m_httpStreamReader.state() == HttpStreamReader::parseError ? State::sFailed : State::sDone;
    return emitDone();
}

bool AsyncClient::isMalformed(const nx::network::http::Response& response) const
{
    if (response.statusLine.statusCode == StatusCode::switchingProtocols)
    {
        if (nx::network::http::getHeaderValue(response.headers, "Upgrade").isEmpty())
        {
            NX_LOGX(lm("Received malformed response from %1. "
                "Status code is %2 and no Upgrade header present")
                .arg(m_contentLocationUrl).arg(response.statusLine.statusCode),
                cl_logDEBUG1);
            return true;
        }
    }

    return false;
}

bool AsyncClient::repeatRequestIfNeeded(const Response& response)
{
    switch (response.statusLine.statusCode)
    {
        case StatusCode::unauthorized:
        {
            if (!m_ha1RecalcTried &&
                response.headers.find(Qn::REALM_HEADER_NAME) != response.headers.cend())
            {
                m_authorizationTried = false;
                m_ha1RecalcTried = true;
            }

            if (!m_authorizationTried && (!m_user.username.isEmpty() || !m_user.authToken.empty()))
            {
                //trying authorization
                if (resendRequestWithAuthorization(response))
                    return true;
            }

            break;
        }

        case StatusCode::proxyAuthenticationRequired:
        {
            if (!m_proxyAuthorizationTried &&
                (!m_proxyUser.username.isEmpty() || !m_proxyUser.authToken.empty()))
            {
                if (resendRequestWithAuthorization(response, true))
                    return true;
            }
            break;
        }

        case StatusCode::found:
        case StatusCode::movedPermanently:
            return sendRequestToNewLocation(response);

        default:
            break;
    }

    return false;
}

bool AsyncClient::sendRequestToNewLocation(const Response& response)
{
    if (m_numberOfRedirectsTried >= m_maxNumberOfRedirects)
        return false;
    ++m_numberOfRedirectsTried;

    // For now, using first Location if many have been provided in response.
    const auto locationIter = response.headers.find("Location");
    if (locationIter == response.headers.end())
        return false;

    m_authorizationTried = false;
    m_ha1RecalcTried = false;

    m_contentLocationUrl = nx::utils::Url(QLatin1String(locationIter->second));

    const auto method = m_request.requestLine.method;
    composeRequest(method);
    initiateHttpMessageDelivery();
    return true;
}

AsyncClient::Result AsyncClient::processResponseMessageBodyBytes(
    std::size_t bytesRead,
    bool* const continueReceiving)
{
    using namespace std::placeholders;

    // TODO: #ak Reconnect in case of error.
    if (bytesRead != (std::size_t)-1)
    {
        if (emitSomeMessageBodyAvailable() == Result::thisDestroyed)
            return Result::thisDestroyed;
        if (m_terminated)
            return Result::proceed;
        if (m_forcedEof)
        {
            m_forcedEof = false;
            return Result::proceed;
        }
    }

    if (m_state != State::sFailed && m_state != State::sDone)
    {
        m_responseBuffer.resize(0);
        *continueReceiving = true;
        return Result::proceed;
    }

    return emitDone();
}

void AsyncClient::composeRequest(const nx::network::http::StringType& httpMethod)
{
    const bool useHttp11 = true;   //TODO #ak check if we need it (e.g. we using keep-alive or requesting live capture)

    prepareRequestLine(useHttp11, httpMethod);

    // Adding user credentials.
    if (!m_contentLocationUrl.userName().isEmpty())
        m_user.username = m_contentLocationUrl.userName();
    else
        m_contentLocationUrl.setUserName(m_user.username);

    if (!m_contentLocationUrl.password().isEmpty())
        m_user.authToken.setPassword(m_contentLocationUrl.password().toUtf8());
    else
        m_contentLocationUrl.setPassword(m_user.authToken.value);

    prepareRequestHeaders(useHttp11, httpMethod);
}

void AsyncClient::prepareRequestLine(bool useHttp11, const nx::network::http::StringType& httpMethod)
{
    m_request.requestLine.method = httpMethod;

    if (m_proxyEndpoint)
    {
        m_request.requestLine.url = m_contentLocationUrl;
    }
    else //< If no proxy specified then erasing http://host:port from request url.
    {
        if (httpMethod == nx::network::http::Method::options && m_contentLocationUrl.path().isEmpty())
            m_request.requestLine.url = "*";
        else
            m_request.requestLine.url = m_contentLocationUrl.path();
        m_request.requestLine.url.setQuery(m_contentLocationUrl.query());
        m_request.requestLine.url.setFragment(m_contentLocationUrl.fragment());
    }
    m_request.requestLine.version = useHttp11 ? nx::network::http::http_1_1 : nx::network::http::http_1_0;
}

void AsyncClient::prepareRequestHeaders(bool useHttp11, const nx::network::http::StringType& httpMethod)
{
    nx::network::http::insertOrReplaceHeader(
        &m_request.headers,
        HttpHeader("Date", nx::network::http::formatDateTime(QDateTime::currentDateTime())));
    nx::network::http::insertOrReplaceHeader(
        &m_request.headers,
        HttpHeader(
            "User-Agent",
            m_userAgent.isEmpty() ? nx::network::http::userAgentString() : m_userAgent.toLatin1()));
    if (useHttp11)
    {
        if (httpMethod == nx::network::http::Method::get || httpMethod == nx::network::http::Method::head)
        {
            if (m_contentEncodingUsed)
                m_request.headers.insert(std::make_pair("Accept-Encoding", "gzip"));
        }

        if (m_additionalHeaders.count("Connection") == 0)
        {
            nx::network::http::insertOrReplaceHeader(
                &m_request.headers,
                HttpHeader("Connection", "keep-alive"));
        }

        if (m_additionalHeaders.count("Host") == 0)
        {
            nx::network::http::insertOrReplaceHeader(
                &m_request.headers,
                HttpHeader(
                    "Host",
                    nx::network::url::getEndpoint(m_contentLocationUrl).toString().toUtf8()));
        }
    }

    // It is not correct just to replace headers because there
    // could be multiple headers with same name in m_additionalHeaders.
    for (const auto& header: m_additionalHeaders)
        m_request.headers.erase(header.first);
    m_request.headers.insert(m_additionalHeaders.cbegin(), m_additionalHeaders.cend());

    addAppropriateAuthenticationInformation();
}

void AsyncClient::addAppropriateAuthenticationInformation()
{
    // Adding X-Nx-User-Name to help server to port data from 2.1 to 2.3 and to 3.0 (generate user's digest after changing realm).
    // TODO: #ak Remove it after version prior to 3.0 support is over.
    if (!m_user.username.isEmpty() &&
        m_request.headers.find(Qn::CUSTOM_USERNAME_HEADER_NAME) == m_request.headers.end())
    {
        nx::network::http::insertOrReplaceHeader(
            &m_request.headers,
            HttpHeader(Qn::CUSTOM_USERNAME_HEADER_NAME, m_user.username.toUtf8()));
    }

    if (m_precalculatedAuthorizationDisabled)
        return;

    // If that url has already been authenticated, adding same authentication info to the request
    // First request per tcp-connection always uses authentication
    //    This is done due to limited AuthInfoCache implementation
    if (m_authCacheItem.url.isEmpty() ||
        !AuthInfoCache::instance()->addAuthorizationHeader(
            m_contentLocationUrl,
            &m_request,
            &m_authCacheItem))
    {
        if (m_authType == AuthType::authBasic && m_user.authToken.type == AuthTokenType::password)
        {
            header::BasicAuthorization basicAuthorization(
                m_user.username.toUtf8(),
                m_user.authToken.value);
            nx::network::http::insertOrReplaceHeader(
                &m_request.headers,
                nx::network::http::HttpHeader(
                    header::Authorization::NAME,
                    basicAuthorization.serialized()));
        }
        else
        {
            // Not using Basic authentication by default, since it is not secure.
            nx::network::http::removeHeader(&m_request.headers, header::Authorization::NAME);
        }
    }
}

void AsyncClient::addBodyToRequest()
{
    if (!m_requestBody)
        return;

    m_request.headers.emplace("Content-Type", m_requestBody->mimeType());
    if (m_requestBody->contentLength())
    {
        m_request.headers.emplace(
            "Content-Length",
            StringType::number((qulonglong)*m_requestBody->contentLength()));
    }
    // TODO: #ak Support chunked encoding & compression.
    m_request.headers.insert(make_pair("Content-Encoding", "identity"));

    // TODO: #ak Add support for any body.
    NX_CRITICAL(
        dynamic_cast<BufferSource*>(m_requestBody.get()) != nullptr,
        "Only fixed request body supported at the moment");
    auto contentLength = m_requestBody->contentLength();
    m_requestBody->readAsync(
        [this](SystemError::ErrorCode /*sysErrorCode*/, nx::network::http::BufferType buffer)
        {
            m_request.messageBody = std::move(buffer);
        });
    if (contentLength)
    {
        NX_ASSERT(static_cast<std::size_t>(m_request.messageBody.size()) == *contentLength);
    }
}

void AsyncClient::addAdditionalHeader(const StringType& key, const StringType& value)
{
    m_additionalHeaders.emplace(key, value);
}

void AsyncClient::removeAdditionalHeader(const StringType& key)
{
    m_additionalHeaders.erase(key);
}

void AsyncClient::setAdditionalHeaders(HttpHeaders additionalHeaders)
{
    m_additionalHeaders = std::move(additionalHeaders);
}

void AsyncClient::addRequestHeaders(const HttpHeaders& headers)
{
    for (HttpHeaders::const_iterator itr = headers.begin(); itr != headers.end(); ++itr)
        m_additionalHeaders.emplace(itr->first, itr->second);
}

void AsyncClient::serializeRequest()
{
    m_requestBuffer.clear();
    m_request.serialize(&m_requestBuffer);
    m_requestBytesSent = 0;
}

bool AsyncClient::reconnectIfAppropriate()
{
    if ((m_connectionClosed || m_state == State::sSendingRequest || m_state == State::sReceivingResponse) &&
        m_totalBytesReadPerRequest == 0 &&
        m_totalRequestsSentViaCurrentConnection > 1)
    {
        //< Reconnect if TCP timeout for keep-alive connections
        m_connectionClosed = true;
        initiateHttpMessageDelivery();
        return true;
    }

    // TODO #ak: We need reconnect and request entity from the point we stopped at.
    return false;
}

QString AsyncClient::endpointWithProtocol(const nx::utils::Url& url)
{
    return lm("%1://%2:%3")
        .arg(url.scheme())
        .arg(url.host())
        .arg(url.port(nx::network::http::defaultPortForScheme(url.scheme().toLatin1())));
}

bool AsyncClient::resendRequestWithAuthorization(
    const nx::network::http::Response& response,
    bool isProxy)
{
    const StringType authenticateHeaderName =
        isProxy ? "Proxy-Authenticate" : "WWW-Authenticate";
    const StringType authorizationHeaderName =
        isProxy ? StringType("Proxy-Authorization") : header::Authorization::NAME;
    const auto credentials = isProxy ? m_proxyUser : m_user;

    // If response contains WWW-Authenticate with Digest authentication,
    // generating "Authorization: Digest" header and adding it to custom headers.
    NX_ASSERT(response.statusLine.statusCode == StatusCode::unauthorized ||
        response.statusLine.statusCode == StatusCode::proxyAuthenticationRequired);

    HttpHeaders::const_iterator wwwAuthenticateIter = response.headers.find(authenticateHeaderName);
    if (wwwAuthenticateIter == response.headers.end())
        return false;

    header::WWWAuthenticate wwwAuthenticateHeader;
    wwwAuthenticateHeader.parse(wwwAuthenticateIter->second);
    if (wwwAuthenticateHeader.authScheme == header::AuthScheme::basic &&
        (credentials.authToken.type == AuthTokenType::password || credentials.authToken.empty()))
    {
        header::BasicAuthorization basicAuthorization(
            credentials.username.toUtf8(),
            credentials.authToken.value);
        nx::network::http::insertOrReplaceHeader(
            &m_request.headers,
            nx::network::http::HttpHeader(
                authorizationHeaderName,
                basicAuthorization.serialized()));

        // TODO: #ak MUST add to cache only after OK response.
        m_authCacheItem = AuthInfoCache::AuthorizationCacheItem(
            m_contentLocationUrl,
            m_request.requestLine.method,
            credentials,
            std::move(wwwAuthenticateHeader),
            std::move(basicAuthorization));
        AuthInfoCache::instance()->cacheAuthorization(m_authCacheItem);
    }
    else if (wwwAuthenticateHeader.authScheme == header::AuthScheme::digest)
    {
        header::DigestAuthorization digestAuthorizationHeader;
        if (!calcDigestResponse(
                m_request.requestLine.method,
                credentials,
                m_contentLocationUrl.toString(QUrl::RemoveScheme | QUrl::RemovePort | QUrl::RemoveAuthority | QUrl::FullyEncoded).toUtf8(),
                wwwAuthenticateHeader,
                &digestAuthorizationHeader))
        {
            return false;
        }
        BufferType authorizationStr;
        digestAuthorizationHeader.serialize(&authorizationStr);

        nx::network::http::insertOrReplaceHeader(
            &m_request.headers,
            nx::network::http::HttpHeader(authorizationHeaderName, authorizationStr));
        // TODO: #ak MUST add to cache only after OK response.
        m_authCacheItem = AuthInfoCache::AuthorizationCacheItem(
            m_contentLocationUrl,
            m_request.requestLine.method,
            credentials,
            std::move(wwwAuthenticateHeader),
            std::move(digestAuthorizationHeader));
        AuthInfoCache::instance()->cacheAuthorization(m_authCacheItem);
    }
    else
    {
        return false;
    }

    doSomeCustomLogic(response, &m_request);

    if (isProxy)
        m_proxyAuthorizationTried = true;
    else
        m_authorizationTried = true;
    initiateHttpMessageDelivery();
    return true;
}

void AsyncClient::doSomeCustomLogic(
    const nx::network::http::Response& response,
    Request* const request)
{
    // TODO: #ak This method is not part of http, so it should not be in this class.

    if (m_user.authToken.type != AuthTokenType::password)
        return;

    auto realmIter = response.headers.find(Qn::REALM_HEADER_NAME);
    if (realmIter == response.headers.end())
        return;

    // Calculating user's digest with new realm.
    const auto newRealmDigest = calcHa1(
        m_user.username.toUtf8(),
        realmIter->second,
        m_user.authToken.value);
    const auto cryptSha512Hash = linuxCryptSha512(
        m_user.authToken.value,
        generateSalt(LINUX_CRYPT_SALT_LENGTH));

    nx::network::http::insertOrReplaceHeader(
        &request->headers,
        HttpHeader(Qn::HA1_DIGEST_HEADER_NAME, newRealmDigest));
    nx::network::http::insertOrReplaceHeader(
        &request->headers,
        HttpHeader(Qn::CRYPT_SHA512_HASH_HEADER_NAME, cryptSha512Hash));
    nx::network::http::insertOrReplaceHeader(
        &request->headers,
        HttpHeader(Qn::REALM_HEADER_NAME, realmIter->second));
}

const char* AsyncClient::toString(State state)
{
    switch (state)
    {
    case State::sInit:
        return "init";
    case State::sWaitingConnectToHost:
        return "waitingConnectToHost";
    case State::sSendingRequest:
        return "sendingRequest";
    case State::sReceivingResponse:
        return "receivingResponse";
    case State::sResponseReceived:
        return "responseReceived";
    case State::sReadingMessageBody:
        return "readingMessageBody";
    case State::sFailed:
        return "failed";
    case State::sDone:
        return "done";
    default:
        return "unknown";
    }
}

void AsyncClient::setAuthType(AuthType value)
{
    m_authType = value;
}

AuthInfoCache::AuthorizationCacheItem AsyncClient::authCacheItem() const
{
    return m_authCacheItem;
}

void AsyncClient::forceEndOfMsgBody()
{
    m_forcedEof = true;
    m_httpStreamReader.forceEndOfMsgBody();
}

void AsyncClient::setExpectOnlyMessageBodyWithoutHeaders(bool expectOnlyBody)
{
    m_expectOnlyBody = expectOnlyBody;
}

AsyncClient::Result AsyncClient::emitDone()
{
    return invokeHandler(m_onDone);
}

AsyncClient::Result AsyncClient::emitRequestHasBeenSent(bool authorizationTried)
{
    return invokeHandler(m_onRequestHasBeenSent, authorizationTried);
}

AsyncClient::Result AsyncClient::emitResponseReceived()
{
    return invokeHandler(m_onResponseReceived);
}

AsyncClient::Result AsyncClient::emitSomeMessageBodyAvailable()
{
    return invokeHandler(m_onSomeMessageBodyAvailable);
}

void AsyncClient::setMaxNumberOfRedirects(int maxNumberOfRedirects)
{
    m_maxNumberOfRedirects = maxNumberOfRedirects;
}

template<typename ... Args>
AsyncClient::Result AsyncClient::invokeHandler(
    nx::utils::MoveOnlyFunc<void(Args...)>& handler,
    Args... args)
{
    if (!handler)
        return Result::proceed;

    nx::utils::ObjectDestructionFlag::Watcher objectDestructionWatcher(&m_objectDestructionFlag);
    handler(args...);
    return objectDestructionWatcher.objectDestroyed()
        ? Result::thisDestroyed
        : Result::proceed;
}

} // namespace nx
} // namespace network
} // namespace http

QN_DEFINE_EXPLICIT_ENUM_LEXICAL_FUNCTIONS(nx::network::http, AuthType,
    (nx::network::http::AuthType::authBasicAndDigest, "authBasicAndDigest")
    (nx::network::http::AuthType::authDigest, "authDigest")
    (nx::network::http::AuthType::authBasic, "authBasic")
)<|MERGE_RESOLUTION|>--- conflicted
+++ resolved
@@ -547,13 +547,8 @@
         if (reconnectIfAppropriate())
             return;
         NX_LOGX(lm("Error sending (1) http request to %1. %2")
-<<<<<<< HEAD
-            .arg(m_contentLocationUrl).arg(SystemError::toString(errorCode)), cl_logDEBUG2);
+            .arg(m_contentLocationUrl).arg(SystemError::toString(errorCode)), cl_logDEBUG1);
         m_state = State::sFailed;
-=======
-            .arg(m_contentLocationUrl).arg(SystemError::toString(errorCode)), cl_logDEBUG1);
-        m_state = sFailed;
->>>>>>> 4dc05fa1
         m_lastSysErrorCode = errorCode;
         const auto requestSequenceBak = m_requestSequence;
         if (emitDone() == Result::thisDestroyed)
@@ -600,13 +595,8 @@
         NX_LOGX(lm("Url %1. Error setting receive timeout to %2. %3")
             .arg(m_contentLocationUrl).arg(m_responseReadTimeout)
             .arg(SystemError::toString(sysErrorCode)),
-<<<<<<< HEAD
-            cl_logDEBUG2);
+            cl_logDEBUG1);
         m_state = State::sFailed;
-=======
-            cl_logDEBUG1);
-        m_state = sFailed;
->>>>>>> 4dc05fa1
         const auto requestSequenceBak = m_requestSequence;
         if (emitDone() == Result::thisDestroyed)
             return;
@@ -657,13 +647,8 @@
         }
 
         NX_LOGX(lm("Error reading (state %1) http response from %2. %3")
-<<<<<<< HEAD
             .arg(toString(stateBak)).arg(m_contentLocationUrl).arg(SystemError::toString(errorCode)),
-            cl_logDEBUG2);
-=======
-            .arg(stateBak).arg(m_contentLocationUrl).arg(SystemError::toString(errorCode)),
             cl_logDEBUG1);
->>>>>>> 4dc05fa1
         m_lastSysErrorCode = errorCode;
         const auto requestSequenceBak = m_requestSequence;
         if (emitDone() == Result::thisDestroyed)
@@ -830,13 +815,8 @@
     if (!m_httpStreamReader.parseBytes(m_responseBuffer, bytesRead, &bytesProcessed))
     {
         NX_LOGX(lm("Error parsing http response from %1. %2")
-<<<<<<< HEAD
-            .arg(m_contentLocationUrl).arg(m_httpStreamReader.errorText()), cl_logDEBUG2);
+            .arg(m_contentLocationUrl).arg(m_httpStreamReader.errorText()), cl_logDEBUG1);
         m_state = State::sFailed;
-=======
-            .arg(m_contentLocationUrl).arg(m_httpStreamReader.errorText()), cl_logDEBUG1);
-        m_state = sFailed;
->>>>>>> 4dc05fa1
         return -1;
     }
 
@@ -942,13 +922,8 @@
                 return Result::proceed;
 
             NX_LOGX(lm("Failed to read (1) response from %1. %2")
-<<<<<<< HEAD
-                .arg(m_contentLocationUrl).arg(SystemError::connectionReset), cl_logDEBUG2);
+                .arg(m_contentLocationUrl).arg(SystemError::connectionReset), cl_logDEBUG1);
             m_state = State::sFailed;
-=======
-                .arg(m_contentLocationUrl).arg(SystemError::connectionReset), cl_logDEBUG1);
-            m_state = sFailed;
->>>>>>> 4dc05fa1
             return emitDone();
         }
         *continueReceiving = true;
