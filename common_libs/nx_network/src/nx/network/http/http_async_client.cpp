--- conflicted
+++ resolved
@@ -290,16 +290,11 @@
     resetDataBeforeNewRequest();
     m_requestUrl = url;
     m_contentLocationUrl = url;
-<<<<<<< HEAD
     if (m_additionalHeaders.count("Connection") == 0)
         m_additionalHeaders.emplace("Connection", "Upgrade");
     if (m_additionalHeaders.count("Upgrade") == 0)
         m_additionalHeaders.emplace("Upgrade", protocolToUpgradeTo);
     m_additionalHeaders.emplace("Content-Length", "0");
-=======
-    m_additionalHeaders.emplace("Connection", "Upgrade");
-    m_additionalHeaders.emplace("Upgrade", protocolToUpgradeTo);
->>>>>>> aca514e4
     composeRequest(method);
     initiateHttpMessageDelivery();
 }
