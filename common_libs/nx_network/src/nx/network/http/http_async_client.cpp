#include "http_async_client.h"

#include <QtCore/QCryptographicHash>
#include <QtCore/QDateTime>

#include <nx/network/buffered_stream_socket.h>
#include <nx/network/socket_factory.h>
#include <nx/network/socket_global.h>
#include <nx/network/url/url_builder.h>
#include <nx/network/url/url_parse_helper.h>
#include <nx/utils/log/log.h>
#include <nx/utils/thread/mutex.h>

#include <nx/utils/crypt/linux_passwd_crypt.h>
#include <nx/utils/system_error.h>

#include "auth_tools.h"
#include "buffer_source.h"
#include "custom_headers.h"

#include <nx/fusion/model_functions.h>

using std::make_pair;

namespace {

static bool logTraffic()
{
    return nx::network::SocketGlobals::ini().httpClientTraffic;
}

} // namespace

namespace nx {
namespace network {
namespace http {

static const size_t RESPONSE_BUFFER_SIZE = 16 * 1024;

constexpr const std::chrono::milliseconds AsyncClient::Timeouts::kDefaultSendTimeout;
constexpr const std::chrono::milliseconds AsyncClient::Timeouts::kDefaultResponseReadTimeout;
constexpr const std::chrono::milliseconds AsyncClient::Timeouts::kDefaultMessageBodyReadTimeout;

constexpr int kMaxNumberOfRedirects = 5;

AsyncClient::Timeouts::Timeouts(
    std::chrono::milliseconds send,
    std::chrono::milliseconds recv,
    std::chrono::milliseconds msgBody)
:
    sendTimeout(send),
    responseReadTimeout(recv),
    messageBodyReadTimeout(msgBody)
{
}


bool AsyncClient::Timeouts::operator==(const Timeouts& rhs) const
{
    return sendTimeout == rhs.sendTimeout
        && responseReadTimeout == rhs.responseReadTimeout
        && messageBodyReadTimeout == rhs.messageBodyReadTimeout;
}

AsyncClient::AsyncClient():
    m_state(State::sInit),
    m_connectionClosed(false),
    m_requestBytesSent(0),
    m_authorizationTried(false),
    m_proxyAuthorizationTried(false),
    m_ha1RecalcTried(false),
    m_terminated(false),
    m_totalBytesReadPerRequest(0),
    m_totalRequestsSentViaCurrentConnection(0),
    m_contentEncodingUsed(true),
    m_sendTimeout(Timeouts::kDefaultSendTimeout),
    m_responseReadTimeout(Timeouts::kDefaultResponseReadTimeout),
    m_msgBodyReadTimeout(0),
    m_authType(AuthType::authBasicAndDigest),
    m_awaitedMessageNumber(0),
    m_lastSysErrorCode(SystemError::noError),
    m_requestSequence(0),
    m_forcedEof(false),
    m_precalculatedAuthorizationDisabled(false),
    m_numberOfRedirectsTried(0)
{
    m_responseBuffer.reserve(RESPONSE_BUFFER_SIZE);
}

AsyncClient::~AsyncClient()
{
}

const std::unique_ptr<AbstractStreamSocket>& AsyncClient::socket()
{
    return m_socket;
}

std::unique_ptr<AbstractStreamSocket> AsyncClient::takeSocket()
{
    NX_ASSERT(isInSelfAioThread());

    m_terminated = true;

    if (!m_socket)
        return nullptr;

    std::unique_ptr<AbstractStreamSocket> result;
    result.swap(m_socket);
    result->cancelIOSync(nx::network::aio::etNone);
    if (!m_receivedBytesLeft.isEmpty())
    {
        auto bufferedStreamSocket =
            std::make_unique<nx::network::BufferedStreamSocket>(std::move(result));
        BufferType buf;
        buf.swap(m_receivedBytesLeft);
        bufferedStreamSocket->injectRecvData(std::move(buf));
        result = std::move(bufferedStreamSocket);
    }
    return result;
}

void AsyncClient::bindToAioThread(nx::network::aio::AbstractAioThread* aioThread)
{
    base_type::bindToAioThread(aioThread);
    if (m_socket)
        m_socket->bindToAioThread(aioThread);
    if (m_requestBody)
        m_requestBody->bindToAioThread(aioThread);
}

AsyncClient::State AsyncClient::state() const
{
    return m_state;
}

bool AsyncClient::failed() const
{
    return m_state == State::sFailed || response() == nullptr;
}

SystemError::ErrorCode AsyncClient::lastSysErrorCode() const
{
    if (m_lastSysErrorCode != SystemError::noError)
        return m_lastSysErrorCode;
    // Ensuring system error code is always non-zero in case of failure
    //  to simplify AsyncClient user's life.
    return failed() ? SystemError::connectionReset : SystemError::noError;
}

void AsyncClient::setOnRequestHasBeenSent(
    nx::utils::MoveOnlyFunc<void(bool /*isRetryAfterUnauthorizedResponse*/)> handler)
{
    m_onRequestHasBeenSent = std::move(handler);
}

void AsyncClient::setOnResponseReceived(nx::utils::MoveOnlyFunc<void()> handler)
{
    m_onResponseReceived = std::move(handler);
}

void AsyncClient::setOnSomeMessageBodyAvailable(nx::utils::MoveOnlyFunc<void()> handler)
{
    m_onSomeMessageBodyAvailable = std::move(handler);
}

void AsyncClient::setOnDone(nx::utils::MoveOnlyFunc<void()> handler)
{
    m_onDone = std::move(handler);
}

void AsyncClient::setRequestBody(std::unique_ptr<AbstractMsgBodySource> body)
{
    m_requestBody = std::move(body);
    m_requestBody->bindToAioThread(getAioThread());
}

void AsyncClient::doGet(const nx::utils::Url& url)
{
    doRequest(nx::network::http::Method::get, url);
}

void AsyncClient::doGet(
    const nx::utils::Url& url,
    nx::utils::MoveOnlyFunc<void()> completionHandler)
{
    m_onDone = std::move(completionHandler);
    doGet(url);
}

void AsyncClient::doHead(const nx::utils::Url& url)
{
    doRequest(nx::network::http::Method::head, url);
}

void AsyncClient::doHead(
    const nx::utils::Url& url,
    nx::utils::MoveOnlyFunc<void()> completionHandler)
{
    m_onDone = std::move(completionHandler);
    doHead(url);
}


void AsyncClient::doPost(const nx::utils::Url& url)
{
    doRequest(nx::network::http::Method::post, url);
}

void AsyncClient::doPost(
    const nx::utils::Url& url,
    nx::utils::MoveOnlyFunc<void()> completionHandler)
{
    m_onDone = std::move(completionHandler);
    doPost(url);
}

void AsyncClient::doPut(const nx::utils::Url& url)
{
    doRequest(nx::network::http::Method::put, url);
}

void AsyncClient::doPut(
    const nx::utils::Url& url,
    nx::utils::MoveOnlyFunc<void()> completionHandler)
{
    m_onDone = std::move(completionHandler);
    doPut(url);
}

void AsyncClient::doDelete(const nx::utils::Url& url)
{
    doRequest(nx::network::http::Method::delete_, url);
}

void AsyncClient::doDelete(
    const nx::utils::Url& url,
    nx::utils::MoveOnlyFunc<void()> completionHandler)
{
    m_onDone = std::move(completionHandler);
    doDelete(url);
}

void AsyncClient::doUpgrade(
    const nx::utils::Url& url,
    const StringType& protocolToUpgradeTo,
    nx::utils::MoveOnlyFunc<void()> completionHandler)
{
    doUpgrade(
        url,
        nx::network::http::Method::options,
        protocolToUpgradeTo,
        std::move(completionHandler));
}

void AsyncClient::doUpgrade(
    const nx::utils::Url& url,
    nx::network::http::Method::ValueType method,
    const StringType& protocolToUpgradeTo,
    nx::utils::MoveOnlyFunc<void()> completionHandler)
{
    m_onDone = std::move(completionHandler);

    NX_ASSERT(url.isValid());

    resetDataBeforeNewRequest();
    m_requestUrl = url;
    m_contentLocationUrl = url;
    if (m_additionalHeaders.count("Connection") == 0)
        m_additionalHeaders.emplace("Connection", "Upgrade");
    if (m_additionalHeaders.count("Upgrade") == 0)
        m_additionalHeaders.emplace("Upgrade", protocolToUpgradeTo);
    m_additionalHeaders.emplace("Content-Length", "0");
    composeRequest(method);
    initiateHttpMessageDelivery();
}

void AsyncClient::doConnect(
    const nx::utils::Url& proxyUrl,
    const StringType& targetHost)
{
    NX_ASSERT(proxyUrl.isValid());

    resetDataBeforeNewRequest();
    m_requestUrl = proxyUrl;
    m_contentLocationUrl = proxyUrl;
    composeRequest(Method::connect);
    m_request.requestLine.url = nx::network::url::Builder().setPath(targetHost);
    initiateHttpMessageDelivery();
}

void AsyncClient::doConnect(
    const nx::utils::Url& proxyUrl,
    const StringType& targetHost,
    nx::utils::MoveOnlyFunc<void()> completionHandler)
{
    m_onDone = std::move(completionHandler);
    doConnect(proxyUrl, targetHost);
}

void AsyncClient::doRequest(
    nx::network::http::Method::ValueType method,
    const nx::utils::Url& url)
{
    //NX_ASSERT(!url.host().isEmpty());
    //NX_ASSERT(url.isValid());

    resetDataBeforeNewRequest();
    m_requestUrl = url;
    m_contentLocationUrl = url;
    composeRequest(method);
    if (m_requestBody)
        addBodyToRequest();

    initiateHttpMessageDelivery();
}

void AsyncClient::doRequest(
    nx::network::http::Method::ValueType method,
    const nx::utils::Url& url,
    nx::utils::MoveOnlyFunc<void()> completionHandler)
{
    m_onDone = std::move(completionHandler);
    doRequest(method, url);
}

const nx::network::http::Request& AsyncClient::request() const
{
    return m_request;
}

const Response* AsyncClient::response() const
{
    const Message& httpMsg = m_httpStreamReader.message();
    return httpMsg.type == MessageType::response ? httpMsg.response : NULL;
}

StringType AsyncClient::contentType() const
{
    const Message& httpMsg = m_httpStreamReader.message();
    if (httpMsg.type == MessageType::none)
        return StringType();
    HttpHeaders::const_iterator contentTypeIter = httpMsg.headers().find("Content-Type");
    if (contentTypeIter == httpMsg.headers().end())
        return StringType();
    return contentTypeIter->second;
}

bool AsyncClient::hasRequestSucceeded() const
{
    if (state() == State::sFailed)
        return false;

    if (auto resp = response())
        return StatusCode::isSuccessCode(resp->statusLine.statusCode);

    return false;
}

BufferType AsyncClient::fetchMessageBodyBuffer()
{
    const auto buffer = m_httpStreamReader.fetchMessageBody();
    if (logTraffic())
        NX_LOGX(lm("Response message body buffer:\n%1\n\n").arg(buffer), cl_logDEBUG2);

    return buffer;
}

const nx::utils::Url& AsyncClient::url() const
{
    return m_requestUrl;
}

const nx::utils::Url& AsyncClient::contentLocationUrl() const
{
    return m_contentLocationUrl;
}

quint64 AsyncClient::bytesRead() const
{
    return m_totalBytesReadPerRequest;
}

void AsyncClient::setUseCompression(bool toggleUseEntityEncoding)
{
    m_contentEncodingUsed = toggleUseEntityEncoding;
}

void AsyncClient::setSubsequentReconnectTries(int /*reconnectTries*/)
{
    //TODO #ak
}

void AsyncClient::setTotalReconnectTries(int /*reconnectTries*/)
{
    //TODO #ak
}

void AsyncClient::setUserAgent(const QString& userAgent)
{
    m_userAgent = userAgent;
}

void AsyncClient::setUserName(const QString& userName)
{
    m_user.username = userName;
}

void AsyncClient::setUserPassword(const QString& userPassword)
{
    AuthToken authToken;
    authToken.setPassword(userPassword.toUtf8());
    setUserAuthToken(authToken);
}

void AsyncClient::setUserAuthToken(const AuthToken& userToken)
{
    m_user.authToken = userToken;
}

void AsyncClient::setUserCredentials(const Credentials& userCredentials)
{
    m_user = userCredentials;
}

void AsyncClient::setProxyUserName(const QString& userName)
{
    m_proxyUser.username = userName;
}

void AsyncClient::setProxyUserPassword(const QString& userPassword)
{
    AuthToken authToken;
    authToken.setPassword(userPassword.toUtf8());
    setProxyUserAuthToken(authToken);
}

void AsyncClient::setProxyUserAuthToken(const AuthToken& proxyUserToken)
{
    m_proxyUser.authToken = proxyUserToken;
}

void AsyncClient::setProxyUserCredentials(const Credentials& userCredentials)
{
    m_proxyUser = userCredentials;
}

void AsyncClient::setAuth(const AuthInfo& auth)
{
    m_user = auth.user;
    m_proxyUser = auth.proxyUser;

    setProxyVia(auth.proxyEndpoint);
}

void AsyncClient::setProxyVia(const SocketAddress& proxyEndpoint)
{
    if (proxyEndpoint.isNull())
    {
        m_proxyEndpoint.reset();
    }
    else
    {
        NX_ASSERT(proxyEndpoint.port > 0);
        m_proxyEndpoint = proxyEndpoint;
    }
}

void AsyncClient::setDisablePrecalculatedAuthorization(bool val)
{
    m_precalculatedAuthorizationDisabled = val;
}

void AsyncClient::setSendTimeout(std::chrono::milliseconds sendTimeout)
{
    m_sendTimeout = sendTimeout;
}

void AsyncClient::setResponseReadTimeout(
    std::chrono::milliseconds _responseReadTimeout)
{
    m_responseReadTimeout = _responseReadTimeout;
}

void AsyncClient::setMessageBodyReadTimeout(
    std::chrono::milliseconds messageBodyReadTimeout)
{
    m_msgBodyReadTimeout = messageBodyReadTimeout;
}

void AsyncClient::stopWhileInAioThread()
{
    m_socket.reset();
    m_requestBody.reset();
}

void AsyncClient::asyncConnectDone(SystemError::ErrorCode errorCode)
{
    NX_LOGX(lm("Opened connection to url %1. Result code %2")
        .args(m_contentLocationUrl, errorCode), cl_logDEBUG2);

    if (m_terminated)
        return;

    if (m_state != State::sWaitingConnectToHost)
    {
        NX_ASSERT(false);
        return;
    }

    if (errorCode == SystemError::noError)
    {
        //connect successful
        m_remoteEndpointWithProtocol = endpointWithProtocol(m_contentLocationUrl);
        serializeRequest();
        m_state = State::sSendingRequest;
        using namespace std::placeholders;
        NX_LOGX(lm("Sending request to url %1").arg(m_contentLocationUrl), cl_logDEBUG2);

        m_socket->sendAsync(m_requestBuffer, std::bind(&AsyncClient::asyncSendDone, this, _1, _2));
        return;
    }

    NX_LOGX(lm("Failed to establish tcp connection to %1. %2")
        .arg(m_contentLocationUrl).arg(SystemError::toString(errorCode)), cl_logDEBUG2);
    m_lastSysErrorCode = errorCode;

    m_state = State::sFailed;
    const auto requestSequenceBak = m_requestSequence;
    if (emitDone() == Result::thisDestroyed)
        return;
    if (m_requestSequence == requestSequenceBak)
        m_socket.reset();   //< Closing failed socket so that it is not reused.
}

void AsyncClient::asyncSendDone(SystemError::ErrorCode errorCode, size_t bytesWritten)
{
    if (m_terminated)
        return;

    if (m_state != State::sSendingRequest)
    {
        NX_ASSERT(false);
        return;
    }

    if (errorCode != SystemError::noError)
    {
        if (reconnectIfAppropriate())
            return;
        NX_LOGX(lm("Error sending (1) http request to %1. %2")
<<<<<<< HEAD
            .arg(m_contentLocationUrl).arg(SystemError::toString(errorCode)), cl_logDEBUG1);
        m_state = State::sFailed;
=======
            .arg(m_contentLocationUrl).arg(SystemError::toString(errorCode)), cl_logDEBUG2);
        m_state = sFailed;
>>>>>>> 532f0583
        m_lastSysErrorCode = errorCode;
        const auto requestSequenceBak = m_requestSequence;
        if (emitDone() == Result::thisDestroyed)
            return;
        if (m_requestSequence == requestSequenceBak)
            m_socket.reset();
        return;
    }

    //TODO #ak recheck connection closure situation

    using namespace std::placeholders;

    m_requestBytesSent += bytesWritten;
    if ((int)m_requestBytesSent < m_requestBuffer.size())
    {
        m_socket->sendAsync(m_requestBuffer, std::bind(&AsyncClient::asyncSendDone, this, _1, _2));
        return;
    }

    NX_LOGX(lm("Request has been successfully sent to %1 from %2. %3")
        .args(m_contentLocationUrl, m_socket->getLocalAddress(),
            logTraffic() ? request().toString() : request().requestLine.toString()),
        cl_logDEBUG2);

    const auto requestSequenceBak = m_requestSequence;
    if (emitRequestHasBeenSent(m_authorizationTried) == Result::thisDestroyed)
        return;
    if (m_terminated || //user cancelled futher action
        (m_requestSequence != requestSequenceBak))  //user started new request within responseReceived handler
    {
        return;
    }

    m_state = m_expectOnlyBody ? State::sReadingMessageBody : State::sReceivingResponse;
    m_responseBuffer.resize(0);
    if (!m_socket->setRecvTimeout(m_responseReadTimeout))
    {
        const auto sysErrorCode = SystemError::getLastOSErrorCode();

        if (reconnectIfAppropriate())
            return;

        NX_LOGX(lm("Url %1. Error setting receive timeout to %2. %3")
            .arg(m_contentLocationUrl).arg(m_responseReadTimeout)
            .arg(SystemError::toString(sysErrorCode)),
<<<<<<< HEAD
            cl_logDEBUG1);
        m_state = State::sFailed;
=======
            cl_logDEBUG2);
        m_state = sFailed;
>>>>>>> 532f0583
        const auto requestSequenceBak = m_requestSequence;
        if (emitDone() == Result::thisDestroyed)
            return;
        if (m_requestSequence == requestSequenceBak)
            m_socket.reset();   //< Closing failed socket so that it is not reused.
        return;
    }

    if (!m_receivedBytesLeft.isEmpty())
    {
        // Processing what we have in the buffer first.
        NX_ASSERT(m_responseBuffer.isEmpty());
        m_responseBuffer.swap(m_receivedBytesLeft);
        m_responseBuffer.reserve(RESPONSE_BUFFER_SIZE);
        processReceivedBytes(m_responseBuffer.size());
    }
    else
    {
        m_socket->readSomeAsync(
            &m_responseBuffer,
            std::bind(&AsyncClient::onSomeBytesReadAsync, this, _1, _2));
    }
}

void AsyncClient::onSomeBytesReadAsync(
    SystemError::ErrorCode errorCode,
    size_t bytesRead)
{
    using namespace std::placeholders;

    if (m_terminated)
        return;

    if (errorCode != SystemError::noError)
    {
        const auto stateBak = m_state;
        if ((m_httpStreamReader.state() == HttpStreamReader::messageDone) &&
                m_httpStreamReader.currentMessageNumber() == m_awaitedMessageNumber)
        {
            m_state = State::sDone;
        }
        else
        {
            // Reconnecting only in case of failure.
            if (reconnectIfAppropriate())
                return;
            m_state = State::sFailed;
        }

        NX_LOGX(lm("Error reading (state %1) http response from %2. %3")
<<<<<<< HEAD
            .arg(toString(stateBak)).arg(m_contentLocationUrl).arg(SystemError::toString(errorCode)),
            cl_logDEBUG1);
=======
            .arg(stateBak).arg(m_contentLocationUrl).arg(SystemError::toString(errorCode)),
            cl_logDEBUG2);
>>>>>>> 532f0583
        m_lastSysErrorCode = errorCode;
        const auto requestSequenceBak = m_requestSequence;
        if (emitDone() == Result::thisDestroyed)
            return;
        if (m_requestSequence == requestSequenceBak)
            m_socket.reset();   //< Closing failed socket so that it is not reused.
        return;
    }

    processReceivedBytes(bytesRead);
}

void AsyncClient::resetDataBeforeNewRequest()
{
    ++m_requestSequence;
    m_authorizationTried = false;
    m_ha1RecalcTried = false;
    m_numberOfRedirectsTried = 0;
    m_request = nx::network::http::Request();
}

void AsyncClient::initiateHttpMessageDelivery()
{
    using namespace std::placeholders;

    const bool canUseExistingConnection = canExistingConnectionBeUsed();
    if (!canUseExistingConnection)
    {
        m_httpStreamReader.resetState();
        m_awaitedMessageNumber = 0;
        m_lastSysErrorCode = SystemError::noError;
        m_totalRequestsSentViaCurrentConnection = 0;
    }

    ++m_totalRequestsSentViaCurrentConnection;
    m_totalBytesReadPerRequest = 0;

    m_state = State::sInit;

    dispatch(
        [this, canUseExistingConnection]()
        {
            if (canUseExistingConnection)
            {
                NX_ASSERT(m_socket);
                m_socket->cancelIOSync(nx::network::aio::etNone);
                ++m_awaitedMessageNumber;   //< Current message will be skipped.

                serializeRequest();
                m_state = State::sSendingRequest;
                NX_VERBOSE(this, lm("Sending request to url %1 via reused connection")
                    .args(m_contentLocationUrl));
                m_socket->sendAsync(
                    m_requestBuffer,
                    std::bind(&AsyncClient::asyncSendDone, this, _1, _2));
                return;
            }

            m_socket.reset();

            initiateTcpConnection();
        });
}

bool AsyncClient::canExistingConnectionBeUsed() const
{
    bool canUseExistingConnection = false;
    if (m_httpStreamReader.message().type == nx::network::http::MessageType::response)
    {
        canUseExistingConnection =
            (m_httpStreamReader.message().response->statusLine.version == nx::network::http::http_1_1) &&
            (nx::network::http::getHeaderValue(m_httpStreamReader.message().response->headers, "Connection") != "close");
    }

    canUseExistingConnection =
        m_socket &&
        !m_connectionClosed &&
        canUseExistingConnection &&
        (m_remoteEndpointWithProtocol == endpointWithProtocol(m_contentLocationUrl)) &&
        m_lastSysErrorCode == SystemError::noError;

    return canUseExistingConnection;
}

void AsyncClient::initiateTcpConnection()
{
    const SocketAddress remoteAddress =
        m_proxyEndpoint
        ? m_proxyEndpoint.get()
        : SocketAddress(
            m_contentLocationUrl.host(),
            m_contentLocationUrl.port(nx::network::http::defaultPortForScheme(m_contentLocationUrl.scheme().toLatin1())));

    m_state = State::sInit;

    const int ipVersion =
        (bool) HostAddress(m_contentLocationUrl.host()).isPureIpV6()
        ? AF_INET6
        : SocketFactory::tcpClientIpVersion();

    m_socket = SocketFactory::createStreamSocket(
        m_contentLocationUrl.scheme() == lm("https"),
        nx::network::NatTraversalSupport::enabled,
        ipVersion);

    NX_LOGX(lm("Opening connection to %1. url %2, socket %3")
        .arg(remoteAddress).arg(m_contentLocationUrl).arg(m_socket->handle()), cl_logDEBUG2);

    m_socket->bindToAioThread(getAioThread());
    m_connectionClosed = false;
    if (!m_socket->setNonBlockingMode(true) ||
        !m_socket->setSendTimeout(m_sendTimeout) ||
        !m_socket->setRecvTimeout(m_responseReadTimeout))
    {
        m_socket->post(
            std::bind(
                &AsyncClient::asyncConnectDone,
                this,
                SystemError::getLastOSErrorCode()));
        return;
    }

    m_state = State::sWaitingConnectToHost;

    m_socket->connectAsync(
        remoteAddress,
        std::bind(&AsyncClient::asyncConnectDone, this, std::placeholders::_1));
}

size_t AsyncClient::parseReceivedBytes(size_t bytesRead)
{
    if (bytesRead == 0)   //connection closed
    {
        //closing connection is a valid HTTP way to signal message end
        //m_state = m_httpStreamReader.state() == HttpStreamReader::messageDone ? sDone : sFailed;
        //TODO #ak check if whole message body is received (if message body size is known)
        m_httpStreamReader.flush();
        if (m_httpStreamReader.state() == HttpStreamReader::readingMessageBody &&
            m_httpStreamReader.contentLength() &&
            m_httpStreamReader.contentLength().get() > m_httpStreamReader.messageBodyBytesRead())
        {
            m_state = State::sFailed;
            m_lastSysErrorCode = SystemError::connectionReset;
        }
        else
        {
            m_state = (m_httpStreamReader.state() == HttpStreamReader::messageDone) ||
                (m_httpStreamReader.state() == HttpStreamReader::pullingLineEndingBeforeMessageBody) ||
                (m_httpStreamReader.state() == HttpStreamReader::readingMessageBody)
                ? State::sDone
                : State::sFailed;
        }

        m_connectionClosed = true;
        return 0;
    }

    // m_httpStreamReader is allowed to process not all bytes from m_responseBuffer.
    std::size_t bytesProcessed = 0;

    if (m_expectOnlyBody)
        m_httpStreamReader.setState(HttpStreamReader::ReadState::readingMessageBody);

    if (!m_httpStreamReader.parseBytes(m_responseBuffer, bytesRead, &bytesProcessed))
    {
        NX_LOGX(lm("Error parsing http response from %1. %2")
<<<<<<< HEAD
            .arg(m_contentLocationUrl).arg(m_httpStreamReader.errorText()), cl_logDEBUG1);
        m_state = State::sFailed;
=======
            .arg(m_contentLocationUrl).arg(m_httpStreamReader.errorText()), cl_logDEBUG2);
        m_state = sFailed;
>>>>>>> 532f0583
        return -1;
    }

    m_totalBytesReadPerRequest += bytesProcessed;

    if (m_httpStreamReader.state() == HttpStreamReader::parseError)
    {
        m_state = State::sFailed;
        return bytesProcessed;
    }

    NX_ASSERT(m_httpStreamReader.currentMessageNumber() <= m_awaitedMessageNumber);
    if (m_httpStreamReader.currentMessageNumber() < m_awaitedMessageNumber)
        return bytesProcessed;   //reading some old message, not changing state in this case

    if (m_httpStreamReader.state() == HttpStreamReader::messageDone)
        m_state = State::sDone;
    return bytesProcessed;
}

void AsyncClient::processReceivedBytes(std::size_t bytesRead)
{
    using namespace std::placeholders;

    for (;;)
    {
        const auto stateBak = m_state;
        const size_t bytesParsed = parseReceivedBytes(bytesRead);
        m_receivedBytesLeft.clear();
        if (bytesParsed != (std::size_t)-1)
            m_receivedBytesLeft = m_responseBuffer.mid((int)bytesParsed);
        m_responseBuffer.resize(0);

        bool continueReceiving = false;
        switch (stateBak)
        {
            case State::sReceivingResponse:
            {
                if (processResponseHeadersBytes(&continueReceiving) == Result::thisDestroyed)
                    return;
                break;
            }

            case State::sReadingMessageBody:
            {
                if (processResponseMessageBodyBytes(bytesParsed, &continueReceiving) ==
                    Result::thisDestroyed)
                {
                    return;
                }
                break;
            }

            default:
            {
                NX_ASSERT(false);
                break;
            }
        }

        if (!continueReceiving)
            break;

        if (m_receivedBytesLeft.isEmpty())
        {
            NX_ASSERT(m_responseBuffer.size() == 0);
            m_socket->readSomeAsync(
                &m_responseBuffer,
                std::bind(&AsyncClient::onSomeBytesReadAsync, this, _1, _2));
            return;
        }

        NX_CRITICAL(bytesParsed != 0 && bytesParsed != (std::size_t)-1);

        m_responseBuffer.swap(m_receivedBytesLeft);
        m_receivedBytesLeft.clear();

        m_responseBuffer.reserve(RESPONSE_BUFFER_SIZE);
        bytesRead = m_responseBuffer.size();
    }
}

AsyncClient::Result AsyncClient::processResponseHeadersBytes(
    bool* const continueReceiving)
{
    using namespace std::placeholders;

    // TODO: #ak Reconnect in case of error.

    if (m_state == State::sFailed)
        return emitDone();

    // Connection could have already been closed by remote peer.

    if (m_httpStreamReader.currentMessageNumber() < m_awaitedMessageNumber ||   //< Still reading previous message.
        m_httpStreamReader.state() <= HttpStreamReader::readingMessageHeaders)  //< Still reading message headers.
    {
        // Response has not been read yet, reading futher.
        m_responseBuffer.resize(0);
        if (m_connectionClosed)
        {
            if (reconnectIfAppropriate())
                return Result::proceed;

            NX_LOGX(lm("Failed to read (1) response from %1. %2")
<<<<<<< HEAD
                .arg(m_contentLocationUrl).arg(SystemError::connectionReset), cl_logDEBUG1);
            m_state = State::sFailed;
=======
                .arg(m_contentLocationUrl).arg(SystemError::connectionReset), cl_logDEBUG2);
            m_state = sFailed;
>>>>>>> 532f0583
            return emitDone();
        }
        *continueReceiving = true;
        return Result::proceed;
    }

    // Read http message headers.
    if (m_httpStreamReader.message().type != nx::network::http::MessageType::response)
    {
        NX_LOGX(lm("Unexpectedly received request from %1:%2 while expecting response! Ignoring...")
            .arg(m_contentLocationUrl.host()).arg(m_contentLocationUrl.port()), cl_logDEBUG1);
        m_state = State::sFailed;
        return emitDone();
    }

    if (isMalformed(*m_httpStreamReader.message().response))
    {
        m_state = State::sFailed;
        return emitDone();
    }

    NX_LOGX(lm("Response from %1 has been successfully read: %2")
        .arg(m_contentLocationUrl)
        .arg(logTraffic() ? response()->toString() : response()->statusLine.toString()),
        cl_logDEBUG2);

    if (repeatRequestIfNeeded(*m_httpStreamReader.message().response))
        return Result::proceed;

    m_state = State::sResponseReceived;
    const auto requestSequenceBak = m_requestSequence;
    if (emitResponseReceived() == Result::thisDestroyed)
        return Result::thisDestroyed;
    if (m_terminated ||
        (m_requestSequence != requestSequenceBak))  //< User started new request within responseReceived handler.
    {
        return Result::proceed;
    }

    const bool messageHasMessageBody =
        (m_httpStreamReader.state() == HttpStreamReader::readingMessageBody) ||
        (m_httpStreamReader.state() == HttpStreamReader::pullingLineEndingBeforeMessageBody) ||
        (m_httpStreamReader.messageBodyBufferSize() > 0);
    if (!messageHasMessageBody)
    {
        // No message body: done.
        m_state = m_httpStreamReader.state() == HttpStreamReader::parseError
            ? State::sFailed
            : State::sDone;
        return emitDone();
    }

    return startReadingMessageBody(continueReceiving);
}

AsyncClient::Result AsyncClient::startReadingMessageBody(bool* const continueReceiving)
{
    // Starting reading message body.
    m_state = State::sReadingMessageBody;

    if (m_httpStreamReader.messageBodyBufferSize() > 0 &&   //< Some message body has been read.
        m_state == State::sReadingMessageBody)              //< Client wants to read message body.
    {
        if (emitSomeMessageBodyAvailable() == Result::thisDestroyed)
            return Result::thisDestroyed;
        if (m_terminated)
            return Result::proceed;
        if (m_forcedEof)
        {
            m_forcedEof = false;
            return Result::proceed;
        }
    }

    if (((m_httpStreamReader.state() == HttpStreamReader::readingMessageBody) ||
        (m_httpStreamReader.state() == HttpStreamReader::pullingLineEndingBeforeMessageBody)) &&
        (!m_connectionClosed))
    {
        // Reading more data.
        m_responseBuffer.resize(0);
        if (!m_socket->setRecvTimeout(m_msgBodyReadTimeout))
        {
            NX_LOGX(lm("Failed to read (1) response from %1. %2")
                .arg(m_contentLocationUrl).arg(SystemError::getLastOSErrorText()),
                cl_logDEBUG2);

            m_state = State::sFailed;
            return emitDone();
        }
        *continueReceiving = true;
        return Result::proceed;
    }

    // Message body has been received with request.
    NX_ASSERT(
        m_httpStreamReader.state() == HttpStreamReader::messageDone ||
        m_httpStreamReader.state() == HttpStreamReader::parseError);

    m_state = m_httpStreamReader.state() == HttpStreamReader::parseError ? State::sFailed : State::sDone;
    return emitDone();
}

bool AsyncClient::isMalformed(const nx::network::http::Response& response) const
{
    if (response.statusLine.statusCode == StatusCode::switchingProtocols)
    {
        if (nx::network::http::getHeaderValue(response.headers, "Upgrade").isEmpty())
        {
            NX_LOGX(lm("Received malformed response from %1. "
                "Status code is %2 and no Upgrade header present")
                .arg(m_contentLocationUrl).arg(response.statusLine.statusCode),
                cl_logDEBUG2);
            return true;
        }
    }

    return false;
}

bool AsyncClient::repeatRequestIfNeeded(const Response& response)
{
    switch (response.statusLine.statusCode)
    {
        case StatusCode::unauthorized:
        {
            if (!m_ha1RecalcTried &&
                response.headers.find(Qn::REALM_HEADER_NAME) != response.headers.cend())
            {
                m_authorizationTried = false;
                m_ha1RecalcTried = true;
            }

            if (!m_authorizationTried && (!m_user.username.isEmpty() || !m_user.authToken.empty()))
            {
                //trying authorization
                if (resendRequestWithAuthorization(response))
                    return true;
            }

            break;
        }

        case StatusCode::proxyAuthenticationRequired:
        {
            if (!m_proxyAuthorizationTried &&
                (!m_proxyUser.username.isEmpty() || !m_proxyUser.authToken.empty()))
            {
                if (resendRequestWithAuthorization(response, true))
                    return true;
            }
            break;
        }

        case StatusCode::found:
        case StatusCode::movedPermanently:
            return sendRequestToNewLocation(response);

        default:
            break;
    }

    return false;
}

bool AsyncClient::sendRequestToNewLocation(const Response& response)
{
    if (m_numberOfRedirectsTried >= kMaxNumberOfRedirects)
        return false;
    ++m_numberOfRedirectsTried;

    // For now, using first Location if many have been provided in response.
    const auto locationIter = response.headers.find("Location");
    if (locationIter == response.headers.end())
        return false;

    m_authorizationTried = false;
    m_ha1RecalcTried = false;

    m_contentLocationUrl = nx::utils::Url(QLatin1String(locationIter->second));

    const auto method = m_request.requestLine.method;
    composeRequest(method);
    initiateHttpMessageDelivery();
    return true;
}

AsyncClient::Result AsyncClient::processResponseMessageBodyBytes(
    std::size_t bytesRead,
    bool* const continueReceiving)
{
    using namespace std::placeholders;

    // TODO: #ak Reconnect in case of error.
    if (bytesRead != (std::size_t)-1)
    {
        if (emitSomeMessageBodyAvailable() == Result::thisDestroyed)
            return Result::thisDestroyed;
        if (m_terminated)
            return Result::proceed;
        if (m_forcedEof)
        {
            m_forcedEof = false;
            return Result::proceed;
        }
    }

    if (m_state != State::sFailed && m_state != State::sDone)
    {
        m_responseBuffer.resize(0);
        *continueReceiving = true;
        return Result::proceed;
    }

    return emitDone();
}

void AsyncClient::composeRequest(const nx::network::http::StringType& httpMethod)
{
    const bool useHttp11 = true;   //TODO #ak check if we need it (e.g. we using keep-alive or requesting live capture)

    prepareRequestLine(useHttp11, httpMethod);

    // Adding user credentials.
    if (!m_contentLocationUrl.userName().isEmpty())
        m_user.username = m_contentLocationUrl.userName();
    else
        m_contentLocationUrl.setUserName(m_user.username);

    if (!m_contentLocationUrl.password().isEmpty())
        m_user.authToken.setPassword(m_contentLocationUrl.password().toUtf8());
    else
        m_contentLocationUrl.setPassword(m_user.authToken.value);

    prepareRequestHeaders(useHttp11, httpMethod);
}

void AsyncClient::prepareRequestLine(bool useHttp11, const nx::network::http::StringType& httpMethod)
{
    m_request.requestLine.method = httpMethod;

    if (m_proxyEndpoint)
    {
        m_request.requestLine.url = m_contentLocationUrl;
    }
    else //< If no proxy specified then erasing http://host:port from request url.
    {
        if (httpMethod == nx::network::http::Method::options && m_contentLocationUrl.path().isEmpty())
            m_request.requestLine.url = "*";
        else
            m_request.requestLine.url = m_contentLocationUrl.path();
        m_request.requestLine.url.setQuery(m_contentLocationUrl.query());
        m_request.requestLine.url.setFragment(m_contentLocationUrl.fragment());
    }
    m_request.requestLine.version = useHttp11 ? nx::network::http::http_1_1 : nx::network::http::http_1_0;
}

void AsyncClient::prepareRequestHeaders(bool useHttp11, const nx::network::http::StringType& httpMethod)
{
    nx::network::http::insertOrReplaceHeader(
        &m_request.headers,
        HttpHeader("Date", nx::network::http::formatDateTime(QDateTime::currentDateTime())));
    nx::network::http::insertOrReplaceHeader(
        &m_request.headers,
        HttpHeader(
            "User-Agent",
            m_userAgent.isEmpty() ? nx::network::http::userAgentString() : m_userAgent.toLatin1()));
    if (useHttp11)
    {
        if (httpMethod == nx::network::http::Method::get || httpMethod == nx::network::http::Method::head)
        {
            if (m_contentEncodingUsed)
                m_request.headers.insert(std::make_pair("Accept-Encoding", "gzip"));
        }

        if (m_additionalHeaders.count("Connection") == 0)
        {
            nx::network::http::insertOrReplaceHeader(
                &m_request.headers,
                HttpHeader("Connection", "keep-alive"));
        }

        if (m_additionalHeaders.count("Host") == 0)
        {
            nx::network::http::insertOrReplaceHeader(
                &m_request.headers,
                HttpHeader(
                    "Host",
                    nx::network::url::getEndpoint(m_contentLocationUrl).toString().toUtf8()));
        }
    }

    // It is not correct just to replace headers because there
    // could be multiple headers with same name in m_additionalHeaders.
    for (const auto& header: m_additionalHeaders)
        m_request.headers.erase(header.first);
    m_request.headers.insert(m_additionalHeaders.cbegin(), m_additionalHeaders.cend());

    addAppropriateAuthenticationInformation();
}

void AsyncClient::addAppropriateAuthenticationInformation()
{
    // Adding X-Nx-User-Name to help server to port data from 2.1 to 2.3 and to 3.0 (generate user's digest after changing realm).
    // TODO: #ak Remove it after version prior to 3.0 support is over.
    if (!m_user.username.isEmpty() &&
        m_request.headers.find(Qn::CUSTOM_USERNAME_HEADER_NAME) == m_request.headers.end())
    {
        nx::network::http::insertOrReplaceHeader(
            &m_request.headers,
            HttpHeader(Qn::CUSTOM_USERNAME_HEADER_NAME, m_user.username.toUtf8()));
    }

    if (m_precalculatedAuthorizationDisabled)
        return;

    // If that url has already been authenticated, adding same authentication info to the request
    // First request per tcp-connection always uses authentication
    //    This is done due to limited AuthInfoCache implementation
    if (m_authCacheItem.url.isEmpty() ||
        !AuthInfoCache::instance()->addAuthorizationHeader(
            m_contentLocationUrl,
            &m_request,
            &m_authCacheItem))
    {
        if (m_authType == AuthType::authBasic && m_user.authToken.type == AuthTokenType::password)
        {
            header::BasicAuthorization basicAuthorization(
                m_user.username.toUtf8(),
                m_user.authToken.value);
            nx::network::http::insertOrReplaceHeader(
                &m_request.headers,
                nx::network::http::HttpHeader(
                    header::Authorization::NAME,
                    basicAuthorization.serialized()));
        }
        else
        {
            // Not using Basic authentication by default, since it is not secure.
            nx::network::http::removeHeader(&m_request.headers, header::Authorization::NAME);
        }
    }
}

void AsyncClient::addBodyToRequest()
{
    if (!m_requestBody)
        return;

    m_request.headers.emplace("Content-Type", m_requestBody->mimeType());
    if (m_requestBody->contentLength())
    {
        m_request.headers.emplace(
            "Content-Length",
            StringType::number((qulonglong)*m_requestBody->contentLength()));
    }
    // TODO: #ak Support chunked encoding & compression.
    m_request.headers.insert(make_pair("Content-Encoding", "identity"));

    // TODO: #ak Add support for any body.
    NX_CRITICAL(
        dynamic_cast<BufferSource*>(m_requestBody.get()) != nullptr,
        "Only fixed request body supported at the moment");
    auto contentLength = m_requestBody->contentLength();
    m_requestBody->readAsync(
        [this](SystemError::ErrorCode /*sysErrorCode*/, nx::network::http::BufferType buffer)
        {
            m_request.messageBody = std::move(buffer);
        });
    if (contentLength)
    {
        NX_ASSERT(static_cast<std::size_t>(m_request.messageBody.size()) == *contentLength);
    }
}

void AsyncClient::addAdditionalHeader(const StringType& key, const StringType& value)
{
    m_additionalHeaders.emplace(key, value);
}

void AsyncClient::removeAdditionalHeader(const StringType& key)
{
    m_additionalHeaders.erase(key);
}

void AsyncClient::setAdditionalHeaders(HttpHeaders additionalHeaders)
{
    m_additionalHeaders = std::move(additionalHeaders);
}

void AsyncClient::addRequestHeaders(const HttpHeaders& headers)
{
    for (HttpHeaders::const_iterator itr = headers.begin(); itr != headers.end(); ++itr)
        m_additionalHeaders.emplace(itr->first, itr->second);
}

void AsyncClient::serializeRequest()
{
    m_requestBuffer.clear();
    m_request.serialize(&m_requestBuffer);
    m_requestBytesSent = 0;
}

bool AsyncClient::reconnectIfAppropriate()
{
    if ((m_connectionClosed || m_state == State::sSendingRequest || m_state == State::sReceivingResponse) &&
        m_totalBytesReadPerRequest == 0 &&
        m_totalRequestsSentViaCurrentConnection > 1)
    {
        //< Reconnect if TCP timeout for keep-alive connections
        m_connectionClosed = true;
        initiateHttpMessageDelivery();
        return true;
    }

    // TODO #ak: We need reconnect and request entity from the point we stopped at.
    return false;
}

QString AsyncClient::endpointWithProtocol(const nx::utils::Url& url)
{
    return lm("%1://%2:%3")
        .arg(url.scheme())
        .arg(url.host())
        .arg(url.port(nx::network::http::defaultPortForScheme(url.scheme().toLatin1())));
}

bool AsyncClient::resendRequestWithAuthorization(
    const nx::network::http::Response& response,
    bool isProxy)
{
    const StringType authenticateHeaderName =
        isProxy ? "Proxy-Authenticate" : "WWW-Authenticate";
    const StringType authorizationHeaderName =
        isProxy ? StringType("Proxy-Authorization") : header::Authorization::NAME;
    const auto credentials = isProxy ? m_proxyUser : m_user;

    // If response contains WWW-Authenticate with Digest authentication,
    // generating "Authorization: Digest" header and adding it to custom headers.
    NX_ASSERT(response.statusLine.statusCode == StatusCode::unauthorized ||
        response.statusLine.statusCode == StatusCode::proxyAuthenticationRequired);

    HttpHeaders::const_iterator wwwAuthenticateIter = response.headers.find(authenticateHeaderName);
    if (wwwAuthenticateIter == response.headers.end())
        return false;

    header::WWWAuthenticate wwwAuthenticateHeader;
    wwwAuthenticateHeader.parse(wwwAuthenticateIter->second);
    if (wwwAuthenticateHeader.authScheme == header::AuthScheme::basic &&
        (credentials.authToken.type == AuthTokenType::password || credentials.authToken.empty()))
    {
        header::BasicAuthorization basicAuthorization(
            credentials.username.toUtf8(),
            credentials.authToken.value);
        nx::network::http::insertOrReplaceHeader(
            &m_request.headers,
            nx::network::http::HttpHeader(
                authorizationHeaderName,
                basicAuthorization.serialized()));

        // TODO: #ak MUST add to cache only after OK response.
        m_authCacheItem = AuthInfoCache::AuthorizationCacheItem(
            m_contentLocationUrl,
            m_request.requestLine.method,
            credentials,
            std::move(wwwAuthenticateHeader),
            std::move(basicAuthorization));
        AuthInfoCache::instance()->cacheAuthorization(m_authCacheItem);
    }
    else if (wwwAuthenticateHeader.authScheme == header::AuthScheme::digest)
    {
        header::DigestAuthorization digestAuthorizationHeader;
        if (!calcDigestResponse(
                m_request.requestLine.method,
                credentials,
                m_contentLocationUrl.toString(QUrl::RemoveScheme | QUrl::RemovePort | QUrl::RemoveAuthority | QUrl::FullyEncoded).toUtf8(),
                wwwAuthenticateHeader,
                &digestAuthorizationHeader))
        {
            return false;
        }
        BufferType authorizationStr;
        digestAuthorizationHeader.serialize(&authorizationStr);

        nx::network::http::insertOrReplaceHeader(
            &m_request.headers,
            nx::network::http::HttpHeader(authorizationHeaderName, authorizationStr));
        // TODO: #ak MUST add to cache only after OK response.
        m_authCacheItem = AuthInfoCache::AuthorizationCacheItem(
            m_contentLocationUrl,
            m_request.requestLine.method,
            credentials,
            std::move(wwwAuthenticateHeader),
            std::move(digestAuthorizationHeader));
        AuthInfoCache::instance()->cacheAuthorization(m_authCacheItem);
    }
    else
    {
        return false;
    }

    doSomeCustomLogic(response, &m_request);

    if (isProxy)
        m_proxyAuthorizationTried = true;
    else
        m_authorizationTried = true;
    initiateHttpMessageDelivery();
    return true;
}

void AsyncClient::doSomeCustomLogic(
    const nx::network::http::Response& response,
    Request* const request)
{
    // TODO: #ak This method is not part of http, so it should not be in this class.

    if (m_user.authToken.type != AuthTokenType::password)
        return;

    auto realmIter = response.headers.find(Qn::REALM_HEADER_NAME);
    if (realmIter == response.headers.end())
        return;

    // Calculating user's digest with new realm.
    const auto newRealmDigest = calcHa1(
        m_user.username.toUtf8(),
        realmIter->second,
        m_user.authToken.value);
    const auto cryptSha512Hash = linuxCryptSha512(
        m_user.authToken.value,
        generateSalt(LINUX_CRYPT_SALT_LENGTH));

    nx::network::http::insertOrReplaceHeader(
        &request->headers,
        HttpHeader(Qn::HA1_DIGEST_HEADER_NAME, newRealmDigest));
    nx::network::http::insertOrReplaceHeader(
        &request->headers,
        HttpHeader(Qn::CRYPT_SHA512_HASH_HEADER_NAME, cryptSha512Hash));
    nx::network::http::insertOrReplaceHeader(
        &request->headers,
        HttpHeader(Qn::REALM_HEADER_NAME, realmIter->second));
}

const char* AsyncClient::toString(State state)
{
    switch (state)
    {
    case State::sInit:
        return "init";
    case State::sWaitingConnectToHost:
        return "waitingConnectToHost";
    case State::sSendingRequest:
        return "sendingRequest";
    case State::sReceivingResponse:
        return "receivingResponse";
    case State::sResponseReceived:
        return "responseReceived";
    case State::sReadingMessageBody:
        return "readingMessageBody";
    case State::sFailed:
        return "failed";
    case State::sDone:
        return "done";
    default:
        return "unknown";
    }
}

void AsyncClient::setAuthType(AuthType value)
{
    m_authType = value;
}

AuthInfoCache::AuthorizationCacheItem AsyncClient::authCacheItem() const
{
    return m_authCacheItem;
}

void AsyncClient::forceEndOfMsgBody()
{
    m_forcedEof = true;
    m_httpStreamReader.forceEndOfMsgBody();
}

void AsyncClient::setExpectOnlyMessageBodyWithoutHeaders(bool expectOnlyBody)
{
    m_expectOnlyBody = expectOnlyBody;
}

AsyncClient::Result AsyncClient::emitDone()
{
    return invokeHandler(m_onDone);
}

AsyncClient::Result AsyncClient::emitRequestHasBeenSent(bool authorizationTried)
{
    return invokeHandler(m_onRequestHasBeenSent, authorizationTried);
}

AsyncClient::Result AsyncClient::emitResponseReceived()
{
    return invokeHandler(m_onResponseReceived);
}

AsyncClient::Result AsyncClient::emitSomeMessageBodyAvailable()
{
    return invokeHandler(m_onSomeMessageBodyAvailable);
}

template<typename ... Args>
AsyncClient::Result AsyncClient::invokeHandler(
    nx::utils::MoveOnlyFunc<void(Args...)>& handler,
    Args... args)
{
    if (!handler)
        return Result::proceed;

    nx::utils::ObjectDestructionFlag::Watcher objectDestructionWatcher(&m_objectDestructionFlag);
    handler(args...);
    return objectDestructionWatcher.objectDestroyed()
        ? Result::thisDestroyed
        : Result::proceed;
}

} // namespace nx
} // namespace network
} // namespace http

QN_DEFINE_EXPLICIT_ENUM_LEXICAL_FUNCTIONS(nx::network::http, AuthType,
    (nx::network::http::AuthType::authBasicAndDigest, "authBasicAndDigest")
    (nx::network::http::AuthType::authDigest, "authDigest")
    (nx::network::http::AuthType::authBasic, "authBasic")
)<|MERGE_RESOLUTION|>--- conflicted
+++ resolved
@@ -40,8 +40,6 @@
 constexpr const std::chrono::milliseconds AsyncClient::Timeouts::kDefaultSendTimeout;
 constexpr const std::chrono::milliseconds AsyncClient::Timeouts::kDefaultResponseReadTimeout;
 constexpr const std::chrono::milliseconds AsyncClient::Timeouts::kDefaultMessageBodyReadTimeout;
-
-constexpr int kMaxNumberOfRedirects = 5;
 
 AsyncClient::Timeouts::Timeouts(
     std::chrono::milliseconds send,
@@ -549,13 +547,8 @@
         if (reconnectIfAppropriate())
             return;
         NX_LOGX(lm("Error sending (1) http request to %1. %2")
-<<<<<<< HEAD
-            .arg(m_contentLocationUrl).arg(SystemError::toString(errorCode)), cl_logDEBUG1);
+            .arg(m_contentLocationUrl).arg(SystemError::toString(errorCode)), cl_logDEBUG2);
         m_state = State::sFailed;
-=======
-            .arg(m_contentLocationUrl).arg(SystemError::toString(errorCode)), cl_logDEBUG2);
-        m_state = sFailed;
->>>>>>> 532f0583
         m_lastSysErrorCode = errorCode;
         const auto requestSequenceBak = m_requestSequence;
         if (emitDone() == Result::thisDestroyed)
@@ -602,13 +595,8 @@
         NX_LOGX(lm("Url %1. Error setting receive timeout to %2. %3")
             .arg(m_contentLocationUrl).arg(m_responseReadTimeout)
             .arg(SystemError::toString(sysErrorCode)),
-<<<<<<< HEAD
-            cl_logDEBUG1);
+            cl_logDEBUG2);
         m_state = State::sFailed;
-=======
-            cl_logDEBUG2);
-        m_state = sFailed;
->>>>>>> 532f0583
         const auto requestSequenceBak = m_requestSequence;
         if (emitDone() == Result::thisDestroyed)
             return;
@@ -659,13 +647,8 @@
         }
 
         NX_LOGX(lm("Error reading (state %1) http response from %2. %3")
-<<<<<<< HEAD
             .arg(toString(stateBak)).arg(m_contentLocationUrl).arg(SystemError::toString(errorCode)),
-            cl_logDEBUG1);
-=======
-            .arg(stateBak).arg(m_contentLocationUrl).arg(SystemError::toString(errorCode)),
             cl_logDEBUG2);
->>>>>>> 532f0583
         m_lastSysErrorCode = errorCode;
         const auto requestSequenceBak = m_requestSequence;
         if (emitDone() == Result::thisDestroyed)
@@ -832,13 +815,8 @@
     if (!m_httpStreamReader.parseBytes(m_responseBuffer, bytesRead, &bytesProcessed))
     {
         NX_LOGX(lm("Error parsing http response from %1. %2")
-<<<<<<< HEAD
-            .arg(m_contentLocationUrl).arg(m_httpStreamReader.errorText()), cl_logDEBUG1);
+            .arg(m_contentLocationUrl).arg(m_httpStreamReader.errorText()), cl_logDEBUG2);
         m_state = State::sFailed;
-=======
-            .arg(m_contentLocationUrl).arg(m_httpStreamReader.errorText()), cl_logDEBUG2);
-        m_state = sFailed;
->>>>>>> 532f0583
         return -1;
     }
 
@@ -944,13 +922,8 @@
                 return Result::proceed;
 
             NX_LOGX(lm("Failed to read (1) response from %1. %2")
-<<<<<<< HEAD
-                .arg(m_contentLocationUrl).arg(SystemError::connectionReset), cl_logDEBUG1);
+                .arg(m_contentLocationUrl).arg(SystemError::connectionReset), cl_logDEBUG2);
             m_state = State::sFailed;
-=======
-                .arg(m_contentLocationUrl).arg(SystemError::connectionReset), cl_logDEBUG2);
-            m_state = sFailed;
->>>>>>> 532f0583
             return emitDone();
         }
         *continueReceiving = true;
@@ -1117,7 +1090,7 @@
 
 bool AsyncClient::sendRequestToNewLocation(const Response& response)
 {
-    if (m_numberOfRedirectsTried >= kMaxNumberOfRedirects)
+    if (m_numberOfRedirectsTried >= m_maxNumberOfRedirects)
         return false;
     ++m_numberOfRedirectsTried;
 
@@ -1560,6 +1533,11 @@
     return invokeHandler(m_onSomeMessageBodyAvailable);
 }
 
+void AsyncClient::setMaxNumberOfRedirects(int maxNumberOfRedirects)
+{
+    int m_maxNumberOfRedirects = maxNumberOfRedirects;
+}
+
 template<typename ... Args>
 AsyncClient::Result AsyncClient::invokeHandler(
     nx::utils::MoveOnlyFunc<void(Args...)>& handler,
