#pragma once

#include <memory>
#include <QtCore>
#include <nx/utils/log/log.h>
#include <nx/utils/object_destruction_flag.h>
#include <nx/network/aio/abstract_async_channel.h>
#include <nx/network/connection_server/base_server_connection.h>
#include <nx/network/aio/timer.h>
#include <nx/network/buffer.h>
#include "websocket_parser.h"
#include "websocket_serializer.h"
#include "websocket_common_types.h"
#include "websocket_multibuffer.h"
#include "websocket_handler_queue.h"

namespace nx {
namespace network {
namespace websocket {

class NX_NETWORK_API WebSocket :
    public aio::AbstractAsyncChannel,
    private websocket::ParserHandler
{
    struct WriteData
    {
        nx::Buffer buffer;
        int writeSize;

        WriteData(nx::Buffer&& buffer, int writeSize):
            buffer(std::move(buffer)),
            writeSize(writeSize)
        {}

        WriteData(WriteData&& other) = default;
        WriteData& operator=(WriteData&& other) = default;

        WriteData() {}
    };

public:

    WebSocket(
        std::unique_ptr<AbstractStreamSocket> streamSocket,
        SendMode sendMode = SendMode::singleMessage,
        ReceiveMode receiveMode = ReceiveMode::message,
        Role role = Role::undefined); /**< if role is undefined, payload won't be masked (unmasked) */

    ~WebSocket();

    virtual void readSomeAsync(nx::Buffer* const buffer, HandlerType handler) override;
    virtual void sendAsync(const nx::Buffer& buffer, HandlerType handler) override;
    virtual void cancelIOSync(nx::network::aio::EventType eventType) override;
    virtual void bindToAioThread(aio::AbstractAioThread* aioThread) override;

    virtual void stopWhileInAioThread() override;

    /**
     * Makes sense only in multiFrameMessage mode.
     * Indicates that the next sendAsync will close current message
     */
    void setIsLastFrame();
    void sendCloseAsync(); /**< Send close frame */
    void setPingTimeout(std::chrono::milliseconds timeout);
    void setSocketTimeouts(std::chrono::milliseconds timeout);
    AbstractStreamSocket* socket() { return m_socket.get(); }

    AbstractStreamSocket* socket() { return m_socket.get(); }
protected:
    int m_pingsReceived = 0;
    int m_pongsReceived = 0;
<<<<<<< HEAD
=======

>>>>>>> 8e6b663c
private:
    /** Parser handler implementation */
    virtual void frameStarted(FrameType type, bool fin) override;
    virtual void framePayload(const char* data, int len) override;
    virtual void frameEnded() override;
    virtual void messageEnded() override;
    virtual void handleError(Error err) override;

    /** Own helper functions*/
    void processReadData(SystemError::ErrorCode ecode);
    bool isDataFrame() const;
    void sendPreparedMessage(nx::Buffer* buffer, int writeSize, HandlerType handler);
    void sendControlResponse(FrameType requestType, FrameType responseType);
    void sendControlRequest(FrameType type);
    void readWithoutAddingToQueue();
    void readWithoutAddingToQueueAsync();
    void handlePingTimer();
    void handleSocketRead(SystemError::ErrorCode ecode, size_t bytesRead);
    void handleSocketWrite(SystemError::ErrorCode ecode, size_t bytesSent);

private:
    std::unique_ptr<AbstractStreamSocket> m_socket;
    Parser m_parser;
    Serializer m_serializer;
    SendMode m_sendMode;
    ReceiveMode m_receiveMode;
    bool m_isLastFrame;
    bool m_isFirstFrame;
    HandlerQueue<WriteData> m_writeQueue;
    HandlerQueue<nx::Buffer*> m_readQueue;
    websocket::MultiBuffer m_userDataBuffer;
    nx::Buffer m_controlBuffer;
    nx::Buffer m_readBuffer;
    std::unique_ptr<nx::network::aio::Timer> m_pingTimer;
    std::chrono::milliseconds m_pingTimeout;
    nx::utils::ObjectDestructionFlag m_destructionFlag;
    Error m_lastError;
};

} // namespace websocket

using websocket::WebSocket;
using WebSocketPtr = std::unique_ptr<WebSocket>;

} // namespace network
} // namespace nx<|MERGE_RESOLUTION|>--- conflicted
+++ resolved
@@ -65,14 +65,10 @@
     void setSocketTimeouts(std::chrono::milliseconds timeout);
     AbstractStreamSocket* socket() { return m_socket.get(); }
 
-    AbstractStreamSocket* socket() { return m_socket.get(); }
 protected:
     int m_pingsReceived = 0;
     int m_pongsReceived = 0;
-<<<<<<< HEAD
-=======
 
->>>>>>> 8e6b663c
 private:
     /** Parser handler implementation */
     virtual void frameStarted(FrameType type, bool fin) override;
