#ifndef NX_NETWORK_SOCKET_GLOBAL_H
#define NX_NETWORK_SOCKET_GLOBAL_H

#include <nx/utils/log/log.h>

#include "aio/aioservice.h"

<<<<<<< HEAD
#include "cloud_connectivity/address_resolver.h"
#include "cloud_connectivity/mediator_address_publisher.h"
#include "cloud_connectivity/mediator_connector.h"
#include "cloud_connectivity/cloud_tunnel.h"
=======
#include "cloud/address_resolver.h"
#include "cloud/mediator_address_publisher.h"
#include "cloud/mediator_connector.h"
>>>>>>> df85c68a

namespace nx {
namespace network {

class NX_NETWORK_API SocketGlobals
{
public:
    inline static
    aio::AIOService& aioService()
    { return s_instance->m_aioService; }

    inline static
    cloud::AddressResolver& addressResolver()
    { return s_instance->m_addressResolver; }

    inline static
    cloud::MediatorAddressPublisher& addressPublisher()
    { return s_instance->m_addressPublisher; }

    inline static
    cloud::MediatorConnector& mediatorConnector()
    { return *s_instance->m_mediatorConnector; }

    inline static
    cc::TunnelPool& tunnelPool()
    { return s_instance->m_cloudTunnelPool; }

	static void init();	/** Should be called before any socket use */
	static void deinit();  /** Should be called when sockets are not needed any more */

	typedef std::unique_ptr< int, decltype( deinit ) > Guard;
	static Guard initGuard();

	class InitGuard
	{
	public:
		InitGuard() { init(); }
		~InitGuard() { deinit(); }

	private:
		InitGuard( const InitGuard& );
		//InitGuard& oprator=( const InitGuard& );
	};

private:
    SocketGlobals();
    ~SocketGlobals();

	static QnMutex s_mutex;
	static size_t s_counter;
    static SocketGlobals* s_instance;

private:
    std::shared_ptr< QnLog::Logs > m_log;
    aio::AIOService m_aioService;

<<<<<<< HEAD
    cc::AddressResolver m_addressResolver;
    cc::MediatorAddressPublisher m_addressPublisher;
    cc::MediatorConnector m_mediatorConnector;
    cc::TunnelPool m_cloudTunnelPool;
=======
    std::unique_ptr<cloud::MediatorConnector> m_mediatorConnector;
    cloud::AddressResolver m_addressResolver;
    cloud::MediatorAddressPublisher m_addressPublisher;
>>>>>>> df85c68a
};

} // namespace network
} // namespace nx

#endif  //NX_NETWORK_SOCKET_GLOBAL_H<|MERGE_RESOLUTION|>--- conflicted
+++ resolved
@@ -5,16 +5,10 @@
 
 #include "aio/aioservice.h"
 
-<<<<<<< HEAD
-#include "cloud_connectivity/address_resolver.h"
-#include "cloud_connectivity/mediator_address_publisher.h"
-#include "cloud_connectivity/mediator_connector.h"
-#include "cloud_connectivity/cloud_tunnel.h"
-=======
 #include "cloud/address_resolver.h"
 #include "cloud/mediator_address_publisher.h"
 #include "cloud/mediator_connector.h"
->>>>>>> df85c68a
+#include "cloud/cloud_tunnel.h"
 
 namespace nx {
 namespace network {
@@ -39,7 +33,7 @@
     { return *s_instance->m_mediatorConnector; }
 
     inline static
-    cc::TunnelPool& tunnelPool()
+    cloud::TunnelPool& tunnelPool()
     { return s_instance->m_cloudTunnelPool; }
 
 	static void init();	/** Should be called before any socket use */
@@ -71,16 +65,10 @@
     std::shared_ptr< QnLog::Logs > m_log;
     aio::AIOService m_aioService;
 
-<<<<<<< HEAD
-    cc::AddressResolver m_addressResolver;
-    cc::MediatorAddressPublisher m_addressPublisher;
-    cc::MediatorConnector m_mediatorConnector;
-    cc::TunnelPool m_cloudTunnelPool;
-=======
     std::unique_ptr<cloud::MediatorConnector> m_mediatorConnector;
     cloud::AddressResolver m_addressResolver;
     cloud::MediatorAddressPublisher m_addressPublisher;
->>>>>>> df85c68a
+    cloud::TunnelPool m_cloudTunnelPool;
 };
 
 } // namespace network
