--- conflicted
+++ resolved
@@ -248,11 +248,6 @@
             switch (nttType)
             {
                 case NatTraversalSupport::enabled:
-<<<<<<< HEAD
-                    if (SocketGlobals::cloud().ini().disableCloudSockets)
-                        return std::make_unique<TCPSocket>(ipVersion);
-=======
->>>>>>> 96a13629
                     return std::make_unique<cloud::CloudStreamSocket>(ipVersion);
 
                 case NatTraversalSupport::disabled:
