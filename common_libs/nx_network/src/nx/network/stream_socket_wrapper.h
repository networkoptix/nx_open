--- conflicted
+++ resolved
@@ -44,11 +44,9 @@
         const nx::Buffer& buf,
         std::function<void(SystemError::ErrorCode, size_t)> handler) override;
 
-<<<<<<< HEAD
-    void registerTimer(unsigned int timeoutMs, nx::utils::MoveOnlyFunc<void()> handler) override;
-=======
-    void registerTimer(std::chrono::milliseconds timeoutMs, std::function<void()> handler) override;
->>>>>>> d9c81ea7
+    void registerTimer(
+        std::chrono::milliseconds timeoutMs,
+        nx::utils::MoveOnlyFunc<void()> handler) override;
     void cancelIOAsync(aio::EventType eventType, std::function<void()> handler) override;
     void cancelIOSync(aio::EventType eventType) override;
 
