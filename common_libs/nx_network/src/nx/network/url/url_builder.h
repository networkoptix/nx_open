--- conflicted
+++ resolved
@@ -83,13 +83,10 @@
     {
         return appendPath(std::string(path), mode);
     }
-<<<<<<< HEAD
-=======
     Builder& appendPath(const QByteArray& path, QUrl::ParsingMode mode = QUrl::DecodedMode)
     {
         return appendPath(QString::fromUtf8(path), mode);
     }
->>>>>>> 658f2ad3
     Builder& setQuery(const QString& query, QUrl::ParsingMode mode = QUrl::DecodedMode)
     {
         m_url.setQuery(query, mode);
