--- conflicted
+++ resolved
@@ -799,13 +799,8 @@
 }
 
 void UdtStreamSocket::registerTimer(
-<<<<<<< HEAD
-    unsigned int timeoutMillis,
+    std::chrono::milliseconds timeoutMillis,
     nx::utils::MoveOnlyFunc<void()> handler )
-=======
-    std::chrono::milliseconds timeoutMillis,
-    std::function<void()> handler ) 
->>>>>>> d9c81ea7
 {
     return m_aioHelper->registerTimer(timeoutMillis, std::move(handler));
 }
