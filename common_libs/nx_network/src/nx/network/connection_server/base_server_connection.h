--- conflicted
+++ resolved
@@ -329,7 +329,6 @@
     }
 };
 
-<<<<<<< HEAD
 
 /**
  * These two classes enable BaseServerConnection alternative usage without inheritance.
@@ -372,9 +371,6 @@
     BaseServerConnectionHandler* m_handler;
 };
 
-} // namespace nx_api
-=======
 } // namespace server
 } // namespace network
-} // namespace nx
->>>>>>> 57c1054a
+} // namespace nx