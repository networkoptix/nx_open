--- conflicted
+++ resolved
@@ -258,12 +258,7 @@
         {
             nx::utils::ObjectDestructionFlag::Watcher watcher(&m_connectionFreedFlag);
             BaseServerConnectionAccess::bytesReceived<CustomConnectionType>(this, m_readBuffer);
-<<<<<<< HEAD
-            m_readBuffer.resize(0);
-            if (watcher.objectDestroyed() || !m_receiving)
-=======
             if (watcher.objectDestroyed())
->>>>>>> 11ff860a
                 return; //< Connection has been removed by handler.
         }
 
