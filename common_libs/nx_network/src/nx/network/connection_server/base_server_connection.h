#pragma once

#include <forward_list>
#include <functional>
#include <memory>

#include <nx/network/abstract_socket.h>
#include <nx/network/aio/basic_pollable.h>
#include <nx/network/aio/pollable.h>
#include <nx/network/async_stoppable.h>
#include <nx/utils/log/log.h>
#include <nx/utils/move_only_func.h>
#include <nx/utils/object_destruction_flag.h>

#include "stream_socket_server.h"

namespace nx {
namespace network {
namespace server {

static constexpr size_t READ_BUFFER_CAPACITY = 16 * 1024;

struct BaseServerConnectionAccess
{
    template<typename Derived, typename Base>
    static void bytesReceived(Base* base, nx::Buffer& buffer)
    {
        static_cast<Derived*>(base)->bytesReceived(buffer);
    }

    template<typename Derived, typename Base>
    static void readyToSendData(Base* base)
    {
        static_cast<Derived*>(base)->readyToSendData();
    }
};

/**
 * Contains common logic for server-side connection created by StreamSocketServer.
 * CustomConnectionType MUST implement following methods:
 * @code {*.cpp}
 *     //Received data from remote host. Empty buffer signals end-of-file.
 *     void bytesReceived( const nx::Buffer& buf );
 *     //Submitted data has been sent, m_writeBuffer has some free space.
 *     void readyToSendData();
 * @endcode
 *
 * CustomConnectionManagerType MUST implement following types:
 * @code {*.cpp}
 *     //Type of connections, handled by server. BaseServerConnection<CustomConnectionType, CustomConnectionManagerType>
 *     //MUST be convertible to ConnectionType with static_cast
 *     typedef ... ConnectionType;
 * @endcode
 * and method(s):
 * @code {*.cpp}
 *     //This connection is passed here just after socket has been terminated.
 *     closeConnection( SystemError::ErrorCode reasonCode, CustomConnectionType* )
 * @endcode
 *
 * @note This class is not thread-safe. All methods are expected to be executed in aio thread, undelying socket is bound to.
 *     In other case, it is caller's responsibility to syunchronize access to the connection object.
 * @note Despite absence of thread-safety simultaneous read/write operations are allowed in different threads
 * @note This class instance can be safely freed in any event handler (i.e., in internal socket's aio thread)
 * @note It is allowed to free instance within event handler
 */
template<
    class CustomConnectionType
> class BaseServerConnection:
    public nx::network::aio::BasicPollable
{
    using base_type = nx::network::aio::BasicPollable;
    using self_type = BaseServerConnection<CustomConnectionType>;

public:

    /**
     * @param connectionManager When connection is finished,
     * connectionManager->closeConnection(closeReason, this) is called.
     */
    BaseServerConnection(
        StreamConnectionHolder<CustomConnectionType>* connectionManager,
        std::unique_ptr<AbstractStreamSocket> streamSocket)
        :
        m_connectionManager(connectionManager),
        m_streamSocket(std::move(streamSocket)),
        m_bytesToSend(0),
        m_isSendingData(false)
    {
        bindToAioThread(m_streamSocket->getAioThread());

        m_readBuffer.reserve(READ_BUFFER_CAPACITY);
    }

    ~BaseServerConnection()
    {
        stopWhileInAioThread();
    }

    virtual void bindToAioThread(nx::network::aio::AbstractAioThread* aioThread) override
    {
        base_type::bindToAioThread(aioThread);

        m_streamSocket->bindToAioThread(aioThread);
    }

    /**
     * Start receiving data from connection
     */
    void startReadingConnection(
        boost::optional<std::chrono::milliseconds> inactivityTimeout = boost::none)
    {
        using namespace std::placeholders;

        m_streamSocket->dispatch(
            [this, inactivityTimeout]()
            {
                setInactivityTimeout(inactivityTimeout);
                if (!m_streamSocket->setNonBlockingMode(true))
                    return onBytesRead(SystemError::getLastOSErrorCode(), (size_t)-1);

                m_receiving = true;
                m_readBuffer.resize(0);
                m_streamSocket->readSomeAsync(
                    &m_readBuffer,
                    std::bind(&self_type::onBytesRead, this, _1, _2));
            });
    }

    void stopReading()
    {
        NX_ASSERT(isInSelfAioThread());
        m_receiving = false;
    }

    void setReceivingStarted()
    {
        NX_ASSERT(isInSelfAioThread());
        m_receiving = true;
    }

    /**
     * @return true, if started async send operation.
     */
    void sendBufAsync(const nx::Buffer& buf)
    {
        using namespace std::placeholders;

        m_streamSocket->dispatch(
            [this, &buf]()
            {
                m_isSendingData = true;
                if (m_inactivityTimeout)
                    removeInactivityTimer();

                m_streamSocket->sendAsync(
                    buf,
                    std::bind(&self_type::onBytesSent, this, _1, _2));
                m_bytesToSend = buf.size();

            });
    }

    void closeConnection(SystemError::ErrorCode closeReasonCode)
    {
        m_connectionManager->closeConnection(
            closeReasonCode,
            static_cast<CustomConnectionType*>(this));
    }

    /**
     * Register handler to be executed when connection just about to be destroyed.
     * @note It is unspecified which thread handler will be invoked in
     * (usually, it is aio thread corresponding to the socket).
     */
    void registerCloseHandler(nx::utils::MoveOnlyFunc<void()> handler)
    {
        m_connectionClosedHandlers.push_front(std::move(handler));
    }

    bool isSsl() const
    {
        if (auto s = dynamic_cast<AbstractEncryptedStreamSocket*>(m_streamSocket.get()))
            return s->isEncryptionEnabled();

        return false;
    }

    const std::unique_ptr<AbstractStreamSocket>& socket() const
    {
        return m_streamSocket;
    }

    /**
     * Moves socket to the caller.
     * BaseServerConnection instance MUST be deleted just after this call.
     */
    std::unique_ptr<AbstractStreamSocket> takeSocket()
    {
        auto socket = std::move(m_streamSocket);
        socket->cancelIOSync(nx::network::aio::etNone);
        m_streamSocket = nullptr;
        return socket;
    }

    /**
     * @note Can be called inly from connection's AIO thread.
     */
    void setInactivityTimeout(boost::optional<std::chrono::milliseconds> value)
    {
        NX_EXPECT(m_streamSocket->pollable()->isInSelfAioThread());
        m_inactivityTimeout = value;

        if (value)
            resetInactivityTimer();
        else
            removeInactivityTimer();
    }

protected:
    virtual void stopWhileInAioThread() override
    {
        m_streamSocket.reset();
        triggerConnectionClosedEvent();
    }

    SocketAddress getForeignAddress() const
    {
        return m_streamSocket->getForeignAddress();
    }

    StreamConnectionHolder<CustomConnectionType>* connectionManager()
    {
        return m_connectionManager;
    }

private:
    StreamConnectionHolder<CustomConnectionType>* m_connectionManager;
    std::unique_ptr<AbstractStreamSocket> m_streamSocket;
    nx::Buffer m_readBuffer;
    size_t m_bytesToSend;
    std::forward_list<nx::utils::MoveOnlyFunc<void()>> m_connectionClosedHandlers;
    nx::utils::ObjectDestructionFlag m_connectionFreedFlag;

    boost::optional<std::chrono::milliseconds> m_inactivityTimeout;
    bool m_isSendingData;
<<<<<<< HEAD
=======
    bool m_receiving = false;
>>>>>>> 62cec593

    void onBytesRead(SystemError::ErrorCode errorCode, size_t bytesRead)
    {
        using namespace std::placeholders;

        resetInactivityTimer();
        if (errorCode != SystemError::noError)
            return handleSocketError(errorCode);

        NX_ASSERT((size_t)m_readBuffer.size() == bytesRead);

        {
            nx::utils::ObjectDestructionFlag::Watcher watcher(&m_connectionFreedFlag);
            BaseServerConnectionAccess::bytesReceived<CustomConnectionType>(this, m_readBuffer);
            if (watcher.objectDestroyed() || !m_receiving)
                return; //< Connection has been removed by handler.
        }

        if (bytesRead == 0)    //< Connection closed by remote peer.
            return handleSocketError(SystemError::connectionReset);

        m_streamSocket->readSomeAsync(
            &m_readBuffer,
            std::bind(&self_type::onBytesRead, this, _1, _2));
    }

    void onBytesSent(SystemError::ErrorCode errorCode, size_t count)
    {
        m_isSendingData = false;
        resetInactivityTimer();

        if (errorCode != SystemError::noError)
            return handleSocketError(errorCode);

        static_cast<void>(count);
        NX_ASSERT(count == m_bytesToSend);

        BaseServerConnectionAccess::readyToSendData<CustomConnectionType>(this);
    }

    void handleSocketError(SystemError::ErrorCode errorCode)
    {
        nx::utils::ObjectDestructionFlag::Watcher watcher(&m_connectionFreedFlag);
        switch (errorCode)
        {
            case SystemError::noError:
                NX_ASSERT(false);
                break;

            default:
                m_connectionManager->closeConnection(
                    errorCode,
                    static_cast<CustomConnectionType*>(this));
                break;
        }

        if (!watcher.objectDestroyed())
            triggerConnectionClosedEvent();
    }

    void triggerConnectionClosedEvent()
    {
        decltype(m_connectionClosedHandlers) connectionClosedHandlers;
        connectionClosedHandlers.swap(m_connectionClosedHandlers);
        for (auto& connectionCloseHandler: connectionClosedHandlers)
            connectionCloseHandler();
    }

    void resetInactivityTimer()
    {
        if (!m_inactivityTimeout || m_isSendingData)
            return;

        m_streamSocket->registerTimer(
            *m_inactivityTimeout,
            [this]() { handleSocketError(SystemError::timedOut); });
    }

    void removeInactivityTimer()
    {
        m_streamSocket->cancelIOSync(nx::network::aio::etTimedOut);
    }
};

<<<<<<< HEAD
=======

/**
 * These two classes enable BaseServerConnection alternative usage without inheritance.
 */
class BaseServerConnectionHandler
{
public:
    virtual void bytesReceived(nx::Buffer& buffer) = 0;
    virtual void readyToSendData() = 0;

    virtual ~BaseServerConnectionHandler() {}
};

class BaseServerConnectionWrapper :
    public BaseServerConnection<BaseServerConnectionWrapper>
{
    friend struct BaseServerConnectionAccess;
public:
    BaseServerConnectionWrapper(
        StreamConnectionHolder<BaseServerConnectionWrapper>* connectionManager,
        std::unique_ptr<AbstractStreamSocket> streamSocket,
        BaseServerConnectionHandler* handler)
        :
        BaseServerConnection<BaseServerConnectionWrapper>(connectionManager, std::move(streamSocket)),
        m_handler(handler)
    {}

private:
    void bytesReceived(nx::Buffer& buf)
    {
        m_handler->bytesReceived(buf);
    }

    void readyToSendData()
    {
        m_handler->readyToSendData();
    }

private:
    BaseServerConnectionHandler* m_handler;
};

>>>>>>> 62cec593
} // namespace server
} // namespace network
} // namespace nx<|MERGE_RESOLUTION|>--- conflicted
+++ resolved
@@ -243,10 +243,7 @@
 
     boost::optional<std::chrono::milliseconds> m_inactivityTimeout;
     bool m_isSendingData;
-<<<<<<< HEAD
-=======
     bool m_receiving = false;
->>>>>>> 62cec593
 
     void onBytesRead(SystemError::ErrorCode errorCode, size_t bytesRead)
     {
@@ -331,8 +328,6 @@
     }
 };
 
-<<<<<<< HEAD
-=======
 
 /**
  * These two classes enable BaseServerConnection alternative usage without inheritance.
@@ -375,7 +370,6 @@
     BaseServerConnectionHandler* m_handler;
 };
 
->>>>>>> 62cec593
 } // namespace server
 } // namespace network
 } // namespace nx