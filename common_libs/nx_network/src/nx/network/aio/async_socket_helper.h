/**********************************************************
* 15 aug 2014
* a.kolesnikov
***********************************************************/

#ifndef ASYNC_SOCKET_HELPER_H
#define ASYNC_SOCKET_HELPER_H

#include <atomic>
#include <functional>
#include <type_traits>

#include <QtCore/QThread>

#include <nx/utils/thread/mutex.h>
#include <nx/utils/thread/wait_condition.h>

#include "../abstract_socket.h"
#include "../socket_global.h"


namespace nx {
namespace network {
namespace aio {

//TODO #ak come up with new name for this class or remove it
//TODO #ak also, some refactor needed to use AsyncSocketImplHelper with server socket
//TODO #ak move timers to AbstractSocket
template<class SocketType>
class BaseAsyncSocketImplHelper
{
public:
    BaseAsyncSocketImplHelper( SocketType* _socket )
    :
        m_socket( _socket )
    {
    }

    virtual ~BaseAsyncSocketImplHelper() {}

    void post(nx::utils::MoveOnlyFunc<void()> handler)
    {
        if( m_socket->impl()->terminated.load( std::memory_order_relaxed ) > 0 )
            return;

        nx::network::SocketGlobals::aioService().post( m_socket, std::move(handler) );
    }

    void dispatch(nx::utils::MoveOnlyFunc<void()> handler)
    {
        if( m_socket->impl()->terminated.load( std::memory_order_relaxed ) > 0 )
            return;

        nx::network::SocketGlobals::aioService().dispatch( m_socket, std::move(handler) );
    }
    
    //!This call stops async I/O on socket and it can never be resumed!
    void terminateAsyncIO()
    {
        ++m_socket->impl()->terminated;
    }

protected:
    SocketType* m_socket;
};

//!Implements asynchronous socket operations (connect, send, recv) and async cancellation routines
template<class SocketType>
class AsyncSocketImplHelper
:
    public BaseAsyncSocketImplHelper<SocketType>,
    public aio::AIOEventHandler<SocketType>
{
public:
    AsyncSocketImplHelper(
        SocketType* _socket,
        AbstractCommunicatingSocket* _abstractSocketPtr,
        bool _natTraversalEnabled )
    :
        BaseAsyncSocketImplHelper<SocketType>( _socket ),
        m_abstractSocketPtr( _abstractSocketPtr ),
        m_connectSendAsyncCallCounter( 0 ),
        m_recvBuffer( nullptr ),
        m_recvAsyncCallCounter( 0 ),
        m_sendBuffer( nullptr ),
        m_sendBufPos( 0 ),
        m_registerTimerCallCounter( 0 ),
        m_connectSendHandlerTerminatedFlag( nullptr ),
        m_recvHandlerTerminatedFlag( nullptr ),
        m_timerHandlerTerminatedFlag( nullptr ),
        m_threadHandlerIsRunningIn( NULL ),
        m_natTraversalEnabled( _natTraversalEnabled ),
        m_asyncSendIssued( false )
    {
        assert( this->m_socket );
        assert( m_abstractSocketPtr );
    }

    virtual ~AsyncSocketImplHelper()
    {
        //synchronization may be required here in case if recv handler and send/connect handler called simultaneously in different aio threads,
        //but even in described case no synchronization required, since before removing socket handler implementation MUST cancel ongoing 
        //async I/O and wait for completion. That is, wait for eventTriggered to return.
        //So, socket can only be removed from handler called in aio thread. So, eventTriggered is down the stack if m_*TerminatedFlag is not nullptr

        if( m_connectSendHandlerTerminatedFlag )
            *m_connectSendHandlerTerminatedFlag = true;
        if( m_recvHandlerTerminatedFlag )
            *m_recvHandlerTerminatedFlag = true;
        if( m_timerHandlerTerminatedFlag )
            *m_timerHandlerTerminatedFlag = true;
    }

    void terminate()
    {
        //this method is to cancel all asynchronous operations when called within socket's aio thread

        this->terminateAsyncIO();
        //TODO #ak what's the difference of this method from cancelAsyncIO( aio::etNone ) ?

        //cancel ongoing async I/O. Doing this only if AsyncSocketImplHelper::eventTriggered is down the stack
        if( this->m_socket->impl()->aioThread.load() == QThread::currentThread() )
        {
            nx::network::SocketGlobals::addressResolver().cancel( this );    //TODO #ak must not block here!

            nx::network::SocketGlobals::aioService().removeFromWatch( this->m_socket, aio::etWrite );
            nx::network::SocketGlobals::aioService().removeFromWatch( this->m_socket, aio::etRead );
            nx::network::SocketGlobals::aioService().removeFromWatch( this->m_socket, aio::etTimedOut );
            //TODO #ak not sure whether this call always necessary
            nx::network::SocketGlobals::aioService().cancelPostedCalls( this->m_socket );
        }
        else
        {
            //checking that socket is not registered in aio
            Q_ASSERT_X(
                !nx::network::SocketGlobals::aioService().isSocketBeingWatched(this->m_socket),
                Q_FUNC_INFO,
                "You MUST cancel running async socket operation before deleting socket if you delete socket from non-aio thread (2)" );
        }
    }

    void connectAsync( const SocketAddress& addr, std::function<void( SystemError::ErrorCode )>&& handler )
    {
        //TODO with UDT we have to maintain pollset.add(socket), socket.connect, pollset.poll pipeline

        if( this->m_socket->impl()->terminated.load( std::memory_order_relaxed ) > 0 )
        {
            //socket has been terminated, no async call possible. 
            //Returning true to trick calling party: let it think everything OK and
            //finish its completion handler correctly.
            //TODO #ak is it really ok to trick someone?
            return;
        }

        unsigned int sendTimeout = 0;
#ifdef _DEBUG
        bool isNonBlockingModeEnabled = false;
        if (!m_abstractSocketPtr->getNonBlockingMode(&isNonBlockingModeEnabled))
        {
            this->post(std::bind(m_connectHandler, SystemError::getLastOSErrorCode()));
            return;
        }
        assert( isNonBlockingModeEnabled );
#endif
        if (!m_abstractSocketPtr->getSendTimeout(&sendTimeout))
        {
            this->post(std::bind(m_connectHandler, SystemError::getLastOSErrorCode()));
            return;
        }

        m_connectHandler = std::move( handler );

        //TODO #ak if address is already resolved (or is an ip address) better make synchronous non-blocking call
        //NOTE: socket cannot be read from/written to if not connected yet. TODO #ak check that with assert

        if( addr.address.isResolved() )
        {
            if (!startAsyncConnect(addr))
                this->post(std::bind(m_connectHandler, SystemError::getLastOSErrorCode()));
            return;
        }

        nx::network::SocketGlobals::addressResolver().resolveAsync(
            addr.address,
            [this, addr]( SystemError::ErrorCode code,
                          std::vector< nx::network::cloud::AddressEntry > addresses )
            {
                //always calling m_connectHandler within aio thread socket is bound to
                if( addresses.empty() )
                {
                    if (code == SystemError::noError)
                        code = SystemError::hostNotFound;
                    this->post( std::bind( m_connectHandler, code ) );
                    return;
                }


                // TODO: iterate over addresses and try to connect to each of them
                //       instead of just using the first one
                const auto& entry = addresses.front();
                switch( entry.type )
                {
                    case nx::network::cloud::AddressType::regular:
                    {
                        SocketAddress target( entry.host, addr.port );
                        for( const auto& attr : entry.attributes )
                            if( attr.type == nx::network::cloud::AddressAttributeType::nxApiPort )
                                target.port = static_cast< quint16 >( attr.value );
                        if( !startAsyncConnect( target ) )
                            this->post( std::bind( m_connectHandler,
                                                   SystemError::getLastOSErrorCode() ) );
                        break;
                    }
                    default:
                        this->post( std::bind( m_connectHandler, SystemError::hostNotFound ) );
                };
            },
            m_natTraversalEnabled,
            this );
    }

    void readSomeAsync( nx::Buffer* const buf, std::function<void( SystemError::ErrorCode, size_t )>&& handler )
    {
        if( this->m_socket->impl()->terminated.load( std::memory_order_relaxed ) > 0 )
            return;

        static const int DEFAULT_RESERVE_SIZE = 4*1024;

        //this assert is not critical but is a signal of possible 
            //ineffective memory usage in calling code
        Q_ASSERT( buf->capacity() > buf->size() );

        if( buf->capacity() == buf->size() )
            buf->reserve( DEFAULT_RESERVE_SIZE );
        m_recvBuffer = buf;
        m_recvHandler = std::move( handler );

        QnMutexLocker lk( nx::network::SocketGlobals::aioService().mutex() );
        ++m_recvAsyncCallCounter;
        nx::network::SocketGlobals::aioService().watchSocketNonSafe( &lk, this->m_socket, aio::etRead, this );
    }

    void sendAsync( const nx::Buffer& buf, std::function<void( SystemError::ErrorCode, size_t )>&& handler )
    {
        if( this->m_socket->impl()->terminated.load( std::memory_order_relaxed ) > 0 )
            return;

        assert( buf.size() > 0 );

        //assert does not stop all threads immediately, so performing segmentation fault
        if( m_asyncSendIssued.exchange(true) )
            *((int*)nullptr) = 12;

        m_sendBuffer = &buf;
        m_sendHandler = std::move( handler );
        m_sendBufPos = 0;

        QnMutexLocker lk( nx::network::SocketGlobals::aioService().mutex() );
        ++m_connectSendAsyncCallCounter;
        nx::network::SocketGlobals::aioService().watchSocketNonSafe( &lk, this->m_socket, aio::etWrite, this );
    }

<<<<<<< HEAD
    void registerTimer( unsigned int timeoutMs, nx::utils::MoveOnlyFunc<void()> handler )
=======
    void registerTimer(
        std::chrono::milliseconds timeoutMs,
        std::function<void()> handler )
>>>>>>> d9c81ea7
    {
        if( this->m_socket->impl()->terminated.load( std::memory_order_relaxed ) > 0 )
            return;

        m_timerHandler = std::move( handler );

        QnMutexLocker lk( nx::network::SocketGlobals::aioService().mutex() );
        ++m_registerTimerCallCounter;
        nx::network::SocketGlobals::aioService().watchSocketNonSafe(
            &lk,
            this->m_socket,
            aio::etTimedOut,
            this,
            timeoutMs );
    }

    void cancelIOAsync( const aio::EventType eventType,
                        std::function<void()> handler )
    {
        auto cancelImpl = [=]()
        {
            // cancelIOSync will be instant from socket's IO thread
            nx::network::SocketGlobals::aioService().dispatch(
                this->m_socket,
                [=]()
                {
                    cancelAsyncIOWhileInAioThread(eventType);
                    handler();
                });
        };

        if (eventType == aio::etWrite || eventType == aio::etNone)
            nx::network::SocketGlobals::addressResolver().cancel(this, std::move(cancelImpl));
        else
            cancelImpl();
    }

    void cancelIOSync(aio::EventType eventType)
    {
        if (this->m_socket->impl()->aioThread.load() == QThread::currentThread())
        {
            cancelAsyncIOWhileInAioThread(eventType);
        }
        else
        {
            std::promise< bool > promise;
            cancelIOAsync(eventType, [&]() { promise.set_value(true); });
            promise.get_future().wait();
        }
    }

    void cancelAsyncIOWhileInAioThread(const aio::EventType eventType)
    {
        stopPollingSocket(eventType);
        std::atomic_thread_fence(std::memory_order_acquire);    //TODO #ak looks like it is not needed

        //we are in aio thread, CommunicatingSocketImpl::eventTriggered is down the stack
        //  avoiding unnecessary removeFromWatch calls in eventTriggered

        if (eventType == aio::etRead || eventType == aio::etNone)
            ++m_recvAsyncCallCounter;
        if (eventType == aio::etWrite || eventType == aio::etNone)
            ++m_connectSendAsyncCallCounter;
        if (eventType == aio::etTimedOut || eventType == aio::etNone)
            ++m_registerTimerCallCounter;
    }

private:
    AbstractCommunicatingSocket* m_abstractSocketPtr;

    std::function<void( SystemError::ErrorCode )> m_connectHandler;
    size_t m_connectSendAsyncCallCounter;

    std::function<void( SystemError::ErrorCode, size_t )> m_recvHandler;
    nx::Buffer* m_recvBuffer;
    size_t m_recvAsyncCallCounter;

    std::function<void( SystemError::ErrorCode, size_t )> m_sendHandler;
    const nx::Buffer* m_sendBuffer;
    int m_sendBufPos;

    nx::utils::MoveOnlyFunc<void()> m_timerHandler;
    size_t m_registerTimerCallCounter;

    bool* m_connectSendHandlerTerminatedFlag;
    bool* m_recvHandlerTerminatedFlag;
    bool* m_timerHandlerTerminatedFlag;

    std::atomic<Qt::HANDLE> m_threadHandlerIsRunningIn;
    const bool m_natTraversalEnabled;
    std::atomic<bool> m_asyncSendIssued;

    virtual void eventTriggered( SocketType* sock, aio::EventType eventType ) throw() override
    {
        assert( this->m_socket == sock );

        //TODO #ak split this method to multiple methods

        //NOTE aio garantees that all events on socket are handled in same aio thread, so no synchronization is required
        bool terminated = false;    //set to true just before object destruction

        m_threadHandlerIsRunningIn.store( QThread::currentThreadId(), std::memory_order_relaxed );
        std::atomic_thread_fence( std::memory_order_release );
        auto __threadHandlerIsRunningInResetFunc = [this, &terminated]( AsyncSocketImplHelper* ){
            if( terminated )
                return;     //most likely, socket has been removed in handler
            m_threadHandlerIsRunningIn.store( nullptr, std::memory_order_relaxed );
            std::atomic_thread_fence( std::memory_order_release );
        };
        std::unique_ptr<AsyncSocketImplHelper, decltype(__threadHandlerIsRunningInResetFunc)>
            __threadHandlerIsRunningInReset( this, __threadHandlerIsRunningInResetFunc );

        const size_t connectSendAsyncCallCounterBak = m_connectSendAsyncCallCounter;
        auto connectHandlerLocal = [this, connectSendAsyncCallCounterBak, sock, &terminated]( SystemError::ErrorCode errorCode )
        {
            auto connectHandlerBak = std::move( m_connectHandler );
            m_asyncSendIssued = false;
            connectHandlerBak( errorCode );

            if( terminated )
                return;     //most likely, socket has been removed in handler
            QnMutexLocker lk( nx::network::SocketGlobals::aioService().mutex() );
            if( connectSendAsyncCallCounterBak == m_connectSendAsyncCallCounter )
                nx::network::SocketGlobals::aioService().removeFromWatchNonSafe( &lk, sock, aio::etWrite );
        };

        auto __finally_connect = [this, &terminated]( AsyncSocketImplHelper* /*pThis*/ )
        {
            if( terminated )
                return;     //most likely, socket has been removed in handler
            m_connectSendHandlerTerminatedFlag = nullptr;
        };

        const size_t recvAsyncCallCounterBak = m_recvAsyncCallCounter;
        auto recvHandlerLocal = [this, recvAsyncCallCounterBak, sock, &terminated]( SystemError::ErrorCode errorCode, size_t bytesRead )
        {
            m_recvBuffer = nullptr;
            auto recvHandlerBak = std::move( m_recvHandler );
            recvHandlerBak( errorCode, bytesRead );

            if( terminated )
                return;     //most likely, socket has been removed in handler
            QnMutexLocker lk( nx::network::SocketGlobals::aioService().mutex() );
            if( recvAsyncCallCounterBak == m_recvAsyncCallCounter )
                nx::network::SocketGlobals::aioService().removeFromWatchNonSafe( &lk, sock, aio::etRead );
        };

        auto __finally_read = [this, &terminated]( AsyncSocketImplHelper* /*pThis*/ )
        {
            if( terminated )
                return;     //most likely, socket has been removed in handler
            m_recvHandlerTerminatedFlag = nullptr;
        };

        auto sendHandlerLocal = [this, connectSendAsyncCallCounterBak, sock, &terminated]( SystemError::ErrorCode errorCode, size_t bytesSent )
        {
            m_sendBuffer = nullptr;
            m_sendBufPos = 0;
            auto sendHandlerBak = std::move( m_sendHandler );
            m_asyncSendIssued = false;
            sendHandlerBak( errorCode, bytesSent );

            if( terminated )
                return;     //most likely, socket has been removed in handler
            QnMutexLocker lk( nx::network::SocketGlobals::aioService().mutex() );
            if( connectSendAsyncCallCounterBak == m_connectSendAsyncCallCounter )
                nx::network::SocketGlobals::aioService().removeFromWatchNonSafe( &lk, sock, aio::etWrite );
        };

        auto __finally_write = [this, &terminated]( AsyncSocketImplHelper* /*pThis*/ )
        {
            if( terminated )
                return;     //most likely, socket has been removed in handler
            m_connectSendHandlerTerminatedFlag = nullptr;
        };

        const size_t registerTimerCallCounterBak = m_registerTimerCallCounter;
        auto timerHandlerLocal = [this, registerTimerCallCounterBak, sock, &terminated]()
        {
            auto timerHandlerBak = std::move( m_timerHandler );
            timerHandlerBak();

            if( terminated )
                return;     //most likely, socket has been removed in handler
            QnMutexLocker lk( nx::network::SocketGlobals::aioService().mutex() );
            if( registerTimerCallCounterBak == m_registerTimerCallCounter )
                nx::network::SocketGlobals::aioService().removeFromWatchNonSafe( &lk, sock, aio::etTimedOut );
        };

        auto __finally_timer = [this, &terminated]( AsyncSocketImplHelper* /*pThis*/ )
        {
            if( terminated )
                return;     //most likely, socket has been removed in handler
            m_timerHandlerTerminatedFlag = nullptr;
        };

        switch( eventType )
        {
            case aio::etRead:
            {
                m_recvHandlerTerminatedFlag = &terminated;

                std::unique_ptr<AsyncSocketImplHelper, decltype(__finally_read)> cleanupGuard( this, __finally_read );

                assert( m_recvHandler );

                //reading to buffer
                const auto bufSizeBak = m_recvBuffer->size();
                m_recvBuffer->resize( m_recvBuffer->capacity() );
                const int bytesRead = m_abstractSocketPtr->recv(
                    m_recvBuffer->data() + bufSizeBak,
                    m_recvBuffer->capacity() - bufSizeBak );
                if( bytesRead == -1 )
                {
                    m_recvBuffer->resize( bufSizeBak );
                    recvHandlerLocal( SystemError::getLastOSErrorCode(), (size_t)-1 );
                }
                else
                {
                    m_recvBuffer->resize( bufSizeBak + bytesRead );   //shrinking buffer
                    recvHandlerLocal( SystemError::noError, bytesRead );
                }
                break;
            }

            case aio::etWrite:
            {
                m_connectSendHandlerTerminatedFlag = &terminated;

                if( m_connectHandler )
                {
                    //async connect. If we are here than connect succeeded
                    std::unique_ptr<AsyncSocketImplHelper, decltype(__finally_connect)> cleanupGuard( this, __finally_connect );
                    connectHandlerLocal( SystemError::noError );
                }
                else
                {
                    //can send some bytes
                    assert( m_sendHandler );

                    std::unique_ptr<AsyncSocketImplHelper, decltype(__finally_write)> cleanupGuard( this, __finally_write );

                    const int bytesWritten = m_abstractSocketPtr->send(
                        m_sendBuffer->constData() + m_sendBufPos,
                        m_sendBuffer->size() - m_sendBufPos );
                    if( bytesWritten == -1 || bytesWritten == 0 )
                    {
                        sendHandlerLocal(
                            bytesWritten == 0 ? SystemError::connectionReset : SystemError::getLastOSErrorCode(),
                            m_sendBufPos );
                    }
                    else
                    {
                        m_sendBufPos += bytesWritten;
                        if( m_sendBufPos == m_sendBuffer->size() )
                            sendHandlerLocal( SystemError::noError, m_sendBufPos );
                    }
                }
                break;
            }

            case aio::etTimedOut:
            {
                //timer on socket (not read/write timeout, but some timer)
                m_timerHandlerTerminatedFlag = &terminated;

                if( m_timerHandler )
                {
                    //async connect. If we are here than connect succeeded
                    std::unique_ptr<AsyncSocketImplHelper, decltype(__finally_timer)> cleanupGuard( this, __finally_timer );
                    timerHandlerLocal();
                }
                break;
            }

            case aio::etReadTimedOut:
            {
                assert( m_recvHandler );

                m_recvHandlerTerminatedFlag = &terminated;
                std::unique_ptr<AsyncSocketImplHelper, decltype(__finally_read)> cleanupGuard( this, __finally_read );
                recvHandlerLocal( SystemError::timedOut, (size_t)-1 );
                break;
            }

            case aio::etWriteTimedOut:
            {
                m_connectSendHandlerTerminatedFlag = &terminated;

                if( m_connectHandler )
                {
                    std::unique_ptr<AsyncSocketImplHelper, decltype(__finally_connect)> cleanupGuard( this, __finally_connect );
                    connectHandlerLocal( SystemError::timedOut );
                }
                else
                {
                    assert( m_sendHandler );
                    std::unique_ptr<AsyncSocketImplHelper, decltype(__finally_write)> cleanupGuard( this, __finally_write );
                    sendHandlerLocal( SystemError::timedOut, (size_t)-1 );
                }
                break;
            }

            case aio::etError:
            {
                //TODO #ak distinguish read and write
                SystemError::ErrorCode sockErrorCode = SystemError::notConnected;
                if( !this->m_socket->getLastError( &sockErrorCode ) )
                    sockErrorCode = SystemError::notConnected;
                else if( sockErrorCode == SystemError::noError )
                    sockErrorCode = SystemError::notConnected;  //MUST report some error
                if( m_connectHandler )
                {
                    m_connectSendHandlerTerminatedFlag = &terminated;
                    std::unique_ptr<AsyncSocketImplHelper, decltype(__finally_connect)> cleanupGuard( this, __finally_connect );
                    connectHandlerLocal( sockErrorCode );
                }
                if( terminated )
                    return;
                if( m_recvHandler )
                {
                    m_recvHandlerTerminatedFlag = &terminated;
                    std::unique_ptr<AsyncSocketImplHelper, decltype(__finally_read)> cleanupGuard( this, __finally_read );
                    recvHandlerLocal( sockErrorCode, (size_t)-1 );
                }
                if( terminated )
                    return;
                if( m_sendHandler )
                {
                    m_connectSendHandlerTerminatedFlag = &terminated;
                    std::unique_ptr<AsyncSocketImplHelper, decltype(__finally_write)> cleanupGuard( this, __finally_write );
                    sendHandlerLocal( sockErrorCode, (size_t)-1 );
                }
                break;
            }

            default:
                assert( false );
                break;
        }
    }

    bool startAsyncConnect( const SocketAddress& resolvedAddress )
    {
        //connecting
        unsigned int sendTimeout = 0;
#ifdef _DEBUG
        bool isNonBlockingModeEnabled = false;
        if( !m_abstractSocketPtr->getNonBlockingMode( &isNonBlockingModeEnabled ) )
            return false;
        assert( isNonBlockingModeEnabled );
#endif

        assert( !m_asyncSendIssued.exchange( true ) );

        if( !m_abstractSocketPtr->getSendTimeout( &sendTimeout ) )
            return false;

        QnMutexLocker lk( nx::network::SocketGlobals::aioService().mutex() );
        ++m_connectSendAsyncCallCounter;
        nx::network::SocketGlobals::aioService().watchSocketNonSafe(
            &lk,
            this->m_socket,
            aio::etWrite,
            this,
            boost::none,
            [this, resolvedAddress, sendTimeout]()
            {
                m_abstractSocketPtr->connect( resolvedAddress, std::chrono::milliseconds(sendTimeout) );
            } );    //to be called between pollset.add and pollset.poll
        return true;
    }

    //!Call this from within aio thread only
    void stopPollingSocket(const aio::EventType eventType)
    {
        //TODO #ak move this method to aioservice?
        if (eventType == aio::etNone)
            nx::network::SocketGlobals::aioService().cancelPostedCalls(this->m_socket, true);
        if (eventType == aio::etNone || eventType == aio::etRead)
            nx::network::SocketGlobals::aioService().removeFromWatch(this->m_socket, aio::etRead, true);
        if (eventType == aio::etNone || eventType == aio::etWrite)
            nx::network::SocketGlobals::aioService().removeFromWatch(this->m_socket, aio::etWrite, true);
        if (eventType == aio::etNone || eventType == aio::etTimedOut)
            nx::network::SocketGlobals::aioService().removeFromWatch(this->m_socket, aio::etTimedOut, true);
    }
};



template <class SocketType>
class AsyncServerSocketHelper
:
    public aio::AIOEventHandler<SocketType>
{
public:
    AsyncServerSocketHelper(SocketType* _sock, AbstractStreamServerSocket* _abstractServerSocket)
    :
        m_sock(_sock),
        m_abstractServerSocket(_abstractServerSocket),
        m_threadHandlerIsRunningIn(NULL),
        m_acceptAsyncCallCount(0),
        m_terminatedFlagPtr(nullptr)
    {
    }

    ~AsyncServerSocketHelper()
    {
        //NOTE removing socket not from completion handler while completion handler is running in another thread is undefined behavour, so no synchronization here
        if( m_terminatedFlagPtr )
            *m_terminatedFlagPtr = true;
    }

    virtual void eventTriggered(SocketType* sock, aio::EventType eventType) throw() override
    {
        assert(m_acceptHandler);

        bool terminated = false;    //set to true just before object destruction
        m_terminatedFlagPtr = &terminated;
        m_threadHandlerIsRunningIn.store( QThread::currentThreadId(), std::memory_order_release );
        const int acceptAsyncCallCountBak = m_acceptAsyncCallCount;
        auto acceptHandlerBak = std::move( m_acceptHandler );

        auto acceptHandlerBakLocal = [this, sock, acceptHandlerBak, &terminated, acceptAsyncCallCountBak]( SystemError::ErrorCode errorCode, AbstractStreamSocket* newConnection ){
            acceptHandlerBak( errorCode, newConnection );
            if( terminated )
                return;
            //if asyncAccept has been called from onNewConnection, no need to call removeFromWatch
            QnMutexLocker lk( nx::network::SocketGlobals::aioService().mutex() );
            if( m_acceptAsyncCallCount == acceptAsyncCallCountBak )
                nx::network::SocketGlobals::aioService().removeFromWatchNonSafe(&lk, sock, aio::etRead);
            m_threadHandlerIsRunningIn.store( nullptr, std::memory_order_release );
            m_terminatedFlagPtr = nullptr;
        };

        switch( eventType )
        {
            case aio::etRead:
            {
                //accepting socket
                AbstractStreamSocket* newSocket = m_abstractServerSocket->accept();
                acceptHandlerBakLocal(
                    newSocket != nullptr ? SystemError::noError : SystemError::getLastOSErrorCode(),
                    newSocket);
                break;
            }

            case aio::etReadTimedOut:
                acceptHandlerBakLocal(SystemError::timedOut, nullptr);
                break;

            case aio::etError:
            {
                SystemError::ErrorCode errorCode = SystemError::noError;
                sock->getLastError(&errorCode);
                acceptHandlerBakLocal(errorCode, nullptr);
                break;
            }

            default:
                assert(false);
                break;
        }
    }

    void acceptAsync(std::function<void(SystemError::ErrorCode, AbstractStreamSocket*)>&& handler)
    {
        m_acceptHandler = std::move(handler);

        QnMutexLocker lk( nx::network::SocketGlobals::aioService().mutex() );
        ++m_acceptAsyncCallCount;
        //TODO: #ak usually acceptAsync is called repeatedly. SHOULD avoid unneccessary watchSocket and removeFromWatch calls
        return nx::network::SocketGlobals::aioService().watchSocketNonSafe(&lk, m_sock, aio::etRead, this);
    }

    void cancelIOAsync(std::function< void() > handler)
    {
        nx::network::SocketGlobals::aioService().dispatch(this->m_sock, [=]()
        {
            nx::network::SocketGlobals::aioService().removeFromWatch(m_sock, aio::etRead, true);
            ++m_acceptAsyncCallCount;
            handler();
        } );
    }

    void cancelIOSync()
    {
        std::promise< bool > promise;
        cancelIOAsync( [ & ](){ promise.set_value( true ); } );
        promise.get_future().wait();
    }

private:
    SocketType* m_sock;
    AbstractStreamServerSocket* m_abstractServerSocket;
    std::atomic<Qt::HANDLE> m_threadHandlerIsRunningIn;
    std::function<void(SystemError::ErrorCode, AbstractStreamSocket*)> m_acceptHandler;
    std::atomic<int> m_acceptAsyncCallCount;
    bool* m_terminatedFlagPtr;
};

}   //aio
}   //network
}   //nx

#endif  //ASYNC_SOCKET_HELPER_H<|MERGE_RESOLUTION|>--- conflicted
+++ resolved
@@ -260,13 +260,9 @@
         nx::network::SocketGlobals::aioService().watchSocketNonSafe( &lk, this->m_socket, aio::etWrite, this );
     }
 
-<<<<<<< HEAD
-    void registerTimer( unsigned int timeoutMs, nx::utils::MoveOnlyFunc<void()> handler )
-=======
     void registerTimer(
         std::chrono::milliseconds timeoutMs,
-        std::function<void()> handler )
->>>>>>> d9c81ea7
+        nx::utils::MoveOnlyFunc<void()> handler )
     {
         if( this->m_socket->impl()->terminated.load( std::memory_order_relaxed ) > 0 )
             return;
