/**********************************************************
* 21 nov 2012
* a.kolesnikov
***********************************************************/

#ifndef AIOSERVICE_H
#define AIOSERVICE_H

#include <atomic>
#include <memory>
#include <atomic>

#ifndef Q_MOC_RUN
#include <boost/optional.hpp>
#endif

#include <nx/utils/singleton.h>

#include "aioeventhandler.h"
#include "aiothread.h"
#include "pollset.h"
#include "../udt/udt_socket.h"

namespace nx {
namespace network {

class SocketGlobals;

namespace aio {
    //TODO #ak think about removing sockets dictionary and mutex (only in release, probably). some data from dictionary can be moved to socket

    //!Monitors multiple sockets for asynchronous events and triggers handler (\a AIOEventHandler) on event
    /*!
        Holds multiple threads inside, handler triggered from random thread
        \note Internal thread count can be increased dynamically, since this class uses PollSet class which can monitor only limited number of sockets
        \note Suggested use of this class: little add/remove, many notifications
        \note Single socket is always listened for all requested events by the same thread
        \note Currently, win32 implementation uses select, so it is far from being efficient. Linux implementation uses epoll, BSD - kqueue
        \note All methods are thread-safe
        \note All methods are not blocking except \a AIOService::removeFromWatch called with \a waitForRunningHandlerCompletion set to \a true
    */
    class NX_NETWORK_API AIOService
    {
        /*!
            After object instanciation one must call \a isInitialized to check whether instanciation was a success
            \param threadCount This is minimal thread count. Actual thread poll may exceed this value because PollSet can monitor limited number of sockets.
            If zero, thread count is choosed automatically
        */
        AIOService( unsigned int threadCount = 0 );
        virtual ~AIOService();
        friend class ::nx::network::SocketGlobals;

    public:
        //!Returns true, if object has been successfully initialized
        bool isInitialized() const;

        //!Monitor socket \a sock for event \a eventToWatch occurrence and trigger \a eventHandler on event
        /*!
            \return true, if added successfully. If \a false, error can be read by \a SystemError::getLastOSErrorCode() function
            \note if no event in corresponding socket timeout (if not 0), then aio::etTimedOut event will be reported
            \note If not called from aio thread \a sock can be added to event loop with some delay
        */
        void watchSocket(
            Pollable* const sock,
            aio::EventType eventToWatch,
            AIOEventHandler<Pollable>* const eventHandler,
            std::function<void()> socketAddedToPollHandler = std::function<void()>())
        {
            QnMutexLocker lk( &m_mutex );
            watchSocketNonSafe(
                &lk,
                sock,
                eventToWatch,
                eventHandler,
                boost::none,
                std::move(socketAddedToPollHandler));
        }

        //!Cancel monitoring \a sock for event \a eventType
        /*!
            \param waitForRunningHandlerCompletion \a true garantees that no \a aio::AIOEventHandler::eventTriggered will be called after return of this method
            and all running handlers have returned. But this MAKES METHOD BLOCKING and, as a result, this MUST NOT be called from aio thread
            It is strongly recommended to set this parameter to \a false.

            \note If \a waitForRunningHandlerCompletion is \a false events that are already posted to the queue can be called \b after return of this method
            \note If this method is called from asio thread, \a sock is processed in (e.g., from event handler associated with \a sock),
            this method does not block and always works like \a waitForRunningHandlerCompletion has been set to \a true
        */
        void removeFromWatch(
            Pollable* const sock,
            aio::EventType eventType,
            bool waitForRunningHandlerCompletion = true,
            std::function<void()> pollingStoppedHandler = std::function<void()>())
        {
            QnMutexLocker lk( &m_mutex );
            removeFromWatchNonSafe(
                &lk,
                sock,
                eventType,
                waitForRunningHandlerCompletion, 
                std::move(pollingStoppedHandler));
        }

        //!Register timeout, associated with socket \a sock
        /*!
            \a eventHandler->eventTriggered( \a sock, aio::etTimedOut ) will be called every \a timeoutMillis milliseconds until cancelled with \a aio::AIOService::removeFromWatch( \a sock, \a aio::etTimedOut )
        */
        template<class HandlerType>
        void registerTimer(
            Pollable* const sock,
            std::chrono::milliseconds timeoutMillis,
            AIOEventHandler<Pollable>* const eventHandler )
        {
            QnMutexLocker lk( &m_mutex );
            watchSocketNonSafe(
                &lk,
                sock,
                aio::etTimedOut,
                eventHandler,
                timeoutMillis.count());
        }

        //!Returns \a true, if socket is still listened for state changes
        bool isSocketBeingWatched(Pollable* sock) const
        {
            const SocketAIOContext<Pollable>& aioHandlingContext = getAIOHandlingContext();

            QnMutexLocker lk( &m_mutex );
            const auto& it = aioHandlingContext.sockets.lower_bound( std::make_pair( sock, aio::etNone ) );
            return it != aioHandlingContext.sockets.end() && it->first.first == sock;
        }

        //!Call \a handler from within aio thread \a sock is bound to
        /*!
            \note Call will always be queued. I.e., if called from handler running in aio thread, it will be called after handler has returned
            \warning Currently, there is no way to find out whether call has been posted or being executed currently
        */
        template<class Handler>
        void post(Pollable* sock, Handler handler)
        {
            QnMutexLocker lk( &m_mutex );
            postNonSafe(&lk, sock, std::move(handler));
        }

        //!Calls \a handler in random aio thread
        template<class Handler>
        void post(Handler handler)
        {
            QnMutexLocker lk(&m_mutex);
            //if sock is not still bound to aio thread, binding it
            auto& threadToUse = m_systemSocketAIO.aioThreadPool[rand() % m_systemSocketAIO.aioThreadPool.size()];
            NX_ASSERT(threadToUse);
            lk.unlock();
            threadToUse->post(nullptr, std::move(handler));
        }

        //!Call \a handler from within aio thread \a sock is bound to
        /*!
            \note If called in aio thread, handler will be called from within this method, otherwise - queued like \a aio::AIOService::post does
        */
        template<class Handler>
        void dispatch(Pollable* sock, Handler handler)
        {
            auto* aioThread = getSocketAioThread(sock);
            aioThread->dispatch(sock, std::move(handler));
        }

        //TODO #ak better remove this method, violates encapsulation
        QnMutex* mutex() const { return &m_mutex; }

        aio::AIOThread<Pollable>* getSocketAioThread(Pollable* sock)
        {
            QnMutexLocker lk(&m_mutex);
            return getSocketAioThread(&lk, sock);
        }

        void bindSocketToAioThread(Pollable* sock, AbstractAioThread* aioThread)
        {
<<<<<<< HEAD
            const auto desired = dynamic_cast<aio::AIOThread<Pollable>*>(aioThread);
            Q_ASSERT_X(desired, Q_FUNC_INFO, "Inappropriate AIO thread type");
=======
            const auto desired = dynamic_cast<aio::AIOThread<SocketType>*>(aioThread);
            NX_ASSERT(desired, Q_FUNC_INFO, "Inappropriate AIO thread type");
>>>>>>> ff6effcd

            aio::AIOThread<Pollable>* expected = nullptr;
            if(!sock->impl()->aioThread.compare_exchange_strong(expected, desired))
            {
                NX_ASSERT(false, Q_FUNC_INFO,
                           "Socket is already bound to some AIO thread");
            }
        }

        //!Same as \a AIOService::watchSocket, but does not lock mutex. Calling entity MUST lock \a AIOService::mutex() before calling this method
        /*!
            \param socketAddedToPollHandler Called after socket has been added to pollset but before pollset.poll has been called
        */
        void watchSocketNonSafe(
            QnMutexLockerBase* const lock,
            Pollable* const sock,
            aio::EventType eventToWatch,
            AIOEventHandler<Pollable>* const eventHandler,
            boost::optional<std::chrono::milliseconds> timeoutMillis = boost::optional<std::chrono::milliseconds>(),
            std::function<void()> socketAddedToPollHandler = std::function<void()>())
        {
            SocketAIOContext<Pollable>& aioHandlingContext = getAIOHandlingContext();

            if( !timeoutMillis )
            {
                unsigned int sockTimeoutMS = 0;
                if( eventToWatch == aio::etRead )
                {
                    if( !sock->getRecvTimeout( &sockTimeoutMS ) )
                    {
                        //reporting error via event thread
                        postNonSafe(
                            lock,
                            sock,
                            std::bind(
                                &AIOEventHandler<Pollable>::eventTriggered,
                                eventHandler,
                                sock,
                                aio::etError));
                        return;
                    }
                }
                else if( eventToWatch == aio::etWrite )
                {
                    if( !sock->getSendTimeout( &sockTimeoutMS ) )
                    {
                        //reporting error via event thread
                        postNonSafe(
                            lock,
                            sock,
                            std::bind(
                                &AIOEventHandler<Pollable>::eventTriggered,
                                eventHandler,
                                sock,
                                aio::etError));
                        return;
                    }
                }
                else
                {
                    NX_ASSERT( false );
                }
                timeoutMillis = std::chrono::milliseconds(sockTimeoutMS);
            }

            //checking, if that socket is already polled
            const std::pair<Pollable*, aio::EventType>& sockCtx = std::make_pair( sock, eventToWatch );
            //checking if sock is already polled (even for another event)
            auto closestSockIter = aioHandlingContext.sockets.lower_bound( std::make_pair( sock, (aio::EventType)0 ) );
            auto sameSockAndEventIter = closestSockIter;
            for( ; sameSockAndEventIter != aioHandlingContext.sockets.end(); ++sameSockAndEventIter )
            {
                if( sameSockAndEventIter->first.first != sock )
                {
                    sameSockAndEventIter = aioHandlingContext.sockets.end();
                    break;
                }
                else if( sameSockAndEventIter->first.second == eventToWatch )
                {
                    break;
                }
            }
            if( sameSockAndEventIter != aioHandlingContext.sockets.end() &&
                sameSockAndEventIter->second.second == timeoutMillis.get() )
            {
                return;    //socket already monitored for eventToWatch
            }

            if( (closestSockIter != aioHandlingContext.sockets.end()) && (closestSockIter->first.first == sockCtx.first) )  //same socket is already polled
            {
                if( sameSockAndEventIter != aioHandlingContext.sockets.end() )
                {
                    //socket is already polled for this event but with another timeout. Just changing timeout
                    sameSockAndEventIter->second.first->changeSocketTimeout(
                        sock, eventToWatch, eventHandler, timeoutMillis.get() );
                    sameSockAndEventIter->second.second = timeoutMillis.get();
                    return;
                }
            }

            const auto threadToUse = getSocketAioThread(lock, sock);
            if (!aioHandlingContext.sockets.emplace(
                sockCtx,
                std::make_pair(threadToUse, timeoutMillis.get())).second)
            {
                NX_ASSERT(false);
            }
            lock->unlock();
            threadToUse->watchSocket(
                sock,
                eventToWatch,
                eventHandler,
                timeoutMillis.get(),
                std::move(socketAddedToPollHandler));
            lock->relock();
        }

        //!Same as \a AIOService::removeFromWatch, but does not lock mutex. Calling entity MUST lock \a AIOService::mutex() before calling this method
        void removeFromWatchNonSafe(
            QnMutexLockerBase* const lock,
            Pollable* const sock,
            aio::EventType eventType,
            bool waitForRunningHandlerCompletion = true,
            std::function<void()> pollingStoppedHandler = std::function<void()>())
        {
            SocketAIOContext<Pollable>& aioHandlingContext = getAIOHandlingContext();

            const std::pair<Pollable*, aio::EventType>& sockCtx = std::make_pair( sock, eventType );
            auto it = aioHandlingContext.sockets.find( sockCtx );
            if( it == aioHandlingContext.sockets.end() )
                return;

            auto aioThread = it->second.first;
            aioHandlingContext.sockets.erase( it );
            lock->unlock();
            aioThread->removeFromWatch(
                sock,
                eventType,
                waitForRunningHandlerCompletion,
                std::move(pollingStoppedHandler));
            lock->relock();
        }

        void cancelPostedCalls(
            Pollable* const sock,
            bool waitForRunningHandlerCompletion = true )
        {
            QnMutexLocker lk( &m_mutex );
            cancelPostedCallsNonSafe(&lk, sock, waitForRunningHandlerCompletion);
        }

    private:
        template<class SocketType>
        struct SocketAIOContext
        {
            typedef AIOThread<SocketType> AIOThreadType;

            std::vector<std::unique_ptr<AIOThreadType>> aioThreadPool;
            //!map<pair<socket, event_type>, pair<thread, socket timeout>>
            std::map<
                std::pair<SocketType*, aio::EventType>,
                std::pair<AIOThreadType*, std::chrono::milliseconds> > sockets;
        };

        SocketAIOContext<Pollable> m_systemSocketAIO;
        //SocketAIOContext<UdtSocket> m_udtSocketAIO;
        mutable QnMutex m_mutex;

        SocketAIOContext<Pollable>& getAIOHandlingContext()
        {
            return m_systemSocketAIO;
        }

        const SocketAIOContext<Pollable>& getAIOHandlingContext() const
        {
            return m_systemSocketAIO;
        }


        //template<class SocketType> SocketAIOContext<SocketType>& getAIOHandlingContext();
        //template<class SocketType> const SocketAIOContext<SocketType>& getAIOHandlingContext() const;// { static_assert( false, "Bad socket type" ); }

        template<class SocketType> void initializeAioThreadPool(SocketAIOContext<SocketType>* aioCtx, unsigned int threadCount)
        {
            typedef typename SocketAIOContext<SocketType>::AIOThreadType AIOThreadType;

            for( unsigned int i = 0; i < threadCount; ++i )
            {
                std::unique_ptr<AIOThreadType> thread(new AIOThreadType());
                thread->start();
                if( !thread->isRunning() )
                    continue;
                aioCtx->aioThreadPool.push_back(std::move(thread));
            }
        }

        aio::AIOThread<Pollable>* getSocketAioThread(
            QnMutexLockerBase* const lock,
            Pollable* sock)
        {
            auto thread = sock->impl()->aioThread.load(std::memory_order_relaxed);

            if (!thread) // socket has not been bound to aio thread yet
                thread = bindSocketToAioThread(lock, sock);

            NX_ASSERT(thread);
            return thread;
        }

        void cancelPostedCallsNonSafe(
            QnMutexLockerBase* const lock,
            Pollable* const sock,
            bool waitForRunningHandlerCompletion = true )
        {
            typename SocketAIOContext<Pollable>::AIOThreadType* aioThread = sock->impl()->aioThread.load( std::memory_order_relaxed );
            if( !aioThread )
                return;
            lock->unlock();
            aioThread->cancelPostedCalls( sock, waitForRunningHandlerCompletion );
            lock->relock();
        }

        aio::AIOThread<Pollable>* bindSocketToAioThread(
            QnMutexLockerBase* const /*lock*/,
            Pollable* const sock )
        {
            aio::AIOThread<Pollable>* threadToUse = nullptr;
            SocketAIOContext<Pollable>& aioHandlingContext = getAIOHandlingContext();

            //searching for a least-used thread, which is ready to accept
            for( auto
                threadIter = aioHandlingContext.aioThreadPool.cbegin();
                threadIter != aioHandlingContext.aioThreadPool.cend();
                ++threadIter )
            {
                if( threadToUse && threadToUse->socketsHandled() < (*threadIter)->socketsHandled() )
                    continue;
                threadToUse = threadIter->get();
            }

            //assigning thread to socket once and for all
            aio::AIOThread<Pollable>* expectedSocketThread = nullptr;
            if( !sock->impl()->aioThread.compare_exchange_strong( expectedSocketThread, threadToUse ) )
            {
                //if created new thread than just leaving it for future use
                threadToUse = expectedSocketThread;     //socket is already bound to some thread
            }

            return threadToUse;
        }

        template<class Handler>
        void postNonSafe(QnMutexLockerBase* const lock, Pollable* sock, Handler handler)
        {
            auto* aioThread = getSocketAioThread(lock, sock);
            lock->unlock();
            aioThread->post(sock, std::move(handler));
            lock->relock();
        }
    };

}   //aio
}   //network
}   //nx

#endif  //AIOSERVICE_H<|MERGE_RESOLUTION|>--- conflicted
+++ resolved
@@ -176,13 +176,8 @@
 
         void bindSocketToAioThread(Pollable* sock, AbstractAioThread* aioThread)
         {
-<<<<<<< HEAD
             const auto desired = dynamic_cast<aio::AIOThread<Pollable>*>(aioThread);
-            Q_ASSERT_X(desired, Q_FUNC_INFO, "Inappropriate AIO thread type");
-=======
-            const auto desired = dynamic_cast<aio::AIOThread<SocketType>*>(aioThread);
             NX_ASSERT(desired, Q_FUNC_INFO, "Inappropriate AIO thread type");
->>>>>>> ff6effcd
 
             aio::AIOThread<Pollable>* expected = nullptr;
             if(!sock->impl()->aioThread.compare_exchange_strong(expected, desired))
