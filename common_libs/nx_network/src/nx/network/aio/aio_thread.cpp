#include "aio_thread.h"

#include <chrono>
#include <thread>

#include <nx/utils/log/log.h>
#include <nx/utils/std/cpp14.h>

#include "aio_task_queue.h"

// TODO #ak Memory order semantic used with std::atomic.
// TODO #ak Move task queues to socket for optimization.

namespace nx {
namespace network {
namespace aio {

AIOThread::AIOThread(std::unique_ptr<AbstractPollSet> pollSet):
    QnLongRunnable(false),
    m_taskQueue(std::make_unique<detail::AioTaskQueue>(std::move(pollSet)))
{
    setObjectName(QString::fromLatin1("AIOThread"));
}

AIOThread::~AIOThread()
{
    pleaseStop();
    wait();
}

void AIOThread::pleaseStop()
{
    QnLongRunnable::pleaseStop();
    m_taskQueue->pollSet->interrupt();
}

void AIOThread::startMonitoring(
    Pollable* const sock,
    aio::EventType eventToWatch,
    AIOEventHandler* const eventHandler,
    std::chrono::milliseconds timeoutMs,
    nx::utils::MoveOnlyFunc<void()> socketAddedToPollHandler)
{
    QnMutexLocker lk(&m_taskQueue->mutex);

    // TODO: #ak Make following check complexity constant-time.
    if (m_taskQueue->taskExists(sock, eventToWatch, detail::TaskType::tAdding))
        return;

<<<<<<< HEAD
    // TODO: #ak Make following check complexity constant-time.
    if (m_impl->taskExists(sock, eventToWatch, detail::TaskType::tAdding))
        return;

    //checking queue for reverse task for \a sock
    if (m_impl->removeReverseTask(sock, eventToWatch, detail::TaskType::tAdding, eventHandler, timeoutMs.count()))
        return;    //ignoring task
=======
    // Checking queue for reverse task for sock.
    if (m_taskQueue->removeReverseTask(sock, eventToWatch, detail::TaskType::tAdding, eventHandler, timeoutMs.count()))
        return;    //< Ignoring task.
>>>>>>> 3cb9fa89

    m_taskQueue->addTask(detail::SocketAddRemoveTask(
        detail::TaskType::tAdding,
        sock,
        eventToWatch,
        eventHandler,
        timeoutMs.count(),
        nullptr,
        std::move(socketAddedToPollHandler)));
    if (eventToWatch == aio::etRead)
        ++m_taskQueue->newReadMonitorTaskCount;
    else if (eventToWatch == aio::etWrite)
        ++m_taskQueue->newWriteMonitorTaskCount;
    if (currentThreadSystemId() != systemThreadId())  //< If eventTriggered is lower on stack, socket will be added to pollset before next poll call.
        m_taskQueue->pollSet->interrupt();
}

void AIOThread::changeSocketTimeout(
    Pollable* const sock,
    aio::EventType eventToWatch,
    AIOEventHandler* const eventHandler,
    std::chrono::milliseconds timeoutMs,
    std::function<void()> socketAddedToPollHandler)
{
    QnMutexLocker lk(&m_taskQueue->mutex);

    m_taskQueue->addTask(detail::SocketAddRemoveTask(
        detail::TaskType::tChangingTimeout,
        sock,
        eventToWatch,
        eventHandler,
        timeoutMs.count(),
        nullptr,
        std::move(socketAddedToPollHandler)));
    // If eventTriggered call is down the stack, socket will be added to pollset before next poll call.
    if (currentThreadSystemId() != systemThreadId())
        m_taskQueue->pollSet->interrupt();
}

void AIOThread::stopMonitoring(
    Pollable* const sock,
    aio::EventType eventType,
    bool waitForRunningHandlerCompletion,
    nx::utils::MoveOnlyFunc<void()> pollingStoppedHandler)
{
    QnMutexLocker lk(&m_taskQueue->mutex);

    // Checking queue for reverse task for sock.
    if (m_taskQueue->removeReverseTask(sock, eventType, detail::TaskType::tRemoving, NULL, 0))
        return;    //< Ignoring task.

    void*& userData = sock->impl()->eventTypeToUserData[eventType];
    if (userData == nullptr)
        return; //< Socket is not polled.

    std::shared_ptr<detail::AioEventHandlingData> handlingData = static_cast<detail::AioEventHandlingDataHolder*>(userData)->data;
    if (handlingData->markedForRemoval.load(std::memory_order_relaxed) > 0)
        return;   // Socket already marked for removal.
    ++handlingData->markedForRemoval;

    const bool inAIOThread = currentThreadSystemId() == systemThreadId();

    // inAIOThread is false in case async operation cancellation. In most cases, inAIOThread is true.
    if (inAIOThread)
    {
        lk.unlock();
        // Removing socket from pollset does not invalidate iterators (iterating pollset may be higher the stack).
        m_taskQueue->removeSocketFromPollSet(sock, eventType);
        userData = nullptr;
        return;
    }

    if (waitForRunningHandlerCompletion)
    {
        std::atomic<int> taskCompletedCondition(0);
        // We MUST remove socket from pollset before returning from here.
        m_taskQueue->addTask(detail::SocketAddRemoveTask(
            detail::TaskType::tRemoving,
            sock,
            eventType,
            nullptr,
            0,
            &taskCompletedCondition));

        m_taskQueue->pollSet->interrupt();

        // We can be sure that socket will be removed before next poll.

        lk.unlock();

        // TODO #ak maybe we just have to wait for remove completion, but not for running handler completion?
        // I.e., is it possible that handler was launched (or still running) after removal task completion?

        // Waiting for event handler completion (if it running).
        while (handlingData->beingProcessed.load() > 0)
        {
            m_taskQueue->socketEventProcessingMutex.lock();
            m_taskQueue->socketEventProcessingMutex.unlock();
        }

        // Waiting for socket to be removed from pollset.
        while (taskCompletedCondition.load(std::memory_order_relaxed) == 0)
            msleep(0);    // Yield. TODO #ak Better replace it with conditional_variable.
                          // TODO #ak if remove task completed, doesn't it mean handler is not running and never be launched?

        lk.relock();
    }
    else
    {
        m_taskQueue->addTask(detail::SocketAddRemoveTask(
            detail::TaskType::tRemoving,
            sock,
            eventType,
            nullptr,
            0,
            nullptr,
            std::move(pollingStoppedHandler)));
        m_taskQueue->pollSet->interrupt();
    }
}

void AIOThread::post(Pollable* const sock, nx::utils::MoveOnlyFunc<void()> functor)
{
    QnMutexLocker lk(&m_taskQueue->mutex);

    m_taskQueue->addTask(
        detail::PostAsyncCallTask(
            sock,
            std::move(functor)));
    // If eventTriggered is lower on stack, socket will be added to pollset before the next poll call.
    if (currentThreadSystemId() != systemThreadId())
        m_taskQueue->pollSet->interrupt();
}

void AIOThread::dispatch(Pollable* const sock, nx::utils::MoveOnlyFunc<void()> functor)
{
    if (currentThreadSystemId() == systemThreadId())  //< If called from this aio thread.
    {
        functor();
        return;
    }
    // Otherwise posting functor.
    post(sock, std::move(functor));
}

void AIOThread::cancelPostedCalls(Pollable* const sock, bool waitForRunningHandlerCompletion)
{
    QnMutexLocker lk(&m_taskQueue->mutex);

    const bool inAIOThread = currentThreadSystemId() == systemThreadId();
    if (inAIOThread)
    {
        // Removing postedCall tasks and posted calls
        auto postedCallsToRemove = m_taskQueue->cancelPostedCalls(
            lk,
            sock->impl()->socketSequence);
        lk.unlock();
        // Removing postedCallsToRemove with mutex unlocked since there can be indirect calls to this.
        return;
    }

    if (waitForRunningHandlerCompletion)
    {
        // Posting cancellation task
        m_taskQueue->addTask(
            detail::CancelPostedCallsTask(
                sock->impl()->socketSequence,   //not passing socket here since it is allowed to be removed
                                                //before posted call is actually cancelled
                nullptr));
        m_taskQueue->pollSet->interrupt();

        //we can be sure that socket will be removed before next poll

        lk.unlock();

        //waiting for posted calls processing to finish
        while (m_taskQueue->processingPostedCalls == 1)
            msleep(0);    //yield. TODO #ak Better replace it with conditional_variable
                          //TODO #ak must wait for target call only, not for any call!

                          //here we can be sure that posted call for socket will never be triggered.
                          //  Although, it may still be in the queue.
                          //  But, socket can be safely removed, since we use socketSequence

        lk.relock();
    }
    else
    {
        m_taskQueue->addTask(
            detail::CancelPostedCallsTask(
                sock->impl()->socketSequence));
        m_taskQueue->pollSet->interrupt();
    }
}

size_t AIOThread::socketsHandled() const
{
    return m_taskQueue->pollSet->size() + m_taskQueue->newReadMonitorTaskCount + m_taskQueue->newWriteMonitorTaskCount;
}

void AIOThread::run()
{
    static const std::chrono::seconds kErrorResetTimeout(1);

    initSystemThreadId();
    NX_LOG(QLatin1String("AIO thread started"), cl_logDEBUG1);

    while (!needToStop())
    {
        //setting processingPostedCalls flag before processPollSetModificationQueue 
        //  to be able to atomically add "cancel posted call" task and check for tasks to complete
        m_taskQueue->processingPostedCalls = 1;

        m_taskQueue->processPollSetModificationQueue(detail::TaskType::tAll);

        //making calls posted with post and dispatch
        m_taskQueue->processPostedCalls();

        m_taskQueue->processingPostedCalls = 0;

        //processing tasks that have been added from within \a processPostedCalls() call
        m_taskQueue->processPollSetModificationQueue(detail::TaskType::tAll);

        qint64 curClock = m_taskQueue->getSystemTimerVal();
        //taking clock of the next periodic task
        qint64 nextPeriodicEventClock = 0;
        {
            QnMutexLocker lk(&m_taskQueue->socketEventProcessingMutex);
            nextPeriodicEventClock = m_taskQueue->periodicTasksByClock.empty() ? 0 : m_taskQueue->periodicTasksByClock.cbegin()->first;
        }

        //calculating delay to the next periodic task
        const int millisToTheNextPeriodicEvent = nextPeriodicEventClock == 0
            ? aio::kInfiniteTimeout    //no periodic task
            : (nextPeriodicEventClock < curClock ? 0 : nextPeriodicEventClock - curClock);

        //if there are posted calls, just checking sockets state in non-blocking mode
        const int pollTimeout = (m_taskQueue->postedCallCount() == 0) ? millisToTheNextPeriodicEvent : 0;
        const int triggeredSocketCount = m_taskQueue->pollSet->poll(pollTimeout);

        if (needToStop())
            break;
        if (triggeredSocketCount < 0)
        {
            const SystemError::ErrorCode errorCode = SystemError::getLastOSErrorCode();
            if (errorCode == SystemError::interrupted)
                continue;
            NX_LOG(QString::fromLatin1("AIOThread. poll failed. %1").arg(SystemError::toString(errorCode)), cl_logDEBUG1);
            std::this_thread::sleep_for(kErrorResetTimeout);
            continue;
        }
        curClock = m_taskQueue->getSystemTimerVal();
        if (triggeredSocketCount == 0)
        {
            if (nextPeriodicEventClock == 0 ||      //no periodic event
                nextPeriodicEventClock > curClock)  //not a time for periodic event
            {
                continue;   //poll has been interrupted
            }
        }

        m_taskQueue->processScheduledRemoveSocketTasks();

        if (m_taskQueue->processPeriodicTasks(curClock))
            continue;   //periodic task handler is allowed to delete socket what can cause undefined behavour while iterating pollset
        if (triggeredSocketCount > 0)
            m_taskQueue->processSocketEvents(curClock);
    }

    NX_LOG(QLatin1String("AIO thread stopped"), cl_logDEBUG1);
}

} // namespace aio
} // namespace network
} // namespace nx<|MERGE_RESOLUTION|>--- conflicted
+++ resolved
@@ -47,19 +47,9 @@
     if (m_taskQueue->taskExists(sock, eventToWatch, detail::TaskType::tAdding))
         return;
 
-<<<<<<< HEAD
-    // TODO: #ak Make following check complexity constant-time.
-    if (m_impl->taskExists(sock, eventToWatch, detail::TaskType::tAdding))
-        return;
-
-    //checking queue for reverse task for \a sock
-    if (m_impl->removeReverseTask(sock, eventToWatch, detail::TaskType::tAdding, eventHandler, timeoutMs.count()))
-        return;    //ignoring task
-=======
     // Checking queue for reverse task for sock.
     if (m_taskQueue->removeReverseTask(sock, eventToWatch, detail::TaskType::tAdding, eventHandler, timeoutMs.count()))
         return;    //< Ignoring task.
->>>>>>> 3cb9fa89
 
     m_taskQueue->addTask(detail::SocketAddRemoveTask(
         detail::TaskType::tAdding,
