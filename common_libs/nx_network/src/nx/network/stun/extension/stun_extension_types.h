#pragma once

#include <nx/network/cloud/data/result_code.h>
#include <nx/network/socket_common.h>
#include <nx/network/stun/message.h>
#include <nx/utils/uuid.h>

namespace nx {
namespace stun {
namespace extension {

namespace methods {

enum Value
{
    /**
     * Pings mediaserver endpoints and reports verified onese.
     * Request: SystemId, ServerId, PublicEndpointList.
     * Response: PublicEndpointList (vrified).
     */
    ping = stun::MethodType::userMethod,

    /**
     * Registers mediaserver for external connections.
     * Request: SystemId, ServerId, PublicEndpointList.
     */
    bind,

    /** Notifies mediator that server is ready to accept cloud connections. */
    listen,

    /** Server uses this request to confirm its willingness to proceed with cloud connection. */
    connectionAck,

    /** Returns host name list included in domain. */
    resolveDomain,

    /** Returns host's public address list and suitable connections methods. */
    resolvePeer,

    /**
     * Initiate connection to some mediaserver.
     * Request: PeerId, HostName, ConnectionId.
     * Response: PublicEndpointList (opt), TcpHpEndpointList (opt), UdtHpEndpointList (opt).
     */
    connect,

    /** Notifies mediator about connection attemt result. */
    connectionResult,

    udpHolePunchingSyn,
    tunnelConnectionChosen,

    /** Registers client for incoming connections (for reverse connect). */
    clientBind,

    /** Veifies current peer state from mediator's perspective (e.g. is listening). */
    getConnectionState,
};

NX_NETWORK_API nx::String toString(Value val);

} // namespace methods

namespace indications {

enum Value
{
    /**
     * Indicates requested connection.
     * Attrs: PeerId, ConnectionId, PublicEndpointList (opt), TcpHpEndpointList (opt),
     *     UdtHpEndpointList (opt)
     */
    connectionRequested = MethodType::userIndication,

    /**
     * Indicates update information about on-going connection establishment
     * Attrs: ConnectionId, PublicEndpointList (opt), TcpHpEndpointList (opt),
     *     UdtHpEndpointList (opt)
     */
    connectionUpdate
};

} // namespace indications

namespace error {

enum Value
{
    notFound = 404,
};

} // namespace error

//TODO custom stun requests parameters
namespace attrs {

enum AttributeType
{
    resultCode = stun::attrs::userDefined,

    systemId,
    serverId,
    peerId,
    connectionId,
    cloudConnectVersion,
    cloudConnectOptions,

    hostName = stun::attrs::userDefined + 0x200,
    hostNameList,
    publicEndpointList,
    tcpHpEndpointList,
    udtHpEndpointList,
    connectionMethods,
    ignoreSourceAddress,
    tcpReverseEndpointList,
    isPersistent,
    isListening,
<<<<<<< HEAD
    trafficRelayEndpointList,
=======
    trafficRelayUrl,
>>>>>>> 57c1054a

    udpHolePunchingResultCode = stun::attrs::userDefined + 0x400,
    rendezvousConnectTimeout,
    udpTunnelKeepAliveInterval,
    udpTunnelKeepAliveRetries,
    tcpReverseRetryMaxCount,
    tcpReverseRetryInitialDelay,
    tcpReverseRetryDelayMultiplier,
    tcpReverseRetryMaxDelay,
    tcpReverseHttpSendTimeout,
    tcpReverseHttpReadTimeout,
    tcpReverseHttpMsgBodyTimeout,
    tunnelInactivityTimeout,
    tcpConnectionKeepAlive,

    systemErrorCode = stun::attrs::userDefined + 0x500,
};

NX_NETWORK_API const char* toString(AttributeType val);


/** Base class for string attributes */
struct NX_NETWORK_API BaseStringAttribute : stun::attrs::Unknown
{
    BaseStringAttribute( int userType, const String& value = String() );
};

struct NX_NETWORK_API ResultCode: stun::attrs::IntAttribute
{
    static const AttributeType TYPE = resultCode;

    ResultCode(const nx::hpm::api::ResultCode& value)
        : stun::attrs::IntAttribute(TYPE, static_cast<int>(value)) {}

    nx::hpm::api::ResultCode value() const
    {
        return static_cast<nx::hpm::api::ResultCode>(
            stun::attrs::IntAttribute::value());
    }
};

template<AttributeType attributeType>
struct StringAttribute: BaseStringAttribute
{
        static const AttributeType TYPE = attributeType;
        StringAttribute( const String& value ) : BaseStringAttribute( TYPE, value ) {}
};

struct NX_NETWORK_API SystemId : BaseStringAttribute
{
    static const AttributeType TYPE = systemId;
    SystemId( const String& value ) : BaseStringAttribute( TYPE, value ) {}
};

struct NX_NETWORK_API ServerId : BaseStringAttribute
{
    static const AttributeType TYPE = serverId;
    ServerId( const String& value ) : BaseStringAttribute( TYPE, value ) {}
};

struct NX_NETWORK_API PeerId : BaseStringAttribute
{
    static const AttributeType TYPE = peerId;
    PeerId( const String& value ) : BaseStringAttribute( TYPE, value ) {}
};

struct NX_NETWORK_API ConnectionId : BaseStringAttribute
{
    static const AttributeType TYPE = connectionId;
    ConnectionId( const String& value ) : BaseStringAttribute( TYPE, value ) {}
};

struct NX_NETWORK_API HostName : BaseStringAttribute
{
    static const AttributeType TYPE = hostName;
    HostName( const String& value ) : BaseStringAttribute( TYPE, value ) {}
};

struct NX_NETWORK_API ConnectionMethods: BaseStringAttribute
{
    static const AttributeType TYPE = connectionMethods;
    ConnectionMethods(const String& value): BaseStringAttribute(TYPE, value) {}
};

struct NX_NETWORK_API UdpHolePunchingResultCodeAttr: stun::attrs::IntAttribute
{
    static const AttributeType TYPE = udpHolePunchingResultCode;
    UdpHolePunchingResultCodeAttr(int value)
        : stun::attrs::IntAttribute(TYPE, value) {}
};

struct NX_NETWORK_API SystemErrorCodeAttr: stun::attrs::IntAttribute
{
    static const AttributeType TYPE = systemErrorCode;
    SystemErrorCodeAttr(int value)
        : stun::attrs::IntAttribute(TYPE, value) {}
};


struct NX_NETWORK_API Endpoint: BaseStringAttribute
{
    Endpoint(int type, const SocketAddress& endpoint);
    SocketAddress get() const;
};

/** Base class for endpoint attributes. */
struct NX_NETWORK_API EndpointList : BaseStringAttribute
{
    EndpointList( int type, const std::list< SocketAddress >& endpoints );
    std::list< SocketAddress > get() const;
};

struct NX_NETWORK_API PublicEndpointList : EndpointList
{
    static const AttributeType TYPE = publicEndpointList;
    PublicEndpointList( const std::list< SocketAddress >& endpoints )
        : EndpointList( TYPE, endpoints ) {}
};

struct NX_NETWORK_API TcpHpEndpointList : EndpointList
{
    static const AttributeType TYPE = tcpHpEndpointList;
    TcpHpEndpointList( const std::list< SocketAddress >& endpoints )
        : EndpointList( TYPE, endpoints ) {}
};

struct NX_NETWORK_API UdtHpEndpointList : EndpointList
{
    static const AttributeType TYPE = udtHpEndpointList;
    UdtHpEndpointList( const std::list< SocketAddress >& endpoints )
        : EndpointList( TYPE, endpoints ) {}
};

<<<<<<< HEAD
struct NX_NETWORK_API TrafficRelayEndpointList: EndpointList
{
    static const AttributeType TYPE = trafficRelayEndpointList;
    TrafficRelayEndpointList( const std::list< SocketAddress >& endpoints )
        : EndpointList( TYPE, endpoints ) {}
=======
struct NX_NETWORK_API TrafficRelayUrl: BaseStringAttribute
{
    static const AttributeType TYPE = trafficRelayUrl;
    TrafficRelayUrl(const String& value)
        : BaseStringAttribute( TYPE, value) {}
>>>>>>> 57c1054a
};

struct NX_NETWORK_API TcpReverseEndpointList : EndpointList
{
    static const AttributeType TYPE = tcpReverseEndpointList;
    TcpReverseEndpointList( const std::list< SocketAddress >& endpoints )
        : EndpointList( TYPE, endpoints ) {}
};

/** Base class for string list based attributes */
struct NX_NETWORK_API StringList : BaseStringAttribute
{
    StringList( int type, const std::vector< String >& strings );
    std::vector< String > get() const;
};

struct NX_NETWORK_API HostNameList : StringList
{
    static const AttributeType TYPE = hostNameList;
    HostNameList( const std::vector< String >& hostNames )
        : StringList( TYPE, hostNames ) {}
};

} // namespace attrs

} // namespace extension
} // namespace stun
} // namespace nx<|MERGE_RESOLUTION|>--- conflicted
+++ resolved
@@ -116,11 +116,7 @@
     tcpReverseEndpointList,
     isPersistent,
     isListening,
-<<<<<<< HEAD
-    trafficRelayEndpointList,
-=======
     trafficRelayUrl,
->>>>>>> 57c1054a
 
     udpHolePunchingResultCode = stun::attrs::userDefined + 0x400,
     rendezvousConnectTimeout,
@@ -254,19 +250,11 @@
         : EndpointList( TYPE, endpoints ) {}
 };
 
-<<<<<<< HEAD
-struct NX_NETWORK_API TrafficRelayEndpointList: EndpointList
-{
-    static const AttributeType TYPE = trafficRelayEndpointList;
-    TrafficRelayEndpointList( const std::list< SocketAddress >& endpoints )
-        : EndpointList( TYPE, endpoints ) {}
-=======
 struct NX_NETWORK_API TrafficRelayUrl: BaseStringAttribute
 {
     static const AttributeType TYPE = trafficRelayUrl;
     TrafficRelayUrl(const String& value)
         : BaseStringAttribute( TYPE, value) {}
->>>>>>> 57c1054a
 };
 
 struct NX_NETWORK_API TcpReverseEndpointList : EndpointList
