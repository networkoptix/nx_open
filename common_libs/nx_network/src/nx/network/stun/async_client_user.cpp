--- conflicted
+++ resolved
@@ -18,7 +18,7 @@
                 return post(std::bind(&AsyncClientUser::reportReconnect, this));
 
             NX_LOG(lm("AsyncClientUser(%1). Ignoring reconnect handler")
-                .arg(this), cl_logDEBUG1);
+                .arg((void*)this), cl_logDEBUG1);
         },
         m_asyncGuard.sharedGuard().get());
 }
@@ -83,20 +83,7 @@
 void AsyncClientUser::setOnReconnectedHandler(
     AbstractAsyncClient::ReconnectHandler handler)
 {
-<<<<<<< HEAD
-    m_client->addOnReconnectedHandler(
-        [this, guard = m_asyncGuard.sharedGuard(), handler = std::move(handler)]()
-        {
-            if (auto lock = guard->lock())
-                return post(std::move(handler));
-
-            NX_LOG(lm("AsyncClientUser(%1). Ignoring reconnect handler")
-                .arg((void*)this), cl_logDEBUG1);
-        },
-        m_asyncGuard.sharedGuard().get());
-=======
     m_reconnectHandler.swap(handler);
->>>>>>> af3ba6b2
 }
 
 bool AsyncClientUser::setConnectionTimer(
