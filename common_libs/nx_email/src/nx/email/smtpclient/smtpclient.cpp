/*
  Copyright (c) 2011-2012 - Tőkés Attila

  This file is part of SmtpClient for Qt.

  This library is free software; you can redistribute it and/or
  modify it under the terms of the GNU Lesser General Public
  License as published by the Free Software Foundation; either
  version 2.1 of the License, or (at your option) any later version.

  This library is distributed in the hope that it will be useful,
  but WITHOUT ANY WARRANTY; without even the implied warranty of
  MERCHANTABILITY or FITNESS FOR A PARTICULAR PURPOSE.  See the GNU
  Lesser General Public License for more details.

  See the LICENSE file for more details.
*/

#include "smtpclient.h"

#include <QFileInfo>
#include <QByteArray>

#include <nx/network/ssl_socket.h>
#include <nx/utils/log/log.h>
#include <nx/utils/std/cpp14.h>
#include <utils/email/email.h>


/* [1] Constructors and destructors */

QString SmtpClient::toString(ConnectionType connectionType)
{
    switch (connectionType)
    {
        case TcpConnection:
            return lit("TcpConnection");
        case SslConnection:
            return lit("SslConnection");
        case TlsConnection:
            return lit("TlsConnection");
        default:
            NX_ASSERT(false);
            return lit("unknown");
    }
}



SmtpClient::SmtpClient(const QString & host, int port, ConnectionType connectionType)
    :
    m_socket(nullptr),
    name(lit("localhost")),
    authMethod(AuthLogin),
    connectionTimeout(5000),
    responseTimeout(5000),
    sendMessageTimeout(60000),
    responseCode(SmtpReplyCode::NoReply)
{
    setConnectionType(connectionType);

    this->host = host;
    this->port = port;
}

SmtpClient::~SmtpClient() {}

/* [1] --- */


/* [2] Getters and Setters */

void SmtpClient::setUser(const QString &user)
{
    this->user = user;
}

void SmtpClient::setPassword(const QString &password)
{
    this->password = password;
}

void SmtpClient::setAuthMethod(AuthMethod method)
{
    this->authMethod = method;
}

void SmtpClient::setHost(QString &host)
{
    this->host = host;
}

void SmtpClient::setPort(int port)
{
    this->port = port;
}

void SmtpClient::setConnectionType(ConnectionType ct)
{
    this->connectionType = ct;

    m_lineSpliter.reset();
    m_socket = SocketFactory::createStreamSocket(connectionType == SslConnection);
}

const QString& SmtpClient::getHost() const
{
    return this->host;
}

const QString& SmtpClient::getUser() const
{
    return this->user;
}

const QString& SmtpClient::getPassword() const
{
    return this->password;
}

SmtpClient::AuthMethod SmtpClient::getAuthMethod() const
{
    return this->authMethod;
}

int SmtpClient::getPort() const
{
    return this->port;
}

SmtpClient::ConnectionType SmtpClient::getConnectionType() const
{
    return connectionType;
}

const QString& SmtpClient::getName() const
{
    return this->name;
}

void SmtpClient::setName(const QString &name)
{
    this->name = name;
}

const QString & SmtpClient::getResponseText() const
{
    return responseText;
}

SmtpReplyCode SmtpClient::getResponseCode() const
{
    return responseCode;
}

int SmtpClient::getConnectionTimeout() const
{
    return connectionTimeout;
}

void SmtpClient::setConnectionTimeout(int msec)
{
    connectionTimeout = msec;
}

int SmtpClient::getResponseTimeout() const
{
    return responseTimeout;
}

void SmtpClient::setResponseTimeout(int msec)
{
    responseTimeout = msec;
}

int SmtpClient::getSendMessageTimeout() const
{
    return sendMessageTimeout;
}

void SmtpClient::setSendMessageTimeout(int msec)
{
    sendMessageTimeout = msec;
}

/* [2] --- */


/* [3] Public methods */

SmtpOperationResult SmtpClient::connectToHost()
{
    if (!m_socket->connect(host, port, connectionTimeout))
        return {SmtpError::ConnectionTimeoutError};

    try
    {
        // Wait for the server's response
        waitForResponse();

        // If the response code is not 220 (Service ready)
        // means that is something wrong with the server
        if (responseCode != SmtpReplyCode::ServiceReady)
            return {SmtpError::ServerError, responseCode};

        // Send a EHLO/HELO message to the server
        // The client's first command must be EHLO/HELO
        sendMessage(lit("EHLO ") + name);

        // Wait for the server's response
        waitForResponse();

        // The response code needs to be 250.
        if (responseCode != SmtpReplyCode::MailActionOK)
            return {SmtpError::ServerError, responseCode};

        if (connectionType == TlsConnection)
        {
            // send a request to start TLS handshake
            sendMessage(lit("STARTTLS"));

            // Wait for the server's response
            waitForResponse();

            // The response code needs to be 220.
            if (responseCode != SmtpReplyCode::ServiceReady)
                return {SmtpError::ServerError, responseCode};

            m_socket = std::make_unique<nx::network::deprecated::SslSocket>(
<<<<<<< HEAD
                m_socket.release(), /*isServerSide*/ false);
=======
                std::move(m_socket), /*isServerSide*/ false);
>>>>>>> 57c1054a

            // Send ELHO one more time
            sendMessage(lit("EHLO ") + name);

            // Wait for the server's response
            waitForResponse();

            // The response code needs to be 250.
            if (responseCode != SmtpReplyCode::MailActionOK)
                return {SmtpError::ServerError, responseCode};
        }
    }
    catch (ResponseTimeoutException)
    {
        return {SmtpError::ResponseTimeoutError};
    }
    catch (SendMessageTimeoutException)
    {
        return {SmtpError::SendDataTimeoutError};
    }

    // If no errors occurred the function returns success.
    return {SmtpError::Success};
}

SmtpOperationResult SmtpClient::login()
{
    return login(user, password, authMethod);
}

SmtpOperationResult SmtpClient::login(const QString &user, const QString &password, AuthMethod method)
{
    try
    {
        if (method == AuthPlain)
        {
            // Sending command: AUTH PLAIN base64('\0' + username + '\0' + password)
            sendMessage(lit("AUTH PLAIN ") + QLatin1String(QByteArray().append((char)0).append(user).append((char)0).append(password).toBase64()));

            // Wait for the server's response
            waitForResponse();

            // If the response is not 235 then the authentication was failed
            if (responseCode != SmtpReplyCode::AuthSuccessful)
                return {SmtpError::AuthenticationFailedError, responseCode};
        }
        else if (method == AuthLogin)
        {
            // Sending command: AUTH LOGIN
            sendMessage(lit("AUTH LOGIN"));

            // Wait for 334 response code
            waitForResponse();
            if (responseCode != SmtpReplyCode::ServerChallenge)
                return {SmtpError::AuthenticationFailedError, responseCode};

            // Send the username in base64
            sendMessage(QLatin1String(QByteArray().append(user).toBase64()));

            // Wait for 334
            waitForResponse();
            if (responseCode != SmtpReplyCode::ServerChallenge)
                return {SmtpError::AuthenticationFailedError, responseCode};

            // Send the password in base64
            sendMessage(QLatin1String(QByteArray().append(password).toBase64()));

            // Wait for the server's response
            waitForResponse();

            // If the response is not 235 then the authentication was failed
            if (responseCode != SmtpReplyCode::AuthSuccessful)
                return {SmtpError::AuthenticationFailedError, responseCode};
        }
    }
    catch (ResponseTimeoutException)
    {
        return {SmtpError::ResponseTimeoutError};
    }
    catch (SendMessageTimeoutException)
    {
        return {SmtpError::SendDataTimeoutError};
    }

    // If no errors occurred the function returns success.
    return {SmtpError::Success};
}

SmtpOperationResult SmtpClient::sendMail(const MimeMessage& email)
{
    try
    {
        // Send the MAIL command with the sender
        sendMessage(lit("MAIL FROM: <") + email.getSender().getAddress() + lit(">"));

        waitForResponse();

        if (responseCode != SmtpReplyCode::MailActionOK)
            return {SmtpError::ServerError, responseCode};

        // Send RCPT command for each recipient
        QList<EmailAddress>::const_iterator it, itEnd;
        // To (primary recipients)
        for (it = email.getRecipients().begin(), itEnd = email.getRecipients().end();
            it != itEnd; ++it)
        {
            sendMessage(lit("RCPT TO: <") + it->getAddress() + lit(">"));
            waitForResponse();

            if (responseCode != SmtpReplyCode::MailActionOK)
                return {SmtpError::ServerError, responseCode};
        }

        // Cc (carbon copy)
        for (it = email.getRecipients(MimeMessage::Cc).begin(), itEnd = email.getRecipients(MimeMessage::Cc).end();
            it != itEnd; ++it)
        {
            sendMessage(lit("RCPT TO: <") + it->getAddress() + lit(">"));
            waitForResponse();

            if (responseCode != SmtpReplyCode::MailActionOK)
                return {SmtpError::ServerError, responseCode};
        }

        // Bcc (blind carbon copy)
        for (it = email.getRecipients(MimeMessage::Bcc).begin(), itEnd = email.getRecipients(MimeMessage::Bcc).end();
            it != itEnd; ++it)
        {
            sendMessage(lit("RCPT TO: <") + it->getAddress() + lit(">"));
            waitForResponse();

            if (responseCode != SmtpReplyCode::MailActionOK)
                return {SmtpError::ServerError, responseCode};
        }

        // Send DATA command
        sendMessage(lit("DATA"));
        waitForResponse();

        if (responseCode != SmtpReplyCode::StartMailInput)
            return {SmtpError::ServerError, responseCode};

        sendMessage(email.toString());

        // Send \r\n.\r\n to end the mail data
        sendMessage(lit("."));

        waitForResponse();

        if (responseCode != SmtpReplyCode::MailActionOK)
            return {SmtpError::ServerError, responseCode};
    }
    catch (ResponseTimeoutException)
    {
        return {SmtpError::ResponseTimeoutError};
    }
    catch (SendMessageTimeoutException)
    {
        return {SmtpError::SendDataTimeoutError};
    }

    // If no errors occurred the function returns success.
    return {SmtpError::Success};
}

void SmtpClient::quit()
{
    sendMessage(lit("QUIT"));
}

/* [3] --- */


/* [4] Protected methods */

void SmtpClient::waitForResponse()
{
    QByteArray readBuffer;
    readBuffer.reserve(4 * 1024);

    for (int bufPos = 0;; )
    {
        nx_http::ConstBufferRefType lineBufferRef;
        size_t bytesParsed = 0;
        NX_ASSERT(bufPos <= readBuffer.size());
        if (bufPos == readBuffer.size() ||
            !m_lineSpliter.parseByLines(
                nx_http::ConstBufferRefType(readBuffer, bufPos, readBuffer.size()),
                &lineBufferRef,
                &bytesParsed))
        {
            readBuffer.resize(readBuffer.capacity());
            const int bytesRead = m_socket->recv(readBuffer.data(), readBuffer.size());
            if (bytesRead <= 0)
            {
                NX_LOG(lit("Error receiving data from SMTP server %1. %2").arg(m_socket->getForeignAddress().toString()).
                    arg(bytesRead == 0 ? lit("Connection closed") : SystemError::getLastOSErrorText()), cl_logDEBUG1);
                throw ResponseTimeoutException();
            }
            readBuffer.resize(bytesRead);
            bufPos = 0;
            continue;
        }

        bufPos += static_cast<int>(bytesParsed);

        // Save the server's response
        responseText = QLatin1String(lineBufferRef.toByteArrayWithRawData());

        // Extract the response code from the server's response (first 3 digits)
        responseCode = static_cast<SmtpReplyCode>(responseText.left(3).toInt());

        if (responseText[3] == QLatin1Char(' '))
            break;
    }
}

void SmtpClient::sendMessage(QString text)
{
    const int bytesSent = m_socket->send(text.toUtf8() + "\r\n");
    if (bytesSent == -1)
        throw SendMessageTimeoutException();
}

/* [4] --- */


/* [5] Slots for the m_socket's signals */

//void SmtpClient::socketStateChanged(QAbstractSocket::SocketState )
//{
//}
//
//void SmtpClient::socketError(QAbstractSocket::SocketError )
//{
//}
//
//void SmtpClient::socketReadyRead()
//{
//}

/* [5] --- */



<|MERGE_RESOLUTION|>--- conflicted
+++ resolved
@@ -227,11 +227,7 @@
                 return {SmtpError::ServerError, responseCode};
 
             m_socket = std::make_unique<nx::network::deprecated::SslSocket>(
-<<<<<<< HEAD
-                m_socket.release(), /*isServerSide*/ false);
-=======
                 std::move(m_socket), /*isServerSide*/ false);
->>>>>>> 57c1054a
 
             // Send ELHO one more time
             sendMessage(lit("EHLO ") + name);
