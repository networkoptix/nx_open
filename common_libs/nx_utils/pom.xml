--- conflicted
+++ resolved
@@ -22,11 +22,7 @@
         <global.libs>-lnx_kit</global.libs>
         <windows.oslibs>-lws2_32 DbgHelp.lib -lIphlpapi -lOle32 -lSecur32 -lwinmm</windows.oslibs>
         <mac.oslibs>-framework IOKit -framework CoreFoundation</mac.oslibs>
-<<<<<<< HEAD
-        <rdep.packages></rdep.packages>
-=======
         <rdep.packages>openssl</rdep.packages>
->>>>>>> 62cec593
         <windows.defines>_USING_V110_SDK71_</windows.defines>
     </properties>
 
