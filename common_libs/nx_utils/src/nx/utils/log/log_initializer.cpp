--- conflicted
+++ resolved
@@ -57,19 +57,10 @@
         write(lm("Binary path: %1").arg(binaryPath));
 
     const auto filePath = logger->filePath();
-<<<<<<< HEAD
     write(lm("Log level: %1").arg(settings.level));
-    write(lm("Log maxFileSize: %2, maxBackupCount: %3, file: %4").args(
+    write(lm("Log file size: %2, backup count: %3, file: %4").args(
         nx::utils::bytesToString(settings.maxFileSize), settings.maxBackupCount,
         filePath ? *filePath : lit("-")));
-=======
-    write(lm("Log level: %1, file size: %2, backup count: %3, file: %4").args(
-        toString(settings.level).toUpper(), nx::utils::bytesToString(settings.maxFileSize),
-        settings.maxBackupCount, filePath ? *filePath : QString::fromUtf8("-")));
-
-    if (!settings.exceptionFilers.empty())
-        write(lm("Filters: %1").container(settings.exceptionFilers));
->>>>>>> b93b407b
 }
 
 void initializeGlobally(const nx::utils::ArgumentParser& arguments)
