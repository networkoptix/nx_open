#include "log_initializer.h"

#include <nx/utils/app_info.h>
#include <nx/utils/argument_parser.h>
#include <nx/utils/std/cpp14.h>

#include "log_main.h"

namespace nx {
namespace utils {
namespace log {

static std::atomic<bool> isInitializedGlobally(false);

void initialize(
    const Settings& settings,
    const QString& dataDir,
    const QString& applicationName,
    const QString& binaryPath,
    const QString& baseName,
    std::shared_ptr<Logger> logger)
{
    if (!logger)
        logger = mainLogger();

    if (settings.level.primary == Level::undefined)
        return;

    // Can not be reinitialized if initialized globally.
    if (!isInitializedGlobally.load())
    {
<<<<<<< HEAD
        logger->setDefaultLevel(settings.level);
        logger->setExceptionFilters(settings.exceptionFilers);
=======
        if (settings.level.primary == Level::none)
            return;

        logger->setDefaultLevel(settings.level.primary);
        logger->setLevelFilters(settings.level.filters);
>>>>>>> c3994d6a
        if (baseName != QLatin1String("-"))
        {
            const auto logDir = settings.directory.isEmpty()
                ? (dataDir + QLatin1String("/log"))
                : settings.directory;

            File::Settings fileSettings;
            fileSettings.name = dataDir.isEmpty() ? baseName : (logDir + lit("/") + baseName);
            fileSettings.size = settings.maxFileSize;
            fileSettings.count = settings.maxBackupCount;

            logger->setWriter(std::make_unique<File>(fileSettings));
        }
        else
        {
            logger->setWriter(std::make_unique<StdOut>());
        }
    }

    const auto write = [&](const Message& message) { logger->log(Level::always, "START", message); };
    write(QByteArray(80, '='));
    write(lm("%1 started, version: %2, revision: %3").args(
        applicationName, AppInfo::applicationVersion(), AppInfo::applicationRevision()));

    if (!binaryPath.isEmpty())
        write(lm("Binary path: %1").arg(binaryPath));

    const auto filePath = logger->filePath();
    write(lm("Log level: %1").arg(settings.level));
    write(lm("Log maxFileSize: %2, maxBackupCount: %3, file: %4").args(
        nx::utils::bytesToString(settings.maxFileSize), settings.maxBackupCount,
        filePath ? *filePath : lit("-")));
}

void initializeGlobally(const nx::utils::ArgumentParser& arguments)
{
    const auto logger = mainLogger();
    isInitializedGlobally = true;

    if (const auto value = arguments.get("log-level", "ll"))
    {
        LevelSettings level;
        level.parse(*value);
        logger->setDefaultLevel(level.primary);
        logger->setLevelFilters(level.filters);
    }

    if (const auto value = arguments.get("log-file", "lf"))
    {
        File::Settings fileSettings;
        fileSettings.name = *value;
        fileSettings.size = 1024 * 1024 * 10;
        fileSettings.count = 5;

        logger->setWriter(std::make_unique<File>(fileSettings));
    }
}

} // namespace log
} // namespace utils
} // namespace nx<|MERGE_RESOLUTION|>--- conflicted
+++ resolved
@@ -29,16 +29,8 @@
     // Can not be reinitialized if initialized globally.
     if (!isInitializedGlobally.load())
     {
-<<<<<<< HEAD
-        logger->setDefaultLevel(settings.level);
-        logger->setExceptionFilters(settings.exceptionFilers);
-=======
-        if (settings.level.primary == Level::none)
-            return;
-
         logger->setDefaultLevel(settings.level.primary);
         logger->setLevelFilters(settings.level.filters);
->>>>>>> c3994d6a
         if (baseName != QLatin1String("-"))
         {
             const auto logDir = settings.directory.isEmpty()
