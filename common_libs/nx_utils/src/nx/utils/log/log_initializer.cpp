#include "log_initializer.h"

#include <nx/utils/app_info.h>
#include <nx/utils/argument_parser.h>
#include <nx/utils/std/cpp14.h>

#include "log_main.h"

namespace {

static const QString kDefaultLogBaseName("log_file");

} // namespace

namespace nx {
namespace utils {
namespace log {

static std::atomic<bool> isInitializedGlobally(false);

void initialize(
    const Settings& settings,
    const QString& applicationName,
    const QString& binaryPath,
    std::shared_ptr<Logger> logger)
{
    if (settings.level.primary == Level::undefined || settings.level.primary == Level::notConfigured)
        return;

    if (!logger)
        logger = mainLogger();

    // Can not be reinitialized if initialized globally.
    if (!isInitializedGlobally.load())
    {
<<<<<<< HEAD
        logger->setDefaultLevel(settings.level.primary);
        logger->setLevelFilters(settings.level.filters);
=======
        logger->setDefaultLevel(settings.level);
        logger->setExceptionFilters(settings.exceptionFilers);
        const QString baseName = settings.logBaseName.isEmpty()
            ? kDefaultLogBaseName
            : settings.logBaseName;
>>>>>>> 6b2699f2
        if (baseName != QLatin1String("-"))
        {
            File::Settings fileSettings;
            fileSettings.size = settings.maxFileSize;
            fileSettings.count = settings.maxBackupCount;
            fileSettings.name = settings.directory.isEmpty()
                ? baseName
                : (settings.directory + lit("/") + baseName);

            logger->setWriter(std::make_unique<File>(fileSettings));
        }
        else
        {
            logger->setWriter(std::make_unique<StdOut>());
        }
    }

    const nx::utils::log::Tag kStart(lit("START"));
    const auto write = [&](const Message& message) { logger->log(Level::always, kStart, message); };
    write(QByteArray(80, '='));
    write(lm("%1 started, version: %2, revision: %3").args(
        applicationName, AppInfo::applicationVersion(), AppInfo::applicationRevision()));

    if (!binaryPath.isEmpty())
        write(lm("Binary path: %1").arg(binaryPath));

    const auto filePath = logger->filePath();
    write(lm("Log level: %1").arg(settings.level));
    write(lm("Log file size: %2, backup count: %3, file: %4").args(
        nx::utils::bytesToString(settings.maxFileSize), settings.maxBackupCount,
        filePath ? *filePath : lit("-")));
}

void initializeGlobally(const nx::utils::ArgumentParser& arguments)
{
    const auto logger = mainLogger();
    isInitializedGlobally = true;

    bool isLogLevelSpecified = false;
    if (const auto value = arguments.get("log-level", "ll"))
    {
        LevelSettings level;
        level.parse(*value);
        logger->setDefaultLevel(level.primary);
        logger->setLevelFilters(level.filters);
        isLogLevelSpecified = true;
    }
    else
    {
        logger->setDefaultLevel(Level::none);
    }

    if (const auto value = arguments.get("log-file", "lf"))
    {
        File::Settings fileSettings;
        fileSettings.name = *value;
        fileSettings.size = 1024 * 1024 * 10;
        fileSettings.count = 5;

        logger->setWriter(std::make_unique<File>(fileSettings));

        if (!isLogLevelSpecified)
            logger->setDefaultLevel(kDefaultLevel);
    }
}

} // namespace log
} // namespace utils
} // namespace nx<|MERGE_RESOLUTION|>--- conflicted
+++ resolved
@@ -33,16 +33,11 @@
     // Can not be reinitialized if initialized globally.
     if (!isInitializedGlobally.load())
     {
-<<<<<<< HEAD
         logger->setDefaultLevel(settings.level.primary);
         logger->setLevelFilters(settings.level.filters);
-=======
-        logger->setDefaultLevel(settings.level);
-        logger->setExceptionFilters(settings.exceptionFilers);
         const QString baseName = settings.logBaseName.isEmpty()
             ? kDefaultLogBaseName
             : settings.logBaseName;
->>>>>>> 6b2699f2
         if (baseName != QLatin1String("-"))
         {
             File::Settings fileSettings;
