--- conflicted
+++ resolved
@@ -49,15 +49,9 @@
 NX_UTILS_API QString pointerTypeName(const void* /*p*/);
 
 template<typename T>
-<<<<<<< HEAD
-QString pointerTypeName(const T* p)
-{
-    return demangleTypeName(typeid(*p).name());
-=======
 QString pointerTypeName(const T* /*p*/)
 {
     return demangleTypeName(typeid(T).name());
->>>>>>> 57c1054a
 }
 
 template<typename T>
