--- conflicted
+++ resolved
@@ -12,11 +12,6 @@
 
 void LoggerSettings::parse(const QString& str)
 {
-<<<<<<< HEAD
-    //using namespace std::filesystem;
-
-=======
->>>>>>> b39e0d2e
     const auto params = parseNameValuePairs<std::multimap>(str.toUtf8(), ',');
     for (const auto& param: params)
     {
