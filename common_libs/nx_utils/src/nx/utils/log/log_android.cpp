#include "log_writers.h"

#include <android/log.h>

#include <QtCore/QCoreApplication>

namespace nx {
namespace utils {
namespace log {

static android_LogPriority toAndroidLogLevel(Level logLevel)
{
    switch (logLevel)
    {
        case Level::undefined:
            return ANDROID_LOG_UNKNOWN;

        case Level::none:
            return ANDROID_LOG_SILENT;

        case Level::always:
<<<<<<< HEAD
            // The hihgest log level, pass to ERROR.
        case Level::error:
            return ANDROID_LOG_ERROR;

=======
            // The highest log level, treated as error just to be sure it makes it to the log.
            return ANDROID_LOG_ERROR;

        case Level::error:
            return ANDROID_LOG_ERROR;

>>>>>>> 62cec593
        case Level::warning:
            return ANDROID_LOG_WARN;

        case Level::info:
            return ANDROID_LOG_INFO;

        case Level::debug:
            return ANDROID_LOG_DEBUG;

        case Level::verbose:
            return ANDROID_LOG_VERBOSE;

        default:
            return ANDROID_LOG_DEFAULT;
    }
}

void StdOut::writeImpl(Level level, const QString& message)
{
    __android_log_print(
        toAndroidLogLevel(level),
        QCoreApplication::applicationName().toUtf8().constData(),
        "%s",
        message.toUtf8().constData());
}

} // namespace log
} // namespace utils
} // namespace nx<|MERGE_RESOLUTION|>--- conflicted
+++ resolved
@@ -19,19 +19,12 @@
             return ANDROID_LOG_SILENT;
 
         case Level::always:
-<<<<<<< HEAD
-            // The hihgest log level, pass to ERROR.
-        case Level::error:
-            return ANDROID_LOG_ERROR;
-
-=======
             // The highest log level, treated as error just to be sure it makes it to the log.
             return ANDROID_LOG_ERROR;
 
         case Level::error:
             return ANDROID_LOG_ERROR;
 
->>>>>>> 62cec593
         case Level::warning:
             return ANDROID_LOG_WARN;
 
