--- conflicted
+++ resolved
@@ -54,18 +54,9 @@
 class Stream: public Helper
 {
 public:
-<<<<<<< HEAD
     Stream() {} //< Pre-C++17, the default constructor is not inherited via "using".
     using Helper::Helper;
 
-    ~Stream()
-    {
-        if (!m_logger)
-            return;
-        NX_EXPECT(!m_strings.isEmpty());
-        log(m_strings.join(QLatin1Char(' ')));
-=======
-    Stream(): Helper() {} //< Constructing a stream which does not log anything.
     Stream(Level level, const QString& tag):
         Helper(level, tag)
     {
@@ -73,9 +64,10 @@
 
     ~Stream()
     {
-        if (m_logger)
-            log(m_strings.join(m_delimiter));
->>>>>>> b38d994f
+        if (!m_logger)
+            return;
+        NX_EXPECT(!m_strings.isEmpty());
+       log(m_strings.join(m_delimiter));
     }
 
     Stream(const Stream&) = delete;
