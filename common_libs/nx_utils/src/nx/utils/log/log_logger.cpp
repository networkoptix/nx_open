#include "log_logger.h"

#include <QtCore/QDateTime>

#if defined(Q_OS_LINUX) && !defined(Q_OS_ANDROID)
    #include <sys/types.h>
    #include <linux/unistd.h>
    static QString thisThreadId() { return QString::number(syscall(__NR_gettid)); }
#else
    #include <QtCore/QThread>
    static QString thisThreadId() { return QString::number((qint64) QThread::currentThreadId(), 16); }
#endif

namespace nx {
namespace utils {
namespace log {

Logger::Logger(
    Level defaultLevel,
    std::unique_ptr<AbstractWriter> writer,
    OnLevelChanged onLevelChanged)
    :
    m_mutex(QnMutex::Recursive),
    m_onLevelChanged(std::move(onLevelChanged)),
    m_defaultLevel(defaultLevel)
{
    if (writer)
        m_writers.push_back(std::move(writer));
}

void Logger::log(Level level, const Tag& tag, const QString& message)
{
    QnMutexLocker lock(&m_mutex);
    if (!isToBeLogged(level, tag))
        return;

    logForced(level, tag, message);
}

void Logger::logForced(Level level, const Tag& tag, const QString& message)
{
    QnMutexLocker lock(&m_mutex);
    static const QString kTemplate = QLatin1String("%1 %2 %3 %4: %5");
    const auto output = kTemplate
        .arg(QDateTime::currentDateTime().toString("yyyy-MM-dd HH:mm:ss.zzz")).arg(thisThreadId(), 6)
        .arg(toString(level).toUpper(), 7, QLatin1Char(' ')).arg(tag.toString()).arg(message);

    for (auto& writer: m_writers)
        writer->write(level, output);

    if (m_writers.empty())
    {
        static StdOut stdOut;
        stdOut.write(level, output);
    }
}

bool Logger::isToBeLogged(Level level, const Tag& tag)
{
    QnMutexLocker lock(&m_mutex);
    for (const auto& filter: m_levelFilters)
    {
        if (tag.matches(filter.first))
            return level <= filter.second;
    }

    if (level <= m_defaultLevel)
        return true;

    return false;
}

Level Logger::defaultLevel() const
{
    QnMutexLocker lock(&m_mutex);
    return m_defaultLevel;
}

void Logger::setDefaultLevel(Level level)
{
    QnMutexLocker lock(&m_mutex);
    m_defaultLevel = level;
    handleLevelChange(&lock);
}

LevelFilters Logger::levelFilters() const
{
    QnMutexLocker lock(&m_mutex);
    return m_levelFilters;
}

void Logger::setLevelFilters(LevelFilters filters)
{
    QnMutexLocker lock(&m_mutex);
<<<<<<< HEAD
    m_levelFilters = std::move(filters);
    if (m_onLevelChanged)
        m_onLevelChanged();
=======
    m_exceptionFilters = std::move(filters);
    handleLevelChange(&lock);
>>>>>>> 8d6826ed
}

Level Logger::maxLevel() const
{
    QnMutexLocker lock(&m_mutex);
    Level maxLevel = m_defaultLevel;
    for (const auto& element: m_levelFilters)
         maxLevel = std::max(maxLevel, element.second);
    return maxLevel;
}

void Logger::setWriters(std::vector<std::unique_ptr<AbstractWriter>> writers)
{
    QnMutexLocker lock(&m_mutex);
    m_writers = std::move(writers);
}

void Logger::setWriter(std::unique_ptr<AbstractWriter> writer)
{
    QnMutexLocker lock(&m_mutex);
    m_writers.clear();
    m_writers.push_back(std::move(writer));
}

boost::optional<QString> Logger::filePath() const
{
    QnMutexLocker lock(&m_mutex);
    for (const auto& writer: m_writers)
    {
        if (const auto file = dynamic_cast<File*>(writer.get()))
            return file->makeFileName();
    }

    return boost::none;
}

void Logger::handleLevelChange(QnMutexLockerBase* lock) const
{
    decltype(m_onLevelChanged) onLevelChanged = m_onLevelChanged;
    QnMutexUnlocker unlock(lock);
    if (onLevelChanged)
        onLevelChanged();
}

} // namespace log
} // namespace utils
} // namespace nx<|MERGE_RESOLUTION|>--- conflicted
+++ resolved
@@ -92,14 +92,8 @@
 void Logger::setLevelFilters(LevelFilters filters)
 {
     QnMutexLocker lock(&m_mutex);
-<<<<<<< HEAD
     m_levelFilters = std::move(filters);
-    if (m_onLevelChanged)
-        m_onLevelChanged();
-=======
-    m_exceptionFilters = std::move(filters);
     handleLevelChange(&lock);
->>>>>>> 8d6826ed
 }
 
 Level Logger::maxLevel() const
