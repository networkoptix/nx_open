--- conflicted
+++ resolved
@@ -15,15 +15,9 @@
 
     /** Initializes log with minimal level and writers, no writers means std out and err. */
     Logger(
-<<<<<<< HEAD
-        OnLevelChanged onLevelChanged = nullptr,
         Level defaultLevel = Level::none,
-        std::unique_ptr<AbstractWriter> writer = nullptr);
-=======
-        Level level = Level::none,
         std::unique_ptr<AbstractWriter> writer = nullptr,
         OnLevelChanged onLevelChanged = nullptr);
->>>>>>> d5789212
 
     /** Writes message to every writer if it is to be logged. */
     void log(Level level, const Tag& tag, const QString& message);
