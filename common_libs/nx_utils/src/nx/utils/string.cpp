--- conflicted
+++ resolved
@@ -590,7 +590,15 @@
     }
 }
 
-<<<<<<< HEAD
+QString removeMnemonics(QString text)
+{
+    /**
+     * Regular expression is:
+     * (not match '&') match '&' (not match whitespace or '&')
+     */
+    return text.remove(QRegularExpression(lit("(?<!&)&(?!([\\s&]|$))")));
+}
+
 template <class T, class T2>
 static QList<T> smartSplitInternal(
     const T& data,
@@ -657,15 +665,6 @@
 QString unquoteStr(const QString& v)
 {
     return unquoteStrInternal(v, L'\"');
-=======
-QString removeMnemonics(QString text)
-{
-    /**
-     * Regular expression is:
-     * (not match '&') match '&' (not match whitespace or '&')
-     */
-    return text.remove(QRegularExpression(lit("(?<!&)&(?!([\\s&]|$))")));
->>>>>>> 02e015d9
 }
 
 } // namespace utils
