--- conflicted
+++ resolved
@@ -89,12 +89,8 @@
         }
         else
         {
-<<<<<<< HEAD
-            NX_WARNING(this, "QnLongRunnablePool instance does not exist, lifetime of this runnable will not be tracked.");
-=======
             NX_WARNING(this, "QnLongRunnablePool instance does not exist, "
                 "lifetime of this runnable will not be tracked.");
->>>>>>> 80195b13
         }
     }
 }
