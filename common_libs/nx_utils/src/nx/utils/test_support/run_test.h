#pragma once

#include <gtest/gtest.h>

#if defined(USE_GMOCK)
    #include <gmock/gmock.h>
#endif

#include <nx/kit/ini_config.h>
#include <nx/utils/log/log_initializer.h>
#include <nx/utils/move_only_func.h>

#include "test_options.h"

namespace nx {
namespace utils {
namespace test {

typedef std::vector<MoveOnlyFunc<void()>> DeinitFunctions;
typedef MoveOnlyFunc<DeinitFunctions(const ArgumentParser& args)> InitFunction;

/**
 * Sets up environment and runs Google Tests. Should be used for all unit tests.
 */
inline int runTest(int argc, const char* argv[], InitFunction extraInit = nullptr)
{
<<<<<<< HEAD
    nx::utils::setOnAssertHandler([&](const QnLogMessage& m) { FAIL() << m.toStdString(); });
    nx::kit::IniConfig::setOutput(nullptr);
=======
    nx::utils::setOnAssertHandler([&](const log::Message& m) { FAIL() << m.toStdString(); });
    nx::utils::FlagConfig::setOutputAllowed(false);
>>>>>>> db25a822

    // NOTE: On osx InitGoogleTest(...) should be called independent of InitGoogleMock(...).
    ::testing::InitGoogleTest(&argc, (char**) argv);

    #if defined(USE_GMOCK)
        ::testing::InitGoogleMock(&argc, (char**) argv);
    #endif

    ArgumentParser args(argc, argv);
    TestOptions::applyArguments(args);
    nx::utils::log::initializeGlobaly(args);

    DeinitFunctions deinitFunctions;
    if (extraInit)
        deinitFunctions = extraInit(args);

    const int result = RUN_ALL_TESTS();
    for (const auto& deinit: deinitFunctions)
        deinit();

    return result;
}

inline int runTest(int argc, char* argv[], InitFunction extraInit = nullptr)
{
    return runTest(argc, (const char**) argv, std::move(extraInit));
}

} // namespace test
} // namespace utils
} // namespace nx<|MERGE_RESOLUTION|>--- conflicted
+++ resolved
@@ -24,13 +24,8 @@
  */
 inline int runTest(int argc, const char* argv[], InitFunction extraInit = nullptr)
 {
-<<<<<<< HEAD
-    nx::utils::setOnAssertHandler([&](const QnLogMessage& m) { FAIL() << m.toStdString(); });
+    nx::utils::setOnAssertHandler([&](const log::Message& m) { FAIL() << m.toStdString(); });
     nx::kit::IniConfig::setOutput(nullptr);
-=======
-    nx::utils::setOnAssertHandler([&](const log::Message& m) { FAIL() << m.toStdString(); });
-    nx::utils::FlagConfig::setOutputAllowed(false);
->>>>>>> db25a822
 
     // NOTE: On osx InitGoogleTest(...) should be called independent of InitGoogleMock(...).
     ::testing::InitGoogleTest(&argc, (char**) argv);
