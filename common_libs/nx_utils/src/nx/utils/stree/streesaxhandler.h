#pragma once

#include <memory>
#include <stack>
#include <tuple>

#include <QtXml/QXmlDefaultHandler>

#include "resourcenameset.h"

namespace nx {
namespace utils {
namespace stree {

class AbstractNode;

namespace MatchType
{
    enum Value
    {
        unknown,
        equal,
        greater,
        less,
        wildcard,
        presence, //< true if resource is present in input set.
        range,
    };

<<<<<<< HEAD
    NX_UTILS_API Value fromString(const QString& str);
} // namespace MatchType
=======
    NX_UTILS_API Value fromString( const QString& str );
};

enum ParseFlag
{
    ignoreUnknownResources = 0x01,
};
>>>>>>> 71e301e7

class NX_UTILS_API SaxHandler:
    public QXmlDefaultHandler
{
public:
    SaxHandler(const ResourceNameSet& resourceNameSet);
    virtual ~SaxHandler();

    virtual bool startDocument();
    virtual bool startElement(
        const QString& namespaceURI,
        const QString& localName,
        const QString& qName,
        const QXmlAttributes& atts);
    virtual bool endDocument();
    virtual bool endElement(
        const QString& namespaceURI,
        const QString& localName,
        const QString& qName);
    virtual QString errorString() const;
    virtual bool error(const QXmlParseException& exception);
    virtual bool fatalError(const QXmlParseException& exception);

<<<<<<< HEAD
    /**
     * @return Root of tree, created during parsing xml.
     */
=======
    void setFlags(int flags);
    //!Returns root of tree, created during parsing xml
>>>>>>> 71e301e7
    const std::unique_ptr<AbstractNode>& root() const;
    /**
     * Releases ownership of the tree, created during parsing.
     */
    std::unique_ptr<AbstractNode> releaseTree();

private:
    enum State
    {
        buildingTree,
        skippingNode
    };

    enum class ResultCode
    {
        ok,
        missingAttribute,
        unknownResource,
        unknownNodeType,
        other,
    };

    std::stack<AbstractNode*> m_nodes;
    mutable QString m_errorDescription;
    State m_state;
    int m_inlineLevel;
    std::unique_ptr<AbstractNode> m_root;
    const ResourceNameSet& m_resourceNameSet;
    int m_flags = 0;

    std::tuple<std::unique_ptr<AbstractNode>, ResultCode> createNode(
        const QString& nodeName,
        const QXmlAttributes& atts) const;

    template<typename T>
    std::unique_ptr<AbstractNode> createConditionNode(
        MatchType::Value matchType,
        int matchResID) const;

<<<<<<< HEAD
    std::unique_ptr<AbstractNode> createNode(const QString& nodeName, const QXmlAttributes& atts) const;
    template<typename T> std::unique_ptr<AbstractNode> createConditionNode(MatchType::Value matchType, int matchResID) const;
    std::unique_ptr<AbstractNode> createConditionNodeForStringRes(MatchType::Value matchType, int matchResID) const;
=======
    std::unique_ptr<AbstractNode> createConditionNodeForStringRes(
        MatchType::Value matchType,
        int matchResID) const;
>>>>>>> 71e301e7
};

} // namespace stree
} // namespace utils
} // namespace nx<|MERGE_RESOLUTION|>--- conflicted
+++ resolved
@@ -27,20 +27,16 @@
         range,
     };
 
-<<<<<<< HEAD
     NX_UTILS_API Value fromString(const QString& str);
 } // namespace MatchType
-=======
-    NX_UTILS_API Value fromString( const QString& str );
-};
 
 enum ParseFlag
 {
     ignoreUnknownResources = 0x01,
 };
->>>>>>> 71e301e7
 
-class NX_UTILS_API SaxHandler:
+class NX_UTILS_API SaxHandler
+:
     public QXmlDefaultHandler
 {
 public:
@@ -62,14 +58,8 @@
     virtual bool error(const QXmlParseException& exception);
     virtual bool fatalError(const QXmlParseException& exception);
 
-<<<<<<< HEAD
-    /**
-     * @return Root of tree, created during parsing xml.
-     */
-=======
     void setFlags(int flags);
     //!Returns root of tree, created during parsing xml
->>>>>>> 71e301e7
     const std::unique_ptr<AbstractNode>& root() const;
     /**
      * Releases ownership of the tree, created during parsing.
@@ -109,15 +99,9 @@
         MatchType::Value matchType,
         int matchResID) const;
 
-<<<<<<< HEAD
-    std::unique_ptr<AbstractNode> createNode(const QString& nodeName, const QXmlAttributes& atts) const;
-    template<typename T> std::unique_ptr<AbstractNode> createConditionNode(MatchType::Value matchType, int matchResID) const;
-    std::unique_ptr<AbstractNode> createConditionNodeForStringRes(MatchType::Value matchType, int matchResID) const;
-=======
     std::unique_ptr<AbstractNode> createConditionNodeForStringRes(
         MatchType::Value matchType,
         int matchResID) const;
->>>>>>> 71e301e7
 };
 
 } // namespace stree
