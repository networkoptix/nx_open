--- conflicted
+++ resolved
@@ -63,9 +63,6 @@
         return true;
     }
 
-<<<<<<< HEAD
-    std::unique_ptr<AbstractNode> newNode(createNode(qName, atts));
-=======
     auto [newNode, resultCode] = createNode(qName, atts);
     if ((m_flags & ParseFlag::ignoreUnknownResources) > 0 &&
         resultCode == ResultCode::unknownResource)
@@ -75,7 +72,6 @@
         return true;
     }
 
->>>>>>> 71e301e7
     if (!newNode.get())
         return false;
     auto newNodePtr = newNode.get();
@@ -85,15 +81,9 @@
     {
         m_root = std::move(newNode);
     }
-<<<<<<< HEAD
-    else if (!m_nodes.top()->addChild(
         valuePos == -1 ? QVariant() : QVariant(atts.value(valuePos)),
         std::move(newNode)))
-=======
-    else if( !m_nodes.top()->addChild(
-        valuePos == -1 ? QVariant() : QVariant(atts.value(valuePos)),
         std::move(newNode) ) )
->>>>>>> 71e301e7
     {
         m_state = skippingNode;
         m_inlineLevel = 1;
@@ -161,15 +151,9 @@
     return std::move(m_root);
 }
 
-<<<<<<< HEAD
-std::unique_ptr<AbstractNode> SaxHandler::createNode(
-    const QString& nodeName,
-    const QXmlAttributes& atts) const
-=======
 std::tuple<std::unique_ptr<AbstractNode>, SaxHandler::ResultCode> SaxHandler::createNode(
     const QString& nodeName,
     const QXmlAttributes& atts ) const
->>>>>>> 71e301e7
 {
     if (nodeName == "condition")
     {
@@ -177,26 +161,16 @@
         int resNamePos = atts.index("resName");
         if (resNamePos == -1)
         {
-<<<<<<< HEAD
             m_errorDescription = "No required attribute \"resName\" in ConditionNode";
-            return NULL;
-=======
-            m_errorDescription = lit( "No required attribute \"resName\" in ConditionNode" );
             return {nullptr, ResultCode::missingAttribute};
->>>>>>> 71e301e7
         }
         const QString& resName = atts.value(resNamePos);
         const ResourceNameSet::ResourceDescription& res = m_resourceNameSet.findResourceByName(resName);
         if (res.id == -1)
         {
-<<<<<<< HEAD
             m_errorDescription =
                 QString("Unknown resource %1 found as \"resName\" attribute of ConditionNode").arg(resName);
-            return NULL;
-=======
-            m_errorDescription = lit( "Unknown resource %1 found as \"resName\" attribute of ConditionNode" ).arg(resName);
             return {nullptr, ResultCode::unknownResource};
->>>>>>> 71e301e7
         }
 
         MatchType::Value matchType = MatchType::equal;
@@ -207,30 +181,14 @@
             matchType = MatchType::fromString(matchTypeStr);
             if (matchType == MatchType::unknown)
             {
-<<<<<<< HEAD
                 m_errorDescription = QString("ConditionNode does not support match type %1").arg(matchTypeStr);
-                return NULL;
-=======
-                m_errorDescription = lit( "ConditionNode does not support match type %1" ).arg(matchTypeStr);
                 return {nullptr, ResultCode::other};
->>>>>>> 71e301e7
             }
         }
 
         switch (res.type)
         {
             case QVariant::Int:
-<<<<<<< HEAD
-                return createConditionNode<int>(matchType, res.id);
-            case QVariant::UInt:
-                return createConditionNode<unsigned int>(matchType, res.id);
-            case QVariant::ULongLong:
-                return createConditionNode<qulonglong>(matchType, res.id);
-            case QVariant::Double:
-                return createConditionNode<double>(matchType, res.id);
-            case QVariant::String:
-                return createConditionNodeForStringRes(matchType, res.id);
-=======
                 return {createConditionNode<int>(matchType, res.id), ResultCode::ok};
             
             case QVariant::UInt:
@@ -245,22 +203,15 @@
             case QVariant::String:
                 return {createConditionNodeForStringRes(matchType, res.id), ResultCode::ok};
 
->>>>>>> 71e301e7
             case QVariant::Bool:
                 return {createConditionNode<bool>(matchType, res.id), ResultCode::ok};
 
             default:
-<<<<<<< HEAD
                 m_errorDescription =
                     lm("ConditionNode currently does not support resource of type %1 "
                         "(resource name %2). Only %3 types are supported")
                         .arg(res.type).arg(resName).arg("int, double, string");
-                return NULL;
-=======
-                m_errorDescription = lit( "ConditionNode currently does not support resource of type %1 (resource name %2). Only %3 types are supported" )
-                    .arg(res.type).arg(resName).arg(lit("int, double, string"));
                 return {nullptr, ResultCode::other};
->>>>>>> 71e301e7
         }
     }
     else if (nodeName == "sequence")
@@ -272,39 +223,24 @@
         int resNamePos = atts.index("resName");
         if (resNamePos == -1)
         {
-<<<<<<< HEAD
             m_errorDescription = QString("No required attribute \"resName\" in SetNode");
-            return NULL;
-=======
-            m_errorDescription = lit( "No required attribute \"resName\" in SetNode" );
             return {nullptr, ResultCode::missingAttribute};
->>>>>>> 71e301e7
         }
         const QString& resName = atts.value(resNamePos);
         int resValuePos = atts.index("resValue");
         if (resValuePos == -1)
         {
-<<<<<<< HEAD
             m_errorDescription = "No required attribute \"resValue\" in SetNode";
-            return NULL;
-=======
-            m_errorDescription = lit( "No required attribute \"resValue\" in SetNode" );
             return {nullptr, ResultCode::missingAttribute};
->>>>>>> 71e301e7
         }
 
         const ResourceNameSet::ResourceDescription& res = m_resourceNameSet.findResourceByName(resName);
         if (res.id == -1)
         {
-<<<<<<< HEAD
             m_errorDescription =
                 QString("Unknown resource %1 found as \"resName\" attribute of SetNode")
                     .arg(resName);
-            return NULL;
-=======
-            m_errorDescription = lit( "Unknown resource %1 found as \"resName\" attribute of SetNode" ).arg(resName);
             return {nullptr, ResultCode::unknownResource};
->>>>>>> 71e301e7
         }
 
         //converting value to appropriate type
@@ -312,21 +248,13 @@
         QVariant resValue(resValueStr);
         if (!resValue.convert(res.type))
         {
-<<<<<<< HEAD
             m_errorDescription =
                 QString("Could not convert value %1 of resource %2 to type %3")
                     .arg(resValueStr).arg(resName).arg(res.type);
-            return NULL;
-        }
-
-        return std::make_unique<SetNode>(res.id, resValue);
-=======
-            m_errorDescription = lit( "Could not convert value %1 of resource %2 to type %3" ).arg(resValueStr).arg(resName).arg(res.type);
             return {nullptr, ResultCode::other};
         }
 
         return {std::make_unique<SetNode>( res.id, resValue ), ResultCode::ok};
->>>>>>> 71e301e7
     }
 
     return {nullptr, ResultCode::unknownNodeType};
