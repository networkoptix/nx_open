/**********************************************************
* Apr 27, 2016
* akolesnikov
***********************************************************/

#pragma once

#include <tuple>
#include <type_traits>
#include <utility>


namespace nx {
namespace utils {

namespace detail {

template<size_t N>
struct Apply
{
    template<typename F, typename T, typename... A>
    static inline auto apply(F && f, T && t, A &&... a)
        -> decltype(Apply<N - 1>::apply(
            ::std::forward<F>(f), ::std::forward<T>(t),
            ::std::get<N - 1>(::std::forward<T>(t)), ::std::forward<A>(a)...
            ))
    {
        return Apply<N - 1>::apply(::std::forward<F>(f), ::std::forward<T>(t),
            ::std::get<N - 1>(::std::forward<T>(t)), ::std::forward<A>(a)...
            );
    }
};

template<>
struct Apply<0>
{
    template<typename F, typename T, typename... A>
    static inline auto apply(F && f, T &&, A &&... a)
        -> decltype(::std::forward<F>(f)(::std::forward<A>(a)...))
    {
        return ::std::forward<F>(f)(::std::forward<A>(a)...);
    }
};

}   //namespace detail

/** Calls \a f passing it members of tuple \a t as arguments */
template<typename F, typename T>
inline auto expandTupleIntoArgs(F && f, T && t)->
decltype(detail::Apply<
    ::std::tuple_size<typename ::std::decay<T>::type>::value>::apply(
        ::std::forward<F>(f), ::std::forward<T>(t)))
{
    return detail::Apply<::std::tuple_size<typename ::std::decay<T>::type>::value>
        ::apply(::std::forward<F>(f), ::std::forward<T>(t));
}


/** Converts unique_ptr of one type to another using static_cast.
    Consumes original unique_ptr. Actually moves memory to a new unique_ptr
*/
template<typename ResultType, typename InitialType, typename DeleterType>
std::unique_ptr<ResultType, DeleterType>
static_unique_ptr_cast(std::unique_ptr<InitialType, DeleterType>&& sourcePtr)
{
    return std::unique_ptr<ResultType, DeleterType>(
        static_cast<ResultType>(sourcePtr.release()),
        sourcePtr.get_deleter());
}

template<typename ResultType, typename InitialType>
std::unique_ptr<ResultType, std::default_delete<ResultType>>
static_unique_ptr_cast(
    std::unique_ptr<InitialType, std::default_delete<InitialType>>&& sourcePtr)
{
    return std::unique_ptr<ResultType>(
        static_cast<ResultType*>(sourcePtr.release()));
}

<<<<<<< HEAD
template<typename T, typename Type = void>
using SfinaeCheck = Type;

=======
template<typename Object, typename Deleter>
std::unique_ptr<Object, Deleter> uniquePtr(Object* ptr, Deleter deleter)
{
    return std::unique_ptr<Object, Deleter>(ptr, std::move(deleter));
}
>>>>>>> a97b8dcc

}   //namespace utils
}   //namespace nx<|MERGE_RESOLUTION|>--- conflicted
+++ resolved
@@ -77,17 +77,14 @@
         static_cast<ResultType*>(sourcePtr.release()));
 }
 
-<<<<<<< HEAD
 template<typename T, typename Type = void>
 using SfinaeCheck = Type;
 
-=======
 template<typename Object, typename Deleter>
 std::unique_ptr<Object, Deleter> uniquePtr(Object* ptr, Deleter deleter)
 {
     return std::unique_ptr<Object, Deleter>(ptr, std::move(deleter));
 }
->>>>>>> a97b8dcc
 
 }   //namespace utils
 }   //namespace nx