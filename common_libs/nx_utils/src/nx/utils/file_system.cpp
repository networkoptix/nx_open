#include <nx/utils/log/log.h>
#include "file_system.h"

#if defined(Q_OS_UNIX)
    #include <unistd.h>
    #include <QtCore/QStandardPaths>
#endif

#if defined(Q_OS_MAC)
    #include <sys/syslimits.h>
    #include <CoreFoundation/CoreFoundation.h>
#endif

#if defined(Q_OS_WIN)
    #include <windows.h>
#endif

#include <QtCore/QFileInfo>
#include <QtCore/QFile>
#include <QtCore/QDir>

namespace {

#ifdef Q_OS_MAC

QString fromCFStringToQString(CFStringRef str)
{
    if (!str)
        return QString();

    CFIndex length = CFStringGetLength(str);
    if (length == 0)
        return QString();

    QString string(length, Qt::Uninitialized);
    CFStringGetCharacters(str, CFRangeMake(0, length), reinterpret_cast<UniChar *>
        (const_cast<QChar *>(string.unicode())));
    return string;
}

#endif

} // namespace

namespace nx {
namespace utils {
namespace file_system {

Result copy(const QString& sourcePath, const QString& targetPath, Options options)
{
    const QFileInfo srcFileInfo(sourcePath);
    if (!srcFileInfo.exists())
        return Result(Result::sourceDoesNotExist, sourcePath);

    QFileInfo tgtFileInfo(targetPath);

    {
        auto fullTargetPath = targetPath;
        if (tgtFileInfo.exists() && tgtFileInfo.isDir())
            fullTargetPath = QDir(targetPath).absoluteFilePath(srcFileInfo.fileName());

        tgtFileInfo = QFileInfo(fullTargetPath);
    }

    if (srcFileInfo.absoluteFilePath() == tgtFileInfo.absoluteFilePath())
        return Result(Result::sourceAndTargetAreSame, sourcePath);

    {
        auto targetDir = tgtFileInfo.dir();
        if (!targetDir.exists())
        {
            if (!options.testFlag(CreateTargetPath) || !targetDir.mkpath("."))
                return Result(Result::cannotCreateDirectory, targetDir.path());
        }
    }

    if (srcFileInfo.isSymLink()
        && srcFileInfo.symLinkTarget() == tgtFileInfo.absoluteFilePath())
    {
        return Result(Result::sourceAndTargetAreSame, sourcePath);
    }

    if (srcFileInfo.isDir() && (!srcFileInfo.isSymLink() || options.testFlag(FollowSymLinks)))
    {
        if (!tgtFileInfo.exists())
        {
            auto targetDir = tgtFileInfo.dir();
            if (!targetDir.mkdir(tgtFileInfo.fileName()))
                return Result(Result::cannotCreateDirectory, targetPath);
        }
        else if (!tgtFileInfo.isDir())
        {
            return Result(Result::cannotCreateDirectory, targetPath);
        }

        const auto sourceDir = QDir(sourcePath);

        const auto entries = sourceDir.entryList(
            QDir::Files | QDir::Dirs | QDir::NoDotAndDotDot | QDir::Hidden | QDir::System);
        for (const auto& entry: entries)
        {
            const auto newSrcFilePath = sourceDir.absoluteFilePath(entry);

            const auto result = copy(newSrcFilePath, tgtFileInfo.absoluteFilePath(), options);
            if (!result)
                return result;
        }
    }
    else
    {
        const auto targetFilePath = tgtFileInfo.absoluteFilePath();
        if (tgtFileInfo.exists())
        {
            if (options.testFlag(SkipExisting))
                return Result(Result::ok);

            if (!options.testFlag(OverwriteExisting) || !QFile::remove(targetFilePath))
                return Result(Result::alreadyExists, targetFilePath);
        }

        if (srcFileInfo.isSymLink() && !options.testFlag(FollowSymLinks))
        {
            if (!QFile::link(symLinkTarget(srcFileInfo.absoluteFilePath()), targetFilePath))
                return Result(Result::cannotCopy, sourcePath);
        }
        else
        {
            if (!QFile::copy(sourcePath, targetFilePath))
                return Result(Result::cannotCopy, sourcePath);
        }
    }

    return Result(Result::ok);
}

QString symLinkTarget(const QString& linkPath)
{
    const QFileInfo linkInfo(linkPath);

    if (!linkInfo.isSymLink())
        return QString();

    #if defined(Q_OS_UNIX)
        char target[PATH_MAX + 1];
        const auto path = QFile::encodeName(linkPath);
        int len = readlink(path, target, PATH_MAX);
        if (len <= 0)
            return QString();
        target[len] = '\0';
        return QFile::decodeName(QByteArray(target));
    #else
        return linkInfo.symLinkTarget();
    #endif
}

bool ensureDir(const QDir& dir)
{
    return dir.exists() || dir.mkpath(".");
}

#ifdef Q_OS_WIN
#if defined(Q_OS_WINRT) && _MSC_VER < 1900
QString applicationFileNameInternal(const QString& defaultFileName)
{
    return defaultFileName;
}
#else
QString applicationFileNameInternal(const QString& /*defaultFileName*/)
{
    // We do MAX_PATH + 2 here, and request with MAX_PATH + 1, so we can handle all paths
    // up to, and including MAX_PATH size perfectly fine with string termination, as well
    // as easily detect if the file path is indeed larger than MAX_PATH, in which case we
    // need to use the heap instead. This is a work-around, since contrary to what the
    // MSDN documentation states, GetModuleFileName sometimes doesn't set the
    // ERROR_INSUFFICIENT_BUFFER error number, and we thus cannot rely on this value if
    // GetModuleFileName(0, buffer, MAX_PATH) == MAX_PATH.
    // GetModuleFileName(0, buffer, MAX_PATH + 1) == MAX_PATH just means we hit the normal
    // file path limit, and we handle it normally, if the result is MAX_PATH + 1, we use
    // heap (even if the result _might_ be exactly MAX_PATH + 1, but that's ok).
    wchar_t buffer[MAX_PATH + 2];
    DWORD v = GetModuleFileName(0, buffer, MAX_PATH + 1);
    buffer[MAX_PATH + 1] = 0;

    if (v == 0)
        return QString();
    else if (v <= MAX_PATH)
        return QString::fromWCharArray(buffer);

    // MAX_PATH sized buffer wasn't large enough to contain the full path, use heap
    wchar_t *b = 0;
    int i = 1;
    size_t size;
    do
    {
        ++i;
        size = MAX_PATH * i;
        b = reinterpret_cast<wchar_t *>(realloc(b, (size + 1) * sizeof(wchar_t)));
        if (b)
            v = GetModuleFileName(NULL, b, DWORD(size));
    } while (b && v == size);

    if (b)
        *(b + size) = 0;
    QString res = QString::fromWCharArray(b);
    free(b);

    return res;
}
#endif // #if defined(Q_OS_WINRT) && _MSC_VER < 1900

#endif // #ifdef Q_OS_WIN

QString applicationDirPath(const QString& defaultFilePath)
{
    return QFileInfo(applicationFilePath(defaultFilePath)).path();
}

QString applicationDirPath(int argc, char** argv)
{
    return QFileInfo(applicationFilePath(argc, argv)).path();
}

QString applicationFilePath(const QString& defaultFilePath)
{

#if defined(Q_OS_WIN)
    return QFileInfo(applicationFileNameInternal(defaultFilePath)).filePath();
#elif defined(Q_OS_MAC)
    auto bundleUrl = CFBundleCopyExecutableURL(CFBundleGetMainBundle());
    if (bundleUrl)
    {
        auto path = CFURLCopyFileSystemPath(bundleUrl, kCFURLPOSIXPathStyle);
        if (path)
            return fromCFStringToQString(path);
    }
#endif
#if defined( Q_OS_UNIX )
#if defined(Q_OS_LINUX) && !defined(Q_OS_ANDROID)
    // Try looking for a /proc/<pid>/exe symlink first which points to
    // the absolute path of the executable.
    QFileInfo pfi(QString::fromLatin1("/proc/%1/exe").arg(getpid()));
    if (pfi.exists() && pfi.isSymLink())
        return pfi.canonicalFilePath();

#endif
    QString argv0 = QFile::decodeName(defaultFilePath.toLocal8Bit());
    QString absPath;

    if (!argv0.isEmpty() && argv0.at(0) == QLatin1Char('/'))
    {
        // If argv0 starts with a slash, it is already an absolute
        // file path.
        absPath = argv0;
    }
    else if (argv0.contains(QLatin1Char('/')))
    {
        // If argv0 contains one or more slashes, it is a file path
        // relative to the current directory.
        absPath = QDir::current().absoluteFilePath(argv0);
    }
    else
    {
        // Otherwise, the file path has to be determined using the
        // PATH environment variable.
        absPath = QStandardPaths::findExecutable(argv0);
    }

    absPath = QDir::cleanPath(absPath);

    QFileInfo fi(absPath);
    if (fi.exists())
        fi.canonicalFilePath();

#endif
    return QString();
}

QString applicationFilePath(int argc, char** argv)
{
    QString defaultFilePath;
    if (argc > 0)
        defaultFilePath = QString::fromUtf8(argv[0]);

    return applicationFilePath(defaultFilePath);
}

#if defined(Q_OS_LINUX) && !defined(Q_OS_ANDROID)

bool isUsb(const QString& devName)
{
    for (const QFileInfo& info: QDir("/dev/disk/by-id").entryInfoList(QDir::System))
    {
        if (info.fileName().contains("usb-") && info.symLinkTarget().contains(devName))
            return true;
    }

    return false;
}

#endif

bool isRelativePathSafe(const QString& path)
{
    if (path.contains(".."))
        return false; //< May be a path traversal attempt.

<<<<<<< HEAD
    if (path.startsWith('/') && !path.startsWith("/etc/init.d/nx1"))
        return false; //< UNIX root but not an Nx1 script.
=======
    if (path.startsWith('/'))
        return false; //< UNIX root.
>>>>>>> 9168ce04

    if (path.contains('*') || path.contains('?') || path.contains('[') || path.contains(']'))
        return false; //< UNIX shell wildcards.

    if (path.startsWith('-') || path.startsWith('~'))
        return false; //< UNIX shell special characters.

    if (path.size() > 1 && path[1] == ':')
        return false; //< Windows mount point.

    if (path.startsWith('\\'))
        return false; //< Windows SMB drive.

    // TODO: It makes sense to add some more security cheks e.g. symlinks, etc.
    return true;
}

} // namespace file_system
} // namespace utils
} // namespace nx<|MERGE_RESOLUTION|>--- conflicted
+++ resolved
@@ -304,13 +304,8 @@
     if (path.contains(".."))
         return false; //< May be a path traversal attempt.
 
-<<<<<<< HEAD
-    if (path.startsWith('/') && !path.startsWith("/etc/init.d/nx1"))
-        return false; //< UNIX root but not an Nx1 script.
-=======
     if (path.startsWith('/'))
         return false; //< UNIX root.
->>>>>>> 9168ce04
 
     if (path.contains('*') || path.contains('?') || path.contains('[') || path.contains(']'))
         return false; //< UNIX shell wildcards.
