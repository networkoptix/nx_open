--- conflicted
+++ resolved
@@ -162,7 +162,12 @@
     const QMap<QByteArray, QByteArray>& params,
     QByteArray* const dstBuffer);
 
-<<<<<<< HEAD
+/**
+ * Removes all ampersands that are not concatenated with others
+ * and not followed by whitespace.
+ */
+NX_UTILS_API QString removeMnemonics(QString text);
+
 //!Splits \a data by \a delimiter not closed within quotes
 /*!
     E.g.:
@@ -189,13 +194,6 @@
 NX_UTILS_API QByteArray unquoteStr(const QByteArray& v);
 
 NX_UTILS_API QString unquoteStr(const QString& v);
-=======
-/**
- * Removes all ampersands that are not concatenated with others
- * and not followed by whitespace.
- */
-QString removeMnemonics(QString text);
->>>>>>> 02e015d9
 
 } // namespace utils
 } // namespace nx