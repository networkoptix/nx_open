--- conflicted
+++ resolved
@@ -180,24 +180,16 @@
     uint64_t generateNextTimerId();
 };
 
-<<<<<<< HEAD
+class NX_UTILS_API TimerManager:
+    public StandaloneTimerManager,
+    public Singleton<TimerManager>
+{
+};
 /**
  * Parses time period like 123ms (milliseconds).
  * Supported suffix: ms, s (second), m (minute), h (hour), d (day).
  * If no suffix is found value considered to be seconds.
  */
-=======
-class NX_UTILS_API TimerManager:
-    public StandaloneTimerManager,
-    public Singleton<TimerManager>
-{
-};
-
-/** Parses time period like 123ms (milliseconds).
-    Supported suffix: ms, s (second), m (minute), h (hour), d (day).
-    If no suffix is found value considered to be seconds
-*/
->>>>>>> d7854dbe
 std::chrono::milliseconds NX_UTILS_API parseTimerDuration(
     const QString& duration,
     std::chrono::milliseconds defaultValue = std::chrono::milliseconds::zero());
@@ -213,12 +205,5 @@
     const QString& duration,
     std::chrono::milliseconds defaultValue = std::chrono::milliseconds::zero());
 
-<<<<<<< HEAD
 } // namespace utils
-} // namespace nx
-
-#endif //TIMERMANAGER_H
-=======
-}   //namespace utils
-}   //namespace nx
->>>>>>> d7854dbe
+} // namespace nx