QT -= gui

INCLUDEPATH -= $$ROOT_DIR/common/src \
               $$ROOT_DIR/common_libs/nx_network/src \
<<<<<<< HEAD
               $$ROOT_DIR/common_libs/nx_streaming/src \
=======
>>>>>>> 62cec593
               $$ROOT_DIR/common_libs/nx_media/src \
               $$ROOT_DIR/common_libs/nx_audio/src

win* {
    DEFINES += NX_UTILS_API=__declspec(dllexport)
}

win* {
    PRECOMPILED_HEADER = StdAfx.h
    PRECOMPILED_SOURCE = StdAfx.cpp
}

linux {
    QMAKE_CXXFLAGS += -Werror
}

SOURCES += ${project.build.directory}/app_info_impl.cpp

ios: OBJECTIVE_SOURCES += ${basedir}/src/nx/utils/log/log_ios.mm<|MERGE_RESOLUTION|>--- conflicted
+++ resolved
@@ -2,10 +2,6 @@
 
 INCLUDEPATH -= $$ROOT_DIR/common/src \
                $$ROOT_DIR/common_libs/nx_network/src \
-<<<<<<< HEAD
-               $$ROOT_DIR/common_libs/nx_streaming/src \
-=======
->>>>>>> 62cec593
                $$ROOT_DIR/common_libs/nx_media/src \
                $$ROOT_DIR/common_libs/nx_audio/src
 
