--- conflicted
+++ resolved
@@ -123,20 +123,12 @@
             if (isDbErrorRecoverable(result))
             {
                 NX_DEBUG(this, lm("DB query failed with result code %1. Db text %2")
-<<<<<<< HEAD
-                    .arg(result).arg(m_dbConnectionHolder.dbConnection()->lastErrorText()));
-=======
                     .args(result, m_dbConnectionHolder.dbConnection()->lastErrorText()));
->>>>>>> 3cb2d583
             }
             else
             {
                 NX_WARNING(this, lm("Dropping DB connection due to unrecoverable error %1. Db text %2")
-<<<<<<< HEAD
-                    .arg(result).arg(m_dbConnectionHolder.dbConnection()->lastErrorText()));
-=======
                     .args(result, m_dbConnectionHolder.dbConnection()->lastErrorText()));
->>>>>>> 3cb2d583
                 closeConnection();
                 break;
             }
@@ -144,15 +136,10 @@
             if (m_numberOfFailedRequestsInARow >=
                 connectionOptions().maxErrorsInARowBeforeClosingConnection)
             {
-<<<<<<< HEAD
-                NX_WARNING(this, lm("Dropping DB connection due to %1 errors in a row. Db text %2")
-                    .arg(result));
-=======
                 NX_WARNING(this, lm("Dropping DB connection due to %1 errors in a row. "
                     "Last error %2. Db text %3")
                     .args(m_numberOfFailedRequestsInARow, result,
                         m_dbConnectionHolder.dbConnection()->lastErrorText()));
->>>>>>> 3cb2d583
                 closeConnection();
                 break;
             }
