--- conflicted
+++ resolved
@@ -5,8 +5,7 @@
 endif()
 
 nx_add_target(nx_speech_synthesizer LIBRARY
-<<<<<<< HEAD
-    PUBLIC_LIBS common festival)
+    PUBLIC_LIBS ${libs})
 
 if(MACOSX)
     find_library(CoreServices_LIBRARY CoreServices)
@@ -19,7 +18,4 @@
     mark_as_advanced(AudioToolbox_LIBRARY)
 
     target_link_libraries(nx_speech_synthesizer PUBLIC ${CoreServices_LIBRARY} ${IOKit_LIBRARY} ${AudioToolbox_LIBRARY})
-endif()
-=======
-    PUBLIC_LIBS ${libs})
->>>>>>> 7a417e22
+endif()