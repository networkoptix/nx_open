#ifndef QN_SERIALIZATION_UBJSON_H
#define QN_SERIALIZATION_UBJSON_H

#include "ubjson_fwd.h"
#include "ubjson_reader.h"
#include "ubjson_writer.h"
#include "serialization.h"

namespace QnUbjson {
    template<class T, class Output>
    void serialize(const T &value, QnUbjsonWriter<Output> *stream) {
        QnSerialization::serialize(value, stream);
    }

    template<class T, class Input>
    bool deserialize(QnUbjsonReader<Input> *stream, T *target) {
        return QnSerialization::deserialize(stream, target);
    }

    template<class T>
    void serialize(const T &value, QByteArray *target) {
        QnUbjsonWriter<QByteArray> stream(target);
        QnUbjson::serialize(value, &stream);
    }

    template<class T>
    QByteArray serialized(const T &value) {
        QByteArray result;
        QnUbjsonWriter<QByteArray> stream(&result);
        QnUbjson::serialize(value, &stream);
        return result;
    }

    template<class T>
    T deserialized(const QByteArray& value, const T& defaultValue = T(), bool* success = nullptr)
    {
        T target;
        QnUbjsonReader<QByteArray> stream(&value);
        const bool result = QnUbjson::deserialize(&stream, &target);
        if (success)
            *success = result;

<<<<<<< HEAD
        T local; //enforcing NVRO
        if (result)
        {
=======
        if (result)
        {
            T local; // Enforcing NRVO, which is blocked by address-taking operator above.
>>>>>>> 6cbc2f0c
            std::swap(local, target);
            return local;
        }

        return defaultValue;
    }

} // namespace QnUbjson


#endif // QN_SERIALIZATION_UBJSON_H<|MERGE_RESOLUTION|>--- conflicted
+++ resolved
@@ -40,15 +40,9 @@
         if (success)
             *success = result;
 
-<<<<<<< HEAD
-        T local; //enforcing NVRO
-        if (result)
-        {
-=======
         if (result)
         {
             T local; // Enforcing NRVO, which is blocked by address-taking operator above.
->>>>>>> 6cbc2f0c
             std::swap(local, target);
             return local;
         }
