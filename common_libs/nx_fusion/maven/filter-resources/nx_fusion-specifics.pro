win* {
    DEFINES += NX_FUSION_API=__declspec(dllexport)
}

<<<<<<< HEAD
INCLUDEPATH -= $$ROOT_DIR/common/src \
               $$ROOT_DIR/common_libs/nx_streaming/src
=======
INCLUDEPATH -= $$ROOT_DIR/common/src
>>>>>>> 62cec593
<|MERGE_RESOLUTION|>--- conflicted
+++ resolved
@@ -2,9 +2,4 @@
     DEFINES += NX_FUSION_API=__declspec(dllexport)
 }
 
-<<<<<<< HEAD
-INCLUDEPATH -= $$ROOT_DIR/common/src \
-               $$ROOT_DIR/common_libs/nx_streaming/src
-=======
-INCLUDEPATH -= $$ROOT_DIR/common/src
->>>>>>> 62cec593
+INCLUDEPATH -= $$ROOT_DIR/common/src