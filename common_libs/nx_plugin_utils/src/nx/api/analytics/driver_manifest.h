--- conflicted
+++ resolved
@@ -46,7 +46,6 @@
 
 struct AnalyticsManifestObjectAction
 {
-<<<<<<< HEAD
     QString id;
     TranslatableString name;
     QList<QnUuid> supportedObjectTypeIds;
@@ -60,17 +59,11 @@
     QList<Analytics::EventType> outputEventTypes;
     QList<Analytics::EventType> outputObjectTypes;
     QList<AnalyticsManifestObjectAction> objectActions;
+    QList<Analytics::Group> groups;
     // TODO: #mike: Add other fields, see stub_metadata_plugin.
 };
 #define AnalyticsDriverManifest_Fields AnalyticsDriverManifestBase_Fields \
-    (outputEventTypes)(outputObjectTypes)(objectActions)
-=======
-   QList<Analytics::EventType> outputEventTypes;
-   QList<Analytics::Group> groups;
-
-};
-#define AnalyticsDriverManifest_Fields AnalyticsDriverManifestBase_Fields (outputEventTypes)(groups)
->>>>>>> 4dc05fa1
+    (outputEventTypes)(outputObjectTypes)(objectActions)(groups)
 
 QN_FUSION_DECLARE_FUNCTIONS(AnalyticsDriverManifest, (json))
 
