--- conflicted
+++ resolved
@@ -11,18 +11,13 @@
 namespace nx {
 namespace api {
 
-<<<<<<< HEAD
 // TODO: Rename all classes replacing "driver" with "plugin".
 // TODO: Consider changing namespaces.
 // TODO: Rename to MetadataPluginManifestBase or similar, considering namespaces.
 /**
  * Description of the mediaserver metadata plugin.
  */
-struct /*NX_PLUGIN_UTILS_API*/ AnalyticsDriverManifestBase
-=======
-/** Description of the analytics driver, which can generate different events. */
 struct NX_PLUGIN_UTILS_API AnalyticsDriverManifestBase
->>>>>>> 9a8fcb42
 {
     Q_GADGET
     Q_ENUMS(Capability)
@@ -57,11 +52,7 @@
 #define AnalyticsDriverManifestBase_Fields (pluginId)(pluginName)(acceptedDataTypes)\
     (supportedCodecs)(supportedHandleTypes)(supportedPixelFormats)(capabilities)
 
-<<<<<<< HEAD
 struct AnalyticsManifestObjectAction
-=======
-struct NX_PLUGIN_UTILS_API AnalyticsDriverManifest: AnalyticsDriverManifestBase
->>>>>>> 9a8fcb42
 {
     QString id;
     TranslatableString name;
@@ -71,7 +62,7 @@
 #define AnalyticsManifestObjectAction_Fields \
     (id)(name)(supportedObjectTypeIds)
 
-struct AnalyticsDriverManifest: AnalyticsDriverManifestBase
+struct NX_PLUGIN_UTILS_API AnalyticsDriverManifest: AnalyticsDriverManifestBase
 {
     QList<Analytics::EventType> outputEventTypes;
     QList<Analytics::ObjectType> outputObjectTypes;
