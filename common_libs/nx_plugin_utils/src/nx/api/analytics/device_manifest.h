--- conflicted
+++ resolved
@@ -6,12 +6,8 @@
 namespace nx {
 namespace api {
 
-<<<<<<< HEAD
 // TODO: #mshevchenko: Rename to MetadataCameraManagerManifest.
-struct /*NX_PLUGIN_UTILS_API*/ AnalyticsDeviceManifest
-=======
 struct NX_PLUGIN_UTILS_API AnalyticsDeviceManifest
->>>>>>> 9a8fcb42
 {
     QList<QString> supportedEventTypes;
     QList<QString> supportedObjectTypes;
