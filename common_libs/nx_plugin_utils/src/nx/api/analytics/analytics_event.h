--- conflicted
+++ resolved
@@ -13,7 +13,7 @@
     Q_ENUMS(EventTypeFlag)
     Q_FLAGS(EventTypeFlags)
 
-  public:
+public:
     enum EventTypeFlag
     {
         noFlags = 0,
@@ -22,7 +22,6 @@
     };
     Q_DECLARE_FLAGS(EventTypeFlags, EventTypeFlag)
 
-<<<<<<< HEAD
     struct NamedItem
     {
         QString id;
@@ -34,10 +33,6 @@
      * Description of the analytics event.
      */
     struct EventType: NamedItem
-=======
-    /** Description of the analytics event. */
-    struct EventType
->>>>>>> 9a8fcb42
     {
         EventTypeFlags flags = EventTypeFlag::noFlags;
         QString groupId;
@@ -45,15 +40,10 @@
     };
     #define AnalyticsEventType_Fields AnalyticsNamedItem_Fields (flags)(groupId)
 
-<<<<<<< HEAD
     /**
      * Description of the analytics object.
      */
     struct ObjectType: NamedItem
-=======
-    /** Description of the analytics event groups. */
-    struct Group
->>>>>>> 9a8fcb42
     {
     };
     #define AnalyticsObjectType_Fields AnalyticsNamedItem_Fields
@@ -70,12 +60,8 @@
 Q_DECLARE_OPERATORS_FOR_FLAGS(Analytics::EventTypeFlags)
 QN_ENABLE_ENUM_NUMERIC_SERIALIZATION(Analytics::EventTypeFlag)
 
-<<<<<<< HEAD
-bool /*NX_PLUGIN_UTILS_API*/ operator==(
+bool NX_PLUGIN_UTILS_API operator==(
     const Analytics::EventType& lh, const Analytics::EventType& rh);
-=======
-bool NX_PLUGIN_UTILS_API operator==(const Analytics::EventType& lh, const Analytics::EventType& rh);
->>>>>>> 9a8fcb42
 
 QN_FUSION_DECLARE_FUNCTIONS(Analytics::EventType, (json))
 QN_FUSION_DECLARE_FUNCTIONS(Analytics::ObjectType, (json))
