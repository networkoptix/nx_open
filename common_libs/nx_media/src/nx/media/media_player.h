#pragma once

#include <QtCore/QObject>
#include <QtCore/QUrl>
#include <QtMultimedia/QMediaPlayer>
#include <QtCore/QSize>
#include <QtCore/QRect>

#include <nx/fusion/model_functions_fwd.h>

class QAbstractVideoSurface;

// for tests
class QnArchiveStreamReader;
class QnResource;
template<class Resource> class QnSharedResourcePointer;
typedef QnSharedResourcePointer<QnResource> QnResourcePtr;

namespace nx {
namespace media {

struct PlayerStatistics
{
private:
    Q_GADGET
    Q_PROPERTY(qreal framerate MEMBER framerate CONSTANT)
    Q_PROPERTY(qreal bitrate MEMBER bitrate CONSTANT)
    Q_PROPERTY(QString codec MEMBER codec CONSTANT)

public:
    qreal framerate = 0.0;
    qreal bitrate = 0.0;
    QString codec;
};

class PlayerPrivate;

/**
 * Main facade class for the media player.
 */
class Player: public QObject
{
    Q_OBJECT

    Q_ENUMS(State)
    Q_ENUMS(MediaStatus)
    Q_ENUMS(VideoQuality)

    /**
     * Source url to open. In order to support multiserver archive, media player supports
     * non-standard URL scheme 'camera'. Example to open: "camera://media/<camera_id>".
     */
    Q_PROPERTY(QUrl source READ source WRITE setSource NOTIFY sourceChanged)

    /**
     * Video source to render decoded data
     */
    Q_PROPERTY(QAbstractVideoSurface* videoSurface READ videoSurface WRITE setVideoSurface NOTIFY videoSurfaceChanged)

    /**
     * Current playback UTC position at msec.
     */
    Q_PROPERTY(qint64 position READ position WRITE setPosition NOTIFY positionChanged)

    /**
     * State defined by user action
     */
    Q_PROPERTY(State playbackState READ playbackState NOTIFY playbackStateChanged)

    /**
     * Current state defined by the internal implementation. For example, if the player has got the
     * 'play' command, 'mediaStatus' will be changed through 'buffering' to 'playing' state.
     */
    Q_PROPERTY(MediaStatus mediaStatus READ mediaStatus NOTIFY mediaStatusChanged)

    /**
     * The player is either on an archive or a live position.
     */
    Q_PROPERTY(bool liveMode READ liveMode NOTIFY liveModeChanged)

    /**
     * Video aspect ratio. In some cases it may differs from frame width / height
     */
    Q_PROPERTY(double aspectRatio READ aspectRatio NOTIFY aspectRatioChanged)

    Q_PROPERTY(int maxTextureSize READ maxTextureSize WRITE setMaxTextureSize)

    /**
     * Either one of enum VideoQuality values, or approximate vertical resolution.
     */
    Q_PROPERTY(int videoQuality READ videoQuality WRITE setVideoQuality NOTIFY videoQualityChanged)

    Q_PROPERTY(bool allowOverlay READ allowOverlay WRITE setAllowOverlay NOTIFY allowOverlayChanged)

    /**
     * Is (0, 0) if no video is playing or the resolution is not available.
     */
    Q_PROPERTY(QSize currentResolution READ currentResolution NOTIFY currentResolutionChanged)

    Q_PROPERTY(QRect videoGeometry READ videoGeometry WRITE setVideoGeometry NOTIFY videoGeometryChanged)

    /**
     * Enable or disable audio playback. It has no effect if audio track is missing in source media.
     */
    Q_PROPERTY(bool audioEnabled READ isAudioEnabled WRITE setAudioEnabled NOTIFY audioEnabledChanged)

public:
    enum class State
    {
        Stopped,
        Playing,
        Paused,
        Previewing,
    };

    enum class MediaStatus
    {
        Unknown,
        NoMedia,
        Loading,
        Loaded,

        Stalled,
        Buffering,
        Buffered,
        EndOfMedia,
        InvalidMedia,
    };

    enum VideoQuality
    {
        UnknownVideoQuality = -1, //< There's no a quality which could be played by a player.
        HighVideoQuality = 0, //< Native stream, high quality.
        LowVideoQuality = 1, //< Native stream, low quality.
        LowIframesOnlyVideoQuality = 2, //< Native stream, low quality, I-frames only.
        CustomVideoQuality //< A number greater or equal to this is treated as a number of lines.
    };

public:
    Player(QObject *parent = nullptr);
    ~Player();

    State playbackState() const;

    MediaStatus mediaStatus() const;

    QUrl source() const;
    /**
     * Set media source to play.
     * Supported types of media sources (url scheme part):
     * 'file' - local file
     * any other scheme interpreted as a link to a resource in resourcePool. Url path is resource Id.
     */
    void setSource(const QUrl &source);

    QAbstractVideoSurface *videoSurface(int channel = 0) const;

    /**
     * Set video source to render specified video channel number
     */
    void setVideoSurface(QAbstractVideoSurface *videoSurface, int channel = 0);

    qint64 position() const;
    /**
     * Position to play in UTC milliseconds
     */
    void setPosition(qint64 value);

    int maxTextureSize() const;
    void setMaxTextureSize(int value);

    bool reconnectOnPlay() const;
    void setReconnectOnPlay(bool reconnectOnPlay);

    /**
     * @return True if current playback position is 'now' time (live video from a camera).
     * For non-camera sources like local files it is already false.
     */
    bool liveMode() const;
    double aspectRatio() const;

    int videoQuality() const;
    void setVideoQuality(int videoQuality);

    /**
     * @return Video quality of the video stream being played back. May differ from videoQuality().
     */
    Q_INVOKABLE VideoQuality actualVideoQuality() const;

<<<<<<< HEAD
    /**
     * @return Filtered list of available video qualities.
     * Video quality is treated as available if its vertical resolution does not exceed
     * vertical resolution of high quality stream (or low quality stream if HQ stream is
     * unavailable).
     */
    Q_INVOKABLE QList<int> availableVideoQualities(const QList<int>& videoQualities) const;
=======
    bool allowOverlay() const;
    void setAllowOverlay(bool allowOverlay);
>>>>>>> d1ed8c75

    QSize currentResolution() const;

    QRect videoGeometry() const;
    void setVideoGeometry(const QRect& rect);

    // Namespace specification is required for QML.
    Q_INVOKABLE nx::media::PlayerStatistics currentStatistics() const;

    bool isAudioEnabled() const;
    void setAudioEnabled(bool value);

public slots:
    void play();
    void pause();

    /**
     * Preview mode similar to pause mode but optimized for fast seek.
     */
    void preview();
    void stop();

signals:
    void playbackStateChanged();
    void sourceChanged();
    void videoSurfaceChanged();
    void positionChanged();
    void playbackFinished();
    void mediaStatusChanged();
    void reconnectOnPlayChanged();
    void liveModeChanged();
    void aspectRatioChanged();
    void videoQualityChanged();
    void allowOverlayChanged();
    void videoGeometryChanged();
    void currentResolutionChanged();
    void audioEnabledChanged();

protected: //< for tests
    void testSetOwnedArchiveReader(QnArchiveStreamReader* archiveReader);
    void testSetCamera(const QnResourcePtr& camera);

private:
    QScopedPointer<PlayerPrivate> d_ptr;
    Q_DECLARE_PRIVATE(Player)
};

QN_FUSION_DECLARE_FUNCTIONS(Player::VideoQuality, (lexical))

} // namespace media
} // namespace nx

Q_DECLARE_METATYPE(nx::media::PlayerStatistics)<|MERGE_RESOLUTION|>--- conflicted
+++ resolved
@@ -187,7 +187,6 @@
      */
     Q_INVOKABLE VideoQuality actualVideoQuality() const;
 
-<<<<<<< HEAD
     /**
      * @return Filtered list of available video qualities.
      * Video quality is treated as available if its vertical resolution does not exceed
@@ -195,10 +194,9 @@
      * unavailable).
      */
     Q_INVOKABLE QList<int> availableVideoQualities(const QList<int>& videoQualities) const;
-=======
+
     bool allowOverlay() const;
     void setAllowOverlay(bool allowOverlay);
->>>>>>> d1ed8c75
 
     QSize currentResolution() const;
 
