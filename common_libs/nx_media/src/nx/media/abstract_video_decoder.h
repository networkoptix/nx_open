--- conflicted
+++ resolved
@@ -34,12 +34,8 @@
      * Used from a template; should be overridden despite being static.
      * @return True if the decoder is compatible with the provided parameters.
      */
-<<<<<<< HEAD
-    static bool isCompatible(const AVCodecID /*codec*/, const QSize& /*resolution*/)
-=======
     static bool isCompatible(
         const AVCodecID /*codec*/, const QSize& /*resolution*/, bool /*allowOverlay*/)
->>>>>>> 97674b18
     {
         return false;
     }
