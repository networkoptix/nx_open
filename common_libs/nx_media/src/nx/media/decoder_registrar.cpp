--- conflicted
+++ resolved
@@ -19,13 +19,8 @@
 namespace media {
 
 void DecoderRegistrar::registerDecoders(
-<<<<<<< HEAD
-    const QSize& maxFfmpegResolution, bool isTranscodingEnabled)
-=======
-    std::shared_ptr<AbstractResourceAllocator> allocator,
     const QMap<int, QSize>& maxFfmpegResolutions,
     bool isTranscodingEnabled)
->>>>>>> 3649905d
 {
     VideoDecoderRegistry::instance()->setTranscodingEnabled(isTranscodingEnabled);
 
