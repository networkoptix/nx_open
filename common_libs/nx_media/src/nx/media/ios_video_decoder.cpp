#include "ios_video_decoder.h"
<<<<<<< HEAD
#if defined (Q_OS_IOS)
=======
#if defined(Q_OS_IOS)
>>>>>>> fc39c25b

extern "C" {
#include <libavformat/avformat.h>
#include <libavcodec/videotoolbox.h>
#include <libavutil/imgutils.h>
#include <libavutil/pixdesc.h>
#include <libavutil/frame.h>
} // extern "C"

#include <utils/media/ffmpeg_helper.h>
#include <utils/media/ffmpeg_initializer.h>
#include <utils/media/nalUnits.h>
#include <nx/utils/thread/mutex.h>

#include "aligned_mem_video_buffer.h"

#include <QtCore/QFile>
#include <QtCore/QDebug>

#if defined(TARGET_OS_IPHONE)
#include <CoreVideo/CoreVideo.h>
#include "ios_device_info.h"
#endif

#include <QtMultimedia/QAbstractVideoBuffer>
#include <QtMultimedia/private/qabstractvideobuffer_p.h>

namespace nx {
namespace media {

namespace {

    bool isValidFrameSize(const QSize& size)
    {
        static const auto kMinimumFrameSize = QSize(64, 64);
        return size.width() >= kMinimumFrameSize.width()
        && size.height() >= kMinimumFrameSize.height();
    }

    bool isFatalError(int ffmpegErrorCode)
    {
        static const int kHWAcceleratorFailed = 0xb1b4b1ab;

        return ffmpegErrorCode == kHWAcceleratorFailed;
    }

    static enum AVPixelFormat get_format(AVCodecContext *s, const enum AVPixelFormat *pix_fmts)
    {
        int status = av_videotoolbox_default_init(s);
        if (status != 0)
            qWarning() << "IOS hardware decoder init failure:" << status;
        return pix_fmts[0];
    }

    QVideoFrame::PixelFormat toQtPixelFormat(AVPixelFormat pixFormat)
    {
        switch (pixFormat)
        {
            case AV_PIX_FMT_YUV420P:
            case AV_PIX_FMT_YUVJ420P:
                return QVideoFrame::Format_YUV420P;
            case AV_PIX_FMT_BGRA:
                return QVideoFrame::Format_BGRA32;
            case AV_PIX_FMT_NV12:
                return QVideoFrame::Format_NV12;
            default:
                return QVideoFrame::Format_Invalid;
        }
    }

    QVideoFrame::PixelFormat toQtPixelFormat(OSType pixFormat)
    {
        switch (pixFormat)
        {
            case kCVPixelFormatType_420YpCbCr8Planar:
                return QVideoFrame::Format_YUV420P;
            case kCVPixelFormatType_422YpCbCr8:
                return QVideoFrame::Format_YV12;
            case kCVPixelFormatType_32BGRA:
                return QVideoFrame::Format_BGRA32;
            case kCVPixelFormatType_420YpCbCr8BiPlanarVideoRange:
                return QVideoFrame::Format_NV12;
            default:
                qWarning() << "unknown OSType format " << (int) pixFormat;
                return QVideoFrame::Format_Invalid;
        }
    }
}

class IOSMemoryBufferPrivate: public QAbstractVideoBufferPrivate
{
public:
    AVFrame* frame;
    QAbstractVideoBuffer::MapMode mapMode;
public:
    IOSMemoryBufferPrivate(AVFrame* _frame):
        QAbstractVideoBufferPrivate(),
        frame(_frame),
        mapMode(QAbstractVideoBuffer::NotMapped)
    {
    }

    virtual ~IOSMemoryBufferPrivate()
    {
        av_frame_free(&frame);
    }

    virtual int map(
                    QAbstractVideoBuffer::MapMode mode,
                    int* numBytes,
                    int linesize[4],
                    uchar* data[4]) override
    {
        int planes = 1;
        *numBytes = 0;

        if (frame->data[3])
        {
            // map frame to the internal buffer
            CVPixelBufferRef pixbuf = (CVPixelBufferRef)frame->data[3];
            CVPixelBufferLockBaseAddress(pixbuf, kCVPixelBufferLock_ReadOnly);

            if (CVPixelBufferIsPlanar(pixbuf))
            {
                planes = CVPixelBufferGetPlaneCount(pixbuf);
                for (int i = 0; i < planes; i++)
                {
                    data[i]     = (uint8_t*)CVPixelBufferGetBaseAddressOfPlane(pixbuf, i);
                    linesize[i] = CVPixelBufferGetBytesPerRowOfPlane(pixbuf, i);
                    *numBytes += linesize[i] * CVPixelBufferGetHeightOfPlane(pixbuf, i);
                }
            }
            else
            {
                data[0] = (uchar*) CVPixelBufferGetBaseAddress(pixbuf);
                linesize[0] = CVPixelBufferGetBytesPerRow(pixbuf);
                *numBytes = linesize[0] * CVPixelBufferGetHeight(pixbuf);
            }
        }
        else
        {
            // map frame to the ffmpeg buffer
            planes = 0;
            const AVPixFmtDescriptor* descr = av_pix_fmt_desc_get((AVPixelFormat) frame->format);
            for (int i = 0; i < descr->nb_components && frame->data[i]; ++i)
            {
                ++planes;
                data[i] = frame->data[i];
                linesize[i] = frame->linesize[i];

                int bytesPerPlane = linesize[i] * frame->height;
                if (i > 0)
                {
                    bytesPerPlane >>= descr->log2_chroma_h + descr->log2_chroma_w;
                    bytesPerPlane *= descr->comp->step;
                }
                *numBytes += bytesPerPlane;
            }

        }

        return planes;
    }
};


class IOSMemoryBuffer: public QAbstractVideoBuffer
{
    Q_DECLARE_PRIVATE(IOSMemoryBuffer)
public:
    IOSMemoryBuffer(AVFrame* frame):
        QAbstractVideoBuffer(
                             *(new IOSMemoryBufferPrivate(frame)),
                             NoHandle)
    {
    }

    virtual MapMode mapMode() const override
    {
        return d_func()->mapMode;
    }

    virtual uchar* map(MapMode mode, int *numBytes, int *bytesPerLine) override
    {
        Q_D(IOSMemoryBuffer);
        CVPixelBufferRef pixbuf = (CVPixelBufferRef) d->frame->data[3];
        *bytesPerLine = CVPixelBufferGetBytesPerRow(pixbuf);
        *numBytes = *bytesPerLine * CVPixelBufferGetHeight(pixbuf);
        return (uchar*) CVPixelBufferGetBaseAddress(pixbuf);
    }

    virtual void unmap() override
    {
        Q_D(IOSMemoryBuffer);
        CVPixelBufferRef pixbuf = (CVPixelBufferRef) d->frame->data[3];
        CVPixelBufferUnlockBaseAddress(pixbuf, kCVPixelBufferLock_ReadOnly);
    }
};

//-------------------------------------------------------------------------------------------------
// FfmpegDecoderPrivate

class IOSVideoDecoderPrivate: public QObject
{
    Q_DECLARE_PUBLIC(IOSVideoDecoder)
    IOSVideoDecoder* q_ptr;

public:
    IOSVideoDecoderPrivate()
    :
        codecContext(nullptr),
        frame(av_frame_alloc()),
        lastPts(AV_NOPTS_VALUE)
    {
    }

    ~IOSVideoDecoderPrivate()
    {
        closeCodecContext();
        av_frame_free(&frame);
    }

    void initContext(const QnConstCompressedVideoDataPtr& frame);
    void closeCodecContext();

    AVCodecContext* codecContext;
    AVFrame* frame;
    qint64 lastPts;
    bool isHardwareAccelerated = false;
};

void IOSVideoDecoderPrivate::initContext(const QnConstCompressedVideoDataPtr& frame)
{
    if (!frame)
        return;

    auto codec = avcodec_find_decoder(frame->compressionType);
    codecContext = avcodec_alloc_context3(codec);
    if (frame->context)
        QnFfmpegHelper::mediaContextToAvCodecContext(codecContext, frame->context);
    QSize frameSize = QSize(codecContext->width, codecContext->height);
    if (!isValidFrameSize(frameSize))
    {
        frameSize = QSize(frame->width, frame->height);
        if (!isValidFrameSize(frameSize))
            frameSize = nx::media::AbstractVideoDecoder::mediaSizeFromRawData(frame);
        codecContext->width = frameSize.width();
        codecContext->height = frameSize.height();
    }

    codecContext->thread_count = 1;
    codecContext->opaque = this;
    codecContext->get_format = get_format;
    codecContext->extradata_size = 1;

    if (avcodec_open2(codecContext, codec, nullptr) < 0)
    {
        qWarning() << "Can't open decoder for codec" << frame->compressionType;
        closeCodecContext();
        return;
    }

    // keep frame unless we call 'av_buffer_unref'
    codecContext->refcounted_frames = 1;
}

void IOSVideoDecoderPrivate::closeCodecContext()
{
    if (codecContext)
        av_videotoolbox_default_free(codecContext);

    QnFfmpegHelper::deleteAvCodecContext(codecContext);
    codecContext = 0;
}

//-------------------------------------------------------------------------------------------------
// FfmpegDecoder

IOSVideoDecoder::IOSVideoDecoder(
    const ResourceAllocatorPtr& /*allocator*/, const QSize& /*resolution*/)
:
    AbstractVideoDecoder(),
    d_ptr(new IOSVideoDecoderPrivate())
{
}

IOSVideoDecoder::~IOSVideoDecoder()
{
}

bool IOSVideoDecoder::isCompatible(
    const AVCodecID codec,
    const QSize& resolution,
    bool /*allowOverlay*/)
{
    // VideoToolBox supports H263 only.
    // If cheat it and provide H263P instead (by changing compression type H263P -> H263)
    // it would show green box.
    if (codec != AV_CODEC_ID_H265 &&
        codec != AV_CODEC_ID_H264 &&
        codec != AV_CODEC_ID_H263P &&
        codec != AV_CODEC_ID_MPEG4 &&
        codec != AV_CODEC_ID_MPEG1VIDEO &&
        codec != AV_CODEC_ID_MPEG2VIDEO)
    {
        return false;
    }
    const QSize maxRes = maxResolution(codec);
    return resolution.width() <= maxRes.width() &&
           resolution.height() <= maxRes.height();
}

QSize IOSVideoDecoder::maxResolution(const AVCodecID codec)
{
    static const QSize kHdReadyResolution(1280, 720);
    static const QSize kFullHdResolution(1920, 1080);
    static const QSize kDci4kResolution(4096, 2160);

    const auto& deviceInfo = iosDeviceInformation();
    switch (codec)
    {
        case AV_CODEC_ID_H264:
        case AV_CODEC_ID_H265:
            if (deviceInfo.type == IosDeviceInformation::Type::iPhone)
            {
                if (deviceInfo.majorVersion >= IosDeviceInformation::iPhone6)
                    return kDci4kResolution;
            }
            else if (deviceInfo.type == IosDeviceInformation::Type::iPad)
            {
                if (deviceInfo.majorVersion >= IosDeviceInformation::iPadAir2)
                    return kDci4kResolution;
            }

            if (codec == AV_CODEC_ID_H265)
            {
                // List of models with HEVC:
                // https://support.apple.com/en-ie/HT207022
                // https://stackoverflow.com/questions/11197509/how-to-get-device-make-and-model-on-ios
                return QSize(); //< HEVC is not supported on deviced older than iPhone 6.
            }
            return kFullHdResolution;

        default:
            return kHdReadyResolution;
    }
}

int IOSVideoDecoder::decode(
    const QnConstCompressedVideoDataPtr& compressedVideoData,
    QVideoFramePtr* outDecodedFrame)
{
    Q_D(IOSVideoDecoder);

    if (!d->codecContext)
    {
        d->initContext(compressedVideoData);
        if (!d->codecContext)
            return -1;
    }

    QnFfmpegAvPacket avpkt;
    if (compressedVideoData)
    {
        avpkt.data = (unsigned char*) compressedVideoData->data();
        avpkt.size = static_cast<int>(compressedVideoData->dataSize());
        avpkt.dts = avpkt.pts = compressedVideoData->timestamp;
        if (compressedVideoData->flags & QnAbstractMediaData::MediaFlags_AVKey)
            avpkt.flags = AV_PKT_FLAG_KEY;

        // It's already guaranteed by QnByteArray that there is an extra space reserved. We must
        // fill the padding bytes according to ffmpeg documentation.
        if (avpkt.data)
        {
            static_assert(QN_BYTE_ARRAY_PADDING >= FF_INPUT_BUFFER_PADDING_SIZE,
                "IOSVideoDecoder: Insufficient padding size");
            memset(avpkt.data + avpkt.size, 0, FF_INPUT_BUFFER_PADDING_SIZE);
        }

        d->lastPts = compressedVideoData->timestamp;
    }
    else
    {
        // There is a known ffmpeg bug. It returns the below time for the very last packet while
        // flushing internal buffer. So, repeat this time for the empty packet in order to avoid
        // the bug.
        avpkt.pts = avpkt.dts = d->lastPts;
    }

    int gotPicture = 0;
    int res = avcodec_decode_video2(d->codecContext, d->frame, &gotPicture, &avpkt);
    if (res <= 0 || !gotPicture)
    {
        qWarning() << "IOS decoder error. gotPicture=" << gotPicture << "errCode=" << res;
        // hardware decoder crash if use same frame after decoding error. It seems
        // leaves invalid ref_count on error.
        av_frame_free(&d->frame);
        d->frame = av_frame_alloc();

        if (isFatalError(res))
            d->closeCodecContext(); //< reset all

        return res; //< Negative value means error, zero means buffering.
    }

    QSize frameSize(d->frame->width, d->frame->height);
    qint64 startTimeMs = d->frame->pkt_dts / 1000;
    int frameNum = qMax(0, d->codecContext->frame_number - 1);

    QVideoFrame::PixelFormat qtPixelFormat = QVideoFrame::Format_Invalid;
    d->isHardwareAccelerated = d->frame->data[3];
    if (d->isHardwareAccelerated)
    {
        CVPixelBufferRef pixBuf = (CVPixelBufferRef)d->frame->data[3];
        qtPixelFormat = toQtPixelFormat(CVPixelBufferGetPixelFormatType(pixBuf));
    }
    else
    {
        qtPixelFormat = toQtPixelFormat((AVPixelFormat)d->frame->format);
    }
    if (qtPixelFormat == QVideoFrame::Format_Invalid)
    {
        // Recreate frame just in case.
        // I am not sure hardware decoder can reuse it.
        av_frame_free(&d->frame);
        d->frame = av_frame_alloc();
        return -1; //< report error
    }

    QAbstractVideoBuffer* buffer = new IOSMemoryBuffer(d->frame);
    d->frame = av_frame_alloc();
    QVideoFrame* videoFrame = new QVideoFrame(buffer, frameSize, qtPixelFormat);
    videoFrame->setStartTime(startTimeMs);

    outDecodedFrame->reset(videoFrame);
    return frameNum;
}

AbstractVideoDecoder::Capabilities IOSVideoDecoder::capabilities() const
{
    Q_D(const IOSVideoDecoder);
    return d->isHardwareAccelerated ? Capability::hardwareAccelerated : Capability::noCapability;
}

} // namespace media
} // namespace nx

#endif // (Q_OS_IOS)<|MERGE_RESOLUTION|>--- conflicted
+++ resolved
@@ -1,9 +1,5 @@
 #include "ios_video_decoder.h"
-<<<<<<< HEAD
 #if defined (Q_OS_IOS)
-=======
-#if defined(Q_OS_IOS)
->>>>>>> fc39c25b
 
 extern "C" {
 #include <libavformat/avformat.h>
