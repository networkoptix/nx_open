#if defined (Q_OS_IOS)

#include "ios_video_decoder.h"

extern "C" {
#include <libavformat/avformat.h>
#include <libavcodec/videotoolbox.h>
#include <libavutil/imgutils.h>
#include <libavutil/pixdesc.h>
#include <libavutil/frame.h>
} // extern "C"

#include <utils/media/ffmpeg_helper.h>
#include <utils/media/ffmpeg_initializer.h>
#include <utils/media/nalUnits.h>
#include <nx/utils/thread/mutex.h>

#include "aligned_mem_video_buffer.h"

#include <QtCore/QFile>
#include <QtCore/QDebug>

#if defined(TARGET_OS_IPHONE)
#include <CoreVideo/CoreVideo.h>
#include "ios_device_info.h"
#endif

#include <QtMultimedia/QAbstractVideoBuffer>
#include <QtMultimedia/private/qabstractvideobuffer_p.h>

namespace nx {
namespace media {

namespace {


    bool isFatalError(int ffmpegErrorCode)
    {
        static const int kHWAcceleratorFailed = 0xb1b4b1ab;

        return ffmpegErrorCode == kHWAcceleratorFailed;
    }

    static enum AVPixelFormat get_format(AVCodecContext *s, const enum AVPixelFormat *pix_fmts)
    {
        int status = av_videotoolbox_default_init(s);
        if (status != 0)
            qWarning() << "IOS hardware decoder init failure:" << status;
        return pix_fmts[0];
    }

    QVideoFrame::PixelFormat toQtPixelFormat(AVPixelFormat pixFormat)
    {
        switch (pixFormat)
        {
            case AV_PIX_FMT_YUV420P:
            case AV_PIX_FMT_YUVJ420P:
                return QVideoFrame::Format_YUV420P;
            case AV_PIX_FMT_BGRA:
                return QVideoFrame::Format_BGRA32;
            case AV_PIX_FMT_NV12:
                return QVideoFrame::Format_NV12;
            default:
                return QVideoFrame::Format_Invalid;
        }
    }

    QVideoFrame::PixelFormat toQtPixelFormat(OSType pixFormat)
    {
        switch (pixFormat)
        {
            case kCVPixelFormatType_420YpCbCr8Planar:
                return QVideoFrame::Format_YUV420P;
            case kCVPixelFormatType_422YpCbCr8:
                return QVideoFrame::Format_YV12;
            case kCVPixelFormatType_32BGRA:
                return QVideoFrame::Format_BGRA32;
            case kCVPixelFormatType_420YpCbCr8BiPlanarVideoRange:
                return QVideoFrame::Format_NV12;
            default:
                qWarning() << "unknown OSType format " << (int) pixFormat;
                return QVideoFrame::Format_Invalid;
        }
    }
}

class IOSMemoryBufferPrivate: public QAbstractVideoBufferPrivate
{
public:
    AVFrame* frame;
    QAbstractVideoBuffer::MapMode mapMode;
public:
    IOSMemoryBufferPrivate(AVFrame* _frame):
        QAbstractVideoBufferPrivate(),
        frame(_frame),
        mapMode(QAbstractVideoBuffer::NotMapped)
    {
    }

    virtual ~IOSMemoryBufferPrivate()
    {
        av_frame_free(&frame);
    }

    virtual int map(
                    QAbstractVideoBuffer::MapMode mode,
                    int* numBytes,
                    int linesize[4],
                    uchar* data[4]) override
    {
        int planes = 1;
        *numBytes = 0;

        if (frame->data[3])
        {
            // map frame to the internal buffer
            CVPixelBufferRef pixbuf = (CVPixelBufferRef)frame->data[3];
            CVPixelBufferLockBaseAddress(pixbuf, kCVPixelBufferLock_ReadOnly);

            if (CVPixelBufferIsPlanar(pixbuf))
            {
                planes = CVPixelBufferGetPlaneCount(pixbuf);
                for (int i = 0; i < planes; i++)
                {
                    data[i]     = (uint8_t*)CVPixelBufferGetBaseAddressOfPlane(pixbuf, i);
                    linesize[i] = CVPixelBufferGetBytesPerRowOfPlane(pixbuf, i);
                    *numBytes += linesize[i] * CVPixelBufferGetHeightOfPlane(pixbuf, i);
                }
            }
            else
            {
                data[0] = (uchar*) CVPixelBufferGetBaseAddress(pixbuf);
                linesize[0] = CVPixelBufferGetBytesPerRow(pixbuf);
                *numBytes = linesize[0] * CVPixelBufferGetHeight(pixbuf);
            }
        }
        else
        {
            // map frame to the ffmpeg buffer
            planes = 0;
            const AVPixFmtDescriptor* descr = av_pix_fmt_desc_get((AVPixelFormat) frame->format);
            for (int i = 0; i < descr->nb_components && frame->data[i]; ++i)
            {
                ++planes;
                data[i] = frame->data[i];
                linesize[i] = frame->linesize[i];

                int bytesPerPlane = linesize[i] * frame->height;
                if (i > 0)
                {
                    bytesPerPlane >>= descr->log2_chroma_h + descr->log2_chroma_w;
                    bytesPerPlane *= descr->comp->step;
                }
                *numBytes += bytesPerPlane;
            }

        }

        return planes;
    }
};


class IOSMemoryBuffer: public QAbstractVideoBuffer
{
    Q_DECLARE_PRIVATE(IOSMemoryBuffer)
public:
    IOSMemoryBuffer(AVFrame* frame):
        QAbstractVideoBuffer(
                             *(new IOSMemoryBufferPrivate(frame)),
                             NoHandle)
    {
    }

    virtual MapMode mapMode() const override
    {
        return d_func()->mapMode;
    }

    virtual uchar* map(MapMode mode, int *numBytes, int *bytesPerLine) override
    {
        Q_D(IOSMemoryBuffer);
        CVPixelBufferRef pixbuf = (CVPixelBufferRef) d->frame->data[3];
        *bytesPerLine = CVPixelBufferGetBytesPerRow(pixbuf);
        *numBytes = *bytesPerLine * CVPixelBufferGetHeight(pixbuf);
        return (uchar*) CVPixelBufferGetBaseAddress(pixbuf);
    }

    virtual void unmap() override
    {
        Q_D(IOSMemoryBuffer);
        CVPixelBufferRef pixbuf = (CVPixelBufferRef) d->frame->data[3];
        CVPixelBufferUnlockBaseAddress(pixbuf, kCVPixelBufferLock_ReadOnly);
    }
};

//-------------------------------------------------------------------------------------------------
// FfmpegDecoderPrivate

class IOSVideoDecoderPrivate: public QObject
{
    Q_DECLARE_PUBLIC(IOSVideoDecoder)
    IOSVideoDecoder* q_ptr;

public:
    IOSVideoDecoderPrivate()
    :
        codecContext(nullptr),
        frame(av_frame_alloc()),
        lastPts(AV_NOPTS_VALUE)
    {
    }

    ~IOSVideoDecoderPrivate()
    {
        closeCodecContext();
        av_frame_free(&frame);
    }

    void initContext(const QnConstCompressedVideoDataPtr& frame);
    void closeCodecContext();

    AVCodecContext* codecContext;
    AVFrame* frame;
    qint64 lastPts;
};

void IOSVideoDecoderPrivate::initContext(const QnConstCompressedVideoDataPtr& frame)
{
    if (!frame)
        return;

    auto codec = avcodec_find_decoder(frame->compressionType);
    codecContext = avcodec_alloc_context3(codec);
    if (frame->context)
        QnFfmpegHelper::mediaContextToAvCodecContext(codecContext, frame->context);

    codecContext->thread_count = 1;
    codecContext->opaque = this;
    codecContext->get_format = get_format;
    codecContext->extradata_size = 1;

    if (avcodec_open2(codecContext, codec, nullptr) < 0)
    {
        qWarning() << "Can't open decoder for codec" << frame->compressionType;
        closeCodecContext();
        return;
    }

    // keep frame unless we call 'av_buffer_unref'
    codecContext->refcounted_frames = 1;
}

void IOSVideoDecoderPrivate::closeCodecContext()
{
    if (codecContext)
        av_videotoolbox_default_free(codecContext);

    QnFfmpegHelper::deleteAvCodecContext(codecContext);
    codecContext = 0;
}

//-------------------------------------------------------------------------------------------------
// FfmpegDecoder

IOSVideoDecoder::IOSVideoDecoder(
    const ResourceAllocatorPtr& /*allocator*/, const QSize& /*resolution*/)
:
    AbstractVideoDecoder(),
    d_ptr(new IOSVideoDecoderPrivate())
{
}

IOSVideoDecoder::~IOSVideoDecoder()
{
}

bool IOSVideoDecoder::isCompatible(
    const AVCodecID codec,
    const QSize& resolution,
    bool /*allowOverlay*/)
{
    if (codec != AV_CODEC_ID_H264 &&
        codec != AV_CODEC_ID_H263 &&
        codec != AV_CODEC_ID_H263P &&
        codec != AV_CODEC_ID_MPEG4 &&
        codec != AV_CODEC_ID_MPEG1VIDEO &&
        codec != AV_CODEC_ID_MPEG2VIDEO)
    {
        return false;
    }
    const QSize maxRes = maxResolution(codec);
    return resolution.width() <= maxRes.width() &&
           resolution.height() <= maxRes.height();
}

QSize IOSVideoDecoder::maxResolution(const AVCodecID codec)
{
<<<<<<< HEAD
    //todo: implement me. Need detect at runtime.
    if (codec == AV_CODEC_ID_H264)
        return QSize(1920, 1080);
    else
        return QSize(1280, 720);
=======
    static const QSize kHdReadyResolution(1280, 720);
    static const QSize kFullHdResolution(1920, 1080);
    static const QSize kUhd4kResolution(3840, 2160);

    if (codec != AV_CODEC_ID_H264)
        return kHdReadyResolution;

    const auto& deviceInfo = iosDeviceInformation();
    if (deviceInfo.type == IosDeviceInformation::Type::iPhone)
    {
        if (deviceInfo.majorVersion >= 7) //< iPhone 6 and newer.
            return kUhd4kResolution;
    }
    else if (deviceInfo.type == IosDeviceInformation::Type::iPad)
    {
        if (deviceInfo.majorVersion >= 5) //< iPad Air 2 / iPad Mini 4 or newer.
            return kUhd4kResolution;
    }

    return kFullHdResolution;
>>>>>>> 6d8ca5d1
}

int IOSVideoDecoder::decode(
    const QnConstCompressedVideoDataPtr& compressedVideoData,
    QVideoFramePtr* outDecodedFrame)
{
    Q_D(IOSVideoDecoder);

    if (!d->codecContext)
    {
        d->initContext(compressedVideoData);
        if (!d->codecContext)
            return -1;
    }

    QnFfmpegAvPacket avpkt;
    if (compressedVideoData)
    {
        avpkt.data = (unsigned char*) compressedVideoData->data();
        avpkt.size = static_cast<int>(compressedVideoData->dataSize());
        avpkt.dts = avpkt.pts = compressedVideoData->timestamp;
        if (compressedVideoData->flags & QnAbstractMediaData::MediaFlags_AVKey)
            avpkt.flags = AV_PKT_FLAG_KEY;

        // It's already guaranteed by QnByteArray that there is an extra space reserved. We must
        // fill the padding bytes according to ffmpeg documentation.
        if (avpkt.data)
        {
            static_assert(QN_BYTE_ARRAY_PADDING >= FF_INPUT_BUFFER_PADDING_SIZE,
                "IOSVideoDecoder: Insufficient padding size");
            memset(avpkt.data + avpkt.size, 0, FF_INPUT_BUFFER_PADDING_SIZE);
        }

        d->lastPts = compressedVideoData->timestamp;
    }
    else
    {
        // There is a known ffmpeg bug. It returns the below time for the very last packet while
        // flushing internal buffer. So, repeat this time for the empty packet in order to avoid
        // the bug.
        avpkt.pts = avpkt.dts = d->lastPts;
    }

    int gotPicture = 0;
    int res = avcodec_decode_video2(d->codecContext, d->frame, &gotPicture, &avpkt);
    if (res <= 0 || !gotPicture)
    {
        qWarning() << "IOS decoder error. gotPicture=" << gotPicture << "errCode=" << QString::number(res, 16);
        // hardware decoder crash if use same frame after decoding error. It seems
        // leaves invalid ref_count on error.
        av_frame_free(&d->frame);
        d->frame = av_frame_alloc();

        if (isFatalError(res))
            d->closeCodecContext(); //< reset all

        return res; //< Negative value means error, zero means buffering.
    }

    QSize frameSize(d->frame->width, d->frame->height);
    qint64 startTimeMs = d->frame->pkt_dts / 1000;
    int frameNum = qMax(0, d->codecContext->frame_number - 1);

    QVideoFrame::PixelFormat qtPixelFormat = QVideoFrame::Format_Invalid;
    if (d->frame->data[3])
    {
        CVPixelBufferRef pixBuf = (CVPixelBufferRef)d->frame->data[3];
        qtPixelFormat = toQtPixelFormat(CVPixelBufferGetPixelFormatType(pixBuf));
    }
    else
    {
        qtPixelFormat = toQtPixelFormat((AVPixelFormat)d->frame->format);
    }
    if (qtPixelFormat == QVideoFrame::Format_Invalid)
    {
        // Recreate frame just in case.
        // I am not sure hardware decoder can reuse it.
        av_frame_free(&d->frame);
        d->frame = av_frame_alloc();
        return -1; //< report error
    }

    QAbstractVideoBuffer* buffer = new IOSMemoryBuffer(d->frame);
    d->frame = av_frame_alloc();
    QVideoFrame* videoFrame = new QVideoFrame(buffer, frameSize, qtPixelFormat);
    videoFrame->setStartTime(startTimeMs);

    outDecodedFrame->reset(videoFrame);
    return frameNum;
}


} // namespace media
} // namespace nx

#endif // (Q_OS_IOS)<|MERGE_RESOLUTION|>--- conflicted
+++ resolved
@@ -296,13 +296,6 @@
 
 QSize IOSVideoDecoder::maxResolution(const AVCodecID codec)
 {
-<<<<<<< HEAD
-    //todo: implement me. Need detect at runtime.
-    if (codec == AV_CODEC_ID_H264)
-        return QSize(1920, 1080);
-    else
-        return QSize(1280, 720);
-=======
     static const QSize kHdReadyResolution(1280, 720);
     static const QSize kFullHdResolution(1920, 1080);
     static const QSize kUhd4kResolution(3840, 2160);
@@ -323,7 +316,6 @@
     }
 
     return kFullHdResolution;
->>>>>>> 6d8ca5d1
 }
 
 int IOSVideoDecoder::decode(
