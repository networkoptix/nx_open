--- conflicted
+++ resolved
@@ -56,12 +56,10 @@
 }
 
 bool VideoDecoderRegistry::hasCompatibleDecoder(
-<<<<<<< HEAD
-    const AVCodecID codec, const QSize& resolution,
+    const AVCodecID codec,
+    const QSize& resolution,
+    bool allowOverlay,
     const std::vector<AbstractVideoDecoder*>& currentDecoders)
-=======
-    const AVCodecID codec, const QSize& resolution, bool allowOverlay)
->>>>>>> d1ed8c75
 {
     auto codecString =
         [codec, &resolution]()
@@ -82,7 +80,6 @@
     QMutexLocker lock(&mutex);
     for (const auto& plugin: m_plugins)
     {
-<<<<<<< HEAD
         const int availableUsageCount =
             plugin.useCount - decoderCountByTypeIndex[plugin.typeIndex];
 
@@ -92,7 +89,7 @@
             continue;
         }
 
-        if (!plugin.isCompatible(codec, resolution))
+        if (!plugin.isCompatible(codec, resolution, allowOverlay))
         {
             NX_LOGX(
                 lm("Plugin %1 is not compatible with codec %2").arg(plugin.name).arg(codecString()),
@@ -102,13 +99,6 @@
 
         NX_LOGX(lm("Selected plugin: %1").arg(plugin.name), cl_logDEBUG2);
         return true;
-=======
-        if (plugin.isCompatible(codec, resolution, allowOverlay)
-            && plugin.useCount < plugin.maxUseCount)
-        {
-            return true;
-        }
->>>>>>> d1ed8c75
     }
     return false;
 }
