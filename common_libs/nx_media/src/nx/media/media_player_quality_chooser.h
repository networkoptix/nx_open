--- conflicted
+++ resolved
@@ -26,7 +26,6 @@
 
 struct Result: public boost::equality_comparable1<Result>
 {
-<<<<<<< HEAD
     Player::VideoQuality quality = Player::UnknownVideoQuality;
     QSize frameSize;
 
@@ -39,43 +38,6 @@
     bool operator==(const Result& other) const;
 
     QString toString() const;
-=======
-public:
-    static const QSize kQualityLow; //< Token-value; isValid() is false.
-    static const QSize kQualityHigh; //< Token-value; isValid() is false.
-    static const QSize kQualityLowIframesOnly; //< Token-value; isValid() is false.
-
-    /**
-     * @param videoQuality Video quality desired by the user. Same as Player::videoQuality: either
-     *     one of enum Player::VideoQuality values, or approximate vertical resolution.
-     * @param liveMode Used to find a server to query transcoding capability.
-     * @param positionMs Used when not liveMode, to find a server to query transcoding capability.
-     * @return Either one of kQualityLow or kQialityHigh tokens, or a custom resolution which can
-     *     have width set to <=0 to indicate "auto" width. ATTENTION: This method does not inspect
-     *     camera aspect ratio, thus, the returned custom size width should be treated as specified
-     *     in logical pixels.
-     */
-    static QSize chooseVideoQuality(
-        AVCodecID transcodingCodec,
-        int videoQuality,
-        bool liveMode,
-        qint64 positionMs,
-        const QnVirtualCameraResourcePtr& camera,
-        bool allowOverlay);
-
-private:
-    media_player_quality_chooser() = delete;
-
-    static QSize chooseHighStreamIfPossible(
-        AVCodecID transcodingCodec,
-        bool liveMode,
-        qint64 positionMs,
-        const QnVirtualCameraResourcePtr& camera,
-        bool allowOverlay,
-        AVCodecID highCodec,
-        const QSize& highResolution,
-        const QnConstResourceVideoLayoutPtr& videoLayout);
->>>>>>> d1ed8c75
 };
 
 /**
@@ -95,6 +57,7 @@
     bool liveMode,
     qint64 positionMs,
     const QnVirtualCameraResourcePtr& camera,
+    bool allowOverlay,
     const std::vector<AbstractVideoDecoder*>& currentDecoders =
         std::vector<AbstractVideoDecoder*>());
 
