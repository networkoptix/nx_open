#pragma once

#include <deque>
#include <atomic>
#include <functional>

#include <nx/streaming/abstract_data_consumer.h>
#include <nx/streaming/video_data_packet.h>
#include <nx/streaming/audio_data_packet.h>

#include "media_fwd.h"
#include "audio_output.h"
#include <utils/media/externaltimesource.h>

class QnArchiveStreamReader;

namespace nx {
namespace media {

class AbstractVideoDecoder;
class SeamlessVideoDecoder;
class SeamlessAudioDecoder;

/**
 * Private class used in nx::media::Player.
 */
class PlayerDataConsumer:
    public QnAbstractDataConsumer,
    public QnlTimeSource
{
    Q_OBJECT
    typedef QnAbstractDataConsumer base_type;

public:
    typedef std::function<QRect()> VideoGeometryAccessor;

public:
    PlayerDataConsumer(const std::unique_ptr<QnArchiveStreamReader>& archiveReader);
    virtual ~PlayerDataConsumer();

    QVideoFramePtr dequeueVideoFrame();
    qint64 queueVideoDurationUsec() const;

    ConstAudioOutputPtr audioOutput() const;

    /** Can be Invalid if not available. */
    QSize currentResolution() const;

    /** Can be AV_CODEC_ID_NONE if not available. */
    AVCodecID currentCodec() const;

    std::vector<AbstractVideoDecoder*> currentVideoDecoders() const;

    /** Should be called before other methods; needed by some decoders, e.g. hw-based. */
    void setVideoGeometryAccessor(VideoGeometryAccessor videoGeometryAccessor);

    // ----  QnlTimeSource interface ----

    /**
     * @return Current time.
     * May be different from displayed time.
     * After seek for example, while no any frames are really displayed.
     */
    virtual qint64 getCurrentTime() const override;

    /**
     * @return Last displayed time.
     */
    virtual qint64 getDisplayedTime() const override;
    void setDisplayedTimeUs(qint64 value); //< not part of QnlTimeSource interface

    /**
     * @return Time of the next frame.
     */
    virtual qint64 getNextTime() const override;

    /**
     * @return External clock to sync several video with each other.
     */
    virtual qint64 getExternalTime() const override;

    /** Ask thread to stop. It's a non-blocking call. Thread will be stopped later. */
    virtual void pleaseStop() override;

    /** Turn on / off audio. Allowed to be called from another thread. */
    void setAudioEnabled(bool value);
<<<<<<< HEAD
    bool isAudioEnabled() const;
=======

    void setAllowOverlay(bool value);

>>>>>>> 97674b18
signals:
    /** Hint to render to display current data with no delay due to seek operation in progress. */
    void hurryUp();

    /** New video frame is decoded and ready for rendering. */
    void gotVideoFrame();

    /** Jump to new position. */
    void jumpOccurred(int sequence);

private slots:
    void onBeforeJump(qint64 timeUsec);
    void onJumpCanceled(qint64 timeUsec);
    void onJumpOccurred(qint64 timeUsec, int sequence);

protected:
    virtual bool canAcceptData() const override;
    virtual bool processData(const QnAbstractDataPacketPtr& data) override;
    virtual void putData(const QnAbstractDataPacketPtr& data) override;

    virtual void endOfRun() override;
    virtual void clearUnprocessedData() override;

private:
    bool processEmptyFrame(const QnEmptyMediaDataPtr& data);
    bool processVideoFrame(const QnCompressedVideoDataPtr& data);
    bool processAudioFrame(const QnCompressedAudioDataPtr& data);

    void enqueueVideoFrame(QVideoFramePtr decodedFrame);
    int getBufferingMask() const;
    QnCompressedVideoDataPtr queueVideoFrame(const QnCompressedVideoDataPtr& videoFrame);
    bool checkSequence(int sequence);

private:
    /**
     * In case of multi-sensor video camera this class is used to calculate
     * which video channels still don't provide frames.
     * Player displays frames without delay unless each channel provides at least 1 frame.
     */
    class MultiSensorHelper
    {
    private:
        int m_mask;
        int m_channels;
    public:
        MultiSensorHelper(): m_mask(0), m_channels(1) {}

        int channelCount() const { return m_channels;  }
        void setChannelCount(int value)
        {
            if (m_channels == value)
                return;
            m_channels = value;
            if (m_mask)
                setMask(); //< update mask for new channels value
        }
        void setMask() { m_mask = (1 << m_channels) - 1; } //< Set m_channels low bits to 1.
        void resetMask() { m_mask = 0; }
        void removeChannel(int channelNumber) { m_mask &= ~(1 << channelNumber); }
        bool hasChannel(int channelNumber) const { return m_mask & (1 << channelNumber);  }
        bool isEmpty() const { return m_mask == 0; }
    };

    typedef std::unique_ptr<SeamlessVideoDecoder> SeamlessVideoDecoderPtr;
    std::vector<SeamlessVideoDecoderPtr> m_videoDecoders;
    std::unique_ptr<SeamlessAudioDecoder> m_audioDecoder;
    AudioOutputPtr m_audioOutput;

    std::deque<QVideoFramePtr> m_decodedVideo;
    QnWaitCondition m_queueWaitCond;
    mutable QnMutex m_queueMutex; //< sync with player thread
    mutable QnMutex m_jumpMutex; //< sync jump related logic
    mutable QnMutex m_decoderMutex; //< sync with create/destroy decoder

    int m_awaitingJumpCounter; //< how many jump requests are queued

    struct BofFrameInfo
    {
        BofFrameInfo(): videoChannel(0), frameNumber(0) {}

        int videoChannel;
        int frameNumber;
    };

    std::atomic<qint64> m_lastMediaTimeUsec; //< UTC usec timestamp for the very last packet

    // Delay video decoding. Used for AV sync.
    std::deque<QnCompressedVideoDataPtr> m_predecodeQueue;

    int m_sequence;

    VideoGeometryAccessor m_videoGeometryAccessor;

    std::atomic<qint64> m_lastFrameTimeUs;
    std::atomic<qint64> m_lastDisplayedTimeUs;
    MultiSensorHelper m_awaitingFramesMask;
    int m_emptyPacketCounter;
    std::atomic<bool> m_audioEnabled;
<<<<<<< HEAD
    std::atomic<bool> m_needToResetAudio;
=======
    std::atomic<bool> m_allowOverlay;
>>>>>>> 97674b18
};

} // namespace media
} // namespace nx<|MERGE_RESOLUTION|>--- conflicted
+++ resolved
@@ -84,13 +84,10 @@
 
     /** Turn on / off audio. Allowed to be called from another thread. */
     void setAudioEnabled(bool value);
-<<<<<<< HEAD
     bool isAudioEnabled() const;
-=======
 
     void setAllowOverlay(bool value);
 
->>>>>>> 97674b18
 signals:
     /** Hint to render to display current data with no delay due to seek operation in progress. */
     void hurryUp();
@@ -189,11 +186,8 @@
     MultiSensorHelper m_awaitingFramesMask;
     int m_emptyPacketCounter;
     std::atomic<bool> m_audioEnabled;
-<<<<<<< HEAD
     std::atomic<bool> m_needToResetAudio;
-=======
     std::atomic<bool> m_allowOverlay;
->>>>>>> 97674b18
 };
 
 } // namespace media
