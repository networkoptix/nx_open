#include "aligned_mem_video_buffer.h"

#include <utils/common/qt_private_headers.h>
#include QT_PRIVATE_HEADER(QtMultimedia,qabstractvideobuffer_p.h)

QT_BEGIN_NAMESPACE

/**
 * This definition is needed because we inherit QAbstractVideoBufferPrivate class declared in a private Qt header.
 */
int QAbstractVideoBufferPrivate::map(
    QAbstractVideoBuffer::MapMode mode,
    int *numBytes,
    int bytesPerLine[4],
    uchar *data[4])
{
    Q_UNUSED(mode);
    Q_UNUSED(numBytes);
    Q_UNUSED(bytesPerLine);
    Q_UNUSED(data);
    assert(false);
    return 0;
}
<<<<<<< HEAD

QT_END_NAMESPACE

namespace nx {
namespace media {

=======

QT_END_NAMESPACE

namespace nx {
namespace media {

>>>>>>> 003b8b0a
class AlignedMemVideoBufferPrivate: public QAbstractVideoBufferPrivate
{
public:
    AlignedMemVideoBufferPrivate()
    :
        QAbstractVideoBufferPrivate(),
        mapMode(QAbstractVideoBuffer::NotMapped),
        dataSize(0),
        planeCount(1),
        ownBuffer(false)
    {
        memset(data, 0, sizeof(dataSize));
        memset(bytesPerLine, 0, sizeof(bytesPerLine));
    }

<<<<<<< HEAD
    virtual ~AlignedMemVideoBufferPrivate() = default; 
=======
    virtual ~AlignedMemVideoBufferPrivate() 
    {
  
    }
>>>>>>> 003b8b0a

    virtual int map(
        QAbstractVideoBuffer::MapMode mode,
        int *numBytes,
        int bytesPerLine[4],
        uchar *data[4]) override
    {
        Q_UNUSED(mode);

        for (int i = 0; i < 4; ++i)
        {
            data[i] = this->data[i];
            bytesPerLine[i] = this->bytesPerLine[i];
        }
        *numBytes = dataSize;
        return planeCount;
    }

    uchar* data[4];
    int bytesPerLine[4];
    QAbstractVideoBuffer::MapMode mapMode;
    int dataSize;
    int planeCount;
    bool ownBuffer;
};

AlignedMemVideoBuffer::AlignedMemVideoBuffer(int size, int alignFactor, int bytesPerLine)
<<<<<<< HEAD
:
=======
    :
>>>>>>> 003b8b0a
    QAbstractVideoBuffer(*(new AlignedMemVideoBufferPrivate()), NoHandle)
{
    Q_D(AlignedMemVideoBuffer);
    d->data[0] = (uchar*) qMallocAligned(size, alignFactor);
    d->bytesPerLine[0] = bytesPerLine;
    d->dataSize = size;
    d->planeCount = 1;
    d->ownBuffer = true;
}

AlignedMemVideoBuffer::AlignedMemVideoBuffer(uchar* data[4], int bytesPerLine[4], int planeCount)
<<<<<<< HEAD
:
=======
    :
>>>>>>> 003b8b0a
    QAbstractVideoBuffer(*(new AlignedMemVideoBufferPrivate()), NoHandle)
{
    Q_D(AlignedMemVideoBuffer);
    for (int i = 0; i < 4; ++i)
    {
        d->data[i] = data[i];
        d->bytesPerLine[i] = bytesPerLine[i];
    }
    d->dataSize = 0; //< not used
    d->planeCount = planeCount;
}

AlignedMemVideoBuffer::~AlignedMemVideoBuffer()
{
  
    Q_D(AlignedMemVideoBuffer);
<<<<<<< HEAD
    if (d->ownBuffer)
        qFreeAligned(d->data[0]);
=======
  
    if (d->ownBuffer)
    {
        qFreeAligned(d->data[0]);
    }
>>>>>>> 003b8b0a
}

AlignedMemVideoBuffer::MapMode AlignedMemVideoBuffer::mapMode() const
{
    return d_func()->mapMode;
}

uchar *AlignedMemVideoBuffer::map(MapMode mode, int *numBytes, int *bytesPerLine)
{
    Q_D(AlignedMemVideoBuffer);

    if (d->mapMode == NotMapped && d->data && mode != NotMapped) 
    {
        d->mapMode = mode;

        if (numBytes)
            *numBytes = d->dataSize;

        if (bytesPerLine)
            *bytesPerLine = d->bytesPerLine[0];

        return reinterpret_cast<uchar*>(d->data);
    }
    else
    {
        return nullptr;
    }
}

void AlignedMemVideoBuffer::unmap()
{
    d_func()->mapMode = NotMapped;
}

} // namespace media
} // namespace nx<|MERGE_RESOLUTION|>--- conflicted
+++ resolved
@@ -21,21 +21,12 @@
     assert(false);
     return 0;
 }
-<<<<<<< HEAD
 
 QT_END_NAMESPACE
 
 namespace nx {
 namespace media {
 
-=======
-
-QT_END_NAMESPACE
-
-namespace nx {
-namespace media {
-
->>>>>>> 003b8b0a
 class AlignedMemVideoBufferPrivate: public QAbstractVideoBufferPrivate
 {
 public:
@@ -51,14 +42,7 @@
         memset(bytesPerLine, 0, sizeof(bytesPerLine));
     }
 
-<<<<<<< HEAD
     virtual ~AlignedMemVideoBufferPrivate() = default; 
-=======
-    virtual ~AlignedMemVideoBufferPrivate() 
-    {
-  
-    }
->>>>>>> 003b8b0a
 
     virtual int map(
         QAbstractVideoBuffer::MapMode mode,
@@ -86,11 +70,7 @@
 };
 
 AlignedMemVideoBuffer::AlignedMemVideoBuffer(int size, int alignFactor, int bytesPerLine)
-<<<<<<< HEAD
 :
-=======
-    :
->>>>>>> 003b8b0a
     QAbstractVideoBuffer(*(new AlignedMemVideoBufferPrivate()), NoHandle)
 {
     Q_D(AlignedMemVideoBuffer);
@@ -102,11 +82,7 @@
 }
 
 AlignedMemVideoBuffer::AlignedMemVideoBuffer(uchar* data[4], int bytesPerLine[4], int planeCount)
-<<<<<<< HEAD
 :
-=======
-    :
->>>>>>> 003b8b0a
     QAbstractVideoBuffer(*(new AlignedMemVideoBufferPrivate()), NoHandle)
 {
     Q_D(AlignedMemVideoBuffer);
@@ -123,16 +99,11 @@
 {
   
     Q_D(AlignedMemVideoBuffer);
-<<<<<<< HEAD
-    if (d->ownBuffer)
-        qFreeAligned(d->data[0]);
-=======
   
     if (d->ownBuffer)
     {
         qFreeAligned(d->data[0]);
     }
->>>>>>> 003b8b0a
 }
 
 AlignedMemVideoBuffer::MapMode AlignedMemVideoBuffer::mapMode() const
