#pragma once

#include <functional>
#include <typeindex>

#include <QtCore/QObject>
#include <QtMultimedia/QVideoFrame>
#include <QtGui/QOpenGLContext>

#include <nx/utils/log/log.h>
#include <nx/streaming/video_data_packet.h>
#include "abstract_resource_allocator.h"

namespace nx {
namespace media {

class AbstractVideoDecoder;
typedef std::unique_ptr<AbstractVideoDecoder, void(*)(AbstractVideoDecoder*)> VideoDecoderPtr;

/**
 * Singleton. Allows to register various implementations for video decoders. The exact list of
 * decoders can be registered in runtime.
 */
class VideoDecoderRegistry
{
public:
    static VideoDecoderRegistry* instance();

    /**
     * @return Optimal video decoder (in case of any) compatible with such frame. Return null
     * pointer if no compatible decoder is found.
     */
    VideoDecoderPtr createCompatibleDecoder(
        const AVCodecID codec, const QSize& resolution, bool allowOverlay);

    /**
     * @return Whether a compatible video decoder is found.
     */
    bool hasCompatibleDecoder(
<<<<<<< HEAD
        const AVCodecID codec,
        const QSize& resolution,
        const std::vector<AbstractVideoDecoder*>& currentDecoders);
=======
        const AVCodecID codec, const QSize& resolution, bool allowOverlay);
>>>>>>> d1ed8c75

    /**
     * @return Some sort of a maximum for all resolutions returned for the codec by
     * AbstractVideoDecoder::maxResolution(), or Invalid if it cannot be determined.
     */
    QSize maxResolution(const AVCodecID codec);

    /**
     * @return Whether transcoding is not explicitly disabled by the client due to some reason,
     * e.g. by resetting this flag to false, Mobile Client in Lite Mode may prefer requesting low
     * stream instead of requesting transcoding.
     */
    bool isTranscodingEnabled() const;

    void setTranscodingEnabled(bool transcodingEnabled);

    /**
     * Register video decoder plugin.
     */
    template<class Decoder>
    void addPlugin(
        ResourceAllocatorPtr allocator = ResourceAllocatorPtr(),
        int maxUseCount = std::numeric_limits<int>::max())
    {
        m_plugins.push_back(MetadataImpl<Decoder>(allocator, maxUseCount));
    }

    /** For tests. */
    void reinitialize();

private:
    struct Metadata
    {
        std::function<AbstractVideoDecoder*(
            const ResourceAllocatorPtr& allocator, const QSize& resolution)> createVideoDecoder;
        std::function<bool(
            const AVCodecID codec, const QSize& resolution, bool allowOverlay)> isCompatible;
        std::function<QSize(const AVCodecID codec)> maxResolution;
        ResourceAllocatorPtr allocator;
        int useCount = 0;
        int maxUseCount = std::numeric_limits<int>::max();
        QString name;
        std::type_index typeIndex = std::type_index(typeid(nullptr));
    };

    template<class Decoder>
    struct MetadataImpl: public Metadata
    {
        MetadataImpl(ResourceAllocatorPtr allocator, int maxUseCount)
        {
            createVideoDecoder =
                [](const ResourceAllocatorPtr& allocator, const QSize& resolution)
                {
                    return new Decoder(allocator, resolution);
                };
            isCompatible = &Decoder::isCompatible;
            maxResolution = &Decoder::maxResolution;
            this->allocator = std::move(allocator);
            this->maxUseCount = maxUseCount;
            typeIndex = std::type_index(typeid(Decoder));
            name = NX_TYPE_NAME(typeid(Decoder));
        }
    };

    std::vector<Metadata> m_plugins;

    bool m_isTranscodingEnabled;
};

} // namespace media
} // namespace nx<|MERGE_RESOLUTION|>--- conflicted
+++ resolved
@@ -37,13 +37,10 @@
      * @return Whether a compatible video decoder is found.
      */
     bool hasCompatibleDecoder(
-<<<<<<< HEAD
         const AVCodecID codec,
         const QSize& resolution,
+        bool allowOverlay,
         const std::vector<AbstractVideoDecoder*>& currentDecoders);
-=======
-        const AVCodecID codec, const QSize& resolution, bool allowOverlay);
->>>>>>> d1ed8c75
 
     /**
      * @return Some sort of a maximum for all resolutions returned for the codec by
