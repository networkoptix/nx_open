--- conflicted
+++ resolved
@@ -60,18 +60,13 @@
     // Store metadata from compressed frame.
     void pushMetadata(const QnConstCompressedVideoDataPtr& frame);
 
-    // Restore metadata for decoded frame.
-    void popMetadata(const QVideoFramePtr& frame, int decodedFrameNum);
 
     const FrameMetadata findMetadata(int frameNum);
     void clearMetadata();
     int decoderFrameNumToLocalNum(int value) const;
 
-<<<<<<< HEAD
-=======
     void updateSar(const QnConstCompressedVideoDataPtr& frame);
 
->>>>>>> 156cd2ac
 public:
     std::deque<QVideoFramePtr> queue; /**< Temporary  buffer for decoded data. */
     VideoDecoderPtr videoDecoder;
@@ -105,9 +100,6 @@
 {
 }
 
-<<<<<<< HEAD
-void SeamlessVideoDecoderPrivate::pushMetadata(const QnConstCompressedVideoDataPtr& frame)
-=======
 void SeamlessVideoDecoderPrivate::updateSar(const QnConstCompressedVideoDataPtr& frame)
 {
     switch (frame->context->getCodecId())
@@ -122,25 +114,11 @@
     }
 }
 
-void SeamlessVideoDecoderPrivate::addMetadata(const QnConstCompressedVideoDataPtr& frame)
->>>>>>> 156cd2ac
+void SeamlessVideoDecoderPrivate::pushMetadata(const QnConstCompressedVideoDataPtr& frame)
 {
     FrameMetadata metadata(frame);
     metadata.frameNum = frameNumber++;
     metadataQueue.push_back(std::move(metadata));
-}
-
-void SeamlessVideoDecoderPrivate::popMetadata(const QVideoFramePtr& frame, int decodedFrameNum)
-{
-    FrameMetadata metadata = findMetadata(decoderFrameNumToLocalNum(decodedFrameNum));
-    const double sar = videoDecoder->getSampleAspectRatio();
-    // some decoders doesn't fill sar in spite of it isn't 1.0
-    metadata.sar = qFuzzyCompare(sar, 1.0)
-        ? nx::media::getDefaultSampleAspectRatio(frame->size())
-        : sar;
-    if (videoDecoder->capabilities().testFlag(AbstractVideoDecoder::Capability::hardwareAccelerated))
-        metadata.flags |= QnAbstractMediaData::MediaFlags_HWDecodingUsed;
-    metadata.serialize(frame);
 }
 
 const FrameMetadata SeamlessVideoDecoderPrivate::findMetadata(int frameNum)
@@ -224,13 +202,8 @@
                     QnConstCompressedVideoDataPtr(), &decodedFrame);
                 if (!decodedFrame)
                     break; //< decoder's buffer is flushed
-<<<<<<< HEAD
-                d->popMetadata(decodedFrame, decodedFrameNum);
-                d->queue.push_back(std::move(decodedFrame));
-=======
 
                 pushFrame(decodedFrame, decodedFrameNum, d->sar);
->>>>>>> 156cd2ac
             }
         }
 
@@ -257,14 +230,7 @@
         QVideoFramePtr decodedFrame;
         decodedFrameNum = d->videoDecoder->decode(frame, &decodedFrame);
         if (decodedFrame)
-<<<<<<< HEAD
-        {
-            d->popMetadata(decodedFrame, decodedFrameNum);
-            d->queue.push_back(std::move(decodedFrame));
-        }
-=======
             pushFrame(decodedFrame, decodedFrameNum, d->sar);
->>>>>>> 156cd2ac
     }
 
     if (d->queue.empty())
