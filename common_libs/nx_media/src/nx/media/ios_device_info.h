#pragma once
#if defined(TARGET_OS_IPHONE)

#if defined (Q_OS_IOS)

#include <QtCore/QString>

namespace nx {
namespace media {

struct IosDeviceInformation
{
    enum class Type
    {
        iPhone,
        iPad,
        unknown
    };

    Type type = Type::unknown;
    int majorVersion = 0;
    int minorVersion = 0;
};

IosDeviceInformation iosDeviceInformation();

} // namespace media
} // namespace nx

<<<<<<< HEAD
 #endif // defined(TARGET_OS_IPHONE)
 
=======
#endif // if defined (Q_OS_IOS)
>>>>>>> 2e767016
<|MERGE_RESOLUTION|>--- conflicted
+++ resolved
@@ -1,9 +1,8 @@
 #pragma once
-#if defined(TARGET_OS_IPHONE)
+
+#include <QtCore/QString>
 
 #if defined (Q_OS_IOS)
-
-#include <QtCore/QString>
 
 namespace nx {
 namespace media {
@@ -27,9 +26,4 @@
 } // namespace media
 } // namespace nx
 
-<<<<<<< HEAD
- #endif // defined(TARGET_OS_IPHONE)
- 
-=======
-#endif // if defined (Q_OS_IOS)
->>>>>>> 2e767016
+#endif // if defined (Q_OS_IOS)