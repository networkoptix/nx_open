#include "media_player_quality_chooser.h"

#include <QtCore/QSize>

<<<<<<< HEAD
#include <common/common_module.h>

=======
#include <nx/fusion/model_functions.h>
>>>>>>> 9baf7246
#include <nx/utils/log/log.h>

#include <core/resource/camera_resource.h>
#include <core/resource/camera_history.h>
#include <core/resource/media_server_resource.h>

#include "video_decoder_registry.h"

namespace nx {
namespace media {
namespace media_player_quality_chooser {

namespace {

static const int kFallbackLowQualityLines = 360;
static const int kHighQualityFallbackThreshold = 560;
static const QSize kMaxTranscodingResolution(1920, 1080);
static const QSize kDefaultAspect(16, 9);

/**
 * If a particular stream is missing, its out parameters are not assigned a value.
 */
void findCameraStreams(
    const QnVirtualCameraResourcePtr& camera,
    QSize* outHighResolution,
    AVCodecID* outHighCodec,
    QSize* outLowResolution,
    AVCodecID* outLowCodec)
{
    for (const auto& stream: camera->mediaStreams().streams)
    {
        if (stream.encoderIndex == CameraMediaStreamInfo::PRIMARY_STREAM_INDEX) //< High
        {
            *outHighCodec = (AVCodecID) stream.codec;
            *outHighResolution = stream.getResolution();
        }
        else if (stream.encoderIndex == CameraMediaStreamInfo::SECONDARY_STREAM_INDEX) //< Low
        {
            *outLowCodec = (AVCodecID) stream.codec;
            *outLowResolution = stream.getResolution();
        }
    }
}

static QSize limitResolution(const QSize& desiredResolution, const QSize& limit)
{
    if (desiredResolution.isEmpty() || limit.isEmpty())
        return desiredResolution;

    QSize result = desiredResolution;

    if (result.width() > limit.width())
    {
        result.setHeight((result.height() * limit.width()) / result.width());
        result.setWidth(limit.width());
    }

    if (result.height() > limit.height())
    {
        result.setWidth((result.width() * limit.height()) / result.height());
        result.setHeight(limit.height());
    }

    NX_ASSERT(result.width() <= limit.width());
    NX_ASSERT(result.height() <= limit.height());

    return result;
}

static QSize resolutionWithHeightAndAspect(int height, const QSize& aspect)
{
    static const int kWidthRoundingFactor = 16; //< Used for rounding width up.

    const int desiredWidth = (height * aspect.width()) / aspect.height();
    const int roundedWidth = (desiredWidth + (kWidthRoundingFactor - 1))
        / kWidthRoundingFactor * kWidthRoundingFactor;
    const int newHeight = (roundedWidth * aspect.height()) / aspect.width();
    return QSize(roundedWidth, newHeight);
}

static QSize transcodingResolution(
    const QSize& lowResolution,
    const QSize& highResolution,
    int videoQuality,
    AVCodecID transcodingCodec)
{
    // Here videoQuality should not be a special value.
    NX_ASSERT(videoQuality != Player::HighVideoQuality);
    NX_ASSERT(videoQuality != Player::LowVideoQuality);

    QSize aspect = highResolution;
    if (aspect.isEmpty()) //< High stream resolution is unknown.
        aspect = lowResolution;
    if (aspect.isEmpty()) //< Both Low and High stream resolutions are unknown.
        aspect = kDefaultAspect;

    const QSize& desiredResolution = resolutionWithHeightAndAspect(videoQuality, aspect);

    const QSize& maxResolution = VideoDecoderRegistry::instance()->maxResolution(transcodingCodec);

    const QSize& result = limitResolution(desiredResolution, maxResolution);

    if (result == desiredResolution)
    {
        NX_LOG(lm("[media_player] Custom resolution of %1p requested; "
            "desired resolution is %2:").arg(videoQuality).arg(desiredResolution),
            cl_logDEBUG1);
    }
    else
    {
        NX_LOG(lm("[media_player] Custom resolution of %1p requested; "
            "desired resolution is %2, limited to %3:")
            .arg(videoQuality).arg(desiredResolution).arg(result),
            cl_logDEBUG1);
    }

    return result;
}

static bool isTranscodingSupported(
    bool liveMode, qint64 positionMs, const QnVirtualCameraResourcePtr& camera)
{
    if (!VideoDecoderRegistry::instance()->isTranscodingEnabled())
        return false;

    auto module = camera->commonModule();
    NX_ASSERT(module);
    if (!module)
        return false;

    QnMediaServerResourcePtr server = liveMode
        ? camera->getParentServer()
        : module->cameraHistoryPool()->getMediaServerOnTime(camera, positionMs);

    if (!server)
        return false;

    return server->getServerFlags().testFlag(Qn::SF_SupportsTranscoding);
}

/**
 * @return Transcoding resolution, or invalid (default) QSize if transcoding is not possible.
 */
static Result applyTranscodingIfPossible(
    AVCodecID transcodingCodec,
    bool liveMode,
    qint64 positionMs,
    const QnVirtualCameraResourcePtr& camera,
    const QSize& desiredResolution,
    const std::vector<AbstractVideoDecoder*>& currentDecoders)
{
    if (!isTranscodingSupported(liveMode, positionMs, camera))
    {
        NX_LOG(lit("[media_player] Transcoding is not supported for the camera."),
            cl_logDEBUG1);
        return Result();
    }

    QSize resolution = limitResolution(desiredResolution, kMaxTranscodingResolution);

    if (!VideoDecoderRegistry::instance()->hasCompatibleDecoder(
        transcodingCodec, resolution, currentDecoders))
    {
<<<<<<< HEAD
        NX_LOG(lm("[media_player] Transcoding to %1 not supported => Set low stream")
            .arg(resolution), cl_logDEBUG1);
        return QSize();
    }

    NX_LOG(lm("[media_player] Set transcoding to %1").arg(resolution), cl_logDEBUG1);
    return resolution;
}

static QSize chooseHighStreamIfPossible(
=======
        NX_LOG(lit("[media_player] Transcoding to %1 x %2 not supported.")
            .arg(resolution.width()).arg(resolution.height()), cl_logDEBUG1);
        return Result();
    }

    NX_LOG(lit("[media_player] Set transcoding to %1 x %2.")
        .arg(resolution.width()).arg(resolution.height()), cl_logDEBUG1);
    return Result(Player::CustomVideoQuality, resolution);
}

static Result chooseHighStreamIfPossible(
>>>>>>> 9baf7246
    AVCodecID transcodingCodec,
    bool liveMode,
    qint64 positionMs,
    const QnVirtualCameraResourcePtr& camera,
    AVCodecID highCodec,
    const QSize& highResolution,
    const std::vector<AbstractVideoDecoder*>& currentDecoders)
{
    if (highCodec == AV_CODEC_ID_NONE || !highResolution.isValid()) //< High stream doesn't exist.
    {
        NX_LOG(lit("[media_player] High stream requested but missing."), cl_logDEBUG1);
        return Result();
    }

    if (camera->getVideoLayout()->channelCount() > 1) //< Panoramic camera.
    {
        const QSize& maxResolution =
            VideoDecoderRegistry::instance()->maxResolution(transcodingCodec);

<<<<<<< HEAD
            NX_LOG(lm("[media_player] Panoramic camera: "
                "High stream requested => Attempt transcoding to %2:").arg(resolution),
                cl_logDEBUG1);
=======
        const QSize& resolution = limitResolution(highResolution, maxResolution);

        NX_LOG(
            lit("[media_player] Panoramic camera: "
                "High stream requested => Attempt transcoding to %2 x %3:")
                .arg(resolution.width()).arg(resolution.height()),
            cl_logDEBUG1);
>>>>>>> 9baf7246

        return applyTranscodingIfPossible(
            transcodingCodec, liveMode, positionMs, camera, resolution, currentDecoders);
    }
    else if (VideoDecoderRegistry::instance()->hasCompatibleDecoder(
        highCodec, highResolution, currentDecoders))
    {
        return Result(Player::HighVideoQuality, highResolution);
    }
    else
    {
        NX_LOG(lit("[media_player] High stream requested but compatible decoder is missing:"),
            cl_logDEBUG1);

        return applyTranscodingIfPossible(
            transcodingCodec, liveMode, positionMs, camera, highResolution, currentDecoders);
    }

    return Result();
}

<<<<<<< HEAD
} // namespace

QSize chooseVideoQuality(
=======
static Result chooseFallbackQuality(
>>>>>>> 9baf7246
    AVCodecID transcodingCodec,
    bool liveMode,
    qint64 positionMs,
    const QnVirtualCameraResourcePtr& camera,
    AVCodecID lowCodec,
    const QSize& lowResolution,
    AVCodecID highCodec,
    const QSize& highResolution,
    const std::vector<AbstractVideoDecoder*>& currentDecoders)
{
    if (lowCodec != AV_CODEC_ID_NONE && lowResolution.isValid())
        return Result(Player::LowVideoQuality, lowResolution);

    const auto& resolution = transcodingResolution(
        lowResolution, highResolution, kFallbackLowQualityLines, transcodingCodec);

    const auto& result = applyTranscodingIfPossible(
        transcodingCodec, liveMode, positionMs, camera, resolution, currentDecoders);

    if (result.isValid())
        return result;

    if (highCodec != AV_CODEC_ID_NONE && highResolution.isValid())
    {
<<<<<<< HEAD
        NX_LOG(lit(
            "[media_player] Low stream I-frames only requested => Set low stream I-frames only"),
            cl_logDEBUG1);
        return kQualityLowIframesOnly;
=======
        return chooseHighStreamIfPossible(
            transcodingCodec, liveMode, positionMs, camera,
            highCodec, highResolution,
            currentDecoders);
>>>>>>> 9baf7246
    }

    return Result();
}

static QString qualityString(const Result& quality)
{
    return quality.toString();
}

static QString qualityString(int quality)
{
    if (quality >= Player::CustomVideoQuality)
        return qualityString(Result(Player::CustomVideoQuality, QSize(-1, quality)));

    return qualityString(Result(static_cast<Player::VideoQuality>(quality), QSize()));
}

} // namespace

Result chooseVideoQuality(
    AVCodecID transcodingCodec,
    int videoQuality,
    bool liveMode,
    qint64 positionMs,
    const QnVirtualCameraResourcePtr& camera,
    const std::vector<AbstractVideoDecoder*>& currentDecoders)
{
    // Obtain Low and High stream codec and resolution.
    QSize highResolution;
    AVCodecID highCodec = AV_CODEC_ID_NONE;
    QSize lowResolution;
    AVCodecID lowCodec = AV_CODEC_ID_NONE;
    findCameraStreams(camera, &highResolution, &highCodec, &lowResolution, &lowCodec);
<<<<<<< HEAD
    QN_UNUSED(lowCodec);
=======

    const auto lowQuality = Result(Player::LowVideoQuality, lowResolution);
>>>>>>> 9baf7246

    const bool highStreamRequested = videoQuality == Player::HighVideoQuality
        || (highCodec != AV_CODEC_ID_NONE && highResolution.isValid()
            && videoQuality == highResolution.height());

    const bool lowStreamRequested = videoQuality == Player::LowVideoQuality
        || (lowCodec != AV_CODEC_ID_NONE && lowResolution.isValid()
            && videoQuality == lowResolution.height());

    Result result;

    auto logResult =
        [videoQuality, &result]()
        {
            NX_LOG(
                lit("[media_player] Requested %1 => Set %2")
                    .arg(qualityString(videoQuality), qualityString(result)),
                cl_logDEBUG1);
        };

    if (videoQuality == Player::LowIframesOnlyVideoQuality)
    {
        if (lowQuality.isValid())
        {
            result = Result(Player::LowIframesOnlyVideoQuality, lowResolution);
        }
        else
        {
            // Player::LowIframesOnlyVideoQuality is used when extreme low CPU and network
            // usage is required and other quality options are not acceptable. So we don't try
            // another options in this case.
            result = Result();
        }
    }
    else if (highStreamRequested)
    {
        result = chooseHighStreamIfPossible(
            transcodingCodec, liveMode, positionMs, camera,
            highCodec, highResolution,
            currentDecoders);

        if (!result.isValid())
            result = lowQuality;
    }
    else if (lowStreamRequested)
    {
        result = lowQuality;
    }
    else if (videoQuality > Player::CustomVideoQuality) //< Custom lines count requested.
    {
        const auto& resolution = transcodingResolution(
            lowResolution, highResolution, videoQuality, transcodingCodec);

        result = applyTranscodingIfPossible(
            transcodingCodec, liveMode, positionMs, camera, resolution, currentDecoders);

        if (!result.isValid() && videoQuality >= kHighQualityFallbackThreshold)
        {
            result = chooseHighStreamIfPossible(
                transcodingCodec, liveMode, positionMs, camera,
                highCodec, highResolution,
                currentDecoders);
        }

        if (!result.isValid())
            result = lowQuality;
    }

    if (result.quality == Player::LowVideoQuality)
    {
        result = chooseFallbackQuality(
            transcodingCodec, liveMode, positionMs, camera,
            lowCodec, lowResolution, highCodec, highResolution,
            currentDecoders);
    }

    logResult();
    return result;
}

Result::Result(Player::VideoQuality quality, const QSize& frameSize):
    quality(quality),
    frameSize(frameSize)
{
}

bool Result::isValid() const
{
    return quality != Player::UnknownVideoQuality && frameSize.isValid();
}

bool Result::operator==(const Result& other) const
{
    return quality == other.quality && frameSize == other.frameSize;
}

QString Result::toString() const
{
    QString result = QnLexical::serialized(quality);

    if (frameSize.height() >= 0)
    {
        if (frameSize.width() >= 0)
            result += lit(" [%1 x %2]").arg(frameSize.width()).arg(frameSize.height());
        else
            result += lit(" [h: %1]").arg(frameSize.height());
    }

    return result;
}

} // namespace media_player_quality_chooser
} // namespace media
} // namespace nx<|MERGE_RESOLUTION|>--- conflicted
+++ resolved
@@ -2,12 +2,9 @@
 
 #include <QtCore/QSize>
 
-<<<<<<< HEAD
 #include <common/common_module.h>
 
-=======
 #include <nx/fusion/model_functions.h>
->>>>>>> 9baf7246
 #include <nx/utils/log/log.h>
 
 #include <core/resource/camera_resource.h>
@@ -15,6 +12,7 @@
 #include <core/resource/media_server_resource.h>
 
 #include "video_decoder_registry.h"
+#include "media_player.h" //< For enum VideoQuality.
 
 namespace nx {
 namespace media {
@@ -112,15 +110,17 @@
 
     if (result == desiredResolution)
     {
-        NX_LOG(lm("[media_player] Custom resolution of %1p requested; "
-            "desired resolution is %2:").arg(videoQuality).arg(desiredResolution),
+        NX_LOG(lit("[media_player] Custom resolution of %1p requested; "
+            "desired resolution is %2 x %3:")
+            .arg(videoQuality).arg(desiredResolution.width()).arg(desiredResolution.height()),
             cl_logDEBUG1);
     }
     else
     {
-        NX_LOG(lm("[media_player] Custom resolution of %1p requested; "
-            "desired resolution is %2, limited to %3:")
-            .arg(videoQuality).arg(desiredResolution).arg(result),
+        NX_LOG(lit("[media_player] Custom resolution of %1p requested; "
+            "desired resolution is %2 x %3, limited to %4 x %5:")
+            .arg(videoQuality).arg(desiredResolution.width()).arg(desiredResolution.height())
+            .arg(result.width()).arg(result.height()),
             cl_logDEBUG1);
     }
 
@@ -171,18 +171,6 @@
     if (!VideoDecoderRegistry::instance()->hasCompatibleDecoder(
         transcodingCodec, resolution, currentDecoders))
     {
-<<<<<<< HEAD
-        NX_LOG(lm("[media_player] Transcoding to %1 not supported => Set low stream")
-            .arg(resolution), cl_logDEBUG1);
-        return QSize();
-    }
-
-    NX_LOG(lm("[media_player] Set transcoding to %1").arg(resolution), cl_logDEBUG1);
-    return resolution;
-}
-
-static QSize chooseHighStreamIfPossible(
-=======
         NX_LOG(lit("[media_player] Transcoding to %1 x %2 not supported.")
             .arg(resolution.width()).arg(resolution.height()), cl_logDEBUG1);
         return Result();
@@ -194,7 +182,6 @@
 }
 
 static Result chooseHighStreamIfPossible(
->>>>>>> 9baf7246
     AVCodecID transcodingCodec,
     bool liveMode,
     qint64 positionMs,
@@ -214,11 +201,6 @@
         const QSize& maxResolution =
             VideoDecoderRegistry::instance()->maxResolution(transcodingCodec);
 
-<<<<<<< HEAD
-            NX_LOG(lm("[media_player] Panoramic camera: "
-                "High stream requested => Attempt transcoding to %2:").arg(resolution),
-                cl_logDEBUG1);
-=======
         const QSize& resolution = limitResolution(highResolution, maxResolution);
 
         NX_LOG(
@@ -226,7 +208,6 @@
                 "High stream requested => Attempt transcoding to %2 x %3:")
                 .arg(resolution.width()).arg(resolution.height()),
             cl_logDEBUG1);
->>>>>>> 9baf7246
 
         return applyTranscodingIfPossible(
             transcodingCodec, liveMode, positionMs, camera, resolution, currentDecoders);
@@ -248,13 +229,7 @@
     return Result();
 }
 
-<<<<<<< HEAD
-} // namespace
-
-QSize chooseVideoQuality(
-=======
 static Result chooseFallbackQuality(
->>>>>>> 9baf7246
     AVCodecID transcodingCodec,
     bool liveMode,
     qint64 positionMs,
@@ -279,17 +254,10 @@
 
     if (highCodec != AV_CODEC_ID_NONE && highResolution.isValid())
     {
-<<<<<<< HEAD
-        NX_LOG(lit(
-            "[media_player] Low stream I-frames only requested => Set low stream I-frames only"),
-            cl_logDEBUG1);
-        return kQualityLowIframesOnly;
-=======
         return chooseHighStreamIfPossible(
             transcodingCodec, liveMode, positionMs, camera,
             highCodec, highResolution,
             currentDecoders);
->>>>>>> 9baf7246
     }
 
     return Result();
@@ -324,12 +292,8 @@
     QSize lowResolution;
     AVCodecID lowCodec = AV_CODEC_ID_NONE;
     findCameraStreams(camera, &highResolution, &highCodec, &lowResolution, &lowCodec);
-<<<<<<< HEAD
-    QN_UNUSED(lowCodec);
-=======
 
     const auto lowQuality = Result(Player::LowVideoQuality, lowResolution);
->>>>>>> 9baf7246
 
     const bool highStreamRequested = videoQuality == Player::HighVideoQuality
         || (highCodec != AV_CODEC_ID_NONE && highResolution.isValid()
