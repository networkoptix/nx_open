#include "ffmpeg_video_decoder.h"
#if !defined(DISABLE_FFMPEG)

extern "C" {
#include <libavformat/avformat.h>
#include <libavcodec/videotoolbox.h>
#include <libavutil/imgutils.h>
#include <libavutil/pixdesc.h>
#include <libavutil/frame.h>
} // extern "C"

#include <utils/media/ffmpeg_helper.h>
#include <utils/media/ffmpeg_initializer.h>
#include <utils/media/nalUnits.h>
#include <nx/utils/thread/mutex.h>

#include "aligned_mem_video_buffer.h"

#include <QtCore/QFile>

#if defined(TARGET_OS_IPHONE)
#include <CoreVideo/CoreVideo.h>
#endif

namespace nx {
namespace media {

QSize FfmpegVideoDecoder::s_maxResolution;    

namespace {

<<<<<<< HEAD
    void copyPlane(unsigned char* dst, const unsigned char* src, int width, int dst_stride, int src_stride, int height)
    {
        for (int i = 0; i < height; ++i)
        {
            memcpy(dst, src, width);
            dst += dst_stride;
            src += src_stride;
        }
    }

    static enum AVPixelFormat get_format(AVCodecContext *s, const enum AVPixelFormat *pix_fmts)
    {
        int status = av_videotoolbox_default_init(s);
        return pix_fmts[0];
    }
    
}

class InitFfmpegLib
=======
static void copyPlane(unsigned char* dst, const unsigned char* src,
    int width, int dst_stride, int src_stride, int height)
>>>>>>> fdc3d73c
{
    for (int i = 0; i < height; ++i)
    {
        memcpy(dst, src, width);
        dst += dst_stride;
        src += src_stride;
    }
}

} // namespace

//-------------------------------------------------------------------------------------------------
// FfmpegDecoderPrivate

class FfmpegVideoDecoderPrivate: public QObject
{
    Q_DECLARE_PUBLIC(FfmpegVideoDecoder)
    FfmpegVideoDecoder* q_ptr;

public:
    FfmpegVideoDecoderPrivate()
    :
        codecContext(nullptr),
        frame(av_frame_alloc()),
        tmp_frame(av_frame_alloc()),
        lastPts(AV_NOPTS_VALUE)
    {
    }

    ~FfmpegVideoDecoderPrivate()
    {
        if (codecContext)
            av_videotoolbox_default_free(codecContext);

        closeCodecContext();
        av_frame_free(&tmp_frame);
        av_frame_free(&frame);
    }

    void initContext(const QnConstCompressedVideoDataPtr& frame);
    void closeCodecContext();

    AVCodecContext* codecContext;
    AVFrame* frame;
    AVFrame* tmp_frame;
    qint64 lastPts;
};
    
void FfmpegVideoDecoderPrivate::initContext(const QnConstCompressedVideoDataPtr& frame)
{
    if (!frame)
        return;

    auto codec = avcodec_find_decoder(frame->compressionType);
    codecContext = avcodec_alloc_context3(codec);
    if (frame->context)
        QnFfmpegHelper::mediaContextToAvCodecContext(codecContext, frame->context);

    codecContext->thread_count = 1;
    codecContext->opaque = this;
    codecContext->get_format = get_format;
    codecContext->extradata_size = 1;
    
    if (avcodec_open2(codecContext, codec, nullptr) < 0)
    {
        qWarning() << "Can't open decoder for codec" << frame->compressionType;
        closeCodecContext();
        return;
    }
}

void FfmpegVideoDecoderPrivate::closeCodecContext()
{
    QnFfmpegHelper::deleteAvCodecContext(codecContext);
    codecContext = 0;
}

//-------------------------------------------------------------------------------------------------
// FfmpegDecoder

QSize FfmpegVideoDecoder::s_maxResolution;

FfmpegVideoDecoder::FfmpegVideoDecoder(
    const ResourceAllocatorPtr& allocator, const QSize& resolution)
    :
    AbstractVideoDecoder(),
    d_ptr(new FfmpegVideoDecoderPrivate())
{
    QN_UNUSED(allocator, resolution);
}

FfmpegVideoDecoder::~FfmpegVideoDecoder()
{
}

bool FfmpegVideoDecoder::isCompatible(const AVCodecID codec, const QSize& resolution)
{
    Q_UNUSED(codec);
    Q_UNUSED(resolution)
    return true;
}

QSize FfmpegVideoDecoder::maxResolution(const AVCodecID codec)
{
    QN_UNUSED(codec);

    return s_maxResolution;
}

int FfmpegVideoDecoder::decode(
    const QnConstCompressedVideoDataPtr& compressedVideoData, QVideoFramePtr* outDecodedFrame)
{
    Q_D(FfmpegVideoDecoder);

    if (!d->codecContext)
    {
        d->initContext(compressedVideoData);
        if (!d->codecContext)
            return -1;
    }

    AVPacket avpkt;
    av_init_packet(&avpkt);
    if (compressedVideoData)
    {
        avpkt.data = (unsigned char*) compressedVideoData->data();
        avpkt.size = static_cast<int>(compressedVideoData->dataSize());
        avpkt.dts = avpkt.pts = compressedVideoData->timestamp;
        if (compressedVideoData->flags & QnAbstractMediaData::MediaFlags_AVKey)
            avpkt.flags = AV_PKT_FLAG_KEY;

        // It's already guaranteed by QnByteArray that there is an extra space reserved. We must
        // fill the padding bytes according to ffmpeg documentation.
        if (avpkt.data)
        {
            static_assert(QN_BYTE_ARRAY_PADDING >= FF_INPUT_BUFFER_PADDING_SIZE,
                "FfmpegVideoDecoder: Insufficient padding size");
            memset(avpkt.data + avpkt.size, 0, FF_INPUT_BUFFER_PADDING_SIZE);
        }

        d->lastPts = compressedVideoData->timestamp;
    }
    else
    {
        // There is a known ffmpeg bug. It returns the below time for the very last packet while
        // flushing internal buffer. So, repeat this time for the empty packet in order to avoid
        // the bug.
        avpkt.pts = avpkt.dts = d->lastPts;
        avpkt.data = nullptr;
        avpkt.size = 0;
    }

    int gotPicture = 0;
    int res = avcodec_decode_video2(d->codecContext, d->frame, &gotPicture, &avpkt);
    if (res <= 0 || !gotPicture)
        return res; //< Negative value means error, zero means buffering.

#if !defined(TARGET_OS_IPHONE)
    if (!d->frame->data[0])
        return res;
#else
    av_frame_unref(d->tmp_frame);
    
    CVPixelBufferRef pixbuf = (CVPixelBufferRef)d->frame->data[3];
    OSType pixel_format = CVPixelBufferGetPixelFormatType(pixbuf);

    switch (pixel_format) {
        case kCVPixelFormatType_420YpCbCr8Planar: d->tmp_frame->format = AV_PIX_FMT_YUV420P; break;
        case kCVPixelFormatType_422YpCbCr8:       d->tmp_frame->format = AV_PIX_FMT_UYVY422; break;
        case kCVPixelFormatType_32BGRA:           d->tmp_frame->format = AV_PIX_FMT_BGRA; break;
        case kCVPixelFormatType_420YpCbCr8BiPlanarVideoRange: d->tmp_frame->format = AV_PIX_FMT_NV12; break;
        default:
            return AVERROR(ENOSYS);
    }
    
    d->tmp_frame->width  = d->frame->width;
    d->tmp_frame->height = d->frame->height;
    av_frame_get_buffer(d->tmp_frame, 32);
    
    CVPixelBufferLockBaseAddress(pixbuf, kCVPixelBufferLock_ReadOnly);
    
    uint8_t *data[4] = { 0 };
    int linesize[4] = { 0 };
    int planes, ret, i;
    
    if (CVPixelBufferIsPlanar(pixbuf)) {
        
        planes = CVPixelBufferGetPlaneCount(pixbuf);
        for (i = 0; i < planes; i++) {
            data[i]     = (uint8_t*)CVPixelBufferGetBaseAddressOfPlane(pixbuf, i);
            linesize[i] = CVPixelBufferGetBytesPerRowOfPlane(pixbuf, i);
        }
    } else {
        data[0] = (uint8_t*)CVPixelBufferGetBaseAddress(pixbuf);
        linesize[0] = CVPixelBufferGetBytesPerRow(pixbuf);
    }
    
    av_image_copy(d->tmp_frame->data, d->tmp_frame->linesize,
                  (const uint8_t **)data, linesize, (AVPixelFormat)d->tmp_frame->format,
                  d->frame->width, d->frame->height);
    
    ret = av_frame_copy_props(d->tmp_frame, d->frame);
    CVPixelBufferUnlockBaseAddress(pixbuf, kCVPixelBufferLock_ReadOnly);
    if (ret < 0)
        return ret;
    
    av_frame_unref(d->frame);
    av_frame_move_ref(d->frame, d->tmp_frame);
#endif

    
    ffmpegToQtVideoFrame(outDecodedFrame);
    return d->frame->coded_picture_number;
}

void FfmpegVideoDecoder::ffmpegToQtVideoFrame(QVideoFramePtr* result)
{
    Q_D(FfmpegVideoDecoder);

    const int alignedWidth = qPower2Ceil((unsigned)d->frame->width, (unsigned)kMediaAlignment);
    const int numBytes = avpicture_get_size(AV_PIX_FMT_YUV420P, alignedWidth, d->frame->height);
    const int lineSize = alignedWidth;

    auto alignedBuffer = new AlignedMemVideoBuffer(numBytes, kMediaAlignment, lineSize);
    auto videoFrame = new QVideoFrame(
        alignedBuffer, QSize(d->frame->width, d->frame->height), QVideoFrame::Format_NV12);
    // Ffmpeg pts/dts are mixed up here, so it's pkt_dts. Also Convert usec to msec.
    videoFrame->setStartTime(d->frame->pkt_dts / 1000);

    videoFrame->map(QAbstractVideoBuffer::WriteOnly);
    uchar* buffer = videoFrame->bits();

    
    const AVPixFmtDescriptor* descr = av_pix_fmt_desc_get((AVPixelFormat)d->frame->format);
    
    quint8* dstData[3];
    dstData[0] = buffer;
    dstData[1] = buffer + lineSize * d->frame->height;
    dstData[2] = dstData[1] + lineSize * d->frame->height / (descr->log2_chroma_w +1) / (descr->log2_chroma_h + 1);

    for (int i = 0; i < descr->nb_components; ++i)
    {
        if (!d->frame->data[i])
            break;
        int kx = 1;
        int ky = 1;
        if (i > 0)
        {
            kx <<= descr->log2_chroma_w;
            ky <<= descr->log2_chroma_h;
            kx /= descr->comp[i].step;
        }
        copyPlane(
            dstData[i],
            d->frame->data[i],
            d->frame->width / kx,
            lineSize / kx,
            d->frame->linesize[i],
            d->frame->height / ky);
    }

    videoFrame->unmap();

    result->reset(videoFrame);
}

void FfmpegVideoDecoder::setMaxResolution(const QSize& maxResolution)
{
    s_maxResolution = maxResolution;
}

} // namespace media
} // namespace nx

#endif // !DISABLE_FFMPEG<|MERGE_RESOLUTION|>--- conflicted
+++ resolved
@@ -3,56 +3,24 @@
 
 extern "C" {
 #include <libavformat/avformat.h>
-#include <libavcodec/videotoolbox.h>
-#include <libavutil/imgutils.h>
-#include <libavutil/pixdesc.h>
-#include <libavutil/frame.h>
 } // extern "C"
 
 #include <utils/media/ffmpeg_helper.h>
 #include <utils/media/ffmpeg_initializer.h>
-#include <utils/media/nalUnits.h>
+
 #include <nx/utils/thread/mutex.h>
 
 #include "aligned_mem_video_buffer.h"
 
 #include <QtCore/QFile>
-
-#if defined(TARGET_OS_IPHONE)
-#include <CoreVideo/CoreVideo.h>
-#endif
 
 namespace nx {
 namespace media {
 
-QSize FfmpegVideoDecoder::s_maxResolution;    
-
 namespace {
 
-<<<<<<< HEAD
-    void copyPlane(unsigned char* dst, const unsigned char* src, int width, int dst_stride, int src_stride, int height)
-    {
-        for (int i = 0; i < height; ++i)
-        {
-            memcpy(dst, src, width);
-            dst += dst_stride;
-            src += src_stride;
-        }
-    }
-
-    static enum AVPixelFormat get_format(AVCodecContext *s, const enum AVPixelFormat *pix_fmts)
-    {
-        int status = av_videotoolbox_default_init(s);
-        return pix_fmts[0];
-    }
-    
-}
-
-class InitFfmpegLib
-=======
 static void copyPlane(unsigned char* dst, const unsigned char* src,
     int width, int dst_stride, int src_stride, int height)
->>>>>>> fdc3d73c
 {
     for (int i = 0; i < height; ++i)
     {
@@ -76,20 +44,15 @@
     FfmpegVideoDecoderPrivate()
     :
         codecContext(nullptr),
-        frame(av_frame_alloc()),
-        tmp_frame(av_frame_alloc()),
+        frame(avcodec_alloc_frame()),
         lastPts(AV_NOPTS_VALUE)
     {
     }
 
     ~FfmpegVideoDecoderPrivate()
     {
-        if (codecContext)
-            av_videotoolbox_default_free(codecContext);
-
         closeCodecContext();
-        av_frame_free(&tmp_frame);
-        av_frame_free(&frame);
+        av_free(frame);
     }
 
     void initContext(const QnConstCompressedVideoDataPtr& frame);
@@ -97,10 +60,11 @@
 
     AVCodecContext* codecContext;
     AVFrame* frame;
-    AVFrame* tmp_frame;
     qint64 lastPts;
+
+    QByteArray testData;
 };
-    
+
 void FfmpegVideoDecoderPrivate::initContext(const QnConstCompressedVideoDataPtr& frame)
 {
     if (!frame)
@@ -110,12 +74,7 @@
     codecContext = avcodec_alloc_context3(codec);
     if (frame->context)
         QnFfmpegHelper::mediaContextToAvCodecContext(codecContext, frame->context);
-
-    codecContext->thread_count = 1;
-    codecContext->opaque = this;
-    codecContext->get_format = get_format;
-    codecContext->extradata_size = 1;
-    
+    //codecContext->thread_count = 4; //< Uncomment this line if decoder with internal buffer is required
     if (avcodec_open2(codecContext, codec, nullptr) < 0)
     {
         qWarning() << "Can't open decoder for codec" << frame->compressionType;
@@ -148,14 +107,14 @@
 {
 }
 
-bool FfmpegVideoDecoder::isCompatible(const AVCodecID codec, const QSize& resolution)
+bool FfmpegVideoDecoder::isCompatible(const CodecID codec, const QSize& resolution)
 {
     Q_UNUSED(codec);
     Q_UNUSED(resolution)
     return true;
 }
 
-QSize FfmpegVideoDecoder::maxResolution(const AVCodecID codec)
+QSize FfmpegVideoDecoder::maxResolution(const CodecID codec)
 {
     QN_UNUSED(codec);
 
@@ -210,60 +169,6 @@
     if (res <= 0 || !gotPicture)
         return res; //< Negative value means error, zero means buffering.
 
-#if !defined(TARGET_OS_IPHONE)
-    if (!d->frame->data[0])
-        return res;
-#else
-    av_frame_unref(d->tmp_frame);
-    
-    CVPixelBufferRef pixbuf = (CVPixelBufferRef)d->frame->data[3];
-    OSType pixel_format = CVPixelBufferGetPixelFormatType(pixbuf);
-
-    switch (pixel_format) {
-        case kCVPixelFormatType_420YpCbCr8Planar: d->tmp_frame->format = AV_PIX_FMT_YUV420P; break;
-        case kCVPixelFormatType_422YpCbCr8:       d->tmp_frame->format = AV_PIX_FMT_UYVY422; break;
-        case kCVPixelFormatType_32BGRA:           d->tmp_frame->format = AV_PIX_FMT_BGRA; break;
-        case kCVPixelFormatType_420YpCbCr8BiPlanarVideoRange: d->tmp_frame->format = AV_PIX_FMT_NV12; break;
-        default:
-            return AVERROR(ENOSYS);
-    }
-    
-    d->tmp_frame->width  = d->frame->width;
-    d->tmp_frame->height = d->frame->height;
-    av_frame_get_buffer(d->tmp_frame, 32);
-    
-    CVPixelBufferLockBaseAddress(pixbuf, kCVPixelBufferLock_ReadOnly);
-    
-    uint8_t *data[4] = { 0 };
-    int linesize[4] = { 0 };
-    int planes, ret, i;
-    
-    if (CVPixelBufferIsPlanar(pixbuf)) {
-        
-        planes = CVPixelBufferGetPlaneCount(pixbuf);
-        for (i = 0; i < planes; i++) {
-            data[i]     = (uint8_t*)CVPixelBufferGetBaseAddressOfPlane(pixbuf, i);
-            linesize[i] = CVPixelBufferGetBytesPerRowOfPlane(pixbuf, i);
-        }
-    } else {
-        data[0] = (uint8_t*)CVPixelBufferGetBaseAddress(pixbuf);
-        linesize[0] = CVPixelBufferGetBytesPerRow(pixbuf);
-    }
-    
-    av_image_copy(d->tmp_frame->data, d->tmp_frame->linesize,
-                  (const uint8_t **)data, linesize, (AVPixelFormat)d->tmp_frame->format,
-                  d->frame->width, d->frame->height);
-    
-    ret = av_frame_copy_props(d->tmp_frame, d->frame);
-    CVPixelBufferUnlockBaseAddress(pixbuf, kCVPixelBufferLock_ReadOnly);
-    if (ret < 0)
-        return ret;
-    
-    av_frame_unref(d->frame);
-    av_frame_move_ref(d->frame, d->tmp_frame);
-#endif
-
-    
     ffmpegToQtVideoFrame(outDecodedFrame);
     return d->frame->coded_picture_number;
 }
@@ -272,49 +177,63 @@
 {
     Q_D(FfmpegVideoDecoder);
 
+#if 0
+    // test data
+    const QVideoFrame::PixelFormat Format_Tiled32x32NV12 = QVideoFrame::PixelFormat(QVideoFrame::Format_User + 17);
+
+    if (d->testData.isEmpty())
+    {
+        QFile file("f:\\yuv_frames\\frame_1920x1080_26_native.dat");
+        file.open(QIODevice::ReadOnly);
+        d->testData = file.readAll();
+    }
+
+    quint8* srcData[4];
+    srcData[0] = (quint8*) d->testData.data();
+    srcData[1] = srcData[0] + qPower2Ceil((unsigned) d->frame->width, 32) * qPower2Ceil((unsigned) d->frame->height, 32);
+
+    int srcLineSize[4];
+    srcLineSize[0] = srcLineSize[1] = qPower2Ceil((unsigned) d->frame->width, 32);
+
+    auto alignedBuffer = new AlignedMemVideoBuffer(srcData, srcLineSize, 2); //< two planes buffer
+    auto videoFrame = new QVideoFrame(alignedBuffer, QSize(d->frame->width, d->frame->height), Format_Tiled32x32NV12);
+
+    // Ffmpeg pts/dts are mixed up here, so it's pkt_dts. Also Convert usec to msec.
+    videoFrame->setStartTime(d->frame->pkt_dts / 1000);
+
+#else
     const int alignedWidth = qPower2Ceil((unsigned)d->frame->width, (unsigned)kMediaAlignment);
-    const int numBytes = avpicture_get_size(AV_PIX_FMT_YUV420P, alignedWidth, d->frame->height);
+    const int numBytes = avpicture_get_size(PIX_FMT_YUV420P, alignedWidth, d->frame->height);
     const int lineSize = alignedWidth;
 
     auto alignedBuffer = new AlignedMemVideoBuffer(numBytes, kMediaAlignment, lineSize);
     auto videoFrame = new QVideoFrame(
-        alignedBuffer, QSize(d->frame->width, d->frame->height), QVideoFrame::Format_NV12);
+        alignedBuffer, QSize(d->frame->width, d->frame->height), QVideoFrame::Format_YUV420P);
     // Ffmpeg pts/dts are mixed up here, so it's pkt_dts. Also Convert usec to msec.
     videoFrame->setStartTime(d->frame->pkt_dts / 1000);
 
     videoFrame->map(QAbstractVideoBuffer::WriteOnly);
     uchar* buffer = videoFrame->bits();
 
-    
-    const AVPixFmtDescriptor* descr = av_pix_fmt_desc_get((AVPixelFormat)d->frame->format);
-    
     quint8* dstData[3];
     dstData[0] = buffer;
     dstData[1] = buffer + lineSize * d->frame->height;
-    dstData[2] = dstData[1] + lineSize * d->frame->height / (descr->log2_chroma_w +1) / (descr->log2_chroma_h + 1);
-
-    for (int i = 0; i < descr->nb_components; ++i)
-    {
-        if (!d->frame->data[i])
-            break;
-        int kx = 1;
-        int ky = 1;
-        if (i > 0)
-        {
-            kx <<= descr->log2_chroma_w;
-            ky <<= descr->log2_chroma_h;
-            kx /= descr->comp[i].step;
-        }
+    dstData[2] = dstData[1] + lineSize * d->frame->height / 4;
+
+    for (int i = 0; i < 3; ++i)
+    {
+        const int k = (i == 0 ? 0 : 1);
         copyPlane(
             dstData[i],
             d->frame->data[i],
-            d->frame->width / kx,
-            lineSize / kx,
+            d->frame->width >> k,
+            lineSize >> k,
             d->frame->linesize[i],
-            d->frame->height / ky);
+            d->frame->height >> k);
     }
 
     videoFrame->unmap();
+#endif
 
     result->reset(videoFrame);
 }
