--- conflicted
+++ resolved
@@ -236,15 +236,13 @@
     // Turn on / turn off audio.
     bool isAudioEnabled;
 
-<<<<<<< HEAD
     RenderContextSynchronizerPtr renderContextSynchronizer;
 
     using MetadataConsumerList = QList<QWeakPointer<AbstractMetadataConsumer>>;
     QHash<MetadataType, MetadataConsumerList> m_metadataConsumerByType;
-=======
+
     // Hardware decoding has been used for the last presented frame.
     bool isHwAccelerated;
->>>>>>> 3649905d
 
     void applyVideoQuality();
 
@@ -308,11 +306,8 @@
     videoQuality(Player::HighVideoQuality),
     allowOverlay(true),
     isAudioEnabled(true),
-<<<<<<< HEAD
-    renderContextSynchronizer(VideoDecoderRegistry::instance()->defaultRenderContextSynchronizer())
-=======
+    renderContextSynchronizer(VideoDecoderRegistry::instance()->defaultRenderContextSynchronizer()),
     isHwAccelerated(false)
->>>>>>> 3649905d
 {
     connect(execTimer, &QTimer::timeout, this, &PlayerPrivate::presentNextFrame);
     execTimer->setSingleShot(true);
@@ -807,13 +802,9 @@
         });
 
     archiveReader->addDataProcessor(dataConsumer.get());
-<<<<<<< HEAD
-    connect(dataConsumer.get(), &PlayerDataConsumer::gotMetadata,
+    connect(dataConsumer, &PlayerDataConsumer::gotMetadata,
         this, &PlayerPrivate::at_gotMetadata);
-    connect(dataConsumer.get(), &PlayerDataConsumer::gotVideoFrame,
-=======
     connect(dataConsumer, &PlayerDataConsumer::gotVideoFrame,
->>>>>>> 3649905d
         this, &PlayerPrivate::at_gotVideoFrame);
     connect(dataConsumer, &PlayerDataConsumer::hurryUp,
         this, &PlayerPrivate::at_hurryUp);
