<project xmlns="http://maven.apache.org/POM/4.0.0" xmlns:xsi="http://www.w3.org/2001/XMLSchema-instance" xsi:schemaLocation="http://maven.apache.org/POM/4.0.0 http://maven.apache.org/maven-v4_0_0.xsd">
    <parent>
        <artifactId>common_libs</artifactId>
        <groupId>com.networkoptix.hdwitness</groupId>
        <version>3.1.0-SNAPSHOT</version>
        <relativePath>..</relativePath>
    </parent>

    <groupId>com.networkoptix.hdwitness</groupId>
    <version>3.1.0-SNAPSHOT</version>
    <modelVersion>4.0.0</modelVersion>
    <artifactId>nx_media</artifactId>
    <packaging>pom</packaging>
    <name>Nx media</name>

    <properties>
        <guid>${nx_media.guid}</guid>
        <product.title>${company.name} nx_media</product.title>

        <qt.libs>core gui multimedia multimedia-private</qt.libs>
<<<<<<< HEAD
        <global.libs>-lcommon -lnx_streaming -lnx_kit</global.libs>
=======
        <global.libs>-lcommon -lnx_kit</global.libs>
>>>>>>> 62cec593

        <rdep.packages>ffmpeg</rdep.packages>
        <rdep.android.packages>libjpeg-turbo</rdep.android.packages>
        <rdep.ios.packages>libjpeg-turbo</rdep.ios.packages>
    </properties>

    <dependencies>
        <dependency>
            <groupId>${project.groupId}</groupId>
            <artifactId>common</artifactId>
            <version>${project.version}</version>
            <type>pom</type>
            <scope>system</scope>
            <systemPath>${root.dir}/common/pom.xml</systemPath>
        </dependency>
    </dependencies>

    <profiles>
        <profile>
            <id>windows</id>
            <activation>
                <os>
                    <family>Windows</family>
                </os>
            </activation>
            <properties>
                <buildLib>staticlib</buildLib>
                <windows.defines>WIN32_LEAN_AND_MEAN</windows.defines>
            </properties>
        </profile>

        <profile>
            <id>unix</id>
            <activation>
                <os>
                    <family>unix</family>
                </os>
            </activation>
            <properties>
                <buildLib>sharedlib</buildLib>
            </properties>
        </profile>

        <profile>
            <id>mobile-android</id>
            <activation>
                <activeByDefault>false</activeByDefault>
                <property>
                    <name>box</name>
                    <value>android</value>
                </property>
            </activation>
            <properties>
                <buildLib>staticlib</buildLib>
            </properties>
        </profile>
        <profile>
            <id>linux-arm-bpi</id>
            <activation>
                <activeByDefault>false</activeByDefault>
                <os>
                    <family>unix</family>
                    <name>linux</name>
                </os>
                <property>
                    <name>box</name>
                    <value>bpi</value>
                </property>
            </activation>
            <properties>
                <linux.defines>ENABLE_PROXY_DECODER</linux.defines>
                <rdep.linux.packages>quazip opengl-es-mali proxy-decoder-deb7</rdep.linux.packages>
            </properties>
        </profile>
    </profiles>

</project><|MERGE_RESOLUTION|>--- conflicted
+++ resolved
@@ -18,11 +18,7 @@
         <product.title>${company.name} nx_media</product.title>
 
         <qt.libs>core gui multimedia multimedia-private</qt.libs>
-<<<<<<< HEAD
-        <global.libs>-lcommon -lnx_streaming -lnx_kit</global.libs>
-=======
         <global.libs>-lcommon -lnx_kit</global.libs>
->>>>>>> 62cec593
 
         <rdep.packages>ffmpeg</rdep.packages>
         <rdep.android.packages>libjpeg-turbo</rdep.android.packages>
