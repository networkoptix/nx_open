--- conflicted
+++ resolved
@@ -3,15 +3,12 @@
 #    set(library_type LIBRARY_TYPE SHARED)
 #endif()
 
-<<<<<<< HEAD
 nx_add_target(nx_sdk LIBRARY ${library_type} NO_MOC NO_PCH
     PRIVATE_LIBS
         nx_kit
-=======
-nx_add_target(nx_sdk LIBRARY ${library_type} NO_MOC)
+)
 
 target_compile_definitions(nx_sdk
     PRIVATE NX_SDK_API=
     INTERFACE NX_SDK_API=
->>>>>>> 9a8fcb42
 )