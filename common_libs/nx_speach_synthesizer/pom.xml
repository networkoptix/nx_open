<project xmlns="http://maven.apache.org/POM/4.0.0" xmlns:xsi="http://www.w3.org/2001/XMLSchema-instance" xsi:schemaLocation="http://maven.apache.org/POM/4.0.0 http://maven.apache.org/maven-v4_0_0.xsd">

    <parent>
        <artifactId>common_libs</artifactId>
        <groupId>com.networkoptix.hdwitness</groupId>
        <version>3.0.0-SNAPSHOT</version>
        <relativePath>..</relativePath>
    </parent>

    <groupId>com.networkoptix.hdwitness</groupId>
    <version>3.0.0-SNAPSHOT</version>
    <modelVersion>4.0.0</modelVersion>
    <artifactId>nx_speach_synthesizer</artifactId>
    <packaging>pom</packaging>
    <name>NX Speach Synthesizer Library</name>

    <properties>
        <guid>${nx_speach_synthesizer.guid}</guid>
        <product.title>${company.name} nx_speach_synthesizer</product.title>
        <!--Global libs-->
        <qt.libs>core concurrent</qt.libs>
        <global.libs>-lcommon</global.libs>
        <!--Specific os libs used-->
        <mac.oslibs>-lbz2 -framework IOKit -framework CoreServices</mac.oslibs>
        <rdep.packages>festival</rdep.packages>
    </properties>

    <dependencies>
        <dependency>
            <groupId>${project.groupId}</groupId>
            <artifactId>common</artifactId>
            <version>${project.version}</version>
            <type>pom</type>
            <scope>system</scope>
            <systemPath>${root.dir}/common/pom.xml</systemPath>
        </dependency>
    </dependencies>

    <profiles>
        <profile>
            <id>windows</id>
            <activation>
                <os>
                    <family>Windows</family>
                </os>
            </activation>
            <properties>
                <buildLib>staticlib</buildLib>
            </properties>
        </profile>

        <profile>
            <id>unix</id>
            <activation>
                <os>
                    <family>unix</family>
                </os>
            </activation>
            <properties>
                <buildLib>staticlib</buildLib>
            </properties>
        </profile>

<<<<<<< HEAD
        <profile>
            <id>linux-noarm</id>
            <activation>
                <activeByDefault>false</activeByDefault>
                <os>
                    <family>unix</family>
                    <name>linux</name>
                </os>
                <property>
                    <name>arch</name>
                    <value>!arm</value>
                </property>
            </activation>

            <properties>
                <rdep.linux.packages>festival</rdep.linux.packages>
            </properties>
        </profile>

        <profile>
            <id>linux-arm-bpi</id>
            <activation>
                <activeByDefault>false</activeByDefault>
                <os>
                    <family>unix</family>
                    <name>linux</name>
                </os>
                <property>
                    <name>box</name>
                    <value>bpi</value>
                </property>
            </activation>

            <properties>
                <rdep.linux.packages>festival</rdep.linux.packages>
            </properties>
        </profile>

        <profile>
            <id>linux-arm-bananapi</id>
            <activation>
                <activeByDefault>false</activeByDefault>
                <os>
                    <family>unix</family>
                    <name>linux</name>
                </os>
                <property>
                    <name>box</name>
                    <value>bananapi</value>
                </property>
            </activation>

            <properties>
                <rdep.linux.packages>festival</rdep.linux.packages>
            </properties>
        </profile>

        <profile>
            <id>linux-arm-tx1</id>
            <activation>
                <activeByDefault>false</activeByDefault>
                <os>
                    <family>unix</family>
                    <name>linux</name>
                </os>
                <property>
                    <name>box</name>
                    <value>tx1</value>
                </property>
            </activation>
            <properties>
                <!-- cut off festival -->
                <linux.oslibs></linux.oslibs>
                <rdep.linux.packages></rdep.linux.packages>
            </properties>
        </profile>

    </profiles>
=======
    </profiles> 
>>>>>>> 49e139ad

</project><|MERGE_RESOLUTION|>--- conflicted
+++ resolved
@@ -61,64 +61,6 @@
             </properties>
         </profile>
 
-<<<<<<< HEAD
-        <profile>
-            <id>linux-noarm</id>
-            <activation>
-                <activeByDefault>false</activeByDefault>
-                <os>
-                    <family>unix</family>
-                    <name>linux</name>
-                </os>
-                <property>
-                    <name>arch</name>
-                    <value>!arm</value>
-                </property>
-            </activation>
-
-            <properties>
-                <rdep.linux.packages>festival</rdep.linux.packages>
-            </properties>
-        </profile>
-
-        <profile>
-            <id>linux-arm-bpi</id>
-            <activation>
-                <activeByDefault>false</activeByDefault>
-                <os>
-                    <family>unix</family>
-                    <name>linux</name>
-                </os>
-                <property>
-                    <name>box</name>
-                    <value>bpi</value>
-                </property>
-            </activation>
-
-            <properties>
-                <rdep.linux.packages>festival</rdep.linux.packages>
-            </properties>
-        </profile>
-
-        <profile>
-            <id>linux-arm-bananapi</id>
-            <activation>
-                <activeByDefault>false</activeByDefault>
-                <os>
-                    <family>unix</family>
-                    <name>linux</name>
-                </os>
-                <property>
-                    <name>box</name>
-                    <value>bananapi</value>
-                </property>
-            </activation>
-
-            <properties>
-                <rdep.linux.packages>festival</rdep.linux.packages>
-            </properties>
-        </profile>
-
         <profile>
             <id>linux-arm-tx1</id>
             <activation>
@@ -140,8 +82,5 @@
         </profile>
 
     </profiles>
-=======
-    </profiles> 
->>>>>>> 49e139ad
 
 </project>