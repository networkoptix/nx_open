syntax: glob

# IDE and misc software files.
.idea
.vs
.vscode
*~*.TMP
*.kdev4
.DS_Store
*.swp
CMakeLists.txt.user*
<<<<<<< HEAD
.vim*
.ccls*
compile_commands.json
=======
CMakeSettings.json
>>>>>>> d0145400

# Precompiled files.
*.pyc
*.qmlc
*.jsc

# Repository temp files.
*.orig
*.rej

# Project-specific items.
subinclude:vms/artifacts/.hgignore
subinclude:vms/nx_box_tool/.hgignore
subinclude:cloud_portal/.hgignore
subinclude:webadmin/.hgignore

# Build folders in the repository root.
re:^build/
re:^build-.*/

.git
<|MERGE_RESOLUTION|>--- conflicted
+++ resolved
@@ -1,39 +1,36 @@
-syntax: glob
-
-# IDE and misc software files.
-.idea
-.vs
-.vscode
-*~*.TMP
-*.kdev4
-.DS_Store
-*.swp
-CMakeLists.txt.user*
-<<<<<<< HEAD
-.vim*
-.ccls*
-compile_commands.json
-=======
-CMakeSettings.json
->>>>>>> d0145400
-
-# Precompiled files.
-*.pyc
-*.qmlc
-*.jsc
-
-# Repository temp files.
-*.orig
-*.rej
-
-# Project-specific items.
-subinclude:vms/artifacts/.hgignore
-subinclude:vms/nx_box_tool/.hgignore
-subinclude:cloud_portal/.hgignore
-subinclude:webadmin/.hgignore
-
-# Build folders in the repository root.
-re:^build/
-re:^build-.*/
-
-.git
+syntax: glob
+
+# IDE and misc software files.
+.idea
+.vs
+.vscode
+*~*.TMP
+*.kdev4
+.DS_Store
+*.swp
+CMakeLists.txt.user*
+CMakeSettings.json
+.vim*
+.ccls*
+compile_commands.json
+
+# Precompiled files.
+*.pyc
+*.qmlc
+*.jsc
+
+# Repository temp files.
+*.orig
+*.rej
+
+# Project-specific items.
+subinclude:vms/artifacts/.hgignore
+subinclude:vms/nx_box_tool/.hgignore
+subinclude:cloud_portal/.hgignore
+subinclude:webadmin/.hgignore
+
+# Build folders in the repository root.
+re:^build/
+re:^build-.*/
+
+.git