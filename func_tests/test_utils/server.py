'''mediaserver presentation class

Allows working with servers from functional tests - start/stop, setup, configure, access rest api, storage, etc.
'''

import base64
import datetime
import hashlib
import logging
import os.path
import time
<<<<<<< HEAD
import datetime
import tempfile
import calendar
=======
import urllib
import uuid

import pytest
>>>>>>> dfec86f9
import pytz
import requests.exceptions

from .camera import make_schedule_task, Camera, SampleMediaFile
<<<<<<< HEAD
from .media_stream import open_media_stream
from .host import Host, LocalHost
=======
>>>>>>> dfec86f9
from .cloud_host import CloudAccount
from .host import Host
from .media_stream import open_media_stream
from .rest_api import REST_API_USER, REST_API_PASSWORD, HttpError, ServerRestApi
from .utils import is_list_inst, datetime_utc_to_timestamp, datetime_utc_now, RunningTime
from .vagrant_box_config import MEDIASERVER_LISTEN_PORT

DEFAULT_HTTP_SCHEMA = 'http'

MEDIASERVER_STORAGE_PATH = 'var/data'

MEDIASERVER_UNSETUP_LOCAL_SYSTEM_ID = '{00000000-0000-0000-0000-000000000000}'  # local system id for not set up server

MEDIASERVER_CREDENTIALS_TIMEOUT = datetime.timedelta(minutes=5)
MEDIASERVER_MERGE_TIMEOUT = MEDIASERVER_CREDENTIALS_TIMEOUT  # timeout for local system ids become the same
MEDIASERVER_MERGE_REQUEST_TIMEOUT = datetime.timedelta(seconds=90)  # timeout for mergeSystems REST api request
MEDIASERVER_START_TIMEOUT = datetime.timedelta(minutes=5)  # timeout when waiting for server become online (pingable)

DEFAULT_SERVER_LOG_LEVEL = 'DEBUG2'


log = logging.getLogger(__name__)


class TimePeriod(object):

    def __init__(self, start, duration):
        assert isinstance(start, datetime.datetime), repr(start)
        assert isinstance(duration, datetime.timedelta), repr(duration)
        self.start = start
        self.duration = duration

    def __repr__(self):
        return 'TimePeriod(%s, %s)' % (self.start, self.duration)

    def __eq__(self, other):
        return (isinstance(other, TimePeriod)
                and other.start == self.start
                and other.duration == self.duration)


def generate_auth_key(method, user, password, nonce, realm):
    ha1 = hashlib.md5(':'.join([user.lower(), realm, password])).hexdigest()
    ha2 = hashlib.md5(':'.join([method, ''])).hexdigest()  # only method, with empty url part
    return hashlib.md5(':'.join([ha1, nonce, ha2])).hexdigest()


class ServerConfig(object):

    def __init__(self, name, start=True, setup=True, leave_initial_cloud_host=False,
                 box=None, config_file_params=None, setup_settings=None, setup_cloud_account=None,
                 http_schema=None, rest_api_timeout=None):
        assert name, repr(name)
        assert type(setup) is bool, repr(setup)
        assert config_file_params is None or isinstance(config_file_params, dict), repr(config_file_params)
        assert setup_settings is None or isinstance(setup_settings, dict), repr(setup_settings)
        assert setup_cloud_account is None or isinstance(setup_cloud_account, CloudAccount), repr(setup_cloud_account)
        assert http_schema in [None, 'http', 'https'], repr(http_schema)
        self.name = name
        self.start = start
        self.setup = setup  # setup as local system if setup_cloud_account is None, to cloud if it is set
        # By default, by Server's 'init' method  it's hardcoded cloud host will be patched/restored to the one
        # deduced from --cloud-group option. With leave_initial_cloud_host=True, this step will be skipped.
        # With leave_initial_cloud_host=True box will also be always recreated before this test to ensure
        # server binaries has original cloud host encoded by compilation step.
        self.leave_initial_cloud_host = leave_initial_cloud_host  # bool
        self.box = box  # VagrantBox or None
        self.config_file_params = config_file_params  # dict or None
        self.setup_settings = setup_settings or {}  # dict
        self.setup_cloud_account = setup_cloud_account  # CloudAccount or None
        self.http_schema = http_schema or DEFAULT_HTTP_SCHEMA  # 'http' or 'https'
        self.rest_api_timeout = rest_api_timeout

    def __repr__(self):
        return 'ServerConfig(%r @ %s)' % (self.name, self.box)


class Server(object):

    _st_started = object()
    _st_stopped = object()
    _st_starting = object()

    def __init__(self, name, host, installation, server_ctl, rest_api_url,
                 rest_api_timeout=None, internal_ip_port=None, timezone=None):
        assert name, repr(name)
        assert isinstance(host, Host), repr(host)
        self.title = name.upper()
        self.name = '%s-%s' % (name, str(uuid.uuid4())[-12:])
        self.host = host
        self._installation = installation
        self._server_ctl = server_ctl
        self.rest_api_url = rest_api_url
        self.rest_api = ServerRestApi(self.title, self.rest_api_url, REST_API_USER, REST_API_PASSWORD, rest_api_timeout)
        self.settings = None
        self.local_system_id = None
        self.ecs_guid = None
        self.internal_ip_port = internal_ip_port or MEDIASERVER_LISTEN_PORT
        self.internal_ip_address = None
        self.timezone = timezone
        self._state = None  # self._st_*

    def __repr__(self):
        return 'Server(%s)' % self

    def __str__(self):
        return '%r@%s' % (self.name, self.rest_api_url)

    @property
    def user(self):
        return self.rest_api.user

    @property
    def password(self):
        return self.rest_api.password

    @property
    def internal_url(self):
        return 'http://%s:%d/' % (self.internal_ip_address, self.internal_ip_port)

    @property
    def dir(self):
        return self._installation.dir

    def init(self, must_start, reset, log_level=DEFAULT_SERVER_LOG_LEVEL, patch_set_cloud_host=None, config_file_params=None):
        if self._state is None:
            was_started = self._server_ctl.get_state()
            self._state = self._st_starting if was_started else self._st_stopped
        else:
            was_started = self._state in [self._st_starting, self._st_started]
        log.info('Service for %s %s started', self, was_started and 'WAS' or 'was NOT')
        self._installation.cleanup_core_files()
        if reset:
            if was_started:
                self.stop_service()
            self._installation.cleanup_var_dir()
            if patch_set_cloud_host:
                self.patch_binary_set_cloud_host(patch_set_cloud_host)  # may be changed by previous tests...
            self.reset_config(logLevel=log_level, tranLogLevel=log_level, **(config_file_params or {}))
            if must_start:
                self.start_service()
        else:
            log.warning('Server %s will NOT be reset', self)
            self.ensure_service_status(must_start)
        if self.is_started():
            assert not reset or not self.is_system_set_up(), 'Failed to properly reinit server - it reported to be already set up'

    def list_core_files(self):
        return self._installation.list_core_files()

    def is_started(self):
        assert self._state is not None, 'server status is still unknown'
        return self._state == self._st_started

    def is_stopped(self):
        assert self._state is not None, 'server status is still unknown'
        return self._state == self._st_stopped

    def start_service(self):
        self.set_service_status(is_started=True)

    def stop_service(self):
        self.set_service_status(is_started=False)

    def restart_service(self):
        self.stop_service()
        self.start_service()

    def _bool2final_state(self, is_started):
        if is_started:
            return self._st_started
        else:
            return self._st_stopped

    def set_service_status(self, is_started):
        assert self._state != self._bool2final_state(is_started), (
            'Service for %s is already %s' % (self, is_started and 'started' or 'stopped'))
        if not (is_started and self._state == self._st_starting):
            self._server_ctl.set_state(is_started)
        self._state = self._st_starting if is_started else self._st_stopped
        if is_started:
            self.wait_for_server_become_online()
            self._state = self._st_started
            if is_started:
                self.load_system_settings(log_settings=True)

    def ensure_service_status(self, is_started):
        if self._state != self._bool2final_state(is_started):
            self.set_service_status(is_started)

    def wait_for_server_become_online(self, timeout=MEDIASERVER_START_TIMEOUT, check_interval_sec=0.5):
        start_time = datetime_utc_now()
        while datetime_utc_now() < start_time + timeout:
            response = self.is_server_online()
            if response:
                log.info('Server is online now.')
                return response
            else:
                log.debug('Server is still offline...')
                time.sleep(check_interval_sec)
        else:
            raise RuntimeError('Server %s has not went online in %s' % (self, timeout))

    def is_server_online(self):
        try:
            return self.rest_api.api.ping.GET(timeout=datetime.timedelta(seconds=10))
        except (requests.exceptions.Timeout, requests.exceptions.ConnectionError):
            return False

    def get_log_file(self):
        return self._installation.get_log_file()

    def load_system_settings(self, log_settings=False):
        log.debug('%s: Loading settings...', self)
        self.settings = self.get_system_settings()
        if log_settings:
            for name, value in self.settings.items():
                log.debug('%s settings: %s = %r', self.title, name, value)
        self.local_system_id = self.settings['localSystemId']
        self.cloud_system_id = self.settings['cloudSystemID']
        iflist = self.rest_api.api.iflist.GET()
        self.internal_ip_address = iflist[-1]['ipAddr']
        self.ecs_guid = self.rest_api.ec2.testConnection.GET()['ecsGuid']

    def get_system_settings(self):
        response = self.rest_api.api.systemSettings.GET()
        return response['settings']

    def is_system_set_up(self):
        return self.settings['localSystemId'] != MEDIASERVER_UNSETUP_LOCAL_SYSTEM_ID

    def get_setup_type(self):
        if not self.is_system_set_up():
            return None  # not set up
        if self.cloud_system_id:
            return 'cloud'
        else:
            return 'local'

    def reset(self):
        was_started = self._server_ctl.is_running()
        if was_started:
            self.stop_service()
        self._installation.cleanup_var_dir()
        if was_started:
            self.start_service()

    def restart_via_api(self, timeout=MEDIASERVER_START_TIMEOUT):
        old_runtime_id = self.rest_api.api.moduleInformation.GET()['runtimeId']
        log.info("Runtime id before restart: %s", old_runtime_id)
        started_at = datetime.datetime.now(pytz.utc)
        self.rest_api.api.restart.GET()
        sleep_time_sec = timeout.total_seconds() / 100.
        failed_connections = 0
        while True:
            try:
                response = self.rest_api.api.moduleInformation.GET()
            except requests.ConnectionError as e:
                if datetime.datetime.now(pytz.utc) - started_at > timeout:
                    assert False, "Server hasn't started, caught %r, timed out." % e
                log.debug("Expected failed connection: %r", e)
                failed_connections += 1
                time.sleep(sleep_time_sec)
                continue
            new_runtime_id = response['runtimeId']
            if new_runtime_id == old_runtime_id:
                if failed_connections > 0:
                    assert False, "Runtime id remains same after failed connections."
                if datetime.datetime.now(pytz.utc) - started_at > timeout:
                    assert False, "Server hasn't stopped, timed out."
                log.warning("Server hasn't stopped yet, delay is acceptable.")
                time.sleep(sleep_time_sec)
                continue
            log.info("Server restarted successfully, new runtime id is %s", new_runtime_id)
            break

    def make_core_dump(self):
        self._server_ctl.make_core_dump()
        self._state = self._st_stopped

    def get_time(self):
        started_at = datetime.datetime.now(pytz.utc)
        time_response = self.rest_api.ec2.getCurrentTime.GET()
        received = datetime.datetime.fromtimestamp(float(time_response['value']) / 1000., pytz.utc)
        return RunningTime(received, datetime.datetime.now(pytz.utc) - started_at)

    def reset_config(self, **kw):
        self._installation.reset_config(**kw)

    def change_config(self, **kw):
        self._installation.change_config(**kw)

    def patch_binary_set_cloud_host(self, new_host):
        assert self.is_stopped(), 'Server %s must be stopped first for patching its binaries' % self
        self._installation.patch_binary_set_cloud_host(new_host)
        self.set_user_password(REST_API_USER, REST_API_PASSWORD)  # Must be reset to default ones

    def set_system_settings(self, **kw):
        self.rest_api.api.systemSettings.GET(**kw)
        self.load_system_settings(log_settings=True)

    def setup_local_system(self, **kw):
        self.rest_api.api.setupLocalSystem.POST(systemName=self.name, password=REST_API_PASSWORD, **kw)  # leave password unchanged
        self.load_system_settings(log_settings=True)

    def setup_cloud_system(self, cloud_account, **kw):
        assert isinstance(cloud_account, CloudAccount), repr(cloud_account)
        bind_info = cloud_account.bind_system(self.name)
        setup_response = self.rest_api.api.setupCloudSystem.POST(
            systemName=self.name,
            cloudAuthKey=bind_info.auth_key,
            cloudSystemID=bind_info.system_id,
            cloudAccountName=cloud_account.user,
            timeout=datetime.timedelta(minutes=5),
            **kw)
        settings = setup_response['settings']
        self.set_user_password(cloud_account.user, cloud_account.password)
        self.load_system_settings(log_settings=True)
        assert self.settings['systemName'] == self.name
        return settings

    def detach_from_cloud(self, password):
        self.rest_api.api.detachFromCloud.POST(password=password)
        self.set_user_password(REST_API_USER, password)

    def merge(self, other_server_list):
        assert is_list_inst(other_server_list, Server), repr(other_server_list)
        for server in other_server_list:
            self.merge_systems(server)

    def merge_systems(self, other_server, take_remote_settings=False):
        log.info('Merging servers: %s with local_system_id=%r and %s with local_system_id=%r',
                 self, self.local_system_id, other_server, other_server.local_system_id)
        assert self.is_started() and other_server.is_started()
        assert self.local_system_id is not None and other_server is not None  # expected to be loaded already
        assert self.local_system_id != other_server.local_system_id  # Must not be merged yet

        realm, nonce = other_server.get_nonce()
        def make_key(method):
            digest = generate_auth_key(method, other_server.user.lower(), other_server.password, nonce, realm)
            return urllib.quote(base64.urlsafe_b64encode(':'.join([other_server.user.lower(), nonce, digest])))
        self.rest_api.api.mergeSystems.GET(
            url=other_server.internal_url,
            getKey=make_key('GET'),
            postKey=make_key('POST'),
            takeRemoteSettings=take_remote_settings,
            timeout=MEDIASERVER_MERGE_REQUEST_TIMEOUT,
            )
        if take_remote_settings:
            self.set_user_password(other_server.user, other_server.password)
        else:
            other_server.set_user_password(self.user, self.password)
        self._wait_for_servers_to_merge(other_server)
        time.sleep(5)  # servers still need some time to settle down; hope this time will be enough

    def _wait_for_servers_to_merge(self, other_server):
        start_time = datetime_utc_now()
        while datetime_utc_now() - start_time < MEDIASERVER_MERGE_TIMEOUT:
            self.load_system_settings()
            other_server.load_system_settings()
            if self.local_system_id == other_server.local_system_id:
                log.info('Servers are merged now, have common local_system_id=%r', self.local_system_id)
                return
            log.debug('Servers are not merged yet, waiting...')
            time.sleep(0.5)
        pytest.fail('Timed out in %s waiting for servers %s and %s to be merged'
                    % (MEDIASERVER_MERGE_TIMEOUT, self, other_server))

    def set_user_password(self, user, password):
        log.debug('%s got user/password: %r/%r', self, user, password)
        self.rest_api.set_credentials(user, password)
        if self.is_started():
            self._wait_for_credentials_accepted()

    # wait until existing server credentials become valid
    def _wait_for_credentials_accepted(self):
        start_time = datetime_utc_now()
        t = time.time()
        while datetime_utc_now() - start_time < MEDIASERVER_CREDENTIALS_TIMEOUT:
            try:
                self.rest_api.ec2.testConnection.GET()
                log.info('Server accepted new credentials in %s', datetime_utc_now() - start_time)
                return
            except HttpError as x:
                if x.status_code != 401:
                    raise
            time.sleep(1)
        pytest.fail('Timed out in %s waiting for server %s to accept credentials: user=%r, password=%r'
                    % (MEDIASERVER_CREDENTIALS_TIMEOUT, self, self.user, self.password))

    def get_nonce(self):
        response = self.rest_api.api.getNonce.GET()
        return (response['realm'], response['nonce'])

    def change_system_id(self, new_guid):
        old_local_system_id = self.local_system_id
        self.rest_api.api.configure.GET(localSystemId=new_guid)
        self.load_system_settings()
        assert self.local_system_id != old_local_system_id
        assert self.local_system_id == new_guid

    def add_camera(self, camera):
        assert not camera.id, 'Already added to a server with id %r' % camera.id
        params = camera.get_info(parent_id=self.ecs_guid)
        result = self.rest_api.ec2.saveCamera.POST(**params)
        camera.id = result['id']
        return camera.id

    def set_camera_recording(self, camera, recording):
        assert camera, 'Camera %r is not yet registered on server' % camera
        schedule_tasks=[make_schedule_task(day_of_week + 1) for day_of_week in range(7)]
        self.rest_api.ec2.saveCameraUserAttributes.POST(
            cameraId=camera.id, scheduleEnabled=recording, scheduleTasks=schedule_tasks)

    def start_recording_camera(self, camera):
        self.set_camera_recording(camera, recording=True)

    def stop_recording_camera(self, camera):
        self.set_camera_recording(camera, recording=False)

    # if there are more than one return first
    @property
    def storage(self):
        ## # following code requires server is started, which is not always the case;
        ## #  so was commented-out and replaced with hardcoded one
        ## storage_records = [record for record in self.rest_api.ec2.getStorages.GET() if record['parentId'] == self.ecs_guid]
        ## assert len(storage_records) >= 1, 'No storages for server with ecs guid %s is returned by %s' % (self.ecs_guid, self.rest_api_url)
        ## storage_path = storage_records[0]['url']
        storage_path = os.path.join(self._installation.dir, MEDIASERVER_STORAGE_PATH)
        return Storage(self.host, storage_path, self.timezone)

    def rebuild_archive(self):
        self.rest_api.api.rebuildArchive.GET(mainPool=1, action='start')
        for i in range(30):
            response = self.rest_api.api.rebuildArchive.GET(mainPool=1)
            if response['state'] == 'RebuildState_None':
                return
            time.sleep(0.3)
        assert False, 'Timed out waiting for archive to rebuild'

    def get_recorded_time_periods(self, camera):
        assert camera.id, 'Camera %r is not yet registered on server' % camera.name
        periods = [TimePeriod(datetime.datetime.utcfromtimestamp(int(d['startTimeMs'])/1000.).replace(tzinfo=pytz.utc),
                    datetime.timedelta(seconds=int(d['durationMs'])/1000.))
                    for d in self.rest_api.ec2.recordedTimePeriods.GET(cameraId=camera.id, flat=True)]
        log.info('Server %r returned %d recorded periods:', self.name, len(periods))
        for period in periods:
            log.info('\t%s', period)
        return periods

    def get_media_stream(self, stream_type, camera):
        assert stream_type in ['rtsp', 'webm', 'hls', 'direct-hls'], repr(stream_type)
        assert isinstance(camera, Camera), repr(camera)
        return open_media_stream(self.rest_api_url, self.user, self.password, stream_type, camera.mac_addr)


class Storage(object):

    def __init__(self, host, dir, timezone=None):
        self.host = host
        self.dir = dir
        self.timezone = timezone or host.get_timezone()

    def save_media_sample(self, camera, start_time, sample):
        assert isinstance(camera, Camera), repr(camera)
        assert isinstance(start_time, datetime.datetime) and start_time.tzinfo, repr(start_time)
        assert start_time.tzinfo  # naive datetime are forbidden, use pytz.utc or tzlocal.get_localtimezone() for tz
        assert isinstance(sample, SampleMediaFile), repr(sample)
        camera_mac_addr = camera.mac_addr
        unixtime_utc_ms = int(datetime_utc_to_timestamp(start_time) * 1000)

        contents = self._read_with_start_time_metadata(sample, unixtime_utc_ms)

        lowq_fpath = self._construct_fpath(camera_mac_addr, 'low_quality', start_time, unixtime_utc_ms, sample.duration)
        hiq_fpath  = self._construct_fpath(camera_mac_addr, 'hi_quality',  start_time, unixtime_utc_ms, sample.duration)

        log.info('Storing media sample %r to %r', sample.fpath, lowq_fpath)
        self.host.write_file(lowq_fpath, contents)
        log.info('Storing media sample %r to %r', sample.fpath, hiq_fpath)
        self.host.write_file(hiq_fpath,  contents)

    def _read_with_start_time_metadata(self, sample, unixtime_utc_ms):
        _, ext = os.path.splitext(sample.fpath)
        _, path = tempfile.mkstemp(suffix=ext)
        try:
            LocalHost().run_command([
                'ffmpeg',
                '-i', sample.fpath,
                '-codec', 'copy',
                '-metadata', 'START_TIME=%s' % unixtime_utc_ms,
                '-y',
                path])
            with open(path, 'rb') as f:
                return f.read()
        finally:
            os.remove(path)

    # server stores media data in this format, using local time for directory parts:
    # <data dir>/<{hi_quality,low_quality}>/<camera-mac>/<year>/<month>/<day>/<hour>/<start,unix timestamp ms>_<duration,ms>.mkv
    # for example:
    # server/var/data/data/low_quality/urn_uuid_b0e78864-c021-11d3-a482-f12907312681/2017/01/27/12/1485511093576_21332.mkv
    def _construct_fpath(self, camera_mac_addr, quality_part, start_time, unixtime_utc_ms, duration):
        local_dt = start_time.astimezone(self.timezone)  # box local
        duration_ms = int(duration.total_seconds() * 1000)
        return os.path.join(
            self.dir, quality_part, camera_mac_addr,
            '%02d' % local_dt.year, '%02d' % local_dt.month, '%02d' % local_dt.day, '%02d' % local_dt.hour,
            '%s_%s.mkv' % (unixtime_utc_ms, duration_ms))<|MERGE_RESOLUTION|>--- conflicted
+++ resolved
@@ -9,27 +9,17 @@
 import logging
 import os.path
 import time
-<<<<<<< HEAD
-import datetime
-import tempfile
-import calendar
-=======
 import urllib
 import uuid
+import tempfile
 
 import pytest
->>>>>>> dfec86f9
 import pytz
 import requests.exceptions
 
 from .camera import make_schedule_task, Camera, SampleMediaFile
-<<<<<<< HEAD
-from .media_stream import open_media_stream
+from .cloud_host import CloudAccount
 from .host import Host, LocalHost
-=======
->>>>>>> dfec86f9
-from .cloud_host import CloudAccount
-from .host import Host
 from .media_stream import open_media_stream
 from .rest_api import REST_API_USER, REST_API_PASSWORD, HttpError, ServerRestApi
 from .utils import is_list_inst, datetime_utc_to_timestamp, datetime_utc_now, RunningTime
