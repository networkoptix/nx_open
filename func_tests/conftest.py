--- conflicted
+++ resolved
@@ -21,7 +21,6 @@
 
 
 def pytest_addoption(parser):
-<<<<<<< HEAD
     parser.addoption('--work-dir', type=Path, default=DEFAULT_WORK_DIR, help=(
         'working directory for tests: all generated files will be placed there'))
     parser.addoption('--bin-dir', type=Path, help=(
@@ -39,67 +38,9 @@
     parser.addoption('--test-parameters', type=TestParameter.from_str, help=(
         'Configuration parameters for a test, format: --test-parameter=test.param1=value1,test.param2=value2'))
     parser.addoption('--clean', '--reinstall', action='store_true', help='destroy VMs first')
-=======
-    log_levels = [logging.getLevelName(logging.DEBUG),
-                  logging.getLevelName(logging.INFO),
-                  logging.getLevelName(logging.WARNING),
-                  logging.getLevelName(logging.ERROR),
-                  logging.getLevelName(logging.CRITICAL)]
-    parser.addoption('--cloud-group', default=DEFAULT_CLOUD_GROUP,
-                     help='Cloud group; cloud host for it will be requested from ireg.hdw.mx;'
-                          ' default is %r' % DEFAULT_CLOUD_GROUP)
-    parser.addoption('--customization', default=DEFAULT_CUSTOMIZATION,
-                     help='Customization; will be used for requesting cloud host from ireg.hdw.mx;'
-                          ' default is %r' % DEFAULT_CUSTOMIZATION)
-    parser.addoption('--autotest-email-password',
-                     help='Password for accessing service account via IMAP protocol. '
-                          'Used for activation cloud accounts for different cloud groups and customizations.')
-    parser.addoption('--work-dir', default=DEFAULT_WORK_DIR, type=expand_path,
-                     help='working directory for tests: all generated files will be placed there')
-    parser.addoption('--bin-dir', type=expand_path,
-                     help='directory with binary files for tests:'
-                          ' debian distributive and media sample are expected there')
-    parser.addoption('--mediaserver-dist-path', type=expand_path,
-                     help='path to mediaserver distributive (.deb), default is %s in bin-dir' % DEFAULT_MEDIASERVER_DIST_FNAME)
-    parser.addoption('--mediaserver-installers-dir', help='Unused. For forward compatibility with vms 4.0 funtests.')
-    parser.addoption('--media-sample-path', default=MEDIA_SAMPLE_FPATH, type=expand_path,
-                     help='media sample file path, default is %s at binary directory' % MEDIA_SAMPLE_FPATH)
-    parser.addoption('--media-stream-path', default=MEDIA_STREAM_FPATH, type=expand_path,
-                     help='media sample test camera stream file path, default is %s at binary directory' % MEDIA_STREAM_FPATH)
-    parser.addoption('--no-servers-reset', action='store_true',
-                     help='skip servers reset/cleanup on test setup')
-    parser.addoption('--recreate-boxes', action='store_true', help='destroy and create again vagrant boxes')
-    parser.addoption('--reinstall', action='store_true',
-                     help='Take and install new distrubutive.'
-                     ' Recreate all vagrant boxes and reinstall server on physical servers.')
-    parser.addoption('--vm-name-prefix', default=DEFAULT_VM_NAME_PREFIX,
-                     help='prefix for virtualenv machine names')
-    parser.addoption('--vm-port-base', type=int, default=DEFAULT_REST_API_FORWARDED_PORT_BASE,
-                     help='base REST API port forwarded to host')
-    parser.addoption('--vm-address', type=IPAddress,
-                     help='IP address virtual machines bind to.'
-                     ' Test camera discovery will answer only to this address if this option is specified.')
-    parser.addoption('--vm-host',
-                     help='hostname or IP address for host with virtualbox,'
-                          ' used to start virtual machines (by default it is local host)')
-    parser.addoption('--vm-host-user', default=DEFAULT_VM_HOST_USER,
-                     help='User to use for ssh to login to virtualbox host')
-    parser.addoption('--vm-host-key',
-                     help='Identity file to use for ssh to login to virtualbox host')
-    parser.addoption('--vm-host-dir', default=DEFAULT_VM_HOST_DIR,
-                     help='Working directory at host with virtualbox, used to store vagrant files')
-    parser.addoption('--max-log-width', default=DEFAULT_MAX_LOG_WIDTH, type=int,
-                     help='Change maximum log message width. Default is %d' % DEFAULT_MAX_LOG_WIDTH)
-    parser.addoption('--log-level', default=log_levels[0], type=str.upper,
-                     choices=log_levels,
-                     help='Change log level (%s). Default is %s' % (', '.join(log_levels), log_levels[0]))
-    parser.addoption('--tests-config-file', type=TestsConfig.from_yaml_file, nargs='*',
-                     help='Configuration file for tests, in yaml format.')
-    parser.addoption('--test-parameters', type=TestParameter.from_str,
-                     help='Configuration parameters for a test, in format: --test-parameter=test.param1=value1,test.param2=value2')
->>>>>>> 55aced2a
 
 
+    parser.addoption('--mediaserver-installers-dir', help='Unused. For forward compatibility with vms 4.0 funtests.')
 @pytest.fixture(scope='session')
 def work_dir(request):
     work_dir = request.config.getoption('--work-dir').expanduser()
