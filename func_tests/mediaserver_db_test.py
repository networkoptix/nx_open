"""Mediaserver database test

https://networkoptix.atlassian.net/wiki/spaces/SD/pages/85690455/Mediaserver+database+test

It tests some cases with main server database, such as:
- compatibility with database from previous version;
- backup/restore.

You have to prepare old-version database files for the test in the bin directory:
* for 4.1 - v2.4.1-box1.db, v2.4.1-box2.db

All necessary files are on the rsync://noptix.enk.me/buildenv/test
"""

import time

import pytest

from test_utils.server import MEDIASERVER_MERGE_TIMEOUT
from test_utils.utils import SimpleNamespace, datetime_utc_now, bool_to_str


SERVER_CONFIG = dict(
    one=SimpleNamespace(
        DATABASE_FILE_V_2_4='v2.4.1-box1.db',
        CAMERA_GUID='{ed93120e-0f50-3cdf-39c8-dd52a640688c}',
        SERVER_GUID='{62a54ada-e7c7-0d09-c41a-4ab5c1251db8}',
        ),
    two=SimpleNamespace(
        DATABASE_FILE_V_2_4='v2.4.1-box2.db',
        CAMERA_GUID='{a6b88c1b-92c3-0c27-b5a1-76a1246fd9ed}',
        SERVER_GUID='{88b807ab-0a0f-800e-e2c3-b640b31f3a1c}',
        ),
    )

MEDIASERVER_DATABASE_PATH = 'var/ecs.sqlite'


@pytest.fixture(params=['current', '2.4'])
def db_version(request):
    return request.param


@pytest.fixture
def one(server_factory, bin_dir, db_version):
    return server('one', server_factory, bin_dir, db_version)

@pytest.fixture
def two(server_factory, bin_dir, db_version):
    return server('two', server_factory, bin_dir, db_version)


def server(name, server_factory, bin_dir, db_version):
    server_config = SERVER_CONFIG[name]
    if db_version == '2.4':
<<<<<<< HEAD
        config_file_params = dict(guidIsHWID='no', serverGuid=server_config.SERVER_GUID)
        server = server_factory.create(name, config_file_params=config_file_params)
        server.stop()
=======
        config_file_params = dict(
            guidIsHWID='no',
            serverGuid=server_config.SERVER_GUID,
            minStorageSpace=1024*1024,  # 1M
            )
        server = server_factory(name, start=False, config_file_params=config_file_params)
>>>>>>> 36533b4e
        copy_database_file(server, bin_dir, server_config.DATABASE_FILE_V_2_4)
    else:
        server = server_factory.create(name)
        server.stop()
    server.start()
    system_settings = dict(autoDiscoveryEnabled=bool_to_str(False))
    server.setup_local_system(systemSettings=system_settings)
    server.rest_api.api.systemSettings.GET(statisticsAllowed=False)
    if db_version == '2.4':
        check_camera(server, server_config.CAMERA_GUID)
    return server

def copy_database_file(server, bin_dir, backup_db_filename):
    backup_db_path = bin_dir / backup_db_filename
    assert backup_db_path.exists(), (
        "Binary artifact required for this test (database file) '%s' does not exist." % backup_db_path)
    server_db_path = server.installation.dir / MEDIASERVER_DATABASE_PATH
    server.os_access.put_file(backup_db_path, server_db_path)

def check_camera(server, camera_guid):
    cameras = [c for c in server.rest_api.ec2.getCameras.GET() if c['id'] == camera_guid]
    assert len(cameras) == 1, "'%r': one of cameras '%s' is absent" % (server, camera_guid)


def assert_jsons_are_equal(json_one, json_two, json_name):
    """It fails after the first error"""
    if isinstance(json_one, dict):
        assert json_one.keys() == json_two.keys(), "'%s' dicts have different keys" % json_name
        for key in json_one.keys():
            entity_name = '%s.%s' % (json_name, key)
            assert_jsons_are_equal(json_one[key], json_two[key], entity_name)
    elif isinstance(json_one, list):
        assert len(json_one) == len(json_two), "'%s' lists have different lengths" % json_name
        for i, v in enumerate(json_one):
            entity_name = '%s[%d]' % (json_name, i)
            assert_jsons_are_equal(json_one[i], json_two[i], entity_name)
    else:
        assert json_one == json_two, json_name


def wait_until_servers_have_same_full_info(one, two):
    start_time = datetime_utc_now()
    while True:
        full_info_one = one.rest_api.ec2.getFullInfo.GET()
        full_info_two = two.rest_api.ec2.getFullInfo.GET()
        if full_info_one == full_info_two:
            return full_info_one
        if datetime_utc_now() - start_time >= MEDIASERVER_MERGE_TIMEOUT:
            assert full_info_one == full_info_two
        time.sleep(MEDIASERVER_MERGE_TIMEOUT.total_seconds() / 10.)


def wait_for_camera_disappearance_after_backup(server, camera_guid):
    start_time = datetime_utc_now()
    while True:
        cameras = [c for c in server.rest_api.ec2.getCameras.GET()
                   if c['id'] == camera_guid]
        if not cameras:
            return
        if datetime_utc_now() - start_time >= MEDIASERVER_MERGE_TIMEOUT:
            pytest.fail('Camera %s did not disappear in %s after backup' % (
                camera_guid, MEDIASERVER_MERGE_TIMEOUT))
        time.sleep(MEDIASERVER_MERGE_TIMEOUT.total_seconds() / 10.)


# https://networkoptix.atlassian.net/wiki/spaces/SD/pages/85690455/Mediaserver+database+test#Mediaserverdatabasetest-test_backup_restore
def test_backup_restore(artifact_factory, one, two, camera):
    two.merge_systems(one)
    full_info_initial = wait_until_servers_have_same_full_info(one, two)
    backup = one.rest_api.ec2.dumpDatabase.GET()
    camera_guid = two.add_camera(camera)
    full_info_with_new_camera = wait_until_servers_have_same_full_info(one, two)
    assert full_info_with_new_camera != full_info_initial, (
        "ec2/getFullInfo data before and after saveCamera are the same")
    one.rest_api.ec2.restoreDatabase.POST(data=backup['data'])
    wait_for_camera_disappearance_after_backup(one, camera_guid)
    full_info_after_backup_restore = wait_until_servers_have_same_full_info(one, two)
    try:
        assert full_info_after_backup_restore == full_info_initial
    except AssertionError:
        artifact_factory(['full_info_initial'],
                         name='full_info_initial').save_as_json(full_info_initial)
        artifact_factory(['full_info_after_backup_restore'],
                         name='full_info_after_backup_restore').save_as_json(full_info_after_backup_restore)
        raise


# To detect VMS-5969
# https://networkoptix.atlassian.net/wiki/spaces/SD/pages/85690455/Mediaserver+database+test#Mediaserverdatabasetest-test_server_guids_changed
@pytest.mark.skip(reason="VMS-5969")
@pytest.mark.parametrize('db_version', ['current'])
def test_server_guids_changed(one, two):
    one.stop()
    two.stop()
    # To make server database and configuration file guids different
    one.installation.change_config(guidIsHWID='no', serverGuid=SERVER_CONFIG['one'].SERVER_GUID)
    two.installation.reset_config(guidIsHWID='no', serverGuid=SERVER_CONFIG['two'].SERVER_GUID)
    one.start()
    two.start()
    one.setup_local_system()
    two.setup_local_system()
    two.merge_systems(one)
    wait_until_servers_have_same_full_info(one, two)<|MERGE_RESOLUTION|>--- conflicted
+++ resolved
@@ -53,18 +53,13 @@
 def server(name, server_factory, bin_dir, db_version):
     server_config = SERVER_CONFIG[name]
     if db_version == '2.4':
-<<<<<<< HEAD
-        config_file_params = dict(guidIsHWID='no', serverGuid=server_config.SERVER_GUID)
-        server = server_factory.create(name, config_file_params=config_file_params)
-        server.stop()
-=======
         config_file_params = dict(
             guidIsHWID='no',
             serverGuid=server_config.SERVER_GUID,
             minStorageSpace=1024*1024,  # 1M
             )
-        server = server_factory(name, start=False, config_file_params=config_file_params)
->>>>>>> 36533b4e
+        server = server_factory.create(name, config_file_params=config_file_params)
+        server.stop()
         copy_database_file(server, bin_dir, server_config.DATABASE_FILE_V_2_4)
     else:
         server = server_factory.create(name)
