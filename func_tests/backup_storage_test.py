--- conflicted
+++ resolved
@@ -14,11 +14,7 @@
 log = logging.getLogger(__name__)
 
 
-<<<<<<< HEAD
-BACKUP_STORAGE_PATH = Path('/tmp/bstorage')
-=======
-BACKUP_STORAGE_PATH = '/mnt/disk2'
->>>>>>> 36533b4e
+BACKUP_STORAGE_PATH = Path('/mnt/disk2')
 BACKUP_STORAGE_READY_TIMEOUT_SEC = 60  # seconds
 BACKUP_SCHEDULE_TIMEOUT_SEC = 60       # seconds
 
@@ -82,24 +78,12 @@
 
 @pytest.fixture
 def server(server_factory, system_backup_type):
-<<<<<<< HEAD
-    server = server_factory.create('server', start=False)
-    server.os_access.run_command(['rm', '-rfv', BACKUP_STORAGE_PATH])
-    server.os_access.run_command(['mkdir', '-p', BACKUP_STORAGE_PATH])
+    config_file_params = dict(minStorageSpace=1024*1024)  # 1M
+    server = server_factory.create('server', start=False, config_file_params=config_file_params)
+    server.os_access.run_command(['rm', '-rfv', os.path.join(BACKUP_STORAGE_PATH, '*')])
     server.start()
     server.setup_local_system()
     server.rest_api.api.systemSettings.GET(backupQualities=system_backup_type)
-    add_backup_storage(server)
-    change_and_assert_server_backup_type(server, 'BackupManual')
-=======
-    config_file_params = dict(minStorageSpace=1024*1024)  # 1M
-    server = server_factory('server', start=False, config_file_params=config_file_params)
-    server.host.run_command(['rm', '-rfv', os.path.join(BACKUP_STORAGE_PATH, '*')])
-    server.start_service()
-    server.setup_local_system()
-    server.set_system_settings(
-        backupQualities=system_backup_type)
->>>>>>> 36533b4e
     return server
 
 
@@ -118,56 +102,27 @@
 def change_and_assert_server_backup_type(server, expected_backup_type):
     server_guid = get_server_id(server.rest_api)
     server.rest_api.ec2.saveMediaServerUserAttributes.POST(
-<<<<<<< HEAD
-        serverId=server_guid, backupType='BackupManual',
-        backupDaysOfTheWeek=BACKUP_EVERY_DAY,
-        backupStart=0,  # start backup at 00:00:00
-        backupDuration=BACKUP_DURATION_NOT_SET,
-        backupBitrate=BACKUP_BITRATE_NOT_LIMITED)
-    attributes = server.rest_api.ec2.getMediaServerUserAttributesList.GET(
-        id=server_guid)
-    assert (expected_backup_type and
-            attributes[0]['backupType'] == expected_backup_type)
-
-
-def add_backup_storage(server):
-    storages = server.rest_api.ec2.getStorages.GET()
-    assert len(storages)
-    backup_storage_data = generator.generate_storage_data(
-        storage_id=1, isBackup=True,
-        parentId=get_server_id(server.rest_api),
-        storageType='local',
-        usedForWriting=True,
-        url=str(BACKUP_STORAGE_PATH))
-    server.rest_api.ec2.saveStorage.POST(**backup_storage_data)
-    storages = server.rest_api.ec2.getStorages.GET()
-    backup_storage = [s for s in server.rest_api.ec2.getStorages.GET()
-                      if s['id'] == backup_storage_data['id']]
-    assert len(backup_storage) == 1
-    wait_storage_ready(server, backup_storage_data['id'])
-=======
-        serverId=server.ecs_guid,
-        backupType='BackupManual',
+        serverId=server_guid, 
+		backupType='BackupManual',
         backupDaysOfTheWeek=BACKUP_EVERY_DAY,
         backupStart=0,  # start backup at 00:00:00
         backupDuration=BACKUP_DURATION_NOT_SET,
         backupBitrate=BACKUP_BITRATE_NOT_LIMITED,
         )
-    attributes = server.rest_api.ec2.getMediaServerUserAttributesList.GET(id=server.ecs_guid)
+    attributes = server.rest_api.ec2.getMediaServerUserAttributesList.GET(id=server_guid)
     assert (expected_backup_type and attributes[0]['backupType'] == expected_backup_type)
 
 
 def add_backup_storage(server):
     storage_list = [s for s in server.rest_api.ec2.getStorages.GET()
-                    if BACKUP_STORAGE_PATH in s['url'] and s['usedForWriting']]
+                    if str(BACKUP_STORAGE_PATH) in s['url'] and s['usedForWriting']]
     assert len(storage_list) == 1, 'Server did not accept storage %r' % BACKUP_STORAGE_PATH
     storage = storage_list[0]
     storage['isBackup'] = True
     server.rest_api.ec2.saveStorage.POST(**storage)
     wait_storage_ready(server, storage['id'])
     change_and_assert_server_backup_type(server, 'BackupManual')
-    return storage['url']
->>>>>>> 36533b4e
+    return Path(storage['url'])
 
 
 def wait_backup_finish(server, expected_backup_time):
@@ -202,11 +157,7 @@
 def assert_path_does_not_exist(server, path):
     assert_message = "'%r': unexpected existen path '%s'" % (server, path)
     with pytest.raises(ProcessError, message=assert_message) as x_info:
-<<<<<<< HEAD
-        server.os_access.run_command(['[ -e %s ]' % path])
-=======
-        server.host.run_command(['[', '-e', path, ']'])
->>>>>>> 36533b4e
+        server.os_access.run_command(['[', '-e', path, ']'])
     assert x_info.value.returncode == 1, assert_message
 
 
@@ -214,19 +165,11 @@
     server.os_access.run_command(['diff', '--recursive', '--report-identical-files', path_1, path_2])
 
 
-<<<<<<< HEAD
-def assert_backup_equal_to_archive(server, camera, system_backup_type, backup_new_camera, camera_backup_type):
-    hi_quality_backup_path = BACKUP_STORAGE_PATH / HI_QUALITY_PATH / camera.mac_addr
+def assert_backup_equal_to_archive(server, backup_storage_path, camera, system_backup_type, backup_new_camera, camera_backup_type):
+    hi_quality_backup_path = backup_storage_path / HI_QUALITY_PATH /camera.mac_addr
     hi_quality_server_archive_path = server.storage.dir / HI_QUALITY_PATH / camera.mac_addr
-    low_quality_backup_path = BACKUP_STORAGE_PATH / LOW_QUALITY_PATH / camera.mac_addr
+    low_quality_backup_path = backup_storage_path / LOW_QUALITY_PATH / camera.mac_addr
     low_quality_server_archive_path = server.storage.dir / LOW_QUALITY_PATH / camera.mac_addr
-=======
-def assert_backup_equal_to_archive(server, backup_storage_path, camera, system_backup_type, backup_new_camera, camera_backup_type):
-    hi_quality_backup_path = os.path.join(backup_storage_path, HI_QUALITY_PATH, camera.mac_addr)
-    hi_quality_server_archive_path = os.path.join(server.storage.dir, HI_QUALITY_PATH, camera.mac_addr)
-    low_quality_backup_path = os.path.join(backup_storage_path, LOW_QUALITY_PATH, camera.mac_addr)
-    low_quality_server_archive_path = os.path.join(server.storage.dir, LOW_QUALITY_PATH, camera.mac_addr)
->>>>>>> 36533b4e
     if ((camera_backup_type and camera_backup_type == BACKUP_DISABLED) or
             (not camera_backup_type and not backup_new_camera)):
         assert_path_does_not_exist(server, hi_quality_backup_path)
@@ -244,12 +187,8 @@
 
 def test_backup_by_request(server, camera_factory, sample_media_file, system_backup_type, backup_new_camera,
                            second_camera_backup_type):
-<<<<<<< HEAD
+    backup_storage_path = add_backup_storage(server)
     server.rest_api.api.systemSettings.GET(
-=======
-    backup_storage_path = add_backup_storage(server)
-    server.set_system_settings(
->>>>>>> 36533b4e
         backupNewCamerasByDefault=backup_new_camera)
     start_time = datetime(2017, 3, 27, tzinfo=pytz.utc)
     camera_1 = add_camera(camera_factory, server, camera_id=1, backup_type=BACKUP_BOTH)
