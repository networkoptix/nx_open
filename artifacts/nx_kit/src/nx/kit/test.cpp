--- conflicted
+++ resolved
@@ -197,19 +197,13 @@
 /** Create directory, issuing a fatal error on failure. */
 static void createDir(const std::string& dir)
 {
-<<<<<<< HEAD
-    // NOTE: mkdir works in both Windows and Linux.
-//    if (system(("mkdir \"" + dir + "\"").c_str()) != 0)
-//        fatalError("Unable to create dir: [%s]", dir.c_str());
-=======
-    #if defined(_WIN32)
-        const int resultCode = _mkdir(dir.c_str());
-    #else
-        const int resultCode = mkdir(dir.c_str(), 0777);
-    #endif
+#if defined(_WIN32)
+    const int resultCode = _mkdir(dir.c_str());
+#else
+    const int resultCode = mkdir(dir.c_str(), 0777);
+#endif
     if (resultCode != 0)
         fatalError("Unable to create dir: [%s]", dir.c_str());
->>>>>>> 1b7e00de
 }
 
 static std::string randAsString()
