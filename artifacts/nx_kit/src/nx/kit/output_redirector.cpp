--- conflicted
+++ resolved
@@ -11,14 +11,6 @@
 
 #if defined(_WIN32)
     #pragma warning(disable: 4996) //< MSVC: freopen() is unsafe.
-<<<<<<< HEAD
-#elif defined(__APPLE__)
-    #include <nx/kit/apple_utils.h>
-#else //< Assuming Linux-like OS.
-    #include <libgen.h>
-    #include <memory.h>
-=======
->>>>>>> ee360284
 #endif
 
 namespace nx {
@@ -66,38 +58,7 @@
 
 /*static*/ std::string OutputRedirector::getProcessName()
 {
-<<<<<<< HEAD
-    #if defined(_WIN32)
-        int argc;
-        LPWSTR* const argv = CommandLineToArgvW(GetCommandLineW(), &argc);
-        if (!argv)
-            return "";
-        const std::wstring wPath = argv[0];
-        const size_t lastSeparatorPos = wPath.find_last_of(L"\\/");
-        const std::wstring wNameWithExt =
-            wPath.substr((lastSeparatorPos == std::wstring::npos) ? 0 : (lastSeparatorPos + 1));
-        const std::wstring exeExt = L".exe";
-        const std::wstring wName =
-            (wNameWithExt.substr(wNameWithExt.size() - exeExt.size()) == exeExt)
-            ? wNameWithExt.substr(0, wNameWithExt.size() - exeExt.size())
-            : wNameWithExt;
-        const std::string name =
-            std::wstring_convert<std::codecvt_utf8<wchar_t>, wchar_t>().to_bytes(wName);
-        LocalFree(argv);
-    #elif defined(__APPLE__)
-        const auto name = processName();
-    #else //< Assuming Linux-like OS.
-        std::ifstream inputStream("/proc/self/cmdline");
-        std::string path;
-        std::getline(inputStream, path);
-        std::string path_s = path; //< Needed because basename() changes the string.
-        const std::string name = path_s.empty() ? "" : basename(&path_s[0]);
-    #endif
-
-    return name;
-=======
     return nx::kit::utils::baseName(nx::kit::utils::getProcessCmdLineArgs()[0]);
->>>>>>> ee360284
 }
 
 #if !defined(NX_OUTPUT_REDIRECTOR_DISABLED)
