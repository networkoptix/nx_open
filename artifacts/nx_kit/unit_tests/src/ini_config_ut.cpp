--- conflicted
+++ resolved
@@ -26,21 +26,6 @@
     switch (value)
     {
         case IniConfig::ParamType::boolean:
-<<<<<<< HEAD
-            return s << "Boolean";
-
-        case IniConfig::ParamType::integer:
-            return s << "Integer";
-
-        case IniConfig::ParamType::float_:
-            return s << "Float";
-
-        case IniConfig::ParamType::double_:
-            return s << "Double";
-
-        case IniConfig::ParamType::string:
-            return s << "String";
-=======
             return s << "boolean";
 
         case IniConfig::ParamType::integer:
@@ -54,7 +39,6 @@
 
         case IniConfig::ParamType::string:
             return s << "string";
->>>>>>> 13e5a2f8
     }
 
     return s << "Unknown type: " << (int) value;
