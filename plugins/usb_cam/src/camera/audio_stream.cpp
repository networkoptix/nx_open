--- conflicted
+++ resolved
@@ -29,6 +29,7 @@
 }
 
 } // namespace
+
 
 //--------------------------------------------------------------------------------------------------
 // AudioStreamPrivate
@@ -76,6 +77,11 @@
     return m_encoder ? m_encoder->codecContext()->sample_rate : 0;
 }
 
+int AudioStream::sampleRate() const
+{
+    return m_streamReader ? m_streamReader->sampleRate() : 0;
+}
+
 std::string AudioStream::AudioStreamPrivate::ffmpegUrl() const
 {
 #ifdef _WIN32
@@ -177,15 +183,6 @@
     if (result < 0)
         return result;
 
-<<<<<<< HEAD
-#ifdef WIN32
-    // Attempt to avoid "real-time buffer too full" error messages in Windows 
-    inputFormat->setEntry("thread_queue_size", 2048);
-    inputFormat->setEntry("threads", (int64_t) 0);
-#endif
-
-=======
->>>>>>> 168a516c
     m_inputFormat = std::move(inputFormat);
     return 0;
 }
@@ -311,10 +308,7 @@
     if(!m_resampleContext)
         return m_initCode;
 
-    return swr_convert_frame(
-        m_resampleContext,
-        outFrame->frame(),
-        frame ? frame->frame() : nullptr);
+    return swr_convert_frame(m_resampleContext, outFrame->frame(), frame ? frame->frame() : nullptr);
 }
 
 std::chrono::milliseconds AudioStream::AudioStreamPrivate::resampleDelay() const
@@ -342,7 +336,7 @@
 
     for(;;)
     {
-        // Need to drain the the resampler periodically to avoid increasing audio delay
+        // need to drain the the resampler periodically to avoid increasing audio delay
         if(m_resampleContext && resampleDelay() > timePerVideoFrame())
         {
             m_resampledFrame->frame()->pts = AV_NOPTS_VALUE;
@@ -427,14 +421,6 @@
     m_packetMergeBuffer.clear();
 
     return newPacket;
-}
-
-std::chrono::milliseconds AudioStream::AudioStreamPrivate::timePerVideoFrame() const
-{
-    if(auto cam = m_camera.lock())
-        return cam->videoStream()->actualTimePerFrame();
-    /** Should never happen */
-    return std::chrono::milliseconds(0);
 }
 
 void AudioStream::AudioStreamPrivate::start()
@@ -498,6 +484,15 @@
     }
 }
 
+std::chrono::milliseconds AudioStream::AudioStreamPrivate::timePerVideoFrame() const
+{
+    if(auto cam = m_camera.lock())
+        return cam->videoStream()->actualTimePerFrame();
+    /** Should never happen */
+    return std::chrono::milliseconds(0);
+}
+
+
 //--------------------------------------------------------------------------------------------------
 // AudioStream
 
@@ -555,10 +550,5 @@
         m_packetConsumerManager->removeConsumer(consumer);
 }
 
-int AudioStream::sampleRate() const
-{
-    return m_streamReader ? m_streamReader->sampleRate() : 0;
-}
-
 } //namespace usb_cam
 } //namespace nx 