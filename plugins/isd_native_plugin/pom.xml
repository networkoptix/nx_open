--- conflicted
+++ resolved
@@ -10,20 +10,12 @@
     <parent>
         <artifactId>plugins</artifactId>
         <groupId>com.networkoptix.hdwitness</groupId>
-<<<<<<< HEAD
         <version>3.0.0-SNAPSHOT</version>
-=======
-        <version>2.6.0-SNAPSHOT</version>
->>>>>>> 96634b75
         <relativePath>..</relativePath>
     </parent>
 
     <groupId>com.networkoptix.hdwitness</groupId>
-<<<<<<< HEAD
     <version>3.0.0-SNAPSHOT</version>
-=======
-    <version>2.6.0-SNAPSHOT</version>
->>>>>>> 96634b75
     <artifactId>isd_native_plugin</artifactId>
     <packaging>pom</packaging>
     <name>HD Witness ISD native ARM plugin</name>	
