<project xmlns="http://maven.apache.org/POM/4.0.0" xmlns:xsi="http://www.w3.org/2001/XMLSchema-instance" xsi:schemaLocation="http://maven.apache.org/POM/4.0.0 http://maven.apache.org/maven-v4_0_0.xsd">
    <!--
    Example pom for delegating maven goals to msbuild so it builds the "solution"
 
    A solution can be a group of projects, but here we only have one.
    It should also be possible to have one maven project per solution project, 
    and have a parent pom to deletegate the build.
  -->
    <modelVersion>4.0.0</modelVersion>
    <parent>
        <artifactId>plugins</artifactId>
        <groupId>com.networkoptix.hdwitness</groupId>
        <version>2.3.0-SNAPSHOT</version>
        <relativePath>..</relativePath>
    </parent>

    <groupId>com.networkoptix.hdwitness</groupId>
    <version>2.3.0-SNAPSHOT</version>
    <artifactId>isd_native_plugin</artifactId>
    <packaging>pom</packaging>
    <name>HD Witness ISD native ARM plugin</name>	

    <properties>
        <product.title>${project.name}</product.title>	
        <!--Global libs-->
        <qt.libs>core network concurrent</qt.libs>
        <global.libs>-lcommon</global.libs>
        <!--Specific os libs used-->
        <windows.oslibs>Ws2_32.lib common.lib ssleay32.lib libeay32.lib Iphlpapi.lib</windows.oslibs>
        <windows.oslibs.release/>
        <windows.oslibs.debug/>
        <linux.oslibs/>
        <!--Global defines-->
        <global.defines/>
        <linux.defines/>
        <mac.defines/>
        <!--Specific os defines-->
        <windows.defines>WIN32_LEAN_AND_MEAN</windows.defines>
    </properties>
<<<<<<< HEAD

    <dependencies>
        <dependency>
            <groupId>${project.groupId}</groupId>
            <artifactId>build_environment</artifactId>
            <version>${project.version}</version>
            <type>pom</type>
            <scope>system</scope>
            <systemPath>${root.dir}/build_environment/pom.xml</systemPath>
        </dependency>
    </dependencies>

=======
    <dependencies>
        <dependency>
            <groupId>${project.groupId}</groupId>
            <artifactId>build_variables</artifactId>
            <version>${project.version}</version>
            <type>pom</type> 
            <scope>system</scope>
            <systemPath>${root.dir}/build_variables/pom.xml</systemPath>            
        </dependency>
    </dependencies>  
>>>>>>> e30503f5
    <profiles>
        <profile>
            <id>linux</id>
            <activation>
                <os>
                    <family>unix</family>
                    <name>linux</name>
                </os>
            </activation>
            <properties>
                <buildLib>sharedlib</buildLib>
            </properties>
            <dependencies>
                <dependency>
                    <groupId>${project.groupId}</groupId>
                    <artifactId>common</artifactId>
                    <version>${project.version}</version>
                    <type>pom</type>
                    <scope>system</scope>
                    <systemPath>${root.dir}/common/pom.xml</systemPath>
                </dependency>
            </dependencies>
        </profile>	

    </profiles>	
</project><|MERGE_RESOLUTION|>--- conflicted
+++ resolved
@@ -37,20 +37,6 @@
         <!--Specific os defines-->
         <windows.defines>WIN32_LEAN_AND_MEAN</windows.defines>
     </properties>
-<<<<<<< HEAD
-
-    <dependencies>
-        <dependency>
-            <groupId>${project.groupId}</groupId>
-            <artifactId>build_environment</artifactId>
-            <version>${project.version}</version>
-            <type>pom</type>
-            <scope>system</scope>
-            <systemPath>${root.dir}/build_environment/pom.xml</systemPath>
-        </dependency>
-    </dependencies>
-
-=======
     <dependencies>
         <dependency>
             <groupId>${project.groupId}</groupId>
@@ -61,7 +47,6 @@
             <systemPath>${root.dir}/build_variables/pom.xml</systemPath>            
         </dependency>
     </dependencies>  
->>>>>>> e30503f5
     <profiles>
         <profile>
             <id>linux</id>
