/**********************************************************
* 03 sep 2013
* akolesnikov
***********************************************************/

#include "camera_manager.h"

#include <cstring>

#include "media_encoder.h"
#include <iostream>


CameraManager::CameraManager( const nxcip::CameraInfo& info )
:
    m_refManager( this ),
    m_pluginRef( IsdNativePlugin::instance() ),
    m_info( info ),
    m_capabilities( 
        //nxcip::BaseCameraManager::dtsArchiveCapability | 
        nxcip::BaseCameraManager::nativeMediaStreamCapability |
        nxcip::BaseCameraManager::shareFpsCapability),
<<<<<<< HEAD
    m_motionMask( nullptr )
=======
    m_motionMask(0)
>>>>>>> 7772f1b1
{
}

CameraManager::~CameraManager()
{
    if (m_motionMask)
        m_motionMask->releaseRef();

}

void* CameraManager::queryInterface( const nxpl::NX_GUID& interfaceID )
{
    if( memcmp( &interfaceID, &nxcip::IID_BaseCameraManager2, sizeof(nxcip::IID_BaseCameraManager2) ) == 0 )
    {
        addRef();
        return static_cast<nxcip::BaseCameraManager2*>(this);
    }
    if( memcmp( &interfaceID, &nxcip::IID_BaseCameraManager, sizeof(nxcip::IID_BaseCameraManager) ) == 0 )
    {
        addRef();
        return static_cast<nxcip::BaseCameraManager*>(this);
    }
    if( memcmp( &interfaceID, &nxpl::IID_PluginInterface, sizeof(nxpl::IID_PluginInterface) ) == 0 )
    {
        addRef();
        return static_cast<nxpl::PluginInterface*>(this);
    }
    return NULL;
}

unsigned int CameraManager::addRef()
{
    return m_refManager.addRef();
}

unsigned int CameraManager::releaseRef()
{
    return m_refManager.releaseRef();
}

//!Implementation of nxcip::BaseCameraManager::getEncoderCount
int CameraManager::getEncoderCount( int* encoderCount ) const
{
    *encoderCount = 2;
    return nxcip::NX_NO_ERROR;
}

//!Implementation of nxcip::BaseCameraManager::getEncoder
int CameraManager::getEncoder( int encoderIndex, nxcip::CameraMediaEncoder** encoderPtr )
{
    //std::cout << "get encoder #" << encoderIndex << std::endl;

    if( encoderIndex > 1 )
        return nxcip::NX_INVALID_ENCODER_NUMBER;

    if( !m_encoder[encoderIndex].get() )
        m_encoder[encoderIndex].reset( new MediaEncoder(this, encoderIndex) );
    m_encoder[encoderIndex]->addRef();
    if (m_motionMask)
        m_encoder[encoderIndex]->setMotionMask(m_motionMask);
    *encoderPtr = m_encoder[encoderIndex].get();

    return nxcip::NX_NO_ERROR;
}

//!Implementation of nxcip::BaseCameraManager::getCameraInfo
int CameraManager::getCameraInfo( nxcip::CameraInfo* info ) const
{
    memcpy( info, &m_info, sizeof(m_info) );
    return nxcip::NX_NO_ERROR;
}

//!Implementation of nxcip::BaseCameraManager::getCameraCapabilities
int CameraManager::getCameraCapabilities( unsigned int* capabilitiesMask ) const
{
    *capabilitiesMask = m_capabilities;
    return nxcip::NX_NO_ERROR;
}

//!Implementation of nxcip::BaseCameraManager::setCredentials
void CameraManager::setCredentials( const char* /*username*/, const char* /*password*/ )
{
    //TODO/IMPL
}

//!Implementation of nxcip::BaseCameraManager::setAudioEnabled
int CameraManager::setAudioEnabled( int /*audioEnabled*/ )
{
    return nxcip::NX_NO_ERROR;
}

//!Implementation of nxcip::BaseCameraManager::getPTZManager
nxcip::CameraPTZManager* CameraManager::getPTZManager() const
{
    return NULL;
}

//!Implementation of nxcip::BaseCameraManager::getCameraMotionDataProvider
nxcip::CameraMotionDataProvider* CameraManager::getCameraMotionDataProvider() const
{
    return NULL;
}

//!Implementation of nxcip::BaseCameraManager::getCameraRelayIOManager
nxcip::CameraRelayIOManager* CameraManager::getCameraRelayIOManager() const
{
    return NULL;
}

//!Implementation of nxcip::BaseCameraManager::getLastErrorString
void CameraManager::getLastErrorString( char* errorString ) const
{
    errorString[0] = '\0';
    //TODO/IMPL
}

int CameraManager::createDtsArchiveReader( nxcip::DtsArchiveReader** dtsArchiveReader ) const
{
    *dtsArchiveReader = 0;
    return nxcip::NX_NOT_IMPLEMENTED;
}

int CameraManager::find( nxcip::ArchiveSearchOptions* searchOptions, nxcip::TimePeriods** timePeriods ) const
{
    /*
    std::auto_ptr<TimePeriods> resTimePeriods( new TimePeriods() );
    resTimePeriods->timePeriods.push_back( std::make_pair( m_dirContentsManager.minTimestamp(), m_dirContentsManager.maxTimestamp() ) );
    *timePeriods = resTimePeriods.release();
    */
    return 0;
}

int CameraManager::setMotionMask( nxcip::Picture* motionMask )
{
    //TODO/IMPL
    if (m_motionMask)
        m_motionMask->releaseRef();
    m_motionMask = motionMask;
    motionMask->addRef();
    if (m_encoder[0].get())
        m_encoder[0]->setMotionMask(m_motionMask);
    if (m_encoder[1].get())
        m_encoder[1]->setMotionMask(m_motionMask);

    return nxcip::NX_NO_ERROR;
}

const nxcip::CameraInfo& CameraManager::info() const
{
    return m_info;
}

nxpt::CommonRefManager* CameraManager::refManager()
{
    return &m_refManager;
}<|MERGE_RESOLUTION|>--- conflicted
+++ resolved
@@ -20,11 +20,7 @@
         //nxcip::BaseCameraManager::dtsArchiveCapability | 
         nxcip::BaseCameraManager::nativeMediaStreamCapability |
         nxcip::BaseCameraManager::shareFpsCapability),
-<<<<<<< HEAD
     m_motionMask( nullptr )
-=======
-    m_motionMask(0)
->>>>>>> 7772f1b1
 {
 }
 
