--- conflicted
+++ resolved
@@ -46,12 +46,9 @@
     m_refManager( cameraManager->refManager() ),
     m_cameraManager( cameraManager ),
     m_encoderNum( encoderNum ),
-<<<<<<< HEAD
     m_fpsListRead( false ),
-    m_resolutionListRead( false )
-=======
+    m_resolutionListRead( false ),
     m_motionMask(0)
->>>>>>> 7772f1b1
 {
 }
 
