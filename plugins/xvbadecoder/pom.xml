<project xmlns="http://maven.apache.org/POM/4.0.0" xmlns:xsi="http://www.w3.org/2001/XMLSchema-instance" xsi:schemaLocation="http://maven.apache.org/POM/4.0.0 http://maven.apache.org/maven-v4_0_0.xsd">
    <!--
    Example pom for delegating maven goals to msbuild so it builds the "solution"
 
    A solution can be a group of projects, but here we only have one.
    It should also be possible to have one maven project per solution project, 
    and have a parent pom to deletegate the build.
  -->
    <parent>
        <artifactId>plugins</artifactId>
        <groupId>com.networkoptix.hdwitness</groupId>
        <version>2.3.0-SNAPSHOT</version>
        <relativePath>..</relativePath>
    </parent>

    <groupId>com.networkoptix.hdwitness</groupId>
    <version>2.3.0-SNAPSHOT</version>
    <modelVersion>4.0.0</modelVersion>
    <artifactId>xvbadecoder</artifactId>
    <packaging>pom</packaging>
    <name>HD Witness AMD XvBA decoder plugin</name>	

    <properties>
        <product.title>${xvbadecoder.name}</product.title>	
        <!--Global libs-->
        <global.libs>-lcommon</global.libs>
        <!--Specific os libs used-->
        <windows.oslibs>-lws2_32 -lIphlpapi -lOle32 -lwinmm</windows.oslibs>
<<<<<<< HEAD
		<linux.oslibs>-lXvBAW</linux.oslibs>
		<!--Global defines-->
		<global.defines/>
		<!--Specific os defines-->
		<linux.defines/>
	</properties>

    <dependencies>
        <dependency>
            <groupId>${project.groupId}</groupId>
            <artifactId>common</artifactId>
            <version>${project.version}</version>
            <type>pom</type>
            <scope>system</scope>
            <systemPath>${root.dir}/common/pom.xml</systemPath>
        </dependency>
    </dependencies>

=======
        <linux.oslibs>-lXvBAW</linux.oslibs>
        <!--Global defines-->
        <global.defines/>
        <!--Specific os defines-->
        <linux.defines/>
    </properties>
    <dependencies>
        <dependency>
            <groupId>${project.groupId}</groupId>
            <artifactId>build_variables</artifactId>
            <version>${project.version}</version>
            <type>pom</type> 
            <scope>system</scope>
            <systemPath>${root.dir}/build_variables/pom.xml</systemPath>            
        </dependency>
    </dependencies>  
    <profiles>
        <profile>
            <id>linux</id>
            <activation>
                <os>
                    <family>unix</family>
                    <name>linux</name>
                </os>
            </activation>
            <properties>
                <buildLib>sharedlib</buildLib>
            </properties>
            <dependencies>
                <dependency>
                    <groupId>${project.groupId}</groupId>
                    <artifactId>common</artifactId>
                    <version>${project.version}</version>
                    <type>pom</type>
                    <scope>system</scope>
                    <systemPath>${root.dir}/common/pom.xml</systemPath>
                </dependency>
            </dependencies>
        </profile>	
    </profiles>	
>>>>>>> e30503f5
</project><|MERGE_RESOLUTION|>--- conflicted
+++ resolved
@@ -26,26 +26,6 @@
         <global.libs>-lcommon</global.libs>
         <!--Specific os libs used-->
         <windows.oslibs>-lws2_32 -lIphlpapi -lOle32 -lwinmm</windows.oslibs>
-<<<<<<< HEAD
-		<linux.oslibs>-lXvBAW</linux.oslibs>
-		<!--Global defines-->
-		<global.defines/>
-		<!--Specific os defines-->
-		<linux.defines/>
-	</properties>
-
-    <dependencies>
-        <dependency>
-            <groupId>${project.groupId}</groupId>
-            <artifactId>common</artifactId>
-            <version>${project.version}</version>
-            <type>pom</type>
-            <scope>system</scope>
-            <systemPath>${root.dir}/common/pom.xml</systemPath>
-        </dependency>
-    </dependencies>
-
-=======
         <linux.oslibs>-lXvBAW</linux.oslibs>
         <!--Global defines-->
         <global.defines/>
@@ -86,5 +66,4 @@
             </dependencies>
         </profile>	
     </profiles>	
->>>>>>> e30503f5
 </project>