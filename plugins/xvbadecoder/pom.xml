--- conflicted
+++ resolved
@@ -9,20 +9,12 @@
     <parent>
         <artifactId>plugins</artifactId>
         <groupId>com.networkoptix.hdwitness</groupId>
-<<<<<<< HEAD
         <version>3.0.0-SNAPSHOT</version>
-=======
-        <version>2.6.0-SNAPSHOT</version>
->>>>>>> 96634b75
         <relativePath>..</relativePath>
     </parent>
 
     <groupId>com.networkoptix.hdwitness</groupId>
-<<<<<<< HEAD
     <version>3.0.0-SNAPSHOT</version>
-=======
-    <version>2.6.0-SNAPSHOT</version>
->>>>>>> 96634b75
     <modelVersion>4.0.0</modelVersion>
     <artifactId>xvbadecoder</artifactId>
     <packaging>pom</packaging>
