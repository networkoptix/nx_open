--- conflicted
+++ resolved
@@ -156,20 +156,13 @@
         if (!eventTypeId.isNull())
         {
             result << eventTypeId;
-<<<<<<< HEAD
-            auto descriptor = m_driverManifest.eventDescriptorById(eventTypeId);
-            descriptor = eventDescriptorByInternalName(descriptor.dependedEvent);
-            if (!descriptor.typeId.isNull())
-                result << descriptor.typeId;
-=======
             const auto descriptor = m_driverManifest.eventDescriptorById(eventTypeId);
             for (const auto& dependedName: descriptor.dependedEvent.split(','))
             {
                 auto descriptor = m_driverManifest.eventDescriptorByInternalName(dependedName);
-                if (!descriptor.eventTypeId.isNull())
-                    result << descriptor.eventTypeId;
+                if (!descriptor.typeId.isNull())
+                    result << descriptor.typeId;
             }
->>>>>>> 8f89385e
         }
     }
     return result;
@@ -182,11 +175,7 @@
     if (!data.hasExpired())
         return data.supportedEventTypes;
 
-<<<<<<< HEAD
-    nx::utils::Url url(resourceInfo.url);
-=======
-    QUrl url(cameraInfo.url);
->>>>>>> 8f89385e
+    nx::utils::Url url(cameraInfo.url);
     url.setPath("/ISAPI/Event/triggersCap");
     url.setUserInfo(cameraInfo.login);
     url.setPassword(cameraInfo.password);
@@ -218,9 +207,9 @@
 
 extern "C" {
 
-    NX_PLUGIN_API nxpl::PluginInterface* createNxMetadataPlugin()
-    {
-        return new nx::mediaserver::plugins::hikvision::MetadataPlugin();
-    }
+NX_PLUGIN_API nxpl::PluginInterface* createNxMetadataPlugin()
+{
+    return new nx::mediaserver::plugins::hikvision::MetadataPlugin();
+}
 
 } // extern "C"