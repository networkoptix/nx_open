--- conflicted
+++ resolved
@@ -11,12 +11,8 @@
 #include "metadata_plugin.h"
 
 #include <plugins/plugin_tools.h>
-<<<<<<< HEAD
-#include <nx/sdk/metadata/abstract_metadata_manager.h>
+#include <nx/sdk/metadata/camera_manager.h>
 #include <nx/utils/url.h>
-=======
-#include <nx/sdk/metadata/camera_manager.h>
->>>>>>> 8f89385e
 
 namespace nx {
 namespace mediaserver {
@@ -36,14 +32,8 @@
     virtual void* queryInterface(const nxpl::NX_GUID& interfaceId) override;
 
     virtual nx::sdk::Error startFetchingMetadata(
-<<<<<<< HEAD
-        nxpl::NX_GUID* eventTypeList,
-        int eventTypeListSize) override;
-=======
-        nx::sdk::metadata::MetadataHandler* handler,
         nxpl::NX_GUID* typeList,
         int typeListSize) override;
->>>>>>> 8f89385e
 
     virtual nx::sdk::Error setHandler(nx::sdk::metadata::AbstractMetadataHandler* handler) override;
 
