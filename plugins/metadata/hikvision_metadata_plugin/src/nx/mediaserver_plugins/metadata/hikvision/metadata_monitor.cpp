--- conflicted
+++ resolved
@@ -30,19 +30,15 @@
 
 HikvisionMetadataMonitor::HikvisionMetadataMonitor(
     const Hikvision::DriverManifest& manifest,
-<<<<<<< HEAD
+    const nx::api::AnalyticsDeviceManifest& deviceManifest,
     const nx::utils::Url& url,
-=======
-    const nx::api::AnalyticsDeviceManifest& deviceManifest,
-    const QUrl& url,
->>>>>>> 7141e125
     const QAuthenticator& auth,
     const std::vector<QnUuid>& eventTypes)
-    : 
-    m_manifest(manifest), 
+    :
+    m_manifest(manifest),
     m_deviceManifest(deviceManifest),
-    m_monitorUrl(buildMonitoringUrl(url, eventTypes)), 
-    m_lprUrl(buildLprUrl(url)), 
+    m_monitorUrl(buildMonitoringUrl(url, eventTypes)),
+    m_lprUrl(buildLprUrl(url)),
     m_auth(auth)
 {
     m_lprTimer.bindToAioThread(m_monitorTimer.getAioThread());
@@ -92,14 +88,9 @@
     m_handlers.clear();
 }
 
-<<<<<<< HEAD
 nx::utils::Url HikvisionMetadataMonitor::buildMonitoringUrl(
     const nx::utils::Url& resourceUrl,
     const std::vector<QnUuid>& eventTypes) const
-=======
-QUrl HikvisionMetadataMonitor::buildMonitoringUrl(
-    const QUrl& resourceUrl, const std::vector<QnUuid>& eventTypes) const
->>>>>>> 7141e125
 {
     int channel = std::max(1, QUrlQuery(resourceUrl.query()).queryItemValue("channel").toInt());
     QString eventListIds;
@@ -129,7 +120,7 @@
     for (const auto& eventName: lprEventTypes)
     {
         auto lprEventDescriptor = m_manifest.eventDescriptorByInternalName(eventName);
-        if (m_deviceManifest.supportedEventTypes.contains(lprEventDescriptor.eventTypeId))
+        if (m_deviceManifest.supportedEventTypes.contains(lprEventDescriptor.typeId))
         {
             initLprMonitor();
             break;
@@ -180,16 +171,12 @@
 {
     static const QString kLprRequest("<AfterTime><picTime>%1</picTime></AfterTime>");
     QByteArray requestBody = kLprRequest.arg(m_fromDateFilter).toLatin1();
-<<<<<<< HEAD
     m_lprHttpClient->setRequestBody(
         std::make_unique<nx::network::http::BufferSource>(
             Qn::serializationFormatToHttpContentType(Qn::XmlFormat),
             std::move(requestBody)));
-=======
-    m_lprHttpClient->setRequestBody(std::make_unique<nx_http::BufferSource>(
-        Qn::serializationFormatToHttpContentType(Qn::XmlFormat), std::move(requestBody)));
->>>>>>> 7141e125
     m_lprHttpClient->doPost(m_lprUrl);
+
 }
 
 void HikvisionMetadataMonitor::at_monitorResponseReceived()
@@ -262,8 +249,8 @@
     if (!hikvisionEvent.typeId.isNull())
         result.push_back(hikvisionEvent);
 
-    auto getEventKey = 
-        [](const HikvisionEvent& event) 
+    auto getEventKey =
+        [](const HikvisionEvent& event)
         {
             QString result = event.typeId.toString();
             if (event.region)
@@ -287,7 +274,7 @@
 
     if (result.empty())
         return true;
-    
+
     for (const HikvisionEvent& e : result)
         NX_VERBOSE(this, lm("Got event %1, isActive=%2").args(e.caption, e.isActive));
 
