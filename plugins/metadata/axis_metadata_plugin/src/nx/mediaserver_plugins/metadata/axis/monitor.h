--- conflicted
+++ resolved
@@ -68,12 +68,8 @@
 
     void removeRules();
 
-<<<<<<< HEAD
     nx::network::HostAddress getLocalIp(const nx::network::SocketAddress& cameraAddress);
-=======
-    HostAddress getLocalIp(const SocketAddress& cameraAddress);
 
->>>>>>> 841fd45b
     nx::sdk::Error startMonitoring(nxpl::NX_GUID* eventTypeList, int eventTypeListSize);
 
     void stopMonitoring();
@@ -92,15 +88,10 @@
     const QUrl m_endpoint;
     const QAuthenticator m_auth;
     nx::sdk::metadata::MetadataHandler* m_handler;
-<<<<<<< HEAD
+    std::vector<QnUuid> m_eventsToCatch;
     nx::network::http::TestHttpServer* m_httpServer;
-    mutable QnMutex m_mutex;
-=======
-    std::vector<QnUuid> m_eventsToCatch;
-    TestHttpServer* m_httpServer;
     nx::network::aio::Timer m_timer;
     mutable std::mutex m_elapsedTimerMutex;
->>>>>>> 841fd45b
 };
 
 } // axis
