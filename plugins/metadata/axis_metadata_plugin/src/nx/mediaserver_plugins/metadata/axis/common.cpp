--- conflicted
+++ resolved
@@ -67,11 +67,7 @@
 
     topic = supportedEvent.topic.c_str();
     caption = supportedEvent.name.c_str();
-<<<<<<< HEAD
-    eventTypeIdExternal = nx::mediaserver_plugins::utils::fromQnUuidToPluginGuid(eventTypeId);
-=======
-    eventTypeIdExternal = nxpt::fromQnUuidToPluginGuid(typeId);
->>>>>>> 353bf277
+    eventTypeIdExternal = nx::mediaserver_plugins::utils::fromQnUuidToPluginGuid(typeId);
 }
 
 QN_FUSION_ADAPT_STRUCT_FUNCTIONS(AnalyticsEventType, (json),
