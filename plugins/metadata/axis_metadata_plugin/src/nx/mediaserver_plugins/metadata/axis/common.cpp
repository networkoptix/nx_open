--- conflicted
+++ resolved
@@ -66,13 +66,8 @@
         : nx::api::Analytics::EventTypeFlag::noFlags;
 
     topic = supportedEvent.topic.c_str();
-<<<<<<< HEAD
     caption = supportedEvent.name.c_str();
-    eventTypeIdExternal = nxpt::fromQnUuidToPluginGuid(eventTypeId);
-=======
-    name = supportedEvent.name.c_str();
     eventTypeIdExternal = nx::mediaserver_plugins::utils::fromQnUuidToPluginGuid(eventTypeId);
->>>>>>> 93601770
 }
 
 QN_FUSION_ADAPT_STRUCT_FUNCTIONS(AnalyticsEventType, (json),
