#include "monitor.h"

#include <chrono>
#include <algorithm>

#include <plugins/plugin_internal_tools.h>
#include <nx/utils/std/cpp14.h>
#include <network/tcp_connection_priv.h>
#include <nx/network/system_socket.h>
#include <api/http_client_pool.h>
#include <nx/kit/debug.h>

#include "manager.h"

namespace nx {
namespace mediaserver_plugins {
namespace metadata {
namespace axis {

namespace {

static const std::string kWebServerPath("/axiscam");
static const std::string kActionNamePrefix("NX_ACTION_");
static const std::string kRuleNamePrefix("NX_RULE_");

static const std::chrono::milliseconds kMinTimeBetweenEvents = std::chrono::seconds(3);

nx::sdk::metadata::CommonEvent* createCommonEvent(const AnalyticsEventType& event, bool active)
{
    auto commonEvent = new nx::sdk::metadata::CommonEvent();
    commonEvent->setTypeId(event.eventTypeIdExternal);
    commonEvent->setCaption(event.caption.toUtf8().constData());
    commonEvent->setDescription(event.name.value.toUtf8().constData());
    commonEvent->setIsActive(active);
    commonEvent->setConfidence(1.0);
    commonEvent->setAuxilaryData(event.topic.toUtf8().constData());
    return commonEvent;
}

nx::sdk::metadata::CommonEventsMetadataPacket* createCommonEventsMetadataPacket(
    const AnalyticsEventType& event, bool active)
{
    using namespace std::chrono;
    auto packet = new nx::sdk::metadata::CommonEventsMetadataPacket();
    auto commonEvent = createCommonEvent(event, active);
    packet->addItem(commonEvent);
    packet->setTimestampUsec(
        duration_cast<microseconds>(system_clock::now().time_since_epoch()).count());
    packet->setDurationUsec(-1);
    return packet;
}

} // namespace

void ElapsedTimerThreadSafe::start()
{
    std::lock_guard<mutex_type> lock(m_mutex);
    m_timer.start();
}

void ElapsedTimerThreadSafe::stop()
{
    std::lock_guard<mutex_type> lock(m_mutex);
    m_timer.invalidate();
}

std::chrono::milliseconds ElapsedTimerThreadSafe::elapsedSinceStart() const
{
    std::shared_lock<mutex_type> lock(m_mutex);
    return std::chrono::milliseconds(m_timer.isValid() ? m_timer.elapsed() : 0);
}

bool ElapsedTimerThreadSafe::hasExpiredSinceStart(std::chrono::milliseconds ms) const
{
    std::shared_lock<mutex_type> lock(m_mutex);
    return m_timer.isValid() && m_timer.hasExpired(ms.count());
}

#if 0
// Further methods may be useful, but their usage was excised out the code after refactoring
bool ElapsedTimerThreadSafe::isStarted() const
{
    std::shared_lock<mutex_type> lock(m_mutex);
    return m_timer.isValid();
}
std::chrono::milliseconds ElapsedTimerThreadSafe::elapsed() const
{
    std::shared_lock<mutex_type> lock(m_mutex);
    return std::chrono::milliseconds(m_timer.elapsed());
}
bool ElapsedTimerThreadSafe::hasExpired(std::chrono::milliseconds ms) const
{
    std::shared_lock<mutex_type> lock(m_mutex);
    return m_timer.hasExpired(ms.count());
}
#endif

void axisHandler::processRequest(
    nx::network::http::HttpServerConnection* const connection,
    nx::utils::stree::ResourceContainer authInfo,
    nx::network::http::Request request,
    nx::network::http::Response* const response,
    nx::network::http::RequestProcessedHandler completionHandler)
{
    NX_PRINT << "Received from Axis: " << request.requestLine.toString().data();

    const QString kMessage = "?Message=";
    const int kGuidStringLength = 36; //< Size of guid string.
    int startIndex = request.toString().indexOf(kMessage);
    QString uuidString = request.toString().
        mid(startIndex + kMessage.size(), kGuidStringLength);
    QnUuid uuid(uuidString);

    ElapsedEvents& m_events = m_monitor->eventsToCatch();
    auto it = std::find_if(m_events.begin(), m_events.end(),
        [&uuid](ElapsedEvent& event) { return event.type.eventTypeId == uuid; });
    if (it != m_events.end())
    {
<<<<<<< HEAD
        if (memcmp(&event.eventTypeIdExternal, &guid, 16) == 0)
        {
            m_monitor->sendEventStartedPacket(event);

            if (event.isStateful())
            {
                std::lock_guard<std::mutex> lock(m_elapsedTimerMutex);
                event.elapsedTimer.start();
            }
            completionHandler(nx::network::http::StatusCode::ok);
            return;
        }
=======
        m_monitor->sendEventStartedPacket(it->type);
        if (it->type.isStateful())
            it->timer.start();
>>>>>>> 29d034b0
    }
    else
    {
        NX_PRINT << "Received packed with undefined event type. Uuid = "
            << uuidString.toUtf8().constData();
    }
    completionHandler(nx_http::StatusCode::ok);
}

Monitor::Monitor(
    Manager* manager,
    const QUrl& url,
    const QAuthenticator& auth,
    nx::sdk::metadata::MetadataHandler* handler)
    :
    m_manager(manager),
    m_url(url),
    m_endpoint(url.toString() + "/vapix/services"),
    m_auth(auth),
    m_handler(handler),
    m_httpServer(nullptr)
{
    NX_PRINT << "Ctor :" << this;
}

Monitor::~Monitor()
{
    stopMonitoring();
    NX_PRINT << "Dtor :" << this;
}

void Monitor::addRules(const nx::network::SocketAddress& localAddress, nxpl::NX_GUID* eventTypeList,
    int eventTypeListSize)
{
    removeRules();

    nx::axis::CameraController cameraController(m_url.host().toLatin1(),
        m_auth.user().toLatin1(), m_auth.password().toLatin1());

    std::string fullPath =
        std::string("http://") + localAddress.toStdString() + kWebServerPath;

    for (int i = 0; i < eventTypeListSize; ++i)
    {
        const auto it = std::find_if(
            m_manager->events().outputEventTypes.cbegin(),
            m_manager->events().outputEventTypes.cend(),
            [eventTypeList,i](const AnalyticsEventType& event)
            {
                return memcmp(&event.eventTypeIdExternal, &eventTypeList[i],
                    sizeof(nxpl::NX_GUID)) == 0;
            });
        if (it != m_manager->events().outputEventTypes.cend())
        {
            static int globalCounter = 0;

            NX_PRINT << "Try to add action " << fullPath;
            std::string actionName = kActionNamePrefix + std::to_string(++globalCounter);

            // actionEventName - is a human readable event name, a part of a message that camera
            // will send us. The other part of a message is event guid. actionEventName is slightly
            // formatted to be cognizable in http URL query.
            std::string actionEventName = it->fullName().toStdString();
            std::replace(actionEventName.begin(), actionEventName.end(), '/', '.');
            std::replace(actionEventName.begin(), actionEventName.end(), ':', '_');
            std::string message = std::string(it->eventTypeId.toSimpleString().toLatin1()) +
                std::string(".") + actionEventName;

            int actionId = cameraController.addActiveHttpNotificationAction(
                actionName.c_str(),
                message.c_str(),
                fullPath.c_str());
            if(actionId)
                NX_PRINT << "Action addition succeeded, actionId = " << actionId;
            else
                NX_PRINT << "Action addition failed";

            NX_PRINT << "Try to add rule " << it->fullName().toUtf8().constData();
            //event.fullname is something like "tns1:VideoSource/tnsaxis:DayNightVision"
            std::string ruleName = kRuleNamePrefix + std::to_string(globalCounter);
            nx::axis::ActiveRule rule(
                ruleName.c_str(),
                /*enabled*/ true,
                it->fullName().toUtf8().constData(),
                actionId);
            const int ruleId = cameraController.addActiveRule(rule);
            if (actionId)
                NX_PRINT << "Rule addition succeeded, ruleId = " << actionId;
            else
                NX_PRINT << "Rule addition failed";
        }
    }
}

void Monitor::removeRules()
{
    nx::axis::CameraController cameraController(m_url.host().toLatin1(),
        m_auth.user().toLatin1(), m_auth.password().toLatin1());

    int rulesRemoved = cameraController.removeAllActiveRules(kRuleNamePrefix.c_str());
    int actionsRemoved = cameraController.removeAllActiveActions(kActionNamePrefix.c_str());

    NX_PRINT << "rulesRemoved = " << rulesRemoved << ", actionsRemoved = " << actionsRemoved;
}

nx::network::HostAddress Monitor::getLocalIp(const nx::network::SocketAddress& cameraAddress)
{
    std::chrono::milliseconds kCameraResponseTimeoutMs(5000);
    nx::network::TCPSocket s;
    if (s.connect(cameraAddress, kCameraResponseTimeoutMs))
    {
        return s.getLocalAddress().address;
    }
    NX_WARNING(this, "Network connection to camera is broken.\n"
        "Can't detect local IP address for TCP server.\n"
        "Event monitoring can not be started.");
    return nx::network::HostAddress();
}

nx::sdk::Error Monitor::startMonitoring(nxpl::NX_GUID* eventTypeList,
    int eventTypeListSize)
{
    for (int i = 0; i < eventTypeListSize; ++i)
    {
        QnUuid id = nxpt::fromPluginGuidToQnUuid(eventTypeList[i]);
        const AnalyticsEventType* eventType = m_manager->eventByUuid(id);
        if (!eventType)
            NX_PRINT << "Unknown event type. TypeId = " << id.toStdString();
        m_eventsToCatch.emplace_back(*eventType);
    }

    const int kSchemePrefixLength = sizeof("http://") - 1;
    QString str = m_url.toString().remove(0, kSchemePrefixLength);

    nx::network::SocketAddress cameraAddress(str);
    nx::network::HostAddress localIp = this->getLocalIp(cameraAddress);

    if (localIp == nx::network::HostAddress())
    {
        // Warning message is already printed by getLocalIp().
        return nx::sdk::Error::networkError;
    }

<<<<<<< HEAD
    nx::network::SocketAddress localAddress(localIp);
    m_httpServer = new nx::network::http::TestHttpServer;
    m_httpServer->server().bindToAioThread(m_timer.getAioThread());
=======
    SocketAddress localAddress(localIp);
    m_httpServer = new TestHttpServer;
    m_httpServer->server().bindToAioThread(m_aioTimer.getAioThread());
>>>>>>> 29d034b0

    m_httpServer->bindAndListen(localAddress);
    m_httpServer->registerRequestProcessor<axisHandler>(
        kWebServerPath.c_str(),
<<<<<<< HEAD
        [this]() -> std::unique_ptr<axisHandler>
        {
            return std::make_unique<axisHandler>(
                this, m_manager->events(), this->m_elapsedTimerMutex);
        },
        nx::network::http::kAnyMethod);
=======
        [this]() -> std::unique_ptr<axisHandler> { return std::make_unique<axisHandler>(this); },
        nx_http::kAnyMethod);
>>>>>>> 29d034b0

    m_aioTimer.start(kMinTimeBetweenEvents, [this](){ onTimer(); });

    localAddress = m_httpServer->server().address();
    this->addRules(localAddress, eventTypeList, eventTypeListSize);
    return nx::sdk::Error::noError;
}

void Monitor::stopMonitoring()
{
    if (!m_httpServer)
        return;
    m_aioTimer.pleaseStopSync();
    delete m_httpServer;
    m_httpServer = nullptr;
    m_eventsToCatch.clear();
    removeRules();
}

std::chrono::milliseconds Monitor::timeTillCheck() const
{
    std::chrono::milliseconds maxElapsed(0);
    for (const ElapsedEvent& event: m_eventsToCatch)
    {
        if (event.type.isStateful())
            maxElapsed = std::max(maxElapsed, event.timer.elapsedSinceStart());
    }
    auto result = kMinTimeBetweenEvents - maxElapsed;
    result = std::max(result, std::chrono::milliseconds::zero());
    return result;
}

void Monitor::sendEventStartedPacket(const AnalyticsEventType& event) const
{
    auto packet = createCommonEventsMetadataPacket(event, /*active*/ true);
    m_handler->handleMetadata(nx::sdk::Error::noError, packet);
    NX_PRINT
        << (event.isStateful() ? "Event [start] " : "Event [pulse] ")
        << event.fullName().toUtf8().constData()
        << " sent to server";
}

void Monitor::sendEventStoppedPacket(const AnalyticsEventType& event) const
{
    auto packet = createCommonEventsMetadataPacket(event, /*active*/ false);
    m_handler->handleMetadata(nx::sdk::Error::noError, packet);
    NX_PRINT << "Event [stop] " << event.fullName().toUtf8().constData()
        << " sent to server";
}
void Monitor::onTimer()
{
    for (ElapsedEvent& event: m_eventsToCatch)
    {
        if(event.timer.hasExpiredSinceStart(kMinTimeBetweenEvents))
        {
            event.timer.stop();
            sendEventStoppedPacket(event.type);
        }
    }
    m_aioTimer.start(timeTillCheck(), [this](){ onTimer(); });
}

} // axis
} // namespace metadata
} // namespace mediaserver_plugins
} // namespace nx
<|MERGE_RESOLUTION|>--- conflicted
+++ resolved
@@ -116,31 +116,16 @@
         [&uuid](ElapsedEvent& event) { return event.type.eventTypeId == uuid; });
     if (it != m_events.end())
     {
-<<<<<<< HEAD
-        if (memcmp(&event.eventTypeIdExternal, &guid, 16) == 0)
-        {
-            m_monitor->sendEventStartedPacket(event);
-
-            if (event.isStateful())
-            {
-                std::lock_guard<std::mutex> lock(m_elapsedTimerMutex);
-                event.elapsedTimer.start();
-            }
-            completionHandler(nx::network::http::StatusCode::ok);
-            return;
-        }
-=======
         m_monitor->sendEventStartedPacket(it->type);
         if (it->type.isStateful())
             it->timer.start();
->>>>>>> 29d034b0
     }
     else
     {
         NX_PRINT << "Received packed with undefined event type. Uuid = "
             << uuidString.toUtf8().constData();
     }
-    completionHandler(nx_http::StatusCode::ok);
+    completionHandler(nx::network::http::StatusCode::ok);
 }
 
 Monitor::Monitor(
@@ -277,30 +262,15 @@
         return nx::sdk::Error::networkError;
     }
 
-<<<<<<< HEAD
     nx::network::SocketAddress localAddress(localIp);
     m_httpServer = new nx::network::http::TestHttpServer;
-    m_httpServer->server().bindToAioThread(m_timer.getAioThread());
-=======
-    SocketAddress localAddress(localIp);
-    m_httpServer = new TestHttpServer;
     m_httpServer->server().bindToAioThread(m_aioTimer.getAioThread());
->>>>>>> 29d034b0
 
     m_httpServer->bindAndListen(localAddress);
     m_httpServer->registerRequestProcessor<axisHandler>(
         kWebServerPath.c_str(),
-<<<<<<< HEAD
-        [this]() -> std::unique_ptr<axisHandler>
-        {
-            return std::make_unique<axisHandler>(
-                this, m_manager->events(), this->m_elapsedTimerMutex);
-        },
+        [this]() -> std::unique_ptr<axisHandler> { return std::make_unique<axisHandler>(this); },
         nx::network::http::kAnyMethod);
-=======
-        [this]() -> std::unique_ptr<axisHandler> { return std::make_unique<axisHandler>(this); },
-        nx_http::kAnyMethod);
->>>>>>> 29d034b0
 
     m_aioTimer.start(kMinTimeBetweenEvents, [this](){ onTimer(); });
 
