#include "monitor.h"

#include <chrono>
#include <algorithm>

#include <plugins/plugin_internal_tools.h>
#include <nx/utils/std/cpp14.h>
#include <network/tcp_connection_priv.h>
#include <nx/network/system_socket.h>
#include <api/http_client_pool.h>
#include <nx/kit/debug.h>

#include "manager.h"

namespace nx {
namespace mediaserver_plugins {
namespace metadata {
namespace axis {

namespace {

static const std::string kWebServerPath("/axiscam");
static const std::string kActionNamePrefix("NX_ACTION_");
static const std::string kRuleNamePrefix("NX_RULE_");

static const std::chrono::milliseconds kMinTimeBetweenEvents = std::chrono::seconds(3);

nx::sdk::metadata::CommonEvent* createCommonEvent(const AnalyticsEventType& event, bool active)
{
    auto commonEvent = new nx::sdk::metadata::CommonEvent();
<<<<<<< HEAD
    commonEvent->setTypeId(identifiedSupportedEvents.externalTypeId());
    commonEvent->setCaption(identifiedSupportedEvents.base().name);
    commonEvent->setDescription(identifiedSupportedEvents.base().description);
=======
    commonEvent->setEventTypeId(event.eventTypeIdExternal);
    commonEvent->setCaption(event.name.toUtf8().constData());
    commonEvent->setDescription(event.eventName.value.toUtf8().constData());
>>>>>>> 841fd45b
    commonEvent->setIsActive(active);
    commonEvent->setConfidence(1.0);
    commonEvent->setAuxilaryData(event.topic.toUtf8().constData());
    return commonEvent;
}

<<<<<<< HEAD
nx::sdk::metadata::CommonEventsMetadataPacket* createCommonEventsMetadataPacket(
    const IdentifiedSupportedEvent& identifiedSupportedEvents)
{
    using namespace std::chrono;

    auto packet = new nx::sdk::metadata::CommonEventsMetadataPacket();
    auto commonEvent1 = createCommonEvent(identifiedSupportedEvents, /*active*/ true);
    packet->addItem(commonEvent1);
    auto commonEvent2 = createCommonEvent(identifiedSupportedEvents, /*active*/ false);
    packet->addItem(commonEvent2);
=======
nx::sdk::metadata::CommonEventMetadataPacket* createCommonEventMetadataPacket(
    const AnalyticsEventType& event, bool active)
{
    using namespace std::chrono;
    auto packet = new nx::sdk::metadata::CommonEventMetadataPacket();
    auto commonEvent = createCommonEvent(event, active);
    packet->addEvent(commonEvent);
>>>>>>> 841fd45b
    packet->setTimestampUsec(
        duration_cast<microseconds>(system_clock::now().time_since_epoch()).count());
    packet->setDurationUsec(-1);
    return packet;
}

<<<<<<< HEAD
class axisHandler : public nx::network::http::AbstractHttpRequestHandler
{
public:
    virtual void processRequest(
        nx::network::http::HttpServerConnection* const connection,
        nx::utils::stree::ResourceContainer authInfo,
        nx::network::http::Request request,
        nx::network::http::Response* const response,
        nx::network::http::RequestProcessedHandler completionHandler)
    {
        NX_PRINT << "Received from Axis: " << request.requestLine.toString().data();
=======
} // namespace

void axisHandler::processRequest(
    nx_http::HttpServerConnection* const connection,
    nx::utils::stree::ResourceContainer authInfo,
    nx_http::Request request,
    nx_http::Response* const response,
    nx_http::RequestProcessedHandler completionHandler)
{
    NX_PRINT << "Received from Axis: " << request.requestLine.toString().data();
>>>>>>> 841fd45b

    const QString kMessage = "?Message=";
    const int kGuidStringLength = 36; //< Size of guid string.
    int startIndex = request.toString().indexOf(kMessage);
    QString uuidString = request.toString().
        mid(startIndex + kMessage.size(), kGuidStringLength);
    QnUuid uuid(uuidString);
    nxpl::NX_GUID guid = nxpt::fromQnUuidToPluginGuid(uuid);

<<<<<<< HEAD
        for (const IdentifiedSupportedEvent& axisEvent: m_identifiedSupportedEvents)
        {
            if (memcmp(&axisEvent.externalTypeId(), &guid, 16) == 0)
            {
                auto packet = createCommonEventsMetadataPacket(axisEvent);
                m_handler->handleMetadata(nx::sdk::Error::noError, packet);
                NX_PRINT << "Event detected and sent to server: "
                    << axisEvent.base().fullName();
                completionHandler(nx::network::http::StatusCode::ok);
                return;
=======
    for (const AnalyticsEventTypeExtended& event: m_events)
    {
        if (memcmp(&event.eventTypeIdExternal, &guid, 16) == 0)
        {
            m_monitor->sendEventStartedPacket(event);

            if (event.isStateful())
            {
                std::lock_guard<std::mutex> lock(m_elapsedTimerMutex);
                event.elapsedTimer.start();
>>>>>>> 841fd45b
            }
            completionHandler(nx_http::StatusCode::ok);
            return;
        }
    }
    NX_PRINT << "unknown uuid";
}

axisHandler::axisHandler(
    Monitor* monitor,
    const QList<AnalyticsEventTypeExtended>& events,
    std::mutex& elapsedTimerMutex)
    :
    m_monitor(monitor),
    m_events(events),
    m_elapsedTimerMutex(elapsedTimerMutex)
{
}

Monitor::Monitor(
    Manager* manager,
    const QUrl& url,
    const QAuthenticator& auth,
    nx::sdk::metadata::MetadataHandler* handler)
    :
    m_manager(manager),
    m_url(url),
    m_endpoint(url.toString() + "/vapix/services"),
    m_auth(auth),
    m_handler(handler),
    m_httpServer(nullptr)
{
    NX_PRINT << "Ctor :" << this;
}

Monitor::~Monitor()
{
    stopMonitoring();
    NX_PRINT << "Dtor :" << this;
}

void Monitor::addRules(const nx::network::SocketAddress& localAddress, nxpl::NX_GUID* eventTypeList,
    int eventTypeListSize)
{
    removeRules();

    nx::axis::CameraController cameraController(m_url.host().toLatin1(),
        m_auth.user().toLatin1(), m_auth.password().toLatin1());

    std::string fullPath =
        std::string("http://") + localAddress.toStdString() + kWebServerPath;

    for (int i = 0; i < eventTypeListSize; ++i)
    {
        const auto it = std::find_if(
            m_manager->events().cbegin(),
            m_manager->events().cend(),
            [eventTypeList,i](const AnalyticsEventType& event)
            {
                return memcmp(&event.eventTypeIdExternal, &eventTypeList[i],
                    sizeof(nxpl::NX_GUID)) == 0;
            });
        if (it != m_manager->events().cend())
        {
            static int globalCounter = 0;

            NX_PRINT << "Try to add action " << fullPath;
            std::string actionName = kActionNamePrefix + std::to_string(++globalCounter);

            // actionEventName - is a human readable event name, a part of a message that camera
            // will send us. The other part of a message is event guid. actionEventName is slightly
            // formatted to be cognizable in http URL query.
            std::string actionEventName = it->fullName().toStdString();
            std::replace(actionEventName.begin(), actionEventName.end(), '/', '.');
            std::replace(actionEventName.begin(), actionEventName.end(), ':', '_');
            std::string message = std::string(it->eventTypeId.toSimpleString().toLatin1()) +
                std::string(".") + actionEventName;

            int actionId = cameraController.addActiveHttpNotificationAction(
                actionName.c_str(),
                message.c_str(),
                fullPath.c_str());
            if(actionId)
                NX_PRINT << "Action addition succeeded, actionId = " << actionId;
            else
                NX_PRINT << "Action addition failed";

            NX_PRINT << "Try to add rule " << it->fullName().toUtf8().constData();
            //event.fullname is something like "tns1:VideoSource/tnsaxis:DayNightVision"
            std::string ruleName = kRuleNamePrefix + std::to_string(globalCounter);
            nx::axis::ActiveRule rule(
                ruleName.c_str(),
                /*enabled*/ true,
                it->fullName().toUtf8().constData(),
                actionId);
            const int ruleId = cameraController.addActiveRule(rule);
            if (actionId)
                NX_PRINT << "Rule addition succeeded, ruleId = " << actionId;
            else
                NX_PRINT << "Rule addition failed";
        }
    }
}

void Monitor::removeRules()
{
    nx::axis::CameraController cameraController(m_url.host().toLatin1(),
        m_auth.user().toLatin1(), m_auth.password().toLatin1());

    int rulesRemoved = cameraController.removeAllActiveRules(kRuleNamePrefix.c_str());
    int actionsRemoved = cameraController.removeAllActiveActions(kActionNamePrefix.c_str());

    NX_PRINT << "rulesRemoved = " << rulesRemoved << ", actionsRemoved = " << actionsRemoved;
}

nx::network::HostAddress Monitor::getLocalIp(const nx::network::SocketAddress& cameraAddress)
{
    std::chrono::milliseconds kCameraResponseTimeoutMs(5000);
    nx::network::TCPSocket s;
    if (s.connect(cameraAddress, kCameraResponseTimeoutMs))
    {
        return s.getLocalAddress().address;
    }
    NX_WARNING(this, "Network connection to camera is broken.\n"
        "Can't detect local IP address for TCP server.\n"
        "Event monitoring can not be started.");
    return nx::network::HostAddress();
}

nx::sdk::Error Monitor::startMonitoring(nxpl::NX_GUID* eventTypeList,
    int eventTypeListSize)
{
    m_eventsToCatch.resize(eventTypeListSize);
    for (int i = 0; i < eventTypeListSize; ++i)
    {
        m_eventsToCatch[i] = nxpt::fromPluginGuidToQnUuid(eventTypeList[i]);
    }

    const int kSchemePrefixLength = sizeof("http://") - 1;
    QString str = m_url.toString().remove(0, kSchemePrefixLength);

    nx::network::SocketAddress cameraAddress(str);
    nx::network::HostAddress localIp = this->getLocalIp(cameraAddress);

    if (localIp == nx::network::HostAddress())
    {
        // Warning message is already printed by getLocalIp().
        return nx::sdk::Error::networkError;
    }

<<<<<<< HEAD
    nx::network::SocketAddress localAddress(localIp);
    m_httpServer = new nx::network::http::TestHttpServer;
    m_httpServer->bindAndListen(localAddress);
=======
    SocketAddress localAddress(localIp);
    m_httpServer = new TestHttpServer;
    m_httpServer->server().bindToAioThread(m_timer.getAioThread());
>>>>>>> 841fd45b

    m_httpServer->bindAndListen(localAddress);
    m_httpServer->registerRequestProcessor<axisHandler>(
        kWebServerPath.c_str(),
        [this]() -> std::unique_ptr<axisHandler>
        {
            return std::make_unique<axisHandler>(
                this, m_manager->events(), this->m_elapsedTimerMutex);
        },
        nx::network::http::kAnyMethod);

    m_timer.start(kMinTimeBetweenEvents, [this](){ onTimer(); });

    localAddress = m_httpServer->server().address();
    this->addRules(localAddress, eventTypeList, eventTypeListSize);
    return nx::sdk::Error::noError;
}

void Monitor::stopMonitoring()
{
    if (!m_httpServer)
        return;
    m_timer.pleaseStopSync();
    delete m_httpServer;
    m_httpServer = nullptr;
    removeRules();
}

std::chrono::milliseconds Monitor::timeTillCheck() const
{
    qint64 maxElapsed = 0;
    for (const QnUuid& id: m_eventsToCatch)
    {
        const AnalyticsEventTypeExtended& event = m_manager->eventByUuid(id);
        std::lock_guard<std::mutex> lock(m_elapsedTimerMutex);
        if (event.elapsedTimer.isValid())
            maxElapsed = std::max(maxElapsed, event.elapsedTimer.elapsed());
    }
    auto result = kMinTimeBetweenEvents - std::chrono::milliseconds(maxElapsed);
    result = std::max(result, std::chrono::milliseconds::zero());
    return result;
}

void Monitor::sendEventStartedPacket(const AnalyticsEventType& event) const
{
    auto packet = createCommonEventMetadataPacket(event, /*active*/ true);
    m_handler->handleMetadata(nx::sdk::Error::noError, packet);
    NX_PRINT
        << (event.isStateful() ? "Event [start] " : "Event [pulse] ")
        << event.fullName().toUtf8().constData()
        << " sent to server";
}

void Monitor::sendEventStoppedPacket(const AnalyticsEventType& event) const
{
    auto packet = createCommonEventMetadataPacket(event, /*active*/ false);
    m_handler->handleMetadata(nx::sdk::Error::noError, packet);
    NX_PRINT << "Event [stop] " << event.fullName().toUtf8().constData()
        << " sent to server";
}
void Monitor::onTimer()
{
    for (const QnUuid& id : m_eventsToCatch)
    {
        const AnalyticsEventTypeExtended& event = m_manager->eventByUuid(id);

        bool isTimeToSend = false;
        {
            std::lock_guard<std::mutex> lock(m_elapsedTimerMutex);
            isTimeToSend = (event.elapsedTimer.isValid()
                && event.elapsedTimer.hasExpired(kMinTimeBetweenEvents.count()));
        }

        if (isTimeToSend)
        {
            {
                std::lock_guard<std::mutex> lock(m_elapsedTimerMutex);
                event.elapsedTimer.invalidate();
            }
            sendEventStoppedPacket(event);
        }
    }
    m_timer.start(timeTillCheck(), [this](){ onTimer(); });
}

} // axis
} // namespace metadata
} // namespace mediaserver_plugins
} // namespace nx
<|MERGE_RESOLUTION|>--- conflicted
+++ resolved
@@ -28,60 +28,28 @@
 nx::sdk::metadata::CommonEvent* createCommonEvent(const AnalyticsEventType& event, bool active)
 {
     auto commonEvent = new nx::sdk::metadata::CommonEvent();
-<<<<<<< HEAD
-    commonEvent->setTypeId(identifiedSupportedEvents.externalTypeId());
-    commonEvent->setCaption(identifiedSupportedEvents.base().name);
-    commonEvent->setDescription(identifiedSupportedEvents.base().description);
-=======
-    commonEvent->setEventTypeId(event.eventTypeIdExternal);
+    commonEvent->setTypeId(event.eventTypeIdExternal);
     commonEvent->setCaption(event.name.toUtf8().constData());
     commonEvent->setDescription(event.eventName.value.toUtf8().constData());
->>>>>>> 841fd45b
     commonEvent->setIsActive(active);
     commonEvent->setConfidence(1.0);
     commonEvent->setAuxilaryData(event.topic.toUtf8().constData());
     return commonEvent;
 }
 
-<<<<<<< HEAD
 nx::sdk::metadata::CommonEventsMetadataPacket* createCommonEventsMetadataPacket(
-    const IdentifiedSupportedEvent& identifiedSupportedEvents)
+    const AnalyticsEventType& event, bool active)
 {
     using namespace std::chrono;
-
     auto packet = new nx::sdk::metadata::CommonEventsMetadataPacket();
-    auto commonEvent1 = createCommonEvent(identifiedSupportedEvents, /*active*/ true);
-    packet->addItem(commonEvent1);
-    auto commonEvent2 = createCommonEvent(identifiedSupportedEvents, /*active*/ false);
-    packet->addItem(commonEvent2);
-=======
-nx::sdk::metadata::CommonEventMetadataPacket* createCommonEventMetadataPacket(
-    const AnalyticsEventType& event, bool active)
-{
-    using namespace std::chrono;
-    auto packet = new nx::sdk::metadata::CommonEventMetadataPacket();
     auto commonEvent = createCommonEvent(event, active);
-    packet->addEvent(commonEvent);
->>>>>>> 841fd45b
+    packet->addItem(commonEvent);
     packet->setTimestampUsec(
         duration_cast<microseconds>(system_clock::now().time_since_epoch()).count());
     packet->setDurationUsec(-1);
     return packet;
 }
 
-<<<<<<< HEAD
-class axisHandler : public nx::network::http::AbstractHttpRequestHandler
-{
-public:
-    virtual void processRequest(
-        nx::network::http::HttpServerConnection* const connection,
-        nx::utils::stree::ResourceContainer authInfo,
-        nx::network::http::Request request,
-        nx::network::http::Response* const response,
-        nx::network::http::RequestProcessedHandler completionHandler)
-    {
-        NX_PRINT << "Received from Axis: " << request.requestLine.toString().data();
-=======
 } // namespace
 
 void axisHandler::processRequest(
@@ -92,7 +60,6 @@
     nx_http::RequestProcessedHandler completionHandler)
 {
     NX_PRINT << "Received from Axis: " << request.requestLine.toString().data();
->>>>>>> 841fd45b
 
     const QString kMessage = "?Message=";
     const int kGuidStringLength = 36; //< Size of guid string.
@@ -102,18 +69,6 @@
     QnUuid uuid(uuidString);
     nxpl::NX_GUID guid = nxpt::fromQnUuidToPluginGuid(uuid);
 
-<<<<<<< HEAD
-        for (const IdentifiedSupportedEvent& axisEvent: m_identifiedSupportedEvents)
-        {
-            if (memcmp(&axisEvent.externalTypeId(), &guid, 16) == 0)
-            {
-                auto packet = createCommonEventsMetadataPacket(axisEvent);
-                m_handler->handleMetadata(nx::sdk::Error::noError, packet);
-                NX_PRINT << "Event detected and sent to server: "
-                    << axisEvent.base().fullName();
-                completionHandler(nx::network::http::StatusCode::ok);
-                return;
-=======
     for (const AnalyticsEventTypeExtended& event: m_events)
     {
         if (memcmp(&event.eventTypeIdExternal, &guid, 16) == 0)
@@ -124,7 +79,6 @@
             {
                 std::lock_guard<std::mutex> lock(m_elapsedTimerMutex);
                 event.elapsedTimer.start();
->>>>>>> 841fd45b
             }
             completionHandler(nx_http::StatusCode::ok);
             return;
@@ -275,15 +229,9 @@
         return nx::sdk::Error::networkError;
     }
 
-<<<<<<< HEAD
     nx::network::SocketAddress localAddress(localIp);
     m_httpServer = new nx::network::http::TestHttpServer;
-    m_httpServer->bindAndListen(localAddress);
-=======
-    SocketAddress localAddress(localIp);
-    m_httpServer = new TestHttpServer;
     m_httpServer->server().bindToAioThread(m_timer.getAioThread());
->>>>>>> 841fd45b
 
     m_httpServer->bindAndListen(localAddress);
     m_httpServer->registerRequestProcessor<axisHandler>(
