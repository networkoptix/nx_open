#include "monitor.h"

#include <chrono>
#include <algorithm>

#include <nx/mediaserver_plugins/utils/uuid.h>
#include <nx/utils/std/cpp14.h>
#include <nx/network/system_socket.h>

#include "manager.h"
#include <nx/kit/debug.h>

namespace nx {
namespace mediaserver_plugins {
namespace metadata {
namespace axis {

namespace {

static const std::string kWebServerPath("/axiscam");
static const std::string kActionNamePrefix("NX_ACTION_");
static const std::string kRuleNamePrefix("NX_RULE_");

static const std::chrono::milliseconds kMinTimeBetweenEvents = std::chrono::seconds(3);

nx::sdk::metadata::CommonEvent* createCommonEvent(const AnalyticsEventType& event, bool active)
{
    auto commonEvent = new nx::sdk::metadata::CommonEvent();
    commonEvent->setTypeId(event.eventTypeIdExternal);
    commonEvent->setCaption(event.caption.toStdString());
    commonEvent->setDescription(event.name.value.toStdString());
    commonEvent->setIsActive(active);
    commonEvent->setConfidence(1.0);
    commonEvent->setAuxilaryData(event.topic.toStdString());
    return commonEvent;
}

nx::sdk::metadata::CommonEventsMetadataPacket* createCommonEventsMetadataPacket(
    const AnalyticsEventType& event, bool active)
{
    using namespace std::chrono;
    auto packet = new nx::sdk::metadata::CommonEventsMetadataPacket();
    auto commonEvent = createCommonEvent(event, active);
    packet->addItem(commonEvent);
    packet->setTimestampUsec(
        duration_cast<microseconds>(system_clock::now().time_since_epoch()).count());
    packet->setDurationUsec(-1);
    return packet;
}

} // namespace


#if 0
// Further methods may be useful, but their usage was excised out the code after refactoring
bool ElapsedTimerThreadSafe::isStarted() const
{
    std::shared_lock<mutex_type> lock(m_mutex);
    return m_timer.isValid();
}
std::chrono::milliseconds ElapsedTimerThreadSafe::elapsed() const
{
    std::shared_lock<mutex_type> lock(m_mutex);
    return std::chrono::milliseconds(m_timer.elapsed());
}
bool ElapsedTimerThreadSafe::hasExpired(std::chrono::milliseconds ms) const
{
    std::shared_lock<mutex_type> lock(m_mutex);
    return m_timer.hasExpired(ms.count());
}
#endif

void axisHandler::processRequest(
    nx::network::http::HttpServerConnection* const connection,
    nx::utils::stree::ResourceContainer authInfo,
    nx::network::http::Request request,
    nx::network::http::Response* const response,
    nx::network::http::RequestProcessedHandler completionHandler)
{
    NX_PRINT << "Received from Axis: " << request.requestLine.toString().data();

    const QString kMessage = "?Message=";
    const int kGuidStringLength = 36; //< Size of guid string.
    int startIndex = request.toString().indexOf(kMessage);
    QString uuidString = request.toString().
        mid(startIndex + kMessage.size(), kGuidStringLength);
    QnUuid uuid(uuidString);

    ElapsedEvents& m_events = m_monitor->eventsToCatch();
<<<<<<< HEAD
    const auto it = std::find_if(m_events.begin(), m_events.end(),
        [&uuid](ElapsedEvent& event) { return event.type.eventTypeId == uuid; });
=======
    auto it = std::find_if(m_events.begin(), m_events.end(),
        [&uuid](ElapsedEvent& event) { return event.type.typeId == uuid; });
>>>>>>> 353bf277
    if (it != m_events.end())
    {
        m_monitor->sendEventStartedPacket(it->type);
        if (it->type.isStateful())
            it->timer.start();
    }
    else
    {
        NX_PRINT << "Received packed with undefined event type. Uuid = "
            << uuidString.toStdString();
    }
    completionHandler(nx::network::http::StatusCode::ok);
}

Monitor::Monitor(
    Manager* manager,
    const QUrl& url,
    const QAuthenticator& auth,
    nx::sdk::metadata::MetadataHandler* handler)
    :
    m_manager(manager),
    m_url(url),
    m_endpoint(url.toString() + "/vapix/services"),
    m_auth(auth),
    m_handler(handler),
    m_httpServer(nullptr)
{
}

Monitor::~Monitor()
{
    stopMonitoring();
}

void Monitor::addRules(const nx::network::SocketAddress& localAddress, nxpl::NX_GUID* eventTypeList,
    int eventTypeListSize)
{
    removeRules();

    nx::axis::CameraController cameraController(m_url.host().toLatin1(),
        m_auth.user().toLatin1(), m_auth.password().toLatin1());

    std::string fullPath =
        std::string("http://") + localAddress.toStdString() + kWebServerPath;

    for (int i = 0; i < eventTypeListSize; ++i)
    {
        const auto it = std::find_if(
            m_manager->events().outputEventTypes.cbegin(),
            m_manager->events().outputEventTypes.cend(),
            [eventTypeList,i](const AnalyticsEventType& event)
            {
                return memcmp(&event.eventTypeIdExternal, &eventTypeList[i],
                    sizeof(nxpl::NX_GUID)) == 0;
            });
        if (it != m_manager->events().outputEventTypes.cend())
        {
            static int globalCounter = 0;

            NX_PRINT << "Try to add action " << fullPath;
            std::string actionName = kActionNamePrefix + std::to_string(++globalCounter);

            // actionEventName - is a human readable event name, a part of a message that camera
            // will send us. The other part of a message is event guid. actionEventName is slightly
            // formatted to be cognizable in http URL query.
            std::string actionEventName = it->fullName().toStdString();
            std::replace(actionEventName.begin(), actionEventName.end(), '/', '.');
            std::replace(actionEventName.begin(), actionEventName.end(), ':', '_');
            std::string message = std::string(it->typeId.toSimpleString().toLatin1()) +
                std::string(".") + actionEventName;

            int actionId = cameraController.addActiveHttpNotificationAction(
                actionName.c_str(),
                message.c_str(),
                fullPath.c_str());
            if(actionId)
                NX_PRINT << "Action addition succeeded, actionId = " << actionId;
            else
                NX_PRINT << "Action addition failed";

            NX_PRINT << "Try to add rule " << it->fullName().toStdString();
            //event.fullname is something like "tns1:VideoSource/tnsaxis:DayNightVision"
            std::string ruleName = kRuleNamePrefix + std::to_string(globalCounter);
            nx::axis::ActiveRule rule(
                ruleName.c_str(),
                /*enabled*/ true,
                it->fullName().toUtf8().constData(),
                actionId);
            const int ruleId = cameraController.addActiveRule(rule);
            if (actionId)
                NX_PRINT << "Rule addition succeeded, ruleId = " << actionId;
            else
                NX_PRINT << "Rule addition failed";
        }
    }
}

void Monitor::removeRules()
{
    nx::axis::CameraController cameraController(m_url.host().toLatin1(),
        m_auth.user().toLatin1(), m_auth.password().toLatin1());

    int rulesRemoved = cameraController.removeAllActiveRules(kRuleNamePrefix.c_str());
    int actionsRemoved = cameraController.removeAllActiveActions(kActionNamePrefix.c_str());

    NX_PRINT << "rulesRemoved = " << rulesRemoved << ", actionsRemoved = " << actionsRemoved;
}

nx::network::HostAddress Monitor::getLocalIp(const nx::network::SocketAddress& cameraAddress)
{
    std::chrono::milliseconds kCameraResponseTimeoutMs(5000);
    nx::network::TCPSocket s;
    if (s.connect(cameraAddress, kCameraResponseTimeoutMs))
    {
        return s.getLocalAddress().address;
    }
    NX_WARNING(this, "Network connection to camera is broken.\n"
        "Can't detect local IP address for TCP server.\n"
        "Event monitoring can not be started.");
    return nx::network::HostAddress();
}

nx::sdk::Error Monitor::startMonitoring(nxpl::NX_GUID* eventTypeList,
    int eventTypeListSize)
{
    for (int i = 0; i < eventTypeListSize; ++i)
    {
        QnUuid id = nx::mediaserver_plugins::utils::fromPluginGuidToQnUuid(eventTypeList[i]);
        const AnalyticsEventType* eventType = m_manager->eventByUuid(id);
        if (!eventType)
            NX_PRINT << "Unknown event type. TypeId = " << id.toStdString();
        else
            m_eventsToCatch.emplace_back(*eventType);
    }

    const int kSchemePrefixLength = sizeof("http://") - 1;
    QString str = m_url.toString().remove(0, kSchemePrefixLength);

    nx::network::SocketAddress cameraAddress(str);
    nx::network::HostAddress localIp = this->getLocalIp(cameraAddress);

    if (localIp == nx::network::HostAddress())
    {
        // Warning message is already printed by getLocalIp().
        return nx::sdk::Error::networkError;
    }

    nx::network::SocketAddress localAddress(localIp);
    m_httpServer = new nx::network::http::TestHttpServer;
    m_httpServer->server().bindToAioThread(m_aioTimer.getAioThread());

    m_httpServer->bindAndListen(localAddress);
    m_httpServer->registerRequestProcessor<axisHandler>(
        kWebServerPath.c_str(),
        [this]() -> std::unique_ptr<axisHandler> { return std::make_unique<axisHandler>(this); },
        nx::network::http::kAnyMethod);

    m_aioTimer.start(kMinTimeBetweenEvents, [this](){ onTimer(); });

    localAddress = m_httpServer->server().address();
    this->addRules(localAddress, eventTypeList, eventTypeListSize);
    return nx::sdk::Error::noError;
}

void Monitor::stopMonitoring()
{
    if (!m_httpServer)
        return;
    m_aioTimer.pleaseStopSync();
    delete m_httpServer;
    m_httpServer = nullptr;
    m_eventsToCatch.clear();
    removeRules();
}

std::chrono::milliseconds Monitor::timeTillCheck() const
{
    std::chrono::milliseconds maxElapsed(0);
    for (const ElapsedEvent& event: m_eventsToCatch)
    {
        if (event.type.isStateful())
            maxElapsed = std::max(maxElapsed, event.timer.elapsedSinceStart());
    }
    auto result = kMinTimeBetweenEvents - maxElapsed;
    result = std::max(result, std::chrono::milliseconds::zero());
    return result;
}

void Monitor::sendEventStartedPacket(const AnalyticsEventType& event) const
{
    auto packet = createCommonEventsMetadataPacket(event, /*active*/ true);
    m_handler->handleMetadata(nx::sdk::Error::noError, packet);
    NX_PRINT
        << (event.isStateful() ? "Event [start] " : "Event [pulse] ")
        << event.fullName().toStdString() << " sent to server";
}

void Monitor::sendEventStoppedPacket(const AnalyticsEventType& event) const
{
    auto packet = createCommonEventsMetadataPacket(event, /*active*/ false);
    m_handler->handleMetadata(nx::sdk::Error::noError, packet);
    NX_PRINT << "Event [stop] " << event.fullName().toUtf8().constData()
        << " sent to server";
}
void Monitor::onTimer()
{
    for (ElapsedEvent& event: m_eventsToCatch)
    {
        if(event.timer.hasExpiredSinceStart(kMinTimeBetweenEvents))
        {
            event.timer.stop();
            sendEventStoppedPacket(event.type);
        }
    }
    m_aioTimer.start(timeTillCheck(), [this](){ onTimer(); });
}

} // axis
} // namespace metadata
} // namespace mediaserver_plugins
} // namespace nx<|MERGE_RESOLUTION|>--- conflicted
+++ resolved
@@ -50,6 +50,29 @@
 
 } // namespace
 
+void ElapsedTimerThreadSafe::start()
+{
+    std::lock_guard<mutex_type> lock(m_mutex);
+    m_timer.start();
+}
+
+void ElapsedTimerThreadSafe::stop()
+{
+    std::lock_guard<mutex_type> lock(m_mutex);
+    m_timer.invalidate();
+}
+
+std::chrono::milliseconds ElapsedTimerThreadSafe::elapsedSinceStart() const
+{
+    std::shared_lock<mutex_type> lock(m_mutex);
+    return std::chrono::milliseconds(m_timer.isValid() ? m_timer.elapsed() : 0);
+}
+
+bool ElapsedTimerThreadSafe::hasExpiredSinceStart(std::chrono::milliseconds ms) const
+{
+    std::shared_lock<mutex_type> lock(m_mutex);
+    return m_timer.isValid() && m_timer.hasExpired(ms.count());
+}
 
 #if 0
 // Further methods may be useful, but their usage was excised out the code after refactoring
@@ -87,13 +110,8 @@
     QnUuid uuid(uuidString);
 
     ElapsedEvents& m_events = m_monitor->eventsToCatch();
-<<<<<<< HEAD
     const auto it = std::find_if(m_events.begin(), m_events.end(),
-        [&uuid](ElapsedEvent& event) { return event.type.eventTypeId == uuid; });
-=======
-    auto it = std::find_if(m_events.begin(), m_events.end(),
         [&uuid](ElapsedEvent& event) { return event.type.typeId == uuid; });
->>>>>>> 353bf277
     if (it != m_events.end())
     {
         m_monitor->sendEventStartedPacket(it->type);
@@ -314,4 +332,4 @@
 } // axis
 } // namespace metadata
 } // namespace mediaserver_plugins
-} // namespace nx+} // namespace nx
