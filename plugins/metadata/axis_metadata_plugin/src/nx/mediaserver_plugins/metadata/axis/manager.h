#pragma once

#include <vector>

#include <QtCore/QObject>
#include <QtCore/QUrl>
#include <QtCore/QString>
#include <QtNetwork/QAuthenticator>

#include <nx/utils/thread/mutex.h>
#include <plugins/plugin_tools.h>
#include <nx/sdk/metadata/camera_manager.h>

#include "common.h"
#include "monitor.h"

namespace nx {
namespace mediaserver_plugins {
namespace metadata {
namespace axis {

class MetadataHandler;

class Manager: public nxpt::CommonRefCounter<nx::sdk::metadata::CameraManager>
{
public:
    Manager(const nx::sdk::CameraInfo& cameraInfo,
        const AnalyticsDriverManifest& typedManifest);

    virtual ~Manager();

    virtual void* queryInterface(const nxpl::NX_GUID& interfaceId) override;

    virtual nx::sdk::Error setHandler(
        nx::sdk::metadata::MetadataHandler* handler) override;

    virtual nx::sdk::Error startFetchingMetadata(
        nxpl::NX_GUID* typeList,
        int typeListSize) override;

    virtual nx::sdk::Error stopFetchingMetadata() override;

    virtual const char* capabilitiesManifest(nx::sdk::Error* error) override;

    virtual void freeManifest(const char* data) override;

    const AnalyticsDriverManifest& events() const noexcept
    {
        return m_typedManifest;
    }

<<<<<<< HEAD
    virtual void setDeclaredSettings(const nxpl::Setting* settings, int count) override;
    const AnalyticsEventTypeExtended& eventByUuid(const QnUuid& uuid) const noexcept;
=======
    /** @return nullptr if not found */
    const AnalyticsEventType* eventByUuid(const QnUuid& uuid) const noexcept;
>>>>>>> 29d034b0

private:
    AnalyticsDriverManifest m_typedManifest;
    QByteArray m_manifest;
    QUrl m_url;
    QAuthenticator m_auth;
    Monitor* m_monitor = nullptr;
    QList<QByteArray> m_givenManifests; //< Place to store manifests we gave to caller
    // to provide 1) sufficient lifetime and 2) memory releasing in destructor.
    nx::sdk::metadata::MetadataHandler* m_handler = nullptr;
};

} // axis
} // namespace metadata
} // namespace mediaserver_plugins
} // namespace nx<|MERGE_RESOLUTION|>--- conflicted
+++ resolved
@@ -49,13 +49,10 @@
         return m_typedManifest;
     }
 
-<<<<<<< HEAD
     virtual void setDeclaredSettings(const nxpl::Setting* settings, int count) override;
-    const AnalyticsEventTypeExtended& eventByUuid(const QnUuid& uuid) const noexcept;
-=======
+
     /** @return nullptr if not found */
     const AnalyticsEventType* eventByUuid(const QnUuid& uuid) const noexcept;
->>>>>>> 29d034b0
 
 private:
     AnalyticsDriverManifest m_typedManifest;
