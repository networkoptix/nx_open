--- conflicted
+++ resolved
@@ -17,15 +17,9 @@
 namespace metadata {
 namespace axis {
 
-<<<<<<< HEAD
 class AbstractMetadataHandler;
 
-class Manager:
-    public QObject,
-    public nxpt::CommonRefCounter<nx::sdk::metadata::AbstractMetadataManager>
-=======
 class Manager: public nxpt::CommonRefCounter<nx::sdk::metadata::AbstractMetadataManager>
->>>>>>> c64dfcbc
 {
 public:
     Manager(const nx::sdk::ResourceInfo& resourceInfo,
