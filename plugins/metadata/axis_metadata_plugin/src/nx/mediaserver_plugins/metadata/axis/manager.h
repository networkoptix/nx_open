--- conflicted
+++ resolved
@@ -49,11 +49,8 @@
         return m_events;
     }
 
-<<<<<<< HEAD
     virtual void setDeclaredSettings(const nxpl::Setting* settings, int count) override;
-=======
     const AnalyticsEventTypeExtended& eventByUuid(const QnUuid& uuid) const noexcept;
->>>>>>> 841fd45b
 
 private:
     QList<AnalyticsEventTypeExtended> m_events;
