<<<<<<< HEAD
nx_add_server_plugin(stub_metadata_plugin LIBRARY NO_MOC
    PUBLIC_LIBS
        common
        nx_kit
=======
nx_add_server_plugin(stub_metadata_plugin NO_MOC
    PUBLIC_LIBS nx_sdk
>>>>>>> 93601770
)<|MERGE_RESOLUTION|>--- conflicted
+++ resolved
@@ -1,10 +1,5 @@
-<<<<<<< HEAD
 nx_add_server_plugin(stub_metadata_plugin LIBRARY NO_MOC
     PUBLIC_LIBS
-        common
+        nx_sdk
         nx_kit
-=======
-nx_add_server_plugin(stub_metadata_plugin NO_MOC
-    PUBLIC_LIBS nx_sdk
->>>>>>> 93601770
 )