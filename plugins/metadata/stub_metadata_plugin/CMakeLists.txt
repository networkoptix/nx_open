--- conflicted
+++ resolved
@@ -1,16 +1,9 @@
-<<<<<<< HEAD
-nx_add_server_plugin(stub_metadata_plugin LIBRARY NO_MOC OPTIONAL
-    PUBLIC_LIBS
+nx_add_server_plugin(stub_metadata_plugin NO_MOC OPTIONAL
+    PRIVATE_LIBS
         nx_sdk
         nx_kit
 )
 
 if(LINUX)
     target_link_libraries(stub_metadata_plugin PRIVATE pthread)
-endif()
-=======
-nx_add_server_plugin(stub_metadata_plugin NO_MOC
-    PRIVATE_LIBS
-        nx_sdk
-)
->>>>>>> f8158d51
+endif()