#include "plugin.h"

#include <map>

#include <QtCore/QString>
#include <QtCore/QUrlQuery>
#include <QtCore/QFile>


#include <nx/network/http/http_client.h>
#include <plugins/resource/hanwha/hanwha_cgi_parameters.h>
#include <nx/api/analytics/device_manifest.h>
#include <nx/fusion/model_functions.h>
#include <nx/utils/scope_guard.h>

#include "manager.h"
#include "common.h"
#include "attributes_parser.h"
#include "string_helper.h"

namespace nx {
namespace mediaserver_plugins {
namespace metadata {
namespace hanwha {

namespace {

static const char* const kPluginName = "Hanwha metadata plugin";
static const QString kSamsungTechwinVendor("samsung");
static const QString kHanwhaTechwinVendor("hanwha");

static const QString kVideoAnalytics("VideoAnalytics");
static const QString kAudioAnalytics("AudioAnalytics");
static const QString kQueueEvent("QueueEvent");
static const std::map<QString, QString> kSpecialEventTypes = {
    {kVideoAnalytics, kVideoAnalytics},
    {kAudioAnalytics, kAudioAnalytics},
    {kQueueEvent, "Queue"}
};

// TODO: Decide on these unused constants.
static const std::chrono::milliseconds kAttributesTimeout(4000);
static const QString kAttributesPath("/stw-cgi/attributes.cgi/cgis");

QString specialEventName(const QString& eventName)
{
    const auto itr = kSpecialEventTypes.find(eventName);
    if (itr == kSpecialEventTypes.cend())
        return QString();

    return itr->second;
}

} // namespace

using namespace nx::sdk;
using namespace nx::sdk::metadata;

Plugin::SharedResources::SharedResources(
    const QString& sharedId,
    const Hanwha::DriverManifest& driverManifest,
    const nx::utils::Url& url,
    const QAuthenticator& auth)
    :
    monitor(std::make_unique<MetadataMonitor>(driverManifest, url, auth)),
    sharedContext(std::make_shared<mediaserver_core::plugins::HanwhaSharedResourceContext>(
        sharedId))
{
    sharedContext->setResourceAccess(url, auth);
}

void Plugin::SharedResources::setResourceAccess(
    const nx::utils::Url& url,
    const QAuthenticator& auth)
{
    sharedContext->setResourceAccess(url, auth);
    monitor->setResourceAccess(url, auth);
}

Plugin::Plugin()
{
    QFile f(":/hanwha/manifest.json");
    if (f.open(QFile::ReadOnly))
        m_manifest = f.readAll();
    m_driverManifest = QJson::deserialized<Hanwha::DriverManifest>(m_manifest);
}

void* Plugin::queryInterface(const nxpl::NX_GUID& interfaceId)
{
    if (interfaceId == IID_Plugin)
    {
        addRef();
        return static_cast<Plugin*>(this);
    }

    if (interfaceId == nxpl::IID_Plugin3)
    {
        addRef();
        return static_cast<nxpl::Plugin3*>(this);
    }

    if (interfaceId == nxpl::IID_Plugin2)
    {
        addRef();
        return static_cast<nxpl::Plugin2*>(this);
    }

    if (interfaceId == nxpl::IID_Plugin)
    {
        addRef();
        return static_cast<nxpl::Plugin*>(this);
    }

    if (interfaceId == nxpl::IID_PluginInterface)
    {
        addRef();
        return static_cast<nxpl::PluginInterface*>(this);
    }
    return nullptr;
}

const char* Plugin::name() const
{
    return kPluginName;
}

void Plugin::setSettings(const nxpl::Setting* /*settings*/, int /*count*/)
{
    // Do nothing.
}

void Plugin::setPluginContainer(nxpl::PluginInterface* /*pluginContainer*/)
{
    // Do nothing.
}

void Plugin::setLocale(const char* /*locale*/)
{
    // Do nothing.
}

CameraManager* Plugin::obtainCameraManager(
    const CameraInfo* cameraInfo,
    Error* outError)
{
    *outError = Error::noError;

    const QString vendor = QString(cameraInfo->vendor).toLower();

    if (!vendor.startsWith(kHanwhaTechwinVendor) && !vendor.startsWith(kSamsungTechwinVendor))
        return nullptr;

<<<<<<< HEAD
    auto sharedRes = sharedResources(cameraInfo);
    auto sharedResourceGuard = nx::utils::makeScopeGuard(
        [&sharedRes, &cameraInfo, this]()
=======
    auto sharedRes = sharedResources(*cameraInfo);
    auto sharedResourceGuard = makeScopeGuard(
        [&sharedRes, cameraInfo, this]()
>>>>>>> ea6f1b82
        {
            if (sharedRes->managerCounter == 0)
                m_sharedResources.remove(QString::fromUtf8(cameraInfo->sharedId));
        });

    auto supportedEvents = fetchSupportedEvents(*cameraInfo);
    if (!supportedEvents)
        return nullptr;

    nx::api::AnalyticsDeviceManifest deviceManifest;
    deviceManifest.supportedEventTypes = *supportedEvents;

    auto manager = new Manager(this);
    manager->setCameraInfo(*cameraInfo);
    manager->setDeviceManifest(QJson::serialized(deviceManifest));
    manager->setDriverManifest(driverManifest());

    ++sharedRes->managerCounter;

    return manager;
}

const char* Plugin::capabilitiesManifest(Error* error) const
{
    *error = Error::noError;
    return m_manifest.constData();
}

void Plugin::setDeclaredSettings(const nxpl::Setting* settings, int count)
{
    // Do nothing.
}

void Plugin::executeAction(Action* action, Error* outError)
{
    // Do nothing.
}

boost::optional<QList<QnUuid>> Plugin::fetchSupportedEvents(
    const CameraInfo& cameraInfo)
{
    using namespace nx::mediaserver_core::plugins;

    auto sharedRes = sharedResources(cameraInfo);

    const auto& information = sharedRes->sharedContext->information();
    if (!information)
        return boost::none;
    const auto& cgiParameters = information->cgiParameters;
    if (!cgiParameters.isValid())
        return boost::none;

    const auto& eventStatuses = sharedRes->sharedContext->eventStatuses();
    if (!eventStatuses || !eventStatuses->isSuccessful())
        return boost::none;

    return eventsFromParameters(cgiParameters, eventStatuses.value, cameraInfo.channel);
}

boost::optional<QList<QnUuid>> Plugin::eventsFromParameters(
    const nx::mediaserver_core::plugins::HanwhaCgiParameters& parameters,
    const nx::mediaserver_core::plugins::HanwhaResponse& eventStatuses,
    int channel) const
{
    if (!parameters.isValid())
        return boost::none;

    auto supportedEventsParameter = parameters.parameter(
        "eventstatus/eventstatus/monitor/Channel.#.EventType");

    if (!supportedEventsParameter.is_initialized())
        return boost::none;

    QSet<QnUuid> result;

    const auto& supportedEvents = supportedEventsParameter->possibleValues();
    for (const auto& eventName: supportedEvents)
    {
        auto guid = m_driverManifest.eventTypeByName(eventName);
        if (!guid.isNull())
            result.insert(guid);

        const auto altEventName = specialEventName(eventName);
        if (!altEventName.isEmpty())
        {
            const auto& responseParameters = eventStatuses.response();
            for (const auto& entry: responseParameters)
            {
                const auto& fullEventName = entry.first;
                const bool isMatched = fullEventName.startsWith(
                    lm("Channel.%1.%2.").args(channel, altEventName));

                if (isMatched)
                {
                    guid = m_driverManifest.eventTypeByName(fullEventName);
                    if (!guid.isNull())
                        result.insert(guid);
                }
            }
        }
    }

    return QList<QnUuid>::fromSet(result);
}

const Hanwha::DriverManifest& Plugin::driverManifest() const
{
    return m_driverManifest;
}

MetadataMonitor* Plugin::monitor(
    const QString& sharedId,
    const nx::utils::Url& url,
    const QAuthenticator& auth)
{
    std::shared_ptr<SharedResources> monitorCounter;
    {
        QnMutexLocker lock(&m_mutex);
        auto sharedResourcesItr = m_sharedResources.find(sharedId);
        if (sharedResourcesItr == m_sharedResources.cend())
        {
            sharedResourcesItr = m_sharedResources.insert(
                sharedId,
                std::make_shared<SharedResources>(
                    sharedId,
                    driverManifest(),
                    url,
                    auth));
        }

        monitorCounter = sharedResourcesItr.value();
        ++monitorCounter->monitorUsageCounter;
    }

    return monitorCounter->monitor.get();
}

void Plugin::managerStoppedToUseMonitor(const QString& sharedId)
{
    QnMutexLocker lock(&m_mutex);
    auto sharedResources = m_sharedResources.value(sharedId);
    if (!sharedResources)
        return;

    if (sharedResources->monitorUsageCounter)
        --sharedResources->monitorUsageCounter;

    if (sharedResources->monitorUsageCounter <= 0)
        m_sharedResources[sharedId]->monitor->stopMonitoring();
}

void Plugin::managerIsAboutToBeDestroyed(const QString& sharedId)
{
    QnMutexLocker lock(&m_mutex);
    auto sharedResources = m_sharedResources.value(sharedId);
    if (!sharedResources)
        return;

    --sharedResources->managerCounter;
    NX_ASSERT(sharedResources->managerCounter >= 0);
    if (sharedResources->managerCounter <= 0)
        m_sharedResources.remove(sharedId);
}

std::shared_ptr<Plugin::SharedResources> Plugin::sharedResources(
    const nx::sdk::CameraInfo& cameraInfo)
{
    const nx::utils::Url url(cameraInfo.url);

    QAuthenticator auth;
    auth.setUser(cameraInfo.login);
    auth.setPassword(cameraInfo.password);

    QnMutexLocker lock(&m_mutex);
    auto sharedResourcesItr = m_sharedResources.find(cameraInfo.sharedId);
    if (sharedResourcesItr == m_sharedResources.cend())
    {
        sharedResourcesItr = m_sharedResources.insert(
            cameraInfo.sharedId,
            std::make_shared<SharedResources>(
                cameraInfo.sharedId,
                driverManifest(),
                url,
                auth));
    }
    else
    {
        sharedResourcesItr.value()->setResourceAccess(url, auth);
    }

    return sharedResourcesItr.value();
}

} // namespace hanwha
} // namespace metadata
} // namespace mediaserver_plugins
} // namespace nx

extern "C" {

NX_PLUGIN_API nxpl::PluginInterface* createNxMetadataPlugin()
{
    return new nx::mediaserver_plugins::metadata::hanwha::Plugin();
}

} // extern "C"
<|MERGE_RESOLUTION|>--- conflicted
+++ resolved
@@ -150,15 +150,9 @@
     if (!vendor.startsWith(kHanwhaTechwinVendor) && !vendor.startsWith(kSamsungTechwinVendor))
         return nullptr;
 
-<<<<<<< HEAD
-    auto sharedRes = sharedResources(cameraInfo);
+    auto sharedRes = sharedResources(*cameraInfo);
     auto sharedResourceGuard = nx::utils::makeScopeGuard(
-        [&sharedRes, &cameraInfo, this]()
-=======
-    auto sharedRes = sharedResources(*cameraInfo);
-    auto sharedResourceGuard = makeScopeGuard(
         [&sharedRes, cameraInfo, this]()
->>>>>>> ea6f1b82
         {
             if (sharedRes->managerCounter == 0)
                 m_sharedResources.remove(QString::fromUtf8(cameraInfo->sharedId));
