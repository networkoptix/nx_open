--- conflicted
+++ resolved
@@ -202,20 +202,11 @@
             "name": {
                 "value": "Queue 1 high level", 
                 "localization": {}
-<<<<<<< HEAD
-            },
-            "internalName": "Queue.1.Level.High",
-            "description": "Queue 1 level %1 ",
-            "positiveState": "is high",
-            "negativeState": "has decreased to medium",
-=======
             }, 
             "internalName": "Queue.1.Level.High", 
             "description": "Queue 1 level %1 ", 
             "positiveState": "is high", 
             "negativeState": "has decreased to medium", 
-            "flags": "stateDependent", 
->>>>>>> d506d28e
             "groupId": "{EC95485E-BC58-4A93-AED9-6A4FC6E4DC9B}"
         }, 
         {
@@ -223,20 +214,11 @@
             "name": {
                 "value": "Queue 1 medium level", 
                 "localization": {}
-<<<<<<< HEAD
-            },
-            "internalName": "Queue.1.Level.Medium",
-            "description": "Queue 1 level %1",
-            "positiveState": "is medium",
-            "negativeState": "has decreased to low",
-=======
             }, 
             "internalName": "Queue.1.Level.Medium", 
             "description": "Queue 1 level %1", 
             "positiveState": "is medium", 
             "negativeState": "has decreased to low", 
-            "flags": "stateDependent", 
->>>>>>> d506d28e
             "groupId": "{EC95485E-BC58-4A93-AED9-6A4FC6E4DC9B}"
         }, 
         {
@@ -244,20 +226,11 @@
             "name": {
                 "value": "Queue 2 high level", 
                 "localization": {}
-<<<<<<< HEAD
-            },
-            "internalName": "Queue.2.Level.High",
-            "description": "Queue 2 level %1 ",
-            "positiveState": "is high",
-            "negativeState": "has decreased to medium",
-=======
             }, 
             "internalName": "Queue.2.Level.High", 
             "description": "Queue 2 level %1 ", 
             "positiveState": "is high", 
             "negativeState": "has decreased to medium", 
-            "flags": "stateDependent", 
->>>>>>> d506d28e
             "groupId": "{EC95485E-BC58-4A93-AED9-6A4FC6E4DC9B}"
         }, 
         {
@@ -265,20 +238,11 @@
             "name": {
                 "value": "Queue 2 medium level", 
                 "localization": {}
-<<<<<<< HEAD
-            },
-            "internalName": "Queue.2.Level.Medium",
-            "description": "Queue 2 level %1",
-            "positiveState": "is medium",
-            "negativeState": "has decreased to low",
-=======
             }, 
             "internalName": "Queue.2.Level.Medium", 
             "description": "Queue 2 level %1", 
             "positiveState": "is medium", 
             "negativeState": "has decreased to low", 
-            "flags": "stateDependent", 
->>>>>>> d506d28e
             "groupId": "{EC95485E-BC58-4A93-AED9-6A4FC6E4DC9B}"
         }, 
         {
@@ -286,20 +250,11 @@
             "name": {
                 "value": "Queue 3 high level", 
                 "localization": {}
-<<<<<<< HEAD
-            },
-            "internalName": "Queue.3.Level.High",
-            "description": "Queue 3 level %1 ",
-            "positiveState": "is high",
-            "negativeState": "has decreased to medium",
-=======
             }, 
             "internalName": "Queue.3.Level.High", 
             "description": "Queue 3 level %1 ", 
             "positiveState": "is high", 
             "negativeState": "has decreased to medium", 
-            "flags": "stateDependent", 
->>>>>>> d506d28e
             "groupId": "{EC95485E-BC58-4A93-AED9-6A4FC6E4DC9B}"
         }, 
         {
@@ -307,20 +262,11 @@
             "name": {
                 "value": "Queue 3 medium level", 
                 "localization": {}
-<<<<<<< HEAD
-            },
-            "internalName": "Queue.3.Level.Medium",
-            "description": "Queue 3 level %1",
-            "positiveState": "is medium",
-            "negativeState": "has decreased to low",
-=======
             }, 
             "internalName": "Queue.3.Level.Medium", 
             "description": "Queue 3 level %1", 
             "positiveState": "is medium", 
             "negativeState": "has decreased to low", 
-            "flags": "stateDependent", 
->>>>>>> d506d28e
             "groupId": "{EC95485E-BC58-4A93-AED9-6A4FC6E4DC9B}"
         }
     ], 
