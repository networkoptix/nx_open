--- conflicted
+++ resolved
@@ -8,17 +8,11 @@
 #include <QtCore/QMutex>
 #include <QtSerialPort/QSerialPort>
 
-<<<<<<< HEAD
 #include <nx/sdk/metadata/camera_manager.h>
 #include <nx/sdk/metadata/plugin.h>
 #include <plugins/plugin_tools.h>
-=======
-#include <plugins/plugin_tools.h>
-#include <nx/sdk/metadata/plugin.h>
->>>>>>> 9168ce04
 
 #include "common.h"
-#include "manager.h"
 
 namespace nx {
 namespace mediaserver_plugins {
@@ -27,13 +21,8 @@
 
 class Manager;
 
-<<<<<<< HEAD
 /** Plugin for working with SSC-camera. */
-class Plugin: public nxpt::CommonRefCounter<nx::sdk::metadata::Plugin>, public QObject
-=======
-/** Plugin for work with SSC-camera. */
 class Plugin: public nxpt::CommonRefCounter<nx::sdk::metadata::Plugin>
->>>>>>> 9168ce04
 {
 public:
     Plugin();
