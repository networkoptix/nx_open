#pragma once

#include <memory>

#include <QSet>
#include <QtCore/QUrl>
#include <QtNetwork/QAuthenticator>
#include <QDomDocument>

#include <nx/utils/elapsed_timer_thread_safe.h>
#include <nx/utils/system_error.h>

#include <nx/network/aio/timer.h>
#include <nx/network/socket_global.h>
#include <nx/network/http/http_async_client.h>

#include <plugins/plugin_tools.h>

#include <nx/sdk/metadata/camera_manager.h>

#include "nx/dw_mtt/camera_controller.h"
#include "common.h"
#include "plugin.h"
<<<<<<< HEAD
#include <nx/network/system_socket.h>
=======
#include "parser.h"
>>>>>>> a17c6a08

namespace nx {
namespace mediaserver_plugins {
namespace metadata {
namespace dw_mtt {

/**
 * The purpose of ElapsedEvent is to store information when event of corresponding type happened
 * last time.
 * @note ElapsedEvent is non-copyable and non-movable.
 */
struct ElapsedEvent
{
public:
    const AnalyticsEventType type;
    nx::utils::ElapsedTimerThreadSafe timer;
    ElapsedEvent(const AnalyticsEventType& analyticsEventType): type(analyticsEventType){}
};
using ElapsedEvents = std::list<ElapsedEvent>;

class Manager: public nxpt::CommonRefCounter<nx::sdk::metadata::CameraManager>
{
public:
    Manager(Plugin* plugin,
        const nx::sdk::CameraInfo& cameraInfo,
        const AnalyticsDriverManifest& typedManifest);

    virtual ~Manager();

    virtual void* queryInterface(const nxpl::NX_GUID& interfaceId) override;

    void treatAlarmPairs(const QList<AlarmPair>& alarmPairs);

    void sendEventStartedPacket(const AnalyticsEventType& event) const;

    void sendEventStoppedPacket(const AnalyticsEventType& event) const;

    /** When some bytes received from notification server or when connection was broken/closed. */
    void onReceive(SystemError::ErrorCode, size_t);

    virtual nx::sdk::Error startFetchingMetadata(
        nxpl::NX_GUID* eventTypeList,
        int eventTypeListSize) override;
    virtual nx::sdk::Error setHandler(
        nx::sdk::metadata::MetadataHandler* handler) override;

    virtual nx::sdk::Error stopFetchingMetadata() override;

    virtual const char* capabilitiesManifest(nx::sdk::Error* error) override;

    virtual void freeManifest(const char* data) override;

<<<<<<< HEAD
    virtual void setDeclaredSettings(const nxpl::Setting* settings, int count) override;

private:
    QDomDocument getDom();
=======
    QDomDocument getDom(const QByteArray& request);
>>>>>>> a17c6a08

    QUrl makeUrl(const QString& requestName);
    void prepareHttpClient();
    void makeSubscription();
    void makeDeferredSubscription();
    void onSubsctiptionDone();

    QByteArray extractRequestFromBuffer();

private:
    QUrl m_url;
    QAuthenticator m_auth;
    Plugin* m_plugin;
    QByteArray m_cameraManifest;
    ElapsedEvents m_eventsToCatch;
    QByteArray m_buffer;
    nx::sdk::metadata::MetadataHandler* m_handler = nullptr;
    nx::network::aio::Timer m_reconnectTimer;
<<<<<<< HEAD
    mutable uint64_t m_packetId = 0; //< Auto increment packet number for log and debug.
    nx::network::SocketAddress m_cameraAddress;
=======
    mutable uint64_t m_packetId = 0; //< autoincrement packet number for log and debug
>>>>>>> a17c6a08
    nx::dw_mtt::CameraController m_cameraController;
    QSet<QByteArray> internalNamesToCatch() const;

    std::unique_ptr<nx_http::AsyncClient> m_httpClient;
    QnMutex m_mutex;

    std::atomic<bool> m_terminated{false};
};

} // namespace dw_mtt
} // namespace metadata
} // namespace mediaserver_plugins
} // namespace nx<|MERGE_RESOLUTION|>--- conflicted
+++ resolved
@@ -21,11 +21,8 @@
 #include "nx/dw_mtt/camera_controller.h"
 #include "common.h"
 #include "plugin.h"
-<<<<<<< HEAD
+#include "parser.h"
 #include <nx/network/system_socket.h>
-=======
-#include "parser.h"
->>>>>>> a17c6a08
 
 namespace nx {
 namespace mediaserver_plugins {
@@ -78,16 +75,11 @@
 
     virtual void freeManifest(const char* data) override;
 
-<<<<<<< HEAD
     virtual void setDeclaredSettings(const nxpl::Setting* settings, int count) override;
 
-private:
-    QDomDocument getDom();
-=======
     QDomDocument getDom(const QByteArray& request);
->>>>>>> a17c6a08
 
-    QUrl makeUrl(const QString& requestName);
+    nx::utils::Url makeUrl(const QString& requestName);
     void prepareHttpClient();
     void makeSubscription();
     void makeDeferredSubscription();
@@ -96,7 +88,7 @@
     QByteArray extractRequestFromBuffer();
 
 private:
-    QUrl m_url;
+    nx::utils::Url m_url;
     QAuthenticator m_auth;
     Plugin* m_plugin;
     QByteArray m_cameraManifest;
@@ -104,16 +96,11 @@
     QByteArray m_buffer;
     nx::sdk::metadata::MetadataHandler* m_handler = nullptr;
     nx::network::aio::Timer m_reconnectTimer;
-<<<<<<< HEAD
-    mutable uint64_t m_packetId = 0; //< Auto increment packet number for log and debug.
-    nx::network::SocketAddress m_cameraAddress;
-=======
     mutable uint64_t m_packetId = 0; //< autoincrement packet number for log and debug
->>>>>>> a17c6a08
     nx::dw_mtt::CameraController m_cameraController;
     QSet<QByteArray> internalNamesToCatch() const;
 
-    std::unique_ptr<nx_http::AsyncClient> m_httpClient;
+    std::unique_ptr<nx::network::http::AsyncClient> m_httpClient;
     QnMutex m_mutex;
 
     std::atomic<bool> m_terminated{false};
