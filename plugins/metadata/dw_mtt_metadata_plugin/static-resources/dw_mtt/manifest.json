--- conflicted
+++ resolved
@@ -141,24 +141,15 @@
             "group": 1
         }, 
         {
-<<<<<<< HEAD
             "id": "nx.dw_mtt.VFD", 
             "name": {
-                "value": "Video face detection [exclusive]", 
+                "value": "Video Face Detection [exclusive]", 
                 "localization": {}
             }, 
             "flags": "stateDependent", 
             "internalName": "VFD", 
             "alarmName": "vfdAlarm", 
             "group": 1, 
-=======
-            "eventTypeId": "12c841a0-33a4-429e-84de-810a43738d35",
-            "eventName": { "value": "Video Face Detection [exclusive]", "localization": {} },
-            "flags": "stateDependent",
-            "internalName": "VFD",
-            "alarmName": "vfdAlarm",
-            "group": 1,
->>>>>>> 9a8fcb42
             "unsupported": true
         }
     ]
