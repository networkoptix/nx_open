--- conflicted
+++ resolved
@@ -1,127 +1,3 @@
-<<<<<<< HEAD
-{
-    "driverId": "{3d8d6c8e-d6d5-4947-9989-38089df02a1f}",
-    "driverName":
-    {
-        "value": "DW_MTT driver",
-        "localization": {}
-    },
-    "supportedCameraModels":
-    [
-        "DWC-MVT4Wi28",
-        "DWC-MVT4Wi36",
-        "DWC-MVT4Wi6",
-        "DWC-MBT4Wi28",
-        "DWC-MBT4Wi36",
-        "DWC-MVT4WiA",
-        "DWC-MTT4Wi28",
-        "DWC-MTT4Wi36",
-        "DWC-MTT4Wi6",
-        "DWC-MTT4WiA"
-    ],
-    "outputEventTypes":
-    [
-        {
-            "eventTypeId": "a5b9cc7c-6da5-4fe6-a2eb-19dd353fd724",
-            "eventName": { "value": "Motion Detection", "localization": {} },
-            "flags": "stateDependent",
-            "internalName": "MOTION",
-            "alarmName": "motionAlarm"
-        },
-        {
-            "eventTypeId": "6a34d742-9f83-47ba-93e2-811718fa49ac",
-            "eventName": { "value": "Sensor Alarm", "localization": {} },
-            "flags": "stateDependent",
-            "internalName": "SENSOR",
-            "alarmName": "sensorAlarmIn",
-            "_comment": "Notification from camera external sensor",
-            "unsupported": true
-        },
-        {
-            "eventTypeId": "52764a47-bd7d-4447-bb4b-aaf0b0e7518f",
-            "eventName": { "value": "Perimeter Intrusion [exclusive]", "localization": {} },
-            "flags": "stateDependent",
-            "internalName": "PEA",
-            "alarmName": "perimeterAlarm",
-            "group": 1,
-            "_comment": "PEA is responsible both for Line Crossing and Perimeter Intrusion"
-        },
-        {
-            "eventTypeId": "48b12142-f42d-4b13-9811-9e1329568dac",
-            "eventName": { "value": "Line Crossing [exclusive]", "localization": {} },
-            "flags": "stateDependent",
-            "internalName": "PEA",
-            "alarmName": "tripwireAlarm",
-            "group": 1,
-            "_comment": "PEA is responsible both for Line Crossing and Perimeter Intrusion"
-        },
-        {
-            "eventTypeId": "f01f9480-e3c2-4644-8d0c-092e7aa7898d",
-            "eventName": { "value": "Object Status Changed [exclusive]", "localization": {} },
-            "flags": "stateDependent",
-            "internalName": "OSC",
-            "alarmName": "oscAlarm",
-            "group": 1
-        },
-        {
-            "eventTypeId": "7395066d-d870-4323-87aa-ca7ba2990d37",
-            "eventName": { "value": "Scene Change", "localization": {} },
-            "flags": "stateDependent",
-            "internalName": "AVD",
-            "alarmName": "sceneChange",
-            "_comment": "AVD is responsible for all three: Scene Change, Video Blur Detection and Video Cast Detection"
-        },
-        {
-            "eventTypeId": "50108bc1-ed4d-4bde-a2d4-735614368026",
-            "eventName": { "value": "Video Blur Detection", "localization": {} },
-            "flags": "stateDependent",
-            "internalName": "AVD",
-            "alarmName": "clarityAbnormal",
-            "_comment": "AVD is responsible for all three: Scene Change, Video Blur Detection and Video Cast Detection"
-        },
-        {
-            "eventTypeId": "787550c4-35bb-4490-baed-0800e03c61a6",
-            "eventName": { "value": "Video Cast Detection", "localization": {} },
-            "flags": "stateDependent",
-            "internalName": "AVD",
-            "alarmName": "colorAbnormal",
-            "_comment": "AVD is responsible for all three: Scene Change, Video Blur Detection and Video Cast Detection"
-        },
-        {
-            "eventTypeId": "2e149769-64d0-40ee-a79a-5d02962f0fe5",
-            "eventName": { "value": "Cross-line People Counting [exclusive]", "localization": {} },
-            "flags": "stateDependent",
-            "internalName": "CPC",
-            "alarmName": "cpcAlarm",
-            "group": 1
-        },
-        {
-            "eventTypeId": "32e32ac6-e3ba-437b-a3d8-8fa9ae5b1830",
-            "eventName": { "value": "Intruding People Detection [exclusive]", "localization": {} },
-            "flags": "stateDependent",
-            "internalName": "IPD",
-            "alarmName": "ipdAlarm",
-            "group": 1
-        },
-        {
-            "eventTypeId": "ba0cde26-a5c9-4101-ae59-7cda70a2fa76",
-            "eventName": { "value": "Crowd Density [exclusive]", "localization": {} },
-            "flags": "stateDependent",
-            "internalName": "CDD",
-            "alarmName": "cddAlarm",
-            "group": 1
-        },
-        {
-            "eventTypeId": "12c841a0-33a4-429e-84de-810a43738d35",
-            "eventName": { "value": "Video face detection [exclusive]", "localization": {} },
-            "flags": "stateDependent",
-            "internalName": "VFD",
-            "alarmName": "vfdAlarm",
-            "group": 1,
-            "unsupported": true
-        }
-    ]
-=======
 {
     "pluginId": "nx.dw_mtt", 
     "pluginName": {
@@ -190,14 +66,13 @@
         {
             "id": "nx.dw_mtt.OSC", 
             "name": {
-                "value": "Object Removal [exclusive]", 
+                "value": ""Object Status Changed [exclusive]", 
                 "localization": {}
             }, 
             "flags": "stateDependent", 
             "internalName": "OSC", 
             "alarmName": "oscAlarm", 
-            "group": 1, 
-            "unsupported": true
+            "group": 1
         }, 
         {
             "id": "nx.dw_mtt.AVD", 
@@ -208,34 +83,34 @@
             "flags": "stateDependent", 
             "internalName": "AVD", 
             "alarmName": "sceneChange", 
-            "_comment": "AVD is responsible for all three: Scene Change, Clarity Abnormal and Color Abnormal"
+            "_comment": "AVD is responsible for all three: Scene Change, Video Blur Detection and Video Cast Detection"
         }, 
         {
             "id": "nx.dw_mtt.AVD", 
             "name": {
-                "value": "Clarity Abnormal", 
+                "value": "Video Blur Detection", 
                 "localization": {}
             }, 
             "flags": "stateDependent", 
             "internalName": "AVD", 
             "alarmName": "clarityAbnormal", 
-            "_comment": "AVD is responsible for all three: Scene Change, Clarity Abnormal and Color Abnormal"
+            "_comment": "AVD is responsible for all three: Scene Change, Video Blur Detection and Video Cast Detection"
         }, 
         {
             "id": "nx.dw_mtt.AVD", 
             "name": {
-                "value": "Color Abnormal", 
+                "value": "Video Cast Detection", 
                 "localization": {}
             }, 
             "flags": "stateDependent", 
             "internalName": "AVD", 
             "alarmName": "colorAbnormal", 
-            "_comment": "AVD is responsible for all three: Scene Change, Clarity Abnormal and Color Abnormal"
+            "_comment": "AVD is responsible for all three: Scene Change, Video Blur Detection and Video Cast Detection"
         }, 
         {
             "id": "nx.dw_mtt.CPC", 
             "name": {
-                "value": "People Counting [exclusive]", 
+                "value": "Cross-line People Counting [exclusive]", 
                 "localization": {}
             }, 
             "flags": "stateDependent", 
@@ -246,7 +121,7 @@
         {
             "id": "nx.dw_mtt.IPD", 
             "name": {
-                "value": "People Intrusion [exclusive]", 
+                "value": "Intruding People Detection [exclusive]", 
                 "localization": {}
             }, 
             "flags": "stateDependent", 
@@ -278,5 +153,4 @@
             "unsupported": true
         }
     ]
->>>>>>> d506d28e
 }