#pragma once

#include <chrono>

#include <QtCore/QObject>
#include <QtCore/QUrl>
#include <QtCore/QString>
#include <QtNetwork/QAuthenticator>

#include <nx/utils/thread/mutex.h>
#include <plugins/plugin_tools.h>
#include <nx/sdk/metadata/camera_manager.h>
#include <nx/utils/elapsed_timer_thread_safe.h>

#include <nx/network/aio/timer.h>
#include <nx/network/system_socket.h>

#include "common.h"
#include "plugin.h"

namespace nx {
namespace mediaserver_plugins {
namespace metadata {
namespace vca {

/**
 * The purpose of ElapsedEvent is to store information when event of corresponding type happened
 * last time.
 * @note ElapsedEvent is non-copyable and non-movable.
 */
struct ElapsedEvent
{
public:
    const AnalyticsEventType type;
    nx::utils::ElapsedTimerThreadSafe timer;
    ElapsedEvent(const AnalyticsEventType& analyticsEventType): type(analyticsEventType){}
};
using ElapsedEvents = std::list<ElapsedEvent>;

class Manager: public nxpt::CommonRefCounter<nx::sdk::metadata::CameraManager>
{
public:
    Manager(Plugin* plugin,
        const nx::sdk::CameraInfo& cameraInfo,
        const AnalyticsDriverManifest& typedManifest);

    virtual ~Manager();

    virtual void* queryInterface(const nxpl::NX_GUID& interfaceId) override;

    void treatMessage(int size);

    void onReceive(SystemError::ErrorCode, size_t);

    virtual nx::sdk::Error startFetchingMetadata(
<<<<<<< HEAD
        nxpl::NX_GUID* typeList, int typeListSize) override;

    virtual nx::sdk::Error setHandler(nx::sdk::metadata::MetadataHandler* handler) override;
=======
        nx::sdk::metadata::MetadataHandler* handler,
        nxpl::NX_GUID* eventTypeList,
        int eventTypeListSize) override;
>>>>>>> 93601770

    bool isTimerNeeded() const;

    std::chrono::milliseconds timeTillCheck() const;

    void sendEventStartedPacket(const AnalyticsEventType& event) const;

    void sendEventStoppedPacket(const AnalyticsEventType& event) const;

    void onTimer();

    virtual nx::sdk::Error stopFetchingMetadata() override;

    virtual const char* capabilitiesManifest(nx::sdk::Error* error) override;

    virtual void freeManifest(const char* data) override;

    virtual void setDeclaredSettings(const nxpl::Setting* settings, int count) override {};

private:
    QUrl m_url;
    QAuthenticator m_auth;
    Plugin* m_plugin;
    QByteArray m_cameraManifest;
    ElapsedEvents m_eventsToCatch;
    QByteArray m_buffer;
    nx::network::TCPSocket* m_tcpSocket = nullptr;
    nx::sdk::metadata::MetadataHandler* m_handler = nullptr;
    nx::network::aio::Timer m_timer;
};

} // namespace vca
} // namespace metadata
} // namespace mediaserver_plugins
} // namespace nx<|MERGE_RESOLUTION|>--- conflicted
+++ resolved
@@ -53,15 +53,9 @@
     void onReceive(SystemError::ErrorCode, size_t);
 
     virtual nx::sdk::Error startFetchingMetadata(
-<<<<<<< HEAD
-        nxpl::NX_GUID* typeList, int typeListSize) override;
+        nxpl::NX_GUID* eventTypeList, int eventTypeListSize) override;
 
     virtual nx::sdk::Error setHandler(nx::sdk::metadata::MetadataHandler* handler) override;
-=======
-        nx::sdk::metadata::MetadataHandler* handler,
-        nxpl::NX_GUID* eventTypeList,
-        int eventTypeListSize) override;
->>>>>>> 93601770
 
     bool isTimerNeeded() const;
 
