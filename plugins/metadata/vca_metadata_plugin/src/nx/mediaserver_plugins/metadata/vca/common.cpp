--- conflicted
+++ resolved
@@ -9,11 +9,7 @@
 
 bool operator==(const AnalyticsEventType& lhs, const AnalyticsEventType& rhs)
 {
-<<<<<<< HEAD
-    return lh.id == rh.id;
-=======
-    return lhs.eventTypeId == rhs.eventTypeId;
->>>>>>> 9a8fcb42
+    return lhs.id == rhs.id;
 }
 
 QN_FUSION_ADAPT_STRUCT_FUNCTIONS(AnalyticsEventType, (json),
