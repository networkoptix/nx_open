#include "manager.h"

#include <chrono>

#include <QtCore/QString>

<<<<<<< HEAD
#define NX_PRINT_PREFIX "[metadata::vca::Manager] "
#include <nx/kit/debug.h>

#include <nx/mediaserver_plugins/utils/uuid.h>

#include <nx/sdk/metadata/common_event.h>
#include <nx/sdk/metadata/common_metadata_packet.h>
=======
#include <nx/fusion/serialization/json.h>

#include <nx/sdk/metadata/common_event.h>
#include <nx/sdk/metadata/common_event_metadata_packet.h>

>>>>>>> a5297dd7
#include <nx/api/analytics/device_manifest.h>

#include <nx/mediaserver_plugins/utils/uuid.h>

#include <nx/utils/std/cppnx.h>

#include "nx/vca/camera_controller.h"

namespace nx {
namespace mediaserver_plugins {
namespace metadata {
namespace vca {

namespace {

static const std::chrono::seconds kReconnectTimeout(30);
static const std::chrono::seconds kSendTimeout(15);
static const std::chrono::seconds kReceiveTimeout(15);

const QString heartbeatEventName("heartbeat");

static const std::chrono::milliseconds kMinTimeBetweenEvents = std::chrono::seconds(3);

struct EventMessage
{
    // Translates vca parameters to their values, e.g. "type" -> "md".
    std::map<QByteArray, QByteArray> parameters;
};

nx::sdk::metadata::CommonEvent* createCommonEvent(
    const AnalyticsEventType& event, bool active)
{
    auto commonEvent = new nx::sdk::metadata::CommonEvent();
    commonEvent->setTypeId(
        nx::mediaserver_plugins::utils::fromQnUuidToPluginGuid(event.typeId));
    commonEvent->setCaption(event.name.value.toStdString());
    commonEvent->setDescription(event.name.value.toStdString());
    commonEvent->setIsActive(active);
    commonEvent->setConfidence(1.0);
    commonEvent->setAuxilaryData(event.internalName.toStdString());
    return commonEvent;
}

nx::sdk::metadata::CommonEventsMetadataPacket* createCommonEventsMetadataPacket(
    const AnalyticsEventType& event, bool active = true)
{
    using namespace std::chrono;

    auto packet = new nx::sdk::metadata::CommonEventsMetadataPacket();
    auto commonEvent = createCommonEvent(event, active);
    packet->addItem(commonEvent);
    packet->setTimestampUsec(
        duration_cast<microseconds>(system_clock::now().time_since_epoch()).count());
    packet->setDurationUsec(-1);
    return packet;
}

template<class T, size_t N, class Check = std::enable_if_t<!std::is_same<const char*, T>::value>>
std::array<T, N> makeEventSearchKeys(const std::array<T, N>& src)
{
    std::array<T, N> result;
    std::transform(src.begin(), src.end(), result.begin(),
        [](const auto& item)
        {
            static const T prefix("\n");
            static const T postfix("=");
            return prefix + item + postfix;
        });
    return result;
}

static const auto kEventMessageKeys = nx::utils::make_array<QByteArray>(
    "ip", "unitname", "datetime", "dts", "type", "info", "id", "rulesname", "rulesdts");

static const auto kEventMessageSearchKeys = makeEventSearchKeys(kEventMessageKeys);

std::pair<const char*, const char*> findString(const char* messageBegin, const char* messageEnd,
    const QByteArray& key)
{
    const char* keyValue = std::search(messageBegin, messageEnd, key.begin(), key.end());
    if (keyValue == messageEnd)
        return std::make_pair(messageBegin, messageBegin);
    const char* Value = keyValue + key.size();
    const char* ValueEnd = std::find(Value, messageEnd, '\n');
    return std::make_pair(Value, ValueEnd);
}

EventMessage parseMessage(const char* message, int messageLength)
{
    const char* current = message;
    const char* end = message + messageLength;
    EventMessage eventMessage;

    for (int i = 0; i < kEventMessageSearchKeys.size(); ++i)
    {
        auto view = findString(current, end, kEventMessageSearchKeys[i]);
        QByteArray value = QByteArray(view.first, view.second - view.first);
        eventMessage.parameters.insert(std::make_pair(kEventMessageKeys[i], value));
        current = view.second;
    }
    return eventMessage;
}

//** Remove size bytes from the beginning of a buffer while saving current capacity. */
void cleanBuffer(QByteArray& buffer, int size)
{
    const int capacity = buffer.capacity();
    buffer.remove(0, size);
    // Such remove doesn't decrease capacity in Qt5, but it's not guarantied in future.
    buffer.reserve(capacity);
}

bool switchOnEnabledRulesNotification(nx::vca::CameraController& vcaCameraConrtoller)
{
    bool noErrorsOccurred = true;
    for (const auto& rule: vcaCameraConrtoller.suppotedRules())
    {
        if (rule.second.ruleEnabled && !rule.second.tcpServerNotificationEnabled)
        {
            if (!vcaCameraConrtoller.setTcpServerEnabled(/*rule number*/ rule.first, /*on*/ true))
            {
                NX_PRINT << "Failed to switch on tcp server notification for rule "
                    << rule.first << ".";
                noErrorsOccurred = false;
            }
        }
    }
    return noErrorsOccurred;
}

nx::sdk::Error prepare(nx::vca::CameraController& vcaCameraConrtoller)
{
    if (!vcaCameraConrtoller.readSupportedRules2())
    {
        NX_PRINT << "Failed to get VCA-camera analytic rules.";
        return nx::sdk::Error::networkError;
    }

    switchOnEnabledRulesNotification(vcaCameraConrtoller);

    if (std::none_of(
        vcaCameraConrtoller.suppotedRules().cbegin(),
        vcaCameraConrtoller.suppotedRules().cend(),
        [](const std::pair<int, nx::vca::SupportedRule>& rule) { return rule.second.isActive(); }))
    {
        NX_PRINT << "No enabled rules.";
        return nx::sdk::Error::networkError;
    }

    // Switch on VCA-camera heartbeat and set interval slightly less then kReceiveTimeout.
    if (!vcaCameraConrtoller.setHeartbeat(
        nx::vca::Heartbeat(kReceiveTimeout - std::chrono::seconds(2), /*enabled*/ true)))
    {
        NX_PRINT << "Failed to set VCA-camera heartbeat";
        return nx::sdk::Error::networkError;
    }

    return nx::sdk::Error::noError;
}

} // namespace

Manager::Manager(Plugin* plugin,
    const nx::sdk::CameraInfo& cameraInfo,
    const AnalyticsDriverManifest& typedManifest)
{
    m_reconnectTimer.bindToAioThread(m_stopEventTimer.getAioThread());

    m_url = cameraInfo.url;
    m_auth.setUser(cameraInfo.login);
    m_auth.setPassword(cameraInfo.password);
    m_plugin = plugin;

    nx::api::AnalyticsDeviceManifest typedCameraManifest;
    for (const auto& eventType: typedManifest.outputEventTypes)
        typedCameraManifest.supportedEventTypes.push_back(eventType.typeId);
    m_cameraManifest = QJson::serialized(typedCameraManifest);

    static const int kBufferCapacity = 4096;
    m_buffer.reserve(kBufferCapacity);
    NX_PRINT << "VCA metadata manager created";
}

Manager::~Manager()
{
    stopFetchingMetadata();
    NX_PRINT << "VCA metadata manager destroyed";
}

void* Manager::queryInterface(const nxpl::NX_GUID& interfaceId)
{
    if (interfaceId == nx::sdk::metadata::IID_CameraManager)
    {
        addRef();
        return static_cast<CameraManager*>(this);
    }
    if (interfaceId == nxpl::IID_PluginInterface)
    {
        addRef();
        return static_cast<nxpl::PluginInterface*>(this);
    }
    return nullptr;
}

void Manager::treatMessage(int size)
{
    std::replace(m_buffer.data(), m_buffer.data() + size - 1, '\0', '_');
    EventMessage message = parseMessage(m_buffer.data(), size);

    const auto parameterIterator = message.parameters.find("type");
    if (parameterIterator != message.parameters.end())
        NX_PRINT << "Message received. Type = " << parameterIterator->second.constData();
    else
    {
        NX_PRINT << "Message with unknown type received. Type = "
            << parameterIterator->second.constData();
        return;
    }
    const QString internalName = parameterIterator->second;

    auto it = std::find_if(m_eventsToCatch.begin(), m_eventsToCatch.end(),
        [&internalName](ElapsedEvent& event)
    {
        return event.type.internalName == internalName;
    });
    if (it != m_eventsToCatch.cend())
    {
        sendEventStartedPacket(it->type);
        if (it->type.isStateful())
        {
            it->timer.start();
            m_stopEventTimer.start(timeTillCheck(), [this](){ onTimer(); });
        }
    }
    else if (internalName != heartbeatEventName)
    {

        NX_PRINT << "Packed with undefined event type received. Uuid = "
            << internalName.toStdString();
    }

    cleanBuffer(m_buffer, size);
}

void Manager::onReceive(SystemError::ErrorCode code , size_t size)
{
    if (code != SystemError::noError || size == 0) //< connection broken or closed
    {
        NX_PRINT << "Receive failed. Connection broken or closed. Next connection attempt in"
            << std::chrono::seconds(kReconnectTimeout).count() << " seconds.";
        m_reconnectTimer.start(kReconnectTimeout, [this]() { reconnectSocket(); });
        return;
    }

    static const int kPrefixSize = 8;
    static const int kSizeSize = 8;
    static const int kPostfixSize = 12;
    static const int kHeaderSize = kPrefixSize + kSizeSize + kPostfixSize;
    static const char kPreamble[kPrefixSize] = "DOOFTEN";
    static int id = 0;
    ++id;
    NX_PRINT << "\n\n\nBuffer processing started. Iteration id = " << id
        << " buffer size = " << m_buffer.size() << "\n";

    if (m_buffer.isEmpty())
    {
        NX_PRINT << "Connection broken\n";
    }

    while (m_buffer.size() > 0)
    {
        if (m_buffer.size() < kHeaderSize)
        {
            NX_PRINT << "Message header is not complete"
                << ", buffer size = " << m_buffer.size();
            break;
        }
        if (memcmp(m_buffer.data(), kPreamble, kPrefixSize) != 0)
        {
            NX_PRINT << "Corrupted message. Wrong preamble, preamble = "
                << m_buffer.mid(0, kPrefixSize).data()
                << ", buffer size = " << m_buffer.size();
            cleanBuffer(m_buffer, m_buffer.size());
            break;
        }
        const char* const p = m_buffer.data() + kPrefixSize;
        int size = atoi(p);
        if (size == 0 || size > m_buffer.capacity())
        {
            NX_PRINT << "Corrupted message. Wrong message size, message size = " << size
                << ", buffer size = " << m_buffer.size();
            cleanBuffer(m_buffer, m_buffer.size());
            break;
        }
        if (size > m_buffer.size())
        {
            NX_PRINT << "Message is not complete, message size = " << size
                << ", buffer size = " << m_buffer.size();
            break;
        }

        NX_PRINT << "Message ready, size = " << size << " buffer size = " << m_buffer.size();
        treatMessage(size);
        NX_PRINT << "Message treated, size = " << size << " buffer size = " << m_buffer.size()
            << "\n";
    }
    NX_PRINT << "Buffer processing finished. Iteration id = " << id
        << " buffer size = " << m_buffer.size();

    m_tcpSocket->readSomeAsync(
        &m_buffer,
        [this](SystemError::ErrorCode errorCode, size_t size)
        {
            this->onReceive(errorCode, size);
        });
}

std::chrono::milliseconds Manager::timeTillCheck() const
{
    std::chrono::milliseconds maxElapsed(0);
    for (const ElapsedEvent& event: m_eventsToCatch)
    {
        if (event.type.isStateful())
            maxElapsed = std::max(maxElapsed, event.timer.elapsedSinceStart());
    }
    auto result = kMinTimeBetweenEvents - maxElapsed;
    result = std::max(result, std::chrono::milliseconds::zero());
    return result;
}

void Manager::sendEventStartedPacket(const AnalyticsEventType& event) const
{
    auto packet = createCommonEventsMetadataPacket(event, /*active*/ true);
    m_handler->handleMetadata(nx::sdk::Error::noError, packet);
    NX_PRINT
        << (event.isStateful() ? "Event [start] " : "Event [pulse] ")
        << event.internalName.toUtf8().constData()
        << " sent to server";
}

void Manager::sendEventStoppedPacket(const AnalyticsEventType& event) const
{
    auto packet = createCommonEventsMetadataPacket(event, /*active*/ false);
    m_handler->handleMetadata(nx::sdk::Error::noError, packet);
    NX_PRINT << "Event [stop] " << event.internalName.toUtf8().constData()
        << " sent to server";
}

void Manager::onTimer()
{
    for (ElapsedEvent& event: m_eventsToCatch)
    {
        if (event.timer.hasExpiredSinceStart(kMinTimeBetweenEvents))
        {
            event.timer.stop();
            sendEventStoppedPacket(event.type);
        }
    }

    if (isTimerNeeded())
        m_stopEventTimer.start(timeTillCheck(), [this](){ onTimer(); });
}

/*
 * We need timer if at least one state-dependent event took place recently (i.e. its timer has been
 * started, but not stopped yet).
 */
bool Manager::isTimerNeeded() const
{
    for (const ElapsedEvent& event: m_eventsToCatch)
    {
        if (event.timer.isStarted())
            return true;
    }
    return false;
}

<<<<<<< HEAD
nx::sdk::Error Manager::setHandler(nx::sdk::metadata::MetadataHandler* handler)
{
    m_handler = handler;
    return nx::sdk::Error::noError;
}

nx::sdk::Error Manager::startFetchingMetadata(nxpl::NX_GUID* typeList, int typeListSize)
=======
void Manager::onConnect(SystemError::ErrorCode code)
{
    if (code != SystemError::noError)
    {
        NX_PRINT << "Failed to connect to VCA camera notification server. Next connection attempt in"
            << std::chrono::seconds(kReconnectTimeout).count() << " seconds.";
        m_reconnectTimer.start(kReconnectTimeout, [this]() { reconnectSocket(); });
        return;
    }
    NX_PRINT << "Connection to VCA camera notification server established";

    cleanBuffer(m_buffer, m_buffer.size());

    m_tcpSocket->readSomeAsync(
        &m_buffer,
        [this](SystemError::ErrorCode errorCode, size_t size)
        {
            this->onReceive(errorCode, size);
        });
}

void Manager::reconnectSocket()
{
    m_reconnectTimer.pleaseStop(
        [this]()
    {
        using namespace std::chrono;
        m_tcpSocket.reset();
        m_tcpSocket = std::make_unique<nx::network::TCPSocket>();
        m_tcpSocket->setNonBlockingMode(true);
        m_tcpSocket->bindToAioThread(m_reconnectTimer.getAioThread());
        m_tcpSocket->setSendTimeout(duration_cast<milliseconds>(kSendTimeout).count());
        m_tcpSocket->setRecvTimeout(duration_cast<milliseconds>(kReceiveTimeout).count());

        m_tcpSocket->connectAsync(
            m_cameraAddress,
            [this](SystemError::ErrorCode code)
        {
            return this->onConnect(code);
        });
    });
}

nx::sdk::Error Manager::startFetchingMetadata(nx::sdk::metadata::MetadataHandler* handler,
    nxpl::NX_GUID* eventTypeList, int eventTypeListSize)
>>>>>>> a5297dd7
{
    m_handler = handler;

    QString host = m_url.host();
    nx::vca::CameraController vcaCameraConrtoller(host, m_auth.user(), m_auth.password());

    auto error = prepare(vcaCameraConrtoller);
    if (error != nx::sdk::Error::noError)
        return error;

    for (int i = 0; i < typeListSize; ++i)
    {
        QnUuid id = nx::mediaserver_plugins::utils::fromPluginGuidToQnUuid(typeList[i]);
        const AnalyticsEventType* eventType = m_plugin->eventByUuid(id);
        if (!eventType)
            NX_PRINT << "Unknown event type. TypeId = " << id.toStdString();
        else
            m_eventsToCatch.emplace_back(*eventType);
    }

    QByteArray eventNames;
    for (const auto& event : m_eventsToCatch)
    {
        eventNames = eventNames + event.type.internalName.toUtf8() + " ";
    }
    NX_PRINT << "Server demanded to start fetching event(s): " << eventNames;

    if (!vcaCameraConrtoller.readTcpServerPort())
    {
        NX_PRINT << "Failed to get VCA-camera tcp notification server port.";
        return nx::sdk::Error::networkError;
    }

    QString kAddressPattern("%1:%2");
    QString ipPort = kAddressPattern.arg(
        m_url.host(), QString::number(vcaCameraConrtoller.tcpServerPort()));

<<<<<<< HEAD
    nx::network::SocketAddress vcaAddress(ipPort);
    m_tcpSocket = new nx::network::TCPSocket;
    if (!m_tcpSocket->connect(vcaAddress, kConnectTimeout))
    {
        NX_PRINT << "Failed to connect to camera tcp notification server";
        return nx::sdk::Error::networkError;
    }
    m_tcpSocket->bindToAioThread(m_timer.getAioThread());
    m_tcpSocket->setNonBlockingMode(true);
    m_tcpSocket->setRecvTimeout(kReceiveTimeout.count() * 1000);
    NX_PRINT << "Connection to camera tcp notification server established";

    m_tcpSocket->readSomeAsync(
        &m_buffer,
        [this](SystemError::ErrorCode errorCode, size_t size)
        {
            this->onReceive(errorCode, size);
        });
=======
    m_cameraAddress = SocketAddress(ipPort);

    reconnectSocket();
>>>>>>> a5297dd7

    return nx::sdk::Error::noError;
}

nx::sdk::Error Manager::stopFetchingMetadata()
{
    if (m_tcpSocket)
    {
        nx::utils::promise<void> promise;
        m_reconnectTimer.pleaseStop(
            [&]()
            {
                m_stopEventTimer.pleaseStopSync();
                m_tcpSocket.reset();
                m_eventsToCatch.clear();
                promise.set_value();
            });
        promise.get_future().wait();
    }
    return nx::sdk::Error::noError;
}

const char* Manager::capabilitiesManifest(nx::sdk::Error* error)
{
    // If camera has no enabled events at the moment, return empty manifest.
    QString host = m_url.host();
    nx::vca::CameraController vcaCameraConrtoller(host, m_auth.user(), m_auth.password());
    if (!vcaCameraConrtoller.readSupportedRulesState())
    {
        NX_PRINT << "Failed to read AVC-camera rules state.";
    }
    for (const auto& rule: vcaCameraConrtoller.suppotedRules())
    {
        if(rule.second.ruleEnabled) //< At least one enabled rule.
            return m_cameraManifest;
    }
    return "";
}

void Manager::freeManifest(const char* /*data*/)
{
    // Do nothing. Manifest string is stored in member-variable.
}

} // namespace vca
} // namespace metadata
} // namespace mediaserver_plugins
} // namespace nx<|MERGE_RESOLUTION|>--- conflicted
+++ resolved
@@ -4,21 +4,14 @@
 
 #include <QtCore/QString>
 
-<<<<<<< HEAD
 #define NX_PRINT_PREFIX "[metadata::vca::Manager] "
 #include <nx/kit/debug.h>
 
-#include <nx/mediaserver_plugins/utils/uuid.h>
+#include <nx/fusion/serialization/json.h>
 
 #include <nx/sdk/metadata/common_event.h>
 #include <nx/sdk/metadata/common_metadata_packet.h>
-=======
-#include <nx/fusion/serialization/json.h>
-
-#include <nx/sdk/metadata/common_event.h>
-#include <nx/sdk/metadata/common_event_metadata_packet.h>
-
->>>>>>> a5297dd7
+
 #include <nx/api/analytics/device_manifest.h>
 
 #include <nx/mediaserver_plugins/utils/uuid.h>
@@ -396,15 +389,6 @@
     return false;
 }
 
-<<<<<<< HEAD
-nx::sdk::Error Manager::setHandler(nx::sdk::metadata::MetadataHandler* handler)
-{
-    m_handler = handler;
-    return nx::sdk::Error::noError;
-}
-
-nx::sdk::Error Manager::startFetchingMetadata(nxpl::NX_GUID* typeList, int typeListSize)
-=======
 void Manager::onConnect(SystemError::ErrorCode code)
 {
     if (code != SystemError::noError)
@@ -448,12 +432,14 @@
     });
 }
 
-nx::sdk::Error Manager::startFetchingMetadata(nx::sdk::metadata::MetadataHandler* handler,
-    nxpl::NX_GUID* eventTypeList, int eventTypeListSize)
->>>>>>> a5297dd7
+nx::sdk::Error Manager::setHandler(nx::sdk::metadata::MetadataHandler* handler)
 {
     m_handler = handler;
-
+    return nx::sdk::Error::noError;
+}
+
+nx::sdk::Error Manager::startFetchingMetadata(nxpl::NX_GUID* typeList, int typeListSize)
+{
     QString host = m_url.host();
     nx::vca::CameraController vcaCameraConrtoller(host, m_auth.user(), m_auth.password());
 
@@ -488,30 +474,9 @@
     QString ipPort = kAddressPattern.arg(
         m_url.host(), QString::number(vcaCameraConrtoller.tcpServerPort()));
 
-<<<<<<< HEAD
-    nx::network::SocketAddress vcaAddress(ipPort);
-    m_tcpSocket = new nx::network::TCPSocket;
-    if (!m_tcpSocket->connect(vcaAddress, kConnectTimeout))
-    {
-        NX_PRINT << "Failed to connect to camera tcp notification server";
-        return nx::sdk::Error::networkError;
-    }
-    m_tcpSocket->bindToAioThread(m_timer.getAioThread());
-    m_tcpSocket->setNonBlockingMode(true);
-    m_tcpSocket->setRecvTimeout(kReceiveTimeout.count() * 1000);
-    NX_PRINT << "Connection to camera tcp notification server established";
-
-    m_tcpSocket->readSomeAsync(
-        &m_buffer,
-        [this](SystemError::ErrorCode errorCode, size_t size)
-        {
-            this->onReceive(errorCode, size);
-        });
-=======
-    m_cameraAddress = SocketAddress(ipPort);
+    m_cameraAddress = nx::network::SocketAddress(ipPort);
 
     reconnectSocket();
->>>>>>> a5297dd7
 
     return nx::sdk::Error::noError;
 }
