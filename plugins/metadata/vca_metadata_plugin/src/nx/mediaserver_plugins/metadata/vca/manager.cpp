#include "manager.h"

#include <chrono>

#include <QtCore/QUrl>

#include <plugins/plugin_internal_tools.h> //< nxpt::fromQnUuidToPluginGuid

#include <nx/sdk/metadata/common_event.h>
#include <nx/sdk/metadata/common_metadata_packet.h>
#include <nx/api/analytics/device_manifest.h>

#include "nx/vca/camera_controller.h"

// #mshevchenko is going to do smth with NX_PRINT/NX_DEBUG.
//#include <nx/utils/log/log.h>
//#define NX_DEBUG_STREAM nx::utils::log::detail::makeStream(nx::utils::log::Level::debug, "VCA")

#include <nx/kit/debug.h>

#include <nx/fusion/serialization/json.h>

namespace nx {
namespace mediaserver_plugins {
namespace metadata {
namespace vca {

namespace {

static const std::chrono::seconds kConnectTimeout(5);
static const std::chrono::seconds kReceiveTimeout(30);

static const std::chrono::milliseconds kMinTimeBetweenEvents = std::chrono::seconds(3);

struct EventMessage
{
    // Translates vca parameters to their values, e.g. "type" -> "md".
    std::map<QByteArray, QByteArray> parameters;
};

nx::sdk::metadata::CommonEvent* createCommonEvent(
    const AnalyticsEventType& event, bool active)
{
    auto commonEvent = new nx::sdk::metadata::CommonEvent();
    commonEvent->setEventTypeId(nxpt::fromQnUuidToPluginGuid(event.eventTypeId));
    commonEvent->setCaption(event.eventName.value.toStdString());
    commonEvent->setDescription(event.eventName.value.toStdString());
    commonEvent->setIsActive(active);
    commonEvent->setConfidence(1.0);
    commonEvent->setAuxilaryData(event.internalName.toStdString());
    return commonEvent;
}

<<<<<<< HEAD
nx::sdk::metadata::CommonEventsMetadataPacket* createCommonEventsMetadataPacket(
    const Vca::VcaAnalyticsEventType& event)
{
    using namespace std::chrono;

    auto packet = new nx::sdk::metadata::CommonEventsMetadataPacket();
    auto commonEvent1 = createCommonEvent(event, /*active*/ true);
    packet->addItem(commonEvent1);
    auto commonEvent2 = createCommonEvent(event, /*active*/ false);
    packet->addItem(commonEvent2);
=======
nx::sdk::metadata::CommonEventMetadataPacket* createCommonEventMetadataPacket(
    const AnalyticsEventType& event, bool active = true)
{
    using namespace std::chrono;

    auto packet = new nx::sdk::metadata::CommonEventMetadataPacket();
    auto commonEvent = createCommonEvent(event, active);
    packet->addEvent(commonEvent);
>>>>>>> 841fd45b
    packet->setTimestampUsec(
        duration_cast<microseconds>(system_clock::now().time_since_epoch()).count());
    packet->setDurationUsec(-1);
    return packet;
}

static const int kEventMessageParameterCount = 9;
static const std::array<QByteArray, kEventMessageParameterCount> kEventMessageKeys = {
    "ip",
    "unitname",
    "datetime",
    "dts",
    "type",
    "info",
    "id",
    "rulesname",
    "rulesdts",
};

// Values of event message parameters may contain names form kEventMessageParameterNames, so to
// avoid search errors we extend key strings with '\n' symbol, '=' symbol is added for convenience.
static const std::array<QByteArray, kEventMessageParameterCount> kEventMessageSearchKeys = {
    "\nip=",
    "\nunitname=",
    "\ndatetime=",
    "\ndts=",
    "\ntype=",
    "\ninfo=",
    "\nid=",
    "\nrulesname=",
    "\nrulesdts=",
};

std::pair<const char*, const char*> findString(const char* msg, const char* end,
    const QByteArray& key)
{
    const char* keyValue = std::search(msg, end, key.begin(), key.end());
    if (keyValue == end)
        return std::make_pair(msg, msg);
    const char* Value = keyValue + key.size();
    const char* ValueEnd = std::find(Value, end, '\n');
    return std::make_pair(Value, ValueEnd);
}

EventMessage parseMessage(const char* msg, int len)
{
    const char* cur = msg;
    const char* end = msg + len;
    EventMessage eventMessage;

    for (int i = 0; i < kEventMessageParameterCount; ++i)
    {
        auto view = findString(cur, end, kEventMessageSearchKeys[i]);
        QByteArray value = QByteArray(view.first, view.second - view.first);
        eventMessage.parameters.insert(std::make_pair(kEventMessageKeys[i], value));
        cur = view.second;
    }
    return eventMessage;
}

//** Remove size bytes from the beginning of a buffer while saving current capacity. */
void cleanBuffer(QByteArray& buffer, int size)
{
    const int capacity = buffer.capacity();
    buffer.remove(0, size);
    // Such remove doesn't decrease capacity in Qt5, but it's not guarantied in future.
    buffer.reserve(capacity);
}

bool switchOnEnabledRulesNotification(nx::vca::CameraController& vcaCameraConrtoller)
{
    bool noErrorsOccurred = true;
    for (const auto& rule: vcaCameraConrtoller.suppotedRules())
    {
        if (rule.second.ruleEnabled && !rule.second.tcpServerNotificationEnabled)
        {
            if (!vcaCameraConrtoller.setTcpServerEnabled(/*rule number*/ rule.first, /*on*/ true))
            {
                NX_PRINT << "Failed to switch on tcp server notification for rule "
                    << rule.first << ".";
                noErrorsOccurred = false;
            }
        }
    }
    return noErrorsOccurred;
}

nx::sdk::Error prepare(nx::vca::CameraController& vcaCameraConrtoller)
{
    if (!vcaCameraConrtoller.readSupportedRules2())
    {
        NX_PRINT << "Failed to get VCA-camera analytic rules.";
        return nx::sdk::Error::networkError;
    }

    switchOnEnabledRulesNotification(vcaCameraConrtoller);

    if (std::none_of(
        vcaCameraConrtoller.suppotedRules().cbegin(),
        vcaCameraConrtoller.suppotedRules().cend(),
        [](const std::pair<int, nx::vca::SupportedRule>& rule) { return rule.second.isActive(); }))
    {
        NX_PRINT << "No enabled rules.";
        return nx::sdk::Error::networkError;
    }

    // Switch on VCA-camera heartbeat and set interval slightly less then kReceiveTimeout.
    if (!vcaCameraConrtoller.setHeartbeat(
        nx::vca::Heartbeat(kReceiveTimeout - std::chrono::seconds(2),
        /*enabled*/ true)))
    {
        NX_PRINT << "Failed to set VCA-camera heartbeat";
    }

    return nx::sdk::Error::noError;
}

} // namespace

Manager::Manager(Plugin* plugin,
    const nx::sdk::CameraInfo& cameraInfo,
    const AnalyticsDriverManifest& typedManifest)
{
    m_url = cameraInfo.url;
    m_auth.setUser(cameraInfo.login);
    m_auth.setPassword(cameraInfo.password);
    m_plugin = plugin;

    nx::api::AnalyticsDeviceManifest typedCameraManifest;
    for (const auto& eventType: typedManifest.outputEventTypes)
        typedCameraManifest.supportedEventTypes.push_back(eventType.eventTypeId);
    m_cameraManifest = QJson::serialized(typedCameraManifest);

    static const int kBufferCapacity = 4096;
    m_buffer.reserve(kBufferCapacity);
    NX_PRINT << "Manager created " << this;
}

Manager::~Manager()
{
    stopFetchingMetadata();
    NX_PRINT << "Manager destroyed " << this;
}

void* Manager::queryInterface(const nxpl::NX_GUID& interfaceId)
{
    if (interfaceId == nx::sdk::metadata::IID_CameraManager)
    {
        addRef();
        return static_cast<CameraManager*>(this);
    }
    if (interfaceId == nxpl::IID_PluginInterface)
    {
        addRef();
        return static_cast<nxpl::PluginInterface*>(this);
    }
    return nullptr;
}

void Manager::onReceive(SystemError::ErrorCode, size_t)
{
    static const int kPrefixSize = 8;
    static const int kSizeSize = 8;
    static const int kPostfixSize = 12;
    static const int kHeaderSize = kPrefixSize + kSizeSize + kPostfixSize;
    static const char kPreamble[kPrefixSize] = "DOOFTEN";
    static int id = 0;
    ++id;
    NX_PRINT << "\n\n\nBuffer processing started. Iteration id = " << id
        << " buffer size = " << m_buffer.size() << "\n";

    if (m_buffer.isEmpty())
    {
        NX_PRINT << "Connection broken\n";
    }

    while (m_buffer.size() > 0)
    {
        if (m_buffer.size() < kHeaderSize)
        {
            NX_PRINT << "Message header is not complete"
                << ", buffer size = " << m_buffer.size();
            break;
        }
        if (memcmp(m_buffer.data(), kPreamble, kPrefixSize) != 0)
        {
            // Corrupted message. Throw all received data away and read new.
            NX_PRINT << "Wrong preamble = " << m_buffer.mid(0, kPrefixSize).data()
                << ", buffer size = " << m_buffer.size();
            cleanBuffer(m_buffer, m_buffer.size());
            break;
        }
        const char* const p = m_buffer.data() + kPrefixSize;
        int size = atoi(p);
        if (size == 0 || size > m_buffer.capacity())
        {
            // Corrupted message. Throw all received data away and read new.
            NX_PRINT << "Wrong message size, message size = " << size
                << ", buffer size = " << m_buffer.size();
            cleanBuffer(m_buffer, m_buffer.size());
            break;
        }
        if (size > m_buffer.size())
        {
            NX_PRINT << "Message is not complete, message size = " << size
                << ", buffer size = " << m_buffer.size();
            break;
        }

        NX_PRINT << "Message ready, size = " << size << " buffer size = " << m_buffer.size();

        std::replace(m_buffer.data(), m_buffer.data() + size - 1, '\0', '_');
        EventMessage message = parseMessage(m_buffer.data(), size);

        auto it = message.parameters.find("type");
        if (it != message.parameters.end())
            NX_PRINT << "Message received, type=" << it->second.constData() << ".";
        else
            NX_PRINT << "Message with unknown type received.";

        const AnalyticsEventType& event = m_plugin->eventByInternalName(it->second);

        if (std::find(m_eventsToCatch.cbegin(), m_eventsToCatch.cend(), event.eventTypeId)
            != m_eventsToCatch.cend())
        {
<<<<<<< HEAD
            auto packet = createCommonEventsMetadataPacket(event);
            m_handler->handleMetadata(nx::sdk::Error::noError, packet);
            NX_PRINT << "Event " << it->second.constData() << " sent to server";
=======
            sendEventStartedPacket(event);
            if (event.isStateful())
            {
                event.elapsedTimer.start();
                m_timer.start(timeTillCheck(), [this](){ onTimer(); });
            }
>>>>>>> 841fd45b
        }

        cleanBuffer(m_buffer, size);
        NX_PRINT << "Message treated, size = " << size << " buffer size = " << m_buffer.size()
            << "\n";
    }
    NX_PRINT << "Buffer processing finished. Iteration id = " << id
        << " buffer size = " << m_buffer.size();

    this->m_tcpSocket->readSomeAsync(
        &m_buffer,
        [this](SystemError::ErrorCode errorCode, size_t size)
        {
            this->onReceive(errorCode, size);
        });
}

std::chrono::milliseconds Manager::timeTillCheck() const
{
    qint64 maxElapsed = 0;
    for (const QnUuid& id: m_eventsToCatch)
    {
        const AnalyticsEventType& event = m_plugin->eventByUuid(id);
        if (event.timerStarted())
            maxElapsed = std::max(maxElapsed, event.elapsedTimer.elapsed());
    }
    auto result = kMinTimeBetweenEvents - std::chrono::milliseconds(maxElapsed);
    result = std::max(result, std::chrono::milliseconds::zero());
    return result;
}

void Manager::sendEventStartedPacket(const AnalyticsEventType& event) const
{
    auto packet = createCommonEventMetadataPacket(event, /*active*/ true);
    m_handler->handleMetadata(nx::sdk::Error::noError, packet);
    NX_PRINT
        << (event.isStateful() ? "Event [start] " : "Event [pulse] ")
        << event.internalName.toUtf8().constData()
        << " sent to server";
}

void Manager::sendEventStoppedPacket(const AnalyticsEventType& event) const
{
    auto packet = createCommonEventMetadataPacket(event, /*active*/ false);
    m_handler->handleMetadata(nx::sdk::Error::noError, packet);
    NX_PRINT << "Event [stop] " << event.internalName.toUtf8().constData()
        << " sent to server";
}

void Manager::onTimer()
{
    for (const QnUuid& id: m_eventsToCatch)
    {
        const AnalyticsEventType& event = m_plugin->eventByUuid(id);
        if (event.timerStarted() && event.elapsedTimer.hasExpired(kMinTimeBetweenEvents.count()))
        {
            event.elapsedTimer.invalidate();
            sendEventStoppedPacket(event);
        }
    }

    if (isTimerNeeded())
        m_timer.start(timeTillCheck(), [this](){ onTimer(); });
}

/*
 * We need timer if at least one state-dependent event took place recently (i.e. no longer then
 * kMinTimeBetweenEvents ms ago).
 */
bool Manager::isTimerNeeded() const
{
    for (const QnUuid& id: m_eventsToCatch)
    {
        const AnalyticsEventType& event = m_plugin->eventByUuid(id);
        if (event.timerStarted())
            return true;
    }
    return false;
}

nx::sdk::Error Manager::startFetchingMetadata(nx::sdk::metadata::MetadataHandler* handler,
    nxpl::NX_GUID* typeList, int typeListSize)
{
    QString host = m_url.host();
    nx::vca::CameraController vcaCameraConrtoller(host, m_auth.user(), m_auth.password());

    auto error = prepare(vcaCameraConrtoller);
    if (error != nx::sdk::Error::noError)
        return error;

    m_eventsToCatch.resize(typeListSize);
    for (int i = 0; i < typeListSize; ++i)
    {
        m_eventsToCatch[i] = nxpt::fromPluginGuidToQnUuid(typeList[i]);
    }

    if (!vcaCameraConrtoller.readTcpServerPort())
    {
        NX_PRINT << "Failed to get VCA-camera tcp notification server port.";
        return nx::sdk::Error::networkError;
    }

    QString kAddressPattern("%1:%2");
    QString ipPort = kAddressPattern.arg(
        m_url.host(), QString::number(vcaCameraConrtoller.tcpServerPort()));

    SocketAddress vcaAddress(ipPort);
    m_tcpSocket = new nx::network::TCPSocket;
    if (!m_tcpSocket->connect(vcaAddress, kConnectTimeout.count() * 1000))
    {
        NX_PRINT << "Failed to connect to camera tcp notification server";
        return nx::sdk::Error::networkError;
    }
    m_tcpSocket->bindToAioThread(m_timer.getAioThread());
    m_tcpSocket->setNonBlockingMode(true);
    m_tcpSocket->setRecvTimeout(kReceiveTimeout.count() * 1000);
    NX_PRINT << "Connection to camera tcp notification server established";
    m_handler = handler;
    m_tcpSocket->readSomeAsync(
        &m_buffer,
        [this](SystemError::ErrorCode errorCode, size_t size)
        {
            this->onReceive(errorCode, size);
        });

    return nx::sdk::Error::noError;
}

nx::sdk::Error Manager::stopFetchingMetadata()
{
    if (m_tcpSocket)
    {
        nx::utils::promise<void> promise;
        m_timer.pleaseStop(
            [&]()
            {
                m_tcpSocket->pleaseStopSync();
                promise.set_value();
            });
        promise.get_future().wait();

        delete m_tcpSocket;
        m_tcpSocket = nullptr;
    }
    return nx::sdk::Error::noError;
}

const char* Manager::capabilitiesManifest(nx::sdk::Error* error)
{
    // If camera has no enabled events at the moment, return empty manifest.
    QString host = m_url.host();
    nx::vca::CameraController vcaCameraConrtoller(host, m_auth.user(), m_auth.password());
    if (!vcaCameraConrtoller.readSupportedRulesState())
    {
        NX_PRINT << "Failed to read AVC-camera rules state.";
    }
    for (const auto& rule: vcaCameraConrtoller.suppotedRules())
    {
        if(rule.second.ruleEnabled) //< At least one enabled rule.
            return m_cameraManifest;
    }
    return "";
}

void Manager::freeManifest(const char* /*data*/)
{
    // Do nothing. Manifest string is stored in member-variable.
}

} // namespace vca
} // namespace metadata
} // namespace mediaserver_plugins
} // namespace nx<|MERGE_RESOLUTION|>--- conflicted
+++ resolved
@@ -51,27 +51,14 @@
     return commonEvent;
 }
 
-<<<<<<< HEAD
 nx::sdk::metadata::CommonEventsMetadataPacket* createCommonEventsMetadataPacket(
-    const Vca::VcaAnalyticsEventType& event)
+    const AnalyticsEventType& event, bool active = true)
 {
     using namespace std::chrono;
 
     auto packet = new nx::sdk::metadata::CommonEventsMetadataPacket();
-    auto commonEvent1 = createCommonEvent(event, /*active*/ true);
-    packet->addItem(commonEvent1);
-    auto commonEvent2 = createCommonEvent(event, /*active*/ false);
-    packet->addItem(commonEvent2);
-=======
-nx::sdk::metadata::CommonEventMetadataPacket* createCommonEventMetadataPacket(
-    const AnalyticsEventType& event, bool active = true)
-{
-    using namespace std::chrono;
-
-    auto packet = new nx::sdk::metadata::CommonEventMetadataPacket();
     auto commonEvent = createCommonEvent(event, active);
-    packet->addEvent(commonEvent);
->>>>>>> 841fd45b
+    packet->addItem(commonEvent);
     packet->setTimestampUsec(
         duration_cast<microseconds>(system_clock::now().time_since_epoch()).count());
     packet->setDurationUsec(-1);
@@ -297,18 +284,12 @@
         if (std::find(m_eventsToCatch.cbegin(), m_eventsToCatch.cend(), event.eventTypeId)
             != m_eventsToCatch.cend())
         {
-<<<<<<< HEAD
-            auto packet = createCommonEventsMetadataPacket(event);
-            m_handler->handleMetadata(nx::sdk::Error::noError, packet);
-            NX_PRINT << "Event " << it->second.constData() << " sent to server";
-=======
             sendEventStartedPacket(event);
             if (event.isStateful())
             {
                 event.elapsedTimer.start();
                 m_timer.start(timeTillCheck(), [this](){ onTimer(); });
             }
->>>>>>> 841fd45b
         }
 
         cleanBuffer(m_buffer, size);
