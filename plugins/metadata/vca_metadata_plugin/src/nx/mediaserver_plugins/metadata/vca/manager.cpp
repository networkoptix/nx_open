--- conflicted
+++ resolved
@@ -45,16 +45,9 @@
     const AnalyticsEventType& event, bool active)
 {
     auto commonEvent = new nx::sdk::metadata::CommonEvent();
-<<<<<<< HEAD
     commonEvent->setTypeId(
         nx::mediaserver_plugins::utils::fromQnUuidToPluginGuid(event.typeId));
-    commonEvent->setCaption(event.name.value.toStdString());
     commonEvent->setDescription(event.name.value.toStdString());
-=======
-    commonEvent->setEventTypeId(
-        nx::mediaserver_plugins::utils::fromQnUuidToPluginGuid(event.eventTypeId));
-    commonEvent->setDescription(event.eventName.value.toStdString());
->>>>>>> 4dc05fa1
     commonEvent->setIsActive(active);
     commonEvent->setConfidence(1.0);
     commonEvent->setAuxilaryData(event.internalName.toStdString());
