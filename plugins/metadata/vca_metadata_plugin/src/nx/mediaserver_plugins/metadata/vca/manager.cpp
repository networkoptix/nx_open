#include "manager.h"

#include <chrono>

#include <QtCore/QString>

#define NX_PRINT_PREFIX "[metadata::vca::Manager] "
#include <nx/kit/debug.h>

#include <nx/fusion/serialization/json.h>

#include <nx/sdk/metadata/common_event.h>
#include <nx/sdk/metadata/common_metadata_packet.h>

#include <nx/api/analytics/device_manifest.h>

#include <nx/mediaserver_plugins/utils/uuid.h>

#include <nx/utils/std/cppnx.h>

#include "nx/vca/camera_controller.h"

namespace nx {
namespace mediaserver_plugins {
namespace metadata {
namespace vca {

namespace {

static const std::chrono::seconds kReconnectTimeout(30);
static const std::chrono::seconds kSendTimeout(15);
static const std::chrono::seconds kReceiveTimeout(15);

const QString heartbeatEventName("heartbeat");

static const std::chrono::milliseconds kMinTimeBetweenEvents = std::chrono::seconds(3);

struct EventMessage
{
    // Translates vca parameters to their values, e.g. "type" -> "md".
    std::map<QByteArray, QByteArray> parameters;
};

nx::sdk::metadata::CommonEvent* createCommonEvent(
    const AnalyticsEventType& eventType, bool active)
{
    auto commonEvent = new nx::sdk::metadata::CommonEvent();
    commonEvent->setTypeId(eventType.id.toStdString());
    commonEvent->setDescription(eventType.name.value.toStdString());
    commonEvent->setIsActive(active);
    commonEvent->setConfidence(1.0);
    commonEvent->setAuxilaryData(eventType.internalName.toStdString());
    return commonEvent;
}

nx::sdk::metadata::CommonEventsMetadataPacket* createCommonEventsMetadataPacket(
    const AnalyticsEventType& event, bool active = true)
{
    using namespace std::chrono;

    auto packet = new nx::sdk::metadata::CommonEventsMetadataPacket();
    const auto commonEvent = createCommonEvent(event, active);
    packet->addItem(commonEvent);
    packet->setTimestampUsec(
        duration_cast<microseconds>(system_clock::now().time_since_epoch()).count());
    packet->setDurationUsec(-1);
    return packet;
}

template<class T, size_t N, class Check = std::enable_if_t<!std::is_same<const char*, T>::value>>
std::array<T, N> makeEventSearchKeys(const std::array<T, N>& src)
{
    std::array<T, N> result;
    std::transform(src.begin(), src.end(), result.begin(),
        [](const auto& item)
        {
            static const T prefix("\n");
            static const T postfix("=");
            return prefix + item + postfix;
        });
    return result;
}

static const auto kEventMessageKeys = nx::utils::make_array<QByteArray>(
    "ip", "unitname", "datetime", "dts", "type", "info", "id", "rulesname", "rulesdts");

static const auto kEventMessageSearchKeys = makeEventSearchKeys(kEventMessageKeys);

// TODO: use string_view here and further.
std::pair<const char*, const char*> findString(const char* messageBegin, const char* messageEnd,
    const QByteArray& key)
{
    const char* keyValue = std::search(messageBegin, messageEnd, key.begin(), key.end());
    if (keyValue == messageEnd)
        return std::make_pair(messageBegin, messageBegin);
    const char* valueBegin = keyValue + key.size();
    const char* valueEnd = std::find(valueBegin, messageEnd, '\n');
    return std::make_pair(valueBegin, valueEnd);
}

EventMessage parseMessage(const char* message, int messageLength)
{
    const char* current = message;
    const char* const end = message + messageLength;
    EventMessage eventMessage;

    for (int i = 0; i < kEventMessageSearchKeys.size(); ++i)
    {
        const auto view = findString(current, end, kEventMessageSearchKeys[i]);
        const QByteArray value = QByteArray(view.first, view.second - view.first);
        eventMessage.parameters.insert(std::make_pair(kEventMessageKeys[i], value));
        current = view.second;
    }
    return eventMessage;
}

//** Remove byteCount bytes from the beginning of a buffer while saving current capacity. */
void removeFirstBytes(QByteArray& buffer, int byteCount)
{
    const int capacity = buffer.capacity();
    buffer.remove(0, byteCount);
    // Such remove doesn't decrease capacity in Qt5, but it's not guarantied in future.
    buffer.reserve(capacity);
}

bool switchOnEnabledRulesNotification(nx::vca::CameraController& vcaCameraConrtoller)
{
    bool noErrorsOccurred = true;
    for (const auto& rule: vcaCameraConrtoller.suppotedRules())
    {
        if (rule.second.ruleEnabled && !rule.second.tcpServerNotificationEnabled)
        {
            if (!vcaCameraConrtoller.setTcpServerEnabled(/*rule number*/ rule.first, /*on*/ true))
            {
                NX_PRINT << "Failed to switch on tcp server notification for rule "
                    << rule.first << ".";
                noErrorsOccurred = false;
            }
        }
    }
    return noErrorsOccurred;
}

nx::sdk::Error prepare(nx::vca::CameraController& vcaCameraConrtoller)
{
    if (!vcaCameraConrtoller.readSupportedRules2())
    {
        NX_PRINT << "Failed to get VCA-camera analytic rules.";
        return nx::sdk::Error::networkError;
    }

    switchOnEnabledRulesNotification(vcaCameraConrtoller);

    if (std::none_of(
        vcaCameraConrtoller.suppotedRules().cbegin(),
        vcaCameraConrtoller.suppotedRules().cend(),
        [](const std::pair<int, nx::vca::SupportedRule>& rule) { return rule.second.isActive(); }))
    {
        NX_PRINT << "No enabled rules.";
        return nx::sdk::Error::networkError;
    }

    // Switch on VCA-camera heartbeat and set interval slightly less then kReceiveTimeout.
    if (!vcaCameraConrtoller.setHeartbeat(
        nx::vca::Heartbeat{ kReceiveTimeout - std::chrono::seconds(2), /*enabled*/ true }))
    {
        NX_PRINT << "Failed to set VCA-camera heartbeat.";
        return nx::sdk::Error::networkError;
    }

    return nx::sdk::Error::noError;
}

} // namespace

Manager::Manager(Plugin* plugin,
    const nx::sdk::CameraInfo& cameraInfo,
    const AnalyticsDriverManifest& typedManifest)
{
    m_reconnectTimer.bindToAioThread(m_stopEventTimer.getAioThread());

    m_url = cameraInfo.url;
    m_auth.setUser(cameraInfo.login);
    m_auth.setPassword(cameraInfo.password);
    m_plugin = plugin;

    nx::api::AnalyticsDeviceManifest typedCameraManifest;
    for (const auto& eventType: typedManifest.outputEventTypes)
        typedCameraManifest.supportedEventTypes.push_back(eventType.id);
    m_cameraManifest = QJson::serialized(typedCameraManifest);

    static const int kBufferCapacity = 4096;
    m_buffer.reserve(kBufferCapacity);
    NX_PRINT << "VCA metadata manager created.";
}

Manager::~Manager()
{
    stopFetchingMetadata();
    NX_PRINT << "VCA metadata manager destroyed.";
}

void* Manager::queryInterface(const nxpl::NX_GUID& interfaceId)
{
    if (interfaceId == nx::sdk::metadata::IID_CameraManager)
    {
        addRef();
        return static_cast<CameraManager*>(this);
    }
    if (interfaceId == nxpl::IID_PluginInterface)
    {
        addRef();
        return static_cast<nxpl::PluginInterface*>(this);
    }
    return nullptr;
}

void Manager::treatMessage(int size)
{
    std::replace(m_buffer.data(), m_buffer.data() + size - 1, '\0', '_');
    EventMessage message = parseMessage(m_buffer.data(), size);

    const auto parameterIterator = message.parameters.find("type");
    if (parameterIterator != message.parameters.end())
        NX_PRINT << "Message received. Type = " << parameterIterator->second.constData() << ".";
    else
    {
        NX_PRINT << "Message with unknown type received. Type = "
            << parameterIterator->second.constData() << ".";
        return;
    }
    const QString internalName = parameterIterator->second;

    auto it = std::find_if(m_eventsToCatch.begin(), m_eventsToCatch.end(),
        [&internalName](ElapsedEvent& event)
    {
        return event.type.internalName == internalName;
    });
    if (it != m_eventsToCatch.cend())
    {
        sendEventStartedPacket(it->type);
        if (it->type.isStateful())
        {
            it->timer.start();
            m_stopEventTimer.start(timeTillCheck(), [this](){ onTimer(); });
        }
    }
    else if (internalName != heartbeatEventName)
    {

        NX_PRINT << "Packed with undefined event type received. Uuid = "
            << internalName.toStdString() << ".";
    }

    removeFirstBytes(m_buffer, size);
}

void Manager::onReceive(SystemError::ErrorCode code , size_t size)
{
    if (code != SystemError::noError || size == 0) //< connection broken or closed
    {
        NX_PRINT << "Receive failed. Connection broken or closed. Next connection attempt in"
            << std::chrono::seconds(kReconnectTimeout).count() << " seconds.";
        m_reconnectTimer.start(kReconnectTimeout, [this]() { reconnectSocket(); });
        return;
    }

    static const int kPrefixSize = 8;
    static const int kSizeSize = 8;
    static const int kPostfixSize = 12;
    static const int kHeaderSize = kPrefixSize + kSizeSize + kPostfixSize;
    static const char kPreamble[kPrefixSize] = "DOOFTEN";
    static int id = 0;
    ++id;
    NX_PRINT << "\n\n\nBuffer processing started. Iteration id = " << id
        << " buffer size = " << m_buffer.size() << ".\n";

    if (m_buffer.isEmpty())
    {
        NX_PRINT << "Connection is broken.\n";
    }

    while (m_buffer.size() > 0)
    {
        if (m_buffer.size() < kHeaderSize)
        {
            NX_PRINT << "Message header is not complete" << ", buffer size = "
                << m_buffer.size() << ".";
            break;
        }
        if (memcmp(m_buffer.data(), kPreamble, kPrefixSize) != 0)
        {
            // TODO: #szaitsev: reopen connection on parsing error, this might help in case of
            // parser error, when it drops all messages because of corrupted state.
            NX_PRINT << "Corrupted message. Wrong preamble, preamble = "
                << m_buffer.mid(0, kPrefixSize).data()
                << ", buffer size = " << m_buffer.size() << ".";
            removeFirstBytes(m_buffer, m_buffer.size());
            break;
        }
        const char* const p = m_buffer.data() + kPrefixSize;
        const int size = std::atoi(p); //< // TODO: #szaitsev: replace atoi
        if (size == 0 || size > m_buffer.capacity())
        {
            NX_PRINT << "Corrupted message. Wrong message size, message size = " << size
                << ", buffer size = " << m_buffer.size() << ".";
            removeFirstBytes(m_buffer, m_buffer.size());
            break;
        }
        if (size > m_buffer.size())
        {
            NX_PRINT << "Message is not complete, message size = " << size
                << ", buffer size = " << m_buffer.size() << ".";
            break;
        }

        NX_PRINT << "Message ready, size = " << size << " buffer size = "
            << m_buffer.size() << ".";
        treatMessage(size);
        NX_PRINT << "Message treated, size = " << size << " buffer size = "
            << m_buffer.size() << ".\n";
    }
    NX_PRINT << "Buffer processing finished. Iteration id = " << id
        << " buffer size = " << m_buffer.size() << ".";

    m_tcpSocket->readSomeAsync(
        &m_buffer,
        [this](SystemError::ErrorCode errorCode, size_t size)
        {
            this->onReceive(errorCode, size);
        });
}

std::chrono::milliseconds Manager::timeTillCheck() const
{
    std::chrono::milliseconds maxElapsed(0);
    for (const ElapsedEvent& event: m_eventsToCatch)
    {
        if (event.type.isStateful())
            maxElapsed = std::max(maxElapsed, event.timer.elapsedSinceStart());
    }
    auto result = kMinTimeBetweenEvents - maxElapsed;
    result = std::max(result, std::chrono::milliseconds::zero());
    return result;
}

void Manager::sendEventStartedPacket(const AnalyticsEventType& event) const
{
    auto packet = createCommonEventsMetadataPacket(event, /*active*/ true);
    m_handler->handleMetadata(nx::sdk::Error::noError, packet);
    NX_PRINT
        << (event.isStateful() ? "Event [start] " : "Event [pulse] ")
        << event.internalName.toUtf8().constData()
        << " sent to server.";
}

void Manager::sendEventStoppedPacket(const AnalyticsEventType& event) const
{
    auto packet = createCommonEventsMetadataPacket(event, /*active*/ false);
    m_handler->handleMetadata(nx::sdk::Error::noError, packet);
    NX_PRINT << "Event [stop] " << event.internalName.toUtf8().constData()
        << " sent to server.";
}

void Manager::onTimer()
{
    for (ElapsedEvent& event: m_eventsToCatch)
    {
        if (event.timer.hasExpiredSinceStart(kMinTimeBetweenEvents))
        {
            event.timer.stop();
            sendEventStoppedPacket(event.type);
        }
    }

    if (isTimerNeeded())
        m_stopEventTimer.start(timeTillCheck(), [this](){ onTimer(); });
}

/*
 * We need timer if at least one state-dependent event took place recently (i.e. its timer has been
 * started, but not stopped yet).
 */
bool Manager::isTimerNeeded() const
{
    for (const ElapsedEvent& event: m_eventsToCatch)
    {
        if (event.timer.isStarted())
            return true;
    }
    return false;
}

void Manager::onConnect(SystemError::ErrorCode code)
{
    if (code != SystemError::noError)
    {
        NX_PRINT << "Failed to connect to VCA camera notification server. Next connection attempt in"
            << std::chrono::seconds(kReconnectTimeout).count() << " seconds.";
        m_reconnectTimer.start(kReconnectTimeout, [this]() { reconnectSocket(); });
        return;
    }
    NX_PRINT << "Connection to VCA camera notification server established.";

    removeFirstBytes(m_buffer, m_buffer.size());

    m_tcpSocket->readSomeAsync(
        &m_buffer,
        [this](SystemError::ErrorCode errorCode, size_t size)
        {
            this->onReceive(errorCode, size);
        });
}

void Manager::reconnectSocket()
{
    m_reconnectTimer.pleaseStop(
        [this]()
    {
        using namespace std::chrono;
        m_tcpSocket.reset();
        m_tcpSocket = std::make_unique<nx::network::TCPSocket>();
        m_tcpSocket->setNonBlockingMode(true);
        m_tcpSocket->bindToAioThread(m_reconnectTimer.getAioThread());
        m_tcpSocket->setSendTimeout(duration_cast<milliseconds>(kSendTimeout).count());
        m_tcpSocket->setRecvTimeout(duration_cast<milliseconds>(kReceiveTimeout).count());

        m_tcpSocket->connectAsync(
            m_cameraAddress,
            [this](SystemError::ErrorCode code)
        {
            return this->onConnect(code);
        });
    });
}

nx::sdk::Error Manager::setHandler(nx::sdk::metadata::MetadataHandler* handler)
{
    m_handler = handler;
    return nx::sdk::Error::noError;
}

nx::sdk::Error Manager::startFetchingMetadata(const char* const* typeList, int typeListSize)
{
    QString host = m_url.host();
    nx::vca::CameraController vcaCameraConrtoller(host, m_auth.user(), m_auth.password());

    const auto error = prepare(vcaCameraConrtoller);
    if (error != nx::sdk::Error::noError)
        return error;

    for (int i = 0; i < typeListSize; ++i)
    {
        QString id = typeList[i];
        const AnalyticsEventType* eventType = m_plugin->eventTypeById(id);
        if (!eventType)
            NX_PRINT << "Unknown event type. TypeId = " << id.toStdString() << ".";
        else
            m_eventsToCatch.emplace_back(*eventType);
    }

    QByteArray eventNames;
    for (const auto& event: m_eventsToCatch)
    {
        eventNames = eventNames + event.type.internalName.toUtf8() + " ";
    }
<<<<<<< HEAD
    NX_PRINT << "Server demanded to start fetching event(s): " << eventNames.toStdString();
=======
    NX_PRINT << "Server demanded to start fetching event(s): " << eventNames << ".";
>>>>>>> 9a8fcb42

    if (!vcaCameraConrtoller.readTcpServerPort())
    {
        NX_PRINT << "Failed to get VCA-camera tcp notification server port.";
        return nx::sdk::Error::networkError;
    }

    static const QString kAddressPattern("%1:%2");
    QString ipPort = kAddressPattern.arg(
        m_url.host(), QString::number(vcaCameraConrtoller.tcpServerPort()));

    m_cameraAddress = nx::network::SocketAddress(ipPort);

    reconnectSocket();

    return nx::sdk::Error::noError;
}

nx::sdk::Error Manager::stopFetchingMetadata()
{
    if (m_tcpSocket)
    {
        nx::utils::promise<void> promise;
        m_reconnectTimer.pleaseStop(
            [&]()
            {
                m_stopEventTimer.pleaseStopSync();
                m_tcpSocket.reset();
                m_eventsToCatch.clear();
                promise.set_value();
            });
        promise.get_future().wait();
    }
    return nx::sdk::Error::noError;
}

const char* Manager::capabilitiesManifest(nx::sdk::Error* error)
{
    // If camera has no enabled events at the moment, return empty manifest.
    QString host = m_url.host();
    nx::vca::CameraController vcaCameraConrtoller(host, m_auth.user(), m_auth.password());
    if (!vcaCameraConrtoller.readSupportedRulesState())
    {
        NX_PRINT << "Failed to read VCA camera rules state.";
    }
    for (const auto& rule: vcaCameraConrtoller.suppotedRules())
    {
        if (rule.second.ruleEnabled) //< At least one enabled rule.
            return m_cameraManifest;
    }
    return "";
}

void Manager::freeManifest(const char* /*data*/)
{
    // Do nothing. Manifest string is stored in member-variable.
}

} // namespace vca
} // namespace metadata
} // namespace mediaserver_plugins
} // namespace nx<|MERGE_RESOLUTION|>--- conflicted
+++ resolved
@@ -464,11 +464,7 @@
     {
         eventNames = eventNames + event.type.internalName.toUtf8() + " ";
     }
-<<<<<<< HEAD
-    NX_PRINT << "Server demanded to start fetching event(s): " << eventNames.toStdString();
-=======
-    NX_PRINT << "Server demanded to start fetching event(s): " << eventNames << ".";
->>>>>>> 9a8fcb42
+    NX_PRINT << "Server demanded to start fetching event(s): " << eventNames.toStdString() << ".";
 
     if (!vcaCameraConrtoller.readTcpServerPort())
     {
