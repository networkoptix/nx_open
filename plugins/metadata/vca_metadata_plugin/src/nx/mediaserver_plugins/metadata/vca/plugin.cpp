#include "plugin.h"

#include <QtCore/QString>
#include <QtCore/QFile>
#include <QtCore/QFileInfo>

#include <nx/fusion/model_functions.h>

#include <nx/mediaserver_plugins/utils/uuid.h>

#include "manager.h"
#include "log.h"

namespace nx {
namespace mediaserver_plugins {
namespace metadata {
namespace vca {

namespace {

static const char* const kPluginName = "VCA metadata plugin";
static const QString kVcaVendor("cap");

} // namespace

using namespace nx::sdk;
using namespace nx::sdk::metadata;

Plugin::Plugin()
{
    static const char* const kResourceName = ":/vca/manifest.json";
    static const char* const kFileName = "plugins/vca/manifest.json";

    QFile f(kResourceName);
    if (f.open(QFile::ReadOnly))
        m_manifest = f.readAll();
    {
        QFile file(kFileName);
        if (file.open(QFile::ReadOnly))
        {

            NX_PRINT << "Switch to external manifest file "
                << QFileInfo(file).absoluteFilePath().toStdString();

            m_manifest = file.readAll();
        }
    }
    m_typedManifest = QJson::deserialized<AnalyticsDriverManifest>(m_manifest);
}

void* Plugin::queryInterface(const nxpl::NX_GUID& interfaceId)
{
    if (interfaceId == IID_Plugin)
    {
        addRef();
        return static_cast<Plugin*>(this);
    }

    if (interfaceId == nxpl::IID_Plugin3)
    {
        addRef();
        return static_cast<nxpl::Plugin3*>(this);
    }

    if (interfaceId == nxpl::IID_Plugin2)
    {
        addRef();
        return static_cast<nxpl::Plugin2*>(this);
    }

    if (interfaceId == nxpl::IID_Plugin)
    {
        addRef();
        return static_cast<nxpl::Plugin*>(this);
    }

    if (interfaceId == nxpl::IID_PluginInterface)
    {
        addRef();
        return static_cast<nxpl::PluginInterface*>(this);
    }
    return nullptr;
}

const char* Plugin::name() const
{
    return kPluginName;
}

void Plugin::setSettings(const nxpl::Setting* settings, int count)
{
}

void Plugin::setPluginContainer(nxpl::PluginInterface* pluginContainer)
{
}

void Plugin::setLocale(const char* locale)
{
}

CameraManager* Plugin::obtainCameraManager(const CameraInfo* cameraInfo, Error* outError)
{
<<<<<<< HEAD
    *outError = Error::noError;
    const auto vendor = QString(cameraInfo->vendor).toLower();
=======
    const auto vendor = QString(cameraInfo.vendor).toLower();
>>>>>>> 9a8fcb42
    if (vendor.startsWith(kVcaVendor))
        return new Manager(this, *cameraInfo, m_typedManifest);
    else
        return nullptr;
}

const char* Plugin::capabilitiesManifest(Error* error) const
{
    *error = Error::noError;
    return m_manifest.constData();
}

const AnalyticsEventType* Plugin::eventTypeById(const QString& id) const noexcept
{
    const auto it = std::find_if(
        m_typedManifest.outputEventTypes.cbegin(),
        m_typedManifest.outputEventTypes.cend(),
        [&id](const AnalyticsEventType& eventType) { return eventType.id == id; });

    return (it != m_typedManifest.outputEventTypes.cend()) ? &(*it) : nullptr;
}

void Plugin::executeAction(Action* /*action*/, Error* /*outError*/)
{
    // Do nothing.
}

} // namespace vca
} // namespace metadata
} // namespace mediaserver_plugins
} // namespace nx

extern "C" {

NX_PLUGIN_API nxpl::PluginInterface* createNxMetadataPlugin()
{
    return new nx::mediaserver_plugins::metadata::vca::Plugin();
}

} // extern "C"<|MERGE_RESOLUTION|>--- conflicted
+++ resolved
@@ -1,4 +1,4 @@
-#include "plugin.h"
+﻿#include "plugin.h"
 
 #include <QtCore/QString>
 #include <QtCore/QFile>
@@ -101,12 +101,7 @@
 
 CameraManager* Plugin::obtainCameraManager(const CameraInfo* cameraInfo, Error* outError)
 {
-<<<<<<< HEAD
-    *outError = Error::noError;
     const auto vendor = QString(cameraInfo->vendor).toLower();
-=======
-    const auto vendor = QString(cameraInfo.vendor).toLower();
->>>>>>> 9a8fcb42
     if (vendor.startsWith(kVcaVendor))
         return new Manager(this, *cameraInfo, m_typedManifest);
     else
