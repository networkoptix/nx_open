#pragma once

#include <vector>

#include <boost/optional/optional.hpp>

#include <QtCore/QByteArray>
#include <QtCore/QUrl>
#include <QtNetwork/QAuthenticator>

#include <plugins/plugin_tools.h>
#include <nx/sdk/metadata/plugin.h>
#include <nx/sdk/metadata/camera_manager.h>
#include <nx/network/socket_global.h>

#include "common.h"

namespace nx {
namespace mediaserver_plugins {
namespace metadata {
namespace vca {

/*
 * Plugin for work with VCA-camera. Deals with three events: motion-detected, vca-event and
 * face-detected.
*/
class Plugin: public nxpt::CommonRefCounter<nx::sdk::metadata::Plugin>
{
public:
    Plugin();

    virtual void* queryInterface(const nxpl::NX_GUID& interfaceId) override;

    virtual const char* name() const override;

    virtual void setSettings(const nxpl::Setting* settings, int count) override;

    virtual void setPluginContainer(nxpl::PluginInterface* pluginContainer) override;

    virtual void setLocale(const char* locale) override;

    virtual nx::sdk::metadata::CameraManager* obtainCameraManager(
        const nx::sdk::CameraInfo& cameraInfo,
        nx::sdk::Error* outError) override;

    virtual const char* capabilitiesManifest(
        nx::sdk::Error* error) const override;

<<<<<<< HEAD
    virtual void setDeclaredSettings(const nxpl::Setting* settings, int count) override {}

    // Managers can safely ask plugin about events. If no event found, m_emptyEvent is returned.
    const AnalyticsEventType& eventByInternalName(const QString& internalName) const noexcept;
=======
    const AnalyticsEventType* eventByUuid(const QnUuid& uuid) const noexcept;
>>>>>>> 93601770

private:
    QByteArray m_manifest;
    AnalyticsDriverManifest m_typedManifest;
};

} // namespace vca
} // namespace metadata
} // namespace mediaserver_plugins
} // namespace nx<|MERGE_RESOLUTION|>--- conflicted
+++ resolved
@@ -46,14 +46,9 @@
     virtual const char* capabilitiesManifest(
         nx::sdk::Error* error) const override;
 
-<<<<<<< HEAD
     virtual void setDeclaredSettings(const nxpl::Setting* settings, int count) override {}
 
-    // Managers can safely ask plugin about events. If no event found, m_emptyEvent is returned.
-    const AnalyticsEventType& eventByInternalName(const QString& internalName) const noexcept;
-=======
     const AnalyticsEventType* eventByUuid(const QnUuid& uuid) const noexcept;
->>>>>>> 93601770
 
 private:
     QByteArray m_manifest;
