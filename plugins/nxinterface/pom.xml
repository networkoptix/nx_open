--- conflicted
+++ resolved
@@ -10,20 +10,12 @@
     <parent>
         <artifactId>hdwitness</artifactId>
         <groupId>com.networkoptix.hdwitness</groupId>
-<<<<<<< HEAD
         <version>3.0.0-SNAPSHOT</version>
-=======
-        <version>2.6.0-SNAPSHOT</version>
->>>>>>> 96634b75
         <relativePath>../..</relativePath>
     </parent>
 
     <groupId>com.networkoptix.hdwitness</groupId>
-<<<<<<< HEAD
     <version>3.0.0-SNAPSHOT</version>
-=======
-    <version>2.6.0-SNAPSHOT</version>
->>>>>>> 96634b75
     <artifactId>nxinterface</artifactId>
     <packaging>pom</packaging>
     <name>NxInterface</name> 
