--- conflicted
+++ resolved
@@ -1,12 +1,7 @@
-<<<<<<< HEAD
 nx_add_server_plugin(image_library_plugin NO_MOC OPTIONAL
-    PUBLIC_LIBS Qt5::Core nx_plugin_utils)
-=======
-nx_add_server_plugin(image_library_plugin NO_MOC
     PRIVATE_LIBS
         Qt5::Core
         nx_plugin_utils
 )
->>>>>>> f8158d51
 
 target_include_directories(image_library_plugin PRIVATE "${PROJECT_SOURCE_DIR}/common/src")