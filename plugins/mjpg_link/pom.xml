--- conflicted
+++ resolved
@@ -20,25 +20,6 @@
     <packaging>pom</packaging>
     <name>HD Witness HTTP Stream Plugin</name>	
 
-<<<<<<< HEAD
-	<properties>
-		<product.title>${project.name}</product.title>	
-		<!--Global libs-->
-		<qt.libs>core</qt.libs>
-		<global.libs>-lcommon</global.libs>
-		<!--Specific os libs used-->
-		<windows.oslibs>Ws2_32.lib Iphlpapi.lib Dbghelp.lib common.lib -lssleay32 -llibeay32</windows.oslibs>
-		<windows.oslibs.release></windows.oslibs.release>
-		<windows.oslibs.debug></windows.oslibs.debug>        
-		<!--Global defines-->
-		<global.defines/>
-		<linux.defines/>
-		<mac.defines/>
-		<!--Specific os defines-->
-		<windows.defines>WIN32_LEAN_AND_MEAN</windows.defines>
-	</properties>
-
-=======
     <properties>
         <product.title>${project.name}</product.title>	
         <!--Global libs-->
@@ -55,38 +36,14 @@
         <!--Specific os defines-->
         <windows.defines>WIN32_LEAN_AND_MEAN</windows.defines>
     </properties>
->>>>>>> e30503f5
     <dependencies>
         <dependency>
             <groupId>${project.groupId}</groupId>
             <artifactId>common</artifactId>
             <version>${project.version}</version>
-<<<<<<< HEAD
-            <type>pom</type>
-            <scope>system</scope>
-            <systemPath>${root.dir}/common/pom.xml</systemPath>
-        </dependency>
-    </dependencies>
-
-	<profiles>
-		<profile>
-			<id>linux</id>
-			<activation>
-				<os>
-					<family>unix</family>
-					<name>linux</name>
-				</os>
-			</activation>
-			<properties>
-				<buildLib>sharedlib</buildLib>
-			</properties>
-		</profile>	
-	</profiles>	
-=======
             <type>pom</type> 
             <scope>system</scope>
             <systemPath>${root.dir}/common/pom.xml</systemPath>            
         </dependency>
     </dependencies>  
->>>>>>> e30503f5
 </project>