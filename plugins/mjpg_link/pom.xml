--- conflicted
+++ resolved
@@ -39,41 +39,11 @@
     <dependencies>
         <dependency>
             <groupId>${project.groupId}</groupId>
-            <artifactId>build_variables</artifactId>
+            <artifactId>common</artifactId>
             <version>${project.version}</version>
             <type>pom</type> 
             <scope>system</scope>
-<<<<<<< HEAD
-            <systemPath>${root.dir}/build_variables/pom.xml</systemPath>            
-        </dependency>
-    </dependencies>  
-    <profiles>
-        <profile>
-            <id>linux</id>
-            <activation>
-                <os>
-                    <family>unix</family>
-                    <name>linux</name>
-                </os>
-            </activation>
-            <properties>
-                <buildLib>sharedlib</buildLib>
-            </properties>
-            <dependencies>
-                <dependency>
-                    <groupId>${project.groupId}</groupId>
-                    <artifactId>common</artifactId>
-                    <version>${project.version}</version>
-                    <type>pom</type>
-                    <scope>system</scope>
-                    <systemPath>${root.dir}/common/pom.xml</systemPath>
-                </dependency>
-            </dependencies>
-        </profile>	
-    </profiles>	
-=======
             <systemPath>${root.dir}/common/pom.xml</systemPath>            
         </dependency>
     </dependencies>  
->>>>>>> dede1ffb
 </project>