--- conflicted
+++ resolved
@@ -13,12 +13,9 @@
 #include <cstdio>
 
 #include <QtCore/QCryptographicHash>
-<<<<<<< HEAD
-=======
 #include <QtCore/QFile>
 #include <QtCore/QFileInfo>
 
->>>>>>> a803cb9c
 #include <nx/network/http/http_client.h>
 #include <nx/network/http/multipart_content_parser.h>
 
@@ -107,33 +104,14 @@
 
 bool DiscoveryManager::validateUrl(const QUrl& url)
 {
-<<<<<<< HEAD
-    nx::utils::Url url( QString::fromUtf8(address) );
-    if( url.scheme() != HTTP_PROTO_NAME && url.scheme() != HTTPS_PROTO_NAME )
-        return 0;
-
     nx::network::http::HttpClient httpClient;
-    if( login )
-        httpClient.setUserName( QLatin1String(login) );
-    if( password )
-        httpClient.setUserPassword( QLatin1String(password) );
-    if( !httpClient.doGet( nx::utils::Url(QLatin1String(address)) ) )
-        return 0;
+    if (!httpClient.doGet(url))
+        return false;
 
     //checking content-type
     nx::network::http::MultipartContentParser multipartContentParser;
-    if( nx::network::http::strcasecmp(httpClient.contentType(), "image/jpeg") != 0 && //not a motion jpeg
-        !multipartContentParser.setContentType(httpClient.contentType()) )  //not a single jpeg
-=======
-    nx_http::HttpClient httpClient;
-    if (!httpClient.doGet(url))
-        return false;
-
-    //checking content-type
-    nx_http::MultipartContentParser multipartContentParser;
-    if (nx_http::strcasecmp(httpClient.contentType(), "image/jpeg") != 0 && //not a motion jpeg
+    if (nx::network::http::strcasecmp(httpClient.contentType(), "image/jpeg") != 0 && //not a motion jpeg
         !multipartContentParser.setContentType(httpClient.contentType()))  //not a single jpeg
->>>>>>> a803cb9c
     {
         //inappropriate content-type
         return false;
