/**********************************************************
* 03 sep 2013
* akolesnikov
***********************************************************/

#include "discovery_manager.h"

#include <sys/types.h>
#include <sys/stat.h>
#ifdef _POSIX_C_SOURCE
#include <unistd.h>
#endif
#include <cstdio>

#include <QtCore/QCryptographicHash>
#include <QtCore/QFile>
#include <QtCore/QFileInfo>

#include <nx/network/http/http_client.h>
#include <nx/network/http/multipart_content_parser.h>

#include "camera_manager.h"
#include "plugin.h"

#include <nx/fusion/model_functions.h>
#include <nx/fusion/serialization/json_functions.h>
#include <nx/utils/log/log_main.h>

#define UrlPathReplaceRecord_Fields (fromPath)(toPath)

QN_FUSION_DECLARE_FUNCTIONS_FOR_TYPES((UrlPathReplaceRecord), (json))
QN_FUSION_ADAPT_STRUCT_FUNCTIONS_FOR_TYPES((UrlPathReplaceRecord), (json), _Fields)

DiscoveryManager::DiscoveryManager(nxpt::CommonRefManager* const refManager,
                                   nxpl::TimeProvider *const timeProvider)
:
    m_refManager( refManager ),
    m_timeProvider( timeProvider )
{
    QByteArray data;
    QFile file(":/mjpg_link/manifest.json");
    if (file.open(QFile::ReadOnly))
        m_replaceData = QJson::deserialized<std::vector<UrlPathReplaceRecord>>(file.readAll());
    {
        QFile file("plugins/mjpg_link/manifest.json");
        if (file.open(QFile::ReadOnly))
        {
            NX_INFO(this,
                lm("Switch to external manifest file %1").arg(QFileInfo(file).absoluteFilePath()));
            m_replaceData = QJson::deserialized<std::vector<UrlPathReplaceRecord>>(file.readAll());
        }
    }
}

void* DiscoveryManager::queryInterface( const nxpl::NX_GUID& interfaceID )
{
    if( memcmp( &interfaceID, &nxcip::IID_CameraDiscoveryManager, sizeof(nxcip::IID_CameraDiscoveryManager) ) == 0 )
    {
        addRef();
        return this;
    }
    if (memcmp(&interfaceID, &nxcip::IID_CameraDiscoveryManager2, sizeof(nxcip::IID_CameraDiscoveryManager2)) == 0)
    {
        addRef();
        return this;
    }
    if( memcmp( &interfaceID, &nxpl::IID_PluginInterface, sizeof(nxpl::IID_PluginInterface) ) == 0 )
    {
        addRef();
        return static_cast<nxpl::PluginInterface*>(this);
    }
    return NULL;
}

unsigned int DiscoveryManager::addRef()
{
    return m_refManager.addRef();
}

unsigned int DiscoveryManager::releaseRef()
{
    return m_refManager.releaseRef();
}

static const char* VENDOR_NAME = "HTTP_URL_PLUGIN";

void DiscoveryManager::getVendorName( char* buf ) const
{
    strcpy( buf, VENDOR_NAME );
}

int DiscoveryManager::findCameras( nxcip::CameraInfo* /*cameras*/, const char* /*localInterfaceIPAddr*/ )
{
    return nxcip::NX_NOT_IMPLEMENTED;
}

int DiscoveryManager::findCameras2(nxcip::CameraInfo2* /*cameras*/, const char* /*localInterfaceIPAddr*/)
{
    return nxcip::NX_NOT_IMPLEMENTED;
}

static const QString HTTP_PROTO_NAME( QString::fromLatin1("http") );
static const QString HTTPS_PROTO_NAME( QString::fromLatin1("https") );

bool DiscoveryManager::validateUrl(const nx::utils::Url& url)
{
<<<<<<< HEAD
    nx::network::http::HttpClient httpClient;
=======
    nxpt::ScopedRef<HttpLinkPlugin> plugin(HttpLinkPlugin::instance());
    if (!plugin)
        return false;

    if (plugin->isStreamRunning(url))
        return true;

    nx_http::HttpClient httpClient;
>>>>>>> 915bb3eb
    if (!httpClient.doGet(url))
        return false;

    //checking content-type
    nx::network::http::MultipartContentParser multipartContentParser;
    if (nx::network::http::strcasecmp(httpClient.contentType(), "image/jpeg") != 0 && //not a motion jpeg
        !multipartContentParser.setContentType(httpClient.contentType()))  //not a single jpeg
    {
        //inappropriate content-type
        return false;
    }
    return true;
}

QList<nx::utils::Url> DiscoveryManager::translateUrlHook(const nx::utils::Url& url) const
{
    QList<nx::utils::Url> result;
    const QString path(url.path());
    for (const auto& value: m_replaceData)
    {
        if (path == value.fromPath)
        {
            nx::utils::Url urlToCheck(url);
            urlToCheck.setPath(value.toPath);
            if (validateUrl(urlToCheck))
                result << urlToCheck;
        }
    }
    if (result.isEmpty())
    {
        if (validateUrl(url))
            result << url;
    }
    return result;
}

QString DiscoveryManager::getGroupName(const nx::utils::Url& url) const
{
    const QString path(url.path());
    for (const auto& value : m_replaceData)
    {
        if (value.toPath == path)
        {
            int counter = 0;
            for (const auto& value2: m_replaceData)
            {
                if (value2.fromPath == value.fromPath)
                    ++counter;
            }
            if (counter > 2)
            {
                nx::utils::Url u(url);
                u.setPath(value.fromPath);
                return u.toString(QUrl::RemoveUserInfo);
            }
        }
    }
    return QString(); //< Not a multi channel camera.
}

int DiscoveryManager::checkHostAddress(nxcip::CameraInfo* cameras, const char* address, const char* login, const char* password)
{
    return 0;
}

int DiscoveryManager::checkHostAddress2(
    nxcip::CameraInfo2* cameras, const char* address, const char* login, const char* password)
{
    nx::utils::Url url( QString::fromUtf8(address) );
    if (url.scheme() != HTTP_PROTO_NAME && url.scheme() != HTTPS_PROTO_NAME)
        return 0;

    if (login)
        url.setUserName(QLatin1String(login));
    if (password)
        url.setPassword(QLatin1String(password));

    auto urlList = translateUrlHook(url);
    int cameraCount = 0;
    for (int i = 0; i < urlList.size(); ++i)
    {
        nx::utils::Url url(urlList[i]);
        url.setUserName(QString());
        url.setPassword(QString());
        QByteArray urlStr = url.toString().toUtf8();

        const QByteArray& uidStr = QCryptographicHash::hash(urlStr, QCryptographicHash::Md5).toHex();

        auto& camera = cameras[cameraCount];
        memset(&camera, 0, sizeof(camera));
        strncpy(camera.uid, uidStr.constData(), sizeof(camera.uid) - 1);
        strncpy(camera.url, urlStr, sizeof(camera.url) - 1);
        strncpy(camera.modelName, urlStr.data(), sizeof(camera.modelName) - 1);
        if (login)
            strncpy(camera.defaultLogin, login, sizeof(camera.defaultLogin) - 1);
        if (password)
            strncpy(camera.defaultPassword, password, sizeof(camera.defaultPassword) - 1);

        QString groupName = getGroupName(url);
        if (!groupName.isEmpty())
        {
            const QByteArray& groupId = QCryptographicHash::hash(groupName.toUtf8(), QCryptographicHash::Md5).toHex();
            strncpy(camera.groupName, groupName.toUtf8().data(), sizeof(camera.groupName) - 1);
            strncpy(camera.groupId, groupId.data(), sizeof(camera.groupId) - 1);
        }

        ++cameraCount;
    }
    return cameraCount;
}

int DiscoveryManager::fromMDNSData(
    const char* /*discoveredAddress*/,
    const unsigned char* /*mdnsResponsePacket*/,
    int /*mdnsResponsePacketSize*/,
    nxcip::CameraInfo* /*cameraInfo*/ )
{
    return nxcip::NX_NO_ERROR;
}

int DiscoveryManager::fromUpnpData( const char* /*upnpXMLData*/, int /*upnpXMLDataSize*/, nxcip::CameraInfo* /*cameraInfo*/ )
{
    return nxcip::NX_NO_ERROR;
}

nxcip::BaseCameraManager* DiscoveryManager::createCameraManager( const nxcip::CameraInfo& info )
{
    return new CameraManager(info, m_timeProvider);
}

int DiscoveryManager::getReservedModelList( char** /*modelList*/, int* count )
{
    *count = 0;
    return nxcip::NX_NO_ERROR;
}<|MERGE_RESOLUTION|>--- conflicted
+++ resolved
@@ -104,9 +104,6 @@
 
 bool DiscoveryManager::validateUrl(const nx::utils::Url& url)
 {
-<<<<<<< HEAD
-    nx::network::http::HttpClient httpClient;
-=======
     nxpt::ScopedRef<HttpLinkPlugin> plugin(HttpLinkPlugin::instance());
     if (!plugin)
         return false;
@@ -114,8 +111,7 @@
     if (plugin->isStreamRunning(url))
         return true;
 
-    nx_http::HttpClient httpClient;
->>>>>>> 915bb3eb
+    nx::network::http::HttpClient httpClient;
     if (!httpClient.doGet(url))
         return false;
 
