/**********************************************************
* 04 sep 2013
* akolesnikov@networkoptix.com
***********************************************************/

#include "stream_reader.h"

#ifdef _WIN32
#include <Windows.h>
#undef max
#undef min
#else
#include <time.h>
#include <unistd.h>
#endif

#include <sys/timeb.h>
#include <sys/types.h>
#include <sys/stat.h>

#include <algorithm>
#include <fstream>
#include <functional>
#include <memory>

#include <QtCore/QElapsedTimer>
#include <QtCore/QThread>

#include <nx/utils/std/cpp14.h>
#include <nx/utils/log/log.h>
#include <nx/utils/thread/mutex.h>
#include <nx/utils/byte_stream/custom_output_stream.h>

#include "ilp_empty_packet.h"
#include "motion_data_picture.h"
#include "plugin.h"


static const nxcip::UsecUTCTimestamp USEC_IN_MS = 1000;
static const nxcip::UsecUTCTimestamp USEC_IN_SEC = 1000*1000;
static const nxcip::UsecUTCTimestamp NSEC_IN_USEC = 1000;
static const int MAX_FRAME_SIZE = 4*1024*1024;

StreamReader::StreamReader(
    nxpt::CommonRefManager* const parentRefManager,
    nxpl::TimeProvider *const timeProvider,
    const QString& login,
    const QString& password,
    const QString& url,
    float fps,
    int encoderNumber )
:
    m_refManager(parentRefManager),
    m_login(login),
    m_password(password),
    m_url(url),
    m_fps(fps),
    m_encoderNumber(encoderNumber),
    m_curTimestamp(0),
    m_streamType(none),
    m_prevFrameClock(-1),
    m_frameDurationMSec(0),
    m_terminated(false),
    m_isInGetNextData(0),
    m_timeProvider(timeProvider)
{
    NX_ASSERT(m_timeProvider);
    setFps(fps);
}

StreamReader::~StreamReader()
{
    NX_ASSERT(m_isInGetNextData == 0);
    m_timeProvider->releaseRef();

    m_videoPacket.reset();
}

//!Implementation of nxpl::PluginInterface::queryInterface
void* StreamReader::queryInterface(const nxpl::NX_GUID& interfaceID)
{
    if(memcmp(&interfaceID, &nxcip::IID_StreamReader, sizeof(nxcip::IID_StreamReader) ) == 0)
    {
        addRef();
        return this;
    }
    if(memcmp(&interfaceID, &nxpl::IID_PluginInterface, sizeof(nxpl::IID_PluginInterface) ) == 0)
    {
        addRef();
        return static_cast<nxpl::PluginInterface*>(this);
    }
    return NULL;
}

//!Implementation of nxpl::PluginInterface::addRef
unsigned int StreamReader::addRef()
{
    return m_refManager.addRef();
}

//!Implementation of nxpl::PluginInterface::releaseRef
unsigned int StreamReader::releaseRef()
{
    return m_refManager.releaseRef();
}

static const unsigned int MAX_FRAME_DURATION_MS = 5000;

int StreamReader::getNextData(nxcip::MediaDataPacket** lpPacket)
{
    ++m_isInGetNextData;
    auto SCOPED_GUARD_FUNC = [this](StreamReader* ) { --m_isInGetNextData; };
    const std::unique_ptr<StreamReader, decltype(SCOPED_GUARD_FUNC)>
        SCOPED_GUARD(this, SCOPED_GUARD_FUNC);

    bool httpClientHasBeenJustCreated = false;
    std::shared_ptr<nx::network::http::HttpClient> localHttpClientPtr;
    {
        QnMutexLocker lk(&m_mutex);
        if(!m_httpClient)
        {
            m_httpClient = std::make_shared<nx::network::http::HttpClient>();
<<<<<<< HEAD
            m_httpClient->setMessageBodyReadTimeoutMs(MAX_FRAME_DURATION_MS);
=======
            m_httpClient->setMessageBodyReadTimeout(std::chrono::milliseconds(MAX_FRAME_DURATION_MS));
>>>>>>> c6646a1e
            httpClientHasBeenJustCreated = true;
        }
        localHttpClientPtr = m_httpClient;
    }

    if(httpClientHasBeenJustCreated)
    {
        using namespace std::placeholders;

        m_multipartContentParser = std::make_unique<nx::network::http::MultipartContentParser>();
        auto jpgFrameHandleFunc = std::bind(&StreamReader::gotJpegFrame, this, _1);
        m_multipartContentParser->setNextFilter(
            std::make_shared<nx::utils::bstream::CustomOutputStream<decltype(jpgFrameHandleFunc)>>(
                jpgFrameHandleFunc));

        const int result = doRequest(localHttpClientPtr.get());
        if(result != nxcip::NX_NO_ERROR)
            return result;

        if(nx::network::http::strcasecmp(localHttpClientPtr->contentType(), "image/jpeg") == 0)
        {
            //single jpeg, have to get it by timer
            m_streamType = jpg;
        }
        else if(m_multipartContentParser->setContentType(localHttpClientPtr->contentType()))
        {
            //motion jpeg stream
            m_streamType = mjpg;
        }
        else
        {
            NX_DEBUG(this, QString::fromLatin1("Unsupported Content-Type %1").arg(QLatin1String(localHttpClientPtr->contentType())));
            return nxcip::NX_UNSUPPORTED_CODEC;
        }
    }

    switch(m_streamType)
    {
        case jpg:
        {
            if(!httpClientHasBeenJustCreated)
            {
                if(!waitForNextFrameTime())
                    return nxcip::NX_INTERRUPTED;
                const int result = doRequest(localHttpClientPtr.get());
                if(result != nxcip::NX_NO_ERROR)
                    return result;
            }

            nx::network::http::BufferType msgBody;
            while(msgBody.size() < MAX_FRAME_SIZE)
            {
                const nx::network::http::BufferType& msgBodyBuf = localHttpClientPtr->fetchMessageBodyBuffer();
                {
                    QnMutexLocker lk(&m_mutex);
                    if(m_terminated)
                    {
                        m_terminated = false;
                        return nxcip::NX_INTERRUPTED;
                    }
                }
                if(localHttpClientPtr->eof())
                {
                    gotJpegFrame(msgBody.isEmpty() ? msgBodyBuf : (msgBody + msgBodyBuf));
                    localHttpClientPtr.reset();
                    break;
                }
                else
                {
                    msgBody += msgBodyBuf;
                }
            }
            break;
        }

        case mjpg:
            //reading mjpg picture
            while(!m_videoPacket.get() && !localHttpClientPtr->eof())
            {
                m_multipartContentParser->processData(localHttpClientPtr->fetchMessageBodyBuffer());
                {
                    QnMutexLocker lk(&m_mutex);
                    if(m_terminated)
                    {
                        m_terminated = false;
                        return nxcip::NX_INTERRUPTED;
                    }
                }
            }
            break;

        default:
            break;
    }

    if(m_videoPacket.get())
    {
        *lpPacket = m_videoPacket.release();
        return nxcip::NX_NO_ERROR;
    }

    QnMutexLocker lk(&m_mutex);
    if(m_httpClient)
    {
        //reconnecting
        m_httpClient.reset();
    }

    return nxcip::NX_NETWORK_ERROR;
}

void StreamReader::interrupt()
{
    std::shared_ptr<nx::network::http::HttpClient> client;
    {
        QnMutexLocker lk(&m_mutex);
        m_terminated = true;
        m_cond.wakeAll();
        std::swap(client, m_httpClient);
    }

    //closing connection
    if(client)
    {
        client->pleaseStop();
        client.reset();
    }
}

void StreamReader::setFps(float fps)
{
    m_fps = fps;
    m_frameDurationMSec = (qint64)(1000.0 / m_fps);
}

void StreamReader::updateCredentials(const QString& login, const QString& password)
{
    m_login = login;
    m_password = password;
}

void StreamReader::updateMediaUrl(const QString& url)
{
    m_url = url;
}

int StreamReader::doRequest( nx::network::http::HttpClient* const httpClient )
{
    httpClient->setUserName(m_login);
    httpClient->setUserPassword(m_password);
    if (!httpClient->doGet(nx::utils::Url(m_url)) || !httpClient->response())
    {
        NX_DEBUG(this, QString::fromLatin1("Failed to request %1").arg(m_url));
        return nxcip::NX_NETWORK_ERROR;
    }
    if(httpClient->response()->statusLine.statusCode == nx::network::http::StatusCode::unauthorized)
    {
        NX_DEBUG(this, QString::fromLatin1("Failed to request %1: %2").arg(m_url).
            arg(QLatin1String(httpClient->response()->statusLine.reasonPhrase)));
        return nxcip::NX_NOT_AUTHORIZED;
    }
    if(httpClient->response()->statusLine.statusCode / 100 * 100 != nx::network::http::StatusCode::ok)
    {
        NX_DEBUG(this, QString::fromLatin1("Failed to request %1: %2").arg(m_url).
            arg(QLatin1String(httpClient->response()->statusLine.reasonPhrase)));
        return nxcip::NX_NETWORK_ERROR;
    }
    return nxcip::NX_NO_ERROR;
}

void StreamReader::gotJpegFrame(const nx::network::http::ConstBufferRefType& jpgFrame)
{
    //creating video packet

    m_videoPacket.reset(new ILPVideoPacket(
        &m_allocator,
        0,
        m_timeProvider->millisSinceEpoch()  * USEC_IN_MS,
        nxcip::MediaDataPacket::fKeyPacket,
        0 ) );
    m_videoPacket->resizeBuffer(jpgFrame.size() );
    if(m_videoPacket->data() )
        memcpy(m_videoPacket->data(), jpgFrame.constData(), jpgFrame.size() );
}

bool StreamReader::waitForNextFrameTime()
{
    const qint64 currentTime = m_timeProvider->millisSinceEpoch();
    if(m_prevFrameClock != -1 &&
        !((m_prevFrameClock > currentTime) || (currentTime - m_prevFrameClock > m_frameDurationMSec)) ) //system time changed
    {
        const qint64 msecToSleep = m_frameDurationMSec - (currentTime - m_prevFrameClock);
        if(msecToSleep > 0 )
        {
            QnMutexLocker lk(&m_mutex );
            QElapsedTimer monotonicTimer;
            monotonicTimer.start();
            qint64 msElapsed = monotonicTimer.elapsed();
            while(!m_terminated && (msElapsed < msecToSleep) )
            {
                m_cond.wait(lk.mutex(), msecToSleep - msElapsed );
                msElapsed = monotonicTimer.elapsed();
            }
            if(m_terminated )
            {
                //call has been interrupted
                m_terminated = false;
                return false;
            }
        }
    }
    m_prevFrameClock = m_timeProvider->millisSinceEpoch();
    return true;
}<|MERGE_RESOLUTION|>--- conflicted
+++ resolved
@@ -120,11 +120,7 @@
         if(!m_httpClient)
         {
             m_httpClient = std::make_shared<nx::network::http::HttpClient>();
-<<<<<<< HEAD
-            m_httpClient->setMessageBodyReadTimeoutMs(MAX_FRAME_DURATION_MS);
-=======
             m_httpClient->setMessageBodyReadTimeout(std::chrono::milliseconds(MAX_FRAME_DURATION_MS));
->>>>>>> c6646a1e
             httpClientHasBeenJustCreated = true;
         }
         localHttpClientPtr = m_httpClient;
