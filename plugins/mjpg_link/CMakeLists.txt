<<<<<<< HEAD
nx_add_server_plugin(mjpg_link LIBRARY
    NO_MOC PUBLIC_LIBS common nx_network nx_utils)
=======
nx_add_server_plugin(mjpg_link NO_MOC
    PRIVATE_LIBS
        common
        nx_network
        nx_utils
)
>>>>>>> f8158d51
<|MERGE_RESOLUTION|>--- conflicted
+++ resolved
@@ -1,11 +1,6 @@
-<<<<<<< HEAD
-nx_add_server_plugin(mjpg_link LIBRARY
-    NO_MOC PUBLIC_LIBS common nx_network nx_utils)
-=======
 nx_add_server_plugin(mjpg_link NO_MOC
     PRIVATE_LIBS
         common
         nx_network
         nx_utils
-)
->>>>>>> f8158d51
+)