nx_add_server_plugin(it930x_plugin
    ADDITIONAL_SOURCES
<<<<<<< HEAD
        "src/dtvapi_v14/DTVAPI.c"
        "src/dtvapi_v15/DTVAPI_15.c"
    NO_MOC NO_PCH PUBLIC_LIBS common)
=======
          "${PROJECT_SOURCE_DIR}/plugins/it930x_plugin/src/dtvapi_v15/DTVAPI_15.c"
    NO_MOC PUBLIC_LIBS common)
>>>>>>> 54b55e75

target_compile_definitions(it930x_plugin PRIVATE DTVAPI_V15)<|MERGE_RESOLUTION|>--- conflicted
+++ resolved
@@ -1,12 +1,7 @@
 nx_add_server_plugin(it930x_plugin
     ADDITIONAL_SOURCES
-<<<<<<< HEAD
         "src/dtvapi_v14/DTVAPI.c"
         "src/dtvapi_v15/DTVAPI_15.c"
-    NO_MOC NO_PCH PUBLIC_LIBS common)
-=======
-          "${PROJECT_SOURCE_DIR}/plugins/it930x_plugin/src/dtvapi_v15/DTVAPI_15.c"
     NO_MOC PUBLIC_LIBS common)
->>>>>>> 54b55e75
 
 target_compile_definitions(it930x_plugin PRIVATE DTVAPI_V15)