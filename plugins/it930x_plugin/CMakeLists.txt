nx_add_target(it930x_plugin LIBRARY
<<<<<<< HEAD
    NO_MOC NO_PCH PUBLIC_LIBS common
    ADDITIONAL_SOURCES src/dtvapi_v15/DTVAPI_15.c)
=======
    ADDITIONAL_SOURCES
          "${PROJECT_SOURCE_DIR}/plugins/it930x_plugin/src/dtvapi_v15/DTVAPI_15.c"
    NO_MOC NO_PCH PUBLIC_LIBS common)
>>>>>>> 5a88a4e4

target_compile_definitions(it930x_plugin PRIVATE DTVAPI_V15)<|MERGE_RESOLUTION|>--- conflicted
+++ resolved
@@ -1,11 +1,6 @@
 nx_add_target(it930x_plugin LIBRARY
-<<<<<<< HEAD
-    NO_MOC NO_PCH PUBLIC_LIBS common
-    ADDITIONAL_SOURCES src/dtvapi_v15/DTVAPI_15.c)
-=======
     ADDITIONAL_SOURCES
           "${PROJECT_SOURCE_DIR}/plugins/it930x_plugin/src/dtvapi_v15/DTVAPI_15.c"
     NO_MOC NO_PCH PUBLIC_LIBS common)
->>>>>>> 5a88a4e4
 
 target_compile_definitions(it930x_plugin PRIVATE DTVAPI_V15)