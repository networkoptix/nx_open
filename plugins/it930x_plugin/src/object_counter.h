#ifndef OBJECT_COUNTER
#define OBJECT_COUNTER

#include <thread>
#include <atomic>
#include <condition_variable>
#include <iostream>
#include <chrono>
#include <queue>
#include <sstream>
#include <fstream>

#if 0
#  include <time.h>
#  define debug_printf(...) fprintf(stderr, "<%.1f> ", clock()/100000.0), fprintf(stderr, __VA_ARGS__)
#else
#  define debug_printf(...)
#endif
class Logger
{
    typedef std::queue<std::string> TaskQueue;
public:
    Logger(const std::string &fname = "")
        : m_needStop(false),
          m_startPoint(std::chrono::system_clock::now())
    {
//        std::cout << "[LOGGER] Starting..." << std::endl;
//        std::cout << "[LOGGER] Using " << (fname.empty() ? "stdout" : fname.c_str()) << " as log sink" << std::endl;
        if (fname.empty())
            m_ostream = std::shared_ptr<std::ostream>(&std::cout, [] (std::ostream *) {});
        else
        {
            m_ostream = std::shared_ptr<std::ostream>(new std::ofstream(fname));
            if (!*m_ostream)
            {
<<<<<<< HEAD
//                std::cout << "[LOGGER] Log file open failed. Logging to stdout" << std::endl;
=======
                std::cout << "[It930x LOGGER] Log file open failed. Logging to stdout" << std::endl;
>>>>>>> 5dfede27
                m_ostream.reset();
                m_ostream = std::shared_ptr<std::ostream>(&std::cout, [] (std::ostream *) {});
            }
        }

        m_thread = std::thread(
            [this]
            {
                while (true)
                {
                    std::unique_lock<std::mutex> lk(m_mutex);
                    m_cond.wait(lk, [this]{ return !m_queue.empty() || m_needStop; });

                    while (!m_queue.empty())
                    {
                        auto logMessage = m_queue.front();
                        m_queue.pop();
                        if (m_ostream)
                            *m_ostream << logMessage << std::endl;
                    }

                    if (m_needStop)
                        return;
                }
            });
    }

    ~Logger()
    {
        m_needStop = true;
        m_cond.notify_all();
        m_thread.join();
    }

    Logger & operator << (const std::string &s)
    {
        if (m_needStop)
            return *this;

        std::stringstream ss;
        auto timeNow = std::chrono::system_clock::now();
        ss << "(" << std::hex << std::this_thread::get_id() << ") ["
           << (std::chrono::duration_cast<std::chrono::milliseconds>(timeNow - m_startPoint).count() / 1000.0)
           << "] ";

        {
            std::lock_guard<std::mutex> lk(m_mutex);
            m_queue.push(ss.str() + s);
        }
        m_cond.notify_all();
        return *this;
    }

private:
    TaskQueue m_queue;
    std::mutex m_mutex;
    std::condition_variable m_cond;
    std::thread m_thread;
    std::atomic<bool> m_needStop;
    std::chrono::time_point<std::chrono::system_clock> m_startPoint;
    std::shared_ptr<std::ostream> m_ostream;
};

extern Logger logger;

#ifdef _DEBUG
#   define NO_LOG 0
#else
#   define NO_LOG 1
#endif

#define ITE_LOG() if (NO_LOG) {} else logger

#define FMT(...) [&] \
    { \
        char buf[1024]; \
        sprintf(buf, __VA_ARGS__); \
        return std::string(buf); \
    }()

#ifdef COUNT_OBJECTS

#include <atomic>

#define INIT_OBJECT_COUNTER(T) \
    template <> std::atomic_uint ObjectCounter<T>::ctor_(0); \
    template <> std::atomic_uint ObjectCounter<T>::dtor_(0); \
    template <> const char * ObjectCounter<T>::name_ = #T;

namespace ite
{
    template <typename T>
    class ObjectCounter
    {
    public:
        ObjectCounter<T>()
        {
            ++ctor_;
        }

        ~ObjectCounter<T>()
        {
            ++dtor_;
        }

        static const char * name() { return name_; }
        static unsigned ctorCount() { return ctor_; }
        static unsigned dtorCount() { return dtor_; }
        static unsigned diffCount() { return ctor_ - dtor_; }

    private:
        static const char * name_;
        static std::atomic_uint ctor_;
        static std::atomic_uint dtor_;
    };
}

#else

namespace ite
{
    template<typename T>
    class ObjectCounter
    {};
}

#endif

#endif<|MERGE_RESOLUTION|>--- conflicted
+++ resolved
@@ -33,11 +33,7 @@
             m_ostream = std::shared_ptr<std::ostream>(new std::ofstream(fname));
             if (!*m_ostream)
             {
-<<<<<<< HEAD
-//                std::cout << "[LOGGER] Log file open failed. Logging to stdout" << std::endl;
-=======
-                std::cout << "[It930x LOGGER] Log file open failed. Logging to stdout" << std::endl;
->>>>>>> 5dfede27
+                //std::cout << "[It930x LOGGER] Log file open failed. Logging to stdout" << std::endl;
                 m_ostream.reset();
                 m_ostream = std::shared_ptr<std::ostream>(&std::cout, [] (std::ostream *) {});
             }
