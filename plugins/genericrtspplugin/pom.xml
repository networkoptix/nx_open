<project xmlns="http://maven.apache.org/POM/4.0.0" xmlns:xsi="http://www.w3.org/2001/XMLSchema-instance" xsi:schemaLocation="http://maven.apache.org/POM/4.0.0 http://maven.apache.org/maven-v4_0_0.xsd">
    <!--
    Example pom for delegating maven goals to msbuild so it builds the "solution"

    A solution can be a group of projects, but here we only have one.
    It should also be possible to have one maven project per solution project,
    and have a parent pom to deletegate the build.
  -->
    <modelVersion>4.0.0</modelVersion>
    <parent>
        <artifactId>plugins</artifactId>
        <groupId>com.networkoptix.hdwitness</groupId>
        <version>3.0.0-SNAPSHOT</version>
        <relativePath>..</relativePath>
    </parent>

    <groupId>com.networkoptix.hdwitness</groupId>
    <version>3.0.0-SNAPSHOT</version>
    <artifactId>genericrtspplugin</artifactId>
    <packaging>pom</packaging>
    <name>HD Witness Generic RTSP plugin</name>

    <properties>
        <guid>${genericrtspplugin.guid}</guid>
        <product.title>${genericrtspplugin.name}</product.title>
        <!--Global libs-->
        <qt.libs>core</qt.libs>
        <ffmpeg.libs></ffmpeg.libs>
        <global.libs>-lcommon -lnx_streaming</global.libs>
        <!--Specific os libs used-->
        <windows.oslibs/>
        <windows.oslibs.release/>
        <windows.oslibs.debug/>
        <!--Global defines-->
        <global.defines/>
        <linux.defines/>
        <mac.defines/>
        <!--Specific os defines-->
        <windows.defines>WIN32_LEAN_AND_MEAN</windows.defines>
    </properties>
    <dependencies>
        <dependency>
            <groupId>${project.groupId}</groupId>
            <artifactId>build_variables</artifactId>
            <version>${project.version}</version>
            <type>pom</type>
            <scope>system</scope>
            <systemPath>${root.dir}/build_variables/pom.xml</systemPath>
        </dependency>

        <dependency>
            <groupId>${project.groupId}</groupId>
            <artifactId>common</artifactId>
            <version>${project.version}</version>
            <type>pom</type>
            <scope>system</scope>
            <systemPath>${root.dir}/common/pom.xml</systemPath>
        </dependency>
<<<<<<< HEAD
        <dependency>
            <groupId>${project.groupId}</groupId>
            <artifactId>nx_streaming</artifactId>
            <version>${project.version}</version>
            <type>pom</type> 
            <scope>system</scope>
            <systemPath>${root.dir}/common_libs/nx_streaming/pom.xml</systemPath>            
        </dependency>        
    </dependencies>  
=======
    </dependencies>
>>>>>>> 61b3be5c
    <profiles>
        <profile>
            <id>linux</id>
            <activation>
                <os>
                    <family>unix</family>
                    <name>linux</name>
                </os>
            </activation>
            <properties>
                <buildLib>sharedlib</buildLib>
            </properties>
        </profile>
    </profiles>
</project><|MERGE_RESOLUTION|>--- conflicted
+++ resolved
@@ -1,9 +1,9 @@
 <project xmlns="http://maven.apache.org/POM/4.0.0" xmlns:xsi="http://www.w3.org/2001/XMLSchema-instance" xsi:schemaLocation="http://maven.apache.org/POM/4.0.0 http://maven.apache.org/maven-v4_0_0.xsd">
     <!--
     Example pom for delegating maven goals to msbuild so it builds the "solution"
-
+ 
     A solution can be a group of projects, but here we only have one.
-    It should also be possible to have one maven project per solution project,
+    It should also be possible to have one maven project per solution project, 
     and have a parent pom to deletegate the build.
   -->
     <modelVersion>4.0.0</modelVersion>
@@ -18,11 +18,11 @@
     <version>3.0.0-SNAPSHOT</version>
     <artifactId>genericrtspplugin</artifactId>
     <packaging>pom</packaging>
-    <name>HD Witness Generic RTSP plugin</name>
+    <name>HD Witness Generic RTSP plugin</name> 
 
     <properties>
         <guid>${genericrtspplugin.guid}</guid>
-        <product.title>${genericrtspplugin.name}</product.title>
+        <product.title>${genericrtspplugin.name}</product.title>    
         <!--Global libs-->
         <qt.libs>core</qt.libs>
         <ffmpeg.libs></ffmpeg.libs>
@@ -30,22 +30,22 @@
         <!--Specific os libs used-->
         <windows.oslibs/>
         <windows.oslibs.release/>
-        <windows.oslibs.debug/>
+        <windows.oslibs.debug/>        
         <!--Global defines-->
         <global.defines/>
         <linux.defines/>
         <mac.defines/>
         <!--Specific os defines-->
         <windows.defines>WIN32_LEAN_AND_MEAN</windows.defines>
-    </properties>
+    </properties> 
     <dependencies>
         <dependency>
             <groupId>${project.groupId}</groupId>
             <artifactId>build_variables</artifactId>
             <version>${project.version}</version>
-            <type>pom</type>
+            <type>pom</type> 
             <scope>system</scope>
-            <systemPath>${root.dir}/build_variables/pom.xml</systemPath>
+            <systemPath>${root.dir}/build_variables/pom.xml</systemPath>            
         </dependency>
 
         <dependency>
@@ -56,7 +56,7 @@
             <scope>system</scope>
             <systemPath>${root.dir}/common/pom.xml</systemPath>
         </dependency>
-<<<<<<< HEAD
+
         <dependency>
             <groupId>${project.groupId}</groupId>
             <artifactId>nx_streaming</artifactId>
@@ -66,9 +66,6 @@
             <systemPath>${root.dir}/common_libs/nx_streaming/pom.xml</systemPath>            
         </dependency>        
     </dependencies>  
-=======
-    </dependencies>
->>>>>>> 61b3be5c
     <profiles>
         <profile>
             <id>linux</id>
@@ -81,6 +78,6 @@
             <properties>
                 <buildLib>sharedlib</buildLib>
             </properties>
-        </profile>
-    </profiles>
+        </profile>        
+    </profiles> 
 </project>