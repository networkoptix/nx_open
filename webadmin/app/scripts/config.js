--- conflicted
+++ resolved
@@ -38,24 +38,8 @@
         dateSettingsFormat: 'dd MMMM yyyy',
         dateInternalFormat: 'yyyy-MM-ddThh:mm:ss',
 
-<<<<<<< HEAD
-    visualLog: false,
-    allowBetaMode: false, //Enables usage of beta features
-    allowDebugMode: false, // Allow debugging at all. Set to false in production
-    debug: {
-        chunksOnTimeline: false, // timeline.js - draw debug events
-    },
-    helpLinks: [
-        // Additional Links to show in help
-        /*{
-         url: '#/support/',
-         title: 'Support',
-         target: '' // new|frame
-         }*/
-    ],
-    emailRegex:"^[-!#$%&'*+/=?^_`{}|~0-9a-zA-Z]+(\\.[-!#$%&'*+/=?^_`{}|~0-9a-zA-Z]+)*@(?:[a-zA-Z0-9](?:[a-zA-Z0-9-]{0,61}[a-zA-Z0-9])?\\.)+[a-zA-Z]{2,6}\\.?$", // Check only @ and . in the email
-=======
         visualLog: false,
+        allowBetaMode: false, //Enables usage of beta features
         allowDebugMode: false, // Allow debugging at all. Set to false in production
         debug: {
             chunksOnTimeline: false, // timeline.js - draw debug events
@@ -69,7 +53,6 @@
              }*/
         ],
         emailRegex: "^[-!#$%&'*+/=?^_`{}|~0-9a-zA-Z]+(\\.[-!#$%&'*+/=?^_`{}|~0-9a-zA-Z]+)*@(?:[a-zA-Z0-9](?:[a-zA-Z0-9-]{0,61}[a-zA-Z0-9])?\\.)+[a-zA-Z]{2,6}\\.?$", // Check only @ and . in the email
->>>>>>> bcd1ca30
 
         passwordRequirements: {
             minLength: 8,
@@ -147,62 +130,15 @@
             // * 30 seconds for server to init camera
             // * 20 seconds for chunks
             // * 10 seconds extra
-<<<<<<< HEAD
-        updateArchiveStateTimeout: 60*1000, // If camera hs no archive - try to update it every minute
-        flashChromelessPath: "components/flashlsChromeless.swf",
-        flashChromelessDebugPath: "components/flashlsChromeless_debug.swf",
-        staticResources: "web_common/",
-        maxCrashCount: 2,
-        nativeTimeout: 60 * 1000, //60s
-        playerReadyTimeout: 100,
-        endOfArchiveTime: 30 * 1000, //30s
-        chunksToCheckFatal: 30 //This is used in short cache when requesting chunks for jumpToPosition in timeline directive
-    },
-    debugEvents: {
-        events: [
-            {event: 'CameraMotionEvent', label: 'Camera motion'},
-            {event: 'CameraInputEvent', label: 'Camera input'},
-            {event: 'CameraDisconnectEvent', label: 'Camera disconnect'},
-            {event: 'StorageFailureEvent', label: 'Storage failure'},
-            {event: 'NetworkIssueEvent', label: 'Network issue'},
-            {event: 'CameraIpConflictEvent', label: "Camera IP conflict"},
-            {event: 'ServerFailureEvent', label: 'Server failure'},
-            {event: 'ServerConflictEvent', label: 'Server conflict'},
-            {event: 'ServerStartEvent', label: 'Server start'},
-            {event: 'LicenseIssueEvent', label: 'License issue'},
-            {event: 'BackupFinishedEvent', label: 'Backup finished'},
-            {event: 'UserDefinedEvent', label: 'Generic event'}
-        ],
-        reasons: [
-            'NoReason',
-            'NetworkNoFrameReason',
-            'NetworkConnectionClosedReason',
-            'NetworkRtpPacketLossReason',
-            'ServerTerminatedReason',
-            'ServerStartedReason',
-            'StorageIoErrorReason',
-            'StorageTooSlowReason',
-            'StorageFullReason',
-            'LicenseRemoved',
-            'BackupFailedNoBackupStorageError',
-            'BackupFailedSourceStorageError',
-            'BackupFailedSourceFileError',
-            'BackupFailedTargetFileError',
-            'BackupFailedChunkError',
-            'BackupEndOfPeriod',
-            'BackupDone',
-            'BackupCancelled'
-        ],
-        states: [
-            {label: 'Instant', value: null},
-            {label: 'Inactive', value: 'Inactive'},
-            {label: 'Active', value: 'Active'}
-        ]
-    },
-=======
+            updateArchiveStateTimeout: 60*1000, // If camera hs no archive - try to update it every minute
             flashChromelessPath: "components/flashlsChromeless.swf",
             flashChromelessDebugPath: "components/flashlsChromeless_debug.swf",
-            staticResources: "web_common/"
+            staticResources: "web_common/",
+            maxCrashCount: 2,
+            nativeTimeout: 60 * 1000, //60s
+            playerReadyTimeout: 100,
+            endOfArchiveTime: 30 * 1000, //30s
+            chunksToCheckFatal: 30 //This is used in short cache when requesting chunks for jumpToPosition in timeline directive
         },
         debugEvents: {
             events: [
@@ -245,7 +181,6 @@
                 {label: 'Active', value: 'Active'}
             ]
         },
->>>>>>> bcd1ca30
 
         setup: {
             firstPollingRequest: 5000,
