'use strict';
/*exported Config */

(function() {
    window.Config = {
        viewsDir: 'views/', //'lang_' + lang + '/views/';
        viewsDirCommon: 'web_common/views/',
        developersFeedbackForm: 'https://docs.google.com/forms/d/e/1FAIpQLSdN0Woxlo2UgHFF243604gsae9ol9J_N24CtPdRk8EgMFyG4A/viewform?usp=pp_url&entry.1099959647={{PRODUCT}}',
        webadminSystemApiCompatibility: true,
        defaultLanguage: 'en_US',
        supportedLanguages: [
            'en_US', 'ru_RU'
        ],
        apiTestTool: '/developers/api',

        defaultLogin: 'admin',
        defaultPassword: 'admin',
        defaultPort: 7001,
        newServerFlag: 'SF_NewSystem',
        publicIpFlag: 'SF_HasPublicIP',
        iflistFlag: 'SF_IfListCtrl',
        timeCtrlFlag: 'SF_timeCtrl',

        globalEditServersPermissions: 'GlobalAdminPermission',
        globalViewArchivePermission: 'GlobalViewArchivePermission',
        globalAccessAllMediaPermission: 'GlobalAccessAllMediaPermission',

        productName: 'VMS NAME',
        cloud: {
            productName: 'CLOUD NAME',
            webadminSetupContext: '?from=webadmin&context=setup',
            clientSetupContext: '?from=client&context=setup',
            webadminContext: '?from=webadmin&context=settings',

            apiUrl: '/api',
            portalRegisterUrl: '/register',
            portalSystemUrl: '/systems/{systemId}'
        },

        dateSettingsFormat: 'dd MMMM yyyy',
        dateInternalFormat: 'yyyy-MM-ddThh:mm:ss',

        visualLog: false,
        allowDebugMode: false, // Allow debugging at all. Set to false in production
        debug: {
            chunksOnTimeline: false, // timeline.js - draw debug events
        },
        helpLinks: [
            // Additional Links to show in help
            /*{
             url: '#/support/',
             title: 'Support',
             target: '' // new|frame
             }*/
        ],
        emailRegex: "^[-!#$%&'*+/=?^_`{}|~0-9a-zA-Z]+(\\.[-!#$%&'*+/=?^_`{}|~0-9a-zA-Z]+)*@(?:[a-zA-Z0-9](?:[a-zA-Z0-9-]{0,61}[a-zA-Z0-9])?\\.)+[a-zA-Z]{2,63}\\.?$", // Check only @ and . in the email

        passwordRequirements: {
            minLength: 8,
            maxLength: 255,
            requiredRegex: '^[\x21-\x7E]$|^[\x21-\x7E][\x20-\x7E]*[\x21-\x7E]$',
            minClassesCount: 2,
            strongClassesCount: 3
        },

        undefinedValue: '__qn_undefined_value__',
        settingsConfig: {
            auditTrailEnabled: {type: 'checkbox'},
            cameraSettingsOptimization: {type: 'checkbox', setupWizard: true},
            disabledVendors: {type: 'text'},
            ec2AliveUpdateIntervalSec: {
                type: 'number',
                alert: 'Warning! It is highly recommended to keep this value at least 10% greater than "Connection keep alive timeout" x "Connection keep probes"'
            },
            ec2ConnectionKeepAliveTimeoutSec: {type: 'number'},
            ec2KeepAliveProbeCount: {type: 'number'},
            emailFrom: {type: 'text'},
            emailSignature: {type: 'text'},
            emailSupportEmail: {type: 'text'},
            ldapAdminDn: {type: 'text'},
            ldapAdminPassword: {type: 'password'},
            ldapSearchBase: {type: 'text'},
            ldapSearchFilter: {type: 'text'},
            ldapUri: {type: 'text'},
            autoDiscoveryEnabled: {type: 'checkbox', setupWizard: true},
            smtpConnectionType: {type: 'text'},
            smtpHost: {type: 'text'},
            smtpPort: {type: 'number'},
            smtpSimple: {type: 'checkbox'},
            smtpTimeout: {type: 'number'},
            smtpPassword: {type: 'password'},
            smtpUser: {type: 'text'},
            webSocketEnabled: {type: 'checkbox'},
            maxP2pAllClientsSizeBytes: {type: 'number'},
            updateNotificationsEnabled: {type: 'checkbox'},
            arecontRtspEnabled: {type: 'checkbox'},
            backupNewCamerasByDefault: {type: 'checkbox'},
            statisticsAllowed: {type: 'checkbox', setupWizard: true},
            backupQualities: {type: 'text'},
            serverDiscoveryPingTimeoutSec: {type: 'number'},

            cloudAccountName: {type: 'static'},
            cloudHost: {type: 'static'},
            cloudAuthKey: {type: 'static'},
            cloudSystemID: {type: 'static'},

            systemName: {type: 'text'},

            newSystem: {type: 'static'},
            proxyConnectTimeoutSec: {type: 'number'},
            crossdomainEnabled: {
                type: 'checkbox',
                label: 'Enable /crossdomain.xml'
            },
            maxRtspConnectDurationSec: {
                type: 'number',
                label: 'Maximum duration for RTSP connection (seconds)'
            },
            statisticsReportLastNumber: {type: 'static'},
            statisticsReportLastTime: {type: 'static'},
            statisticsReportServerApi: {type: 'text'},
            statisticsReportTimeCycle: {type: 'number'},
            localSystemId: {type: 'static'},
            systemId: {type: 'static'},
            systemNameForId: {type: 'text'},
            takeCameraOwnershipWithoutLock: {type: 'checkbox'},
            upnpPortMappingEnabled: {type: 'checkbox'},

            trafficEncryptionForced:  {type: 'checkbox'},
            videoTrafficEncryptionForced: {type: 'checkbox'},
            updateStatus: {type: 'static'},
            watermarkSettings: {type: 'static'},

            timeSynchronizationEnabled: {type: 'checkbox'},
            primaryTimeServer: {type: 'static'},
            osTimeChangeCheckPeriodMs: {type: 'number'},
            syncTimeExchangePeriod: { type: 'number' },
            syncTimeEpsilon: { type: 'number' },

            maxWearableArchiveSynchronizationThreads: {type: 'number'},
            maxEventLogRecords: {type: 'number'},

<<<<<<< HEAD
            forceLiveCacheForPrimaryStream: {type: 'text'},
            additionalLocalFsTypes: {type: 'text'}
=======
            forceLiveCacheForPrimaryStream: {type: 'text'}
>>>>>>> 24bb1de3
        },
        webclient: {
            useServerTime: true,
            useSystemTime: true,
            disableVolume: true,
            reloadInterval: 5 * 1000,
            leftPanelPreviewHeight: 38, // 38px is the height for previews in the left panel
            resetDisplayedTextTimer: 3 * 1000,
            hlsLoadingTimeout: 60 * 1000,
            // One minute timeout for manifest:
            // * 30 seconds for server to init camera
            // * 20 seconds for chunks
            // * 10 seconds extra
            updateArchiveStateTimeout: 60 * 1000,
            flashChromelessPath: "components/flashlsChromeless.swf",
            flashChromelessDebugPath: "components/flashlsChromeless_debug.swf",
            staticResources: "web_common/",
            maxCrashCount: 2, //Number of retries to get video
            nativeTimeout: 60 * 1000 //60s
        },
        debugEvents: {
            events: [
                {event: 'CameraMotionEvent', label: 'Camera motion'},
                {event: 'CameraInputEvent', label: 'Camera input'},
                {event: 'CameraDisconnectEvent', label: 'Camera disconnect'},
                {event: 'StorageFailureEvent', label: 'Storage failure'},
                {event: 'NetworkIssueEvent', label: 'Network issue'},
                {event: 'CameraIpConflictEvent', label: "Camera IP conflict"},
                {event: 'ServerFailureEvent', label: 'Server failure'},
                {event: 'ServerConflictEvent', label: 'Server conflict'},
                {event: 'ServerStartEvent', label: 'Server start'},
                {event: 'LicenseIssueEvent', label: 'License issue'},
                {event: 'BackupFinishedEvent', label: 'Backup finished'},
                {event: 'UserDefinedEvent', label: 'Generic event'}
            ],
            reasons: [
                'NoReason',
                'NetworkNoFrameReason',
                'NetworkConnectionClosedReason',
                'NetworkRtpPacketLossReason',
                'ServerTerminatedReason',
                'ServerStartedReason',
                'StorageIoErrorReason',
                'StorageTooSlowReason',
                'StorageFullReason',
                'LicenseRemoved',
                'BackupFailedNoBackupStorageError',
                'BackupFailedSourceStorageError',
                'BackupFailedSourceFileError',
                'BackupFailedTargetFileError',
                'BackupFailedChunkError',
                'BackupEndOfPeriod',
                'BackupDone',
                'BackupCancelled'
            ],
            states: [
                {label: 'Instant', value: null},
                {label: 'Inactive', value: 'Inactive'},
                {label: 'Active', value: 'Active'}
            ]
        },

        setup: {
            firstPollingRequest: 5000,
            slowPollingTimeout: 5000,
            pollingTimeout: 1000,
            retriesForMergeCredentialsToApply: 15
        },

        metrics:{
            hide:{
                p2pCounters: true,
                transactions: true,
                tcpConnections: true,
                offlineStatus: true
            },
            statusOrder:{
                Offline: 1,
                Unauthorized: 2,
                Recording: 8,
                Online: 9
            },
            percentValues:{
                danger: 70, // Danger level of anything - more that 70% usage
                warning: 50 // Warning level - more that 50% usage
            },
            liveMetricsUpdate: 10000 // Every 10 seconds
        }
    };
})();<|MERGE_RESOLUTION|>--- conflicted
+++ resolved
@@ -140,12 +140,8 @@
             maxWearableArchiveSynchronizationThreads: {type: 'number'},
             maxEventLogRecords: {type: 'number'},
 
-<<<<<<< HEAD
             forceLiveCacheForPrimaryStream: {type: 'text'},
             additionalLocalFsTypes: {type: 'text'}
-=======
-            forceLiveCacheForPrimaryStream: {type: 'text'}
->>>>>>> 24bb1de3
         },
         webclient: {
             useServerTime: true,
