'use strict';
/*exported Config */

var Config = {
    viewsDir: 'views/', //'lang_' + lang + '/views/';
    viewsDirCommon: 'web_common/views/',
    developersFeedbackForm: 'https://docs.google.com/forms/d/e/1FAIpQLSdN0Woxlo2UgHFF243604gsae9ol9J_N24CtPdRk8EgMFyG4A/viewform?usp=pp_url&entry.1099959647={{PRODUCT}}',
    webadminSystemApiCompatibility: true,
    defaultLanguage: 'en_US',
    supportedLanguages:[
        'en_US', 'ru_RU'
    ],

    defaultLogin: 'admin',
    defaultPassword: 'admin',
    newServerFlag: 'SF_NewSystem',
    publicIpFlag: 'SF_HasPublicIP',
    iflistFlag: 'SF_IfListCtrl',
    timeCtrlFlag: 'SF_timeCtrl',

    globalEditServersPermissions: 'GlobalAdminPermission',
    globalViewArchivePermission: 'GlobalViewArchivePermission',
    globalAccessAllMediaPermission: 'GlobalAccessAllMediaPermission',

    productName: 'VMS NAME',
    cloud: {
        productName: 'CLOUD NAME',
        webadminSetupContext: '?from=webadmin&context=setup',
        clientSetupContext: '?from=client&context=setup',
        webadminContext: '?from=webadmin&context=settings',

        apiUrl: '/api',
        portalRegisterUrl: '/register',
        portalSystemUrl: '/systems/{systemId}'
    },

    dateSettingsFormat:'dd MMMM yyyy',
    dateInternalFormat:'yyyy-MM-ddThh:mm:ss',

    visualLog: false,
<<<<<<< HEAD
    allowCastMode: false, //Enables usage of chromecast
=======
>>>>>>> 637722d9
    allowBetaMode: false, //Enables usage of beta features
    allowDebugMode: false, // Allow debugging at all. Set to false in production
    debug: {
        chunksOnTimeline: false, // timeline.js - draw debug events
    },
    helpLinks: [
        // Additional Links to show in help
        /*{
         url: '#/support/',
         title: 'Support',
         target: '' // new|frame
         }*/
    ],
    emailRegex:"^[-!#$%&'*+/=?^_`{}|~0-9a-zA-Z]+(\\.[-!#$%&'*+/=?^_`{}|~0-9a-zA-Z]+)*@(?:[a-zA-Z0-9](?:[a-zA-Z0-9-]{0,61}[a-zA-Z0-9])?\\.)+[a-zA-Z]{2,6}\\.?$", // Check only @ and . in the email

    passwordRequirements: {
        minLength: 8,
        maxLength: 255,
        requiredRegex: '^[\x21-\x7E]$|^[\x21-\x7E][\x20-\x7E]*[\x21-\x7E]$',
        minClassesCount: 2,
        strongClassesCount: 3
    },

    undefinedValue:'__qn_undefined_value__',
    settingsConfig: {
        auditTrailEnabled: {type: 'checkbox'},
        cameraSettingsOptimization: {type: 'checkbox', setupWizard: true},
        disabledVendors: {type: 'text'},
        ec2AliveUpdateIntervalSec: {type: 'number', alert: 'Warning! It is highly recommended to keep this value at least 10% greater than "Connection keep alive timeout" x "Connection keep probes"'},
        ec2ConnectionKeepAliveTimeoutSec: {type: 'number'},
        ec2KeepAliveProbeCount: {type: 'number'},
        emailFrom: {type: 'text'},
        emailSignature: {type: 'text'},
        emailSupportEmail: {type: 'text'},
        ldapAdminDn: {type: 'text'},
        ldapAdminPassword: {type: 'password'},
        ldapSearchBase: {type: 'text'},
        ldapSearchFilter: {type: 'text'},
        ldapUri: {type: 'text'},
        autoDiscoveryEnabled: {type: 'checkbox', setupWizard: true},
        smtpConnectionType: {type: 'text'},
        smtpHost: {type: 'text'},
        smtpPort: {type: 'number'},
        smtpSimple: {type: 'checkbox'},
        smtpTimeout: {type: 'number'},
        smptPassword: {type: 'password'},
        smtpUser: {type: 'text'},
        updateNotificationsEnabled: {type: 'checkbox'},
        arecontRtspEnabled: {type: 'checkbox'},
        backupNewCamerasByDefault: {type: 'checkbox'},
        statisticsAllowed: { type: 'checkbox', setupWizard: true},
        backupQualities: {type: 'text'},
        serverDiscoveryPingTimeoutSec: {type: 'number'},

        cloudAccountName: {type: 'static'},
        cloudHost: {type: 'static'},
        cloudAuthKey: {type: 'static'},
        cloudSystemID: {type: 'static'},

        systemName: {type: 'text'},

        newSystem: {type: 'static'},
        proxyConnectTimeoutSec: {type: 'number'},
        crossdomainEnabled: {type: 'checkbox'},

        statisticsReportLastNumber: {type: 'static'},
        statisticsReportLastTime: {type: 'static'},
        statisticsReportServerApi: {type: 'text'},
        statisticsReportTimeCycle: {type: 'number'},
        systemId: {type: 'text'},
        systemNameForId: {type: 'text'},
        takeCameraOwnershipWithoutLock: {type: 'checkbox'},
        timeSynchronizationEnabled: {type: 'checkbox'},
        upnpPortMappingEnabled: {type: 'checkbox'},
    },
    webclient:{
        useServerTime: true,
        disableVolume: true,
        reloadInterval: 5*1000,
        leftPanelPreviewHeight: 38, // 38px is the height for previews in the left panel
        resetDisplayedTextTimer: 3 * 1000,
        hlsLoadingTimeout: 60 * 1000,
            // One minute timeout for manifest:
            // * 30 seconds for server to init camera
            // * 20 seconds for chunks
            // * 10 seconds extra
        updateArchiveStateTimeout: 60*1000, // If camera hs no archive - try to update it every minute
        flashChromelessPath: "components/flashlsChromeless.swf",
        flashChromelessDebugPath: "components/flashlsChromeless_debug.swf",
        staticResources: "web_common/",
        maxCrashCount: 2,
        nativeTimeout: 60 * 1000, //60s
        playerReadyTimeout: 100,
        endOfArchiveTime: 30 * 1000, //30s
        chunksToCheckFatal: 30 //This is used in short cache when requesting chunks for jumpToPosition in timeline directive
    },
    debugEvents: {
        events: [
            {event: 'CameraMotionEvent', label: 'Camera motion'},
            {event: 'CameraInputEvent', label: 'Camera input'},
            {event: 'CameraDisconnectEvent', label: 'Camera disconnect'},
            {event: 'StorageFailureEvent', label: 'Storage failure'},
            {event: 'NetworkIssueEvent', label: 'Network issue'},
            {event: 'CameraIpConflictEvent', label: "Camera IP conflict"},
            {event: 'ServerFailureEvent', label: 'Server failure'},
            {event: 'ServerConflictEvent', label: 'Server conflict'},
            {event: 'ServerStartEvent', label: 'Server start'},
            {event: 'LicenseIssueEvent', label: 'License issue'},
            {event: 'BackupFinishedEvent', label: 'Backup finished'},
            {event: 'UserDefinedEvent', label: 'Generic event'}
        ],
        reasons: [
            'NoReason',
            'NetworkNoFrameReason',
            'NetworkConnectionClosedReason',
            'NetworkRtpPacketLossReason',
            'ServerTerminatedReason',
            'ServerStartedReason',
            'StorageIoErrorReason',
            'StorageTooSlowReason',
            'StorageFullReason',
            'LicenseRemoved',
            'BackupFailedNoBackupStorageError',
            'BackupFailedSourceStorageError',
            'BackupFailedSourceFileError',
            'BackupFailedTargetFileError',
            'BackupFailedChunkError',
            'BackupEndOfPeriod',
            'BackupDone',
            'BackupCancelled'
        ],
        states: [
            {label: 'Instant', value: null},
            {label: 'Inactive', value: 'Inactive'},
            {label: 'Active', value: 'Active'}
        ]
    },

    setup:{
        firstPollingRequest: 5000,
        slowPollingTimeout: 5000,
        pollingTimeout: 1000,
        retriesForMergeCredentialsToApply: 15
    }
};<|MERGE_RESOLUTION|>--- conflicted
+++ resolved
@@ -38,10 +38,6 @@
     dateInternalFormat:'yyyy-MM-ddThh:mm:ss',
 
     visualLog: false,
-<<<<<<< HEAD
-    allowCastMode: false, //Enables usage of chromecast
-=======
->>>>>>> 637722d9
     allowBetaMode: false, //Enables usage of beta features
     allowDebugMode: false, // Allow debugging at all. Set to false in production
     debug: {
