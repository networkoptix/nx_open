'use strict';
/*exported Config */

var Config = {
    viewsDir: 'views/', //'lang_' + lang + '/views/';
    viewsDirCommon: 'web_common/views/',
    developersFeedbackForm: 'https://docs.google.com/forms/d/e/1FAIpQLSdN0Woxlo2UgHFF243604gsae9ol9J_N24CtPdRk8EgMFyG4A/viewform?usp=pp_url&entry.1099959647={{PRODUCT}}',
    webadminSystemApiCompatibility: true,
    defaultLanguage: 'en_US',
    supportedLanguages:[
        'en_US', 'ru'
    ],

    defaultLogin: 'admin',
    defaultPassword: 'admin',
    newServerFlag: 'SF_NewSystem',
    publicIpFlag: 'SF_HasPublicIP',
    iflistFlag: 'SF_IfListCtrl',
    timeCtrlFlag: 'SF_timeCtrl',

    globalEditServersPermissions: 'GlobalAdminPermission',
    globalViewArchivePermission: 'GlobalViewArchivePermission',
    globalAccessAllMediaPermission: 'GlobalAccessAllMediaPermission',

    productName: 'VMS NAME',
    cloud: {
        productName: 'CLOUD NAME',
        webadminSetupContext: '?from=webadmin&context=setup',
        clientSetupContext: '?from=client&context=setup',
        webadminContext: '?from=webadmin&context=settings',

        apiUrl: '/api',
        portalRegisterUrl: '/register',
        portalSystemUrl: '/systems/{systemId}'
    },

    dateSettingsFormat:'dd MMMM yyyy',
    dateInternalFormat:'yyyy-MM-ddThh:mm:ss',

    visualLog: false,
    allowDebugMode: false, // Allow debugging at all. Set to false in production
    debug: {
        chunksOnTimeline: false, // timeline.js - draw debug events
    },
    helpLinks: [
        // Additional Links to show in help
        /*{
         url: '#/support/',
         title: 'Support',
         target: '' // new|frame
         }*/
    ],
    emailRegex:"^[-!#$%&'*+/=?^_`{}|~0-9a-zA-Z]+(\\.[-!#$%&'*+/=?^_`{}|~0-9a-zA-Z]+)*@(?:[a-zA-Z0-9](?:[a-zA-Z0-9-]{0,61}[a-zA-Z0-9])?\\.)+[a-zA-Z]{2,6}\\.?$", // Check only @ and . in the email

    passwordRequirements: {
        minLength: 8,
        maxLength: 255,
        requiredRegex: '^[\x21-\x7E]$|^[\x21-\x7E][\x20-\x7E]*[\x21-\x7E]$',
        minClassesCount: 2,
        strongClassesCount: 3
    },

    undefinedValue:'__qn_undefined_value__',
    settingsConfig: {
        auditTrailEnabled: {label: 'Audit trail enabled', type: 'checkbox'},
        cameraSettingsOptimization: {label: 'Allow device setting optimization', type: 'checkbox', setupWizard: true},
        disabledVendors: {label: 'Disabled vendors', type: 'text'},
        ec2AliveUpdateIntervalSec: {label: 'System alive update interval (seconds)', type: 'number', alert: 'Warning! It is highly recommended to keep this value at least 10% greater than "Connection keep alive timeout" x "Connection keep probes"'},
        ec2ConnectionKeepAliveTimeoutSec: {label: 'Connection keep alive timeout (seconds)', type: 'number'},
        ec2KeepAliveProbeCount: {label: 'Connection keep alive probes (seconds)', type: 'number'},
        emailFrom: {label: 'Email from', type: 'text'},
        emailSignature: {label: 'Email signature', type: 'text'},
        emailSupportEmail: {label: 'Support Email', type: 'text'},
        ldapAdminDn: {label: 'LDAP admin DN', type: 'text'},
        ldapAdminPassword: {label: 'LDAP admin password', type: 'password'},
        ldapSearchBase: {label: 'LDAP search base', type: 'text'},
        ldapSearchFilter: {label: 'LDAP search filter', type: 'text'},
        ldapUri: {label: 'LDAP URI', type: 'text'},
        autoDiscoveryEnabled: {label: 'Enable device auto discovery', type: 'checkbox', setupWizard: true},
        smtpConnectionType: {label: 'SMTP connection type', type: 'text'},
        smtpHost: {label: 'SMTP host', type: 'text'},
        smtpPort: {label: 'SMTP port', type: 'number'},
        smtpSimple: {label: 'SMTP simple', type: 'checkbox'},
        smtpTimeout: {label: 'SMTP timeout', type: 'number'},
        smptPassword: {label: 'SMTP password', type: 'password'},
        smtpUser: {label: 'SMTP user', type: 'text'},
        updateNotificationsEnabled: {label: 'Update notifications enabled', type: 'checkbox'},
        arecontRtspEnabled: {label: 'Arecont RTSP Enabled', type: 'checkbox'},
        backupNewCamerasByDefault: {label: 'Backup new cameras by default', type: 'checkbox'},
        statisticsAllowed: {
            label: 'Send anonymous usage statistics and crash reports',
            type: 'checkbox',
            setupWizard: true
        },
        backupQualities: {label: 'Backup qualities', type: 'text'},
        serverDiscoveryPingTimeoutSec: {label: 'Server discovery timeout', type: 'number'},

        cloudAccountName: {label: 'Cloud owner account', type: 'static'},
        cloudHost: {label: 'Cloud host', type: 'static'},
        cloudAuthKey: {label: 'Cloud auth key', type: 'static'},
        cloudSystemID: {label: 'Cloud system id', type: 'static'},

        systemName: {label: 'System name', type: 'text'},

        newSystem: {label: 'Server is "New"', type: 'static'},
        proxyConnectTimeoutSec: {label: 'Proxy connection timeout (seconds)', type: 'number'},
        crossdomainEnabled: {label: 'Enable web client', type: 'checkbox'},

        statisticsReportLastNumber: {label: 'Statistics report - last number', type: 'static'},
        statisticsReportLastTime: {label: 'Statistics report - last time', type: 'static'},
        statisticsReportServerApi: {label: 'Statistics server api', type: 'text'},
        statisticsReportTimeCycle: {label: 'Statistics report interval', type: 'number'},
        systemId: {label: 'System ID', type: 'text'},
        systemNameForId: {label: 'System name', type: 'text'},
        takeCameraOwnershipWithoutLock: {label: 'Take cameras ownership without lock', type: 'checkbox'},
        timeSynchronizationEnabled: {label: 'Time synchronization enabled', type: 'checkbox'},
        upnpPortMappingEnabled: {label: 'UPNP port mapping enabled', type: 'checkbox'},
    },
    webclient:{
        useServerTime: true,
        disableVolume: true,
        reloadInterval: 5*1000,
        leftPanelPreviewHeight: 38, // 38px is the height for previews in the left panel
        resetDisplayedTextTimer: 3 * 1000,
        hlsLoadingTimeout: 60 * 1000,
            // One minute timeout for manifest:
            // * 30 seconds for server to init camera
            // * 20 seconds for chunks
            // * 10 seconds extra
<<<<<<< HEAD
        flashChromelessPath: "web_common/components/flashlsChromeless.swf",
        flashChromelessDebugPath: "web_common/components/flashlsChromeless_debug.swf",
        updateArchiveStateTimeout: 60*1000 // If camera hs no archive - try to update it every minute
=======
        flashChromelessPath: "components/flashlsChromeless.swf",
        flashChromelessDebugPath: "components/flashlsChromeless_debug.swf",
        staticResources: "web_common/"
>>>>>>> c1e9d07e
    },
    debugEvents: {
        events: [
            {event: 'CameraMotionEvent', label: 'Camera motion'},
            {event: 'CameraInputEvent', label: 'Camera input'},
            {event: 'CameraDisconnectEvent', label: 'Camera disconnect'},
            {event: 'StorageFailureEvent', label: 'Storage failure'},
            {event: 'NetworkIssueEvent', label: 'Network issue'},
            {event: 'CameraIpConflictEvent', label: "Camera IP conflict"},
            {event: 'ServerFailureEvent', label: 'Server failure'},
            {event: 'ServerConflictEvent', label: 'Server conflict'},
            {event: 'ServerStartEvent', label: 'Server start'},
            {event: 'LicenseIssueEvent', label: 'License issue'},
            {event: 'BackupFinishedEvent', label: 'Backup finished'},
            {event: 'UserDefinedEvent', label: 'Generic event'}
        ],
        reasons: [
            'NoReason',
            'NetworkNoFrameReason',
            'NetworkConnectionClosedReason',
            'NetworkRtpPacketLossReason',
            'ServerTerminatedReason',
            'ServerStartedReason',
            'StorageIoErrorReason',
            'StorageTooSlowReason',
            'StorageFullReason',
            'LicenseRemoved',
            'BackupFailedNoBackupStorageError',
            'BackupFailedSourceStorageError',
            'BackupFailedSourceFileError',
            'BackupFailedTargetFileError',
            'BackupFailedChunkError',
            'BackupEndOfPeriod',
            'BackupDone',
            'BackupCancelled'
        ],
        states: [
            {label: 'Instant', value: null},
            {label: 'Inactive', value: 'Inactive'},
            {label: 'Active', value: 'Active'}
        ]
    },

    setup:{
        firstPollingRequest: 5000,
        slowPollingTimeout: 5000,
        pollingTimeout: 1000,
        retriesForMergeCredentialsToApply: 15
    }
};<|MERGE_RESOLUTION|>--- conflicted
+++ resolved
@@ -127,15 +127,10 @@
             // * 30 seconds for server to init camera
             // * 20 seconds for chunks
             // * 10 seconds extra
-<<<<<<< HEAD
-        flashChromelessPath: "web_common/components/flashlsChromeless.swf",
-        flashChromelessDebugPath: "web_common/components/flashlsChromeless_debug.swf",
-        updateArchiveStateTimeout: 60*1000 // If camera hs no archive - try to update it every minute
-=======
+        updateArchiveStateTimeout: 60*1000, // If camera hs no archive - try to update it every minute
         flashChromelessPath: "components/flashlsChromeless.swf",
         flashChromelessDebugPath: "components/flashlsChromeless_debug.swf",
         staticResources: "web_common/"
->>>>>>> c1e9d07e
     },
     debugEvents: {
         events: [
