'use strict';

/**
 * This is smart video-plugin.
 * 1. It gets list of possible video-sources in different formats (each requires mime-type)
 * (Outer code decides, if some video-format is supported by exact server)
 * 2. Detects browser and operating system
 * 3. Chooses best possible video-source for this browser
 * 4. If there is now such format - he tries to detect possible plugin for rtsp and use it
 *
 * This plugin hides details from outer code either.
 *
 * API:
 * update playing time handler
 * change source
 * play/pause
 * seekPosition - later
 * playingSpeed - later
 *
 */
angular.module('webadminApp')
    .directive('videowindow', ['$interval','$timeout','animateScope', function ($interval,$timeout,animateScope) {
        return {
            restrict: 'E',
            scope: {
                vgUpdateTime:"&",
                vgPlayerReady:"&",
                vgSrc:"="
            },
            templateUrl: Config.viewsDir + 'components/videowindow.html',// ???

            link: function (scope, element/*, attrs*/) {

                var mimeTypes = {
                    'hls': 'application/x-mpegURL',
                    'webm': 'video/webm',
                    'rtsp': 'application/x-rtsp',
                    'flv': 'video/x-flv',
                    'mp4': 'video/mp4'
                };
<<<<<<< HEAD
=======

                scope.Config = Config;
>>>>>>> 1d55f0dd
                scope.debugMode = Config.debug.video && Config.allowDebugMode;
                scope.debugFormat = Config.allowDebugMode && Config.debug.videoFormat;

                function getFormatSrc(mediaformat) {
                    var src = _.find(scope.vgSrc,function(src){return src.type == mimeTypes[mediaformat];});
                    if( scope.debugMode){
                        console.log("playing",src?src.src:null);
                    }
                    return src?src.src:null;
                }

                function detectBestFormat(){
                    //1. Hide all informers
                    scope.flashRequired = false;
                    scope.flashOrWebmRequired = false;
                    scope.noArmSupport = false;
                    scope.noFormat = false;
                    scope.errorLoading = false;
                    scope.ieNoWebm = false;
                    scope.loading = false;
                    scope.ieWin10 = false;
                    scope.ubuntuNX = false;

                    if(scope.debugMode && scope.debugFormat){
                        return scope.debugFormat;
                    }

                    //This function gets available sources for camera and chooses the best player for this browser

                    //return "rtsp"; // To debug some format - force it to work

                    //We have options:
                    // webm - for good desktop browsers
                    // webm-codec - for IE. Detectf
                    // native-hls - for mobile browsers
                    // flv - for desktop browsers - not supported yet
                    // rtsp - for desktop browsers
                    // activex-rtsp - for some browsers - not supported yet
                    // flashls - for desktop browsers
                    // jshls - for desktop browsers - not supported yet

                    function canPlayNatively(type){
                        var res = false;
                        var v = document.createElement('video');
                        if(v.canPlayType && v.canPlayType(mimeTypes[type]).replace(/no/, '')) {
                            res = true; // we have webm codec!
                        }
                        return res;
                    }
                    var weHaveWebm = _.find(scope.vgSrc,function(src){return src.type == mimeTypes['webm'];});
                    var weHaveHls = _.find(scope.vgSrc,function(src){return src.type == mimeTypes['hls'];});
                    var weHaveRtsp = _.find(scope.vgSrc,function(src){return src.type == mimeTypes['rtsp'];});

                    if(weHaveHls && canPlayNatively("hls")){
                        return "native-hls";
                    }

                    // Test native support. Native is always better choice
                    if(weHaveWebm && canPlayNatively("webm")){ // webm is our best format for now
                        if(window.jscd.browser == 'Microsoft Internet Explorer' && window.jscd.osVersion >= 10) {
                            // This is hack to prevent using webm codec in Windows 10.
                            // Pretend we do not support webm in Windows 10
                            // TODO: remove this hack in happy future
                        }else{
                            return "webm";
                        }
                    }

                    // Hardcode native support
                    if(window.jscd.os == "Android" ){
                        if(weHaveWebm){
                            return "webm";
                            // TODO: Try removing this line.
                        }else {
                            scope.noArmSupport = true;
                            return false;
                        }
                    }

                    if(window.jscd.mobile && weHaveHls){
                        return "native-hls"; // Only one choice on mobile.
                        // TODO: Try removing this line.
                    }

                    // No native support
                    //Presume we are on desktop:
                    switch(window.jscd.browser){
                        case 'Microsoft Internet Explorer':
                            // Check version here
                            if(window.jscd.browserMajorVersion>=10 && weHaveHls){
                                return "jshls";
                            }
                            if(window.jscd.flashVersion){ // We have flash - try to play using flash
                                return "flashls";
                            }

                            if(weHaveHls && weHaveWebm && (window.jscd.osVersion < 10)){
                                scope.flashOrWebmRequired = true;
                                return false;
                            }

                            if(weHaveHls) {
                                scope.flashRequired = true;
                                return false;
                            }

                            if(weHaveWebm && (window.jscd.osVersion < 10))
                            {
                                scope.ieNoWebm = true;
                                return false;
                            }

                            if(weHaveWebm && (window.jscd.osVersion >= 10)){
                                scope.ieWin10 = true; // Not supported browser
                                return false;
                            }

                            scope.noFormat = true;
                            return false; // IE9 - No other supported formats


                        case "Safari": // TODO: Try removing this line.
                            if(weHaveHls) {
                                return "native-hls";
                            }

                        case "Firefox":
                            if(weHaveHls && window.jscd.os === 'Linux'){
                                scope.ubuntuNX = true;
                                return false;
                            }

                        case "Chrome":
                        case "Opera":
                        case "Webkit":
                        default:
                            if(weHaveHls) {
                                return "jshls";// We are hoping that we have some good browser
                            }
                            if(window.jscd.flashVersion){ // We have flash - try to play using flash
                                return "flashls";
                            }
                            if(weHaveRtsp){
                                return "rtsp";
                            }
                            if(weHaveWebm){
                                return "webm";
                            }

                            scope.flashRequired = true;
                            scope.noFormat = true;
                            return false; // IE9 - No supported formats
                    }
                }


                //TODO: remove ID, generate it dynamically

                var activePlayer = null;
                function recyclePlayer(player){
                    if(activePlayer != player) {
                        if(scope.vgApi && scope.vgApi.destroy){
                            scope.vgApi.destroy(); // try to destroy
                        }
                        element.find(".videoplayer").html("");
                        scope.vgPlayerReady({$API: null});
                    }

                    if(activePlayer == 'flashls' && player == 'webm'){
                        // This is hack! When switching from flashls to webm video - webm player stucks. Seems like chrome issue.
                        activePlayer = player;
                        return false;
                    }

                    activePlayer = player;
                    return true;
                }

                // TODO: Create common interface for each player, html5 compatible or something
                // TODO: move supported info to config
                // TODO: Support new players

                function initNativePlayer(nativeFormat) {

                    scope.native = true;
                    scope.flashls = false;
                    scope.hls = false;

                    var autoshow = null;
                    nativePlayer.init(element.find(".videoplayer"), function (api) {
                        scope.vgApi = api;

                        if (scope.vgSrc) {
                            $timeout(function () {
                                scope.loading = !!format;
                            });

                            if(format == 'webm' && window.jscd.os == "Android" ){ // TODO: this is hach for android bug. remove it later
                                if(autoshow){
                                    $timeout.cancel(autoshow);
                                }
                                autoshow = $timeout(function () {
                                    scope.loading = false;
                                    autoshow = null;
                                },20000);
                            }

                            scope.vgApi.load(getFormatSrc(nativeFormat), mimeTypes[nativeFormat]);

                            scope.vgApi.addEventListener("timeupdate", function (event) {
                                var video = event.srcElement || event.originalTarget;
                                scope.vgUpdateTime({$currentTime: video.currentTime, $duration: video.duration});
                                if (scope.loading) {
                                    $timeout(function () {
                                        scope.loading = false;
                                    });
                                }
                            });

                            scope.vgApi.addEventListener("ended",function(event){
                                scope.vgUpdateTime({$currentTime: null, $duration: null});

                            });
                        }

                        scope.vgPlayerReady({$API: scope.vgApi});
                    }, function (api) {
                        console.error("some error");
                    });
                }

                function initFlashls() {
                    scope.flashls = true;
                    scope.native = false;
                    scope.hls = false;
                    scope.flashSource = "components/flashlsChromeless.swf";

                    if(scope.debugMode && scope.debugFormat){
                        scope.flashSource = "components/flashlsChromeless_debug.swf";
                    }

                    if(flashlsAPI.ready()){
                        flashlsAPI.kill();
                        scope.flashls = false; // Destroy it!
                        $timeout(initFlashls);
                    }else {
                        $timeout(function () {// Force DOM to refresh here
                            flashlsAPI.init("videowindow", function (api) {
                                scope.vgApi = api;
                                if (scope.vgSrc) {
                                    $timeout(function () {
                                        scope.loading = !!format;
                                    });
                                    scope.vgApi.load(getFormatSrc('hls'));
                                }

                                scope.vgPlayerReady({$API: api});
                            }, function (error) {
                                $timeout(function () {
                                    scope.errorLoading = true;
                                    scope.loading = false;
                                    scope.flashls = false;// Kill flashls with his error
                                    scope.native = false;
                                });
                                console.error(error);
                            }, function (position, duration) {
                                if (position != 0) {
                                    scope.loading = false;
                                    scope.vgUpdateTime({$currentTime: position/1000, $duration: duration});
                                }
                            });
                        });
                    }
                }

                function initJsHls(){
                    scope.flashls = false;
                    scope.native = false;
                    scope.hls = true;
                    hlsAPI.init( element.find(".videoplayer"), function (api) {
                            scope.vgApi = api;
                            if (scope.vgSrc) {

                                $timeout(function(){
                                    scope.loading = false;
                                });
                                scope.vgApi.load(getFormatSrc('hls'));
                            }
                            scope.vgPlayerReady({$API:api});
                        },  function (api) {
                                console.log(api);
                                console.error("some error");
                    });
                }

                function initRtsp(){
                    var locomote = new Locomote('videowindow', /*'bower_components/locomote/dist/Player.swf'/**/'components/Player.swf'/**/);
                    locomote.on('apiReady', function() {
                        scope.vgApi = locomote;

                        /* Tell Locomote to play the specified media */
                        if(!scope.vgApi.load ) {

                            $timeout(function(){
                                scope.loading = !!format;
                            });

                            scope.vgApi.load = scope.vgApi.play;
                            scope.vgApi.play = function(){
                                scope.vgApi.load(getFormatSrc('rtsp'));
                            }
                        }

                        /* Start listening for streamStarted event */
                        locomote.on('streamStarted', function() {
                            //console.log('stream has started');
                        });

                        /* If any error occurs, we should take action */
                        locomote.on('error', function(err) {
                            console.error(err);
                        });

                        if (scope.vgSrc) {
                            scope.vgApi.play(scope.vgSrc[2].src);
                        }

                        scope.vgPlayerReady({$API:api});
                    });
                }

                element.bind('contextmenu',function() { return !!scope.debugMode; }); // Kill context menu
                var format = null;

                function srcChanged(){
                    scope.loading = false;
                    scope.errorLoading = false;
                    if(/*!scope.vgApi && */scope.vgSrc ) {
                        format = detectBestFormat();

                        if(!recyclePlayer(format)){ // Remove or recycle old player.
                            // Some problem happened. We must reload video here
                            $timeout(srcChanged);
                        }

                        if(!format){
                            scope.native = false;
                            scope.flashls = false;
                            scope.hls = false;
                            return;
                        }
                        switch(format){
                            case "flashls":
                                initFlashls();
                                break;

                            case "jshls":
                                initJsHls();
                                break;

                            case "rtsp":
                                initRtsp();
                                break;

                            case "native-hls":
                                initNativePlayer("hls");
                                break;

                            case "webm":
                            default:
                                initNativePlayer(format);
                                break;
                        }
                    }
                }

                scope.$watch("vgSrc",srcChanged);

                scope.$on('$destroy',recyclePlayer);
            }
        }
    }]);<|MERGE_RESOLUTION|>--- conflicted
+++ resolved
@@ -38,11 +38,7 @@
                     'flv': 'video/x-flv',
                     'mp4': 'video/mp4'
                 };
-<<<<<<< HEAD
-=======
-
                 scope.Config = Config;
->>>>>>> 1d55f0dd
                 scope.debugMode = Config.debug.video && Config.allowDebugMode;
                 scope.debugFormat = Config.allowDebugMode && Config.debug.videoFormat;
 
