--- conflicted
+++ resolved
@@ -11,257 +11,10 @@
                 liveOnly: '=',
                 canPlayLive: '=',
                 ngClick: '&',
-                positionHandler: '=',
-                volumeLevel:'='
+                positionHandler: '='
             },
-            templateUrl: Config.viewsDir + 'components/timeline.html',
+            templateUrl: 'views/components/timeline.html',
             link: function (scope, element/*, attrs*/) {
-<<<<<<< HEAD
-
-                var debugEventsMode = Config.debug.chunksOnTimeline && Config.allowDebugMode;
-                var debugTime = Config.debug.chunksOnTimeline && Config.allowDebugMode;
-
-                var timelineConfig = {
-                    initialInterval: 1000*60*60 /* *24*365*/, // no records - show small interval
-                    stickToLiveMs: 1000, // Value to stick viewpoert to Live - 1 second
-                    maxMsPerPixel: 1000*60*60*24*365,   // one year per pixel - maximum view
-                    lastMinuteDuration: 1.5 * 60 * 1000, // 1.5 minutes
-                    minMsPerPixel: 10, // Minimum level for zooming:
-                    lastMinuteAnimationMs:100,
-                    lastMinuteTextureSize:10,
-                    minMarkWidth: 1, // Minimum width for visible mark
-
-                    zoomSpeed: 0.025, // Zoom speed for dblclick
-                    zoomAccuracy: 0.01,
-                    slowZoomSpeed: 0.01, // Zoom speed for holding buttons
-                    maxVerticalScrollForZoom: 250, // value for adjusting zoom
-                    maxVerticalScrollForZoomWithTouch: 5000, // value for adjusting zoom
-                    animationDuration: 300, // 300, // 200-400 for smooth animation
-
-                    levelsSettings:{
-                        labels:{
-                            markSize:15/110,
-                            transparency:1,
-                            fontSize:14,
-                            labelPositionFix:5//20
-                        },
-                        middle:{
-                            markSize:10/110,
-                            transparency:0.75,
-                            fontSize:13,
-                            labelPositionFix:0//18
-                        },
-                        small:{
-                            markSize:5/110,
-                            transparency:0.5,
-                            fontSize:11,
-                            labelPositionFix:-5//16
-                        },
-                        marks:{
-                            markSize:5/110,
-                            transparency:0.25,
-                            fontSize:0,
-                            labelPositionFix:-10
-                        },
-                        events:{
-                            markSize:0,
-                            transparency:0,
-                            fontSize:0,
-                            labelPositionFix:-15
-                        }
-                    },
-
-                    timelineBgColor: [28,35,39,0.6], //Color for ruler marks and labels
-                    font:'Roboto',//'sans-serif',
-
-                    labelPadding: 10,
-                    lineWidth: 1,
-
-                    chunkHeight:30/110, // %    //Height for event line
-                    minChunkWidth: 1,
-                    chunksBgColor:[34,57,37],
-                    exactChunkColor: [58,145,30],
-                    loadingChunkColor: [0,255,255,0.3],
-                    blindChunkColor:  [255,0,0,0.3],
-                    highlighChunkColor: [255,255,0,1],
-                    lastMinuteColor: [58,145,30,0.3],
-
-                    scrollBarSpeed: 0.1, // By default - scroll by 10%
-                    scrollBarHeight: 20/110, // %
-                    minScrollBarWidth: 50, // px
-                    scrollBarBgColor: [28,35,39],
-                    scrollBarColor: [53,70,79],
-                    scrollBarHighlightColor: [53,70,79,0.8],
-
-                    timeMarkerColor: [215,223,227], // Timemarker color
-                    timeMarkerTextColor: [12,21,23],
-                    pointerMarkerColor: [12,21,23], // Mouse pointer marker color
-                    pointerMarkerTextColor: [255,255,255],
-                    markerDateFont:{
-                        size:15,
-                        weight:400,
-                        face:'Roboto'
-                    },
-                    markerTimeFont:{
-                        size:17,
-                        weight:500,
-                        face:'Roboto'
-                    },
-                    markerWidth: 140,
-                    markerHeight: 50/110,
-                    markerTriangleHeight: 6/110,
-                    dateFormat: 'd mmmm yyyy', // Timemarker format for date
-                    timeFormat: 'HH:MM:ss', // Timemarker format for time
-
-
-                    leftRightButtonsColor: [23,28,31,0.8],
-                    leftRightButtonsActiveColor: [23,28,31,1],
-                    leftRightButtonsWidth: 40,
-                    leftRightButtonsHeight: 50/110,
-                    leftRightButtonsArrowLineWidth:2,
-                    leftRightButtonsArrowColor:[255,255,255,0.8],
-                    leftRightButtonsArrowActiveColor:[255,255,255,1],
-                    leftRightButtonsArrow:{
-                        size:20,
-                        width:10
-                    },
-                    scrollSpeed:0.25, // Relative to screen
-                    slowScrollSpeed: 0.25,
-
-
-                    scrollBoundariesPrecision: 0.000001, // Where we should disable right and left scroll buttons
-
-                    end: 0
-                };
-
-
-
-                scope.timelineConfig = timelineConfig;
-
-                var rulerPreset = {
-                    topLabelAlign: 'center', // center, left, above
-                    topLabelHeight: 30/110, //% // Size for top label text
-                    topLabelFont:{
-                        size:17,
-                        weight:400,
-                        face:'Roboto',
-                        color: [255,255,255] // Color for text for top labels
-                    },
-                    topLabelMarkerColor: [83,112,127], // Color for mark for top label
-                    topLabelMarkerAttach:'top', // top, bottom
-                    topLabelMarkerHeight: 55/110,
-                    topLabelBgColor: false,
-                    topLabelBgOddColor: false,
-                    topLabelPositionFix:0, //Vertical fix for position
-                    topLabelFixed: true,
-                    oldStyle:false,
-
-                    labelAlign:'above',// center, left, above
-                    labelHeight:30/110, // %
-                    labelFont:{
-                        size:15,
-                        weight:400,
-                        face:'Roboto',
-                        color: [105,135,150] // Color for text for top labels
-                    },
-                    labelMarkerAttach:'bottom', // top, bottom
-                    labelMarkerColor:[83,112,127,0.6],//false
-                    labelBgColor: [28,35,39],
-                    labelPositionFix:-5, //Vertical fix for position
-                    labelMarkerHeight:22/110,
-                    labelFixed: true,
-
-
-                    marksAttach:'bottom', // top, bottom
-                    marksHeight:10/110,
-                    marksColor:[83,112,127,0.4]
-                };
-
-
-                scope.presets = [{
-                    topLabelAlign: 'center', // center, left, above
-                    topLabelMarkerColor: [105,135,150], // Color for mark for top label
-                    topLabelBgColor: false,
-                    topLabelBgOddColor: false,
-
-                    labelAlign:'above',// center, left, above
-                    labelMarkerColor:[53,70,79,0],//false
-                    labelBgColor: [28,35,39],
-                    oldStyle:false,
-
-                    marksColor:[83,112,127,0]
-                },{
-                    topLabelAlign: 'center', // center, left, above
-                    topLabelMarkerColor: [105,135,150], // Color for mark for top label
-                    topLabelBgColor: false,
-                    topLabelBgOddColor: false,
-
-                    labelAlign:'above',// center, left, above
-                    labelMarkerColor:[83,112,127,0.6],//false
-                    labelBgColor: [28,35,39],
-                    oldStyle:false,
-
-                    marksColor:[83,112,127,0]
-                }, {
-                    topLabelAlign: 'left', // center, left, above
-                    topLabelMarkerColor: [105,135,150], // Color for mark for top label
-                    topLabelBgColor: false,
-                    topLabelBgOddColor: false,
-
-                    labelAlign:'left',// center, left, above
-                    labelMarkerColor:[83,112,127,0.6],//false
-                    labelBgColor: [28,35,39],
-                    oldStyle:false,
-
-                    marksColor:[83,112,127,0.4]
-                },{
-                    topLabelAlign: 'center', // center, left, above
-                    topLabelHeight: 20/110, //% // Size for top label text
-                    topLabelFont:{
-                        size:12,
-                        weight:400,
-                        face:'Roboto',
-                        color: [255,255,255] // Color for text for top labels
-                    },
-                    topLabelMarkerColor: [83,112,127], // Color for mark for top label
-                    topLabelMarkerHeight: 20/110,
-                    topLabelMarkerAttach:'top', // top, bottom
-                    topLabelBgColor: [33,42,47],
-                    topLabelBgOddColor: [43,56,63],
-                    topLabelPositionFix:-2, //Vertical fix for position
-                    topLabelFixed: true,
-
-
-                    labelAlign:'above',// center, left, above
-                    labelHeight:40/110, // %
-                    labelFont:{
-                        size:15,
-                        weight:400,
-                        face:'Roboto',
-                        color: [145,167,178] // Color for text for top labels
-                    },
-                    labelMarkerAttach:'top', // top, bottom
-                    labelMarkerColor:[105,135,150],//false
-                    labelBgColor: [28,35,39],
-                    labelPositionFix:5, //Vertical fix for position
-                    labelMarkerHeight:20/110,
-                    labelFixed: false,
-
-                    marksAttach:'top', // top, bottom
-                    marksHeight:10/110,
-                    marksColor:[83,112,127,0.4],
-                    oldStyle:true
-                }];
-
-                scope.selectPreset = function(preset){
-                    scope.activePreset = preset;
-                    scope.timelineConfig = $.extend(scope.timelineConfig, rulerPreset, preset);
-                };
-                scope.selectPreset(scope.presets[3]);
-
-                scope.playbackNotSupported = window.jscd.mobile;
-=======
->>>>>>> 053432fd
                 /**
                  * This is main timeline module.
                  *
