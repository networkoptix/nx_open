'use strict';


//Record
function Chunk(boundaries,start,end,level,title,extension){
    this.start = start;
    this.end = end;
    this.level = level || 0;
    this.expand = true;

    var format = 'dd.mm.yyyy HH:MM:ss.l';
    this.title = (typeof(title) === 'undefined' || title === null) ? dateFormat(start,format) + ' - ' + dateFormat(end,format):title ;

    this.children = [];

    _.extend(this, extension);
}

Chunk.prototype.debug = function(){
    var format = 'dd.mm.yyyy HH:MM:ss.l';
    this.title = dateFormat(this.start,format) + ' - ' + dateFormat(this.end,format) ;

    console.log(new Array(this.level + 1).join(" "), this.title, this.level,  this.children.length);
};


function isDate(val){
    return val instanceof Date;
}
function NumberToDate(date){
    if(typeof(date)=='number' || typeof(date)=='Number'){
        date = Math.round(date);
        date = new Date(date);
    }
    if(!isDate(date)){
        console.error("non date " + (typeof date) + ": " + date );
        return null;
    }
    return date;
}

// Additional mini-library for declaring and using settings for ruler levels
function Interval (ms,seconds,minutes,hours,days,months,years){
    this.seconds = seconds;
    this.minutes = minutes;
    this.hours = hours;
    this.days = days;
    this.months = months;
    this.years = years;
    this.milliseconds = ms
};

Interval.prototype.addToDate = function(date, count){
    date = NumberToDate(date);

    if(typeof(count)==='undefined') {
        count = 1;
    }
    try {
        return new Date(date.getFullYear() + count * this.years,
                date.getMonth() + count * this.months,
                date.getDate() + count * this.days,
                date.getHours() + count * this.hours,
                date.getMinutes() + count * this.minutes,
                date.getSeconds() + count * this.seconds,
                date.getMilliseconds() + count * this.milliseconds);
    }catch(error){
        console.error("date problem" , date);
        throw error;
    }
};


/**
 * How many seconds are there in the interval.
 * Fucntion may return not exact value, it doesn't count leap years (difference doesn't matter in that case)
 * @returns {*}
 */
Interval.prototype.getMilliseconds = function(){
    var date1 = new Date(1971,11,1,0,0,0,0);//The first of december before the leap year. We need to count maximum interval (month -> 31 day, year -> 366 days)
    var date2 = this.addToDate(date1);
    return date2.getTime() - date1.getTime();
};

/**
 * Align to past. Can't work with intervals like "1 month and 3 days"
 * @param dateToAlign
 * @returns {Date}
 */
Interval.prototype.alignToPast = function(dateToAlign){
    var date = new Date(dateToAlign);

    if(this.milliseconds === 0){
        date.setMilliseconds(0);
    }else{
        date.setMilliseconds( Math.floor(date.getMilliseconds() / this.milliseconds) * this.milliseconds );
        return date;
    }

    if(this.seconds === 0){
        date.setSeconds(0);
    }else{
        date.setSeconds( Math.floor(date.getSeconds() / this.seconds) * this.seconds );
        return date;
    }
    if(this.minutes === 0){
        date.setMinutes(0);
    }else{
        date.setMinutes( Math.floor(date.getMinutes() / this.minutes) * this.minutes );
        return date;
    }
    if(this.hours === 0){
        date.setHours(0);
    }else{
        date.setHours( Math.floor(date.getHours() / this.hours) * this.hours );
        return date;
    }
    if(this.days === 0){
        date.setDate(1);
    }else{
        date.setDate( Math.floor(date.getDate() / this.days) * this.days );
        return date;
    }
    if(this.months === 0){
        date.setMonth(0);
    }else{
        date.setMonth( Math.floor(date.getMonth() / this.months) * this.months );
        return date;
    }
    date.setYear( Math.floor(date.getFullYear() / this.years) * this.years );
    return date;
};


//Check if current date aligned by interval
Interval.prototype.checkDate = function(date){
    date = NumberToDate(date);

    if(!date ){
        return false;
    }

    return this.alignToPast(date).getTime() === date.getTime();
};

Interval.prototype.alignToFuture = function(date){
    return this.alignToPast(this.addToDate(date));
};


/**
 * Special model for ruler levels. Stores all possible detailization level for the ruler
 * @type {{levels: *[], getLevelIndex: getLevelIndex}}
 */
var RulerModel = {

    /**
     * Presets for detailization levels
     * @type {{detailization: number}[]}
     */
    levels: [
        { name:'Age'        , interval:  new Interval(  0, 0, 0, 0, 0, 0,100), format:'yyyy' , marksW:15, smallW: 40, middleW: 400, width: 4000 , topW: 0, topFormat:'yyyy' }, // root
        { name:'Decade'     , interval:  new Interval(  0, 0, 0, 0, 0, 0, 10), format:'yyyy' , marksW:15, smallW: 40, middleW: 400, width: 9000 },
        {
            name:'Year', //Years
            format:'yyyy',//Format string for date
            interval:  new Interval(0,0,0,0,0,0,1),// Interval for marks
            marksW:15,   // width for marks without label
            smallW: 40,  // width for smallest label
            middleW: 120, // width for middle label
            width: 720, // width for label. We should choose minimal width in order to not intresect labels on timeline
            topW: 100, // minimal width for label above timeline
            topFormat:'yyyy'//Format string for label above timeline
        },
        { name:'6Months'   , interval:  new Interval(  0, 0, 0, 0, 0, 6, 0), format:'mmmm' , marksW:15, smallW: 60, middleW: 360, width: 3600 },
        { name:'3Months'   , interval:  new Interval(  0, 0, 0, 0, 0, 3, 0), format:'mmmm' , marksW:15, smallW: 60, middleW: 1800, width: 9000 },
        { name:'Month'      , interval:  new Interval(  0, 0, 0, 0, 0, 1, 0), format:'mmmm' , marksW:15, smallW: 60, middleW: 100000,   width: 600 , topW: 170, topFormat:'mmmm yyyy'},
        { name:'Day'        , interval:  new Interval(  0, 0, 0, 0, 1, 0, 0), format:'dd'   , marksW:5,  smallW: 20, middleW: 100,      width: 200 , topW: 170, topFormat:'d mmmm yyyy' ,contained:1},
        { name:'12h'   , interval:  new Interval(  0, 0, 0,12, 0, 0, 0), format:'HH:MM', marksW:15, smallW: 50, middleW: 200,      width: 1200},
        { name:'6h'    , interval:  new Interval(  0, 0, 0, 6, 0, 0, 0), format:'HH:MM', marksW:15, smallW: 50, middleW: 600,      width: 1800 },
        { name:'3h'    , interval:  new Interval(  0, 0, 0, 3, 0, 0, 0), format:'HH:MM', marksW:15, smallW: 50, middleW: 300,      width: 900 },
        { name:'1h'       , interval:  new Interval(  0, 0, 0, 1, 0, 0, 0), format:'HH:MM', marksW:15, smallW: 50, middleW: 100,      width: 300 },
        { name:'30m' , interval:  new Interval(  0, 0,30, 0, 0, 0, 0), format:'HH:MM', marksW:15, smallW: 50, middleW: 300,      width: 1500 },
        { name:'10m' , interval:  new Interval(  0, 0,10, 0, 0, 0, 0), format:'HH:MM', marksW:15, smallW: 50, middleW: 500,      width: 1000 },
        { name:'5m'  , interval:  new Interval(  0, 0, 5, 0, 0, 0, 0), format:'HH:MM', marksW:15, smallW: 50, middleW: 250,      width: 500 },
        { name:'1m'   , interval:  new Interval(  0, 0, 1, 0, 0, 0, 0), format:'HH:MM', marksW:15, smallW: 50, middleW: 100,      width: 300 , topW: 170, topFormat:'d mmmm yyyy HH:MM'},
        { name:'30s' , interval:  new Interval(  0,30, 0, 0, 0, 0, 0), format:'ss"s"', marksW:15, smallW: 50, middleW: 300,      width: 1500},
        { name:'10s' , interval:  new Interval(  0,10, 0, 0, 0, 0, 0), format:'ss"s"', marksW:15, smallW: 50, middleW: 500,      width: 1000 },
        { name:'5s'  , interval:  new Interval(  0, 5, 0, 0, 0, 0, 0), format:'ss"s"', marksW:15, smallW: 50, middleW: 250,      width: 100000 },
        { name:'1s'   , interval:  new Interval(  0, 1, 0, 0, 0, 0, 0), format:'ss"s"', marksW:15, smallW: 50, middleW: 100000,   width: 100000 , topW: 200, topFormat:'d mmmm yyyy HH:MM:ss'}
        //{ name:'500ms'     , interval:  new Interval(500, 0, 0, 0, 0, 0, 0), format:'l"ms"', marksW:15, smallW: 50, middleW: 250,      width: 100000},
        //{ name:'100ms'     , interval:  new Interval(100, 0, 0, 0, 0, 0, 0), format:'l"ms"', marksW:15, smallW: 50, middleW: 100000,   width: 100000 }
    ],

    getLevelIndex: function(searchdetailization,width){
        width = width || 1;
        var targetLevel = _.find(RulerModel.levels, function(level){
            return level.interval.getMilliseconds() < searchdetailization/width;
        }) ;

        return typeof(targetLevel)!=='undefined' ? this.levels.indexOf(targetLevel) : this.levels.length-1;
    },


    findBestLevelIndex:function(date, maxLevelIndex){
        if(maxLevelIndex) {
            var maxLevel = Math.min(maxLevelIndex - 1, this.levels.length - 1);

            for (var i = maxLevel; i >= 0; i--) {
                if (!this.levels[i].interval.checkDate(date)) {
                    return i + 1;
                }
            }
            return i;
        }

        for (var i = 0; i < this.levels.length; i++) {
            if (this.levels[i].interval.checkDate(date)) {
                return i;
            }
        }
        return this.levels.length-1;

    },
    findBestLevel:function(date){
        return this.levels[this.findBestLevelIndex(date)];
    }
};

//Provider for records from mediaserver
function CameraRecordsProvider(cameras,mediaserver,$q,width,timeCorrection) {

    this.cameras = cameras;
    this.mediaserver = mediaserver;
    this.$q = $q;
    this.chunksTree = null;
    this.requestedCache = [];
    this.timeCorrection = timeCorrection || 0;
    var self = this;
    //1. request first detailization to get initial bounds

    var archiveReadyDefer = $q.defer();
    this.archiveReadyPromise = archiveReadyDefer.promise;
    this.lastRequested = self.now();
    this.requestInterval(0, self.now() + 10000, 0).then(function () {
        archiveReadyDefer.resolve(!!self.chunksTree);
        if(!self.chunksTree){
            return; //No chunks for this camera
        }

        // Depends on this interval - choose minimum interval, which contains all records and request deeper detailization
        var nextLevel = RulerModel.getLevelIndex(self.now() - self.chunksTree.start,width);
        if(nextLevel<RulerModel.levels.length-1) {
            self.requestInterval(self.chunksTree.start, self.now(), nextLevel + 1);
        }
    });

    //2. getCameraHistory
}

CameraRecordsProvider.prototype.now = function(){
    return (new Date()).getTime();
};

CameraRecordsProvider.prototype.cacheRequestedInterval = function (start,end,level){
    for(var i=0;i<level+1;i++){
        if(i >= this.requestedCache.length){
            this.requestedCache.push([{start:start,end:end}]); //Add new cache level
            continue;
        }

        //Find good position to cache new requested interval
        for(var j=0;j<this.requestedCache[i].length;j++){
            if(this.requestedCache[i][j].end < start){
                continue;
            }

            if(this.requestedCache[i][j].start > end){ // no intersection - just add
                this.requestedCache[i].splice(j,0,{start:start,end:end});
                break;
            }

            this.requestedCache[i][j].start = Math.min(start,this.requestedCache[i][j].start);
            this.requestedCache[i][j].end = Math.max(end,this.requestedCache[i][j].end);
            break;
        }
    }
};
CameraRecordsProvider.prototype.getBlindSpotsInCache = function(start,end,level){
    if(typeof(this.requestedCache[level])=='undefined'){
        return [{start:start,end:end}]; // One large blind spot
    }
    var result = [];

    var levelCache = this.requestedCache[level];
    for(var i = 0;i < levelCache.length;i++) {

        if(start < levelCache[i].start){
            result.push ({start:start,end:levelCache[i].start});
        }

        start = Math.max(start,levelCache[i].end);//Move start

        if(end < levelCache[i].end){
            break;
        }
    }
    return result;
};

CameraRecordsProvider.prototype.checkRequestedIntervalCache = function (start,end,level) {
    if(typeof(this.requestedCache[level])=='undefined'){
        return false;
    }
    var levelCache = this.requestedCache[level];

    for(var i=0;i < levelCache.length;i++) {
        if(start < levelCache[i].start){
            return false;
        }

        start = Math.max(start,levelCache[i].end);//Move start

        if(end < levelCache[i].end){
            return true;
        }
    }
    return end <= start;
};

CameraRecordsProvider.prototype.updateLastMinute = function(lastMinuteDuration, level){
    var now = this.now();

    if(now - this.lastRequested > lastMinuteDuration/2) {
        this.requestInterval(now - lastMinuteDuration, now + 10000,level);
        this.lastRequested = now;
    }
};

CameraRecordsProvider.prototype.abort = function (reason){
    if(this.currentRequest) {
        this.currentRequest.abort(reason);
        this.currentRequest = null;
    }
};

CameraRecordsProvider.prototype.requestInterval = function (start,end,level){
    var deferred = this.$q.defer();
    //this.start = start;
    //this.end = end;
    this.level = level;
    var levelData = RulerModel.levels[level];
    var detailization = levelData.interval.getMilliseconds();

    var self = this;
    //1. Request records for interval
    // And do we need to request it?

    if(self.currentRequest){
        return;
    }
    self.currentRequest = this.mediaserver.getRecords('/', this.cameras[0], Math.max(start - this.timeCorrection,0), end - this.timeCorrection, detailization, null, levelData.name);

    self.currentRequest.then(function (data) {

            self.currentRequest = null;//Unlock requests - we definitely have chunkstree here
            var chunks = data.data.reply;
            //if(chunks.length == 0){} // No chunks for this camera

            _.forEach(chunks,function(chunk){
                chunk.durationMs = parseInt(chunk.durationMs);
                chunk.startTimeMs = parseInt(chunk.startTimeMs) + self.timeCorrection;
            });

            var chunksToIterate = chunks.length;
            //If level == 0 - we want only first chunk
            if(!level && chunks.length>0){ // Special hack
                chunks[0].durationMs = -1; // Make it 'live'
                chunksToIterate = 1;
            }
            for (var i = 0; i < chunksToIterate; i++) {
                var endChunk = chunks[i].startTimeMs + chunks[i].durationMs;
                if (chunks[i].durationMs < 0) {
                    endChunk = (new Date()).getTime();// current moment
                }
                var addchunk = new Chunk(null, chunks[i].startTimeMs, endChunk, level);
                self.addChunk(addchunk, null);
            }

            self.cacheRequestedInterval(start,end,level);

            deferred.resolve(self.chunksTree);

        }, function (error) {
            deferred.reject(error);
        });

    this.ready = deferred.promise;
    //3. return promise
    return this.ready;
};
/**
 * Request records for interval, add it to cache, update visibility splice
 *
 * @param start
 * @param end
 * @param level
 * @return Array
 */
CameraRecordsProvider.prototype.getIntervalRecords = function (start,end,level,debugLevel){

    if(start instanceof Date)
    {
        start = start.getTime();
    }
    if(end instanceof Date)
    {
        end = end.getTime();
    }

    // Splice existing intervals and check, if we need an update from server
    var result = [];
    this.selectRecords(result,start,end,level,null,debugLevel);

    /*this.logcounter = this.logcounter||0;
    this.logcounter ++;
    if(this.logcounter % 1000 === 0) {
        log("splice: ============================================================");
        for (var i = 0; i < result.length; i++) {
            result[i].debug();
        }
        this.debug();
    }*/

    var needUpdate = !debugLevel && !this.checkRequestedIntervalCache(start,end,level);
    if(needUpdate){ // Request update
        this.requestInterval(start, end, level);
    }

    // Return splice - as is
    return result;
};

CameraRecordsProvider.prototype.debug = function(currentNode,depth){
    if(!currentNode){
        console.log("Chunks tree:" + (this.chunksTree?"":"empty"));
    }
    if(typeof(depth) == "undefined"){
        depth = RulerModel.levels.length - 1;
    }
    currentNode = currentNode || this.chunksTree;

    if(currentNode) {
        currentNode.debug();
        if(depth>0) {
            for (var i = 0; i < currentNode.children.length; i++) {
                this.debug(currentNode.children[i], depth - 1);
            }
        }
    }
};

CameraRecordsProvider.prototype.debugSplice = function(events,level){
    console.log("Events:", level, events.length);
    for(var i=0;i<events.length;i++){
        events[i].debug();
    }
    console.log("/ Events:", level, events.length);
};
/**
 * Add chunk to tree - find or create good position for it
 * @param chunk
 * @param parent - parent for recursive callрп
 */
CameraRecordsProvider.prototype.addChunk = function(chunk, parent){
    if(this.chunksTree === null || chunk.level === 0){
        this.chunksTree = chunk;
        return;
    }

    parent = parent || this.chunksTree;

    if(chunk.level <= parent.level){
        console.error("something wrong happened",chunk,parent);
        return;
    }

    if(parent.end < chunk.end){
        parent.end = chunk.end;
    }

    // Go through tree, find good place for chunk
    if(parent.children.length === 0 ){ // no children yet
        if(parent.level === chunk.level - 1){ //
            parent.children.push(chunk);
            return;
        }
        parent.children.push(new Chunk(parent,chunk.start,chunk.end,parent.level+1));
        this.addChunk(chunk,parent.children[0]);
        return;
    }

    for (var i = 0; i < parent.children.length; i++) {
        var iteratingChunk = parent.children[i];

        if (iteratingChunk.end < chunk.start) { //no intersection - no way we need this chunk now
            continue;
        }

        if (iteratingChunk.end >= chunk.end && iteratingChunk.start <= chunk.start) { // Contained chunk
            if (iteratingChunk.level != chunk.level) { // Add inside ot ignore
                this.addChunk(chunk, iteratingChunk);
            }
            return;
        }

        if (iteratingChunk.start < chunk.end) { // Intersection here!
            // Cut chunk into pieces!
            if(chunk.start < iteratingChunk.start){
                iteratingChunk.start = chunk.start;
            }

            if(chunk.end > iteratingChunk.end){
                if(!parent.children[i+1] || parent.children[i+1].start >= chunk.end){
                    iteratingChunk.end = chunk.end;
                }else {
                    // TODO: WTF is going here?
                    var rightChunk = new Chunk(null, iteratingChunk.end + 1, chunk.end, chunk.level);
                    chunk.end = iteratingChunk.end;
                    this.addChunk(rightChunk, parent);
                }
            }

            if (iteratingChunk.level != chunk.level) { // Add inside ot ignore
                this.addChunk(chunk, iteratingChunk);
            }
            return;
        }

        // No intersection - add here
        if (parent.level == chunk.level - 1) {
            parent.children.splice(i, 0, chunk);//Just add chunk here and return
        } else {
            parent.children.splice(i, 0, new Chunk(parent, chunk.start, chunk.end, parent.level + 1)); //Create new children and go deeper
            this.addChunk(chunk, parent.children[i]);
        }
        return;
    }

    if (parent.level == chunk.level - 1) {
        parent.children.push(chunk);
    }else {
        //Add new last chunk and go deeper
        parent.children.push(new Chunk(parent, chunk.start, chunk.end, parent.level + 1)); //Create new chunk
        this.addChunk(chunk, parent.children[i]);
    }
};

/**
 * Create splice, containing chunks with progressive detailization
 * (---------------------------------------------------------)
 * (-----)          (-------)     (--------------------------)
 * (--)  |          |  (--) |     (--------)    (---)   (----)
 * | ()  |          |  (--) |     (--) (-) |    | (-)   | | ()
 *
 * Example result:
 * (-----)          (-------)     (--) (-) |    (---)   (----)
 *
 * @param start
 * @param end
 * @param level
 * @param parent - parent for recursive call
 * @param result - heap for recursive call
 */
CameraRecordsProvider.prototype.selectRecords = function(result, start, end, level, parent, debugLevel){
    parent = parent || this.chunksTree;

    if(!parent){
        return;
    }

    if(parent.end <= start || parent.start >= end ){ // Not intresected
        return;
    }

    if(parent.level == level){
        result.push(parent); // Good chunk!
        return;
    }

    if(parent.children.length == 0){
        //if(!debugLevel) {
            result.push(parent); // Bad chunk, but no choice
            return;
        //}
    }

    // Iterate children:
    for (var i = 0; i < parent.children.length; i++) {
        this.selectRecords(result, start, end, level, parent.children[i]);
    }

    // iterate blind spots:
    var blindSpots = this.getBlindSpotsInCache(parent.start, parent.end, parent.level + 1);
    for (i = 0; i < blindSpots.length; i++) {
        var spot = blindSpots[i];
        if (spot.start >= start || spot.end <= end) {
            result.push(spot);
        }
    }
};


/**
 * ShortCache - special collection for short chunks with best detailization for calculating playing position and date
 * @constructor
 */
function ShortCache(cameras,mediaserver,$q,timeCorrection){

    this.$q = $q;

    this.mediaserver = mediaserver;
    this.cameras = cameras;

    this.start = 0; // Very start of video request
    this.played = 0;
    this.playedPosition = 0;
    this.lastRequestPosition = null;
    this.currentDetailization = [];
    this.checkPoints = {};
    this.updating = false; // flag to prevent updating twice
    this.lastPlayedPosition = 0; // Save the boundaries of uploaded cache
    this.lastPlayedDate = 0;

    this.requestInterval = 90 * 1000;//90 seconds to request
    this.updateInterval = 60 * 1000;//every 60 seconds update
    this.requestDetailization = 1;//the deepest detailization possible
    this.limitChunks = 100; // limit for number of chunks
    this.checkpointsFrequency = 60 * 1000;//Checkpoints - not often that once in a minute

    this.timeCorrection = timeCorrection || 0;
}
<<<<<<< HEAD
ShortCache.prototype.init = function(start, timeCorrection){
=======
ShortCache.prototype.init = function(start, isPlaying){
>>>>>>> 4c115005
    this.liveMode = false;
    if(!start){
        this.liveMode = true;
        start = (new Date()).getTime();
    }
    this.start = start;
    this.playedPosition = start;
    this.played = 0;
    this.lastRequestPosition = null;
    this.currentDetailization = [];
    this.checkPoints = {};
    this.updating = false;

    this.lastPlayedPosition = 0; // Save the boundaries of uploaded cache
    this.lastPlayedDate = 0;
<<<<<<< HEAD
    this.timeCorrection = timeCorrection;
=======
    this.playing = typeof(isPlaying) != "undefined" ? isPlaying : true;
>>>>>>> 4c115005

    this.update();
};

ShortCache.prototype.abort = function(reason){
    if(this.currentRequest) {
        this.currentRequest.abort(reason);
        this.currentRequest = null;
    }
};

ShortCache.prototype.update = function(requestPosition,position){
    //Request from current moment to 1.5 minutes to future

    // Save them to this.currentDetailization
    if(this.updating && !requestPosition){ //Do not send request twice
        return;
    }

    requestPosition = Math.round(requestPosition) || Math.round(this.playedPosition);

    this.updating = true;
    var self = this;
    this.lastRequestDate = requestPosition;
    this.lastRequestPosition = position || this.played;

    this.abort("update again");
    // Get next {{limitChunks}} chunks
    this.currentRequest = this.mediaserver.getRecords('/',
            this.cameras[0],
            Math.max(requestPosition - this.timeCorrection,0),
            (new Date()).getTime() + 100000 - this.timeCorrection,
            this.requestDetailization,
            this.limitChunks);

    this.currentRequest.then(function(data){
            self.updating = false;

            var chunks = data.data.reply;

            _.forEach(chunks,function(chunk){
                chunk.durationMs = parseInt(chunk.durationMs);
                chunk.startTimeMs = parseInt(chunk.startTimeMs) + self.timeCorrection;

                if(chunk.durationMs == -1){
                    chunk.durationMs = (new Date()).getTime() - chunk.startTimeMs;//in future
                }
            });

            //if(chunks.length == 0){ } // no chunks for this camera and interval


            if(chunks.length > 0 && chunks[0].startTimeMs < requestPosition){ // Crop first chunk.
                chunks[0].durationMs += chunks[0].startTimeMs - requestPosition ;
                chunks[0].startTimeMs = requestPosition;
            }
            self.currentDetailization = chunks;

            var lastCheckPointDate = self.lastRequestDate;
            var lastCheckPointPosition = self.lastRequestPosition;
            var lastSavedCheckpoint = 0; // First chunk will be forced to save

            for(var i=0; i<self.currentDetailization.length; i++){
                lastCheckPointPosition += self.currentDetailization[i].durationMs;// Duration of chunks count
                lastCheckPointDate = self.currentDetailization[i].startTimeMs + self.currentDetailization[i].durationMs;

                if( lastCheckPointDate - lastSavedCheckpoint > self.checkpointsFrequency) {
                    lastSavedCheckpoint = lastCheckPointDate;
                    self.checkPoints[lastCheckPointPosition] = lastCheckPointDate; // Too many checkpoints at this point
                }
            }

            self.setPlayingPosition(self.played);
        });
};

// Check playing date - return videoposition if possible
ShortCache.prototype.checkPlayingDate = function(positionDate){
    if(positionDate < this.start){ //Check left boundaries
        return false; // Return negative value - outer code should request new videocache
    }

    if(positionDate > this.lastPlayedDate ){
        return false;
    }

    var lastPosition;
    for (var key in  this.checkPoints) {
        if(this.checkPoints.hasOwnProperty(key)) {
            if (this.checkPoints[key] > positionDate) {
                break;
            }
            lastPosition = key;
        }
    }

    if(typeof(lastPosition)=='undefined'){// No checkpoints - go to live
        return positionDate - this.start;
    }

    return lastPosition + positionDate - this.checkPoints[key]; // Video should jump to this position
};


ShortCache.prototype.setPlayingPosition = function(position){
    // This function translate playing position (in millisecond) into actual date. Should be used while playing video only. Position must be in current buffered video

    var oldPosition =  this.playedPosition;

    this.played = position;
    this.playedPosition = 0;


    if(position < this.lastRequestPosition) { // Somewhere back on timeline
        var lastPosition;
        for (var key in  this.checkPoints) {
            if (key > position) {
                break;
            }
            lastPosition = key;
        }
        // lastPosition  is the nearest position in checkpoints
        // Estimate current playing position
        this.playedPosition = lastPosition + position - this.checkPoints[lastPosition];

        this.update(this.checkPoints[lastPosition], lastPosition);// Request detailization from that position and to the future - restore track
    }


    var intervalToEat = position - this.lastRequestPosition;
    this.playedPosition = this.lastRequestDate + intervalToEat;

    for(var i=0; i<this.currentDetailization.length; i++){
        intervalToEat -= this.currentDetailization[i].durationMs;// Duration of chunks count
        this.playedPosition = this.currentDetailization[i].startTimeMs + this.currentDetailization[i].durationMs + intervalToEat;
        if(intervalToEat <= 0){
            break;
        }
    }

    //this.liveMode = false;
    if(i == this.currentDetailization.length){ // We have no good detailization for this moment - pretend to be playing live

        if(!this.updating){
            this.playedPosition = (new Date()).getTime();
            this.liveMode = true;
        }
    }

    if(!this.liveMode && this.currentDetailization.length>0
        && (this.currentDetailization[this.currentDetailization.length - 1].durationMs
            + this.currentDetailization[this.currentDetailization.length - 1].startTimeMs
            < Math.round(this.playedPosition) + this.updateInterval)) { // It's time to update

        // TODO: update live detailization?

        this.update();
    }

    if(position > this.lastPlayedPosition){
        this.lastPlayedPosition = position; // Save the boundaries of uploaded cache
        this.lastPlayedDate =  this.playedPosition; // Save the boundaries of uploaded cache
    }

    if(oldPosition > this.playedPosition && Config.allowDebugMode){
        console.error("Position jumped back! ms:" , oldPosition - this.playedPosition);
    }
    
    return this.playedPosition;
};





function ScaleManager (minMsPerPixel, maxMsPerPixel, defaultIntervalInMS, initialWidth, stickToLiveMs, zoomAccuracyMs, lastMinuteInterval, minPixelsPerLevel, useServerTime, $q){
    this.absMaxMsPerPixel = maxMsPerPixel;
    this.minMsPerPixel = minMsPerPixel;
    this.stickToLiveMs = stickToLiveMs;
    this.zoomAccuracyMs = zoomAccuracyMs;
    this.minPixelsPerLevel = minPixelsPerLevel;
    this.lastMinuteInterval  = lastMinuteInterval;
    this.useServerTime = useServerTime;
    this.$q = $q;

    this.levels = {
        top:  {index:0,level:RulerModel.levels[0]},
        labels:     {index:0,level:RulerModel.levels[0]},
        middle:     {index:0,level:RulerModel.levels[0]},
        small:      {index:0,level:RulerModel.levels[0]},
        marks:      {index:0,level:RulerModel.levels[0]},
        events:     {index:0,level:RulerModel.levels[0]}
    };

// Setup total boundaries
    this.viewportWidth = initialWidth;
    this.end = (new Date()).getTime();
    this.start = this.end - defaultIntervalInMS;
    this.updateTotalInterval();

// Setup default scroll window
    this.msPerPixel = this.maxMsPerPixel;
    this.anchorPoint = 1;
    this.anchorDate = this.end;
    this.updateCurrentInterval();

    this.timeZoneOffset = 0;
    this.latency = 0;
}

ScaleManager.prototype.updateTotalInterval = function(){
    //Calculate maxmxPerPixel
    this.maxMsPerPixel = (this.end - this.start) / this.viewportWidth;
    this.msPerPixel = Math.min(this.msPerPixel,this.maxMsPerPixel);
};
ScaleManager.prototype.setViewportWidth = function(width){ // For initialization and window resize
    this.viewportWidth = width;
    this.updateTotalInterval();
    this.updateCurrentInterval();
};
ScaleManager.prototype.setStart = function(start){// Update the begining end of the timeline. Live mode must be supported here
    this.start = this.serverTime(start);
    this.updateTotalInterval();
};
ScaleManager.prototype.setEnd = function(end){ // Update right end of the timeline. Live mode must be supported here
    var needZoomOut = !this.checkZoomOut();
    this.end = this.serverTime(end);
    this.updateTotalInterval();
    if(needZoomOut){
        this.zoom(1);
    }
};

ScaleManager.prototype.bound = function (min,val,max){
    if(min > max){
    //    console.warn("screwed bound");
        // var i = max;
        // max = min;
        // min = i;
    }
    val = Math.max(val,min);
    return Math.min(val,max);
};


ScaleManager.prototype.updateCurrentInterval = function(){
    //Calculate visibleEnd and visibleStart
    this.msPerPixel = this.bound(this.minMsPerPixel, this.msPerPixel, this.maxMsPerPixel);
    this.anchorPoint = this.bound(0, this.anchorPoint, 1);
    this.anchorDate = this.bound(this.start, Math.round(this.anchorDate), this.end);


    this.visibleStart = Math.round(this.anchorDate - this.msPerPixel * this.viewportWidth * this.anchorPoint);
    this.visibleEnd = Math.round(this.anchorDate + this.msPerPixel  * this.viewportWidth * (1 - this.anchorPoint));


    if(this.visibleStart < this.start){
        //Move end
        this.visibleEnd += this.start - this.visibleStart;
        this.visibleStart = this.start;
    }

    if(this.visibleEnd > this.end){
        //Move end
        this.visibleStart += this.end - this.visibleEnd;
        this.visibleEnd = this.end;
    }

    if(this.visibleStart > this.visibleEnd){
        console.error ("wtf! visibleStart > visibleEnd ?",new Date(this.visibleStart),new Date(this.visibleEnd));
    }

    // Adjust here with msPerPixel again!
    this.updateLevels();
};


ScaleManager.prototype.stopWatching = function(){
    this.watchPlayingPosition = false;
    this.wasForcedToStopWatchPlaying = true;
};

ScaleManager.prototype.releaseWatching = function(){
    this.wasForcedToStopWatchPlaying = false;
};

ScaleManager.prototype.watchPlaying = function(date, liveMode){
    this.watchPlayingPosition = true;
    this.wasForcedToStopWatchPlaying = false;

    if(!date){
        return;
    }
    var targetPoint = this.dateToScreenCoordinate(date) / this.viewportWidth;
    if(targetPoint > 1){
        targetPoint = 0.5;
    }
    if(liveMode){
        targetPoint = 1;
    }
    this.setAnchorDateAndPoint(date, targetPoint);
};

ScaleManager.prototype.checkWatchPlaying = function(date,liveMode){
    var targetPoint = this.dateToScreenCoordinate(date)/this.viewportWidth;

    if(this.anchorDate == date){
        this.watchPlaying(date);
    }

    if(0 <= targetPoint && targetPoint <= 1 ){ 
        this.watchPlaying(date); // Let's watch
    }

    if(liveMode && targetPoint > 1 && this.end - this.visibleEnd < this.stickToLiveMs ){
        this.watchPlaying(date, liveMode);
    }
};

ScaleManager.prototype.tryToSetLiveDate = function(playing, liveMode, end){
    this.playedPosition = playing;
    this.liveMode = liveMode;

    if(this.anchorDate == playing){
        return;
    }

    if(playing > this.end && liveMode){
        this.setEnd(playing);
    }else if(end > this.end){
        this.setEnd(end);
    }

    if(!this.wasForcedToStopWatchPlaying && !this.watchPlayingPosition){
        this.checkWatchPlaying(playing,liveMode);
    }
    if(this.watchPlayingPosition){
        this.setAnchorDateAndPoint(playing, liveMode ? 1:this.anchorPoint);
    }
};



ScaleManager.prototype.tryToRestoreAnchorDate = function(date){
    var targetPoint = this.dateToScreenCoordinate(date)/this.viewportWidth;
    if(0 <= targetPoint && targetPoint <= 1){
        //this.setAnchorDateAndPoint(date, targetPoint);
        this.anchorDate = date;
        this.anchorPoint = targetPoint;
    }
};

ScaleManager.prototype.setAnchorCoordinate = function(coordinate){ // Set anchor date
    this.setAnchorDateAndPoint(this.screenCoordinateToDate(coordinate),coordinate / this.viewportWidth);
};

ScaleManager.prototype.setAnchorDateAndPoint = function(date,point){ // Set anchor date
    this.anchorDate = date;
    if(typeof(point)!="undefined") {
        //console.log('anchorPoint', point);
        this.anchorPoint = point;
    }
    this.updateCurrentInterval();
};


ScaleManager.prototype.fullZoomOutValue = function(){
    return this.msToZoom(this.maxMsPerPixel);
};
ScaleManager.prototype.fullZoomInValue = function(){
    return this.msToZoom(this.minMsPerPixel);
};

ScaleManager.prototype.boundZoom = function(zoomTarget){
    return this.bound(this.fullZoomInValue(),zoomTarget,this.fullZoomOutValue());
};


ScaleManager.prototype.calcLevels = function(msPerPixel) {
    var zerolevel = RulerModel.levels[0];
    var levels = {
        top:{index:0,level:zerolevel},
        labels:{index:0,level:zerolevel},
        middle:{index:0,level:zerolevel},
        small:{index:0,level:zerolevel},
        marks:{index:0,level:zerolevel},
        events:{index:0,level:zerolevel}
    };
    for (var i = 0; i < RulerModel.levels.length; i++) {
        var level = RulerModel.levels[i];

        var pixelsPerLevel = (level.interval.getMilliseconds() / msPerPixel );

        if (typeof(level.topW) !== 'undefined' &&
            pixelsPerLevel >= level.topW) {
            levels.top = {index:i,level:level};
        }

        if (pixelsPerLevel >= level.width) {
            levels.labels = {index:i,level:level};
        }

        if (pixelsPerLevel >= level.middleW) {
            levels.middle = {index:i,level:level};
        }

        if (pixelsPerLevel >= level.smallW) {
            levels.small = {index:i,level:level};
        }

        if (pixelsPerLevel >= level.marksW) {
            levels.marks = {index:i,level:level};
        }

        levels.events = {index:i,level:level};

        if (pixelsPerLevel <= this.minPixelsPerLevel) {
            // minMsPerPixel
            break;
        }
    }
    /*if(levels.top.index == levels.labels.index && levels.top.index > 0){
        do{
            levels.top.index --;
            levels.top.level = RulerModel.levels[levels.top.index];
        }while(!levels.top.level.topW && levels.top.index);
    }*/
    return levels;
};
ScaleManager.prototype.updateLevels = function() {
    //3. Select actual level
    this.levels = this.calcLevels(this.msPerPixel);
};

ScaleManager.prototype.alignStart = function(level){ // Align start by the grid using level
    return level.interval.alignToPast(this.visibleStart);
};
ScaleManager.prototype.alignEnd = function(level){ // Align end by the grid using level
    return level.interval.alignToFuture(this.visibleEnd);
};

ScaleManager.prototype.coordinateToDate = function(coordinate){
    return Math.round(this.start + coordinate * this.msPerPixel);
};
ScaleManager.prototype.dateToCoordinate = function(date){
    return  (date - this.start) / this.msPerPixel;
};

ScaleManager.prototype.dateToScreenCoordinate = function(date){
    return this.dateToCoordinate(date) - this.dateToCoordinate(this.visibleStart);
};
ScaleManager.prototype.screenCoordinateToDate = function(coordinate){
    return this.coordinateToDate(coordinate + this.dateToCoordinate(this.visibleStart));
};

// Some function for scroll support
// Actually, scroll is based on some AnchorDate and AnchorPosition (on the screen 0 - 1). And anchor may be "live", which means live-scrolling
// So there is absolute scroll position in percents
// If we move scroll right or left - we are loosing old anchor and setting new.
// If we are zooming - we are zooming around anchor.

ScaleManager.prototype.getRelativeCenter = function(){
    return ((this.visibleStart + this.visibleEnd) / 2 - this.start) / (this.end - this.start);
};
ScaleManager.prototype.getRelativeWidth = function(){
    return this.msPerPixel * this.viewportWidth / (this.end - this.start);
};



ScaleManager.prototype.canScroll = function(left){
    if(left){
        return this.visibleStart != this.start;
    }

    return this.visibleEnd != this.end
        && !(this.watchPlayingPosition && this.liveMode);
};

ScaleManager.prototype.scroll = function(value){
    if(typeof (value) == "undefined"){
        return this.getRelativeCenter();
    }
    value = this.bound(0,value,1);
    //scroll right or left by relative value - move anchor

    var achcorDate = this.anchorDate; //Save anchorDate
    this.setAnchorDateAndPoint(this.start + value * (this.end-this.start),0.5); //Move viewport
    this.tryToRestoreAnchorDate(achcorDate); //Try to restore anchorDate
};

ScaleManager.prototype.getScrollByPixelsTarget = function(pixels){
    return this.bound(0,this.scroll() + pixels * this.getRelativeWidth() / this.viewportWidth,1);
};

ScaleManager.prototype.scrollByPixels = function(pixels){
    //scroll right or left by relative value - move anchor date
    this.scroll(this.getScrollByPixelsTarget(pixels));
};


/*
 * Details about zoom logic:
 * Main internal parameters, responsible for actual zoom is msPerPixel - number of miliseconds per one pixel on the screen, it changes from minMsPerPixel to absMaxMsPerPixel
 * Both extreme values are unreachable: we can't zoom out to years if we have archive only for two months. And we can't zoom to 0 ms/pixel (infinite width of the timeline)
 *
 * So there are actual minimum and maximum values for msPerPixel.
 *
 * Outer code operates with zoom as relative value from 0 to 1 and we have to translate that value to msPerPixel with some function.
 *
 * Our changing zoom is proportional to actual msPerPixel
 *
 * So, finally we have differential equation:
 *
 * X - msPerPixel
 * z - zoom
 *
 * Xmin = minMsPerPixel
 * Xmax = maxMsPerPixel
 *
 *
 * x'(z)*dz = k*x(z)
 * x(0) = Xmin
 * x(1) = Xmax
 * z € [0,1]
 *
 * x(z) = C*e^(k*z)
 * x(0) = Xmin = C
 * x(1) = Xmax = Xmin * e^k
 * k = ln(Xmax/Xmin)
 *
 * x(z) = Xmin * e^( ln(Xmax/Xmin) * z) = Xmin * (Xmax/Xmin) ^ z
  *
  * Wow!
  *
  * z(x) = ln(x/Xmin) / ln (Xmax/Xmin)
  *
  * Rejoice!
  *
 **/

ScaleManager.prototype.zoomToMs = function(zoom){
    // x(z) = Xmin * e^( ln(Xmax/Xmin) * z) = Xmin * (Xmax/Xmin) ^ z
    var msPerPixel = this.minMsPerPixel * Math.pow(this.absMaxMsPerPixel / this.minMsPerPixel,zoom);
    return this.bound(this.minMsPerPixel, msPerPixel, this.maxMsPerPixel);
};
ScaleManager.prototype.msToZoom = function(ms){
    // z(x) = ln(x/Xmin) / ln (Xmax/Xmin)
    var zoom = Math.log(ms/this.minMsPerPixel) / Math.log(this.absMaxMsPerPixel / this.minMsPerPixel);
    return zoom;
};


ScaleManager.prototype.targetLevels = function(zoomTarget){
    zoomTarget = this.boundZoom(zoomTarget);
    var msPerPixel = this.zoomToMs(zoomTarget);
    return this.calcLevels(msPerPixel);
};

ScaleManager.prototype.checkZoomOut = function(){
    var invisibleInterval = (this.end - this.start) - (this.visibleEnd-this.visibleStart);
    this.disableZoomOut = invisibleInterval <= this.zoomAccuracyMs;
    return !this.disableZoomOut;

};
ScaleManager.prototype.checkZoomIn = function(){
    this.disableZoomIn = this.zoom() <= this.fullZoomInValue();
};
ScaleManager.prototype.checkZoom = function(){
    this.checkZoomOut();
    this.checkZoomIn();
};
ScaleManager.prototype.checkZoomAsync = function(){
    var self = this;
    var result = self.$q.defer();
    setTimeout(function(){
        var oldDisableZoomOut = self.disableZoomOut;
        var oldDisableZoomIn = self.disableZoomIn;

        self.checkZoom();

        if(oldDisableZoomOut != self.disableZoomOut ||
            oldDisableZoomIn != self.disableZoomIn){
            result.resolve();
        }else{
            result.reject();
        }
    });
    return result.promise;
};
ScaleManager.prototype.zoom = function(zoomValue){ // Get or set zoom value (from 0 to 1)
    if(typeof(zoomValue)=="undefined"){
        return this.msToZoom(this.msPerPixel);
    }

    this.msPerPixel = this.zoomToMs(zoomValue);

    this.updateCurrentInterval();
};
ScaleManager.prototype.zoomAroundDate = function(zoomValue, aroundDate){
    var anchorDate = this.anchorDate;
    this.tryToRestoreAnchorDate(aroundDate); // try to set new anchorDate
    this.zoom(zoomValue);                    // zoom and update visible interval
    this.tryToRestoreAnchorDate(anchorDate); // try to restore anchorDate
};

ScaleManager.prototype.lastMinute = function(){
    return (new Date(this.end - this.lastMinuteInterval)).getTime();
};

ScaleManager.prototype.updateServerOffset = function(serverOffset){
    this.timeZoneOffset = serverOffset.timeZoneOffset;
    this.latency = serverOffset.latency;
};


/*
Input: date to be corrected
Output: date adjusted to server time
Summary: 1)We convert the input date into a Date object.
         2)We convert the timezone offset from minutes to ms.
         3)Add timezone offset to current time in ms.
         4)Adding the server's timezone and minus the latency sets the
           local time to the server's time.
*/
ScaleManager.prototype.serverTime = function(date){
    if(!this.useServerTime)
        return date;
    var currentTime = new Date(date);
    return (currentTime.getTime() + currentTime.getTimezoneOffset() * 60000) + this.timeZoneOffset - this.latency;
};<|MERGE_RESOLUTION|>--- conflicted
+++ resolved
@@ -640,11 +640,8 @@
 
     this.timeCorrection = timeCorrection || 0;
 }
-<<<<<<< HEAD
 ShortCache.prototype.init = function(start, timeCorrection){
-=======
 ShortCache.prototype.init = function(start, isPlaying){
->>>>>>> 4c115005
     this.liveMode = false;
     if(!start){
         this.liveMode = true;
@@ -660,11 +657,8 @@
 
     this.lastPlayedPosition = 0; // Save the boundaries of uploaded cache
     this.lastPlayedDate = 0;
-<<<<<<< HEAD
     this.timeCorrection = timeCorrection;
-=======
     this.playing = typeof(isPlaying) != "undefined" ? isPlaying : true;
->>>>>>> 4c115005
 
     this.update();
 };
