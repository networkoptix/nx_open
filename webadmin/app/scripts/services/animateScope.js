--- conflicted
+++ resolved
@@ -8,7 +8,7 @@
         var updationLimit = null;// Limit animations to stop process at some point
         var defaultDuration = 1000;
         var defaultScope = null;
-        var defaultAnimation = 'linear';
+        var defaultAnimation = "linear";
         function Animation(scope,value,target,duration,dependency){
             this.scope = scope;
             this.value = value;
@@ -28,13 +28,13 @@
                 return stop;
             }
             switch(dependency){
-                case 'smooth':
+                case "smooth":
                     return this.smooth(start,stop,time,duration);
-                case 'fading':
+                case "fading":
                     return this.fading(start,stop,time,duration);
-                case 'dryResistance':
+                case "dryResistance":
                     return this.dryResistance(start,stop,time,duration);
-                /*case 'linear':*/
+                case "linear":
                 default:
                     return this.linear(start,stop,time,duration);
             }
@@ -52,11 +52,7 @@
             var delta = (Math.sin(time/duration * Math.PI - Math.PI / 2) + 1)/2;
             var result =start + (stop - start) * delta;
             if(Number.isNaN(result)){
-<<<<<<< HEAD
-               console.error('animation isNaN');
-=======
                 throw "Animation value is not a number";
->>>>>>> 053432fd
             }
             return  result;
         };
@@ -144,7 +140,7 @@
                 scope.$apply();
             });
         }
-        function animationFunction(/*digestContext*/){
+        function animationFunction(digestContext){
             if(!animationRunning) {
                 return;
             }
