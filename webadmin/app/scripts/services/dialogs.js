--- conflicted
+++ resolved
@@ -1,11 +1,7 @@
 'use strict';
 
 angular.module('webadminApp')
-<<<<<<< HEAD
-    .factory('dialogs', ['$http', '$uibModal', '$q', '$location', function ($http, $modal, $q, $location) {
-=======
     .factory('dialogs', ['$http', '$uibModal', '$q', '$location', function ($http, $uibModal, $q, $location) {
->>>>>>> be3ab4ea
         function openDialog(settings){
 
             //scope.inline = typeof($location.search().inline) != 'undefined';
@@ -15,11 +11,7 @@
             }
 
             // Check 401 against offline
-<<<<<<< HEAD
-            var  modalInstance = $modal.open({
-=======
             var  modalInstance = $uibModal.open({
->>>>>>> be3ab4ea
                 controller: 'DialogCtrl',
                 templateUrl: Config.viewsDir + 'components/dialog.html',
                 animation: !isInline(),
@@ -122,11 +114,7 @@
                 }).result;
             }
         };
-<<<<<<< HEAD
-    }]).controller("DialogCtrl", ['$scope', '$uibModalInstance', 'settings', function($scope, $modalInstance, settings){
-=======
     }]).controller("DialogCtrl", ['$scope', '$uibModalInstance', 'settings', function($scope, $uibModalInstance, settings){
->>>>>>> be3ab4ea
         $scope.settings = settings;
         $scope.settings.localLogin = $scope.settings.localLogin || Config.defaultLogin;
         $scope.forms = {};
