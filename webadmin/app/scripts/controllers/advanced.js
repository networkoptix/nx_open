--- conflicted
+++ resolved
@@ -2,11 +2,7 @@
 
 angular.module('webadminApp')
     .controller('AdvancedCtrl', ['$scope', '$uibModal', '$log', 'mediaserver', '$location', 'dialogs', 'systemAPI',
-<<<<<<< HEAD
-    function ($scope, $modal, $log, mediaserver,$location, dialogs, systemAPI) {
-=======
     function ($scope, $uibModal, $log, mediaserver,$location, dialogs, systemAPI) {
->>>>>>> be3ab4ea
 
 
         mediaserver.getUser().then(function(user){
