--- conflicted
+++ resolved
@@ -2,11 +2,7 @@
 
 angular.module('webadminApp')
     .controller('JoinCtrl', ['$scope', '$uibModalInstance', '$interval', 'mediaserver', 'dialogs',
-<<<<<<< HEAD
-    function ($scope, $modalInstance, $interval, mediaserver, dialogs) {
-=======
     function ($scope, $uibModalInstance, $interval, mediaserver, dialogs) {
->>>>>>> be3ab4ea
         $scope.settings = {
             url :'',
             login: Config.defaultLogin,
