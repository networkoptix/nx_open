--- conflicted
+++ resolved
@@ -1,13 +1,4 @@
 {
-<<<<<<< HEAD
-  "cameraLinks": {
-    "highStream": "High stream",
-    "lowStream": "Low stream",
-    "transcoding": "Transcoding",
-    "unknown": "Unknown"
-  },
-  "searchCamPlaceholder": "search"
-=======
     "cameraLinks": {
         "highStream": "High stream",
         "lowStream": "Low stream",
@@ -29,6 +20,6 @@
         "ieWin10": "Video cannot be played.<br>Please, use Microsoft Edge or Google Chrome browsers.",
         "ubuntuNX": "Video cannot be played.<br>This browser does not support video from ARM-based servers. Please, use Chromium browser instead.",
         "errorLoading": "Video cannot be played.<br>Error occurred."
-    }
->>>>>>> 2b1f3710
+  },
+  "searchCaaamPlaceholder": "search"
 }