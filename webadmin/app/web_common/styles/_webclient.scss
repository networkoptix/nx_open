--- conflicted
+++ resolved
@@ -180,12 +180,12 @@
   }
 }
 
-.cameras-panel-wrapper{
+.cameras-panel-toggle{
   width: 320px;
 
-  @include transition-property(width);
-  @include transition-duration(.35s);
-  @include transition-timing-function(ease);
+  transition-timing-function: ease-in-out;
+  -webkit-transition-duration: 1s;
+  transition-duration: 1s;
 }
 
 .cameras-panel{
@@ -736,11 +736,6 @@
   }
 }
 
-.blur-preview{
-  -webkit-filter: blur(5px);
-  filter: blur(5px);
-}
-
 .video-preview{
   background-color: $dark1;
   max-width: 100%;
@@ -843,13 +838,8 @@
     display: inline-block !important;
   }
 
-<<<<<<< HEAD
-  .cameras-panel-wrapper{
-    z-index: 2000;
-=======
   .cameras-panel-toggle{
     z-index: 200;
->>>>>>> 81ac899d
     position: absolute;
     width: 100% !important;
   }
@@ -925,20 +915,4 @@
   height: 44px;
   width: 40px;
   display: block;
-}
-
-.collapse-box{
-    /*
-        Trick to fix WEB-561 - when collapsing we are making content for collapsing box move up while height is decreasing
-    */
-
-    overflow:hidden;
-
-    .collapsing.closing{ /* Additional animation for collapsing */
-        margin-top:-100px;
-        transform: translate3d(0, 0, 0); /* Enable hardware acceleration */
-        @include transition-property(height,visibility,margin-top);
-        @include transition-duration(.35s);
-        @include transition-timing-function(ease);
-    }
 }