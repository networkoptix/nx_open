'use strict';

/***
 * TimelineRender is a set of function, which draws timeline based on it's state, described by recordsProvider, scaleManager
 * @param canvas
 * @param recordsProvider
 * @param scaleManager
 * @param timelineConfig
 * @param animationState
 * @param debugEventsMode
 */
function TimelineCanvasRender(canvas, timelineConfig, recordsProvider, scaleManager, animationState, debugSettings, pixelAspectRatio){

    this.canvas = canvas;
    this.recordsProvider = recordsProvider;
    this.scaleManager = scaleManager;
    this.animationState = animationState;
    this.debugEventsMode = debugSettings.debugEventsMode;
    this.allowDebug = debugSettings.allowDebug;
    this.hasHighDpi = pixelAspectRatio > 1;
    this.pixelAspectRatio = pixelAspectRatio || 1;

    var self = this;

    function blurColor(color,alpha){ // Bluring function [r,g,b] + alpha -> String

        if(typeof(color)=='string'){ // do not try to change strings
            return color;
        }
        if(typeof(alpha) == 'undefined'){
            alpha = 1;
        }
        if(alpha > 1) { // Not so good. It's hack. Somewhere
            console.error('bad value', alpha);
        }

        if(color.length > 3){ //Array already has alpha channel
            alpha = alpha * color[3];
        }

        return 'rgba(' +
            Math.round(color[0]) + ',' +
            Math.round(color[1]) + ',' +
            Math.round(color[2]) + ',' +
            alpha + ')';
    }
    function formatFont(font){
        return font.weight + ' ' + (font.size * self.pixelAspectRatio).toFixed(4) + 'px ' + font.face;
    }

    function clearTimeline(){
        var context = canvas.getContext('2d');
        context.fillStyle = blurColor(timelineConfig.timelineBgColor,1);
        context.clearRect(0, 0, self.canvas.width, self.canvas.height);
        context.lineWidth = timelineConfig.lineWidth;
        return context;
    }

    // !!! Labels logic
    function drawTopLabels(context){
        drawLabelsRow(context,
            self.scaleManager.levels.top.index,
            self.scaleManager.levels.top.index,
            1,
            'topFormat',
            timelineConfig.topLabelFixed,
            0,
            timelineConfig.topLabelHeight,
            timelineConfig.topLabelFont,
            timelineConfig.topLabelAlign,
            timelineConfig.topLabelBgColor,
            timelineConfig.topLabelBgOddColor,
            timelineConfig.topLabelMarkerColor,
            timelineConfig.topLabelPositionFix,
            timelineConfig.topLabelMarkerAttach,
            timelineConfig.topLabelMarkerHeight);
    }

    function drawLabels(context){
        if(timelineConfig.oldStyle) {
            drawLabelsOldStyle(
                context,
                'format',
                timelineConfig.labelFixed,
                timelineConfig.topLabelHeight,
                timelineConfig.labelHeight,
                timelineConfig.labelFont,
                timelineConfig.labelAlign,
                timelineConfig.labelBgColor,
                timelineConfig.labelBgColor,
                timelineConfig.labelMarkerColor,
                timelineConfig.labelMarkerAttach,
                timelineConfig.levelsSettings);

            return;
        }

        drawLabelsRow(
            context,
            animationState.currentLevels.labels.index,
            animationState.targetLevels.labels.index,
            self.animationState.labels,
            'format',
            timelineConfig.labelFixed,
            timelineConfig.topLabelHeight,
            timelineConfig.labelHeight,
            timelineConfig.labelFont,
            timelineConfig.labelAlign,
            timelineConfig.labelBgColor,
            timelineConfig.labelBgColor,
            timelineConfig.labelMarkerColor,
            timelineConfig.labelPositionFix,
            timelineConfig.labelMarkerAttach,
            timelineConfig.labelMarkerHeight);

        drawMarks(context);
    }

    function drawMarks(context){
        drawLabelsRow(
            context,
            animationState.currentLevels.marks.index,
            animationState.targetLevels.marks.index,
            self.animationState.marks,
            false,// No format
            'none',
            timelineConfig.topLabelHeight,
            timelineConfig.labelHeight,
            null,//font
            null,//align
            null,//no bg label
            null,//no bg label
            timelineConfig.marksColor,
            0,
            timelineConfig.marksAttach,
            timelineConfig.marksHeight );
    }


    function drawLabelsOldStyle(context,
                                labelFormat, labelFixed, levelTop, levelHeight,
                                font, labelAlign, bgColor, bgOddColor, markColor, markAttach, levelsSettings){
        // 1. we need four levels:
        // Mark only
        // small label
        // middle label
        // Large label

        //2. Every level can be animated
        //3. Animation includes changing of height and font-size and transparency for colors

        function getPointAnimation(pointLevelIndex, levelName){ // Get transition value for animation for this level
            var animation = self.animationState[levelName];

            var minLevel = getLevelMinValue(levelName);

            if( pointLevelIndex <= minLevel ) {
                return null; // Do not animate
            }

            if(animationState.targetLevels[levelName].index == animationState.currentLevels[levelName].index) { // Do not animate
                return null;
            }

            if(animationState.targetLevels[levelName].index > animationState.currentLevels[levelName].index){ // Increasing
                return 1 - animation;
            }

            return animation;
        }

        function getLevelMinValue(levelName){ // Get lower levelinex for this level
            return Math.min(animationState.currentLevels[levelName].index,animationState.targetLevels[levelName].index);
        }

        function getLevelMaxValue(levelName){
            return Math.max(animationState.currentLevels[levelName].index,animationState.targetLevels[levelName].index);
        }

        function getBestLevelName(pointLevelIndex){ // Find best level for this levelindex
            if(pointLevelIndex <= getLevelMaxValue('labels'))
                return 'labels';

            if(pointLevelIndex <= getLevelMaxValue('middle'))
                return 'middle';

            if(pointLevelIndex <= getLevelMaxValue('small'))
                return 'small';

            if(pointLevelIndex <= getLevelMaxValue('marks'))
                return 'marks';

            return 'events';
        }

        function getPrevLevelName(pointLevelIndex){
            if(pointLevelIndex <= getLevelMinValue('labels'))
                return 'labels';

            if(pointLevelIndex <= getLevelMinValue('middle'))
                return 'middle';

            if(pointLevelIndex <= getLevelMinValue('small'))
                return 'small';

            if(pointLevelIndex <= getLevelMinValue('marks'))
                return 'marks';

            return 'events';
        }

        function interpolate(alpha, min, max){ // Find value during animation
            return min + alpha * (max - min);
        }


        var levelIndex = Math.max(self.scaleManager.levels.marks.index, animationState.targetLevels.marks.index); // Target level is lowest of visible

        // If it this point levelIndex is invisible (less than one pixel per mark) - skip it!
        var level = RulerModel.levels[levelIndex]; // Actual calculating level
        var levelDetailizaion = level.interval.getMilliseconds();
        while( levelDetailizaion < timelineConfig.minMarkWidth * self.scaleManager.msPerPixel)
        {
            levelIndex --;
            level = RulerModel.levels[levelIndex];
            levelDetailizaion = level.interval.getMilliseconds();
        }

        var start = self.scaleManager.alignStart(RulerModel.levels[levelIndex>0?(levelIndex-1):0]); // Align start by upper level!
        var point = start;
        var end = self.scaleManager.alignEnd(level);

        var counter = 0;// Protection from neverending cycles.

        while(point <= end && counter++ < 3000){
            var odd = bgColor!= bgOddColor || Math.round((point.getTime() / levelDetailizaion)) % 2 === 1; // add or even for zebra coloring

            var pointLevelIndex = RulerModel.findBestLevelIndex(point, levelIndex);

            var levelName = getBestLevelName(pointLevelIndex); // Here we detect best level for this particular point

            var animation = getPointAnimation(pointLevelIndex, levelName); // We detect, if level is changing
            var markSize = levelsSettings[levelName].markSize;
            var transparency = levelsSettings[levelName].transparency;
            var fontSize = levelsSettings[levelName].fontSize;
            var labelPositionFix = levelsSettings[levelName].labelPositionFix;

            if(animation !== null){ //scaling between upperLevel and levelName to up
                var animationLevelName = getPrevLevelName(pointLevelIndex);
                markSize = interpolate(animation, markSize, levelsSettings[animationLevelName].markSize);
                transparency = interpolate(animation, transparency, levelsSettings[animationLevelName].transparency);
                fontSize = interpolate(animation, fontSize, levelsSettings[animationLevelName].fontSize);
                labelPositionFix = interpolate(animation, labelPositionFix, levelsSettings[animationLevelName].labelPositionFix);
            }

            font.size = fontSize; // Set font size for label

            //Draw lebel, using calculated values
            drawLabel(context, point, level, transparency,
                labelFormat, labelFixed, levelTop, levelHeight,
                font, labelAlign, odd?bgColor: bgOddColor, markColor, labelPositionFix, markAttach, markSize);

            point = level.interval.addToDate(point);
        }
        if(counter == 3000){
            console.error('counter problem!', start,point, end, level);
        }
    }

    function drawLabelsRow (context, currentLevelIndex, taretLevelIndex, animation,
                            labelFormat, labelFixed, levelTop, levelHeight,
                            font, labelAlign, bgColor, bgOddColor, markColor, labelPositionFix, markAttach, markHeight){

        var levelIndex = Math.max(currentLevelIndex, taretLevelIndex);
        var level = RulerModel.levels[levelIndex]; // Actual calculating level

        var start1 = self.scaleManager.alignStart(level);
        var start = self.scaleManager.alignStart(level);
        var end = self.scaleManager.alignEnd(level);
        var levelDetailizaion = level.interval.getMilliseconds();

        if(levelHeight){
            context.beginPath();
            context.strokeStyle = blurColor(timelineConfig.topLabelBottomBorderColor,1);
            context.moveTo(0, levelHeight * self.canvas.height);
            context.lineTo(self.canvas.width, levelHeight * self.canvas.height);
            context.stroke();
        }

        var counter = 1000;
        while(start <= end && counter-- > 0){
            var odd = Math.round((start.getTime() / levelDetailizaion)) % 2 === 1;
            var pointLevelIndex = RulerModel.findBestLevelIndex(start);
            var alpha = 1;
            if(pointLevelIndex > taretLevelIndex){ //fade out
                alpha = 1 - animation;
            }else if(pointLevelIndex > currentLevelIndex){ // fade in
                alpha =  animation;
            }
            drawLabel(context,start,level,alpha,
                labelFormat, labelFixed, levelTop, levelHeight, font, labelAlign, odd?bgColor: bgOddColor, markColor, labelPositionFix, markAttach, markHeight);
            start = level.interval.addToDate(start);
        }
        if(counter < 1){
            console.error('problem!', start1, start, end, level);
        }
    }
    function drawLabel( context, date, level, alpha,
                        labelFormat, labelFixed, levelTop, levelHeight, font, labelAlign, bgColor, markColor, labelPositionFix, markAttach, markHeight){
        var coordinate = self.scaleManager.dateToScreenCoordinate(date, self.pixelAspectRatio);

        if(labelFormat) {
            context.font = formatFont(font);

            var nextDate = level.interval.addToDate(date);
            var stopCoordinate = self.scaleManager.dateToScreenCoordinate(nextDate, self.pixelAspectRatio);
            //var nextLevel = labelFixed?level:RulerModel.findBestLevel(nextDate);
            //var nextLabel = dateFormat(new Date(nextDate), nextLevel[labelFormat]);

            var bestLevel = labelFixed?level:RulerModel.findBestLevel(date);
            var label = dateFormat(new Date(date), bestLevel[labelFormat]);
            var textWidth = context.measureText(label).width;

            var textStart = levelTop * self.canvas.height // Top border
                + (levelHeight * self.canvas.height - font.size * self.pixelAspectRatio) / 2 // Top padding
                + font.size * self.pixelAspectRatio + labelPositionFix * self.pixelAspectRatio; // Font size

            var x = 0;
            switch (labelAlign) {
                case 'center':
                    var leftBound = Math.max(0, coordinate);
                    var rightBound = Math.min(stopCoordinate, self.canvas.width);
                    var center = (leftBound + rightBound) / 2;

                    x = self.scaleManager.bound(
                            coordinate + timelineConfig.labelPadding * self.pixelAspectRatio,
                            center - textWidth / 2,
                            stopCoordinate - textWidth - timelineConfig.labelPadding * self.pixelAspectRatio
                    );

                    break;

                case 'left':
                    x = self.scaleManager.bound(
                        timelineConfig.labelPadding * self.pixelAspectRatio,
                        coordinate + timelineConfig.labelPadding * self.pixelAspectRatio,
                        stopCoordinate - textWidth - timelineConfig.labelPadding * self.pixelAspectRatio
                    );

                    break;

                case 'above':
                default:
                    x = coordinate - textWidth / 2;
                    break;
            }
        }


        var markTop = markAttach == 'top' ? levelTop : levelTop + levelHeight - markHeight ;

        if(bgColor) {
            context.fillStyle = blurColor(bgColor, alpha);

            switch (labelAlign) {
                case 'center': // fill the whole interval
                case 'left':
                    context.fillRect(coordinate, levelTop * self.canvas.height, stopCoordinate - coordinate, levelHeight * self.canvas.height); // above
                    break;
            }
        }

        if(markColor) {
            context.strokeStyle = blurColor(markColor, alpha);
            context.beginPath();
            context.moveTo(coordinate + 0.5, markTop * self.canvas.height);
            context.lineTo(coordinate + 0.5, (markTop + markHeight) * self.canvas.height);
            context.stroke();
        }

        if(bgColor) {
            context.fillStyle = blurColor(bgColor, alpha);
            switch (labelAlign) {
                case 'center': // fill the whole interval
                case 'left':
                    break;
                case 'above':
                default:
                    context.clearRect(x, textStart - font.size * self.pixelAspectRatio, textWidth, font.size * self.pixelAspectRatio); // above
                    break;
            }
        }

        if(labelFormat) {
            context.fillStyle = blurColor(font.color, alpha);
            context.fillText(label, x, textStart);
        }
    }

    function debugEvents(context){
        var top = (timelineConfig.topLabelHeight + timelineConfig.labelHeight) * self.canvas.height; // Top border

        context.fillStyle = blurColor(timelineConfig.chunksBgColor,1);

        context.fillRect(0, top, self.canvas.width, timelineConfig.chunkHeight * self.canvas.height);

        if(self.recordsProvider && self.recordsProvider.chunksTree) {
            var targetLevelIndex = self.scaleManager.levels.events.index;

            for(var levelIndex=0;levelIndex<RulerModel.levels.length;levelIndex++) {
                var level = RulerModel.levels[levelIndex];
                var start = self.scaleManager.alignStart(level);
                var end = self.scaleManager.alignEnd(level);

                // 1. Splice events
                var events = self.recordsProvider.getIntervalRecords(start, end, levelIndex, levelIndex != targetLevelIndex);

                // 2. Draw em!
                for (var i = 0; i < events.length; i++) {
                    drawEvent(context, events[i], levelIndex, true, targetLevelIndex);
                }
            }
        }
    }
    // !!! Draw events
    function drawOrCheckEvents(context, mouseX, mouseY){
        mouseY *= self.pixelAspectRatio;
        mouseX *= self.pixelAspectRatio;
        var top = (timelineConfig.topLabelHeight + timelineConfig.labelHeight) * self.canvas.height; // Top border

        if(context) {
            context.fillStyle = blurColor(timelineConfig.chunksBgColor, 1);
            context.fillRect(0, top, self.canvas.width, timelineConfig.chunkHeight * self.canvas.height);

            //Draws borders on chunks background of timline
            context.beginPath();
            context.strokeStyle = blurColor(timelineConfig.chunksBgBorderColor,1);
            context.moveTo(0, top+1);
            context.lineTo(self.canvas.width, top+1);
            context.moveTo(0, timelineConfig.chunkHeight * self.canvas.height + top-1);
            context.lineTo(self.canvas.width, timelineConfig.chunkHeight * self.canvas.height + top-1);
            context.stroke();

            var level = self.scaleManager.levels.events.level;
            var levelIndex = self.scaleManager.levels.events.index;
            var start = self.scaleManager.alignStart(level);
            var end = self.scaleManager.alignEnd(level);


            if (self.recordsProvider && self.recordsProvider.chunksTree) {
                // 1. Splice events
                var events = self.recordsProvider.getIntervalRecords(start, end, levelIndex);

                // 2. Draw em!
                for (var i = 0; i < events.length; i++) {
                    drawEvent(context, events[i], levelIndex);
                }
            }
        }
        return mouseX && 0 < mouseY && mouseY < self.canvas.height - timelineConfig.scrollBarHeight * self.canvas.height;
    }

    var chunkLoadingTexture = false;
    var chunkLoadingTextureImg = false;
    var chunkLoadingTextureSize = 0;
    function drawEvent(context, chunk, levelIndex, debug, targetLevelIndex){
        var startCoordinate = self.scaleManager.dateToScreenCoordinate(chunk.start, self.pixelAspectRatio);
        var endCoordinate = self.scaleManager.dateToScreenCoordinate(chunk.end, self.pixelAspectRatio);

        var blur = 1;//chunk.level/(RulerModel.levels.length - 1);

        context.fillStyle = blurColor(timelineConfig.exactChunkColor,blur); //green

        var top = (timelineConfig.topLabelHeight + timelineConfig.labelHeight) * self.canvas.height;
        var height = timelineConfig.chunkHeight * self.canvas.height;

        if(debug){
            if(levelIndex == chunk.level) { // not exact chunk
                context.fillStyle = blurColor(timelineConfig.loadingChunkColor,blur); //blue
            }

            if(!chunk.level){ //blind spot!
                context.fillStyle = blurColor(timelineConfig.blindChunkColor,1); // red
            }

            if(targetLevelIndex == levelIndex) {
                context.fillStyle = blurColor(timelineConfig.highlighChunkColor, 1); //yellow
            }

            top += (1+levelIndex) / RulerModel.levels.length * height;
            height /= RulerModel.levels.length;

            top = Math.floor(top);
            height = Math.ceil(height);
        }
        else if(levelIndex != chunk.level || !chunk.level){
            //Show loading color under loading texture
            context.fillStyle = blurColor(timelineConfig.loadingChunkColor, blur);
            context.fillRect(startCoordinate - timelineConfig.minChunkWidth/2, top,
                            (endCoordinate - startCoordinate) + timelineConfig.minChunkWidth/2, height);
            
            //Load the loading texture
            if(chunkLoadingTexture){
                context.fillStyle = chunkLoadingTexture;
            }
            else{
                if(!chunkLoadingTextureImg) {
                    var img = new Image();
                    img.onload = function () {
                        chunkLoadingTexture = context.createPattern(img, 'repeat');
                        context.fillStyle = chunkLoadingTexture;
                        chunkLoadingTextureSize = this.width;
                    };
<<<<<<< HEAD
                    var imagePath = self.hasHighDpi ? '../images/timeline-loading-filled@2x.png' : '../images/timeline-loading-filled.png';
                    img.src = Config.viewsDirCommon + imagePath;
=======
                    var imagePath = hasHighDpi ? 'images/timeline-loading-filled@2x.png' : 'images/timeline-loading-filled.png';
                    img.src = Config.webclient.staticResources + imagePath;
>>>>>>> c1e9d07e
                    chunkLoadingTextureImg = img;
                }
                context.fillStyle = blurColor(timelineConfig.loadingChunkColor,1);
            }

            //Give the texture the appearance of moving
            var start = self.scaleManager.lastMinute();
            var absoluteStartCoordinate = self.scaleManager.dateToCoordinate(chunk.start, self.pixelAspectRatio);
            
            var offset_x = - Math.floor(((start - absoluteStartCoordinate) / timelineConfig.lastMinuteAnimationMs) % chunkLoadingTextureSize) * self.pixelAspectRatio;

            context.save();
            context.translate(offset_x, 0);

            context.fillRect(startCoordinate - timelineConfig.minChunkWidth/2 - offset_x, top,
                            (endCoordinate - startCoordinate) + timelineConfig.minChunkWidth/2, height);

            context.restore();
        }
        else{
            context.fillRect(startCoordinate - timelineConfig.minChunkWidth/2, top,
                            (endCoordinate - startCoordinate) + timelineConfig.minChunkWidth/2, height);
        }
    }


    var lastMinuteTexture = false;
    var lastMinuteTextureImg = false;
    var lastMinuteTextureSize = 0;
    function drawLastMinute(context){
        // 1. Get start coordinate for last minute
        var end = self.scaleManager.end;
        var start = self.scaleManager.lastMinute();


        if(start >= self.scaleManager.visibleEnd){
            return; // Do not draw - just skip it
        }
        // 2. Get texture

        if(lastMinuteTexture){
            context.fillStyle = lastMinuteTexture;
        }else{
            if(!lastMinuteTextureImg) {
                var img = new Image();
                img.onload = function () {
                    lastMinuteTexture = context.createPattern(img, 'repeat');
                    context.fillStyle = lastMinuteTexture;
                    lastMinuteTextureSize = this.width;
                };
<<<<<<< HEAD
                var imagePath = self.hasHighDpi ? '../images/timeline-loading@2x.png' : '../images/timeline-loading.png';
                img.src = Config.viewsDirCommon + imagePath;
=======
                var imagePath = hasHighDpi ? 'images/timeline-loading@2x.png' : 'images/timeline-loading.png';
                img.src = Config.webclient.staticResources + imagePath;
>>>>>>> c1e9d07e
                lastMinuteTextureImg = img;
            }
            context.fillStyle = blurColor(timelineConfig.lastMinuteColor,1);
        }

        // 3. Draw last minute with texture
        var startCoordinate = self.scaleManager.dateToScreenCoordinate(start, self.pixelAspectRatio);
        var endCoordinate = self.scaleManager.dateToScreenCoordinate(end, self.pixelAspectRatio);

        var top = (timelineConfig.topLabelHeight + timelineConfig.labelHeight) * self.canvas.height;
        var height = timelineConfig.chunkHeight * self.canvas.height;

        var offset_x = - (start / timelineConfig.lastMinuteAnimationMs) % lastMinuteTextureSize * self.pixelAspectRatio;

        context.save();
        context.translate(offset_x, 0);
        context.fillRect(startCoordinate - timelineConfig.minChunkWidth/2 - offset_x, top,
                        (endCoordinate - startCoordinate) + timelineConfig.minChunkWidth/2, height);

        context.restore();
    }

    // !!! Draw ScrollBar
    function drawOrCheckScrollBar(context, mouseX, mouseY, catchScrollBarSlider){
        mouseY *= self.pixelAspectRatio;
        mouseX *= self.pixelAspectRatio;
        var top = self.canvas.height - timelineConfig.scrollBarHeight * self.canvas.height -1; // top border where scrollbar belongs

        var scrollSlider = self.scaleManager.scrollSlider();
        var startCoordinate = scrollSlider.start * self.pixelAspectRatio;
        var scrollBarSliderWidth = scrollSlider.width * self.pixelAspectRatio;

        var mouseInScrollbarRow = mouseY >= top;
        var mouseInScrollbarSlider = mouseX >= startCoordinate &&
                                     mouseX <= startCoordinate + scrollBarSliderWidth &&
                                     mouseY >= top;

        if(context) {
            //1. DrawBG
            context.fillStyle = blurColor(timelineConfig.scrollBarBgColor, 1);
            context.fillRect(0, top, self.canvas.width, timelineConfig.scrollBarHeight * self.canvas.height);

            //2. drawOrCheckScrollBar
            context.fillStyle = (mouseInScrollbarSlider || catchScrollBarSlider) ? blurColor(timelineConfig.scrollBarHighlightColor, 1) : blurColor(timelineConfig.scrollBarColor, 1);
            if(typeof(catchScrollBarSlider) === "number" || (mouseInScrollbarRow && !mouseInScrollbarSlider && !catchScrollBarSlider))
                context.fillStyle = blurColor(timelineConfig.scrollBarHighlightColorActive,1);
            context.fillRect(startCoordinate, top, scrollBarSliderWidth, timelineConfig.scrollBarHeight * self.canvas.height);
            
            drawScrollbarMarks(context, startCoordinate + scrollBarSliderWidth/2, top);


        }else{

            if(mouseInScrollbarSlider || catchScrollBarSlider){
                mouseInScrollbarSlider = mouseX - startCoordinate;
            }

            if(mouseInScrollbarRow){
                mouseInScrollbarRow = mouseX - startCoordinate;
            }

            return {
                scrollbar: mouseInScrollbarRow,
                scrollbarSlider: mouseInScrollbarSlider
            }
        }
    }

    function drawScrollbarMarks(context, centerOfScrollBar, topOfScrollBar){
        var marksHeightOffset = timelineConfig.scrollBarMarksHeightOffset * self.pixelAspectRatio;
        var marksSpacing = timelineConfig.scrollBarMarksSpacing * self.pixelAspectRatio;
    
        context.beginPath();
        context.strokeStyle = blurColor(timelineConfig.scrollBarMarksColor,1);
        context.moveTo(0.5 + centerOfScrollBar, self.canvas.height - marksHeightOffset);
        context.lineTo(0.5 + centerOfScrollBar, topOfScrollBar + marksHeightOffset);
        context.stroke();
        context.moveTo(0.5 + centerOfScrollBar + marksSpacing, self.canvas.height - marksHeightOffset);
        context.lineTo(0.5 + centerOfScrollBar + marksSpacing, topOfScrollBar + marksHeightOffset);
        context.stroke();
        context.moveTo(0.5 + centerOfScrollBar - marksSpacing, self.canvas.height - marksHeightOffset);
        context.lineTo(0.5 + centerOfScrollBar - marksSpacing, topOfScrollBar + marksHeightOffset);
        context.stroke();
    }

    // !!! Draw and position for timeMarker
    function drawTimeMarker(context){

        if(!self.scaleManager.playedPosition ||
            self.scaleManager.liveMode &&
            self.scaleManager.end - self.scaleManager.playedPosition < self.scaleManager.stickToLiveMs){
            return;
        }

        drawMarker( context,
                    self.scaleManager.playedPosition,
                    timelineConfig.timeMarkerColor,
                    timelineConfig.timeMarkerLineWidth,
                    timelineConfig.timeMarkerTextColor);

        drawScrollBarMark(  context,
                            self.scaleManager.playedPosition,
                            timelineConfig.timeMarkerColor,
                            timelineConfig.timeMarkerLineWidth);
    }

    function drawPointerMarker(context, mouseX){
        if(window.jscd.mobile || !mouseX){
            return;
        }

        drawMarker( context,
                    self.scaleManager.screenCoordinateToDate(mouseX),
                    timelineConfig.pointerMarkerColor,
                    timelineConfig.timeMarkerPointerLineWidth,
                    timelineConfig.pointerMarkerTextColor);
    }

    function drawMarker(context, date, markerColor, markWidth, textColor){
        var coordinate = self.scaleManager.dateToScreenCoordinate(date, self.pixelAspectRatio);

        if(coordinate < 0 || coordinate > self.canvas.width ) {
            return;
        }

        date = new Date(date);

        var height = timelineConfig.markerHeight * self.canvas.height;
        var width = timelineConfig.markerWidth * self.pixelAspectRatio;
        var triangleHeight = timelineConfig.markerTriangleHeight * self.pixelAspectRatio;
        var offset = timelineConfig.markerPullDown * self.pixelAspectRatio;

        // Line
        context.lineWidth = markWidth * self.pixelAspectRatio;
        context.strokeStyle = blurColor(markerColor,1);
        context.fillStyle = blurColor(markerColor,1);

        var top = (timelineConfig.topLabelHeight + timelineConfig.labelHeight) * self.canvas.height + 0.5;
        var bottom = Math.round(self.canvas.height - timelineConfig.scrollBarHeight * self.canvas.height) -
                     timelineConfig.scrollBarTopPadding * self.canvas.height;

        context.beginPath();
        context.moveTo(0.5 + coordinate, top);
        context.lineTo(0.5 + coordinate, bottom);
        context.stroke();

        var startCoord = coordinate - width/2;
        if(startCoord < 0){
            startCoord = 0;
        }
        if(startCoord > self.canvas.width - width){
            startCoord = self.canvas.width - width;
        }

        // Bubble
        context.fillRect(startCoord, offset, width, height );

        // Triangle
        context.beginPath();
        context.moveTo(0.5 + coordinate + triangleHeight * self.canvas.height, height + offset);
        context.lineTo(0.5 + coordinate, height + offset + triangleHeight * self.canvas.height);
        context.lineTo(0.5 + coordinate - triangleHeight * self.canvas.height, height + offset);
        context.closePath();
        context.fill();

        // Labels
        context.fillStyle = blurColor(textColor,1);
        context.font = formatFont(timelineConfig.markerDateFont);
        coordinate = startCoord + width/2; // Set actual center of the marker

        var dateString = dateFormat(date, timelineConfig.dateFormat);
        var dateWidth = context.measureText(dateString).width;
        var textStart = (height - timelineConfig.markerDateFont.size) / 2;
        context.fillText(dateString,coordinate - dateWidth/2, textStart);


        context.font = formatFont(timelineConfig.markerTimeFont);
        dateString = dateFormat(date, timelineConfig.timeFormat);
        dateWidth = context.measureText(dateString).width;
        textStart = height/2 + textStart;
        context.fillText(dateString,coordinate - dateWidth/2, textStart);

    }

    function drawScrollBarMark(context, date, markColor, markWidth){
        context.lineWidth = markWidth * self.pixelAspectRatio;
        context.strokeStyle = blurColor(markColor,1);

        var bottom = Math.round(self.canvas.height - timelineConfig.scrollBarHeight * self.canvas.height) -
                     timelineConfig.scrollBarTopPadding * self.canvas.height;
        var scrollCooridnate = (date - self.scaleManager.start)/(self.scaleManager.end - self.scaleManager.start) * self.canvas.width;

        context.beginPath();
        context.moveTo(0.5 + scrollCooridnate, bottom);
        context.lineTo(0.5 + scrollCooridnate, self.canvas.height);
        context.stroke();
    }

    var scrollLeftEnablingTimer = null;
    var ableToScrollLeft = false;

    var scrollRightEnablingTimer = null;
    var ableToScrollRight = false;


    function drawOrCheckScrollButtons(context, mouseX, mouseY, isScrolling){

        mouseX *= self.pixelAspectRatio
        mouseY *= self.pixelAspectRatio
        var scrollButtonsWidth = timelineConfig.scrollButtonsWidth * self.pixelAspectRatio;
        var canScrollRight = self.scaleManager.canScroll(false);
        var mouseNearRightBorder = mouseX > self.canvas.width - timelineConfig.borderAreaWidth * self.pixelAspectRatio &&
                                   mouseX < self.canvas.width;
        var mouseOverRightScrollButton = canScrollRight &&
                                        (mouseX > self.canvas.width - scrollButtonsWidth &&
                                        mouseX < self.canvas.width);

        var canScrollLeft = self.scaleManager.canScroll(true);
        var mouseNearLeftBorder = mouseX < timelineConfig.borderAreaWidth * self.pixelAspectRatio && mouseX > 0;
        var mouseOverLeftScrollButton = canScrollLeft &&
                                        (mouseX < scrollButtonsWidth && mouseX > 0);

        var mouseInRightButton = mouseOverRightScrollButton && isScrolling;
        var mouseInLeftButton = mouseOverLeftScrollButton && isScrolling;
        
        if(context) {
            if (canScrollLeft) {
                if(ableToScrollLeft || true) {
                    drawScrollButton(context, true, mouseOverLeftScrollButton, mouseInLeftButton);
                }else{
                    if(!scrollLeftEnablingTimer) {
                        scrollLeftEnablingTimer = setTimeout(function () {
                            scrollLeftEnablingTimer = null;
                            //ableToScrollLeft = true;
                        }, timelineConfig.animationDuration);
                    }
                }
            }else{
                ableToScrollLeft = false;
                if(scrollLeftEnablingTimer){
                    clearTimeout(scrollLeftEnablingTimer);
                    scrollLeftEnablingTimer = null;
                }
            }

            if (canScrollRight) {
                if(ableToScrollRight || true) {
                    drawScrollButton(context, false, mouseOverRightScrollButton, mouseInRightButton);
                }else{
                    if(!scrollRightEnablingTimer) {
                        scrollRightEnablingTimer = setTimeout(function () {
                            scrollRightEnablingTimer = null;
                            //ableToScrollRight = true;
                        }, timelineConfig.animationDuration);
                    }
                }
            }else{
                ableToScrollRight = false;
                if(scrollRightEnablingTimer){
                    clearTimeout(scrollRightEnablingTimer);
                }
                scrollRightEnablingTimer = null;
            }
        }
        return {
            leftButton : mouseOverLeftScrollButton,
            rightButton: mouseOverRightScrollButton,
            rightBorder: mouseNearRightBorder,
            leftBorder: mouseNearLeftBorder
        }
    }

    function drawScrollButton(context, left, hover, active){
        var scrollButtonsWidth = timelineConfig.scrollButtonsWidth * self.pixelAspectRatio;
        var scrollButtonsArrowWidth = timelineConfig.scrollButtonsArrow.width * self.pixelAspectRatio;
        var scrollButtonsArrowHeight = timelineConfig.scrollButtonsArrow.size * self.pixelAspectRatio;

        context.fillStyle = hover? blurColor(timelineConfig.scrollButtonsHoverColor,1):blurColor(timelineConfig.scrollButtonsColor,1);
        if(active)
            context.fillStyle = blurColor(timelineConfig.scrollButtonsActiveColor,1);

        var startCoordinate = left ? 0: self.canvas.width - scrollButtonsWidth;
        var height = timelineConfig.scrollButtonsHeight * self.canvas.height;
        var marginBottom = timelineConfig.scrollButtonMarginBottom * self.pixelAspectRatio;
        context.fillRect(startCoordinate, self.canvas.height - height - marginBottom, scrollButtonsWidth, height);

        context.lineWidth = timelineConfig.scrollButtonsArrowLineWidth;
        context.strokeStyle =  active? blurColor(timelineConfig.scrollButtonsArrowActiveColor,1):blurColor(timelineConfig.scrollButtonsArrowColor,1);

        var leftCoordinate = startCoordinate + ( scrollButtonsWidth - scrollButtonsArrowWidth)/2;
        var rightCoordinate = leftCoordinate + scrollButtonsArrowWidth;

        var topCoordinate = self.canvas.height - (height + scrollButtonsArrowHeight) / 2;
        var bottomCoordinate = topCoordinate + scrollButtonsArrowHeight;


        context.beginPath();
        context.moveTo(left?rightCoordinate:leftCoordinate, topCoordinate - marginBottom + 2);
        context.lineTo(left?leftCoordinate:rightCoordinate, (topCoordinate + bottomCoordinate)/2 - marginBottom);
        context.lineTo(left?rightCoordinate:leftCoordinate,
                       bottomCoordinate - marginBottom - timelineConfig.scrollBarTopPadding * self.canvas.height);
        context.stroke();

    }


    function FpsCalculator(){
        var lastLoop = (new Date()).getMilliseconds();
        var count = 1;
        var fps = 0;

        return function () {
            var currentLoop = (new Date()).getMilliseconds();
            if (lastLoop > currentLoop) {
                fps = count;
                count = 1;
            } else {
                count += 1;
            }
            lastLoop = currentLoop;
            return fps;
        };
    }
    var getFps = null;
    function calcAndDrawFPS(context, mouseX, mouseY){
        if(!getFps){
            getFps = FpsCalculator();
        }
        var fps = "fps: " + getFps();// + ' (' + mouseX + ',' + mouseY + ') ' + self.scaleManager.dateToScreenCoordinate(self.scaleManager.screenCoordinateToDate(mouseX));

        context.font = formatFont(timelineConfig.markerDateFont);
        context.fillStyle = blurColor(timelineConfig.pointerMarkerTextColor, 0.7);
        context.fillText(fps, 5, timelineConfig.markerDateFont.size);

    }
    this.setRecordsProvider = function(recordsProvider){
        this.recordsProvider = recordsProvider;
    };
    this.Draw = function(mouseX, mouseY, isScrolling, catchScrollBarSlider){

        var context = clearTimeline();

        drawTopLabels(context);

        drawLabels(context);

        if(debugSettings.allowDebug){
            calcAndDrawFPS(context, mouseX, mouseY);
        }


        var mouseOverEvents = false;

        if(!self.debugEventsMode) {
            mouseOverEvents = drawOrCheckEvents(context, mouseX, mouseY);
        }else{
            mouseOverEvents = drawOrCheckEvents(null, mouseX, mouseY);
            debugEvents(context);
        }

        drawLastMinute(context);

        drawOrCheckScrollBar(context, mouseX, mouseY, catchScrollBarSlider);

        var buttonsState = drawOrCheckScrollButtons(context, mouseX, mouseY, isScrolling);


        drawTimeMarker(context);

        var clickedCoordinate =  self.scaleManager.clickedCoordinate();
        if(!mouseOverEvents){ // Mouse left timeline - do not draw timemarker, but forget clickedCoordinate
            self.scaleManager.clickedCoordinate(false);
        }else{
            if(!clickedCoordinate ||
                Math.abs(mouseX - clickedCoordinate) > timelineConfig.hideTimeMarkerAfterClickedDistance){
                if(!buttonsState.rightButton && !buttonsState.leftButton){ // Do not draw if any button is clicked
                    drawPointerMarker(context, mouseX, mouseY);
                }
                self.scaleManager.clickedCoordinate(false); // forget clickedCoordinate
            }
        }
    };

    this.checkElementsUnderCursor = function(mouseX, mouseY){
        var result = {
            scrollbar: false,
            scrollbarSlider: false,
            leftButton: false,
            rightButton: false,
            eventsRow: false
        };

        var buttons = drawOrCheckScrollButtons(null, mouseX, mouseY);
        _.extend(result, buttons);
        if(result.leftButton || result.rightButton)
        {
            return result;
        }

        var scrollbar = drawOrCheckScrollBar(null, mouseX, mouseY);
        _.extend(result, scrollbar);
        if(result.scrollbar){
            return result;
        }

        result.eventsRow = drawOrCheckEvents(null, mouseX, mouseY);

        result.timeline = mouseY > 0 && mouseX > 0 &&
                          mouseX * self.pixelAspectRatio < canvas.width &&
                          mouseY * self.pixelAspectRatio < canvas.height;

        return result;
    };
};<|MERGE_RESOLUTION|>--- conflicted
+++ resolved
@@ -511,13 +511,8 @@
                         context.fillStyle = chunkLoadingTexture;
                         chunkLoadingTextureSize = this.width;
                     };
-<<<<<<< HEAD
-                    var imagePath = self.hasHighDpi ? '../images/timeline-loading-filled@2x.png' : '../images/timeline-loading-filled.png';
-                    img.src = Config.viewsDirCommon + imagePath;
-=======
-                    var imagePath = hasHighDpi ? 'images/timeline-loading-filled@2x.png' : 'images/timeline-loading-filled.png';
+                    var imagePath = self.hasHighDpi ? 'images/timeline-loading-filled@2x.png' : 'images/timeline-loading-filled.png';
                     img.src = Config.webclient.staticResources + imagePath;
->>>>>>> c1e9d07e
                     chunkLoadingTextureImg = img;
                 }
                 context.fillStyle = blurColor(timelineConfig.loadingChunkColor,1);
@@ -568,13 +563,8 @@
                     context.fillStyle = lastMinuteTexture;
                     lastMinuteTextureSize = this.width;
                 };
-<<<<<<< HEAD
-                var imagePath = self.hasHighDpi ? '../images/timeline-loading@2x.png' : '../images/timeline-loading.png';
-                img.src = Config.viewsDirCommon + imagePath;
-=======
-                var imagePath = hasHighDpi ? 'images/timeline-loading@2x.png' : 'images/timeline-loading.png';
+                var imagePath = self.hasHighDpi ? 'images/timeline-loading@2x.png' : 'images/timeline-loading.png';
                 img.src = Config.webclient.staticResources + imagePath;
->>>>>>> c1e9d07e
                 lastMinuteTextureImg = img;
             }
             context.fillStyle = blurColor(timelineConfig.lastMinuteColor,1);
