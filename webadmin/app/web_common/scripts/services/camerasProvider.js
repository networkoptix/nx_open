'use strict';
angular.module('nxCommon')
    .factory('camerasProvider', ['$localStorage', '$q', '$poll',
    function ($localStorage, $q, $poll) {
        var reloadInterval = Config.webclient.reloadInterval;//30 seconds

        function camerasProvider(system){
            this.systemAPI = system;
            this.desktopCameraTypeId = null;

            this.cameras = {};
            this.treeRequest = null;
            this.mediaServers = null;
            this.storage = $localStorage;
            this.poll = null;
            this.serverOffsets = {};
            this.serverOffsetsPromise = null;

            this.bothRequest = null;
        }

        //getters
        camerasProvider.prototype.getCamera = function(id){
            if(!this.cameras || ! id) {
                return null;
            }
            id = id.replace('{','').replace('}','');
            for(var serverId in this.cameras) {
                var cam = _.find(this.cameras[serverId], function (camera) {
                    return (camera.id.replace('{','').replace('}','') === id) ||
                           (camera.physicalId.replace('{','').replace('}','') === id);
                });
                if(cam){
                    return cam;
                }
            }
            return null;
        };

        camerasProvider.prototype.getMediaServers = function(){
            return this.mediaServers;
        };

        //internal functions
        camerasProvider.prototype.extractDomain = function(url) {
            url = url.split('/')[2] || url.split('/')[0];
            return url.split(':')[0].split('?')[0];
        };

        camerasProvider.prototype.getServer = function(id) {
            if(!this.mediaServers) {
                return null;
            }
            return _.find(this.mediaServers, function (server) {
                return server.id === id;
            });
        };

        camerasProvider.prototype.objectOrderName = function(object){
            var num = 0;
            if(object.url) {
                var addrArray = object.url.split('.');
                for (var i = 0; i < addrArray.length; i++) {
                    var power = 3 - i;
                    num += ((parseInt(addrArray[i]) % 256 * Math.pow(256, power)));
                }
                if (isNaN(num)) {
                    num = object.url;
                } else {
                    num = num.toString(16);
                    if (num.length < 8) {
                        num = '0' + num;
                    }
                }
            }

            return object.name + '__' + num;
        };

        camerasProvider.prototype.getCameras = function(camerasList) {
            var self = this;
            var cameras = camerasList;
            this.camerasList = camerasList;

            var findMediaStream = function(param){
                return param.name === 'mediaStreams';
            };

            var findIoConfigCapability = function(param){
                return param.name === 'ioConfigCapability';
            };
            
            function cameraFilter(camera){
                // Filter desktop cameras here
                // Hide desktop cameras and ioDevices
                if(camera.typeId === self.desktopCameraTypeId || _.find(camera.addParams, findIoConfigCapability)){
                    return false;
                }

                return true;
            }

            function cameraSorter(camera) {
                camera.url = self.extractDomain(camera.url);
                camera.preview = self.systemAPI.previewUrl(camera.id, false, null, Config.webclient.leftPanelPreviewHeight);
                camera.server = self.getServer(camera.parentId);
                if(camera.server && camera.server.status === 'Offline'){
                    camera.status = 'Offline';
                }

                var mediaStreams = _.find(camera.addParams,findMediaStream);
                camera.mediaStreams = mediaStreams?JSON.parse(mediaStreams.value).streams:[];
                if(typeof(camera.visible) === 'undefined'){
                    camera.visible = true;
                }

                return self.objectOrderName(camera);
            }

            function newCamerasFilter(camera){
                var oldCamera = self.getCamera(camera.id);
                if(!oldCamera){
                    return true;
                }

                $.extend(oldCamera,camera);
                return false;
            }
            /*

             // self is for encoders (group cameras):

             //1. split cameras with groupId and without
             var cams = _.partition(cameras, function (cam) {
             return cam.groupId === '';
             });

             //2. sort groupedCameras
             cams[1] = _.sortBy(cams[1], cameraSorter);

             //3. group groupedCameras by groups ^_^
             cams[1] = _.groupBy(cams[1], function (cam) {
             return cam.groupId;
             });

             //4. Translate into array
             cams[1] = _.values(cams[1]);

             //5. Emulate cameras by groups
             cams[1] = _.map(cams[1], function (group) {
             return {
             isGroup: true,
             collapsed: false,
             parentId: group[0].parentId,
             name: group[0].groupName,
             id: group[0].groupId,
             url: group[0].url,
             status: 'Online',
             cameras: group
             };
             });

             //6 union cameras back
             cameras = _.union(cams[0], cams[1]);
             */
            cameras = _.filter(cameras, cameraFilter);
            //7 sort again
            cameras = _.sortBy(cameras, cameraSorter);
            
            //8. Group by servers
            var camerasByServers = _.groupBy(cameras, function (camera) {
                return camera.parentId;
            });

            if(!self.cameras) {
                self.cameras = camerasByServers;
            }else{
                for(var serverId in self.cameras){
                    var activeCameras = self.cameras[serverId];
                    var newCameras = camerasByServers[serverId];

                    for(var i = 0; i < activeCameras.length; i++) { // Remove old cameras
                        if(!_.find(newCameras,function(camera){
                                return camera.id === activeCameras[i].id;
                            }))
                        {
                            activeCameras.splice(i, 1);
                            i--;
                        }
                    }



                    // Merge actual cameras
                    var newCameras = _.filter(newCameras,newCamerasFilter); //Process old cameras and get new

                    // Add new cameras

                    _.forEach(newCameras,function(camera){ // Add new camera
                        activeCameras.push(camera);
                    });
                }

                for(var serverId in camerasByServers){
                    if(!self.cameras[serverId]){
                        self.cameras[serverId] = camerasByServers[serverId];
                    }
                }
            }
        };

        camerasProvider.prototype.reloadTree = function(){
            var self = this;
            if(!self.storage.serverStates){
                self.storage.serverStates = {};
            }
            function serverSorter(server){
                server.url = self.extractDomain(server.url);
                server.collapsed = self.storage.serverStates[server.id];
                server.active = server.id == Config.currentServerId;


                if(typeof(server.visible) === 'undefined'){
                    server.visible = true;
                }
                return self.objectOrderName(server);
            }

            function newServerFilter(server){
                var oldserver = self.getServer(server.id);

                server.collapsed = oldserver ? oldserver.collapsed :
                    self.storage.serverStates[server.id] ||
                    server.status !== 'Online' && (server.allowAutoRedundancy || server.flags.indexOf('SF_Edge') < 0);

                if(oldserver){ // refresh old server
                    $.extend(oldserver,server);
                }

                return !oldserver;
            }

            function setServers(serverList){
                if(!self.mediaServers) {
                    self.mediaServers = _.sortBy(serverList,serverSorter);
                }else{
                    var servers = serverList;
                    for(var i = 0; i < self.mediaServers.length; i++) { // Remove old servers
                        if(!_.find(servers,function(server){
                                return server.id === self.mediaServers[i].id;
                            }))
                        {
                            self.mediaServers.splice(i, 1);
                            i--;
                        }
                    }


                    var newServers = _.filter(servers,newServerFilter); // Process all servers - refresh old and find new
                    _.forEach(_.sortBy(newServers,serverSorter),function(server){ // Add new server
                        self.mediaServers.push(server);
                    });
                }
            }

            if(this.treeRequest){
                this.treeRequest.abort('reloadTree');
            }
            this.treeRequest = self.systemAPI.getMediaServersAndCameras();
            return this.treeRequest.then(function(data){
                setServers(data.data.reply['ec2/getMediaServersEx']);
                self.getCameras(data.data.reply['ec2/getCamerasEx']);
                return self.cameras;
            });
        };

        camerasProvider.prototype.requestResources = function() {
            var self = this;
            return self.systemAPI.getResourceTypes().then(function (result) {
                self.desktopCameraTypeId = _.find(result.data, function (type) {
                    return type.name === 'SERVER_DESKTOP_CAMERA';
                });
                self.desktopCameraTypeId = self.desktopCameraTypeId ? self.desktopCameraTypeId.id : null;
                return self.reloadTree();
            });
        };

        camerasProvider.prototype.startPoll = function(){
            var self = this;
            this.poll = $poll(function(){
                return self.reloadTree();
            },reloadInterval);
        };

        camerasProvider.prototype.stopPoll = function(){
            $poll.cancel(this.poll);
        };

        camerasProvider.prototype.abortTree = function(){
            if(this.treeRequest){
                this.treeRequest.abort('updateVideoSource'); //abort tree reloading request to speed up loading new video
            }
        };

        //External Functions
        camerasProvider.prototype.getFirstAvailableCamera = function(cameraName){
            var results = {'visible':[], 'hidden': []};
            var servers = this.mediaServers;
            var cameras = this.cameras;
            var getFirstCamera = cameraName === undefined;
            for(var i in servers){
                var server = servers[i];
                if(!server.visible){
                    continue;
                }
                for(var j in cameras[server.id]){
                    var camera = cameras[server.id][j];
                    if(camera.visible && (camera.name.replace(/ /g, '').toLowerCase().indexOf(cameraName) >= 0 || getFirstCamera)){
                        if(getFirstCamera){
                            return camera;
                        }
                        if(server.collapsed){
                            results['hidden'].push(camera);
                        }
                        else{
                            results['visible'].push(camera);
                        }
                    }
                }
            }
            if(results['visible'].length > 0){
                return results['visible'][0];
            }
            else if(results['hidden'].length > 0){
                return results['hidden'][0];
            }
            else{
                return null;
            }
        };

        camerasProvider.prototype.getServerTimeOffset = function(serverId){
            var offset = this.serverOffsets[serverId];
            if(!offset && this.serverOffsetsPromise) {
                var self = this;
                return this.serverOffsetsPromise.then(function(){
                    return self.serverOffsets[serverId];
                });
            }
            return $q.resolve(offset);
        };
        camerasProvider.prototype.getServerTimes = function(){
            var self = this;
<<<<<<< HEAD
            this.serverOffsetsPromise = self.systemAPI.getServerTimes().then(function (result) {
                var serverOffsets = result.data.reply;

                function setServerOffsetTime(time) {
                    self.serverOffsetsPromise = undefined;
                    return _.each(serverOffsets, function (server) {
                        //Typo with server api so we check for both spellings
                        //Internal fix Link to task: https://networkoptix.atlassian.net/browse/VMS-7984
                        var timeSinceEpochMs = parseInt(time || server.timeSinceEpochMs || server.timeSinseEpochMs);
                        self.serverOffsets[server.serverId] = window.timeManager.getOffset(timeSinceEpochMs, parseInt(server.timeZoneOffsetMs));
                    });
                }

                if (Config.webclient.useSystemTime) {
                    return self.systemAPI.getSystemTime().then(function (systemTime) {
                        return setServerOffsetTime(systemTime.data.reply.utcTimeMs);
=======
            return self.systemAPI.getServerTimes().then(function (result) {
                var serverOffsets = result.data.reply;
    
                function setServerOffsetTime(time) {
                    return _.each(serverOffsets, function (server) {
                        //Typo with server api so we check for both spellings
                        //Internal fix Link to task: https://networkoptix.atlassian.net/browse/VMS-7984
                        var timeSinceEpochMs = time || server.timeSinceEpochMs || server.timeSinseEpochMs;
                        self.serverOffsets[server.serverId] = timeManager.getOffset(timeSinceEpochMs, server.timeZoneOffsetMs);
                    });
                }
    
                if (Config.webclient.useSystemTime) {
                    return self.systemAPI.getSystemTime().then(function (systemTime) {
                        return setServerOffsetTime(systemTime);
>>>>>>> 9143adfc
                    });
                }
                return setServerOffsetTime();
            });
            return this.serverOffsetsPromise;
        };

        camerasProvider.prototype.collapseServer = function(serverName, collapse){
            var server = _.find(this.mediaServers, function(server){
                return server.name.toLowerCase().replace(/ /g, '').indexOf(serverName) >= 0;
            });
            server.collapsed = collapse;
        };

        camerasProvider.prototype.collapseAllServers = function(collapse){
            _.forEach(this.mediaServers, function(server){
                server.collapsed = collapse;
            });
        };

        return {
            getProvider: function(system){
                return new camerasProvider(system);
            }
        };
    }]);<|MERGE_RESOLUTION|>--- conflicted
+++ resolved
@@ -14,7 +14,6 @@
             this.storage = $localStorage;
             this.poll = null;
             this.serverOffsets = {};
-            this.serverOffsetsPromise = null;
 
             this.bothRequest = null;
         }
@@ -340,35 +339,10 @@
         };
 
         camerasProvider.prototype.getServerTimeOffset = function(serverId){
-            var offset = this.serverOffsets[serverId];
-            if(!offset && this.serverOffsetsPromise) {
-                var self = this;
-                return this.serverOffsetsPromise.then(function(){
-                    return self.serverOffsets[serverId];
-                });
-            }
-            return $q.resolve(offset);
+            return this.serverOffsets[serverId];
         };
         camerasProvider.prototype.getServerTimes = function(){
             var self = this;
-<<<<<<< HEAD
-            this.serverOffsetsPromise = self.systemAPI.getServerTimes().then(function (result) {
-                var serverOffsets = result.data.reply;
-
-                function setServerOffsetTime(time) {
-                    self.serverOffsetsPromise = undefined;
-                    return _.each(serverOffsets, function (server) {
-                        //Typo with server api so we check for both spellings
-                        //Internal fix Link to task: https://networkoptix.atlassian.net/browse/VMS-7984
-                        var timeSinceEpochMs = parseInt(time || server.timeSinceEpochMs || server.timeSinseEpochMs);
-                        self.serverOffsets[server.serverId] = window.timeManager.getOffset(timeSinceEpochMs, parseInt(server.timeZoneOffsetMs));
-                    });
-                }
-
-                if (Config.webclient.useSystemTime) {
-                    return self.systemAPI.getSystemTime().then(function (systemTime) {
-                        return setServerOffsetTime(systemTime.data.reply.utcTimeMs);
-=======
             return self.systemAPI.getServerTimes().then(function (result) {
                 var serverOffsets = result.data.reply;
     
@@ -384,12 +358,10 @@
                 if (Config.webclient.useSystemTime) {
                     return self.systemAPI.getSystemTime().then(function (systemTime) {
                         return setServerOffsetTime(systemTime);
->>>>>>> 9143adfc
                     });
                 }
                 return setServerOffsetTime();
             });
-            return this.serverOffsetsPromise;
         };
 
         camerasProvider.prototype.collapseServer = function(serverName, collapse){
