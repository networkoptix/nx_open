'use strict';

angular.module('nxCommon').controller('ViewCtrl',
<<<<<<< HEAD
            ['$scope', '$rootScope', '$location', '$routeParams', 'cameraRecords', '$q',
              'camerasProvider', '$sessionStorage', '$localStorage', '$timeout', 'systemAPI',
    function ($scope, $rootScope, $location, $routeParams, cameraRecords, $q,
=======
            ['$scope', '$rootScope', '$location', '$routeParams', 'cameraRecords', 'chromeCast',
              'camerasProvider', '$sessionStorage', '$localStorage', '$timeout', 'systemAPI',
    function ($scope, $rootScope, $location, $routeParams, cameraRecords, chromeCast,
>>>>>>> 0a91b9a6
              camerasProvider, $sessionStorage, $localStorage, $timeout, systemAPI) {

        var channels = {
            Auto: 'lo',
            High: 'hi',
            Low: 'lo'
        };

        if($scope.system){ // Use system from outer scope (directive)
            systemAPI = $scope.system;
        }
        $scope.systemAPI = systemAPI;

        $scope.debugMode = Config.allowDebugMode;
        $scope.session = $sessionStorage;
        $scope.storage = $localStorage;
        $scope.camerasProvider = camerasProvider.getProvider(systemAPI);
        $scope.storage.serverStates = $scope.storage.serverStates || {};

        $scope.canViewArchive = false;
        $scope.storage.cameraId = $routeParams.cameraId || $scope.storage.cameraId   || null;

        $scope.isWebAdmin = Config.webadminSystemApiCompatibility;
        $scope.cameraLinks = {enabled: $location.search().cameraLinks};

        if(!$routeParams.cameraId && $scope.storage.cameraId){
            systemAPI.setCameraPath($scope.storage.cameraId);
        }

        var castAlert = false;
        $scope.showWarning = function(){
            if(!castAlert){
                alert(L.common.chromeCastWarning);
                castAlert = true;
            }
        };

        $scope.positionProvider = null;
        $scope.activeVideoRecords = null;
        $scope.activeCamera = null;
        $scope.player = null;

        $scope.showCameraPanel = true;

        $scope.activeResolution = 'Auto';
        // TODO: detect better resolution here?
        var transcodingResolutions = [L.common.resolution.auto, '1080p', '720p', '640p', '320p', '240p'];

        var mimeTypes = {
            'hls': 'application/x-mpegURL',
            'webm': 'video/webm',
            'flv': 'video/x-flv',
            'mp4': 'video/mp4',
            'mjpeg':'video/x-motion-jpeg',
            'jpeg': 'image/jpeg'
        };

        $scope.activeFormat = 'Auto';
        $scope.manualFormats = ['Auto', 'jshls','native-hls','flashls','webm'];
        $scope.availableFormats = [
            'Auto',
            'video/webm',
            'application/x-mpegURL'
        ];

        $scope.volumeLevel = typeof($scope.storage.volumeLevel) === 'number' ? $scope.storage.volumeLevel : 50;

        if(window.jscd.mobile) {
            $scope.mobileStore = window.jscd.os === 'iOS'?'appstore':'googleplay';
            var found = _.find(Config.helpLinks, function (links) {
                if (!links.urls) {
                    return false;
                }
                var url = _.find(links.urls, function (url) {
                    return url.class === $scope.mobileStore;
                });
                if (!url) {
                    return false;
                }
                $scope.mobileAppLink = url.url;
                return true;
            });
            $scope.hasMobileApp = !!found;
        }

        function cameraSupports(type){
            if(!$scope.activeCamera){
                return false;
            }
            if(type == 'preview'){
                return true;
            }
            return _.find($scope.activeCamera.mediaStreams,function(stream){
                return stream.transports.indexOf(type)>0;
            });
        }

        function largeResolution (resolution){
            var dimensions = resolution.split('x');
            return dimensions[0] > 1920 || dimensions[1] > 1080;
        }
        function checkiOSResolution(camera){
            var streams = _.find(camera.mediaStreams,function(stream){
                return stream.transports.indexOf('hls')>0 && largeResolution(stream.resolution);
            });
            // Here we have two hls streams
            return !!streams;
        }
        function updateAvailableResolutions() {
            if($scope.player == null){
                $scope.availableResolutions = [L.common.resolution.auto];
                return;
            }
            if(!$scope.activeCamera){
                $scope.activeResolution = 'Auto';
                $scope.availableResolutions = [L.common.resolution.auto];
            }
            //1. Does browser and server support webm?
            if($scope.player != 'webm'){
                $scope.iOSVideoTooLarge = false;

                //1. collect resolutions with hls
                var streams = [L.common.resolution.auto];
                if($scope.activeCamera) {
                    var availableFormats = _.filter($scope.activeCamera.mediaStreams, function (stream) {
                        return stream.transports.indexOf('hls') > 0;
                    });


                    for (var i = 0; i < availableFormats.length; i++) {
                        if (availableFormats[i].encoderIndex == 0) {
                            if (!( window.jscd.os === 'iOS' && checkiOSResolution($scope.activeCamera) )) {
                                streams.push(L.common.resolution.high);
                            }
                        }
                        if (availableFormats[i].encoderIndex == 1) {
                            streams.push(L.common.resolution.low);
                        }
                    }
                }
                $scope.availableResolutions = streams;

                if($scope.activeCamera && streams.length === 1 ){
                    if(window.jscd.os === 'iOS' ){
                        $scope.iOSVideoTooLarge = true;
                    }else {
                        console.error("no suitable streams from this camera");
                    }
                }
                $scope.availableResolutions.sort();
            }
            else
            {
                $scope.availableResolutions = transcodingResolutions;
            }

            if($scope.availableResolutions.indexOf($scope.activeResolution)<0){
                $scope.activeResolution = $scope.availableResolutions[0];
            }
        }

        $scope.updateCamera = function (position) {
            var oldTimePosition = null;
            if($scope.positionProvider && !$scope.positionProvider.liveMode){
                oldTimePosition = $scope.positionProvider.playedPosition;
            }

            var camRotation = _.find($scope.activeCamera.addParams,findRotation);
            $scope.rotation = camRotation && camRotation.value ? parseInt(camRotation.value) : 0;

            position = position?parseInt(position):oldTimePosition;

            if ($scope.activeCamera) {
                $scope.positionProvider = cameraRecords.getPositionProvider([$scope.activeCamera.id], systemAPI);
                $scope.activeVideoRecords = cameraRecords.getRecordsProvider([$scope.activeCamera.id], systemAPI, 640);
                updateVideoSource(position);
                $scope.switchPlaying(true);
            }
        };
        var playerReadyTimeout = null;
        $scope.playerReady = function(API){
            $scope.playerAPI = API;
            if( playerReadyTimeout ){
                $timeout.cancel(playerReadyTimeout);
                playerReadyTimeout = null;
            }
            if(API) {
                playerReadyTimeout = $timeout(function(){
                    $scope.switchPlaying($scope.positionProvider.playing);
                    if($scope.playerAPI && !Config.webclient.disableVolume){
                        $scope.playerAPI.volume($scope.volumeLevel);
                    }
                }, Config.webclient.playerReadyTimeout);
            }
        };

        function updateVideoSource(playingPosition) {
            if($scope.playerAPI) {
                // Pause playing
                $scope.playerAPI.pause();
            }
            updateAvailableResolutions();
            var live = !playingPosition;

            $scope.positionSelected = !!playingPosition;
            if(!$scope.positionProvider){
                return;
            }

            $scope.positionProvider.init(playingPosition, $scope.positionProvider.playing);
            if(live){
                playingPosition = timeManager.nowToDisplay();
            }else{
                playingPosition = Math.round(playingPosition);
            }

            if(!$scope.activeCamera){
                return;
            }
            var salt = '&' + Math.random();
            var cameraId = $scope.activeCamera.id;
            var serverUrl = '';

            var resolution = $scope.activeResolution;
            var resolutionHls = channels[resolution] || channels.Low;

            // Fix here!
            if(resolutionHls === channels.Low && $scope.availableResolutions.indexOf('Low')<0){
                resolutionHls = channels.High;
            }
            $scope.resolution = resolutionHls;

            $scope.currentResolution = $scope.player == "webm" ? resolution : resolutionHls;
            $scope.activeVideoSource = _.filter([
                { src: systemAPI.hlsUrl(cameraId, !live && playingPosition, resolutionHls) + salt, type: mimeTypes.hls, transport:'hls'},
                { src: systemAPI.webmUrl(cameraId, !live && playingPosition, resolution) + salt, type: mimeTypes.webm, transport:'webm' },
                { src: systemAPI.previewUrl(cameraId, !live && playingPosition, null, window.screen.availHeight) + salt, type: mimeTypes.jpeg, transport:'preview'}
            ],function(src){
                return cameraSupports(src.transport) != null;
            });

            $scope.preview = _.find($scope.activeVideoSource,function(src){return src.type == 'image/jpeg';}).src;

            if(Config.allowCastMode || $scope.debugMode){
                var streamInfo = {};
                var streamType = "webm";

                if($scope.debugMode){
                    streamType = $scope.player == "webm" ? "webm" : "hls";
                }

                streamInfo.src = streamType == "webm" ? systemAPI.webmUrl(cameraId, !live && playingPosition, resolution, true)
                                                         : systemAPI.hlsUrl(cameraId, !live && playingPosition, resolutionHls);
                streamInfo.title = $scope.activeCamera.name;

                if(cameraSupports(streamType) || $scope.debugMode){
                    $scope.showCastButton = true;
                    chromeCast.load(streamInfo, streamType);
                }
                else{
                    $scope.showCastButton = false;
                }
            }
        }


        $scope.updateTime = function(currentTime, duration){
            if(currentTime === null && duration === null){
                //Video ended
                $scope.switchPosition(false); // go to live here
                return;
            }
            currentTime = currentTime || 0;

            $scope.positionProvider.setPlayingPosition(currentTime*1000);
            /*if(!$scope.positionProvider.liveMode) {
                $location.search('time', Math.round($scope.positionProvider.playedPosition));
            }*/
        };

        function findRotation(param){
            return param.name === 'rotation';
        }

        $scope.switchPlaying = function(play){
            if($scope.playerAPI) {
                if (play) {
                    $scope.playerAPI.play();
                } else {
                    $scope.playerAPI.pause();
                }
                if ($scope.positionProvider) {
                    $scope.positionProvider.playing = play;

                    if(!play){
                        $timeout(function(){
                            $scope.positionProvider.liveMode = false; // Do it async
                        });
                    }
                }
            }
        };

        $scope.switchPosition = function( val ){

            //var playing = $scope.positionProvider.checkPlayingDate(val);

            //if(playing === false) {
                $scope.crashCount = 0;
                updateVideoSource(val);//We have nothing more to do with it.
            /*}else{
                $scope.playerAPI.seekTime(playing); // Jump to buffered video
            }*/
        };

        //On player error update source to cause player to restart
        $scope.crashCount = 0;

        function handleVideoError(forceLive){
            var showError = $scope.crashCount < Config.webclient.maxCrashCount;
            if(showError){
                updateVideoSource($scope.positionProvider.liveMode || forceLive
                                                                    ? null : $scope.positionProvider.playedPosition);
                $scope.crashCount += 1;
            }
            else{
                $scope.crashCount = 0;
            }
            return !showError;
        }

        $scope.playerHandler = function(error){
            if(error){
                return $scope.positionProvider.checkEndOfArchive().then(function(jumpToLive){
                   return handleVideoError(jumpToLive);
                },function(){
                    return true;
                });
            }

            $scope.crashCount = 0;
            return $q.resolve(false);
        };

        $scope.selectFormat = function(format){
            $scope.activeFormat = format;
            updateVideoSource($scope.positionProvider.liveMode?null:$scope.positionProvider.playedPosition);
        };

        $scope.selectResolution = function(resolution){
            /*if(resolution === 'auto' || resolution === 'Auto' || resolution === 'AUTO'){
                resolution = '320p'; //TODO: detect better resolution here
            }*/

            if($scope.activeResolution === resolution){
                return;
            }
            $scope.activeResolution = resolution;
            updateVideoSource($scope.positionProvider.liveMode?null:$scope.positionProvider.playedPosition);
        };

        $scope.enableFullScreen = screenfull.enabled;
        $scope.fullScreen = function(){
            if (screenfull.enabled) {
                screenfull.request($('.fullscreen-area').get(0));
            }
        };

        if ($scope.enableFullScreen) {
            screenfull.onchange(function(){
                $scope.isFullscreen = screenfull.isFullscreen;
            });
        }

        switch(window.jscd.browser){
            case "Safari":
            case "Microsoft Internet Explorer":
            case "Microsoft Edge":
                $scope.enableFullscreenNotification = true;
                break;
            default:
                $scope.enableFullscreenNotification = false;
        }

        $scope.closeFullscreen = function(){
            screenfull.exit();
        }

        $scope.showCamerasPanel = function(){
            $scope.showCameraPanel=true;
        };

        document.addEventListener('MSFullscreenChange',function(){ // IE only
            $('.videowindow').toggleClass('fullscreen');
        });


        $scope.$watch('positionProvider.liveMode',function(mode){
            if(mode){
                $scope.positionSelected = false;
            }
        });

        $scope.$watch('activeCamera.status',function(status,oldStatus){

            if(typeof(oldStatus) == "undefined"){
                return;
            }

            if((!$scope.positionProvider || $scope.positionProvider.liveMode) && !(status === 'Offline' || status === 'Unauthorized')){
                updateVideoSource();
            }
        });

        //timeFromUrl is used if we have a time from the url if not then set to false
        var timeFromUrl = $routeParams.time || null;
        $scope.$watch('activeCamera', function(){
            if(!$scope.activeCamera){
                $scope.activeCamera = $scope.camerasProvider.getFirstCam();
                return;
            }
            $scope.player = null;
            $scope.crashCount = 0;
            $scope.storage.cameraId  = $scope.activeCamera.id;
            systemAPI.setCameraPath($scope.activeCamera.id);
            timeFromUrl = timeFromUrl || null;
            $scope.updateCamera(timeFromUrl);
            timeFromUrl = null;

            //When camera is changed request offset for camera
            var serverOffset = $scope.camerasProvider.getServerTimeOffset($scope.activeCamera.parentId);
            if(serverOffset){
                timeManager.setOffset(serverOffset);
            }
            $scope.showCameraPanel = !$scope.activeCamera;
        });

        $scope.$watch('player', function(){
            if(!$scope.player){
                return;
            }
            $scope.crashCount = 0;
            updateVideoSource($scope.positionProvider.liveMode?null:$scope.positionProvider.playedPosition);
        },true);

        $scope.$watch('volumeLevel', function(){
            if($scope.playerAPI){
                $scope.playerAPI.volume($scope.volumeLevel);
            }
            $scope.storage.volumeLevel = $scope.volumeLevel;
        });

        timeManager.init(Config.webclient.useServerTime);

        systemAPI.checkPermissions(Config.globalViewArchivePermission).then(function(result){
            $scope.canViewArchive = result;
            return $scope.camerasProvider.requestResources();
        }).then(function(){
            // instead of requesting gettime once - we request it for all servers to know each timezone
            return $scope.camerasProvider.getServerTimes();
        }).then(function(){
            $scope.activeCamera = $scope.camerasProvider.getCamera($scope.storage.cameraId);
            $scope.ready = true;
            $timeout(updateHeights);
            $scope.camerasProvider.startPoll();
        });

        // This hack was meant for IE and iPad to fix some issues with overflow:scroll and height:100%
        // But I kept it for all browsers to avoid future possible bugs in different browsers
        // Now every browser behaves the same way

        var $window = $(window);
        var $header = $('header');
        var updateHeights = function() {
            var $viewPanel = $('.view-panel');
            var $camerasPanel = $('.cameras-panel');
            var $placeholder = $(".webclient-placeholder .placeholder");
            var windowHeight = $window.height();
            var headerHeight = $header.outerHeight();

            var topAlertHeight = 0;

            var topAlert = $('td.alert');
            //after the user is notified this should not be calculated again
            if(topAlert.length && !$scope.session.mobileAppNotified){
                topAlertHeight = topAlert.outerHeight() + 1; // -1 here is a hack.
            }

            var viewportHeight = (windowHeight - headerHeight - topAlertHeight) + 'px';

            $camerasPanel.css('height',viewportHeight );
            $viewPanel.css('height',viewportHeight );
            $placeholder.css('height',viewportHeight);

            //One more IE hack.
            if(window.jscd.browser === 'Microsoft Internet Explorer') {
                var videoWidth = $header.width() - $camerasPanel.outerWidth(true) - 1;
                $('videowindow').parent().css('width', videoWidth + 'px');
            }
        };

        //wait for the page to load then update
        $timeout(updateHeights);
        
        $header.click(function() {
            //350ms delay is to give the navbar enough time to collapse
            $timeout(updateHeights,350);
        }); 

        $window.resize(updateHeights);
        window.addEventListener("orientationchange",$timeout(updateHeights,200));

        $scope.mobileAppAlertClose = function(){
            $scope.session.mobileAppNotified  = true;
            $timeout(updateHeights,50);
        };

        var killSubscription = $rootScope.$on('$routeChangeStart', function (event,next) {
            timeFromUrl = $location.search().time;

            $scope.activeCamera = $scope.camerasProvider.getCamera(next.params.cameraId);
        });

        $('html').addClass('webclient-page');
        $scope.$on('$destroy', function( event ) {
            killSubscription();
            $scope.camerasProvider.stopPoll();
            $window.unbind('resize', updateHeights);
            $('html').removeClass('webclient-page');
        });

    }]);<|MERGE_RESOLUTION|>--- conflicted
+++ resolved
@@ -1,15 +1,11 @@
 'use strict';
 
 angular.module('nxCommon').controller('ViewCtrl',
-<<<<<<< HEAD
+            ['$scope', '$rootScope', '$location', '$routeParams', 'cameraRecords', 'chromeCast',
             ['$scope', '$rootScope', '$location', '$routeParams', 'cameraRecords', '$q',
               'camerasProvider', '$sessionStorage', '$localStorage', '$timeout', 'systemAPI',
+    function ($scope, $rootScope, $location, $routeParams, cameraRecords, chromeCast,
     function ($scope, $rootScope, $location, $routeParams, cameraRecords, $q,
-=======
-            ['$scope', '$rootScope', '$location', '$routeParams', 'cameraRecords', 'chromeCast',
-              'camerasProvider', '$sessionStorage', '$localStorage', '$timeout', 'systemAPI',
-    function ($scope, $rootScope, $location, $routeParams, cameraRecords, chromeCast,
->>>>>>> 0a91b9a6
               camerasProvider, $sessionStorage, $localStorage, $timeout, systemAPI) {
 
         var channels = {
