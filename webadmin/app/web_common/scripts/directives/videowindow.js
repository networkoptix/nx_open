--- conflicted
+++ resolved
@@ -247,11 +247,7 @@
                     function playerErrorHandler(error) {
                         scope.loading = false; // Some error happended - stop loading
                         resetPlayer();
-<<<<<<< HEAD
-        
-=======
                         
->>>>>>> 9143adfc
                         scope
                             .playerHandler(error)
                             .then(function (showError) {
@@ -259,12 +255,8 @@
                 
                                 // Trying to get error description requesting media stream url as ajax request
                                 if (scope.videoFlags.errorLoading) {
-<<<<<<< HEAD
-                                    $http.get(error.url)
-=======
                                     $http
                                         .get(error.url)
->>>>>>> 9143adfc
                                         .then(function (response) {
                                             scope.videoFlags.errorDescription = response.data.errorString || 'Unexpected error';
                                         }, function (failResponse) {
@@ -272,18 +264,12 @@
                                             console.error('failResponse', failResponse);
                                         });
                                 }
-<<<<<<< HEAD
-                            });
-                    }
-
-=======
                             }, function (error) {
                                 scope.videoFlags.errorLoading = error;
                             });
                     }
     
     
->>>>>>> 9143adfc
                     function initNativePlayer(nativeFormat) {
 
                         scope.native = true;
@@ -336,17 +322,6 @@
                                                 // this is a special case - interrupted video
                                                 // (switch to another camera)
                                                 return;
-<<<<<<< HEAD
-                                            }
-        
-                                            var target = e.target;
-                                            if (target.error.url === undefined) {
-                                                target.error.url = target.currentSrc;
-                                            }
-        
-                                            // sometimes Error is thrown with currentSrc as baseURI (Firefox)
-                                            if (target.error.url === e.target.baseURI) {
-=======
                                             }
         
                                             var target = e.target;
@@ -356,7 +331,6 @@
         
                                             // sometimes Error is thrown with currentSrc as host URL (Firefox)
                                             if (target.error.url === window.location.origin + window.location.pathname) {
->>>>>>> 9143adfc
                                                 return;
                                             }
         
@@ -429,11 +403,7 @@
                     element.bind('contextmenu', function () {
                         return !!scope.debugMode;
                     }); // Kill context menu
-<<<<<<< HEAD
-
-=======
                     
->>>>>>> 9143adfc
                     function initNewPlayer() {
                         if (makingPlayer) {
                             return;
