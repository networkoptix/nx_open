var flashlsAPI = new (function(flashObject) {

    this.kill = function(){
        this.flashObject = null;
    };
    this.ready = function(){
        return !!this.flashObject;
    };

    this.getFlashMovieObject = function (){
        var movieName = 'flashvideoembed';

        if (window.document[movieName])
        {
            return window.document[movieName];
        }
        if (navigator.appName.indexOf('Microsoft Internet')==-1)
        {
            if (document.embeds && document.embeds[movieName])
                return document.embeds[movieName];
        }
        else // if (navigator.appName.indexOf('Microsoft Internet')!=-1)
        {
            return document.getElementById(movieName);
        }
    };
    this.embedHandler = function (e){
        if(!this.flashObject) {
            this.flashObject = this.getFlashMovieObject(); //e.ref is a pointer to the <object>
            this.flashObject.playerSetLogDebug2(true);
            this.readyHandler(this);
        }
    };

    this.readyToPlay = function(){
        readyToPlay = true;
        if(urlToPlay){
            this.play();
        }
    };

    this.init = function(element,readyHandler,errorHandler, positionHandler) {
        this.element = element;
        this.readyHandler = readyHandler;
        this.errorHandler = errorHandler;
        this.positionHandler = positionHandler;
    };

    this.constructor = function(flashObject) {
        this.flashObject = flashObject;
    };
    this.constructor(flashObject);

    var readyToPlay = false;
    var urlToPlay = null;
    this.load = function(url) {
        readyToPlay = false;
        urlToPlay = url;
        if(url.indexOf("http")!=0){
<<<<<<< HEAD
            url = window.location.protocol + "//" + window.location.host + url;
=======
            var server_url = window.location.protocol + "//" + window.location.host + url;
            url = server_url + url;
>>>>>>> 750211a8
        }
        this.flashObject.playerLoad(url);
    };

    this.play = function(offset) {
        if(!readyToPlay){
            return;
        }
        this.flashObject.playerPlay(offset || -1);
    };

    this.pause = function() {
        this.flashObject.playerPause();
    };

    this.resume = function() {
        this.flashObject.playerResume();
    };

    this.seek = function(offset) {
        this.flashObject.playerSeek(offset);
    };

    this.stop = function() {
        this.flashObject.playerStop();
    };

    this.volume = function(volume) {
        this.flashObject.playerVolume(volume);
    };

    this.setCurrentLevel = function(level) {
        this.flashObject.playerSetCurrentLevel(level);
    };

    this.setNextLevel = function(level) {
        this.flashObject.playerSetNextLevel(level);
    };

    this.setLoadLevel = function(level) {
        this.flashObject.playerSetLoadLevel(level);
    };

    this.setMaxBufferLength = function(len) {
        this.flashObject.playerSetmaxBufferLength(len);
    };

    this.getPosition = function() {
        return this.flashObject.getPosition();
    };

    this.getDuration = function() {
        return this.flashObject.getDuration();
    };

    this.getbufferLength = function() {
        return this.flashObject.getbufferLength();
    };

    this.getbackBufferLength = function() {
        return this.flashObject.getbackBufferLength();
    };

    this.getLowBufferLength = function() {
        return this.flashObject.getlowBufferLength();
    };

    this.getMinBufferLength = function() {
        return this.flashObject.getminBufferLength();
    };

    this.getMaxBufferLength = function() {
        return this.flashObject.getmaxBufferLength();
    };

    this.getLevels = function() {
        return this.flashObject.getLevels();
    };

    this.getAutoLevel = function() {
        return this.flashObject.getAutoLevel();
    };

    this.getCurrentLevel = function() {
        return this.flashObject.getCurrentLevel();
    };

    this.getNextLevel = function() {
        return this.flashObject.getNextLevel();
    };

    this.getLoadLevel = function() {
        return this.flashObject.getLoadLevel();
    };

    this.getAudioTrackList = function() {
        return this.flashObject.getAudioTrackList();
    };

    this.getStats = function() {
        return this.flashObject.getStats();
    };

    this.setAudioTrack = function(trackId) {
        this.flashObject.playerSetAudioTrack(trackId);
    };

    this.playerSetLogDebug = function(state) {
        this.flashObject.playerSetLogDebug(state);
    };

    this.getLogDebug = function() {
        return this.flashObject.getLogDebug();
    };

    this.playerSetLogDebug2 = function(state) {
        this.flashObject.playerSetLogDebug2(state);
    };

    this.getLogDebug2 = function() {
        return this.flashObject.getLogDebug2();
    };

    this.playerSetUseHardwareVideoDecoder = function(state) {
        this.flashObject.playerSetUseHardwareVideoDecoder(state);
    };

    this.getUseHardwareVideoDecoder = function() {
        return this.flashObject.getUseHardwareVideoDecoder();
    };

    this.playerSetflushLiveURLCache = function(state) {
        this.flashObject.playerSetflushLiveURLCache(state);
    };

    this.getflushLiveURLCache = function() {
        return this.flashObject.getflushLiveURLCache();
    };

    this.playerSetJSURLStream = function(state) {
        this.flashObject.playerSetJSURLStream(state);
    };

    this.getJSURLStream = function() {
        return this.flashObject.getJSURLStream();
    };

    this.playerCapLeveltoStage = function(state) {
        this.flashObject.playerCapLeveltoStage(state);
    };

    this.getCapLeveltoStage = function() {
        return this.flashObject.getCapLeveltoStage();
    };

    this.playerSetAutoLevelCapping = function(level) {
        this.flashObject.playerSetAutoLevelCapping(level);
    };

    this.getAutoLevelCapping = function() {
        return this.flashObject.getAutoLevelCapping();
    };
})();

flashlsAPI.flashlsEvents = {
    ready: function(flashTime) {
        //console.log('ready',flashTime);
    },
    videoSize: function(width, height) {
        //console.log('videoSize',width, height);
    },
    complete: function() {
        flashlsAPI.positionHandler(null);
    },
    error: function(code, url, message) {
        flashlsAPI.errorHandler({message:message,code:code,url:url});
        console.error('flashls error, code:'+ code + ' url:' + url + ' message:' + message);
    },
    manifest: function(duration, levels, loadmetrics) {
        flashlsAPI.readyToPlay();
    },
    audioLevelLoaded: function(loadmetrics) {},
    levelLoaded: function(loadmetrics) {},
    fragmentLoaded: function(loadmetrics) {},
    fragmentPlaying: function(playmetrics) {},
    position: function(timemetrics) {
        flashlsAPI.positionHandler( timemetrics.watched );
    },
    state: function(newState) {},
    seekState: function(newState) {},
    switch: function(newLevel) {},
    audioTracksListChange: function(trackList) {},
    audioTrackChange: function(trackId) {},
    id3Updated: function(ID3Data) {},
    requestPlaylist: function(data) {},
    abortPlaylist: function(data) {},
    requestFragment: function(data) {},
    abortFragment: function(data) {}
};


window.flashlsCallback = function(eventName, args) {
    flashlsAPI.embedHandler();
    if(flashlsAPI.flashlsEvents[eventName]) {
        flashlsAPI.flashlsEvents[eventName].apply(null, args);
    }
};<|MERGE_RESOLUTION|>--- conflicted
+++ resolved
@@ -57,12 +57,8 @@
         readyToPlay = false;
         urlToPlay = url;
         if(url.indexOf("http")!=0){
-<<<<<<< HEAD
-            url = window.location.protocol + "//" + window.location.host + url;
-=======
             var server_url = window.location.protocol + "//" + window.location.host + url;
             url = server_url + url;
->>>>>>> 750211a8
         }
         this.flashObject.playerLoad(url);
     };
