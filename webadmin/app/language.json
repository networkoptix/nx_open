--- conflicted
+++ resolved
@@ -92,12 +92,8 @@
         "maxRecordQueueSizeBytes": "Max record queue size (bytes)",
         "maxRecordQueueSizeElements": "Max record queue size (elements)",
         "maxRemoteArchiveSynchronizationThreads": "Max remote archive synchronization threads",
-<<<<<<< HEAD
+        "maxRtspConnectDurationSeconds": "Max Rtsp connect duration seconds",
         "maxSceneItems": "Max scene items (0 means default)",
-=======
-        "maxRtspConnectDurationSeconds": "Max Rtsp connect duration seconds",
-        "maxSceneItems": "Max scene items",
->>>>>>> 1e65a271
         "proxyConnectTimeoutSec": "Proxy connection timeout (seconds)",
         "rtpTimeoutMs": "RTP timeout (milliseconds)",
         "sequentialFlirOnvifSearcherEnabled": "Use sequential Flir Onvif searcher",
