{
    "language_name": "LANGUAGE_NAME",
    "dialogs":{
        "okButton": "Ok",
        "openLink": "Visit this link",
        "openLinkWithTitle": "To {{title}} visit this link"
    },
    "setup":{
        "createAccount": "create account",
        "errorNoHDD": "This device is intended to work with hard disk drive installed.<br>Please turn off the device and install a hard disk drive.",
        "errorNoNetwork": "This device needs network connection to work.<br>Please connect it to the  local network ot Internet"
    },
    "passwordRequirements":
    {
        "minLengthMessage":"Password must be at least 8 characters long",
        "requiredMessage": "Only latin letters, numbers and keyboard symbols are allowed",
        "weakMessage": "Password should contain different types of symbols",
        "strongMessage": "Strong password!",
        "commonMessage": "This password is in list of most popular passwords"
    },
    "settings":{
        "tabs":{
            "server":"Server",
            "system":"System",
            "device":"Device"
        },
        "confirmRestart": "Restart server?",
        "couldntCheckInternet": "Could not check cloud connection",
        "confirmRestoreDefault": "Clear database and settings? This process will take some time and server will be restarted afterwards.",
        "confirmRestoreDefaultTitle": "Restore factory defaults",
        "unexpectedError": "Failed: unexpected error has happened",
        "connnetionError": "Connection error",
        "wrongPassword": "Wrong password.",
        "error": "Error: ",
        "restartNeeded": "Changes saved. Restart server to apply new settings?",
        "settingsSaved": "Settings saved",
        "confirmHardwareRestart": "Restart server operation system?",
        "confirmRestoreSettings": "Restore all server settings? Archive will be saved, but network settings will be reset.",
        "confirmRestoreSettingsNotNetwork": "Reset server configuration? Archive and network settings will be saved.",
        "unavailable": "Unavailable",
        "unsafePortConfirm": "It is not safe to use port number less than 1025. Server might be not accessible. Continue anyway?",

        "confirmDisconnectFromCloud":"Disconnect system from {{CLOUD_NAME}}",
        "confirmDisconnectFromCloudTitle":"<span class='warning-label'>All cloud users will be deleted.</span><br><br>System will be accessible through local network with local administrator account.",
        "confirmDisconnectFromCloudAction": "Disconnect",
        "disconnectedFromCloudSuccess": "System was disconnected from {{CLOUD_NAME}} successfully",

        "confirmDisconnectFromSystem":"Detach server from current system",
        "confirmDisconnectFromSystemAction": "Detach",
        "disconnectedFromSystemSuccess": "Server was detached from the system successfully",

        "connectedSuccess": "System was connected successfully",
        "createLocalOwnerTitle":"Create local administrator",
        "confirmChangePassword": "Change admin password",
        "confirmChangePasswordTitle":"Change system password? It will affect user 'admin' and the root password for some servers",
        "confirmChangePasswordAction": "Save new password",
        "nx1ControlHint": "Client application has been started. Use a keyboard/mouse or mobile application to control it."

    },
    "settingsConfig": {
        "arecontRtspEnabled": "Arecont RTSP Enabled",
        "auditTrailEnabled": "Audit trail enabled",
        "auditTrailPeriodDays": "Audit trail period days",
        "autoDiscoveryEnabled": "Enable device auto discovery",
        "autoUpdateThumbnails": "Auto-update thumbnails",
        "backupNewCamerasByDefault": "Backup new cameras by default",
        "backupQualities": "Backup qualities",
        "cameraSettingsOptimization": "Allow device setting optimization",
        "clientStatisticsSettingsUrl": "Client statistics relative url",
        "cloudAccountName": "Cloud owner account",
        "cloudConnectRelayingEnabled": "Enable relaying for cloud connect",
        "cloudConnectUdpHolePunchingEnabled": "Enable UDP hole punching for cloud connect",
        "cloudHost": "Cloud host",
        "cloudSystemID": "Cloud system id",
        "disabledVendors": "Disabled vendors",
        "ec2AliveUpdateIntervalSec": "System alive update interval (seconds)",
        "ec2ConnectionKeepAliveTimeoutSec": "Connection keep alive timeout (seconds)",
        "ec2KeepAliveProbeCount": "Connection keep alive probes (seconds)",
        "emailFrom": "Email from",
        "emailSignature": "Email signature",
        "emailSupportEmail": "Support Email",
        "enableEdgeRecording": "Enable edge recording",
        "eventLogPeriodDays": "Event log period (days)",
        "ldapAdminDn": "LDAP admin DN",
        "ldapSearchBase": "LDAP search base",
        "ldapSearchFilter": "LDAP search filter",
        "ldapUri": "LDAP URI",
        "localSystemId": "Local System ID",
        "maxDifferenceBetweenSynchronizedAndInternetTime": "Max difference between synchronized and Internet time (milliseconds)",
        "maxDifferenceBetweenSynchronizedAndLocalTimeMs": "Max difference between synchronized and local time (milliseconds)",
        "maxRecordQueueSizeBytes": "Max record queue size (bytes)",
        "maxRecordQueueSizeElements": "Max record queue size (elements)",
        "maxRemoteArchiveSynchronizationThreads": "Max remote archive synchronization threads",
        "maxRtspConnectDurationSeconds": "Max Rtsp connect duration seconds",
        "maxSceneItems": "Max scene items (0 means default)",
        "proxyConnectTimeoutSec": "Proxy connection timeout (seconds)",
        "rtpTimeoutMs": "RTP timeout (milliseconds)",
        "sequentialFlirOnvifSearcherEnabled": "Use sequential Flir Onvif searcher",
        "serverDiscoveryPingTimeoutSec": "Server discovery timeout",
        "smtpConnectionType": "SMTP connection type",
        "smtpHost": "SMTP host",
        "smtpPort": "SMTP port",
        "smtpSimple": "SMTP simple",
        "smtpTimeout": "SMTP timeout",
        "smtpUser": "SMTP user",
        "statisticsAllowed": "Send anonymous usage statistics and crash reports",
        "statisticsReportLastNumber": "Statistics report - last number",
        "statisticsReportLastTime": "Statistics report - last time",
        "statisticsReportLastVersion": "Statistics report - last version",
        "statisticsReportServerApi": "Statistics server api",
        "statisticsReportTimeCycle": "Statistics report interval",
        "statisticsReportUpdateDelay": "Statistics report - update delay",
        "synchronizeTimeWithInternet": "Synchronize time with Internet",
        "systemName": "System name",
        "takeCameraOwnershipWithoutLock": "Take cameras ownership without lock",
        "timeSynchronizationEnabled": "Time synchronization enabled",

        "primaryTimeServer": "Primary time synchronization server",
        "osTimeChangeCheckPeriodMs": "OS time change check period",
        "syncTimeExchangePeriod":  "Sync time exchange period",

        "maxWearableArchiveSynchronizationThreads": "Max wearable camera archive sync threads",

        "updateNotificationsEnabled": "Update notifications enabled",
        "upnpPortMappingEnabled": "UPNP port mapping enabled",
        "useTextEmailFormat": "Send plain-text emails",
<<<<<<< HEAD

        "hanwhaDeleteProfilesOnInitIfNeeded": "Hanwha: Delete camera profiles on init if needed",
        "hanwhaChunkReaderMessageBodyTimeoutSeconds":  "Hanwha: Chunk message body timeout",
        "hanwhaChunkReaderResponseTimeoutSeconds":  "Hanwha: Chunk response timeout",
        "showHanwhaAlternativePtzControlsOnTile":  "Hanwha: Show alternative PTZ controls on tile",

        "trafficEncryptionForced": "Force traffic encryption",
        "videoTrafficEncryptionForced": "Force video traffic encryption",

        "updateStatus": "Update status",
        "watermarkSettings": "Watermark settings"
=======
        "useWindowsEmailLineFeed": "Use Windows line feed in emails"
>>>>>>> f84190e9
    },
    "info":{
        "tabs":{
            "healthMonitoring": "Health monitoring",
            "storage": "Storage",
            "log": "Log"
        }
    },
    "join":{
        "systemIsUnreacheble": "System is unreachable or does not exist.",
        "incorrectCurrentPassword": "Incorrect current password.",
        "incorrectRemotePassword": "Login or password are incorrect.",
        "incompatibleVersion": "System is unreachable, does not exist or has incompatible version.",
        "wrongUrl": "Unable to connect to the specified server.",
        "newSystemError": "Cannot merge systems. Remote system is not configured.",
        "safeMode": "Cannot merge systems. Remote system is in safe mode.",
        "configError": "Cannot merge systems. Maybe one of Systems is in safe mode.",
        "cloudError": "Cannot merge systems. Dependent system is connected to cloud. You need to disconnect it first.",
        "cloudBothError": "Cannot merge systems. Both systems are connected to cloud. You need to disconnect one first.",
        "cloudHostConflict": "Cannot merge systems, because servers are built with different cloud hosts",
        "licenceError": "Warning! You are about to merge Systems with Starter licenses. Only one Starter license is allowed per System, so the second license will be deactivated. Merge anyway?",
        "connectionFailed": "Connection failed: ",
        "unknownError": "Unknown error",
        "mergeFailed": "Merge failed: ",
        "mergeSucceed": "Merge succeed.",
        "newSystemDisplayName": "New system",
        "incompatibleProtocol":"incompatible version",
        "incompatibleCloudHost": "cloud conflict",
        "incompatibleCloudState":"cloud connected"
    },
    "login":{
        "incorrectPassword": "Login or password is incorrect",
        "authLockout": "Too many attempts. Try again in a minute."
    },
    "navigaion":{
        "cannotGetUser": "Server failure: cannot retrieve current user data"
    },
    "offlineDialog": {
        "serverOffline":"server is offline"
    },
    "restartDialog":{
        "serverStarting":"server is starting",
        "serverRestarting":"server is restarting",
        "serverOffline": "server is offline"
    },
    "fileUpload":{
        "started": "Update successfully started. It will take several minutes",
        "upToDate": "Update failed. The provided version is already installed.",
        "invalidFile": "Update failed. Provided file is not a valid update archive.",
        "incompatibleSystem": "Update failed. Provided file is targeted for another system.",
        "extractionError": "Update failed. Insufficient space to extract archive, check available storage.",
        "installationError": "Updating failed. Cannot execute installation script.",
        "selectFiles": "Select files"
    },
    "advanced":{
        "free": "Free",
        "total": "Total",
        "occupied": "Occupied",
        "reserved": "Reserved"
    },
    "pageTitles": {
        "default": "{{PRODUCT_NAME}} web interface"
    }
}<|MERGE_RESOLUTION|>--- conflicted
+++ resolved
@@ -124,9 +124,8 @@
         "updateNotificationsEnabled": "Update notifications enabled",
         "upnpPortMappingEnabled": "UPNP port mapping enabled",
         "useTextEmailFormat": "Send plain-text emails",
-<<<<<<< HEAD
-
-        "hanwhaDeleteProfilesOnInitIfNeeded": "Hanwha: Delete camera profiles on init if needed",
+
+        "useWindowsEmailLineFeed": "Use Windows line feed in emails",
         "hanwhaChunkReaderMessageBodyTimeoutSeconds":  "Hanwha: Chunk message body timeout",
         "hanwhaChunkReaderResponseTimeoutSeconds":  "Hanwha: Chunk response timeout",
         "showHanwhaAlternativePtzControlsOnTile":  "Hanwha: Show alternative PTZ controls on tile",
@@ -136,9 +135,6 @@
 
         "updateStatus": "Update status",
         "watermarkSettings": "Watermark settings"
-=======
-        "useWindowsEmailLineFeed": "Use Windows line feed in emails"
->>>>>>> f84190e9
     },
     "info":{
         "tabs":{
