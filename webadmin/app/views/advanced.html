--- conflicted
+++ resolved
@@ -169,13 +169,9 @@
 
     <form class="form form-horizontal row" role="form" name="systemSettings" novalidate >
         <div class="form-group" ng-repeat="(setting, value) in systemSettings">
-<<<<<<< HEAD
-            <label class="col-sm-6" for="{{setting}}">{{L.settingsConfig[setting] || setting}}<small ng-if="L.settingsConfig[setting]" class="text-muted">&nbsp;&nbsp;{{setting}}</small></label>
-=======
             <label class="col-sm-6" for="{{setting}}">{{L.settingsConfig[setting] || setting}}
                     <small ng-if="L.settingsConfig[setting]" class="text-muted">&nbsp;&nbsp;{{setting}}</small>
             </label>
->>>>>>> c6754188
             <div class="col-sm-6">
                 <input ng-if="Config.settingsConfig[setting].type == 'checkbox' " type="checkbox"
                        style="height: 22px"
