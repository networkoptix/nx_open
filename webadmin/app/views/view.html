--- conflicted
+++ resolved
@@ -47,58 +47,8 @@
             <tr>
                 <td>
                     <div class="view-wrapper">
-<<<<<<< HEAD
-                        <div class="cameras-panel" ng-class="{'mobile-camera-panel':toggleCameraPanel, 'hidden-mobile': !toggleCameraPanel}">
-                            <div class="cameras-search">
-                                <label class="input-group input-group">
-                                    <span class="input-group-addon" ><span class="glyphicon glyphicon-search"></span></span>
-                                    <input type="search" class="form-control" placeholder="search cameras" ng-model="searchCams">
-                                    <span ng-hide="!searchCams || searchCams==''" class="input-group-addon clear-button" ng-click="searchCams=''" ><span class="glyphicon glyphicon-remove"></span></span>
-                                </label>
-                            </div>
-                            <camera-links ng-if="cameraLinksEnabled"
-                                          position="positionProvider.playedPosition"
-                                          live-mode="positionProvider.liveMode"
-                                          active-camera="activeCamera" player="player" current-resolution="currentResolution"></camera-links>
-                            <ul class="tree nav" >
-                                <li ng-repeat="server in mediaServers" ng-if="server.visible">
-                                    <a ng-if="server.allowAutoRedundancy || server.flags.indexOf('SF_Edge')<0 "
-                                       title="{{server.url}}"
-                                       ng-click="toggleServerCollapsed(server)"
-                                       class="webclint-panel server-link collapse-group"
-                                       ng-class="{offline:server.status!='Online'}">
-                                        <div class="pull-right caption-row">
-                                            <span class="caption-row">
-                                                <icon for="!server.collapsed && cameras[server.id].length>0" on-true="chevron-up" title-true="collapse" ></icon>
-                                                <icon for="server.collapsed && cameras[server.id].length>0" on-true="chevron-down" title-true="expand" ></icon>
-                                            </span>
-                                        </div>
-                                        <div>
-                                            <span class="caption-row">
-                                                <icon for="server.status=='Unauthorized'" on-true="server-unauthorized" title="Unauthorized"></icon>
-                                                <icon for="server.status=='Offline'"      on-true="server-offline"      title="Offline"></icon>
-                                                <icon for="server.status!='Unauthorized' && server.status!='Offline'" on-true="server-ok"></icon>
-                                            </span>
-
-                                            <span class="caption-row">&nbsp; {{server.name}}</span>
-                                        </div>
-                                    </a>
-                                    <ul class="nav "
-                                        collapse="server.collapsed"
-                                        ng-class="{edge: (server.flags.indexOf('SF_Edge')>=0) && !server.allowAutoRedundancy}" >
-                                        <li ng-repeat="camera in cameras[server.id]"
-                                            ng-class="{active:activeCamera===camera}"
-                                            ng-if="camera.visible"
-                                            ng-include="Config.viewsDir + (camera.isGroup?'components/camerasGroupNode.html':'components/cameraNode.html')" >
-                                        </li>
-                                    </ul>
-                                </li>
-                            </ul>
-                        </div>
-=======
                         <camera-panel cameras-provider="camerasProvider" active-camera="activeCamera"
                                       player="player" current-resolution="currentResolution"></camera-panel>
->>>>>>> b8ea7279
                     </div>
                 </td>
                 <td width="100%" ng-class="{'hidden-mobile':toggleCameraPanel}">
