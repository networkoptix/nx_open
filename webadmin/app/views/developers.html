<<<<<<< HEAD
<div class="container">
    <h2>Developer Resources</h2>
    <p>Go ahead. Develop something amazing with our API and SDK</p>
    <h3>Server API</h3>
    <p>
        The Server API provides a standart set of API calls for 3rd party systems.
        Using the Server API developers have the ability to access nearly every feature available in the system's thick client,
        including - but not limited to - the ability to query/manage system resources (servers, cameras, users),
        manage users and permissions, pull live or recorded video out of the system, generate events, create rules,
        control PTZ cameras, and more.
    </p>
    <p><a id="api-doc" href="api.xml" target="_blank">API documentation</a></p>
    <h3>Video Source Integration SDK</h3>
    <p>
        The Video Source Integration SDK enables easy integration of any video source (live or archived) into the system.
        With the SDK it's possible to create a method for discovering, displaying, analyzing and recording video from virtually
        any live or recorded video source (IP Cameras, NVR's, DVRs, etc). It also allows for integrating device I/O's and motion detection information.
    </p>
    <p><a id="sdk-download" ng-href="#/sdkeula/" >get the SDK</a></p>
</div>
=======
<h2>Developer Resources</h2>
<p>Go ahead. Develop something amazing with our API and SDK</p>
<h3>Server API</h3>
<p>
    The Server API provides a standard set of API calls for 3rd party systems.
    Using the Server API developers have the ability to access nearly every feature available in the system's thick client,
    including - but not limited to - the ability to query/manage system resources (servers, cameras, users),
    manage users and permissions, pull live or recorded video out of the system, generate events, create rules,
    control PTZ cameras, and more.
</p>
<p><a id="api-doc" href="api.xml" target="_blank">API documentation</a></p>
<h3>Video Source Integration SDK</h3>
<p>
    The Video Source Integration SDK enables easy integration of any video source (live or archived) into the system.
    With the SDK it's possible to create a method for discovering, displaying, analyzing and recording video from virtually
    any live or recorded video source (IP Cameras, NVR's, DVRs, etc). It also allows for integrating device I/O's and motion detection information.

<p><a id="sdk-download" ng-href="#/sdkeula/" >get the SDK</a></p>
>>>>>>> 0fb398c4
<|MERGE_RESOLUTION|>--- conflicted
+++ resolved
@@ -1,25 +1,3 @@
-<<<<<<< HEAD
-<div class="container">
-    <h2>Developer Resources</h2>
-    <p>Go ahead. Develop something amazing with our API and SDK</p>
-    <h3>Server API</h3>
-    <p>
-        The Server API provides a standart set of API calls for 3rd party systems.
-        Using the Server API developers have the ability to access nearly every feature available in the system's thick client,
-        including - but not limited to - the ability to query/manage system resources (servers, cameras, users),
-        manage users and permissions, pull live or recorded video out of the system, generate events, create rules,
-        control PTZ cameras, and more.
-    </p>
-    <p><a id="api-doc" href="api.xml" target="_blank">API documentation</a></p>
-    <h3>Video Source Integration SDK</h3>
-    <p>
-        The Video Source Integration SDK enables easy integration of any video source (live or archived) into the system.
-        With the SDK it's possible to create a method for discovering, displaying, analyzing and recording video from virtually
-        any live or recorded video source (IP Cameras, NVR's, DVRs, etc). It also allows for integrating device I/O's and motion detection information.
-    </p>
-    <p><a id="sdk-download" ng-href="#/sdkeula/" >get the SDK</a></p>
-</div>
-=======
 <h2>Developer Resources</h2>
 <p>Go ahead. Develop something amazing with our API and SDK</p>
 <h3>Server API</h3>
@@ -38,4 +16,3 @@
     any live or recorded video source (IP Cameras, NVR's, DVRs, etc). It also allows for integrating device I/O's and motion detection information.
 
 <p><a id="sdk-download" ng-href="#/sdkeula/" >get the SDK</a></p>
->>>>>>> 0fb398c4
