--- conflicted
+++ resolved
@@ -231,29 +231,13 @@
 
 
                 //Parallels - Burbank
-<<<<<<< HEAD
-                /*{context: '/web/',      host: '10.1.5.140', port: 7001},
-                {context: '/api/',      host: '10.1.5.140', port: 7001},
-                {context: '/ec2/',      host: '10.1.5.140', port: 7001},
-                {context: '/hls/',      host: '10.1.5.140', port: 7001},
-                {context: '/media/',    host: '10.1.5.140', port: 7001},
-                {context: '/proxy/',    host: '10.1.5.140', port: 7001}/**/
-=======
                 {context: '/web/',      host: '10.1.5.103', port: 7001},
                 {context: '/api/',      host: '10.1.5.103', port: 7001},
                 {context: '/ec2/',      host: '10.1.5.103', port: 7001},
                 {context: '/hls/',      host: '10.1.5.103', port: 7001},
                 {context: '/media/',    host: '10.1.5.103', port: 7001},
                 {context: '/proxy/',    host: '10.1.5.103', port: 7001}/**/
->>>>>>> 51154d72
-
-                // Parallels - Providencia
-                {context: '/web/',    host: '192.168.1.67', port: 7001},
-                 {context: '/api/',    host: '192.168.1.67', port: 7001},
-                 {context: '/ec2/',      host: '192.168.1.67', port: 7001},
-                 {context: '/hls/',      host: '192.168.1.67', port: 7001},
-                 {context: '/media/',    host: '192.168.1.67', port: 7001},
-                 {context: '/proxy/',    host: '192.168.1.67', port: 7001}/**/
+
             ],
             livereload: {
                 options: {
