--- conflicted
+++ resolved
@@ -101,13 +101,8 @@
                         </div>
 
                         <div ng-if="!cloudSystemID">
-<<<<<<< HEAD
-                            <uib-alert type="warning">このシステムは、{{Config.cloud.productName}}にリンクされていません
-<a ng-if="!mode.liteClient"
-=======
                             <uib-alert type="warning">This System is not linked to {{Config.cloud.productName}}
                                 <a ng-if="!mode.liteClient"
->>>>>>> 15c67a75
                                    ng-href="{{Config.cloud.portalUrl}}"
                                    target="_blank">Learn more</a></uib-alert>
                             <uib-alert type="error" ng-if="!hasInternetOnServer">サーバー設定を行う為にインターネットに接続します
@@ -128,24 +123,15 @@
                         <form novalidate name="trafficSettingsForm" class="form-horizontal" role="form" >
                             <div class="checkbox">
                                 <label>
-<<<<<<< HEAD
-                                    <input type="checkbox" ng-model="trafficSettings.trafficEncryptionForced"> トラフィック暗号化
-=======
                                     <input type="checkbox" ng-model="trafficSettings.trafficEncryptionForced"
                                            ng-change="checkTrafficEncryption()"> トラフィック暗号化
->>>>>>> 15c67a75
                                 </label>
                             </div>
                             <div class="checkbox">
                                 <label>
                                     <input type="checkbox"
                                            ng-disabled="!trafficSettings.trafficEncryptionForced"
-<<<<<<< HEAD
-                                           ng-model="trafficSettings.videoTrafficEncryptionForced"
-                                           ng-checked="checkTrafficEncryption()">
-=======
                                            ng-model="trafficSettings.videoTrafficEncryptionForced">
->>>>>>> 15c67a75
                                     ビデオトラフィック暗号化
                                 </label>
                             </div>
