{
    "language_name": "日本語",
    "dialogs": {
        "okButton": "Ok",
        "openLink": "このリンクをご覧ください",
        "openLinkWithTitle": "{{title}} このリンクをご覧ください"
    },
    "setup": {
        "createAccount": "アカウントを作成",
        "errorNoHDD": "このデバイスは、インストールされているハード ディスク ドライブで動作するものです<br>デバイスをオフにして、ハード ディスク ドライブを取り付けます",
        "errorNoNetwork": "このデバイスにはネットワーク接続が必要です<br>ローカルネットワークやインターネットに接続してください"
    },
    "passwordRequirements": {
        "minLengthMessage": "パスワードは8文字以上必要です",
        "requiredMessage": "ラテン文字、数字、およびキーボードの記号のみが許可されます",
        "weakMessage": "パスワードは異なる種類のシンボルを含める必要があります",
        "strongMessage": "強力なパスワード!",
        "commonMessage": "このパスワードは最も人気のあるパスワードのリストです"
    },
    "settings": {
        "tabs": {
            "server": "サーバー",
            "system": "システム",
            "device": "デバイス"
        },
        "confirmRestart": "サーバーを再起動しますか？",
        "couldntCheckInternet": "クラウド接続を確認できませんでした",
        "confirmRestoreDefault": "設定データベースをクリアする　 このプロセスには時間を要し、その後サーバーが再起動します",
        "confirmRestoreDefaultTitle": "出荷時のデフォルトに戻す",
        "unexpectedError": "失敗: 予期しないエラーが発生しました",
        "connnetionError": "接続エラー",
        "wrongPassword": "間違ったパスワード",
        "error": "エラー: ",
        "restartNeeded": "変更内容を保存します　新しい設定を適用するサーバーを再起動しますか？",
        "settingsSaved": "設定が保存されました",
        "confirmHardwareRestart": "サーバー オペレーション システムを再起動しますか？",
        "confirmRestoreSettings": "すべてのサーバー設定を復元しますか?　アーカイブは保存されますが、ネットワーク設定がリセットされます",
        "confirmRestoreSettingsNotNetwork": "サーバーの構成をリセットしますか？ アーカイブとネットワーク設定は保存されます",
        "unavailable": "利用できません",
        "unsafePortConfirm": "1025以下のポート番号は安全ではありません　サーバーはアクセスできない可能性があります　続行しますか？",
        "confirmDisconnectFromCloud": "{{CLOUD_NAME}} からシステムを切断します",
        "confirmDisconnectFromCloudTitle": "<span class='warning-label'> クラウドのすべてのユーザーが削除されます</span><br><br>システムはローカル管理者アカウントとローカル ネットワーク経由でアクセスされます",
        "confirmDisconnectFromCloudAction": "切断",
        "disconnectedFromCloudSuccess": "システムが{{CLOUD_NAME}} から正常に切断されました",
        "confirmDisconnectFromSystem": "システムからサーバーを切離す",
        "confirmDisconnectFromSystemAction": "切離す",
        "disconnectedFromSystemSuccess": "サーバーがシステムから正常に切離されました",
        "connectedSuccess": "システムが正常に接続されています",
        "createLocalOwnerTitle": "ローカルの管理者を登録",
        "confirmChangePassword": "Adminパスワードの変更",
        "confirmChangePasswordTitle": "システム パスワードを変更しますか? 一部のサーバー ユーザー 'admin' と root のパスワードに影響します",
        "confirmChangePasswordAction": "新しいパスワードを保存",
        "nx1ControlHint": "クライアント アプリケーションが開始されました　キーボード/マウス、またはモバイル アプリケーションを使用して制御します"
    },
    "settingsConfig": {
        "auditTrailEnabled": "操作履歴有効",
<<<<<<< HEAD
        "cameraSettingsOptimization": "デバイス設定の最適化を許可",
=======
        "auditTrailPeriodDays": "Audit trail period days",
        "autoUpdateThumbnails": "Auto update thumbnails",
        "cameraSettingsOptimization": "デバイス設定の最適化を許可",
        "clientStatisticsSettingsUrl": "Client statistics settings url",
>>>>>>> eca4f62d
        "disabledVendors": "無効ベンダー",
        "ec2AliveUpdateIntervalSec": "システムアライブアップデート間隔（秒）",
        "ec2ConnectionKeepAliveTimeoutSec": "接続タイムアウト時間（秒）",
        "ec2KeepAliveProbeCount": "接続維持プローブ（秒）",
        "emailFrom": "メール送信元",
        "emailSignature": "メールの署名",
        "emailSupportEmail": "サポート Eメール",
<<<<<<< HEAD
=======
        "enableEdgeRecording": "Enable edge recording",
        "eventLogPeriodDays": "Event log period days",
>>>>>>> eca4f62d
        "ldapAdminDn": "LDAP管理DN",
        "ldapAdminPassword": "LDAP管理者パスワード",
        "ldapSearchBase": "LDAP検索ベース",
        "ldapSearchFilter": "LDAP検索フィルター",
        "ldapUri": "LDAP URI",
<<<<<<< HEAD
=======
        "localSystemId": "Local System Id",
        "maxDifferenceBetweenSynchronizedAndInternetTime": "Max difference between synchronized and internet time",
        "maxDifferenceBetweenSynchronizedAndLocalTimeMs": "Max difference between synchronized and local time (ms)",
        "maxRecordQueueSizeBytes": "Max record queue size bytes",
        "maxRecordQueueSizeElements": "Max record queue size elements",
        "maxRemoteArchiveSynchronizationThreads": "Max remote archive synchronization threads",
        "maxRtspConnectDurationSeconds": "Max rtsp connect duration seconds",
        "maxSceneItems": "Max scene items",
        "rtpTimeoutMs": "rtp timeout (ms)",
        "sequentialFlirOnvifSearcherEnabled": "Sequential flir onvif searcher enabled",
>>>>>>> eca4f62d
        "autoDiscoveryEnabled": "デバイスの自動検出有効",
        "smtpConnectionType": "SMTP接続タイプ",
        "smtpHost": "SMTP ホスト",
        "smtpPort": "SMTPポート",
        "smtpSimple": "SMTPシンプル",
        "smtpTimeout": "SMTPタイムアウト",
        "smptPassword": "SMTPパスワード",
        "smtpUser": "SMTPユーザ",
        "updateNotificationsEnabled": "更新の通知有効",
        "arecontRtspEnabled": "Arecont RTSP有効",
        "backupNewCamerasByDefault": "デフォルトで新規カメラのバックアップ",
        "statisticsAllowed": "匿名の使用統計とクラッシュレポートを送信",
        "backupQualities": "バックアップの画質",
        "serverDiscoveryPingTimeoutSec": "サーバー検出のタイムアウト",
        "cloudAccountName": "クラウド所有者アカウント",
<<<<<<< HEAD
=======
        "cloudConnectRelayingEnabled": "Cloud connect relaying enabled",
        "cloudConnectUdpHolePunchingEnabled": "Cloud connect Udp Hole Punching Enabled",
>>>>>>> eca4f62d
        "cloudHost": "クラウドホスト",
        "cloudAuthKey": "クラウド認証キー",
        "cloudSystemID": "クラウドシステムID",
        "systemName": "システム名",
        "newSystem": "「新規」サーバー",
        "proxyConnectTimeoutSec": "プロキシ接続タイムアウト（秒）",
        "crossdomainEnabled": "ウェブクライアント有効",
        "statisticsReportLastNumber": "統計レポート - 最終番号",
        "statisticsReportLastTime": "統計レポート - 最終時間",
<<<<<<< HEAD
        "statisticsReportServerApi": "統計サーバAPI",
        "statisticsReportTimeCycle": "統計レポート間隔",
=======
        "statisticsReportLastVersion": "Statistics report - last version",
        "statisticsReportServerApi": "統計サーバAPI",
        "statisticsReportTimeCycle": "統計レポート間隔",
        "statisticsReportUpdateDelay": "Statistics report update delay",
        "synchronizeTimeWithInternet": "Synchronize time with internet",
>>>>>>> eca4f62d
        "systemId": "システム ID",
        "systemNameForId": "システム名",
        "takeCameraOwnershipWithoutLock": "ロックなしでカメラ所有権を取る",
        "timeSynchronizationEnabled": "時間同期有効",
<<<<<<< HEAD
        "upnpPortMappingEnabled": "UPNPポートマッピング有効"
=======
        "upnpPortMappingEnabled": "UPNPポートマッピング有効",
        "useTextEmailFormat": "Use text email format"
>>>>>>> eca4f62d
    },
    "info": {
        "tabs": {
            "healthMonitoring": "ヘルスモニタ",
            "storage": "ストレージ",
            "log": "ログ"
        }
    },
    "join": {
        "systemIsUnreacheble": "システムに到達できないか存在しません",
        "incorrectCurrentPassword": "現在のパスワードが正しくありません",
        "incorrectRemotePassword": "ログインまたはパスワードが正しくありません",
        "incompatibleVersion": "システム到達可能ではない、存在しないか、互換性のないバージョンです",
        "wrongUrl": "サーバーに接続できませんでした",
        "newSystemError": "システムを統合できません　リモート システムが構成されていません",
        "safeMode": "システムを統合できません　リモート システムはセーフモードです",
        "configError": "システムを統合できません　システムはセーフモードです",
        "cloudError": "システムを統合できません　依存のシステムがクラウドに接続されています　最初にそれを切断する必要があります",
        "cloudBothError": "システムを統合できません　依存のシステムがクラウドに接続されています　最初にそれを切断する必要があります",
        "cloudHostConflict": "異なるクラウドのホストとサーバーが組み込まれているため、システムを統合できません",
        "licenceError": "警告! スターター ライセンス システムを統合しようとしています　 1 つのスターター ライセンスのみが許可されていて2 番目のライセンスは無効になります　統合しますか？",
        "connectionFailed": "接続失敗: ",
        "unknownError": "未知のエラー",
        "mergeFailed": "統合に失敗: ",
        "mergeSucceed": "統合成功",
        "newSystemDisplayName": "新規システム",
        "incompatibleProtocol": "互換性のないバージョン",
        "incompatibleCloudHost": "クラウドの競合",
        "incompatibleCloudState": "クラウド接続"
    },
    "login": {
        "incorrectPassword": "ログインまたはパスワードが正しくありません"
    },
    "navigaion": {
        "cannotGetUser": "サーバー エラー: 現在のユーザー データを取得できません"
    },
    "offlineDialog": {
        "serverOffline": "サーバーオフライン"
    },
    "restartDialog": {
        "serverStarting": "サーバーを開始します",
        "serverRestarting": "サーバーを開始します",
        "serverOffline": "サーバーオフライン"
    },
    "fileUpload": {
        "started": "更新プログラムが正常に開始されました　それは数分かかります",
        "upToDate": "更新に失敗しました　指定されたバージョンが既にインストールされています",
        "invalidFile": "更新に失敗しました　指定されたファイルは、有効な更新のアーカイブではありません",
        "incompatibleSystem": "更新に失敗しました　提供されているファイルは、別のシステムのターゲットです",
        "extractionError": "更新に失敗しました　アーカイブを抽出する十分な領域が使用可能なストレージを確認してください",
        "installationError": "更新に失敗しました　インストール スクリプトを実行することはできません",
        "selectFiles": "ファイルを選択"
    },
    "advanced": {
        "free": "無料",
        "total": "合計",
        "occupied": "使用中",
        "reserved": "予約済み"
    },
    "pageTitles": {
        "default": "{{PRODUCT_NAME}} web インターフェイス"
    },
    "common": {
        "systemOffline": "システムはオフライン",
        "cameraLinks": {
            "copyToClipboard": "クリップボードにコピー",
            "highStream": "高解像度ストリーム",
            "copyDefaultText": "コピー",
            "unknown": "未知の値",
            "lowStream": "低解像度ストリーム",
            "transcoding": "トランスコーディング",
            "copyActiveText": "クリップボードにコピーしました"
        },
        "searchCamPlaceholder": "検索",
        "cameraStates": {
            "noFormat": "このブラウザまたはデバイスは、このカメラからのビデオ再生をサポートしていません",
            "ieWin10": "Microsoft EdgeまたはGoogle Chromeブラウザを使用してください",
            "iosVideoTooLarge": "iOSはfullHD(2M：1920x1080) より大きいビデオをサポートしていません",
            "unauthorized": "認証が必要",
            "ubuntuNX": "このブラウザは、ARMベースのサーバーのビデオをサポートしていません。代わりにChromiumブラウザを使用してください",
            "ieNoWebm": "ビデオを再生することはできません <a href='https://tools.google.com/dlpage/webmmf/' target='_blank'>WebM codec</a>をインストールして下さい",
            "flashOrWebmRequired": "ビデオを再生することはできません <a href='https://get.adobe.com/flashplayer/' target='_blank'>Adobe Flash</a> または <a href='https://tools.google.com/dlpage/webmmf/' target='_blank'>WebM codec</a>をインストールして下さい",
            "noArmSupport": "このブラウザまたはデバイスは、ARMベースのサーバーからのビデオ再生をサポートしていません",
            "error": "エラー",
            "offline": "オフライン",
            "noData": "データがありません",
            "flashRequired": "ARMベースのサーバーからビデオを再生するには、<a href='https://get.adobe.com/flashplayer/' target='_blank'> Adob​​e Flash</a>をインストールしてください"
        }
    }
}<|MERGE_RESOLUTION|>--- conflicted
+++ resolved
@@ -54,14 +54,10 @@
     },
     "settingsConfig": {
         "auditTrailEnabled": "操作履歴有効",
-<<<<<<< HEAD
-        "cameraSettingsOptimization": "デバイス設定の最適化を許可",
-=======
         "auditTrailPeriodDays": "Audit trail period days",
         "autoUpdateThumbnails": "Auto update thumbnails",
         "cameraSettingsOptimization": "デバイス設定の最適化を許可",
         "clientStatisticsSettingsUrl": "Client statistics settings url",
->>>>>>> eca4f62d
         "disabledVendors": "無効ベンダー",
         "ec2AliveUpdateIntervalSec": "システムアライブアップデート間隔（秒）",
         "ec2ConnectionKeepAliveTimeoutSec": "接続タイムアウト時間（秒）",
@@ -69,18 +65,13 @@
         "emailFrom": "メール送信元",
         "emailSignature": "メールの署名",
         "emailSupportEmail": "サポート Eメール",
-<<<<<<< HEAD
-=======
         "enableEdgeRecording": "Enable edge recording",
         "eventLogPeriodDays": "Event log period days",
->>>>>>> eca4f62d
         "ldapAdminDn": "LDAP管理DN",
         "ldapAdminPassword": "LDAP管理者パスワード",
         "ldapSearchBase": "LDAP検索ベース",
         "ldapSearchFilter": "LDAP検索フィルター",
         "ldapUri": "LDAP URI",
-<<<<<<< HEAD
-=======
         "localSystemId": "Local System Id",
         "maxDifferenceBetweenSynchronizedAndInternetTime": "Max difference between synchronized and internet time",
         "maxDifferenceBetweenSynchronizedAndLocalTimeMs": "Max difference between synchronized and local time (ms)",
@@ -91,7 +82,6 @@
         "maxSceneItems": "Max scene items",
         "rtpTimeoutMs": "rtp timeout (ms)",
         "sequentialFlirOnvifSearcherEnabled": "Sequential flir onvif searcher enabled",
->>>>>>> eca4f62d
         "autoDiscoveryEnabled": "デバイスの自動検出有効",
         "smtpConnectionType": "SMTP接続タイプ",
         "smtpHost": "SMTP ホスト",
@@ -107,11 +97,8 @@
         "backupQualities": "バックアップの画質",
         "serverDiscoveryPingTimeoutSec": "サーバー検出のタイムアウト",
         "cloudAccountName": "クラウド所有者アカウント",
-<<<<<<< HEAD
-=======
         "cloudConnectRelayingEnabled": "Cloud connect relaying enabled",
         "cloudConnectUdpHolePunchingEnabled": "Cloud connect Udp Hole Punching Enabled",
->>>>>>> eca4f62d
         "cloudHost": "クラウドホスト",
         "cloudAuthKey": "クラウド認証キー",
         "cloudSystemID": "クラウドシステムID",
@@ -121,26 +108,17 @@
         "crossdomainEnabled": "ウェブクライアント有効",
         "statisticsReportLastNumber": "統計レポート - 最終番号",
         "statisticsReportLastTime": "統計レポート - 最終時間",
-<<<<<<< HEAD
-        "statisticsReportServerApi": "統計サーバAPI",
-        "statisticsReportTimeCycle": "統計レポート間隔",
-=======
         "statisticsReportLastVersion": "Statistics report - last version",
         "statisticsReportServerApi": "統計サーバAPI",
         "statisticsReportTimeCycle": "統計レポート間隔",
         "statisticsReportUpdateDelay": "Statistics report update delay",
         "synchronizeTimeWithInternet": "Synchronize time with internet",
->>>>>>> eca4f62d
         "systemId": "システム ID",
         "systemNameForId": "システム名",
         "takeCameraOwnershipWithoutLock": "ロックなしでカメラ所有権を取る",
         "timeSynchronizationEnabled": "時間同期有効",
-<<<<<<< HEAD
-        "upnpPortMappingEnabled": "UPNPポートマッピング有効"
-=======
         "upnpPortMappingEnabled": "UPNPポートマッピング有効",
         "useTextEmailFormat": "Use text email format"
->>>>>>> eca4f62d
     },
     "info": {
         "tabs": {
