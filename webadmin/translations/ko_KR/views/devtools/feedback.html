--- conflicted
+++ resolved
@@ -4,11 +4,7 @@
     <p>우리 개발팀은 SDK 및 API를 이용한 새롭운 연동에 대하여에 많은 관심이 있습니다.
         개발자 경험을 향상시키는 방법에 대한 제안이 있거나 팀에 인사를 전하고 싶은 경우
         개발자 포럼에 참여하십시오! 또는 당신은 더 많은 정보를 찾기 위해 온라인 기술 자료,
-<<<<<<< HEAD
-        모범 사례 및 팁 & 트릭을 확인하실 수 있습니다
-=======
         모범 사례 및 팁 & 트릭을 확인하실 수 있습니다.
->>>>>>> 0918ead7
     </p>
     <p class="text-right"><a ng-href="{{developersFeedbackForm}}" target="_blank">개발자 포럼</a></p>
     <p class="text-right" ng-if="developersKnowledgeBase"><a ng-href="{{developersKnowledgeBase}}" target="_blank">개발 지식베이스</a></p>
