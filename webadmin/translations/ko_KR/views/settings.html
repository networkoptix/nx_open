--- conflicted
+++ resolved
@@ -43,12 +43,8 @@
                     </div>
                     <div>
                         <h3>시스템에서 서버 분리</h3>
-<<<<<<< HEAD
-                        <p>이 작업은 데이터베이스, 로컬 사용자 및 구성을 유지하면서 서버를 시스템에서 분리합니다. 저장된 비디오는 그대로 유지됩니다. <b> 클라우드 사용자는 삭제됩니다. </b></p>
-=======
                         <p>이 작업은 데이터베이스, 로컬 사용자 및 구성을 유지하면서 서버를 시스템에서 분리합니다.
                             저장된 비디오는 그대로 유지됩니다. <b>클라우드 사용자가 삭제됩니다.</b></p>
->>>>>>> a30e977f
                         <p><button class="btn btn-default" ng-click="disconnectFromSystem()">시스템에서 분리</button></p>
                     </div>
                     <div>
@@ -118,13 +114,9 @@
 
                 <tab heading="{{L.settings.tabs.device}}" active="active.device" ng-if="controlDevice">
                     <div ng-if="settings.flags.canSetupNetwork">
-<<<<<<< HEAD
-                        <h3>장치 네트워크 설정</h3>                         <network-settings settings="networkSettings[0]" ng-if="networkSettings"> </network-settings> <button class="btn btn-default" ng-click="saveNetworkSettings()"> 설정을 저장 하 고 장치를 재 부팅</button>
-=======
                         <h3>모바일 네트워크 설정</h3>
                         <network-settings settings="networkSettings[0]" ng-if="networkSettings"></network-settings>
                         <button class="btn btn-default" ng-click="saveNetworkSettings()">설정 저장후 장치 재부팅</button>
->>>>>>> a30e977f
                     </div>
                     <div ng-if="settings.flags.canSetupTime">
                         <h3>날짜와 시간</h3>
