--- conflicted
+++ resolved
@@ -74,27 +74,12 @@
         "emailFrom": "Courriel de",
         "emailSignature": "Signature Courriel",
         "emailSupportEmail": "Support Courriel",
-<<<<<<< HEAD
-        "enableEdgeRecording": "Enable edge recording",
-        "eventLogPeriodDays": "Event log period (days)",
-        "hanwhaDeleteProfilesOnInitIfNeeded": "Delete camera profiles on init if needed",
-=======
         "enableEdgeRecording": "Activer l'enregistrement Edge",
         "eventLogPeriodDays": "Période du journal d'événements (jours)",
->>>>>>> 4b456500
         "ldapAdminDn": "LDAP admin DN",
         "ldapSearchBase": "LDAP Base de recherche",
         "ldapSearchFilter": "LDAP Filtre de recherche",
         "ldapUri": "LDAP URL",
-<<<<<<< HEAD
-        "localSystemId": "Local System ID",
-        "maxDifferenceBetweenSynchronizedAndInternetTime": "Max difference between synchronized and Internet time (milliseconds)",
-        "maxDifferenceBetweenSynchronizedAndLocalTimeMs": "Max difference between synchronized and local time (milliseconds)",
-        "maxRecordQueueSizeBytes": "Max record queue size (bytes)",
-        "maxRecordQueueSizeElements": "Max record queue size (elements)",
-        "maxRemoteArchiveSynchronizationThreads": "Max remote archive synchronization threads",
-        "maxSceneItems": "Max scene items (0 means default)",
-=======
         "localSystemId": "ID Système Local",
         "maxDifferenceBetweenSynchronizedAndInternetTime": "Différence max entre l'heure synchronisée et Internet (millisecondes)",
         "maxDifferenceBetweenSynchronizedAndLocalTimeMs": "Différence max entre l'heure synchronisée et locale (millisecondes)",
@@ -103,7 +88,6 @@
         "maxRemoteArchiveSynchronizationThreads": "Threads max de synchronisation d'archives distantes",
         "maxRtspConnectDurationSeconds": "Secondes de connexion RTSP max",
         "maxSceneItems": "Éléments de scène Max",
->>>>>>> 4b456500
         "proxyConnectTimeoutSec": "Délai de connexion du proxy (secondes)",
         "rtpTimeoutMs": "Délai RTP (millisecondes)",
         "sequentialFlirOnvifSearcherEnabled": "Utiliser le chercheur séquentiel Flir Onvif",
