--- conflicted
+++ resolved
@@ -4,13 +4,8 @@
 
 <form class="form" role="form" id="restartDialog">
     <div class="col-sm-12">
-<<<<<<< HEAD
-        <p>System restart may take awhile. Afterwards the page will be refreshed automatically.</p>
-        <uib-progressbar class="progress-striped active" type="info" value="100" id="restartingProgress">{{state}}</uib-progressbar>
-=======
         <p>Redémarrage du système peut prendre un certain temps. Ensuite, la page sera actualisée automatiquement.</p>
         <progressbar class="progress-striped active" type="info" value="100" id="restartingProgress">{{state}}</progressbar>
->>>>>>> 6629f3b5
 
         <p>Si rien ne se passe pendant un certain temps, veuillez actualiser la page manuellement</p>
     </div>
