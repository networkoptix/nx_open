<div class="modal-header">
    <h3 class="modal-title">Redémarrage système...</h3>
</div>

<form class="form" role="form" id="restartDialog">
    <div class="col-sm-12">
        <p>Redémarrage du système peut prendre un certain temps. Ensuite, la page sera actualisée automatiquement.</p>
<<<<<<< HEAD
        <progressbar class="progress-striped active" type="info" value="100" id="restartingProgress">{{state}}</progressbar>
=======
        <uib-progressbar class="progress-striped active" type="info" value="100" id="restartingProgress">{{state}}</uib-progressbar>
>>>>>>> 95a00cb1

        <p>Si rien ne se passe pendant un certain temps, veuillez actualiser la page manuellement</p>
    </div>

    <div class="modal-footer">
        <button class="btn btn-primary pull-left" name="button" ng-click="refresh()" ng-disabled="form.$invalid">Actualiser</button>
    </div>

</form><|MERGE_RESOLUTION|>--- conflicted
+++ resolved
@@ -1,21 +1,17 @@
-<div class="modal-header">
-    <h3 class="modal-title">Redémarrage système...</h3>
-</div>
-
-<form class="form" role="form" id="restartDialog">
-    <div class="col-sm-12">
-        <p>Redémarrage du système peut prendre un certain temps. Ensuite, la page sera actualisée automatiquement.</p>
-<<<<<<< HEAD
-        <progressbar class="progress-striped active" type="info" value="100" id="restartingProgress">{{state}}</progressbar>
-=======
-        <uib-progressbar class="progress-striped active" type="info" value="100" id="restartingProgress">{{state}}</uib-progressbar>
->>>>>>> 95a00cb1
-
-        <p>Si rien ne se passe pendant un certain temps, veuillez actualiser la page manuellement</p>
-    </div>
-
-    <div class="modal-footer">
-        <button class="btn btn-primary pull-left" name="button" ng-click="refresh()" ng-disabled="form.$invalid">Actualiser</button>
-    </div>
-
+<div class="modal-header">
+    <h3 class="modal-title">Redémarrage système...</h3>
+</div>
+
+<form class="form" role="form" id="restartDialog">
+    <div class="col-sm-12">
+        <p>Redémarrage du système peut prendre un certain temps. Ensuite, la page sera actualisée automatiquement.</p>
+        <progressbar class="progress-striped active" type="info" value="100" id="restartingProgress">{{state}}</progressbar>
+
+        <p>Si rien ne se passe pendant un certain temps, veuillez actualiser la page manuellement</p>
+    </div>
+
+    <div class="modal-footer">
+        <button class="btn btn-primary pull-left" name="button" ng-click="refresh()" ng-disabled="form.$invalid">Actualiser</button>
+    </div>
+
 </form>