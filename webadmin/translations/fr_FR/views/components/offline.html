<div class="modal-header">
    <h3 class="modal-title">Serveur Hors ligne</h3>
</div>
<form class="form" role="form" id="restartDialog">
    <div class="col-sm-12">
<<<<<<< HEAD
        <p>Server can't handle requests now. Trying to reach it again.</p>
        <uib-progressbar class="progress-striped active" type="info" value="100" id="restartingProgress">{{state}}</uib-progressbar>
=======
        <p>Le serveur ne peut pas gérer les demandes présentement. Essayer de l'atteindre à nouveau.</p>
        <progressbar class="progress-striped active" type="info" value="100" id="restartingProgress">{{state}}</progressbar>
>>>>>>> 6629f3b5
        <p>Si rien ne se passe pendant un certain temps - vous pouvez vérifier l’état de serveur manuellement ou actualiser la page</p>
    </div>
</form><|MERGE_RESOLUTION|>--- conflicted
+++ resolved
@@ -3,13 +3,8 @@
 </div>
 <form class="form" role="form" id="restartDialog">
     <div class="col-sm-12">
-<<<<<<< HEAD
-        <p>Server can't handle requests now. Trying to reach it again.</p>
-        <uib-progressbar class="progress-striped active" type="info" value="100" id="restartingProgress">{{state}}</uib-progressbar>
-=======
         <p>Le serveur ne peut pas gérer les demandes présentement. Essayer de l'atteindre à nouveau.</p>
         <progressbar class="progress-striped active" type="info" value="100" id="restartingProgress">{{state}}</progressbar>
->>>>>>> 6629f3b5
         <p>Si rien ne se passe pendant un certain temps - vous pouvez vérifier l’état de serveur manuellement ou actualiser la page</p>
     </div>
 </form>