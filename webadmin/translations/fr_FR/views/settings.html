--- conflicted
+++ resolved
@@ -1,198 +1,183 @@
-<div class="container">
-    <div class="row">
-        <div class="col-md-4 col-md-push-8">
-            <system-info></system-info>
-        </div>
-        <div class="col-md-8 col-md-pull-4">
-            <alert type="danger" ng-if="settings.flags.noHDD">
-                Ce périphérique sert à travailler avec le disque dur installé.<br> S.V.P éteindre l’appareil et installer un disque dur.
-            </alert>
-            <alert type="danger" ng-if="!settings.flags.noHDD && settings.flags.noNetwork">
-                Cet appareil a besoin de connexion réseau pour fonctionner.<br> S.V.P connecter au réseau local ou Internet
-            </alert>
-            <alert type="danger" ng-if="!settings.flags.noHDD && !settings.flags.noNetwork && settings.flags.wrongNetwork">
-                Ce périphérique à une configuration réseau incorrect.<br> S.V.P connecter au réseau ou définir une adresse IP correcte.
-            </alert>
-
-
-            <tabset ng-hide="settings.flags.brokenSystem || settings.flags.cleanSystem">
-                <tab heading="{{L.settings.tabs.server}}" active="active.server">
-                    <div>
-                        <form novalidate name="settingsForm" class="form-horizontal" role="form" >
-                            <h3>Port</h3>
-                            <div class="form-group" ng-class="{'has-error':!settingsForm.port.$valid}">
-                                <div class="col-xs-6">
-                                    <input type="number" class="form-control" id="port" placeholder="Port" name="port" ng-model="settings.port"
-                                           min="1"  max="65000"
-                                           pattern ="^\d*$" required>
-                                </div>
-
-                                <div class="col-xs-6">
-                                    <button type="button" class="btn btn-primary" ng-disabled="!settingsForm.$valid" ng-click="save()">Changer port</button>
-                                </div>
-                            </div>
-                        </form>
-                    </div>
-
-                    <div>
-                        <h3>Réinitialiser serveur</h3>
-                        <p>Cette action remet ce serveur aux valeurs par défaut (efface la base de données et réinitialise la configuration).
-                            Le serveur sera détaché du système actuel. Les archives vidéo resteront intactes.</p>
-                        <p><button type="button" class="btn btn-default" ng-click="openRestoreDefaultsDialog()">Restaurer les paramètres par défaut</button></p>
-                    </div>
-<<<<<<< HEAD
-=======
-                    <div ng-if="user.isOwner">
-                        <h3>Détacher le serveur du système</h3>
-                        <p>Cette action détachera le serveur de la base de données de maintien du système, des utilisateurs locaux et de la configuration.
-                            Les archives vidéo resteront intactes. <b>Usagers de nuages seront supprimés.</b></p>
-                        <p><button class="btn btn-default" ng-click="disconnectFromSystem()">Détacher du système</button></p>
-                    </div>
->>>>>>> 95a00cb1
-                    <div>
-                        <h3>Détacher le serveur du système</h3>
-                        <p>Cette action détachera le serveur de la base de données système, des utilisateurs locaux et de la configuration. Les archives vidéo resteront intactes. <b>Les utilisateurs Cloud seront supprimés.</b></p>
-                        <p><button class="btn btn-default" ng-click="disconnectFromSystem()">Détacher du système</button></p>
-                    </div>
-                    <div>
-                        <h3>Redémarrer</h3>
-                        <p><button type="button" class="btn btn-default" ng-click="restart()">Redémarrer serveur</button>
-                            <button type="button" class="btn btn-default" ng-if="canHardwareRestart" ng-click="hardwareRestart()">Redémarrer</button></p>
-                    </div>
-                    <div ng-if="user.isOwner">
-                        <form novalidate name="rootPasswordForm" class="form-horizontal" role="form">
-                            <h3>Changer mot de passe admin</h3>
-                            <p>Si le système est local (non connecté à un nuage) cela va changer le mot de passe pour l’usager "admin" et le mot de passe de récupération (root) sur certains serveurs.<br>                                Dans le cas contraire, cela va changer le mot de passe de récupération uniquement.</p>
-                            <div class="col-sm-6">
-                                <password-input auto-focus="false" ng-model="settings.rootPassword"></password-input>
-                            </div>
-
-                            <div class="col-sm-6">
-                                <button type="button" class="btn btn-primary" ng-disabled="!rootPasswordForm.$valid"
-                                        ng-click="changePassword()">Changer mot de passe</button>
-                            </div>
-                        </form>
-                    </div>
-                </tab>
-
-                <tab heading="{{L.settings.tabs.system}}" active="active.system">
-                    <div>
-                        <h3>Nom</h3>
-                        <div class="row">
-                            <div class="col-md-6">
-                                <input class="form-control" type="text" ng-model="settings.systemName">
-                            </div>
-
-                            <div class="col-md-6">
-                                <button type="button" class="btn btn-default" ng-click="renameSystem()">Renommer système</button>
-                            </div>
-                        </div>
-                    </div>
-
-                    <div ng-if="canMerge" >
-                        <form class="form-horizontal" >
-                            <h3>Fusionner systèmes</h3>
-                            <p><button type="button" class="btn btn-default" ng-click="openJoinDialog()">Fusionner systèmes</button></p>
-                        </form>
-                    </div>
-
-                    <div>
-                        <h3>{{Config.cloud.productName}}</h3>
-
-                        <div ng-if="cloudSystemID">
-                            <p>Ce système est lié à {{Config.cloud.productName}}, Propriétaire du système: <b>{{cloudAccountName}}</b></p>
-                            <p ng-if="canConnectToCloud"><button class="btn btn-default" ng-click="disconnectFromCloud()">Déconnecté de {{Config.cloud.productName}}</button></p>
-                            <p><a ng-if="!mode.liteClient"
-                                  ng-href="{{Config.cloud.portalUrl}}{{Config.cloud.portalSystemUrl.replace('{systemId}',cloudSystemID) + Config.cloud.webadminContext}}"
-                                  target="_blank">Aller au portail {{Config.cloud.productName}}</a></p>
-                        </div>
-
-                        <div ng-if="!cloudSystemID">
-                            <alert type="warning">Ce système n'est pas lié au{{Config.cloud.productName}}
-                                <a ng-if="!mode.liteClient"
-                                   ng-href="{{Config.cloud.portalUrl}}"
-                                   target="_blank">En savoir plus</a></alert>
-                            <alert type="error" ng-if="!hasInternetOnServer">Connecter le serveur sur Internet pour exécuter l'installation {{Config.cloud.productName}}</alert>
-                            <alert type="error" ng-if="hasInternetOnServer && !hasInternetOnClient">Connexion Internet requise pour connecter le système à {{Config.cloud.productName}}</alert>
-                            <p ng-if="canConnectToCloud"  ><button
-                                    class="btn btn-default"
-                                    ng-click="connectToCloud()" ng-disabled="!hasInternetOnServer || !hasInternetOnClient">Connecter à {{Config.cloud.productName}}</button>
-                                <a ng-if="!mode.liteClient"  class="btn btn-default"
-                                   ng-href="{{Config.cloud.portalUrl + Config.cloud.portalRegisterUrl + Config.cloud.webadminContext}}"
-                                   target="_blank">Céer compte {{Config.cloud.productName}}</a></p>
-                        </div>
-                    </div>
-                </tab>
-
-                <tab heading="{{L.settings.tabs.device}}" active="active.device" ng-if="controlDevice">
-                    <div ng-if="settings.flags.canSetupNetwork">
-<<<<<<< HEAD
-                        <h3>Paramètres réseau périphérique</h3>
-                        <network-settings settings="networkSettings[0]" ng-if="networkSettings"></network-settings>
-                        <button class="btn btn-default" ng-click="saveNetworkSettings()">Enregistrer les paramètres et redémarrer le périphérique</button>
-=======
-                        <h3>Paramètres réseau du périphérique</h3>
-                        <network-settings settings="networkSettings[0]" ng-if="networkSettings"></network-settings>
-                        <button class="btn btn-default" ng-click="saveNetworkSettings()">Enregistrer les paramètres et redémarrer l’appareil</button>
->>>>>>> 95a00cb1
-                    </div>
-                    <div ng-if="settings.flags.canSetupTime">
-                        <h3>Date et heure</h3>
-                        <form name="timeSettings">
-                            <table>
-                                <tbody>
-                                    <tr>
-                                        <td><label for="timeZone">Fuseau horaire</label></td>
-                                        <td><label for="date">Date</label></td>
-                                        <td><label for="time">Temps</label></td>
-                                        <td></td>
-                                    </tr>
-                                    <tr>
-                                        <td><select class="form-control"
-                                                    ng-options="zone.id as zone.name for zone in timeZones"
-                                                    id="timeZone"
-                                                    name="timeZone"
-                                                    ng-model="dateTimeSettings.timeZone"
-                                                    required></select></td>
-                                        <td>
-                                            <div class="input-group">
-                                                <input type="text"
-                                                       id="date" name="date"
-                                                       class="form-control"
-                                                       datepicker-popup="{{Config.dateSettingsFormat}}"
-                                                       ng-model="dateTimeSettings.dateTime"
-                                                       required
- is-open="dateTimeSettings.openDate"
-                                                       close-text="Close" />
-                                                <span class="input-group-btn">
-                                                    <button type="button"
-                                                            class="btn btn-default"
-                                                            ng-click="openDatePicker($event)"><i class="glyphicon glyphicon-calendar"></i></button>
-                                                </span>
-                                            </div>
-                                        </td>
-                                        <td>
-                                            <input class="form-control" ng-model="dateTimeSettings.dateTime" ui-timepicker>
-                                        </td>
-                                    </tr>
-                                </tbody>
-                            </table>
-                        </form>
-                        <button class="btn btn-default" ng-click="saveDateTime()">Enregistrer Date et Heure</button>
-                    </div>
-                    <div ng-if="(canRestoreSettings || canRestoreSettingsNotNetwork)">
-                        <h3>Restaurer les paramètres serveur</h3>
-                        <p><button type="button" class="btn btn-default" ng-if="canRestoreSettings" ng-click="restoreSettings()">Restauration complète</button>
-                            <button type="button" class="btn btn-default" ng-if="canRestoreSettingsNotNetwork" ng-click="restoreSettingsNotNetwork()">Tout restaurer sauf réseau</button></p>
-                    </div>
-                    <div ng-if="canRunClient || canStopClient">
-                        <h3>Exécuter l’application cliente sur le serveur</h3>
-                        <p><button type="button" class="btn btn-default" ng-if="canRunClient" ng-click="runClient()">Démarrer client</button>
-                            <button type="button" class="btn btn-default" ng-if="canStopClient" ng-click="stopClient()">Arrêter client</button></p>
-                        <p>Utiliser un clavier/souris ou une application mobile pour contrôler.</p>
-                    </div>
-                </tab>
-            </tabset>
-        </div>
-    </div>
+<div class="container">
+    <div class="row">
+        <div class="col-md-4 col-md-push-8">
+            <system-info></system-info>
+        </div>
+        <div class="col-md-8 col-md-pull-4">
+            <alert type="danger" ng-if="settings.flags.noHDD">
+                Ce périphérique sert à travailler avec le disque dur installé.<br> S.V.P éteindre l’appareil et installer un disque dur.
+            </alert>
+            <alert type="danger" ng-if="!settings.flags.noHDD && settings.flags.noNetwork">
+                Cet appareil a besoin de connexion réseau pour fonctionner.<br> S.V.P connecter au réseau local ou Internet
+            </alert>
+            <alert type="danger" ng-if="!settings.flags.noHDD && !settings.flags.noNetwork && settings.flags.wrongNetwork">
+                Ce périphérique à une configuration réseau incorrect.<br> S.V.P connecter au réseau ou définir une adresse IP correcte.
+            </alert>
+
+
+            <tabset ng-hide="settings.flags.brokenSystem || settings.flags.cleanSystem">
+                <tab heading="{{L.settings.tabs.server}}" active="active.server">
+                    <div>
+                        <form novalidate name="settingsForm" class="form-horizontal" role="form" >
+                            <h3>Port</h3>
+                            <div class="form-group" ng-class="{'has-error':!settingsForm.port.$valid}">
+                                <div class="col-xs-6">
+                                    <input type="number" class="form-control" id="port" placeholder="Port" name="port" ng-model="settings.port"
+                                           min="1"  max="65000"
+                                           pattern ="^\d*$" required>
+                                </div>
+
+                                <div class="col-xs-6">
+                                    <button type="button" class="btn btn-primary" ng-disabled="!settingsForm.$valid" ng-click="save()">Changer port</button>
+                                </div>
+                            </div>
+                        </form>
+                    </div>
+
+                    <div>
+                        <h3>Réinitialiser serveur</h3>
+                        <p>Cette action remet ce serveur aux valeurs par défaut (efface la base de données et réinitialise la configuration).
+                            Le serveur sera détaché du système actuel. Les archives vidéo resteront intactes.</p>
+                        <p><button type="button" class="btn btn-default" ng-click="openRestoreDefaultsDialog()">Restaurer les paramètres par défaut</button></p>
+                    </div>
+                    <div>
+                        <h3>Détacher le serveur du système</h3>
+                        <p>Cette action détachera le serveur de la base de données système, des utilisateurs locaux et de la configuration. Les archives vidéo resteront intactes. <b>Les utilisateurs Cloud seront supprimés.</b></p>
+                        <p><button class="btn btn-default" ng-click="disconnectFromSystem()">Détacher du système</button></p>
+                    </div>
+                    <div>
+                        <h3>Redémarrer</h3>
+                        <p><button type="button" class="btn btn-default" ng-click="restart()">Redémarrer serveur</button>
+                            <button type="button" class="btn btn-default" ng-if="canHardwareRestart" ng-click="hardwareRestart()">Redémarrer</button></p>
+                    </div>
+                    <div ng-if="user.isOwner">
+                        <form novalidate name="rootPasswordForm" class="form-horizontal" role="form">
+                            <h3>Changer mot de passe admin</h3>
+                            <p>Si le système est local (non connecté à un nuage) cela va changer le mot de passe pour l’usager "admin" et le mot de passe de récupération (root) sur certains serveurs.<br>                                Dans le cas contraire, cela va changer le mot de passe de récupération uniquement.</p>
+                            <div class="col-sm-6">
+                                <password-input auto-focus="false" ng-model="settings.rootPassword"></password-input>
+                            </div>
+
+                            <div class="col-sm-6">
+                                <button type="button" class="btn btn-primary" ng-disabled="!rootPasswordForm.$valid"
+                                        ng-click="changePassword()">Changer mot de passe</button>
+                            </div>
+                        </form>
+                    </div>
+                </tab>
+
+                <tab heading="{{L.settings.tabs.system}}" active="active.system">
+                    <div>
+                        <h3>Nom</h3>
+                        <div class="row">
+                            <div class="col-md-6">
+                                <input class="form-control" type="text" ng-model="settings.systemName">
+                            </div>
+
+                            <div class="col-md-6">
+                                <button type="button" class="btn btn-default" ng-click="renameSystem()">Renommer système</button>
+                            </div>
+                        </div>
+                    </div>
+
+                    <div ng-if="canMerge" >
+                        <form class="form-horizontal" >
+                            <h3>Fusionner systèmes</h3>
+                            <p><button type="button" class="btn btn-default" ng-click="openJoinDialog()">Fusionner systèmes</button></p>
+                        </form>
+                    </div>
+
+                    <div>
+                        <h3>{{Config.cloud.productName}}</h3>
+
+                        <div ng-if="cloudSystemID">
+                            <p>Ce système est lié à {{Config.cloud.productName}}, Propriétaire du système: <b>{{cloudAccountName}}</b></p>
+                            <p ng-if="canConnectToCloud"><button class="btn btn-default" ng-click="disconnectFromCloud()">Déconnecté de {{Config.cloud.productName}}</button></p>
+                            <p><a ng-if="!mode.liteClient"
+                                  ng-href="{{Config.cloud.portalUrl}}{{Config.cloud.portalSystemUrl.replace('{systemId}',cloudSystemID) + Config.cloud.webadminContext}}"
+                                  target="_blank">Aller au portail {{Config.cloud.productName}}</a></p>
+                        </div>
+
+                        <div ng-if="!cloudSystemID">
+                            <alert type="warning">Ce système n'est pas lié au{{Config.cloud.productName}}
+                                <a ng-if="!mode.liteClient"
+                                   ng-href="{{Config.cloud.portalUrl}}"
+                                   target="_blank">En savoir plus</a></alert>
+                            <alert type="error" ng-if="!hasInternetOnServer">Connecter le serveur sur Internet pour exécuter l'installation {{Config.cloud.productName}}</alert>
+                            <alert type="error" ng-if="hasInternetOnServer && !hasInternetOnClient">Connexion Internet requise pour connecter le système à {{Config.cloud.productName}}</alert>
+                            <p ng-if="canConnectToCloud"  ><button
+                                    class="btn btn-default"
+                                    ng-click="connectToCloud()" ng-disabled="!hasInternetOnServer || !hasInternetOnClient">Connecter à {{Config.cloud.productName}}</button>
+                                <a ng-if="!mode.liteClient"  class="btn btn-default"
+                                   ng-href="{{Config.cloud.portalUrl + Config.cloud.portalRegisterUrl + Config.cloud.webadminContext}}"
+                                   target="_blank">Céer compte {{Config.cloud.productName}}</a></p>
+                        </div>
+                    </div>
+                </tab>
+
+                <tab heading="{{L.settings.tabs.device}}" active="active.device" ng-if="controlDevice">
+                    <div ng-if="settings.flags.canSetupNetwork">
+                        <h3>Paramètres réseau périphérique</h3>
+                        <network-settings settings="networkSettings[0]" ng-if="networkSettings"></network-settings>
+                        <button class="btn btn-default" ng-click="saveNetworkSettings()">Enregistrer les paramètres et redémarrer le périphérique</button>
+                    </div>
+                    <div ng-if="settings.flags.canSetupTime">
+                        <h3>Date et heure</h3>
+                        <form name="timeSettings">
+                            <table>
+                                <tbody>
+                                    <tr>
+                                        <td><label for="timeZone">Fuseau horaire</label></td>
+                                        <td><label for="date">Date</label></td>
+                                        <td><label for="time">Temps</label></td>
+                                        <td></td>
+                                    </tr>
+                                    <tr>
+                                        <td><select class="form-control"
+                                                    ng-options="zone.id as zone.name for zone in timeZones"
+                                                    id="timeZone"
+                                                    name="timeZone"
+                                                    ng-model="dateTimeSettings.timeZone"
+                                                    required></select></td>
+                                        <td>
+                                            <div class="input-group">
+                                                <input type="text"
+                                                       id="date" name="date"
+                                                       class="form-control"
+                                                       datepicker-popup="{{Config.dateSettingsFormat}}"
+                                                       ng-model="dateTimeSettings.dateTime"
+                                                       required
+ is-open="dateTimeSettings.openDate"
+                                                       close-text="Close" />
+                                                <span class="input-group-btn">
+                                                    <button type="button"
+                                                            class="btn btn-default"
+                                                            ng-click="openDatePicker($event)"><i class="glyphicon glyphicon-calendar"></i></button>
+                                                </span>
+                                            </div>
+                                        </td>
+                                        <td>
+                                            <input class="form-control" ng-model="dateTimeSettings.dateTime" ui-timepicker>
+                                        </td>
+                                    </tr>
+                                </tbody>
+                            </table>
+                        </form>
+                        <button class="btn btn-default" ng-click="saveDateTime()">Enregistrer Date et Heure</button>
+                    </div>
+                    <div ng-if="(canRestoreSettings || canRestoreSettingsNotNetwork)">
+                        <h3>Restaurer les paramètres serveur</h3>
+                        <p><button type="button" class="btn btn-default" ng-if="canRestoreSettings" ng-click="restoreSettings()">Restauration complète</button>
+                            <button type="button" class="btn btn-default" ng-if="canRestoreSettingsNotNetwork" ng-click="restoreSettingsNotNetwork()">Tout restaurer sauf réseau</button></p>
+                    </div>
+                    <div ng-if="canRunClient || canStopClient">
+                        <h3>Exécuter l’application cliente sur le serveur</h3>
+                        <p><button type="button" class="btn btn-default" ng-if="canRunClient" ng-click="runClient()">Démarrer client</button>
+                            <button type="button" class="btn btn-default" ng-if="canStopClient" ng-click="stopClient()">Arrêter client</button></p>
+                        <p>Utiliser un clavier/souris ou une application mobile pour contrôler.</p>
+                    </div>
+                </tab>
+            </tabset>
+        </div>
+    </div>
 </div>