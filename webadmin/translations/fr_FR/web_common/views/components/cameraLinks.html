<div class="camera-links-panel night-mode">
    <div ng-click="cameraLinks.enabled = false" class="pull-right">
        <span class="glyphicon glyphicon-remove"></span>
    </div>
    <div class='camera-links-title'>Détails Caméra</div>
    <table>
        <tr ng-if="debugMode"><td>Lecture</td><td class="camera-links-info">{{transport}} - {{currentResolution}} avec {{player}}</td></tr>
        <tr><td>Name</td><td class="camera-links-info">{{activeCamera.name}}</td></tr>
        <tr>
            <td>CameraID</td>
            <td class="camera-links-info buffer">{{activeCamera.id.replace('{','').replace('}','')}}<br>
                <copy-button copy-data="activeCamera.id.replace('{','').replace('}','')"></copy-button>
            </td>
        </tr>
        <tr ng-if="activeCamera.logicalId">
            <td>LogicalID</td>
            <td class="camera-links-info buffer">{{activeCamera.logicalId.replace('{', '').replace('}', '')}}<br>
                <copy-button copy-data="activeCamera.logicalId.replace('{','').replace('}','')"></copy-button>
            </td>
        </tr>
        <tr><td>IP (URL)</td><td class="camera-links-info"><a target="_blank" ng-href="{{activeCamera.url | checkProtocol}}">{{activeCamera.url}}</a></td></tr>
        <tr>
<<<<<<< HEAD
            <td>View</td>
=======
            <td>Vue</td>
>>>>>>> ea434ffa
            <td>
                <a target="_blank" ng-href="{{formatLink(activeCamera, 0, 'web')}}">Web</a>
                <copy-button copy-data="formatLink(activeCamera, 0, 'web')"></copy-button>
            </td>
        </tr>
        <tr ng-repeat="stream in activeCamera.mediaStreams">
            <td>{{streamName(stream)}}</td>
            <td>
                <span ng-repeat="transport in stream.transports">
                    <a class="text-uppercase" target="_blank" ng-href="{{formatLink(activeCamera,stream.encoderIndex,transport)}}">{{transport}}</a>
                    <span ng-if="stream.transports.length-1 != $index">&nbsp;/&nbsp;</span>
                </span>
            </td>
        </tr>
        <tr>
<<<<<<< HEAD
            <td>Download</td>
=======
            <td>Télécharger</td>
>>>>>>> ea434ffa
            <td>
                <a target="_blank" ng-href="{{formatLink(activeCamera, 0, 'download')}}">HAUT</a>
                &nbsp;/&nbsp;
                <a target="_blank" ng-href="{{formatLink(activeCamera, 1, 'download')}}">BAS</a>
                &nbsp;/&nbsp;
                <a target="_blank" ng-href="{{formatLink(activeCamera, 0, 'preview')}}">APERÇU</a>
            </td>
        </tr>
    </table>
    <div class="camera-links-break"></div>
    <div class='camera-links-title'>Paramètres du lien</div>
    <table>
        <tr>
            <td colspan="2"><label><input type="checkbox" ng-model="linkSettings.useAuth">&nbsp;Utiliser clé temporaire</label></td>
        </tr>
        <tr>
            <td colspan="2"><label><input type="checkbox" ng-model="linkSettings.useCredentials"
<<<<<<< HEAD
                       ng-disabled="linkSettings.useAuth">&nbsp;Use credentials</label></td>
=======
                       ng-disabled="linkSettings.useAuth">&nbsp;Utiliser les identifiants</label></td>
>>>>>>> ea434ffa
        </tr>
        <tr ng-if="!linkSettings.useAuth && linkSettings.useCredentials">
            <td><label class="camera-links-label" for="useLogin">Login</label></td>
            <td><input id="useLogin" type="text" class="input-sm camera-links-info"
                       ng-model="linkSettings.useLogin"></td>
        </tr>
        <tr ng-if="!linkSettings.useAuth && linkSettings.useCredentials">
            <td><label class="camera-links-label" for="usePassword">Password</label></td>
            <td><input id="usePassword" type="text" class="input-sm camera-links-info"
                       ng-model="linkSettings.usePassword"></td>
        </tr>
        <tr>
            <td><label class="camera-links-label" for="duration">Durée (sec)</label></td>
            <td><input id="duration" type="text" class="input-sm camera-links-info"
                       ng-model="linkSettings.duration"></td>
        </tr>
        <tr>
            <td><label class="camera-links-label" for="resolution">Resolution</label></td>
            <td><input id="resolution" type="text" class="input-sm camera-links-info"
                       ng-model="linkSettings.resolution"></td>
        </tr>
        <tr>
            <td>Position Lecture</td><td class="camera-links-info">{{liveMode?'live': positionServer.toFixed(0)}}</td>
        </tr>
    </table>
</div><|MERGE_RESOLUTION|>--- conflicted
+++ resolved
@@ -5,7 +5,7 @@
     <div class='camera-links-title'>Détails Caméra</div>
     <table>
         <tr ng-if="debugMode"><td>Lecture</td><td class="camera-links-info">{{transport}} - {{currentResolution}} avec {{player}}</td></tr>
-        <tr><td>Name</td><td class="camera-links-info">{{activeCamera.name}}</td></tr>
+        <tr><td>Nom</td><td class="camera-links-info">{{activeCamera.name}}</td></tr>
         <tr>
             <td>CameraID</td>
             <td class="camera-links-info buffer">{{activeCamera.id.replace('{','').replace('}','')}}<br>
@@ -20,11 +20,7 @@
         </tr>
         <tr><td>IP (URL)</td><td class="camera-links-info"><a target="_blank" ng-href="{{activeCamera.url | checkProtocol}}">{{activeCamera.url}}</a></td></tr>
         <tr>
-<<<<<<< HEAD
-            <td>View</td>
-=======
             <td>Vue</td>
->>>>>>> ea434ffa
             <td>
                 <a target="_blank" ng-href="{{formatLink(activeCamera, 0, 'web')}}">Web</a>
                 <copy-button copy-data="formatLink(activeCamera, 0, 'web')"></copy-button>
@@ -40,11 +36,7 @@
             </td>
         </tr>
         <tr>
-<<<<<<< HEAD
-            <td>Download</td>
-=======
             <td>Télécharger</td>
->>>>>>> ea434ffa
             <td>
                 <a target="_blank" ng-href="{{formatLink(activeCamera, 0, 'download')}}">HAUT</a>
                 &nbsp;/&nbsp;
@@ -62,11 +54,7 @@
         </tr>
         <tr>
             <td colspan="2"><label><input type="checkbox" ng-model="linkSettings.useCredentials"
-<<<<<<< HEAD
-                       ng-disabled="linkSettings.useAuth">&nbsp;Use credentials</label></td>
-=======
                        ng-disabled="linkSettings.useAuth">&nbsp;Utiliser les identifiants</label></td>
->>>>>>> ea434ffa
         </tr>
         <tr ng-if="!linkSettings.useAuth && linkSettings.useCredentials">
             <td><label class="camera-links-label" for="useLogin">Login</label></td>
@@ -74,7 +62,7 @@
                        ng-model="linkSettings.useLogin"></td>
         </tr>
         <tr ng-if="!linkSettings.useAuth && linkSettings.useCredentials">
-            <td><label class="camera-links-label" for="usePassword">Password</label></td>
+            <td><label class="camera-links-label" for="usePassword">Mot de passe</label></td>
             <td><input id="usePassword" type="text" class="input-sm camera-links-info"
                        ng-model="linkSettings.usePassword"></td>
         </tr>
@@ -84,7 +72,7 @@
                        ng-model="linkSettings.duration"></td>
         </tr>
         <tr>
-            <td><label class="camera-links-label" for="resolution">Resolution</label></td>
+            <td><label class="camera-links-label" for="resolution">Résolution</label></td>
             <td><input id="resolution" type="text" class="input-sm camera-links-info"
                        ng-model="linkSettings.resolution"></td>
         </tr>
