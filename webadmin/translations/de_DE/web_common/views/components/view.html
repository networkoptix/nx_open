--- conflicted
+++ resolved
@@ -28,7 +28,6 @@
                 </div>
             </td>
             <td width="100%">
-                <voice-control ng-if="voiceControls.showCommands" voice-controls="voiceControls"></voice-control>
                 <div class="view-wrapper" ng-class="{invisible:!activeCamera}">
                     <div class="view-panel" ng-class="{'no-archive': !canViewArchive}">
                         <div class="fullscreen-area" ng-class="{'fullscreen': isFullscreen}">
@@ -101,10 +100,7 @@
                                 <div ng-if="isFullscreen && enableFullscreenNotification" class="fullscreen-notification fade-out">
                                     <span>Drücken Sie ESC, um den Vollbildmodus zu beenden</span>
                                 </div>
-<<<<<<< HEAD
-=======
                                 <voice-control ng-if="voiceControls.showCommands" voice-controls="voiceControls"></voice-control>
->>>>>>> 1778efe0
                                 <camera-links ng-if="cameraLinks.enabled"
                                               system="systemAPI" position="positionProvider.playedPosition"
                                               live-mode="positionProvider.liveMode" active-camera="activeCamera"
