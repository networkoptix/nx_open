--- conflicted
+++ resolved
@@ -12,7 +12,7 @@
         Auktorisering misslyckades.
     </p>
     <p class="master-controls">
-        <button class="btn btn-default" ng-if="canRetry()" ng-click="retry()">Try again</button>
+        <button class="btn btn-default" ng-if="canRetry()" ng-click="retry()">Försök igen</button>
     </p>
 </div>
 
@@ -24,7 +24,7 @@
         <span ng-bind-html="settings.localError"></span>
     </p>
     <p class="master-controls">
-        <button class="btn btn-default" ng-if="canRetry()" ng-click="retry()">Try again</button>
+        <button class="btn btn-default" ng-if="canRetry()" ng-click="retry()">Försök igen</button>
     </p>
 </div>
 
@@ -55,7 +55,7 @@
     <form class="master-controls" name="forms.systemNameForm" novalidate>
         <div class="form-group" validate-field>
             <input ng-model="settings.systemName" name="systemName" type="text" class="form-control"
-                   placeholder="System name" required auto-focus>
+                   placeholder="Systemets namn" required auto-focus>
         </div>
 
         <div class="form-group has-error" ng-if="forms.systemNameForm.systemName.$touched && forms.systemNameForm.systemName.$error.required">
@@ -107,7 +107,7 @@
                  ng-click="settings.chooseCloudSystem = false">
                 <div class="checkbox-icon"></div>
                 <div class="master-icon"><span class="icon-localSystem"></span></div>
-                <h3>Local</h3>
+                <h3>Lokalt</h3>
                 <p>
                     Fungerar endast i lokala nätverk <br>
                     Kräver inte Internetanslutning
@@ -171,17 +171,17 @@
     <form class="master-controls" name="forms.cloudForm" novalidate ng-class="{'has-error':settings.cloudError}">
         <div class="form-group" validate-field>
             <input ng-model="settings.cloudEmail" name="cloudEmail" class="form-control"
-                   type="email" placeholder="Email" autocomplete="new-password" required auto-focus ng-change="clearCloudError()">
+                   type="email" placeholder="E-post" autocomplete="new-password" required auto-focus ng-change="clearCloudError()">
         </div>
         <div class="form-group" validate-field>
             <input ng-model="settings.cloudPassword" name="cloudPassword" class="form-control"
-                   type="password" autocomplete="new-password" required placeholder="Password" ng-change="clearCloudError()">
+                   type="password" autocomplete="new-password" required placeholder="Lösenord" ng-change="clearCloudError()">
         </div>
 
         <div class="checkbox text-left" ng-if="settings.thickClient">
             <labe>
                 <input ng-model="settings.savePassword" type="checkbox">
-                Stay logged in
+                Fortsätt att vara inloggad
             </labe>
         </div>
 
@@ -228,12 +228,12 @@
                      forms.localForm.localPasswordConfirmation.$touched &&
                      settings.localPasswordConfirmation != settings.localPassword}">
             <input ng-model="settings.localPasswordConfirmation" name="localPasswordConfirmation" class="form-control"
-                   type="password" autocomplete="new-password" placeholder="Repeat password" required>
+                   type="password" autocomplete="new-password" placeholder="Upprepa lösenord" required>
         </div>
         <div class="checkbox text-left" ng-if="settings.thickClient">
             <labe>
                 <input ng-model="settings.savePassword" type="checkbox">
-                Save password
+                Spara lösenord
             </labe>
         </div>
 
@@ -265,7 +265,7 @@
                     forms.localForm.localPasswordConfirmation.$touched &&
                     forms.localForm.localPasswordConfirmation.$error.required)">
             <div class="help-block">
-                All fields are required
+                Alla fält måste fyllas i
             </div>
         </div>
 
@@ -273,7 +273,7 @@
              ng-if= "forms.localForm.$valid &&
                      (settings.localPasswordConfirmation != settings.localPassword)">
             <div class="help-block">
-                Passwords do not match
+                Lösenorden matchar inte
             </div>
         </div>
     </form>
@@ -304,20 +304,20 @@
         <div class="form-group" validate-field>
             <input ng-model="settings.remoteLogin" name="remoteLogin" class="form-control" type="text"
                    ng-change="clearRemoteError(true)"
-                   placeholder="Login" required>
+                   placeholder="Logga in" required>
         </div>
         <div class="form-group" validate-field>
             <input ng-model="settings.remotePassword"
                    name="remotePassword" autocomplete="new-password" class="form-control" type="password"
                    ng-change="clearRemoteError(true)"
-                   placeholder="Password" required>
+                   placeholder="Lösenord" required>
         </div>
         <div class="form-group has-error"
              ng-if="forms.remoteSystemForm.remoteSystemName.$touched &&  forms.remoteSystemForm.remoteSystemName.$error.required||
                     forms.remoteSystemForm.remoteLogin.$touched && forms.remoteSystemForm.remoteLogin.$error.required ||
                     forms.remoteSystemForm.remotePassword.$touched && forms.remoteSystemForm.remotePassword.$error.required">
             <div class="help-block">
-                All fields are required
+                Alla fält måste fyllas i
             </div>
         </div>
 
@@ -362,7 +362,7 @@
         {{settings.remoteError}}
     </p>
     <p class="master-controls">
-        <button class="btn btn-default" ng-click="retry()">Try again</button>
+        <button class="btn btn-default" ng-click="retry()">Försök igen</button>
     </p>
 </div>
 
@@ -375,7 +375,7 @@
 <div class="panel-body text-center" ng-if="stepIs('cloudSuccess')">
     <div class="master-icon"><span class="icon-success"></span></div>
     <h2>Systemet är klart för användning</h2>
-    <p>Login</p>
+    <p>Logga in</p>
     <h4>{{settings.cloudEmail}}</h4>
     <p>Delning och kontoinställningar</p>
     <h4><a class="external" ng-href="{{portalSystemLink}}"  title="öppna {{Config.cloud.productName}}"
@@ -384,7 +384,7 @@
 
 <div class="panel-body text-center" ng-if="stepIs('localSuccess')">
     <div class="master-icon"><span class="icon-success"></span></div>
-    <h2>System is ready for use</h2>
+    <h2>Systemet är klart för användning</h2>
     <p>Serveradress</p>
     <h4>{{serverAddress}}</h4>
     <p>Administratörsinloggning</p>
@@ -406,7 +406,7 @@
     <network-settings settings="networkSettings[0]" ></network-settings>
 
     <p class="vertical-bottom">
-        <button class="btn btn-primary" ng-click="retry()">Save settings and reboot device</button>
+        <button class="btn btn-primary" ng-click="retry()">Spara inställningar och starta om enheten</button>
     </p>
 </div>
 
@@ -439,7 +439,7 @@
 
 <div class="panel-body text-center" ng-if="stepIs('cloudFailure')">
     <div class="master-icon"><span class="icon-fail"></span></div>
-    <h2>Cannot connect to {{Config.cloud.productName}}</h2>
+    <h2>Kan inte ansluta till {{Config.cloud.productName}}</h2>
     <p class="master-description">
         {{cloudError}}
     </p>
@@ -451,12 +451,12 @@
 
 <div class="panel-body text-center" ng-if="stepIs('localFailure')">
     <div class="master-icon"><span class="icon-fail"></span></div>
-    <h2>Cannot setup System</h2>
+    <h2>Kan inte konfigurera System</h2>
     <p class="master-description">Något gick helt fel. <br>
         Felbeskrivning: {{settings.localError}}
     </p>
     <p class="master-controls">
-        <button class="btn btn-default" ng-click="retry()">Try again</button>
+        <button class="btn btn-default" ng-click="retry()">Försök igen</button>
     </p>
 </div>
 
@@ -469,18 +469,14 @@
     <div class="row">
         <div class="col-xs-6">
             <div class="text-center"><b>Använda webbläsare</b></div>
-<<<<<<< HEAD
-            <div class="col-xs-4 text-right">Address</div><div class="col-xs-8 text-left"><b>https://{{IP}}:{{port}}</b></div>
-=======
             <div class="col-xs-4 text-right">Adress</div><div class="col-xs-8 text-left"><b>https: //{{IP}}:{{port}}</b></div>
->>>>>>> ea434ffa
         </div>
         <div class="col-xs-6">
             <div class="text-center"><b>Använda {{Config.productName}} program</b></div>
-            <div class="col-xs-6 text-right">Host</div><div class="col-xs-6 text-left"><b>{{IP}}</b></div>
+            <div class="col-xs-6 text-right">Värd</div><div class="col-xs-6 text-left"><b>{{IP}}</b></div>
             <div class="col-xs-6 text-right">Port</div><div class="col-xs-6 text-left"><b>{{port}}</b></div>
-            <div class="col-xs-6 text-right">Login</div><div class="col-xs-6 text-left"><b>{{Config.defaultLogin}}</b></div>
-            <div class="col-xs-6 text-right">Password</div><div class="col-xs-6 text-left"><b>{{Config.defaultPassword}}</b></div>
+            <div class="col-xs-6 text-right">Logga in</div><div class="col-xs-6 text-left"><b>{{Config.defaultLogin}}</b></div>
+            <div class="col-xs-6 text-right">Lösenord</div><div class="col-xs-6 text-left"><b>{{Config.defaultPassword}}</b></div>
         </div>
     </div>
 </div>
