--- conflicted
+++ resolved
@@ -41,28 +41,22 @@
                         <h3>Återställ server</h3>
                         <p>Den här åtgärden återställer den här servern till standardinställningar (tömmer databasen och återställer konfigurationen).
                             Servern kommer att kopplas bort från det nuvarande systemet. Videoarkiv förblir intakta.</p>
-                        <p><button type="button" class="btn btn-default" ng-click="openRestoreDefaultsDialog()">Restore factory defaults</button></p>
+                        <p><button type="button" class="btn btn-default" ng-click="openRestoreDefaultsDialog()">Återställ fabriksinställningar</button></p>
                     </div>
                     <div ng-if="user.isOwner">
                         <h3>Koppla bort servern från systemet</h3>
                         <p>Denna åtgärd kommer att ta bort servern från systemhanteringsdatabasen, men behåller lokala användare och konfiguration.
-                            Video archive will remain intact. <b>Cloud-användare tas bort.</b></p>
+                            Videoarkiv förblir intakta. <b>Cloud-användare tas bort.</b></p>
                         <p><button class="btn btn-default" ng-click="disconnectFromSystem()">Koppla bort från systemet</button></p>
                     </div>
                     <div>
-<<<<<<< HEAD
-                        <h3>Restart</h3>
-                        <p><button type="button" class="btn btn-default" ng-click="restart()">Restart Server</button>
-                            <button type="button" class="btn btn-default" ng-if="canHardwareRestart" ng-click="hardwareRestart()">Reboot</button></p>
-=======
                         <h3>Starta om</h3>
                         <p><button type="button" class="btn btn-default" ng-click="restart()"> Starta om servern </button>
                             <button type="button" class="btn btn-default" ng-if="canHardwareRestart" ng-click="hardwareRestart()"> Starta om </button></p>
->>>>>>> ea434ffa
                     </div>
                     <div ng-if="user.isOwner">
                         <form novalidate name="rootPasswordForm" class="form-horizontal" role="form">
-                            <h3>Change admin password</h3>
+                            <h3>Ändra adminlösenord</h3>
                             <p>Om systemet är lokalt (inte kopplat till molnet) kommer detta att ändra lösenordet för användarens "admin" och återställningslösenordet (root) på vissa servrar. <br>
                                 Annars ändras endast återställningslösenordet.</p>
                             <div class="col-sm-6">
@@ -71,7 +65,7 @@
 
                             <div class="col-sm-6">
                                 <button type="button" class="btn btn-primary" ng-disabled="!rootPasswordForm.$valid"
-                                        ng-click="changePassword()">Change password</button>
+                                        ng-click="changePassword()">Ändra lösenord</button>
                             </div>
                         </form>
                     </div>
@@ -79,7 +73,7 @@
 
                 <uib-tab heading="{{L.settings.tabs.system}}" active="active.system">
                     <div>
-                        <h3>Name</h3>
+                        <h3>Namn</h3>
                         <div class="row">
                             <div class="col-md-6">
                                 <input class="form-control" type="text" ng-model="settings.systemName">
@@ -93,8 +87,8 @@
 
                     <div ng-if="canMerge" >
                         <form class="form-horizontal" >
-                            <h3>Merge Systems</h3>
-                            <p><button type="button" class="btn btn-default" ng-click="openJoinDialog()">Merge Systems</button></p>
+                            <h3>Sammanfoga system</h3>
+                            <p><button type="button" class="btn btn-default" ng-click="openJoinDialog()">Sammanfoga system</button></p>
                         </form>
                     </div>
 
@@ -143,7 +137,7 @@
                                     Tvinga videotrafikkryptering
                                 </label>
                             </div>
-                            <button type="button" class="btn btn-primary" ng-click="saveTrafficSettings()">Save</button>
+                            <button type="button" class="btn btn-primary" ng-click="saveTrafficSettings()">Spara</button>
                         </form>
                     </div>
                 </uib-tab>
@@ -161,8 +155,8 @@
                                 <tbody>
                                     <tr>
                                         <td><label for="timeZone">Tidszon</label></td>
-                                        <td><label for="date">Date</label></td>
-                                        <td><label for="time">Time</label></td>
+                                        <td><label for="date">Datum</label></td>
+                                        <td><label for="time">Tid</label></td>
                                         <td></td>
                                     </tr>
                                     <tr>
