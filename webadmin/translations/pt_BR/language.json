--- conflicted
+++ resolved
@@ -54,14 +54,10 @@
     },
     "settingsConfig": {
         "auditTrailEnabled": "Audit trail enabled",
-<<<<<<< HEAD
-        "cameraSettingsOptimization": "Allow device setting optimization",
-=======
         "auditTrailPeriodDays": "Audit trail period days",
         "autoUpdateThumbnails": "Auto update thumbnails",
         "cameraSettingsOptimization": "Allow device setting optimization",
         "clientStatisticsSettingsUrl": "Client statistics settings url",
->>>>>>> eca4f62d
         "disabledVendors": "Disabled vendors",
         "ec2AliveUpdateIntervalSec": "System alive update interval (seconds)",
         "ec2ConnectionKeepAliveTimeoutSec": "Connection keep alive timeout (seconds)",
@@ -69,18 +65,13 @@
         "emailFrom": "Email from",
         "emailSignature": "Email signature",
         "emailSupportEmail": "Support Email",
-<<<<<<< HEAD
-=======
         "enableEdgeRecording": "Enable edge recording",
         "eventLogPeriodDays": "Event log period days",
->>>>>>> eca4f62d
         "ldapAdminDn": "LDAP admin DN",
         "ldapAdminPassword": "LDAP admin password",
         "ldapSearchBase": "LDAP search base",
         "ldapSearchFilter": "LDAP search filter",
         "ldapUri": "LDAP URI",
-<<<<<<< HEAD
-=======
         "localSystemId": "Local System Id",
         "maxDifferenceBetweenSynchronizedAndInternetTime": "Max difference between synchronized and internet time",
         "maxDifferenceBetweenSynchronizedAndLocalTimeMs": "Max difference between synchronized and local time (ms)",
@@ -91,7 +82,6 @@
         "maxSceneItems": "Max scene items",
         "rtpTimeoutMs": "rtp timeout (ms)",
         "sequentialFlirOnvifSearcherEnabled": "Sequential flir onvif searcher enabled",
->>>>>>> eca4f62d
         "autoDiscoveryEnabled": "Enable device auto discovery",
         "smtpConnectionType": "SMTP connection type",
         "smtpHost": "SMTP host",
@@ -107,11 +97,8 @@
         "backupQualities": "Backup qualities",
         "serverDiscoveryPingTimeoutSec": "Server discovery timeout",
         "cloudAccountName": "Cloud owner account",
-<<<<<<< HEAD
-=======
         "cloudConnectRelayingEnabled": "Cloud connect relaying enabled",
         "cloudConnectUdpHolePunchingEnabled": "Cloud connect Udp Hole Punching Enabled",
->>>>>>> eca4f62d
         "cloudHost": "Cloud host",
         "cloudAuthKey": "Cloud auth key",
         "cloudSystemID": "Cloud system id",
@@ -121,26 +108,17 @@
         "crossdomainEnabled": "Enable web client",
         "statisticsReportLastNumber": "Statistics report - last number",
         "statisticsReportLastTime": "Statistics report - last time",
-<<<<<<< HEAD
-        "statisticsReportServerApi": "Statistics server api",
-        "statisticsReportTimeCycle": "Statistics report interval",
-=======
         "statisticsReportLastVersion": "Statistics report - last version",
         "statisticsReportServerApi": "Statistics server api",
         "statisticsReportTimeCycle": "Statistics report interval",
         "statisticsReportUpdateDelay": "Statistics report update delay",
         "synchronizeTimeWithInternet": "Synchronize time with internet",
->>>>>>> eca4f62d
         "systemId": "System ID",
         "systemNameForId": "System name",
         "takeCameraOwnershipWithoutLock": "Take cameras ownership without lock",
         "timeSynchronizationEnabled": "Time synchronization enabled",
-<<<<<<< HEAD
-        "upnpPortMappingEnabled": "UPNP port mapping enabled"
-=======
         "upnpPortMappingEnabled": "UPNP port mapping enabled",
         "useTextEmailFormat": "Use text email format"
->>>>>>> eca4f62d
     },
     "info": {
         "tabs": {
