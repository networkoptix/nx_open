--- conflicted
+++ resolved
@@ -53,16 +53,12 @@
                        ng-disabled="linkSettings.useAuth">&nbsp;Use credentials</label></td>
         </tr>
         <tr ng-if="!linkSettings.useAuth && linkSettings.useCredentials">
-<<<<<<< HEAD
-            <td><label class="camera-links-label" for="useLogin">Login</label></td>
-=======
             <td><label class="camera-links-label" for="useLogin">Iniciar sesión</label></td>
->>>>>>> ea434ffa
             <td><input id="useLogin" type="text" class="input-sm camera-links-info"
                        ng-model="linkSettings.useLogin"></td>
         </tr>
         <tr ng-if="!linkSettings.useAuth && linkSettings.useCredentials">
-            <td><label class="camera-links-label" for="usePassword">Password</label></td>
+            <td><label class="camera-links-label" for="usePassword">Contraseña</label></td>
             <td><input id="usePassword" type="text" class="input-sm camera-links-info"
                        ng-model="linkSettings.usePassword"></td>
         </tr>
@@ -72,7 +68,7 @@
                        ng-model="linkSettings.duration"></td>
         </tr>
         <tr>
-            <td><label class="camera-links-label" for="resolution">Resolution</label></td>
+            <td><label class="camera-links-label" for="resolution">Resolución</label></td>
             <td><input id="resolution" type="text" class="input-sm camera-links-info"
                        ng-model="linkSettings.resolution"></td>
         </tr>
