<alert ng-if="developersFeedbackForm && !session.hideDevelopersFeedbackForm"
       type="success" close="session.hideDevelopersFeedbackForm=true">
<<<<<<< HEAD
    <p><b>Ben jij een ontwikkelaar? Geef ons je feedback!</b></p>
=======
    <p><b>Ben je een Developer? Geef ons je feedback!</b></p>
>>>>>>> a30e977f
    <p>Ons dev team is voortdurend geïnteresseerd in feedback van ontwikkelaars die integraties maken met behulp van onze SDK's en API's.
        Als u suggesties heeft over hoe wij de ontwikkelaarservaring kunnen verbeteren - vul dan ons feedbackformulier in!
    </p>
    <p class="text-right"><a ng-href="{{developersFeedbackForm}}" target="_blank">Geef terugkoppeling (in het Engels)</a></p>
</alert><|MERGE_RESOLUTION|>--- conflicted
+++ resolved
@@ -1,10 +1,6 @@
 <alert ng-if="developersFeedbackForm && !session.hideDevelopersFeedbackForm"
        type="success" close="session.hideDevelopersFeedbackForm=true">
-<<<<<<< HEAD
-    <p><b>Ben jij een ontwikkelaar? Geef ons je feedback!</b></p>
-=======
     <p><b>Ben je een Developer? Geef ons je feedback!</b></p>
->>>>>>> a30e977f
     <p>Ons dev team is voortdurend geïnteresseerd in feedback van ontwikkelaars die integraties maken met behulp van onze SDK's en API's.
         Als u suggesties heeft over hoe wij de ontwikkelaarservaring kunnen verbeteren - vul dan ons feedbackformulier in!
     </p>
