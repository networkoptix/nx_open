--- conflicted
+++ resolved
@@ -116,12 +116,8 @@
         "timeSynchronizationEnabled": "เปิดใช้งานการซิงโครไนส์เวลา",
         "primaryTimeServer": "เซิร์ฟเวอร์การซิงโครไนซ์เวลาหลัก",
         "osTimeChangeCheckPeriodMs": "ระยะเวลาการตรวจสอบการเปลี่ยนแปลงเวลาระบบปฏิบัติการ",
-<<<<<<< HEAD
         "syncTimeExchangePeriod": "ซิงค์ช่วงเวลาการซิงโครไนซ์สำหรับคำขอเครือข่าย",
         "syncTimeEpsilon": "epsilon ซิงค์เวลา ค่าใหม่จะไม่ถูกใช้หากเวลา detla น้อยกว่า epsilon",
-=======
-        "syncTimeExchangePeriod": "ระยะเวลาการแลกเปลี่ยนซิงค์",
->>>>>>> 3b3967e9
         "maxWearableArchiveSynchronizationThreads": "หัวข้อการซิงค์ไฟล์เก็บถาวรสูงสุดของกล้องได้",
         "updateNotificationsEnabled": "เปิดใช้งานการแจ้งเตือนการปรับปรุง",
         "upnpPortMappingEnabled": "เปิดใช้การแมปพอร์ต UPnP",
