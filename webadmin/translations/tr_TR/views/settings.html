--- conflicted
+++ resolved
@@ -44,12 +44,8 @@
                     </div>
                     <div>
                         <h3>Sunucuyu mevcut sistemden ayır</h3>
-<<<<<<< HEAD
-                        <p>Bu eylem, sunucuyu veritabanını, yerel kullanıcıları ve yapılandırmayı koruyan sistemden ayırır. Video arşivi bozulmadan kalacaktır. <b> Bulut kullanıcıları silinir. </b></p>
-=======
                         <p>Bu aksiyon sunucuyu, tutulan veritabanından, yerel kullanıcılardan ve ayarlardan ayırır.
                             Video arşivi bozulmadan kalacaktır. <b>Tüm bulut kullanıcıları silindi.</b></p>
->>>>>>> a30e977f
                         <p><button class="btn btn-default" ng-click="disconnectFromSystem()">Sunucuyu mevcut sistemden ayır</button></p>
                     </div>
                     <div>
