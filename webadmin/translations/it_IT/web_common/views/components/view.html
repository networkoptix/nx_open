<placeholder ng-if='!ready' preloader="true" class="webclient-placeholder"></placeholder>
<table ng-class="{'visibility-hidden':!ready}" class="webclient-window">
    <tbody>
        <tr class="alerts-row" ng-if="hasMobileApp && !session.mobileAppNotified">
            <td colspan="2" class="alert">
                <div class="webclient-panel mobile-alert" ng-if="hasMobileApp && !session.mobileAppNotified">
                    <div class="pull-right" >
                        <a ng-href="{{mobileAppLink}}" class="btn webclient-button caption-row" ng-class="mobileStore"> Installa </a>
                        <span class="webclient-button caption-row invisible-xs"
                              ng-click="mobileAppAlertClose()"><span class="glyphicon glyphicon-remove"></span></span>
                    </div>
                    <div>
                        <span class="caption-row ">
                            Si prega di utilizzare l'applicazione mobile per visualizzare le immagini
                        </span>
                    </div>
                </div>
            </td>
        </tr>
        <tr>
            <td>
                <div class="view-wrapper">
                    <camera-panel cameras-provider="camerasProvider" active-camera="activeCamera" search-cams="searchCams"
                                  show-camera-panel="showCameraPanel" class="cameras-panel-wrapper"
                                  ng-class="{'hide-panel':!showCameraPanel}"></camera-panel>
                </div>
            </td>
            <td width="100%">
                <voice-control ng-if="voiceControls.showCommands" voice-controls="voiceControls"></voice-control>
                <div class="view-wrapper" ng-class="{invisible:!activeCamera}">
                    <div class="view-panel" ng-class="{'no-archive': !canViewArchive}">
                        <div class="fullscreen-area" ng-class="{'fullscreen': isFullscreen}">
                            <div class="fullscreen-hoverarea">
                                <div class="stick-to-top top-gradient" ng-class="{'hide-fullscreen': isFullscreen}">
                                    <div class="webclient-panel webclient-bottom-border">
                                        <div class="pull-right" >
                                            <div class="video-title-buffer">&nbsp;</div>
                                            <span ng-if="debugMode || showCastButton" class="video-icon">
                                                <button class="cast-button" is="google-cast-button" id="castbutton" ng-click="showWarning()"></button>
                                            </span>
                                            <div class="btn-group video-settings-icon">
                                                <span class="video-icon" data-toggle="dropdown" href="#">
                                                    <span class="glyphicon glyphicon-cog"></span>
                                                </span>
<<<<<<< HEAD
                                            <ul class="dropdown-menu video-settings"
                                                ng-class="{'no-fullscreen': !enableFullScreen}">
                                                <li class="video-settings-title">Qualità</li>
                                                <li class="video-settings-divider"></li>
                                                <li ng-repeat="resolution in availableResolutions"
                                                    class="video-settings-item">
                                                    <a ng-class="{active:resolution == activeResolution}"
                                                       ng-click="selectResolution(resolution)">{{resolution}}</a>
                                                </li>

                                                <li class="video-settings-divider buffer" ng-if="debugMode"></li>
                                                <li class="video-settings-title" ng-if="debugMode">Lettore video</li>
                                                <li class="video-settings-divider" ng-if="debugMode"></li>
                                                <li ng-repeat="format in manualFormats" class="video-settings-item"
                                                    ng-if="debugMode">
                                                    <a ng-class="{active:format == activeFormat}"
                                                       ng-click="selectFormat(format)">{{format}}</a>
                                                </li>
                                                <li class="video-settings-divider buffer"
                                                    ng-if="isWebAdmin || debugMode"></li>
                                                <li class="video-settings-button" ng-if="isWebAdmin || debugMode"
                                                    ng-click="cameraLinks.enabled=!cameraLinks.enabled">
                                                    <span class="glyphicon glyphicon-cog"></span>Dettagli telecamera
                                                </li>
                                                <li class="video-settings-divider buffer"
                                                    ng-if="betaMode || debugMode"></li>
                                                <li class="video-settings-button" ng-if="betaMode || debugMode"
                                                    ng-click="voiceControls.showCommands=!voiceControls.showCommands">
=======
                                                <ul class="dropdown-menu video-settings" ng-class="{'no-fullscreen': !enableFullScreen}">
                                                    <li class="video-settings-title">Qualità</li>
                                                    <li class="video-settings-divider"></li>
                                                    <li ng-repeat="resolution in availableResolutions" class="video-settings-item">
                                                        <a ng-class="{active:resolution == activeResolution}"
                                                           ng-click="selectResolution(resolution)">{{resolution}}</a>
                                                    </li>

                                                    <li class="video-settings-divider buffer" ng-if="debugMode"></li>
                                                    <li class="video-settings-title" ng-if="debugMode">Lettore video</li>
                                                    <li class="video-settings-divider"  ng-if="debugMode"></li>
                                                    <li ng-repeat="format in manualFormats" class="video-settings-item" ng-if="debugMode">
                                                        <a ng-class="{active:format == activeFormat}"
                                                           ng-click="selectFormat(format)">{{format}}</a>
                                                        </li>
                                                    <li class="video-settings-divider buffer" ng-if="isWebAdmin || debugMode"></li>
                                                    <li class="video-settings-button" ng-if="isWebAdmin || debugMode"
                                                        ng-click="cameraLinks.enabled=!cameraLinks.enabled">
                                                        <span class="glyphicon glyphicon-cog"></span>Dettagli telecamera
                                                    </li>
                                                    <li class="video-settings-divider buffer" ng-if="betaMode || debugMode"></li>
                                                    <li class="video-settings-button" ng-if="betaMode || debugMode"
                                                        ng-click="voiceControls.showCommands=!voiceControls.showCommands">
>>>>>>> 63f5a0ae
                                                        <span>
                                                            <span ng-class="{'voice-active': voiceControls.enabled}"
                                                                  class="glyphicon glyphicon-bullhorn"></span>
                                                            &nbsp;Comandi vocali
                                                        </span>
                                                    </li>
                                                </ul>
                                            </div>
                                            <span ng-if="enableFullScreen && !isFullscreen" class="video-icon"
                                                  ng-click="fullScreen()">
                                                <span class="glyphicon glyphicon-fullscreen"></span>
                                            </span>
                                            <span ng-if="isFullscreen" class="video-icon"
                                                  ng-click="closeFullscreen()">
                                                <span class="glyphicon glyphicon-close-fullscreen"></span>
                                            </span>
                                        </div>
                                        <div class="hide-excess-text video-title">
                                            <span class="visible-xs" ng-click="showCamerasPanel()"
                                                  ng-class="{'back-button': !showCameraPanel}">
                                                <span class="glyphicon glyphicon-arrow-left"></span>
                                            </span>
                                            <camera-status camera="activeCamera" type="'video'"></camera-status>
                                            <span class="caption-row video-name">
                                                {{activeCamera.name + " (" + activeResolution + ")"}}
                                            </span>
                                        </div>
                                    </div>
                                </div>
                            </div>
<<<<<<< HEAD
                        </div>
                        <div class="float-size">
                            <div ng-if="isFullscreen && enableFullscreenNotification"
                                 class="fullscreen-notification fade-out">
                                <span>Premi ESC per uscire dalla modalita' schermo intero</span>
                            </div>
                            <camera-links ng-if="cameraLinks.enabled"
                                          system="systemAPI" position="positionProvider.playedPosition"
                                          live-mode="positionProvider.liveMode" active-camera="activeCamera"
                                          player="player" current-resolution="currentResolution"
                                          camera-links="cameraLinks"></camera-links>
                            <camera-view-informer flags="{'status':activeCamera.status,
=======
                            <div class="float-size">
                                <div ng-if="isFullscreen && enableFullscreenNotification" class="fullscreen-notification fade-out">
                                    <span>Premi ESC per uscire dalla modalita' schermo intero</span>
                                </div>
                                <camera-links ng-if="cameraLinks.enabled"
                                              system="systemAPI" position="positionProvider.playedPosition"
                                              live-mode="positionProvider.liveMode" active-camera="activeCamera"
                                              player="player" current-resolution="currentResolution"
                                              camera-links="cameraLinks"></camera-links>
                                <camera-view-informer flags="{'status':activeCamera.status,
>>>>>>> 63f5a0ae
                                                              'positionSelected': positionSelected,
                                                              'iOSVideoTooLarge': iOSVideoTooLarge}"
                                                      preview="preview">
                                </camera-view-informer>
                                <videowindow ng-class="{invisible: iOSVideoTooLarge || !positionSelected &&
                                                            (activeCamera.status == 'Offline' || activeCamera.status == 'Unauthorized')}"
                                             vg-update-time="updateTime($currentTime, $duration)"
                                             vg-player-ready="playerReady($API)" rotation="rotation"
                                             player-handler="playerHandler"
                                             vg-src="activeVideoSource" player="player" active-format="activeFormat">
                                </videowindow>
                            </div>
                        </div>

                        <div class="stick-to-bottom" ng-class="{invisible:!activeCamera}">
                            <timeline
                                    can-play-live="!(activeCamera.status == 'Offline' || activeCamera.status == 'Unauthorized')"
                                    records-provider="activeVideoRecords"
                                    position-handler="switchPosition"
                                    play-handler="switchPlaying" can-view-archive="canViewArchive"
                                    position-provider="positionProvider" volume-level="volumeLevel"></timeline>
                        </div>
                    </div>
                </div>
            </td>
        </tr>
    </tbody>
</table><|MERGE_RESOLUTION|>--- conflicted
+++ resolved
@@ -42,36 +42,6 @@
                                                 <span class="video-icon" data-toggle="dropdown" href="#">
                                                     <span class="glyphicon glyphicon-cog"></span>
                                                 </span>
-<<<<<<< HEAD
-                                            <ul class="dropdown-menu video-settings"
-                                                ng-class="{'no-fullscreen': !enableFullScreen}">
-                                                <li class="video-settings-title">Qualità</li>
-                                                <li class="video-settings-divider"></li>
-                                                <li ng-repeat="resolution in availableResolutions"
-                                                    class="video-settings-item">
-                                                    <a ng-class="{active:resolution == activeResolution}"
-                                                       ng-click="selectResolution(resolution)">{{resolution}}</a>
-                                                </li>
-
-                                                <li class="video-settings-divider buffer" ng-if="debugMode"></li>
-                                                <li class="video-settings-title" ng-if="debugMode">Lettore video</li>
-                                                <li class="video-settings-divider" ng-if="debugMode"></li>
-                                                <li ng-repeat="format in manualFormats" class="video-settings-item"
-                                                    ng-if="debugMode">
-                                                    <a ng-class="{active:format == activeFormat}"
-                                                       ng-click="selectFormat(format)">{{format}}</a>
-                                                </li>
-                                                <li class="video-settings-divider buffer"
-                                                    ng-if="isWebAdmin || debugMode"></li>
-                                                <li class="video-settings-button" ng-if="isWebAdmin || debugMode"
-                                                    ng-click="cameraLinks.enabled=!cameraLinks.enabled">
-                                                    <span class="glyphicon glyphicon-cog"></span>Dettagli telecamera
-                                                </li>
-                                                <li class="video-settings-divider buffer"
-                                                    ng-if="betaMode || debugMode"></li>
-                                                <li class="video-settings-button" ng-if="betaMode || debugMode"
-                                                    ng-click="voiceControls.showCommands=!voiceControls.showCommands">
-=======
                                                 <ul class="dropdown-menu video-settings" ng-class="{'no-fullscreen': !enableFullScreen}">
                                                     <li class="video-settings-title">Qualità</li>
                                                     <li class="video-settings-divider"></li>
@@ -95,7 +65,6 @@
                                                     <li class="video-settings-divider buffer" ng-if="betaMode || debugMode"></li>
                                                     <li class="video-settings-button" ng-if="betaMode || debugMode"
                                                         ng-click="voiceControls.showCommands=!voiceControls.showCommands">
->>>>>>> 63f5a0ae
                                                         <span>
                                                             <span ng-class="{'voice-active': voiceControls.enabled}"
                                                                   class="glyphicon glyphicon-bullhorn"></span>
@@ -126,20 +95,6 @@
                                     </div>
                                 </div>
                             </div>
-<<<<<<< HEAD
-                        </div>
-                        <div class="float-size">
-                            <div ng-if="isFullscreen && enableFullscreenNotification"
-                                 class="fullscreen-notification fade-out">
-                                <span>Premi ESC per uscire dalla modalita' schermo intero</span>
-                            </div>
-                            <camera-links ng-if="cameraLinks.enabled"
-                                          system="systemAPI" position="positionProvider.playedPosition"
-                                          live-mode="positionProvider.liveMode" active-camera="activeCamera"
-                                          player="player" current-resolution="currentResolution"
-                                          camera-links="cameraLinks"></camera-links>
-                            <camera-view-informer flags="{'status':activeCamera.status,
-=======
                             <div class="float-size">
                                 <div ng-if="isFullscreen && enableFullscreenNotification" class="fullscreen-notification fade-out">
                                     <span>Premi ESC per uscire dalla modalita' schermo intero</span>
@@ -150,7 +105,6 @@
                                               player="player" current-resolution="currentResolution"
                                               camera-links="cameraLinks"></camera-links>
                                 <camera-view-informer flags="{'status':activeCamera.status,
->>>>>>> 63f5a0ae
                                                               'positionSelected': positionSelected,
                                                               'iOSVideoTooLarge': iOSVideoTooLarge}"
                                                       preview="preview">
