--- conflicted
+++ resolved
@@ -3,11 +3,7 @@
     <h3 class="modal-title">Accesso</h3>
 </div>
 <form class="form" name="loginForm" novalidate ng-controller="LoginCtrl">
-<<<<<<< HEAD
-    <div class="modal-body" collapse="!authorized">
-=======
     <div class="modal-body" uib-collapse="!authorized">
->>>>>>> 63f5a0ae
         Autorizzazione...
     </div>
     <div class="modal-body" ng-if="!authorized" uib-collapse="authorized">
