--- conflicted
+++ resolved
@@ -9,11 +9,6 @@
         </div>
         <nav ng-if="!noPanel" class="collapse navbar-collapse" id="navbar-collapse" role="navigation">
             <ul class="nav navbar-nav">
-<<<<<<< HEAD
-                <li ng-hide="settings.liteClient" ng-class="{active:isActive('/view')}"><a ng-href="#/view/">Mostra</a></li>
-                <li ng-hide="!settings.liteClient" ng-class="{active:isActive('/client')}"><a ng-href="#/client/">Client Lite</a></li>
-=======
->>>>>>> 63f5a0ae
                 <li ng-hide="!user.isAdmin || hasProxy" ng-class="{active:isActive('/settings')}"><a ng-href="#/settings/">Impostazioni</a></li>
                 <li ng-hide="settings.liteClient" ng-class="{active:isActive('/view')}"><a ng-href="#/view/">Mostra</a></li>
                 <li ng-hide="!settings.liteClient" ng-class="{active:isActive('/client')}"><a ng-href="#/client/">Client Lite</a></li>
@@ -24,11 +19,7 @@
 
             <ul class="nav navbar-nav navbar-right">
                 <li ng-hide="settings.liteClient"><a ng-click="logout()" title="Disconnetti">Disconnetti</a></li>
-<<<<<<< HEAD
-                <li language-select dropdown></li>
-=======
                 <li language-select uib-dropdown></li>
->>>>>>> 63f5a0ae
             </ul>
         </nav>
     </div>
