<div class="webclient">
    <table>
        <tbody>
            <tr>
                <td>
                    <div class="view-wrapper">
                        <div class="cameras-panel">
                            <div class="cameras-search" ng-class="{active:searchFunc!=''}"
                                 ng-model-options="{ updateOn: 'default', debounce: 0 }">
                                <input type="search" placeholder="{{inputPlaceholder}}" ng-model="searchFunc">
                                <div class="icon-left" ><span class="glyphicon glyphicon-search"></span></div>
                                <div class="icons-right" ng-class="{'active':toggleInfo}">
                                    <div class="clear-divider" ng-hide="!searchFunc || searchFunc==''"></div>
                                    <div ng-hide="!searchFunc || searchFunc==''" class="clear-button" ng-click="searchFunc=''" >
                                        <span class="glyphicon glyphicon-remove"></span>
                                    </div>
                                    <div class="info-icon" ng-click="toggleInfo= !toggleInfo">
                                        <span ng-class="{'active':toggleInfo}" class="glyphicon glyphicon-info-sign"></span>
                                    </div>
                                </div>
                            </div>

                            <div ng-repeat="group in apiGroups">
                                <b>{{group.groupName}}<span ng-if="group.urlPrefix">: {{group.urlPrefix}}/</span></b>
                                <ul>
                                    <li ng-repeat="function in group.functions | orderBy:'name' | filter: {searchLabel:searchFunc}"
                                        ng-if="!function.proprietary || allowProprietary">
                                        <span class="label label-danger" ng-if="function.proprietary"> proprietario </span>
                                        <b><a ng-click="setActiveFunction(group,function,$event)"
                                              ng-href="#/developers/api{{function.url}}"
                                              ng-bind-html="(function.caption || function.name) | escape | highlight:searchFunc"></a></b>
                                    </li>
                                </ul>
                            </div>
                        </div>
                    </div>
                </td>
                <td width="100%">
                    <div class="view-wrapper">
                        <div class="cameras-panel api-view">

                            <ng-include src="Config.viewsDir + 'devtools/feedback.html'"></ng-include>

                            <div ng-if="!activeFunction">
                                <div ng-repeat="group in apiGroups">
                                    <h3>{{group.groupName}}<span ng-if="group.urlPrefix">: {{group.urlPrefix}}/</span></h3>
                                    <p>{{group.groupDescription}}</p>
                                    <ul>
                                        <li ng-repeat="function in group.functions | orderBy:'name' | filter: {$:searchFunc}"
                                            ng-if="!function.proprietary || allowProprietary">
                                            <span class="label label-danger" ng-if="function.proprietary"> proprietaria </span> <a ng-click="setActiveFunction(group,function,$event)"
                                               ng-href="#/developers/api{{function.url}}"> <b ng-if="function.caption"
                                                   ng-bind-html="function.caption | escape | highlight:searchFunc"> </b> <span ng-if="function.method">{{function.method}}: </span> <b ng-bind-html="function.url | escape | highlight:searchFunc" > </b></a>
                                            <span ng-bind-html="function.description.xml | highlight:searchFunc" class="api-description-strip"></span>
                                        </li>
                                    </ul>
                                </div>
                            </div>
                            <div ng-if="activeFunction">
                                <h2>
                                    {{activeFunction.caption || activeFunction.name}}
                                    <small><a ng-click="clearActiveFunction($event)"
                                              title="back to functions list"
                                              href="#/developers/api">(X)</a></small>
                                </h2>
                                <span class="label label-danger" ng-if="activeFunction.proprietary">proprietario</span>
                                <div ng-bind-html="activeFunction.description.xml"></div>

                                <ng-include src="Config.viewsDir + 'devtools/api_form.html'"
                                            ng-if="apiMethod.method"></ng-include>

                                <div ng-if="activeFunction.result.params || activeFunction.result.caption">
                                    <h3>Risultato</h3>
                                    <p>{{activeFunction.result.caption}}</p>
                                    <ul ng-if="activeFunction.result.params">
                                        <li ng-repeat="param in activeFunction.result.params">
                                            <div class="label label-danger" ng-if="param.proprietary">proprietario</div>
<<<<<<< HEAD
                                            <div class="label label-danger" ng-if="param.optional=='false'">richiesto</div>
                                            <b>{{param.name}}</b>
=======
                                            <b>{{param.name}}</b> ({{param.type}})
>>>>>>> 63f5a0ae
                                            <span ng-if="param.description.xml" ng-bind-html="param.description.xml"></span>
                                            <span ng-if="param.values">
                                                Valori: <ul> <li ng-repeat="value in param.values"> <b>{{value.name}}</b> <span ng-if="value.description.xml"
                                                              ng-bind-html="value.description.xml"> </span></li></ul>
                                            </span>
                                        </li>
                                    </ul>
                                </div>
                            </div>
                        </div>
                    </div>
                </td>
            </tr>
        </tbody>
    </table>
</div><|MERGE_RESOLUTION|>--- conflicted
+++ resolved
@@ -75,12 +75,7 @@
                                     <ul ng-if="activeFunction.result.params">
                                         <li ng-repeat="param in activeFunction.result.params">
                                             <div class="label label-danger" ng-if="param.proprietary">proprietario</div>
-<<<<<<< HEAD
-                                            <div class="label label-danger" ng-if="param.optional=='false'">richiesto</div>
-                                            <b>{{param.name}}</b>
-=======
                                             <b>{{param.name}}</b> ({{param.type}})
->>>>>>> 63f5a0ae
                                             <span ng-if="param.description.xml" ng-bind-html="param.description.xml"></span>
                                             <span ng-if="param.values">
                                                 Valori: <ul> <li ng-repeat="value in param.values"> <b>{{value.name}}</b> <span ng-if="value.description.xml"
