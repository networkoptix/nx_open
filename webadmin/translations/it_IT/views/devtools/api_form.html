
<form class="form-horizontal" novalidate ng-if="!activeGroup.urlPrefix">
    <div class="form-group">
        <label class="col-sm-2 control-label">{{apiMethod.method}}:</label>
        <div class="col-sm-10">
            <p class="form-control-static">{{activeFunction.url}}</p>
        </div>
    </div>

    <div class="form-group"
         ng-repeat="param in activeFunction.params | orderBy:'proprietary':true| orderBy:'optional'"
         ng-if="!param.proprietary || allowProprietary"
         ng-class="{'has-warning':param.proprietary, 'has-error':param.optional=='false'}">
        <label class="col-sm-2 control-label" for="{{param.name}}">
            {{param.name}}
<<<<<<< HEAD
            <small ng-if="param.optional=='false'"> (richiesto) </small> <small ng-if="param.proprietary"> (proprietario) </small>
=======
            <small>{{param.type}}</small>
            <small ng-if="param.optional=='false'">(required)</small>
            <small ng-if="param.proprietary">(proprietary)</small>
>>>>>>> 63f5a0ae
        </label>
        <div class="col-sm-10">
            <p class="form-control-static" ng-if="param.description.xml"
               ng-bind-html="param.description.xml"></p>
            <div class="help-block" ng-if="param.values && param.values.length>0">
                <ul>
                    <li ng-repeat="value in param.values">
                        <b>{{value.name}}</b><span ng-if="value.description.xml">: </span>
                        <span ng-bind-html="value.description.xml"></span>
                    </li>
                </ul>
            </div>
        </div>
    </div>

    <div class="form-group">
        <label class="col-sm-2 control-label">Richiesta di URL</label>
        <div class="col-sm-10">
            <p class="form-control-static">{{getDebugUrl()}}</p>
        </div>
    </div>
</form>

<form class="form-horizontal" novalidate ng-if="activeGroup.urlPrefix">
    <div class="form-group">
        <label class="col-sm-2 control-label">{{apiMethod.method}}:</label>
        <div class="col-sm-10">
            <p class="form-control-static">{{activeFunction.url}}</p>
        </div>
    </div>

    <div class="form-group"
         ng-repeat="param in activeFunction.params | orderBy:['-proprietary','optional']"
         ng-if="!param.proprietary || allowProprietary"
         ng-class="{'has-warning':param.proprietary, 'has-error':param.optional=='false' && param.formType != 'info'}">
        <label class="col-sm-2 control-label" for="{{param.name}}">
            {{param.name}}
<<<<<<< HEAD
            <small ng-if="param.optional=='false'"> (richiesto) </small> <small ng-if="param.proprietary"> (proprietario) </small>
=======
            <small>{{param.type}}</small>
            <small ng-if="!param.optional">(required)</small>
            <small ng-if="param.proprietary">(proprietary)</small>
>>>>>>> 63f5a0ae
        </label>
        <div class="col-sm-10">
            <div ng-switch on="param.formType">

                <select class="form-control input-sm"
                        ng-switch-when="enum"
                        ng-options="value.name as value.label for value in param.values"
                        id="{{param.name}}"
                        ng-required="!param.optional"
                        ng-model="apiMethod.params[param.name]">
                </select>

                <div class="input-group input-group-sm"
                     ng-switch-when="timestamp">
                    <input type="text"
                           id="{{param.name}}"
                           class="form-control"
                           placeholder="AAAA-MM-GGTHH: mm: ss"
<<<<<<< HEAD
                           datepicker-popup="{{Config.dateInternalFormat}}"
=======
                           uib-datepicker-popup="{{Config.dateInternalFormat}}"
>>>>>>> 63f5a0ae
                           ng-model="apiMethod.params[param.name]"
                           ng-required="!param.optional"
                           is-open="openDate[param.name]"
                           close-text="Close" />
                    <span class="input-group-btn">
                        <button type="button" class="btn btn-default"
                                ng-click="openDatePicker($event, param.name)"><i
                                class="glyphicon glyphicon-calendar"></i></button>
                    </span>
                </div>

                <input type="number" class="form-control input-sm"
                       ng-switch-when="integer"
                       id="{{param.name}}"
                       ng-required="!param.optional"
                       ng-model="apiMethod.params[param.name]">

                <p class="help-block" ng-switch-when="timestamp">
                    <i>Timestamp: {{apiMethod.params[param.name].getTime()}}</i>
                </p>

                <input type="text"
                       ng-switch-when="camera"
                       id="{{param.name}}"
                       ng-model="apiMethod.params[param.name]"
                       uib-typeahead="camera.id as camera.id +': ' + camera.name for camera in cameras | filter:{searchLabel:$viewValue} | limitTo:10 "
                       uib-typeahead-focus-on-select="false"
                       uib-typeahead-min-length="0"
                       uib-typeahead-show-hint="true"
                       uib-typeahead-focus-first="false"
                       uib-typeahead-editable="false"
                       uib-typeahead-focus
 class="form-control input-sm">
                <p class="help-block" ng-switch-when="camera">
                    <i>Telecamera selezionata: {{cameraIds[apiMethod.params[param.name]].name}}</i>
                </p>

                <input ng-switch-when="option"
                       type="checkbox"
                       ng-true-value="'API_TOOL_OPTION_SET'"
                       ng-false-value="null"
                       ng-model="apiMethod.params[param.name]">

                <input ng-switch-when="boolean" ng-if="!param.optional"
                       type="checkbox"
                       ng-model="apiMethod.params[param.name]">
                <div ng-switch-when="boolean" ng-if="param.optional" class="radio">
                    <label>
                        <input type="radio"
                               ng-model="apiMethod.params[param.name]"
                               name="{{param.name}}"
                               id="{{param.name}}_empty"
                               ng-value="null"
                               ng-checked="true">
                        leave empty
                    </label>
                </div>
                <div ng-switch-when="boolean" ng-if="param.optional" class="radio">
                    <label>
                        <input type="radio"
                               ng-model="apiMethod.params[param.name]"
                               name="{{param.name}}"
                               id="{{param.name}}_vero"
                               ng-value="vero">
                        vero
                    </label>
                </div>
                <div ng-switch-when="boolean" ng-if="param.optional" class="radio">
                    <label>
                        <input type="radio"
                               ng-model="apiMethod.params[param.name]"
                               name="{{param.name}}"
                               id="{{param.name}}_falso"
                               ng-value="falso">
                        falso
                    </label>
                </div>


                <span ng-switch-when="info"></span>

                <input type="text" class="form-control input-sm"
                       ng-switch-default
 id="{{param.name}}"
                       ng-required="!param.optional"
                       ng-model="apiMethod.params[param.name]">
            </div>

            <p class="help-block" ng-if="param.description.xml"
               ng-bind-html="param.description.xml"></p>
        </div>
    </div>


    <div class="form-group">
        <div class="col-sm-offset-2 col-sm-10">
            <div class="checkbox">
                <label>
                    <input type="checkbox" ng-model="apiMethod.addCredentials"> Usa le credenziali
                </label>
                <p class="help-block">Aggiungi login e password all'Url</p>
            </div>
        </div>
    </div>

    <div class="form-group" ng-if="apiMethod.addCredentials">
        <label class="col-sm-2 control-label" for="useLogin">Accesso</label>
        <div class="col-sm-10">
            <input id="useLogin" type="text" class="form-control input-sm"
                   ng-model="apiMethod.login">
            <p class="help-block">Si consiglia di creare un utente dedicato per le integrazioni</p>
        </div>
    </div>

    <div class="form-group" ng-if="apiMethod.addCredentials">
        <label class="col-sm-2 control-label" for="usePassword"> Password </label>
        <div class="col-sm-10">
            <input id="usePassword" type="text" class="form-control input-sm"
                   ng-model="apiMethod.password">
        </div>
    </div>


    <div class="form-group">
        <label class="col-sm-2 control-label">Richiesta di URL</label>
        <div class="col-sm-10">
            <p class="form-control-static">{{getDebugUrl()}}</p>
            <p class="help-block" ng-if="clipboardSupported">
                <a clipboard
 supported="clipboardSupported"
                   text="getDebugUrl()" href="">Copia negli appunti</a>
            </p>
        </div>
    </div>
    <div class="form-group" ng-if="apiMethod.method=='POST'">
        <label class="col-sm-2 control-label">Dati POST</label>
        <div class="col-sm-10">
            <textarea class="form-control" rows="10" readonly>{{getPostData()}}</textarea>
            <p class="help-block">
                <copy-button copy-data="result.result"></copy-button>
            </p>
        </div>
    </div>

    <div class="form-group">
        <div class="col-sm-offset-2 col-sm-10">
            <button type="submit"
                    ng-if="apiMethod.method=='GET' || apiMethod.method=='POST'"
                    class="btn btn-primary" ng-click="testMethod()"> Metodo di prova </button> <a class="btn btn-default" ng-if="apiMethod.method=='GET'"
               ng-href="{{getDebugUrl()}}" target="_blank"> Apri in una nuova scheda </a>
        </div>
    </div>


    <div class="form-group" ng-if="result.result || result.image" ng-class="{'has-error':result.error}">
        <label class="col-sm-2 control-label">Stato</label>
        <div class="col-sm-10">
            <p class="form-control-static">{{result.status}}</p>
        </div>
    </div>
    <div class="form-group" ng-if="result.image">
        <label class="col-sm-2 control-label">Risposta</label>
        <div class="col-sm-10">
            <img style="max-width:100%" ng-src="{{result.image}}">
            <div class="col-sm-10">
                <p class="help-block">Tipo di contenuto: {{result.contentType}}</p>
            </div>
        </div>
    </div>
    <div class="form-group" ng-if="result.result" ng-class="{'has-error':result.error}">
        <label class="col-sm-2 control-label">Risposta</label>
        <div class="col-sm-10">
            <textarea class="form-control" rows="10" readonly>{{result.result}}</textarea>
            <p class="help-block">
                <copy-button copy-data="result.result"></copy-button>
            </p>
        </div>
    </div>

</form><|MERGE_RESOLUTION|>--- conflicted
+++ resolved
@@ -13,13 +13,9 @@
          ng-class="{'has-warning':param.proprietary, 'has-error':param.optional=='false'}">
         <label class="col-sm-2 control-label" for="{{param.name}}">
             {{param.name}}
-<<<<<<< HEAD
-            <small ng-if="param.optional=='false'"> (richiesto) </small> <small ng-if="param.proprietary"> (proprietario) </small>
-=======
             <small>{{param.type}}</small>
             <small ng-if="param.optional=='false'">(required)</small>
             <small ng-if="param.proprietary">(proprietary)</small>
->>>>>>> 63f5a0ae
         </label>
         <div class="col-sm-10">
             <p class="form-control-static" ng-if="param.description.xml"
@@ -57,13 +53,9 @@
          ng-class="{'has-warning':param.proprietary, 'has-error':param.optional=='false' && param.formType != 'info'}">
         <label class="col-sm-2 control-label" for="{{param.name}}">
             {{param.name}}
-<<<<<<< HEAD
-            <small ng-if="param.optional=='false'"> (richiesto) </small> <small ng-if="param.proprietary"> (proprietario) </small>
-=======
             <small>{{param.type}}</small>
             <small ng-if="!param.optional">(required)</small>
             <small ng-if="param.proprietary">(proprietary)</small>
->>>>>>> 63f5a0ae
         </label>
         <div class="col-sm-10">
             <div ng-switch on="param.formType">
@@ -82,11 +74,7 @@
                            id="{{param.name}}"
                            class="form-control"
                            placeholder="AAAA-MM-GGTHH: mm: ss"
-<<<<<<< HEAD
-                           datepicker-popup="{{Config.dateInternalFormat}}"
-=======
                            uib-datepicker-popup="{{Config.dateInternalFormat}}"
->>>>>>> 63f5a0ae
                            ng-model="apiMethod.params[param.name]"
                            ng-required="!param.optional"
                            is-open="openDate[param.name]"
