--- conflicted
+++ resolved
@@ -279,16 +279,6 @@
         <div class="form-group" validate-field>
 
             <input type="text" ng-model="settings.remoteSystem" name="remoteSystemName"
-<<<<<<< HEAD
-                   typeahead="system as system.visibleName for system in discoveredUrls | filter: {isNew:false, visibleName: $viewValue} | limitTo:8"
-                   typeahead-input-formatter="getSystemName($model)"
-                   typeahead-focus-on-select="false"
-                   typeahead-min-length="0"
-                   typeahead-show-hint="true"
-                   typeahead-focus-first="false"
-                   typeahead-focus
- placeholder="URL del sistema esistente (https: // host: porta)"
-=======
                    uib-typeahead="system as system.visibleName for system in discoveredUrls | filter: {isNew:false, visibleName: $viewValue} | limitTo:8"
                    uib-typeahead-input-formatter="getSystemName($model)"
                    uib-typeahead-focus-on-select="false"
@@ -298,7 +288,6 @@
                    uib-typeahead-focus
  placeholder="URL del sistema esistente (https: // host: porta)"
                    ng-change="clearRemoteError()"
->>>>>>> 63f5a0ae
                    required
  class="form-control">
 
@@ -418,11 +407,7 @@
 <div class="panel-body text-center" ng-if="stepIs('noInternetOnServer')">
     <h2>Connetti il ​​server ad Internet</h2>
     <p class="master-description">
-<<<<<<< HEAD
-        Impostare la connessione Internet sul server per poter <br> collegarsi ad esso ovunque utilizzando {{Config.cloud.productName}}.{{Config.cloud.productName}}.
-=======
         Impostare la connessione Internet sul server per poter <br> collegarsi ad esso ovunque utilizzando {{Config.cloud.productName}}.
->>>>>>> 63f5a0ae
     </p>
     <p class="master-controls">
         <button class="btn btn-default" ng-click="retry()"> Riprova </button> <button class="btn btn-default" ng-click="skip()"> Imposta il sistema locale </button>
