--- conflicted
+++ resolved
@@ -14,11 +14,7 @@
     <form name="cloudForm" disable-autocomplete>
         <div class="form-group" validate-field>
             <input ng-model="settings.cloudEmail" name="cloudEmail" class="form-control" ng-readonly="!connect"
-<<<<<<< HEAD
-                   type="email" placeholder="Email Cloud" required auto-focus autocomplete="new-password">
-=======
                    type="email" placeholder="Email Cloud" required auto-focus autocomplete="new-password" validate-email>
->>>>>>> 63f5a0ae
         </div>
         <div class="form-group" validate-field>
             <input ng-model="settings.cloudPassword" name="cloudPassword" class="form-control"
