--- conflicted
+++ resolved
@@ -4,11 +4,7 @@
 <form class="form" role="form" id="restartDialog">
     <div class="col-sm-12">
         <p>Server non può gestire le richieste in questo momento. Cercando di raggiungerlo di nuovo.</p>
-<<<<<<< HEAD
-        <progressbar class="progress-striped active" type="info" value="100" id="restartingProgress">{{state}}</progressbar>
-=======
         <uib-progressbar class="progress-striped active" type="info" value="100" id="restartingProgress">{{state}}</uib-progressbar>
->>>>>>> 63f5a0ae
         <p>Se non succede niente per un po ', puoi controllare manualmente la condizione del server o aggiornare la pagina</p>
     </div>
 </form>