<div class="container">
    <div class="row">
        <div class="col-md-4 col-md-push-8">
            <system-info></system-info>
        </div>
        <div class="col-md-8 col-md-pull-4">
            <alert type="danger" ng-if="settings.flags.noHDD">
                Questo dispositivo è progettato per funzionare con l'unità disco fisso installata. <br> Spegni il dispositivo e installa un'unità disco fisso.
            </alert>
            <alert type="danger" ng-if="!settings.flags.noHDD && settings.flags.noNetwork">
                Questo dispositivo necessita di una connessione di rete per funzionare.<br>Si prega di collegarlo alla rete locale o Internet
            </alert>
            <alert type="danger" ng-if="!settings.flags.noHDD && !settings.flags.noNetwork && settings.flags.wrongNetwork">
                Questo dispositivo ha una configurazione di rete errata. <br> Collegalo alla rete o impostare un indirizzo IP corretto.
            </alert>


            <uib-tabset ng-hide="settings.flags.brokenSystem || settings.flags.cleanSystem">
                <uib-tab heading="{{L.settings.tabs.server}}" active="active.server">
                    <div>
                        <form novalidate name="settingsForm" class="form-horizontal" role="form" >
                            <h3>Porta</h3>
                            <div class="form-group" ng-class="{'has-error':!settingsForm.port.$valid}">
                                <div class="col-xs-6">
                                    <input type="number" class="form-control" id="port" placeholder="Porta" name="port" ng-model="settings.port"
                                           min="1"  max="65000"
                                           pattern ="^\d*$" required>
                                </div>

                                <div class="col-xs-6">
                                    <button type="button" class="btn btn-primary" ng-disabled="!settingsForm.$valid" ng-click="save()">Cambiare porta</button>
                                </div>
                            </div>
                        </form>
                    </div>

                    <div>
                        <h3>Reimposta server</h3>
                        <p>Questa azione ripristinerà questo server ai valori predefiniti (cancella il database e ripristina la configurazione).
                            Il server verrà separato dal sistema corrente. L'archivio video rimarrà intatto.</p>
                        <p><button type="button" class="btn btn-default" ng-click="openRestoreDefaultsDialog()">Ripristina le impostazioni di fabbrica</button></p>
                    </div>
<<<<<<< HEAD
                    <div>
=======
                    <div ng-if="user.isOwner">
>>>>>>> 63f5a0ae
                        <h3>Scollegare il server dal sistema</h3>
                        <p>Questa azione separerà il server dal sistema mantenendo il database, gli utenti locali e la configurazione.
                            L'archivio video rimarrà intatto. <b> Gli utenti cloud saranno cancellati. </b></p>
                        <p><button class="btn btn-default" ng-click="disconnectFromSystem()">Scollegare il server dal sistema</button></p>
                    </div>
                    <div>
                        <h3>Riavvia</h3>
                        <p><button type="button" class="btn btn-default" ng-click="restart()"> Riavvia server </button> <button type="button" class="btn btn-default" ng-if="canHardwareRestart" ng-click="hardwareRestart()"> Reboot </button></p>
                    </div>
                    <div ng-if="user.isOwner">
                        <form novalidate name="rootPasswordForm" class="form-horizontal" role="form">
                            <h3>Cambia password amministratore</h3>
                            <p>Se System è locale (non connesso al cloud) questo cambierà la password per l'utente "admin" e la password di ripristino (root) su alcuni server. <br> In caso contrario, cambierà solo la password di ripristino.</p>
                            <div class="col-sm-6">
                                <password-input auto-focus="false" ng-model="settings.rootPassword"></password-input>
                            </div>

                            <div class="col-sm-6">
                                <button type="button" class="btn btn-primary" ng-disabled="!rootPasswordForm.$valid"
                                        ng-click="changePassword()">Cambia Password</button>
                            </div>
                        </form>
                    </div>
                </uib-tab>

                <uib-tab heading="{{L.settings.tabs.system}}" active="active.system">
                    <div>
                        <h3>Nome</h3>
                        <div class="row">
                            <div class="col-md-6">
                                <input class="form-control" type="text" ng-model="settings.systemName">
                            </div>

                            <div class="col-md-6">
                                <button type="button" class="btn btn-default" ng-click="renameSystem()">Rinominare il sistema</button>
                            </div>
                        </div>
                    </div>

                    <div ng-if="canMerge" >
                        <form class="form-horizontal" >
                            <h3>Unione dei sistemi</h3>
                            <p><button type="button" class="btn btn-default" ng-click="openJoinDialog()">Unione dei sistemi</button></p>
                        </form>
                    </div>

                    <div>
                        <h3>{{Config.cloud.productName}}</h3>

                        <div ng-if="cloudSystemID">
                            <p>Questo sistema è collegato a {{Config.cloud.productName}}, proprietario del sistema: <b>{{cloudAccountName}}</b></p>
                            <p ng-if="canConnectToCloud"><button class="btn btn-default" ng-click="disconnectFromCloud()">Disconnetti da {{Config.cloud.productName}}</button></p>
                            <p><a ng-if="!mode.liteClient"
                                  ng-href="{{Config.cloud.portalUrl}}{{Config.cloud.portalSystemUrl.replace('{systemId}',cloudSystemID) + Config.cloud.webadminContext}}"
                                  target="_blank">Vai al {{Config.cloud.productName}} Portale</a></p>
                        </div>

                        <div ng-if="!cloudSystemID">
                            <alert type="warning">Questo sistema non è collegato a {{Config.cloud.productName}}
                                <a ng-if="!mode.liteClient"
                                   ng-href="{{Config.cloud.portalUrl}}"
                                   target="_blank"> Ulteriori informazioni </a></alert>
                            <alert type="error" ng-if="!hasInternetOnServer">Collegare il server ad Internet per eseguire la configurazione {{Config.cloud.productName}}</alert>
                            <alert type="error" ng-if="hasInternetOnServer && !hasInternetOnClient">Connessione Internet richiesta per connettere il sistema a {{Config.cloud.productName}}</alert>
                            <p ng-if="canConnectToCloud"  ><button
                                    class="btn btn-default"
                                    ng-click="connectToCloud()" ng-disabled="!hasInternetOnServer || !hasInternetOnClient"> Connetti a {{Config.cloud.productName}}</button> <a ng-if="!mode.liteClient"  class="btn btn-default"
                                   ng-href="{{Config.cloud.portalUrl + Config.cloud.portalRegisterUrl + Config.cloud.webadminContext}}"
                                   target="_blank"> Crea {{Config.cloud.productName}} account </a></p>
                        </div>
                    </div>
                </uib-tab>

                <uib-tab heading="{{L.settings.tabs.device}}" active="active.device" ng-if="controlDevice">
                    <div ng-if="settings.flags.canSetupNetwork">
                        <h3>Impostazioni di rete del dispositivo</h3>
                        <network-settings settings="networkSettings[0]" ng-if="networkSettings"></network-settings>
                        <button class="btn btn-default" ng-click="saveNetworkSettings()">Salva le impostazioni e riavvia il dispositivo</button>
                    </div>
                    <div ng-if="settings.flags.canSetupTime">
                        <h3>Data e ora</h3>
                        <form name="timeSettings">
                            <table>
                                <tbody>
                                    <tr>
                                        <td><label for="timeZone">Fuso orario</label></td>
                                        <td><label for="date">Data</label></td>
                                        <td><label for="time">Orario</label></td>
                                        <td></td>
                                    </tr>
                                    <tr>
                                        <td><select class="form-control"
                                                    ng-options="zone.id as zone.name for zone in timeZones"
                                                    id="timeZone"
                                                    name="timeZone"
                                                    ng-model="dateTimeSettings.timeZone"
                                                    required></select></td>
                                        <td>
                                            <div class="input-group">
                                                <input type="text"
                                                       id="date" name="date"
                                                       class="form-control"
                                                       uib-datepicker-popup="{{Config.dateSettingsFormat}}"
                                                       ng-model="dateTimeSettings.dateTime"
                                                       required
 is-open="dateTimeSettings.openDate"
                                                       close-text="Close" />
                                                <span class="input-group-btn">
                                                    <button type="button"
                                                            class="btn btn-default"
                                                            ng-click="openDatePicker($event)"><i class="glyphicon glyphicon-calendar"></i></button>
                                                </span>
                                            </div>
                                        </td>
                                        <td>
                                            <div ng-model="dateTimeSettings.dateTime" uib-timepicker></div>
                                        </td>
                                    </tr>
                                </tbody>
                            </table>
                        </form>
                        <button class="btn btn-default" ng-click="saveDateTime()">Salvare data e ora</button>
                    </div>
                    <div ng-if="(canRestoreSettings || canRestoreSettingsNotNetwork)">
                        <h3>Ripristina le impostazioni del server</h3>
                        <p><button type="button" class="btn btn-default" ng-if="canRestoreSettings" ng-click="restoreSettings()"> Ripristino completo </button> <button type="button" class="btn btn-default" ng-if="canRestoreSettingsNotNetwork" ng-click="restoreSettingsNotNetwork()"> Ripristina tutto tranne la rete </button></p>
                    </div>
                    <div ng-if="canRunClient || canStopClient">
                        <h3>Esegui l'applicazione client sul server</h3>
                        <p><button type="button" class="btn btn-default" ng-if="canRunClient" ng-click="runClient()">Eseguire il client</button>                             <button type="button" class="btn btn-default" ng-if="canStopClient" ng-click="stopClient()">Arrestare il client</button></p>
                        <p>Utilizzare una tastiera / mouse o un'applicazione mobile per controllarlo.</p>
                    </div>
                </uib-tab>
            </uib-tabset>
        </div>
    </div>
</div><|MERGE_RESOLUTION|>--- conflicted
+++ resolved
@@ -40,11 +40,7 @@
                             Il server verrà separato dal sistema corrente. L'archivio video rimarrà intatto.</p>
                         <p><button type="button" class="btn btn-default" ng-click="openRestoreDefaultsDialog()">Ripristina le impostazioni di fabbrica</button></p>
                     </div>
-<<<<<<< HEAD
-                    <div>
-=======
                     <div ng-if="user.isOwner">
->>>>>>> 63f5a0ae
                         <h3>Scollegare il server dal sistema</h3>
                         <p>Questa azione separerà il server dal sistema mantenendo il database, gli utenti locali e la configurazione.
                             L'archivio video rimarrà intatto. <b> Gli utenti cloud saranno cancellati. </b></p>
