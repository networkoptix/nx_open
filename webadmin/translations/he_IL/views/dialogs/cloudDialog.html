
<div class="modal-header">
    <button type="button" class="close" data-dismiss="modal" ng-click="cancel()"><span aria-hidden="true">&times;</span><span class="sr-only">סגירה</span></button>
    <h3 class="modal-title" ng-bind-html="title"></h3>
</div>

<div class="modal-body">
    <uib-alert type="success" ng-if="finished && succeed" ng-bind-html="successMessage"></uib-alert>

    <uib-alert type="danger" ng-if="finished && !succeed" ng-bind-html="errorMessage"></uib-alert>

<<<<<<< HEAD
    <uib-alert type="info" ng-if="connecting">חבר מערכת אל... <span class="product-name">{{Config.cloud.productName}}</span> ... <br>זה עשוי להימשך בערך דקה.</uib-alert>
=======
    <uib-alert type="info" ng-if="connecting">Connecting System to... <span class="product-name">{{Config.cloud.productName}}</span> ... <br>זה עשוי להימשך בערך דקה.</uib-alert>
>>>>>>> 15c67a75

    <form name="cloudForm" disable-autocomplete>
        <div class="form-group" validate-field>
            <input ng-model="settings.cloudEmail" name="cloudEmail" class="form-control" ng-readonly="!connect"
                   type="email" placeholder="דוא&quot;ל ענן" required auto-focus autocomplete="new-password" validate-email>
        </div>
        <div class="form-group" validate-field>
            <input ng-model="settings.cloudPassword" name="cloudPassword" class="form-control"
                   type="password" required placeholder="סיסמה לענן" autocomplete="new-password">
        </div>
    </form>

</div>

<div class="modal-footer">
    <button class="btn btn-default" ng-click="cancel()"> בטל</button>      <button class="btn btn-primary" ng-click="action()" ng-disabled="cloudForm.$invalid || succeed">{{actionLabel}}</button>
</div><|MERGE_RESOLUTION|>--- conflicted
+++ resolved
@@ -9,11 +9,7 @@
 
     <uib-alert type="danger" ng-if="finished && !succeed" ng-bind-html="errorMessage"></uib-alert>
 
-<<<<<<< HEAD
-    <uib-alert type="info" ng-if="connecting">חבר מערכת אל... <span class="product-name">{{Config.cloud.productName}}</span> ... <br>זה עשוי להימשך בערך דקה.</uib-alert>
-=======
     <uib-alert type="info" ng-if="connecting">Connecting System to... <span class="product-name">{{Config.cloud.productName}}</span> ... <br>זה עשוי להימשך בערך דקה.</uib-alert>
->>>>>>> 15c67a75
 
     <form name="cloudForm" disable-autocomplete>
         <div class="form-group" validate-field>
