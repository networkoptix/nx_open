--- conflicted
+++ resolved
@@ -8,7 +8,7 @@
                 מכשיר זה מיועד לעבודה עם דיסק קשיח מותקן. <br>יש לכבות את המכשיר ולהתקין דיסק קשיח.
             </uib-alert>
             <uib-alert type="danger" ng-if="!settings.flags.noHDD && settings.flags.noNetwork">
-                התקן זה צריך חיבור רשת כדי לעבוד. <br>יש לחבר אותו לרשת המקומית או לרשת האינטרנט
+                מכשיר זה צריך חיבור רשת כדי לעבוד. <br>יש לחבר אותו לרשת המקומית או לרשת האינטרנט
             </uib-alert>
             <uib-alert type="danger" ng-if="!settings.flags.noHDD && !settings.flags.noNetwork && settings.flags.wrongNetwork">
                 קונפיגורציית הרשת של מכשיר זה אינה תקינה. <br>יש לחבר את המכשיר לרשת ולהגדיר לו כתובת.
@@ -119,24 +119,15 @@
                         <form novalidate name="trafficSettingsForm" class="form-horizontal" role="form" >
                             <div class="checkbox">
                                 <label>
-<<<<<<< HEAD
-                                    <input type="checkbox" ng-model="trafficSettings.trafficEncryptionForced"> כפה הצפנת תעבורה
-=======
                                     <input type="checkbox" ng-model="trafficSettings.trafficEncryptionForced"
                                            ng-change="checkTrafficEncryption()"> כפה הצפנת תעבורה
->>>>>>> 15c67a75
                                 </label>
                             </div>
                             <div class="checkbox">
                                 <label>
                                     <input type="checkbox"
                                            ng-disabled="!trafficSettings.trafficEncryptionForced"
-<<<<<<< HEAD
-                                           ng-model="trafficSettings.videoTrafficEncryptionForced"
-                                           ng-checked="checkTrafficEncryption()">
-=======
                                            ng-model="trafficSettings.videoTrafficEncryptionForced">
->>>>>>> 15c67a75
                                     כפה הצפנת תעבורת וידאו
                                 </label>
                             </div>
