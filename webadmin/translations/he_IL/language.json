{
    "language_name": "עברית",
    "dialogs": {
        "okButton": "אישור",
        "openLink": "בקר בקישור הבא",
        "openLinkWithTitle": "{{title}} בקר בקישור זה"
    },
    "setup": {
        "createAccount": "צור חשבון",
        "errorNoHDD": "מכשיר זה מיועד לעבודה עם דיסק קשיח מותקן. <br>יש לכבות את המכשיר ולהתקין דיסק קשיח.",
        "errorNoNetwork": "התקן זה צריך חיבור רשת כדי לעבוד. <br>יש לחבר אותו לרשת המקומית או לרשת האינטרנט"
    },
    "passwordRequirements": {
        "minLengthMessage": "סיסמא חייבת להכיל לפחות 8 תווים",
        "requiredMessage": "רק אותיות לטינית, מספרים וסימני מקלדת מותרים",
        "weakMessage": "הסיסמה צריכה להכיל סוגים שונים של סמלים",
        "strongMessage": "סיסמא חזקה!",
        "commonMessage": "סיסמה זו נמצאת ברשימת הסיסמהות הפופולריות ביותר"
    },
    "settings": {
        "tabs": {
            "server": "שרת",
            "system": "מערכת",
            "device": "מכשיר"
        },
        "confirmRestart": "להפעיל מחדש את השרת?",
        "couldntCheckInternet": "לא ניתן לבדוק את החיבור לענן",
        "confirmRestoreDefault": "נקה את מסד נתונים והגדרות? תהליך זה ייקח זמן מה, השרת יופעל מחדש לאחר מכן.",
        "confirmRestoreDefaultTitle": "שחזר להגדרות ברירת מחדל",
        "unexpectedError": "כשלון: שגיאה בלתי צפויה התרחשה",
        "connnetionError": "שגיאת חיבור",
        "wrongPassword": "סיסמא שגויה.",
        "error": "שגיאה: ",
        "restartNeeded": "שינויים שנשמרו. להפעיל מחדש את השרת בכדי להחיל את ההגדרות החדשות?",
        "settingsSaved": "ההגדרות נשמרו",
        "confirmHardwareRestart": "אתחל מחדש את השרת?",
        "confirmRestoreSettings": "לשחזר את כל הגדרות השרת? הארכיון יישמר, אך יתבצע איפוס של הגדרות הרשת.",
        "confirmRestoreSettingsNotNetwork": "האם לאפס את תצורת שרת? ארכיון והגדרות הרשת יישמרו.",
        "unavailable": "לא זמין",
        "unsafePortConfirm": "אין זה בטוח להשתמש במספר היציאה הקטן מ -1025. ייתכן שהשרת לה יהיה נגיש. המשך בכל זאת?",
        "confirmDisconnectFromCloud": "נתק את המערכת מ- {{CLOUD_NAME}}",
        "confirmDisconnectFromCloudTitle": "<span class='warning-label'> כל משתמשי הענן יימחקו.</span> <br><br>המערכת תהיה נגישה דרך הרשת המקומית עם חשבון מנהל מערכת מקומי.",
        "confirmDisconnectFromCloudAction": "נתק",
        "disconnectedFromCloudSuccess": "המערכת נותקה בהצלחה מ {{CLOUD_NAME}}",
        "disconnectedFromCloudError": "לא ניתן לנתק את המערכת",
        "confirmDisconnectFromSystem": "נתק שרת מהמערכת הנוכחית",
        "confirmDisconnectFromSystemAction": "ניתוק",
        "disconnectedFromSystemSuccess": "השרת נותק מהמערכת בהצלחה",
        "disconnectedFromSystemError": "לא ניתן לנתק את השרת",
        "connectedSuccess": "מערכת חובר בהצלחה",
        "createLocalOwnerTitle": "צור מנהל המקומי",
        "confirmChangePassword": "שנה סיסמת מנהל מערכת",
        "confirmChangePasswordTitle": "האם לשנות את סיסמת המערכת? פעולה זו תשפיע על המשתמש 'admin' ועל סיסמת ה root עבור שרתים מסוימים",
        "confirmChangePasswordAction": "שמור סיסמא חדשה",
        "nx1ControlHint": "יישום הלקוח הופעל. השתמש מקלדת/עכבר או יישום נייד כדי לשלוט בו."
    },
    "settingsConfig": {
        "arecontRtspEnabled": "Arecont RTSP מאופשר",
        "auditTrailEnabled": "זנב עקיבה מאופשר",
        "auditTrailPeriodDays": "ימי מעקב ל-Audit trail",
        "autoDiscoveryEnabled": "אפשר גילוי והוספת התקנים אוטומטית",
        "autoUpdateThumbnails": "עדכן תמונות ממוזערות באופן אוטומטי",
        "backupNewCamerasByDefault": "גבה מצלמות חדשות כברירת מחדל",
        "backupQualities": "תכונות הגיבוי",
        "cameraSettingsOptimization": "אפשר הגדרות אופטימיזציה להתקן",
        "clientStatisticsSettingsUrl": "כתובת אתר יחסית לסטטיסטיקה של לקוח",
        "cloudAccountName": "חשבון הבעלים של הענן",
        "cloudConnectRelayingEnabled": "הפעל ממסר לחיבור ענן",
        "cloudConnectUdpHolePunchingEnabled": "אפשר חבטות חור UDP עבור חיבור ענן",
        "cloudHost": "ענן מארח",
        "cloudSystemID": "מזהה מערכת ענן",
        "disabledVendors": "יצרנים לא מאופשרים",
        "ec2AliveUpdateIntervalSec": "מרווח עדכון מצב מערכת(שניות)",
        "ec2ConnectionKeepAliveTimeoutSec": "מרווח זמן עדכון מצב תקשורת(שניות)",
        "ec2KeepAliveProbeCount": "בדיקת עדכון מצב תקשורת(שניות)",
        "emailFrom": "אי מייל מ",
        "emailSignature": "חתימת דוא\"ל",
        "emailSupportEmail": "דוא\"ל תמיכה",
        "enableEdgeRecording": "אפשר הקלטות edge",
        "webSocketEnabled": "Enable WEB sockets",
        "maxP2pAllClientsSizeBytes": "Maximum buffer size to send p2p data to all clients",
        "eventLogPeriodDays": "תקופת יומן האירועים (ימים)",
        "ldapAdminDn": "מנהל LDAP DN",
        "ldapSearchBase": "בסיס חיפוש LDAP",
        "ldapSearchFilter": "מסנן חיפוש LDAP",
        "ldapUri": "כתובת אתר של LDAP",
        "localSystemId": "מזהה מערכת מקומי",
        "maxDifferenceBetweenSynchronizedAndInternetTime": "הפרש מקסימלי בין זמן סינכרון לבין זמן אינטרנט (אלפיות השנייה)",
        "maxDifferenceBetweenSynchronizedAndLocalTimeMs": "הפרש מקסימלי בין זמן סינכרון לבין זמן אינטרנט (אלפיות השנייה)",
        "maxP2pQueueSizeBytes": "Max P2P queue size (bytes)",
        "maxRecordQueueSizeBytes": "גודל תור מרבי של רשומות (בתים)",
        "maxRecordQueueSizeElements": "גודל תור מרבי של רשומות (אלמנטים)",
        "maxRemoteArchiveSynchronizationThreads": "סינכרון מרבי של אשכולות סינכרון מרחוק",
        "maxRtspConnectDurationSeconds": "משך התחברות Rstp מקסימלית בשניות",
        "maxSceneItems": "פריטי סצנה מקסימליים (0 פירושו ברירת מחדל)",
        "proxyConnectTimeoutSec": "זמן קצוב לחיבור של שרת proxy (שניות)",
        "rtpTimeoutMs": "RTP פסק זמן (אלפיות השנייה)",
        "sequentialFlirOnvifSearcherEnabled": "השתמש ברצף Flir Onvif המחפש",
        "serverDiscoveryPingTimeoutSec": "זמן גילוי של השרת",
        "smtpConnectionType": "סוג חיבור SMTP",
        "smtpHost": "מארח SMTP",
        "smtpPort": "פורט SMTP",
        "smtpSimple": "SMTP פשוט",
        "smtpTimeout": "זמן קצוב SMTP",
        "smtpUser": "שם משתמש SMTP",
        "statisticsAllowed": "שלח סטטיסטיקות שימוש אנונימיות ודוחות קריסה",
        "statisticsReportLastNumber": "דוח סטטיסטי - מספר אחרון",
        "statisticsReportLastTime": "דוח סטטיסטי - זמן אחרון",
        "statisticsReportLastVersion": "דו\"ח סטטיסטי - גרסה אחרונה",
        "statisticsReportServerApi": "שרת סטטיסטיקה api",
        "statisticsReportTimeCycle": "מרווח דוח סטטיסטיקה",
        "statisticsReportUpdateDelay": "דו\"ח סטטיסטי - עיכוב עדכון",
        "synchronizeTimeWithInternet": "סנכרן זמן עם אינטרנט",
        "SystemName": "שם מערכת",
        "takeCameraOwnershipWithoutLock": "לקיחת בעלות על מצלמות ללא נעילה",
        "timeSynchronizationEnabled": "סינכרון זמן מאופשר",
        "primaryTimeServer": "שרת סנכרון זמן ראשי",
        "osTimeChangeCheckPeriodMs": "תקופת בדיקת שינוי זמן מערכת הפעלה",
<<<<<<< HEAD
        "syncTimeExchangePeriod": "Sync time synchronization interval for network requests",
        "syncTimeEpsilon": "Sync time epsilon. New value is not applied if time detla less than epsilon",
=======
        "syncTimeExchangePeriod": "סנכרון תקופת חילופי זמן",
>>>>>>> 3b3967e9
        "maxWearableArchiveSynchronizationThreads": "מספר תהליכי סנכרון ארכיון מקסימלי עבור מצלמת לבישה",
        "updateNotificationsEnabled": "עדכון ההתראות מופעל",
        "upnpPortMappingEnabled": "מיפוי יציאת UPNP מאופשר",
        "useTextEmailFormat": "לשלוח הודעות דואר אלקטרוני טקסט רגיל",
        "useWindowsEmailLineFeed": "השתמש במעבר שורה של חלונות בהודעות דוא\"ל",
        "trafficEncryptionForced": "כפה הצפנת תעבורה",
        "videoTrafficEncryptionForced": "כפה הצפנת תעבורת וידאו",
        "updateStatus": "מצב עדכון",
        "watermarkSettings": "הגדרות סימן מים",
        "maxWebMTranscoders": "כמות מקסימלית של חיבורי WEBM עבור השרת. Chrome פותח 2 חיבורים בו-זמנית, ולאחר מכן סוגר את הראשון. לכן, מומלץ להגדיר ערך> = 2 לפרמטר זה.",
        "maxEventLogRecords": "המספר המרבי של רשומות יומן האירועים שיש לשמור במסד הנתונים. הכמות האמיתית של רשומות שלא נמחקו עשויה להיות גבוהה בעד 20% מהערך שצוין.",
        "forceLiveCacheForPrimaryStream": "האם לשמור במטמון כמה מסגרות עבור הזרם הראשי. ערכים: \"כן\" - מאופשר תמיד (יכול להשתמש בהרבה RAM), \"לא\" - תמיד מושבת למעט כאשר נדרש על ידי הקלטה(למשל HLS), \"אוטומטי\" - דומה \"לא\", אבל מופעלת כאשר משפרת את חוויית המשתמש (לדוגמה, כאשר תוסף כלשהו של Analytics פועל על המצלמה).",
        "additionalLocalFsTypes": "Additional file system types to consider while deciding if a given partition is suitable to be a server storage. Comma separated list of file system names as they listed in /proc/mounts is expected.",
        "rtspBufferSizeKb": "Server side RTSP buffer size in KB. Bigger value allows to utilize more efficient internet with high round trip delay value but slow down auto quality switching and reaction to RTSP seek operation."
    },
    "info": {
        "tabs": {
            "graphs": "Graphs",
            "storage": "אחסון",
            "log": "יומן"
        }
    },
    "join": {
        "SystemIsUnreacheble": "אין אפשרות לגשת למערכת או שהמערכת אינה קיימת.",
        "incorrectCurrentPassword": "סיסמה נוכחית שגויה.",
        "incorrectRemotePassword": "שם או הסיסמה שגויים.",
        "incompatibleVersion": "לא ניתן להגיע למערכת, היא אנה קיימת או בעלת גירסה לא תואמת.",
        "wrongUrl": "אין אפשרות להתחבר לשרת שצוין.",
        "newSystemError": "אין אפשרות למזג מערכות. המערכת המרוחקת לא הוגדרה.",
        "safeMode": "אין אפשרות למזג מערכות. המערכת המרוחקת היא במצב בטוח.",
        "configError": "אין אפשרות למזג מערכות. יתכן ואחת ממערכות נמצא במצב בטוח.",
        "cloudError": "אין אפשרות למזג מערכות. המערכת למיזוג מחוברת לענן. יש לנתק אותה קודם.",
        "cloudBothError": "אין אפשרות למזג מערכות. שתי מערכות מחוברות לענן. יש לנתק אחת קודם.",
        "cloudHostConflict": "אין אפשרות למזג מערכות, מאחר והשרתים נבנו עם שרתי ענן שונים",
        "licenceError": "אזהרה! אתה עומד למזג מערכות עם רישיונות Starter. רשיון Starter אחד בלבד מותר לכל מערכת, הרישיון השני יכובה. האם למזג בכל מקרה?",
        "duplicateServersError": "לא ניתן למזג את 'מערכות' משום שיש להם לפחות שרת אחד עם אותו מזהה. הסר את השרת ונסה שוב.",
        "connectionFailed": "החיבור נכשל: ",
        "unknownError": "שגיאה לא מוכרת",
        "mergeFailed": "המיזוג נכשל",
        "mergeSucceed": "המיזוג להצליח.",
        "newSystemDisplayName": "מערכת חדשה",
        "incompatibleProtocol": "גירסה לא תואמת",
        "incompatibleCloudHost": "קונפליקט ענן",
        "incompatibleCloudState": "ענן מחובר"
    },
    "login": {
        "incorrectPassword": "שם או הסיסמה שגויים",
        "authLockout": "יותר מדי ניסיונות. נסה שוב בעוד דקה."
    },
    "navigaion": {
        "cannotGetUser": "תקלה בשרת: אין אפשרות לקבל את נתוני המשתמש הנוכחי"
    },
    "offlineDialog": {
        "serverOffline": "השרת אינו זמין"
    },
    "restartDialog": {
        "serverStarting": "השרת עולה",
        "serverRestarting": "השרת מאתחל",
        "serverOffline": "השרת אינו זמין"
    },
    "fileUpload": {
        "started": "עדכון התחיל בהצלחה. פעולה זו תימשך כמה דקות",
        "upToDate": "העדכון נכשל. הגרסה להתקנה כבר מותקנת.",
        "invalidFile": "העדכון נכשל. הקובץ שסופק אינו ארכיון עדכון חוקי.",
        "incompatibleSystem": "העדכון נכשל. הקובץ שסופק מיועד למערכת אחרת.",
        "extractionError": "העדכון נכשל. אין די שטח פנוי כדי לחלץ ארכיון, יש לבדוק אחסון זמין.",
        "installationError": "העדכון נכשל. אין אפשרות להריץ את ההתקנה.",
        "selectFiles": "בחר קבצים"
    },
    "advanced": {
        "free": "פנוי",
        "total": "סה\"כ",
        "occupied": "תפוס",
        "reserved": "שמור"
    },
    "pageTitles": {
        "default": "ממשק אינטרנט ל {{PRODUCT_NAME}}"
    },
    "common": {
        "cameraLinks": {
            "highStream": "תזרים ראשי",
            "lowStream": "תזרים משני",
            "transcoding": "המרה",
            "unknown": "לא ידוע",
            "copyToClipboard": "העתק ללוח העריכה",
            "copyDefaultText": "העתק",
            "copyActiveText": "הועתק ללוח"
        },
        "systemOffline": "השרת אינו זמין",
        "cameraStates": {
            "offline": "לא מקוון",
            "error": "שגיאה",
            "unauthorized": "נדרש אימות",
            "noData": "אין נתונים",
            "iosVideoTooLarge": "iOS אינה תומכת בוידאו גדול מ fullHD (2MP: 1920 x 1080).",
            "flashRequired": "אנא התקן <a href='https://get.adobe.com/flashplayer/' target='_blank'> את Adobe Flash</a> להפעלת וידאו משרתים מבוססי Arm.",
            "flashOrWebmRequired": "יש <a href='https://get.adobe.com/flashplayer/' target='_blank'> להתקין Adobe Flash</a> או <a href='https://tools.google.com/dlpage/webmmf/' target='_blank'> WebM codec</a> עבור הצגת וידאו ב- Internet Explorer.",
            "noArmSupport": "דפדפן או התקן זה אינו תומך בהפעלת וידאו משרתים מבוססי ARM.",
            "noFormat": "דפדפן זה אינו תומך בשחזור וידאו ממצלמה זו.",
            "ieNoWebm": "התקן את <a href='https://tools.google.com/dlpage/webmmf/' target='_blank'>WebM codec</a> עבור Internet Explorer.",
            "ieWin10": "השתמש ב- Microsoft Edge או בדפדפן Google Chrome.",
            "ubuntuNX": "דפדפן זה אינו תומך בווידאו משרתים מבוססי ARM. בבקשה, השתמש בדפדפן Chromium במקום זאת."
        },
        "searchCamPlaceholder": "חיפוש",
        "resolution": {
            "auto": "אוטומטי",
            "high": "גבוה",
            "low": "נמוך"
        },
        "chromeCastWarning": "Chromecast הוא משאב אינטנסיבי ועשוי לגרום לבעיות בשרת שלך.",
        "voiceCommands": {
            "play": "נגן",
            "pause": "השהה",
            "live": "עבור שידור חי | הצג לי שידור חי",
            "view": "הצג + [שם המצלמה]",
            "search": "מצא + [טקסט עבור סרגל חיפוש]",
            "clear search": "נקה את החיפוש",
            "expand server": "הרחב שרת + [שם שרת]",
            "collapse server": "כווץ שרת + [שם שרת]",
            "expand all servers": "הרחב את כל השרתים",
            "collapse all servers": "כווץ את כל השרתים",
            "stop listening": "עצור האזנה",
            "help": "עזרה | הצג פקודות"
        }
    }
}<|MERGE_RESOLUTION|>--- conflicted
+++ resolved
@@ -116,12 +116,8 @@
         "timeSynchronizationEnabled": "סינכרון זמן מאופשר",
         "primaryTimeServer": "שרת סנכרון זמן ראשי",
         "osTimeChangeCheckPeriodMs": "תקופת בדיקת שינוי זמן מערכת הפעלה",
-<<<<<<< HEAD
         "syncTimeExchangePeriod": "Sync time synchronization interval for network requests",
         "syncTimeEpsilon": "Sync time epsilon. New value is not applied if time detla less than epsilon",
-=======
-        "syncTimeExchangePeriod": "סנכרון תקופת חילופי זמן",
->>>>>>> 3b3967e9
         "maxWearableArchiveSynchronizationThreads": "מספר תהליכי סנכרון ארכיון מקסימלי עבור מצלמת לבישה",
         "updateNotificationsEnabled": "עדכון ההתראות מופעל",
         "upnpPortMappingEnabled": "מיפוי יציאת UPNP מאופשר",
