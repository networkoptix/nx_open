--- conflicted
+++ resolved
@@ -19,10 +19,10 @@
                 <uib-tab heading="{{L.settings.tabs.server}}" active="active.server">
                     <div ng-if="user.isOwner">
                         <form novalidate name="settingsForm" class="form-horizontal" role="form" >
-                            <h3>Port</h3>
+                            <h3>Порт</h3>
                             <div class="form-group" ng-class="{'has-error':!settingsForm.port.$valid}">
                                 <div class="col-xs-6">
-                                    <input type="number" class="form-control" id="port" placeholder="Port" name="port" ng-model="settings.port"
+                                    <input type="number" class="form-control" id="port" placeholder="Порт" name="port" ng-model="settings.port"
                                            min="1"  max="65000"
                                            pattern ="^\d*$" required>
                                 </div>
@@ -38,25 +38,21 @@
                         <h3>Скидання сервера</h3>
                         <p>Ця дія поверне цей сервер до налаштувань за замовчуванням (очистить базу даних і скине конфігурацію).
                             Сервер буде від'єднаний від поточної системи. Відеоархів залишиться незмінним.</p>
-<<<<<<< HEAD
-                        <p><button type="button" class="btn btn-default" ng-click="openRestoreDefaultsDialog()">Restore factory defaults</button></p>
-=======
                         <p><button type="button" class="btn btn-default" ng-click="openRestoreDefaultsDialog()">Відновити типові заводські налаштування</button></p>
->>>>>>> ea434ffa
                     </div>
                     <div ng-if="user.isOwner">
                         <h3>Від'єднати сервер від системи</h3>
                         <p>Ця дія відключить сервер від системи зі збереженням бази даних, локальних користувачів і конфігурації.
-                            Video archive will remain intact. <b>Хмарні користувачі будуть видалені.</b></p>
+                            Відеоархів залишиться незмінним. <b>Хмарні користувачі будуть видалені.</b></p>
                         <p><button class="btn btn-default" ng-click="disconnectFromSystem()">Від'єднати від системи</button></p>
                     </div>
                     <div>
-                        <h3>Restart</h3>
+                        <h3>Перезавантажити</h3>
                         <p><button type="button" class="btn btn-default" ng-click="restart()">Перезапустіть сервер</button>                             <button type="button" class="btn btn-default" ng-if="canHardwareRestart" ng-click="hardwareRestart()">Перезавантажити</button></p>
                     </div>
                     <div ng-if="user.isOwner">
                         <form novalidate name="rootPasswordForm" class="form-horizontal" role="form">
-                            <h3>Change admin password</h3>
+                            <h3>Змінити пароль адміністратора</h3>
                             <p>Якщо система локальна (не підключена до хмари), це змінить пароль для користувача "admin" та пароль відновлення (користувач "root") на деяких серверах. <br> В іншому випадку це змінить лише пароль відновлення.</p>
                             <div class="col-sm-6">
                                 <password-input auto-focus="false" ng-model="settings.rootPassword"></password-input>
@@ -64,7 +60,7 @@
 
                             <div class="col-sm-6">
                                 <button type="button" class="btn btn-primary" ng-disabled="!rootPasswordForm.$valid"
-                                        ng-click="changePassword()">Change password</button>
+                                        ng-click="changePassword()">Змінити пароль</button>
                             </div>
                         </form>
                     </div>
@@ -72,7 +68,7 @@
 
                 <uib-tab heading="{{L.settings.tabs.system}}" active="active.system">
                     <div>
-                        <h3>Name</h3>
+                        <h3>Ім’я</h3>
                         <div class="row">
                             <div class="col-md-6">
                                 <input class="form-control" type="text" ng-model="settings.systemName">
@@ -86,8 +82,8 @@
 
                     <div ng-if="canMerge" >
                         <form class="form-horizontal" >
-                            <h3>Merge Systems</h3>
-                            <p><button type="button" class="btn btn-default" ng-click="openJoinDialog()">Merge Systems</button></p>
+                            <h3>Об'єднати системи</h3>
+                            <p><button type="button" class="btn btn-default" ng-click="openJoinDialog()">Об'єднати системи</button></p>
                         </form>
                     </div>
 
@@ -134,7 +130,7 @@
                                     Включити шифрування відео трафіку
                                 </label>
                             </div>
-                            <button type="button" class="btn btn-primary" ng-click="saveTrafficSettings()">Save</button>
+                            <button type="button" class="btn btn-primary" ng-click="saveTrafficSettings()">Зберегти</button>
                         </form>
                     </div>
                 </uib-tab>
@@ -152,8 +148,8 @@
                                 <tbody>
                                     <tr>
                                         <td><label for="timeZone">Часовий пояс</label></td>
-                                        <td><label for="date">Date</label></td>
-                                        <td><label for="time">Time</label></td>
+                                        <td><label for="date">Дата</label></td>
+                                        <td><label for="time">Час</label></td>
                                         <td></td>
                                     </tr>
                                     <tr>
