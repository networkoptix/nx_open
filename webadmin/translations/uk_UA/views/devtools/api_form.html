
<form class="form-horizontal" novalidate ng-if="!activeGroup.urlPrefix">
    <div class="form-group">
        <label class="col-sm-2 control-label">{{apiMethod.method}}:</label>
        <div class="col-sm-10">
            <p class="form-control-static">{{activeFunction.url}}</p>
        </div>
    </div>
    <div ng-if="apiMethod.permissions" class="form-group">
        <label class="col-sm-2 control-label">Необхідні повноваження:</label>
        <div class="col-sm-10">
            <p class="form-control-static">{{apiMethod.permissions}}</p>
        </div>
    </div>

    <div class="form-group"
         ng-repeat="param in activeFunction.params | orderBy:'proprietary':true| orderBy:'optional'"
         ng-if="!param.proprietary || allowProprietary"
         ng-class="{'has-warning':param.proprietary, 'has-error':param.optional=='false'}">
        <label class="col-sm-2 control-label" for="{{param.name}}">
            {{param.name}}
            <small>{{param.type}}</small>
            <small ng-if="param.optional=='false'">(обов’язковий)</small>
            <small ng-if="param.proprietary">(власний)</small>
        </label>
        <div class="col-sm-10">
            <p class="form-control-static" ng-if="param.description.xml"
               ng-bind-html="param.description.xml"></p>
            <div class="help-block" ng-if="param.values && param.values.length>0">
                <ul>
                    <li ng-repeat="value in param.values">
                        <b>{{value.name}}</b> <span ng-if="value.description.xml">: </span>
                        <span ng-bind-html="value.description.xml"></span>
                    </li>
                </ul>
            </div>
        </div>
    </div>

    <div class="form-group">
        <label class="col-sm-2 control-label">Запит URL-адреси</label>
        <div class="col-sm-10">
            <p class="form-control-static">{{getDebugUrl()}}</p>
        </div>
    </div>
</form>

<form class="form-horizontal" novalidate ng-if="activeGroup.urlPrefix">
    <div class="form-group">
        <label class="col-sm-2 control-label">{{apiMethod.method}}:</label>
        <div class="col-sm-10">
            <p class="form-control-static">{{activeFunction.url}}</p>
        </div>
    </div>
    <div ng-if="apiMethod.permissions" class="form-group">
<<<<<<< HEAD
        <label class="col-sm-2 control-label">Required permissions:</label>
=======
        <label class="col-sm-2 control-label">Необхідні дозволи:</label>
>>>>>>> ea434ffa
        <div class="col-sm-10">
            <p class="form-control-static">{{apiMethod.permissions}}</p>
        </div>
    </div>

    <div class="form-group"
         ng-repeat="param in activeFunction.params | orderBy:['-proprietary','optional']"
         ng-if="!param.proprietary || allowProprietary"
         ng-class="{'has-warning':param.proprietary, 'has-error':param.optional=='false' && param.formType != 'info'}">
        <label class="col-sm-2 control-label" for="{{param.name}}">
            {{param.name}}
            <small>{{param.type}}</small>
            <small ng-if="!param.optional">(обов’язковий)</small>
            <small ng-if="param.proprietary">(власний)</small>
        </label>
        <div class="col-sm-10">
            <div ng-switch on="param.formType">

                <select class="form-control input-sm"
                        ng-switch-when="enum"
                        ng-options="value.name as value.label for value in param.values"
                        id="{{param.name}}"
                        ng-required="!param.optional"
                        ng-model="apiMethod.params[param.name]">
                </select>

                <div class="input-group input-group-sm"
                     ng-switch-when="timestamp">
                    <input type="text"
                           id="{{param.name}}"
                           class="form-control"
                           placeholder="YYYY-MM-DDTHH:mm:ss"
                           uib-datepicker-popup="{{Config.dateInternalFormat}}"
                           ng-model="apiMethod.params[param.name]"
                           ng-required="!param.optional"
                           is-open="openDate[param.name]"
                           close-text="Close" />
                    <span class="input-group-btn">
                        <button type="button" class="btn btn-default"
                                ng-click="openDatePicker($event, param.name)"><i
                                class="glyphicon glyphicon-calendar"></i></button>
                    </span>
                </div>

                <input type="number" class="form-control input-sm"
                       ng-switch-when="integer"
                       id="{{param.name}}"
                       ng-required="!param.optional"
                       ng-model="apiMethod.params[param.name]">

                <p class="help-block" ng-switch-when="timestamp">
                    <i>Мітка часу: {{apiMethod.params[param.name].getTime()}}</i>
                </p>

                <input type="text"
                       ng-switch-when="camera"
                       id="{{param.name}}"
                       ng-model="apiMethod.params[param.name]"
                       uib-typeahead="camera.id as camera.id +': ' + camera.name for camera in cameras | filter:{searchLabel:$viewValue} | limitTo:10 "
                       uib-typeahead-focus-on-select="false"
                       uib-typeahead-min-length="0"
                       uib-typeahead-show-hint="true"
                       uib-typeahead-focus-first="false"
                       uib-typeahead-editable="false"
                       uib-typeahead-focus
 class="form-control input-sm">
                <p class="help-block" ng-switch-when="camera">
                    <i>Вибрана камера: {{cameraIds[apiMethod.params[param.name]].name}}</i>
                </p>

                <input ng-switch-when="option"
                       type="checkbox"
                       ng-true-value="'API_TOOL_OPTION_SET'"
                       ng-false-value="null"
                       ng-model="apiMethod.params[param.name]">

                <input ng-switch-when="boolean" ng-if="!param.optional"
                       type="checkbox"
                       ng-model="apiMethod.params[param.name]">
                <div ng-switch-when="boolean" ng-if="param.optional" class="radio">
                    <label>
                        <input type="radio"
                               ng-model="apiMethod.params[param.name]"
                               name="{{param.name}}"
                               id="{{param.name}}_empty"
                               ng-value="null"
                               ng-checked="true">
                        залишити порожнім
                    </label>
                </div>
                <div ng-switch-when="boolean" ng-if="param.optional" class="radio">
                    <label>
                        <input type="radio"
                               ng-model="apiMethod.params[param.name]"
                               name="{{param.name}}"
                               id="{{param.name}}_true"
                               ng-value="true">
                        так
                    </label>
                </div>
                <div ng-switch-when="boolean" ng-if="param.optional" class="radio">
                    <label>
                        <input type="radio"
                               ng-model="apiMethod.params[param.name]"
                               name="{{param.name}}"
                               id="{{param.name}}_false"
                               ng-value="false">
                        ні
                    </label>
                </div>


                <span ng-switch-when="info"></span>

                <input type="text" class="form-control input-sm"
                       ng-switch-default
 id="{{param.name}}"
                       ng-required="!param.optional"
                       ng-model="apiMethod.params[param.name]">
            </div>

            <p class="help-block" ng-if="param.description.xml"
               ng-bind-html="param.description.xml"></p>
        </div>
    </div>


    <div class="form-group">
        <div class="col-sm-offset-2 col-sm-10">
            <div class="checkbox">
                <label>
                    <input type="checkbox" ng-model="apiMethod.addCredentials"> Використовувати облікові дані
                </label>
                <p class="help-block">Додати ім'я користувача і пароль для Url-адреси</p>
            </div>
        </div>
    </div>

    <div class="form-group" ng-if="apiMethod.addCredentials">
        <label class="col-sm-2 control-label" for="useLogin">Login</label>
        <div class="col-sm-10">
            <input id="useLogin" type="text" class="form-control input-sm"
                   ng-model="apiMethod.login">
            <p class="help-block">Рекомендується створювати виділеного користувача для тестування інтеграції</p>
        </div>
    </div>

    <div class="form-group" ng-if="apiMethod.addCredentials">
        <label class="col-sm-2 control-label" for="usePassword"> Пароль </label>
        <div class="col-sm-10">
            <input id="usePassword" type="text" class="form-control input-sm"
                   ng-model="apiMethod.password">
        </div>
    </div>


    <div class="form-group">
        <label class="col-sm-2 control-label">Requesting URL</label>
        <div class="col-sm-10">
            <p class="form-control-static">{{getDebugUrl()}}</p>
            <p class="help-block" ng-if="clipboardSupported">
                <a clipboard
 supported="clipboardSupported"
                   text="getDebugUrl()" href="">Копіювати в буфер обміну</a>
            </p>
        </div>
    </div>
    <div class="form-group" ng-if="apiMethod.method=='POST'">
        <label class="col-sm-2 control-label">POST дані</label>
        <div class="col-sm-10">
            <textarea class="form-control" rows="10" readonly>{{getPostData()}}</textarea>
            <p class="help-block">
                <copy-button copy-data="result.result"></copy-button>
            </p>
        </div>
    </div>

    <div class="form-group">
        <div class="col-sm-offset-2 col-sm-10">
            <button type="submit"
                    ng-if="apiMethod.method=='GET' || apiMethod.method=='POST'"
                    class="btn btn-primary" ng-click="testMethod()">Перевірити метод</button>
            <a class="btn btn-default" ng-if="apiMethod.method=='GET'"
               ng-href="{{getDebugUrl()}}" target="_blank">Відкрити на новій вкладці</a>
        </div>
    </div>


    <div class="form-group" ng-if="result.status" ng-class="{'has-error':result.error}">
        <label class="col-sm-2 control-label">Status</label>
        <div class="col-sm-10">
            <p class="form-control-static">{{result.status}}</p>
        </div>
    </div>
    <div class="form-group" ng-if="result.image">
        <label class="col-sm-2 control-label">Відповідь</label>
        <div class="col-sm-10">
            <img style="max-width:100%" ng-src="{{result.image}}">
            <div class="col-sm-10">
                <p class="help-block">Тип вмісту: {{result.contentType}}</p>
            </div>
        </div>
    </div>
    <div class="form-group" ng-if="result.result" ng-class="{'has-error':result.error}">
        <label class="col-sm-2 control-label">Response</label>
        <div class="col-sm-10">
            <textarea class="form-control" rows="10" readonly>{{result.result}}</textarea>
            <p class="help-block">
                <copy-button copy-data="result.result"></copy-button>
            </p>
        </div>
    </div>

</form><|MERGE_RESOLUTION|>--- conflicted
+++ resolved
@@ -53,11 +53,7 @@
         </div>
     </div>
     <div ng-if="apiMethod.permissions" class="form-group">
-<<<<<<< HEAD
-        <label class="col-sm-2 control-label">Required permissions:</label>
-=======
         <label class="col-sm-2 control-label">Необхідні дозволи:</label>
->>>>>>> ea434ffa
         <div class="col-sm-10">
             <p class="form-control-static">{{apiMethod.permissions}}</p>
         </div>
@@ -197,7 +193,7 @@
     </div>
 
     <div class="form-group" ng-if="apiMethod.addCredentials">
-        <label class="col-sm-2 control-label" for="useLogin">Login</label>
+        <label class="col-sm-2 control-label" for="useLogin">Логін</label>
         <div class="col-sm-10">
             <input id="useLogin" type="text" class="form-control input-sm"
                    ng-model="apiMethod.login">
@@ -215,7 +211,7 @@
 
 
     <div class="form-group">
-        <label class="col-sm-2 control-label">Requesting URL</label>
+        <label class="col-sm-2 control-label">Запит URL-адреси</label>
         <div class="col-sm-10">
             <p class="form-control-static">{{getDebugUrl()}}</p>
             <p class="help-block" ng-if="clipboardSupported">
@@ -247,7 +243,7 @@
 
 
     <div class="form-group" ng-if="result.status" ng-class="{'has-error':result.error}">
-        <label class="col-sm-2 control-label">Status</label>
+        <label class="col-sm-2 control-label">Статус</label>
         <div class="col-sm-10">
             <p class="form-control-static">{{result.status}}</p>
         </div>
@@ -262,7 +258,7 @@
         </div>
     </div>
     <div class="form-group" ng-if="result.result" ng-class="{'has-error':result.error}">
-        <label class="col-sm-2 control-label">Response</label>
+        <label class="col-sm-2 control-label">Відповідь</label>
         <div class="col-sm-10">
             <textarea class="form-control" rows="10" readonly>{{result.result}}</textarea>
             <p class="help-block">
