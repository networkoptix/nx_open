<div class="container">
    <ng-include src="Config.viewsDir + 'devtools/feedback.html'"></ng-include>
<<<<<<< HEAD
    <h1>Generic Events Generator</h1>
=======
    <h1>Генератор загальних подій</h1>
>>>>>>> ea434ffa

    <div ng-bind-html="activeFunction.description.xml"></div>
    <ng-include src="Config.viewsDir + 'devtools/api_form.html'" ></ng-include>
</div><|MERGE_RESOLUTION|>--- conflicted
+++ resolved
@@ -1,10 +1,6 @@
 <div class="container">
     <ng-include src="Config.viewsDir + 'devtools/feedback.html'"></ng-include>
-<<<<<<< HEAD
-    <h1>Generic Events Generator</h1>
-=======
     <h1>Генератор загальних подій</h1>
->>>>>>> ea434ffa
 
     <div ng-bind-html="activeFunction.description.xml"></div>
     <ng-include src="Config.viewsDir + 'devtools/api_form.html'" ></ng-include>
