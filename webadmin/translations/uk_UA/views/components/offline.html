<div class="modal-header">
<<<<<<< HEAD
    <h3 class="modal-title">Server is offline</h3>
=======
    <h3 class="modal-title">Сервер офлайн</h3>
>>>>>>> ea434ffa
</div>
<form class="form" role="form" id="restartDialog">
    <div class="modal-body">
        <p>Сервер не може зараз обробляти запити. Спробуйте знову.</p>
        <uib-progressbar class="progress-striped active" type="info" value="100" id="restartingProgress">{{state}}</uib-progressbar>
        <p>Якщо нічого не відбувається, можна перевірити стан сервера вручну або оновити сторінку</p>
    </div>
</form><|MERGE_RESOLUTION|>--- conflicted
+++ resolved
@@ -1,9 +1,5 @@
 <div class="modal-header">
-<<<<<<< HEAD
-    <h3 class="modal-title">Server is offline</h3>
-=======
     <h3 class="modal-title">Сервер офлайн</h3>
->>>>>>> ea434ffa
 </div>
 <form class="form" role="form" id="restartDialog">
     <div class="modal-body">
