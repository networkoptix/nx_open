<header class="navbar navbar-static-top bs-docs-nav navbar-default" id="top" role="banner">
    <div class="container-fluid">
        <div class="navbar-header">
            <a class="navbar-brand" href="#/settings/">
                <img src="customization/webadmin_logo.png" height="40" style="margin-top:5px"/>
            </a>

            <button type="button" class="navbar-toggle collapsed" data-toggle="collapse" data-target="#navbar-collapse" aria-expanded="false">                 <span class="sr-only">Навігація</span>                 <span class="icon-bar"></span>                 <span class="icon-bar"></span>                 <span class="icon-bar"></span>             </button>
        </div>
        <nav ng-if="!noPanel" class="collapse navbar-collapse" id="navbar-collapse" role="navigation">
            <ul class="nav navbar-nav">
                <li ng-hide="!user.isAdmin || hasProxy" ng-class="{active:isActive('/settings')}"><a ng-href="#/settings/">Settings</a></li>
                <li ng-hide="settings.liteClient" ng-class="{active:isActive('/view')}"><a ng-href="#/view/">Вигляд</a></li>
                <li ng-hide="!settings.liteClient" ng-class="{active:isActive('/client')}"><a ng-href="#/client/">Полегшений клієнт</a></li>
<<<<<<< HEAD
                <li ng-hide="!user.hasAllResources" ng-class="{active:isActive('/info')}"><a ng-href="#/info/">Information</a></li>
                <li ng-hide="settings.liteClient" ng-class="{active:isActive('/developers')}"><a ng-href="#/developers/">Для розробників</a></li>
                <li ng-hide="settings.liteClient" ng-class="{active:isActive('/help')}"><a ng-href="#/help/">Help</a></li>
=======
                <li ng-hide="!user.hasAllResources" ng-class="{active:isActive('/info')}"><a ng-href="#/info/">Інформація</a></li>
                <li ng-hide="settings.liteClient" ng-class="{active:isActive('/developers')}"><a ng-href="#/developers/">Для розробників</a></li>
                <li ng-hide="settings.liteClient" ng-class="{active:isActive('/help')}"><a ng-href="#/help/">Допомога</a></li>
>>>>>>> ea434ffa
            </ul>

            <ul class="nav navbar-nav navbar-right">
                <li ng-hide="settings.liteClient"><a ng-click="logout()" title="Вихід">Вийти</a></li>
                <li language-select uib-dropdown></li>
            </ul>
        </nav>
    </div>
</header><|MERGE_RESOLUTION|>--- conflicted
+++ resolved
@@ -9,18 +9,12 @@
         </div>
         <nav ng-if="!noPanel" class="collapse navbar-collapse" id="navbar-collapse" role="navigation">
             <ul class="nav navbar-nav">
-                <li ng-hide="!user.isAdmin || hasProxy" ng-class="{active:isActive('/settings')}"><a ng-href="#/settings/">Settings</a></li>
+                <li ng-hide="!user.isAdmin || hasProxy" ng-class="{active:isActive('/settings')}"><a ng-href="#/settings/">Налаштування</a></li>
                 <li ng-hide="settings.liteClient" ng-class="{active:isActive('/view')}"><a ng-href="#/view/">Вигляд</a></li>
                 <li ng-hide="!settings.liteClient" ng-class="{active:isActive('/client')}"><a ng-href="#/client/">Полегшений клієнт</a></li>
-<<<<<<< HEAD
-                <li ng-hide="!user.hasAllResources" ng-class="{active:isActive('/info')}"><a ng-href="#/info/">Information</a></li>
-                <li ng-hide="settings.liteClient" ng-class="{active:isActive('/developers')}"><a ng-href="#/developers/">Для розробників</a></li>
-                <li ng-hide="settings.liteClient" ng-class="{active:isActive('/help')}"><a ng-href="#/help/">Help</a></li>
-=======
                 <li ng-hide="!user.hasAllResources" ng-class="{active:isActive('/info')}"><a ng-href="#/info/">Інформація</a></li>
                 <li ng-hide="settings.liteClient" ng-class="{active:isActive('/developers')}"><a ng-href="#/developers/">Для розробників</a></li>
                 <li ng-hide="settings.liteClient" ng-class="{active:isActive('/help')}"><a ng-href="#/help/">Допомога</a></li>
->>>>>>> ea434ffa
             </ul>
 
             <ul class="nav navbar-nav navbar-right">
