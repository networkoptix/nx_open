--- conflicted
+++ resolved
@@ -56,7 +56,7 @@
                                                     ng-class="{'no-fullscreen': !enableFullScreen}"
                                                     ng-style="{'display' : showSettings ? 'block' : 'none'}">
 
-                                                    <li class="video-settings-title">Quality</li>
+                                                    <li class="video-settings-title">Якість</li>
                                                     <li class="video-settings-divider"></li>
                                                     <li ng-repeat="resolution in availableResolutions"
                                                         class="video-settings-item">
@@ -76,11 +76,7 @@
                                                         ng-if="isWebAdmin || debugMode"></li>
                                                     <li class="video-settings-button" ng-if="isWebAdmin || debugMode"
                                                         ng-click="cameraLinks.enabled=!cameraLinks.enabled">
-<<<<<<< HEAD
-                                                        <span class="glyphicon glyphicon-cog"></span>Camera Details
-=======
                                                         <span class="glyphicon glyphicon-cog"></span>Інформація про камеру
->>>>>>> ea434ffa
                                                     </li>
                                                     <li class="video-settings-divider buffer"
                                                         ng-if="betaMode || debugMode"></li>
