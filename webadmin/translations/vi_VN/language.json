--- conflicted
+++ resolved
@@ -74,27 +74,12 @@
         "emailFrom": "Thư gửi từ",
         "emailSignature": "Chữ ký email",
         "emailSupportEmail": "Hỗ trợ Email",
-<<<<<<< HEAD
-        "enableEdgeRecording": "Enable edge recording",
-        "eventLogPeriodDays": "Event log period (days)",
-        "hanwhaDeleteProfilesOnInitIfNeeded": "Delete camera profiles on init if needed",
-=======
         "enableEdgeRecording": "Cho phép ghi âm",
         "eventLogPeriodDays": "Chu kỳ đăng nhập sự kiện (ngày)",
->>>>>>> 79fb49d7
         "ldapAdminDn": "LDAP quản trị DN",
         "ldapSearchBase": "Cơ sở tìm kiếm LDAP",
         "ldapSearchFilter": "Bộ lọc tìm kiếm LDAP",
         "ldapUri": "LDAP URI",
-<<<<<<< HEAD
-        "localSystemId": "Local System ID",
-        "maxDifferenceBetweenSynchronizedAndInternetTime": "Max difference between synchronized and Internet time (milliseconds)",
-        "maxDifferenceBetweenSynchronizedAndLocalTimeMs": "Max difference between synchronized and local time (milliseconds)",
-        "maxRecordQueueSizeBytes": "Max record queue size (bytes)",
-        "maxRecordQueueSizeElements": "Max record queue size (elements)",
-        "maxRemoteArchiveSynchronizationThreads": "Max remote archive synchronization threads",
-        "maxSceneItems": "Max scene items (0 means default)",
-=======
         "localSystemId": "ID hệ thống cục bộ",
         "maxDifferenceBetweenSynchronizedAndInternetTime": "Tối đa khác biệt giữa thời gian đồng bộ và Internet (mili giây)",
         "maxDifferenceBetweenSynchronizedAndLocalTimeMs": "Tối đa khác biệt giữa thời gian đồng bộ và Internet (mili giây)",
@@ -103,7 +88,6 @@
         "maxRemoteArchiveSynchronizationThreads": "Tệp đồng bộ hoá lưu trữ từ xa tối đa",
         "maxRtspConnectDurationSeconds": "Số phút kết nối tối đa của Rtsp",
         "maxSceneItems": "Mục cảnh tối đa",
->>>>>>> 79fb49d7
         "proxyConnectTimeoutSec": "Thời gian chờ kết nối proxy (giây)",
         "rtpTimeoutMs": "Thời gian chờ RTP (mili giây)",
         "sequentialFlirOnvifSearcherEnabled": "Sử dụng tìm kiếm chuẩn Onvif tuần tự",
