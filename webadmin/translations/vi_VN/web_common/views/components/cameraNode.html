--- conflicted
+++ resolved
@@ -13,10 +13,4 @@
     <div class="camera-name">{{camera.name}}<br/>
         <small ng-if="toggleInfo">{{camera.url}}</small>
     </div>
-<<<<<<< HEAD
-    <div class="camera-name">{{camera.name}}<br/>
-        <small ng-if="toggleInfo">{{camera.url}}</small>
-    </div>
-=======
->>>>>>> 8d52f405
 </a>