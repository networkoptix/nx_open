{
    "language_name": "Nederlands",
    "dialogs": {
        "okButton": "Oké",
        "openLink": "Bezoek deze link",
        "openLinkWithTitle": "Bezoek deze link naar {{title}}"
    },
    "setup": {
        "createAccount": "account aanmaken",
        "errorNoHDD": "Dit apparaat is bedoeld om te werken met een harde schijf. <br>Gelieve het apparaat uit te schakelen en een harde schijf te installeren.",
        "errorNoNetwork": "Dit apparaat heeft een netwerkverbinding nodig om te functioneren.<br>\n                Sluit het apparaat aan op het  lokale netwerk of het internet"
    },
    "passwordRequirements": {
        "minLengthMessage": "Wachtwoord moet ten minste 8 karakters hebben",
        "requiredMessage": "Alleen letters, cijfers en symbolen van het toetsenbord zijn toegestaan",
        "weakMessage": "Het wachtwoord moet bestaan uit verschillende soorten symbolen",
        "strongMessage": "Sterk wachtwoord!",
        "commonMessage": "Dit wachtwoord staat in de lijst van meest populaire wachtwoorden"
    },
    "settings": {
        "tabs": {
            "server": "Server",
            "system": "Systeem",
            "device": "Apparaat"
        },
        "confirmRestart": "Server nu herstarten?",
        "couldntCheckInternet": "Kan de cloudverbinding niet controleren",
        "confirmRestoreDefault": "Database en instellingen wissen? Dit proces zal enige tijd duren en de server zal daarna opnieuw worden opgestart.",
        "confirmRestoreDefaultTitle": "Fabrieksinstellingen herstellen",
        "unexpectedError": "Mislukt: er heeft zich een onverwachte fout voorgedaan",
        "connnetionError": "Netwerkfout",
        "wrongPassword": "Wachtwoord onjuist.",
        "error": "Fout: ",
        "restartNeeded": "Wijzigingen opgeslagen. Wilt u de server herstarten om de nieuwe instellingen toe te passen?",
        "settingsSaved": "Instellingen opgeslagen",
        "confirmHardwareRestart": "Wilt u het besturingssysteem opnieuw opstarten?",
        "confirmRestoreSettings": "Alle serverinstellingen wissen? Het archief wordt bewaard, maar de netwerkinstellingen worden gewist.",
        "confirmRestoreSettingsNotNetwork": "De configuratie van de server wissen? Archief-en netwerkinstellingen worden opgeslagen.",
        "unavailable": "Niet Beschikbaar",
        "unsafePortConfirm": "Het is niet veilig om een poortnummer te gebruiken lager dan 1025. De server kan hierdoor niet toegankelijk zijn. Toch doorgaan?",
        "confirmDisconnectFromCloud": "Verbinding verbreken met systeem {{CLOUD_NAME}}",
        "confirmDisconnectFromCloudTitle": "<span class='warning-label'>Alle cloud gebruikersaccounts worden verwijderd.</span><br><br>Het systeem zal toegankelijk zijn via het lokale netwerk middels het lokale administrator account.",
        "confirmDisconnectFromCloudAction": "Verbinding verbreken",
        "disconnectedFromCloudSuccess": "Systeem is succesvol afgesloten van {{CLOUD_NAME}}",
        "confirmDisconnectFromSystem": "Maak de server los van het huidige systeem",
        "confirmDisconnectFromSystemAction": "Losmaken",
        "disconnectedFromSystemSuccess": "Server is succesvol losgemaakt van het systeem",
        "connectedSuccess": "Verbinding maken met het systeem is mislukt",
        "createLocalOwnerTitle": "Maak een lokaal administrator account aan",
        "confirmChangePassword": "Wijzig admin wachtwoord",
        "confirmChangePasswordTitle": "Systeemwachtwoord veranderen? Het zal gevolgen hebben voor gebruiker 'admin' en het root-wachtwoord voor sommige servers",
        "confirmChangePasswordAction": "Nieuw wachtwoord opslaan",
        "nx1ControlHint": "Client applicatie is gestart. Gebruik een toetsenbord en muis of de mobiele applicatie om deze te beheren."
    },
    "settingsConfig": {
        "arecontRtspEnabled": "Arecont RTSP ingeschakeld",
        "auditTrailEnabled": "Audit trail ingeschakeld",
        "auditTrailPeriodDays": "Audit trail period days",
        "autoDiscoveryEnabled": "Schakel automatische detectie van apparaten in",
        "autoUpdateThumbnails": "Miniaturen automatisch bijwerken",
        "backupNewCamerasByDefault": "Maak standaard een back-up van nieuwe camera's",
        "backupQualities": "Backup Kwaliteitsniveaus",
        "cameraSettingsOptimization": "Optimalisatie van apparaatinstellingen toestaan",
        "clientStatisticsSettingsUrl": "Relatieve url van klantstatistieken",
        "cloudAccountName": "Cloud eigenaar-account",
        "cloudConnectRelayingEnabled": "Enable relaying for cloud connect",
        "cloudConnectUdpHolePunchingEnabled": "Schakel UDP hole punching in voor de cloud verbinding",
        "cloudHost": "Cloud host",
        "cloudSystemID": "Cloud systeem id",
        "disabledVendors": "Uitgeschakelde leveranciers",
        "ec2AliveUpdateIntervalSec": "Systeam update interval (seconden)",
        "ec2ConnectionKeepAliveTimeoutSec": "Verbinding behouden timeout (seconden)",
        "ec2KeepAliveProbeCount": "Verbinding behouden probes (seconden)",
        "emailFrom": "Email van",
        "emailSignature": "Email handtekening",
        "emailSupportEmail": "Support Email",
<<<<<<< HEAD
        "enableEdgeRecording": "Enable edge recording",
=======
        "enableEdgeRecording": "Edge recording inschakelen",
>>>>>>> 20dd985e
        "eventLogPeriodDays": "Event log periode (dagen)",
        "hanwhaDeleteProfilesOnInitIfNeeded": "Delete camera profiles on init if needed",
        "ldapAdminDn": "LDAP admin DN",
        "ldapSearchBase": "LDAP-zoekbasis",
        "ldapSearchFilter": "LDAP-zoekfilter",
        "ldapUri": "LDAP-URI",
        "localSystemId": "Lokaal systeem ID",
        "maxDifferenceBetweenSynchronizedAndInternetTime": "Max verschil tussen gesynchroniseerde en internettijd (milliseconden)",
        "maxDifferenceBetweenSynchronizedAndLocalTimeMs": "Max verschil tussen gesynchroniseerde en lokale tijd (milliseconden)",
        "maxRecordQueueSizeBytes": "Max record queue size (bytes)",
        "maxRecordQueueSizeElements": "Max record queue size (elements)",
        "maxRemoteArchiveSynchronizationThreads": "Max. externe archief synchronisatie",
        "maxSceneItems": "Max scene items (0 means default)",
        "proxyConnectTimeoutSec": "Proxy verbinding timeout (seconden)",
        "rtpTimeoutMs": "RTP timeout (milliseconden)",
        "sequentialFlirOnvifSearcherEnabled": "Gebruik sequentiële Flir Onvif-zoeker",
        "serverDiscoveryPingTimeoutSec": "Server discovery time-out",
        "smtpConnectionType": "SMTP-verbindingstype",
        "smtpHost": "SMTP-host",
        "smtpPort": "SMTP port",
        "smtpSimple": "SMTP eenvoudig",
        "smtpTimeout": "SMTP Timeout",
        "smtpUser": "SMTP gebruiker",
        "statisticsAllowed": "Verzend anonieme gebruiksstatistieken en crashmeldingen",
        "statisticsReportLastNumber": "Statistiekenrapport - laatste nummer",
        "statisticsReportLastTime": "Statistiekenrapport - laatste keer",
        "statisticsReportLastVersion": "Statistics report - last version",
        "statisticsReportServerApi": "Statistieken server api",
        "statisticsReportTimeCycle": "Statistieken rapport interval",
        "statisticsReportUpdateDelay": "Statistieken verslag - update vertraging",
        "synchronizeTimeWithInternet": "Synchroniseer tijd met internet",
        "systemName": "Systeemnaam",
        "takeCameraOwnershipWithoutLock": "Neem het eigendom van camera's zonder vergrendeling",
        "timeSynchronizationEnabled": "Tijdsynchronisatie ingeschakeld",
        "updateNotificationsEnabled": "Update meldingen ingeschakeld",
        "upnpPortMappingEnabled": "UPNP-poorttoewijzing ingeschakeld",
        "useTextEmailFormat": "Verstuur e-mails met platte tekst"
    },
    "info": {
        "tabs": {
            "healthMonitoring": "Server monitoring",
            "storage": "Opslagruimte",
            "log": "Log"
        }
    },
    "join": {
        "systemIsUnreacheble": "Systeem is onbereikbaar of bestaat niet.",
        "incorrectCurrentPassword": "Wachtwoord onjuist.",
        "incorrectRemotePassword": "Naam of wachtwoord onjuist.",
        "incompatibleVersion": "Het systeem is onbereikbaar, niet bestaand of is voorzien van een incompatibele versie.",
        "wrongUrl": "Kan geen verbinding maken met de gekozen server.",
        "newSystemError": "Kan de systemen niet samenvoegen. Het externe systeem is niet juist geconfigureerd.",
        "safeMode": "Kan de systemen niet samenvoegen. Het externe systeem is in de veilige modus.",
        "configError": "Kan de systemen niet samenvoegen. Eén van de systemen staat wellicht in de veilige modus.",
        "cloudError": "De systemen kunnen niet worden samengevoegd. Het gekozen systeem is verbonden met de cloud. Verbreek de cloudverbinding.",
        "cloudBothError": "De systemen kunnen niet worden samengevoegd. Beide systemen zijn verbonden met de cloud. Verbreek de cloudverbinding.",
        "cloudHostConflict": "Kan de systemen niet samenvoegen, omdat de server verbonden zijn verschillende clouds hosts",
        "licenceError": "Waarschuwing! U wilt systemen met samenvoegen met meerdere starterpacks. Slechts één starterpack is toegestaan per systeem, zodat de andere starterpacks zullen worden gedeactiveerd. Doorgaan met samenvoegen?",
        "connectionFailed": "Verbinding mislukt: ",
        "unknownError": "Onbekende fout",
        "mergeFailed": "Samenvoegen mislukt: ",
        "mergeSucceed": "Samenvoegen gelukt.",
        "newSystemDisplayName": "Nieuw systeem",
        "incompatibleProtocol": "incompatibele versie",
        "incompatibleCloudHost": "cloud conflict",
        "incompatibleCloudState": "verbonden met de cloud"
    },
    "login": {
        "incorrectPassword": "Gebruikersnaam of wachtwoord is onjuist"
    },
    "navigaion": {
        "cannotGetUser": "Serverfout: kan de gebruikersgegevens niet ophalen"
    },
    "offlineDialog": {
        "serverOffline": "server is offline"
    },
    "restartDialog": {
        "serverStarting": "server start op",
        "serverRestarting": "server start opnieuw op",
        "serverOffline": "server is offline"
    },
    "fileUpload": {
        "started": "Update succesvol gestart. Dit zal enkele minuten duren",
        "upToDate": "Update is mislukt. De gekozen versie is reeds geïnstalleerd.",
        "invalidFile": "Update is mislukt. Het gekozen bestand is niet geldig.",
        "incompatibleSystem": "Update is mislukt. Het gekozen bestand is voor een ander systeem.",
        "extractionError": "Update is mislukt. Er is onvoldoende ruimte om de update uit te voeren. Controleer de beschikbare opslagruimte.",
        "installationError": "Update is mislukt. Het installatiescript kan niet worden uitgevoerd.",
        "selectFiles": "Bestand(en) selecteren"
    },
    "advanced": {
        "free": "Gratis",
        "total": "Totaal",
        "occupied": "Bezet",
        "reserved": "Gereserveerd"
    },
    "pageTitles": {
        "default": "{{PRODUCT_NAME}} web interface"
    },
    "common": {
        "systemOffline": "Systeem Offline",
        "cameraLinks": {
            "copyToClipboard": "kopieer naar klembord",
            "highStream": "Primaire stream",
            "copyDefaultText": "kopiëren",
            "unknown": "Unknown",
            "lowStream": "Secundaire stream",
            "transcoding": "Transcoding",
            "copyActiveText": "gekopieerd naar het klembord"
        },
        "searchCamPlaceholder": "zoeken",
        "cameraStates": {
            "noFormat": "Deze browser of apparaat ondersteunt geen videoweergave van deze camera.",
            "ieWin10": "Gebruik alsjeblieft de browsers Microsoft Edge of Google Chrome.",
            "iosVideoTooLarge": "iOS ondersteunt geen video die groter is dan FullHD (2MP: 1920x1080).",
            "unauthorized": "Authentication required",
            "ubuntuNX": "Deze browser ondersteunt geen video van ARM-gebaseerde servers. Gebruik alsjeblieft de Chromium-browser.",
            "ieNoWebm": "Installeer alstublieft <a href='https://tools.google.com/dlpage/webmmf/' target='_blank'>WebM codec</a> voor Internet Explorer.",
            "flashOrWebmRequired": "Gelieve <a href='https://get.adobe.com/flashplayer/' target='_blank'> Adobe Flash</a> of <a href='https://tools.google.com/dlpage/webmmf/' target='_blank'>WebM codec</a> te installeren voor het afspelen van video's in Internet Explorer.",
            "noArmSupport": "Deze browser of dit apparaat ondersteunt geen videoweergave van ARM-gebaseerde servers.",
            "error": "Error",
            "offline": "Offline",
            "noData": "Geen data",
            "flashRequired": "<a href='https://get.adobe.com/flashplayer/' target='_blank'>installeer Adobe Flash</a> om video af te spelen van ARM-based servers."
        }
    }
}<|MERGE_RESOLUTION|>--- conflicted
+++ resolved
@@ -74,11 +74,7 @@
         "emailFrom": "Email van",
         "emailSignature": "Email handtekening",
         "emailSupportEmail": "Support Email",
-<<<<<<< HEAD
-        "enableEdgeRecording": "Enable edge recording",
-=======
         "enableEdgeRecording": "Edge recording inschakelen",
->>>>>>> 20dd985e
         "eventLogPeriodDays": "Event log periode (dagen)",
         "hanwhaDeleteProfilesOnInitIfNeeded": "Delete camera profiles on init if needed",
         "ldapAdminDn": "LDAP admin DN",
