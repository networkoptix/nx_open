--- conflicted
+++ resolved
@@ -43,10 +43,6 @@
         "confirmDisconnectFromCloudAction": "Verbinding verbreken",
         "disconnectedFromCloudSuccess": "Het systeem is succesvol losgekoppeld van {{CLOUD_NAME}}",
         "confirmDisconnectFromSystem": "Koppel de server los van het huidige systeem",
-<<<<<<< HEAD
-        "confirmDisconnectFromSystemTitle": "",
-=======
->>>>>>> 63f5a0ae
         "confirmDisconnectFromSystemAction": "Loskoppelen",
         "disconnectedFromSystemSuccess": "De server is succesvol van het systeem losgekoppeld",
         "connectedSuccess": "Verbinding maken met het systeem is mislukt",
@@ -85,9 +81,6 @@
         "ldapSearchBase": "LDAP-zoekbasis",
         "ldapSearchFilter": "LDAP-zoekfilter",
         "ldapUri": "LDAP-URI",
-<<<<<<< HEAD
-        "autoDiscoveryEnabled": "Schakel de automatische detectie van apparaten in",
-=======
         "localSystemId": "Lokaal systeem ID",
         "maxDifferenceBetweenSynchronizedAndInternetTime": "Max verschil tussen gesynchroniseerde en internettijd (milliseconden)",
         "maxDifferenceBetweenSynchronizedAndLocalTimeMs": "Max verschil tussen gesynchroniseerde en lokale tijd (milliseconden)",
@@ -100,7 +93,6 @@
         "rtpTimeoutMs": "RTP timeout (milliseconden)",
         "sequentialFlirOnvifSearcherEnabled": "Gebruik sequentiële Flir Onvif-zoeker",
         "serverDiscoveryPingTimeoutSec": "Server discovery time-out",
->>>>>>> 63f5a0ae
         "smtpConnectionType": "SMTP-verbindingstype",
         "smtpHost": "SMTP-host",
         "smtpPort": "SMTP port",
@@ -108,19 +100,6 @@
         "smtpTimeout": "SMTP Timeout",
         "smtpUser": "SMTP gebruiker",
         "statisticsAllowed": "Verzend anonieme gebruiksstatistieken en crashmeldingen",
-<<<<<<< HEAD
-        "backupQualities": "Backup Kwaliteitsniveaus",
-        "serverDiscoveryPingTimeoutSec": "Server discovery time-out",
-        "cloudAccountName": "Cloud eigenaar account",
-        "cloudHost": "Cloud host",
-        "cloudAuthKey": "Cloud auth key",
-        "cloudSystemID": "Cloud systeem id",
-        "systemName": "Systeemnaam",
-        "newSystem": "Server is \"Nieuw\"",
-        "proxyConnectTimeoutSec": "Proxy verbinding timeout (seconden)",
-        "crossdomainEnabled": "Schakel webclient in",
-=======
->>>>>>> 63f5a0ae
         "statisticsReportLastNumber": "Statistiekenrapport - laatste nummer",
         "statisticsReportLastTime": "Statistiekenrapport - laatste keer",
         "statisticsReportLastVersion": "Statistiekenrapport - laatste versie",
