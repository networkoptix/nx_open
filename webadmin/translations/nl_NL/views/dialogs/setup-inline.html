<div class="panel-body text-center" ng-if="stepIs(0)">
    <div class="master-icon"><span class="preloader"></span></div>
    <div class="vertical-center">
        <h2>Laden...</h2>
    </div>
</div>

<div class="panel-body text-center" ng-if="stepIs('initFailure')">
    <div class="master-icon"><span class="icon-fail"></span></div>
    <h2>Kan het systeem niet initialiseren</h2>
    <p class="master-description">
        Autorisatie is mislukt.
    </p>
    <p class="master-controls">
        <button class="btn btn-default" ng-if="canRetry()" ng-click="retry()">Nogmaals proberen</button>
    </p>
</div>


<div class="panel-body text-center" ng-if="stepIs('brokenSystem')">
    <div class="master-icon"><span class="icon-fail"></span></div>
    <h2>Kan het systeem niet aanmaken</h2>
    <p class="master-description">Het systeem kan niet worden geconfigureerd. <br>
        <span ng-bind-html="settings.localError"></span>
    </p>
    <p class="master-controls">
        <button class="btn btn-default" ng-if="canRetry()" ng-click="retry()">Nogmaals proberen</button>
    </p>
</div>

<div class="panel-body text-center panel-body-big" ng-if="stepIs('start')">
    <div ng-class="{'vertical-bottom':!settings.liteClient, 'master-description': settings.liteClient}">
        <h2>Aan de slag met {{Config.productName}}</h2>
        <p>Gelieve eerst de server configureren. <br>Kies een optie.</p>
        <div class="spacer" ng-if="!settings.liteClient"><br><br><br></div>
        <button class="btn btn-primary" autofocus ng-click="next()">Installatie nieuw systeem</button>

        <div class="horisontal-line-text">
            <span class="line"></span>
            <span class="text">of</span>
            <span class="line"></span>
        </div>
        <button class="btn btn-default" ng-click="skip()">Toevoegen aan bestaand systeem</button><br>
        <small>(if {{Config.productName}} is reeds aangemaakt)</small><br>
        <small ng-if="!settings.liteClient">&nbsp;</small>
    </div>
</div>

<div class="panel-body text-center" ng-if="stepIs('systemName')">
    <h2>Voer systeemnaam in</h2>
    <p class="master-description">
        Het helpt het systeem te vinden of te identificeren.
    </p>
    <form class="master-controls" name="forms.systemNameForm" novalidate>
        <div class="form-group" validate-field>
            <input ng-model="settings.systemName" name="systemName" type="text" class="form-control"
                   placeholder="Systeemnaam" required auto-focus>
        </div>

        <div class="form-group has-error" ng-if="forms.systemNameForm.systemName.$touched && forms.systemNameForm.systemName.$error.required">
            <div class="help-block">
                Systeemnaam is vereist
            </div>
        </div>

    </form>
    <p class="vertical-bottom">
        <a href="" ng-click="next('advanced', true)">Geavanceerde systeeminstellingen</a>
    </p>
</div>


<div class="panel-body text-center" ng-if="stepIs('advanced')">
    <h2>Geavanceerde systeeminstellingen</h2>
    <form class="master-controls wide text-left" name="forms.advancedSettings" novalidate>
        <div class="form-group" ng-repeat="(setting, value) in systemSettings">
            <div class="checkbox" ng-if="Config.settingsConfig[setting].type == 'checkbox' " >
                <label>
                    <input type="checkbox" id="{{setting}}"
                           ng-model="systemSettings[setting]"> <span>{{L.settingsConfig[setting]}}</span>
                </label>
            </div>

            <label ng-if="Config.settingsConfig[setting].type != 'checkbox' "
                   for="{{setting}}" >{{L.settingsConfig[setting]}}</label>
            <input ng-if="Config.settingsConfig[setting].type == 'number' " type="number"
                   id="{{setting}}"
                   placeholder="{{}}"
                   ng-model="systemSettings[setting]"
                   class="form-control input-sm"/>
            <input ng-if="Config.settingsConfig[setting].type == 'text'" type="text"
                   id="{{setting}}"
                   ng-model="systemSettings[setting]"
                   class="form-control input-sm"/>
        </div>
    </form>
</div>


<div class="panel-body text-center"  ng-if="stepIs('chooseCloudOrLocal')">
    <h2>Kies type systeem</h2>
    <div class="row radio-panels">
        <div class="col-xs-6 radio-panel ">
            <div class="radio-panel-body"
                 ng-class="{'selected':!settings.chooseCloudSystem}"
                 ng-click="settings.chooseCloudSystem = false">
                <div class="checkbox-icon"></div>
                <div class="master-icon"><span class="icon-localSystem"></span></div>
                <h3>Lokaal</h3>
                <p>
                    Werkt alleen in een lokaal netwerk <br>geen internetverbinding vereist
                </p>
            </div>
        </div>
        <div class="col-xs-6 radio-panel">
            <div class="radio-panel-body"
                 ng-class="{'selected':settings.chooseCloudSystem}"
                 ng-click="settings.chooseCloudSystem = true">
                <div class="checkbox-icon"></div>
                <div class="master-icon"><span class="icon-cloud"></span></div>
                <h3>Cloud</h3>
                <p>
                    Overal bereikbaar <br>internetverbinding vereist
                </p>
            </div>
        </div>
    </div>
    <p class="vertical-bottom">
        <a ng-if="!settings.liteClient" class="external" ng-href="{{portalUrl}}" title="learn more about {{Config.cloud.productName}}"
           target="_blank" ng-click="openLink($event)">Help me beslissen</a>         <span ng-if="settings.liteClient">Meer informatie: {{portalUrl}}</span>
    </p>
</div>


<div class="panel-body text-center" ng-if="stepIs('cloudIntro')">
    <div class="master-icon">
        <span class="icon-account"></span>
    </div>
    <h2>{{Config.cloud.productName}} account</h2>
    <p class="master-description">
        Een account is vereist voor gebruik van het cloud systeem {{Config.cloud.productName}}
    </p>
    <p class="master-controls">
        <button class="btn btn-primary" ng-click="createAccount()" auto-focus>Maak een nieuwe account</button> &nbsp;&nbsp; <button class="btn btn-default" ng-click="next('cloudLogin', true)">bestaande gebruiken</button>
    </p>
</div>


<div class="panel-body text-center" ng-if="stepIs('cloudAuthorizedIntro')">
    <p>Systeem zal worden verbonden worden met</p>

    <div class="master-icon"><span class="icon-cloud"></span></div>

    <h2>{{settings.presetCloudEmail}}</h2>

    <p class="vertical-bottom">
        <a href="" ng-click="next('cloudLogin', true)">Verbinden met een ander account</a>
    </p>
</div>

<div class="panel-body text-center" ng-if="stepIs('cloudLogin')">
    <div class="master-icon"><span class="icon-cloud"></span></div>

    <h2>Inloggen op <span class="product-name add-version">{{Config.cloud.productName}}</span></h2>

    <form class="master-controls" name="forms.cloudForm" novalidate ng-class="{'has-error':settings.cloudError}">
        <div class="form-group" validate-field>
            <input ng-model="settings.cloudEmail" name="cloudEmail" class="form-control"
                   type="email" placeholder="E-mailadres" autocomplete="new-password" required auto-focus ng-change="clearCloudError()">
        </div>
        <div class="form-group" validate-field>
            <input ng-model="settings.cloudPassword" name="cloudPassword" class="form-control"
                   type="password" autocomplete="new-password" required placeholder="Password" ng-change="clearCloudError()">
        </div>

        <div class="checkbox text-left" ng-if="settings.thickClient">
            <labe>
                <input ng-model="settings.savePassword" type="checkbox">
                Blijf ingelogd
            </labe>
        </div>

        <div class="form-group has-error"
             ng-if="forms.cloudForm.cloudEmail.$touched && forms.cloudForm.cloudEmail.$error.email">
            <div class="help-block">
                Geef een geldig e-mailadres op
            </div>
        </div>

        <div class="form-group has-error"
             ng-if="forms.cloudForm.cloudEmail.$touched && forms.cloudForm.cloudEmail.$error.required ||
                    forms.cloudForm.cloudPassword.$touched && forms.cloudForm.cloudPassword.$error.required">
            <div class="help-block">
                E-mailadres en wachtwoord zijn verplicht
            </div>
        </div>

        <div class="form-group has-error" ng-if="settings.cloudError">
            <p class="help-block">
                {{settings.cloudError}}
            </p>
        </div>

        <div class="form-group" ng-if="settings.liteClient">
            <p class="help-block">
                Om een account aan te maken, bezoek {{portalUrl}}
            </p>
        </div>
    </form>
</div>

<div class="panel-body text-center" ng-if="stepIs('localLogin')">
    <h2>Een administrator wachtwoord instellen</h2>
    <form class="master-controls" name="forms.localForm" novalidate disable-autocomplete>
        <div class="form-group" validate-field>
            <!-- <input ng-model="settings.localLogin" name="localLogin" class="form-control"
                   type="text" placeholder="Login" required readonly> -->
            <div class="form-control text-left readonly" readonly>{{settings.localLogin}}</div>
        </div>
        <password-input ng-model="settings.localPassword"></password-input>
        <div class="form-group" validate-field ng-class="{'has-error':forms.localForm.passwordInput.$valid &&
                     forms.localForm.localPasswordConfirmation.$valid &&
                     forms.localForm.localPasswordConfirmation.$touched &&
                     settings.localPasswordConfirmation != settings.localPassword}">
            <input ng-model="settings.localPasswordConfirmation" name="localPasswordConfirmation" class="form-control"
                   type="password" autocomplete="new-password" placeholder="Herhaal wachtwoord" required>
        </div>
        <div class="checkbox text-left" ng-if="settings.thickClient">
            <labe>
                <input ng-model="settings.savePassword" type="checkbox">
                Wachtwoord opslaan
            </labe>
        </div>

        <div class="form-group"
             ng-if="(!forms.localForm.localLogin.$touched || forms.localForm.localLogin.$valid) &&
+                    !forms.localForm.passwordInput.$dirty &&
+                    !forms.localForm.localPasswordConfirmation.$touched">
            <div class="help-block">
                Wachtwoord moet verschillende typen tekens bevatten en uit ten minste 8 tekens bestaan
            </div>
        </div>
        <div class="form-group has-error" ng-if="!forms.localForm.passwordInput.password.$valid">
            <div class="help-block" ng-if="forms.localForm.passwordInput.password.$error.weak &&
                  !forms.localForm.passwordInput.password.$error.common &&
                  !forms.localForm.passwordInput.password.$error.pattern &&
                  !forms.localForm.passwordInput.password.$error.minlength">{{L.passwordRequirements.weakMessage}}</div>
            <div class="help-block" ng-if="forms.localForm.passwordInput.password.$error.common &&
                  !forms.localForm.passwordInput.password.$error.pattern &&
                  !forms.localForm.passwordInput.password.$error.minlength">{{L.passwordRequirements.commonMessage}}</div>
            <div class="help-block" ng-if="forms.localForm.passwordInput.password.$error.minlength &&
                  !forms.localForm.passwordInput.password.$error.pattern">{{L.passwordRequirements.minLengthMessage}}</div>
            <div class="help-block" ng-if="forms.localForm.passwordInput.password.$error.pattern">{{L.passwordRequirements.requiredMessage}}</div>
        </div>

        <div class="form-group has-error"
             ng-if="forms.localForm.localLogin.$touched && forms.localForm.localLogin.$error.required ||
                    forms.localForm.passwordInput.$dirty && forms.localForm.passwordInput.$error.required ||
                    forms.localForm.localPasswordConfirmation.$touched && forms.localForm.localPasswordConfirmation.$error.required">
            <div class="help-block">
                Alle velden zijn verplicht
            </div>
        </div>

        <div class="form-group has-error"
             ng-if= "forms.localForm.$valid &&
                     (settings.localPasswordConfirmation != settings.localPassword)">
            <div class="help-block">
                Wachtwoorden komen niet overeen
            </div>
        </div>
    </form>
</div>

<div class="panel-body text-center" ng-hide="!stepIs('merge')">
    <h2>De server verbinden met het bestaande systeem</h2>
    <form class="master-controls wide text-left" name="forms.remoteSystemForm" novalidate disable-autocomplete>
        <div class="form-group" validate-field>

            <input type="text" ng-model="settings.remoteSystem" name="remoteSystemName"
                   typeahead="system as system.visibleName for system in discoveredUrls | filter: {isNew:false, visibleName: $viewValue} | limitTo:8"
                   typeahead-input-formatter="getSystemName($model)"
                   typeahead-focus-on-select="false"
                   typeahead-min-length="0"
                   typeahead-show-hint="true"
                   typeahead-focus-first="false"
                   typeahead-focus
 placeholder="Bestaande systeem URL (https://host:port)"
                   required
 class="form-control">

            <p class="help-block text-left">
                {{settings.remoteSystem.hint}}
            </p>
        </div>
        <div class="form-group" validate-field>
            <input ng-model="settings.remoteLogin" name="remoteLogin" class="form-control" type="text"
                   ng-change="clearRemoteError(true)"
                   placeholder="Gebruikersnaam" required>
        </div>
        <div class="form-group" validate-field>
            <input ng-model="settings.remotePassword"
                   name="remotePassword" autocomplete="new-password" class="form-control" type="password"
                   ng-change="clearRemoteError(true)"
                   placeholder="Password" required>
        </div>
        <div class="form-group has-error"
             ng-if="forms.remoteSystemForm.remoteSystemName.$touched &&  forms.remoteSystemForm.remoteSystemName.$error.required||
                    forms.remoteSystemForm.remoteLogin.$touched && forms.remoteSystemForm.remoteLogin.$error.required ||
                    forms.remoteSystemForm.remotePassword.$touched && forms.remoteSystemForm.remotePassword.$error.required">
            <div class="help-block">
                Alle velden zijn verplicht
            </div>
        </div>

        <div class="form-group has-error"  ng-if="settings.remoteError">
            <div class="help-block">
                {{settings.remoteError}}
            </div>
        </div>
    </form>
</div>


<div class="panel-body text-center" ng-if="stepIs('mergeProcess')">
    <div class="master-icon"><span class="preloader"></span></div>
    <h2>Systemen samenvoegen...</h2>
    <p class="master-description">Dit kan enkele minuten duren</p>
</div>

<div class="panel-body text-center" ng-if="stepIs('retryMergeCredentials')">
    <div class="master-icon"><span class="preloader"></span></div>
    <h2>Systemen samenvoegen...</h2>
    <p class="master-description">Probeert te verbinden met het systeem</p>
</div>


<div class="panel-body text-center" ng-if="stepIs('mergeFailure')">
    <div class="master-icon"><span class="icon-fail"></span></div>
    <h2>Kan systemen niet samenvoegen</h2>
    <p class="master-description">
        {{settings.remoteError}}
    </p>
    <p class="master-controls">
        <button class="btn btn-default" ng-click="retry()">Probeer het opnieuw</button>         <button class="btn btn-default" ng-click="skip()">Maak een afzonderlijk systeem aan</button>
    </p>
</div>

<div class="panel-body text-center" ng-if="stepIs('mergeTemporaryFailure')">
    <div class="master-icon"><span class="icon-fail"></span></div>
    <h2>Systemen zijn succesvol samengevoegd, maar is nog niet helemaal klaar.</h2>
    <p class="master-description">
        {{settings.remoteError}}
    </p>
    <p class="master-controls">
        <button class="btn btn-default" ng-click="retry()">Nogmaals proberen</button>
    </p>
</div>

<div class="panel-body text-center" ng-if="stepIs('cloudProcess')">
    <div class="master-icon"><span class="preloader"></span></div>
    <h2>Verbinden met {{Config.cloud.productName}}...</h2>
    <p class="master-description">Dit kan enkele minuten duren</p>
</div>

<div class="panel-body text-center" ng-if="stepIs('cloudSuccess')">
    <div class="master-icon"><span class="icon-success"></span></div>
    <h2>Systeem is klaar voor gebruik</h2>
    <p>Gebruikersnaam</p>
    <h4>{{settings.cloudEmail}}</h4>
    <p>Delen en account instellingen</p>
    <h4><a class="external" ng-href="{{portalSystemLink}}"  title="open {{Config.cloud.productName}}"
           ng-click="openLink($event)">{{portalShortLink}}</a></h4>
</div>

<div class="panel-body text-center" ng-if="stepIs('localSuccess')">
    <div class="master-icon"><span class="icon-success"></span></div>
    <h2>Systeem is klaar voor gebruik</h2>
    <p>Serveradres</p>
    <h4>{{serverAddress}}</h4>
    <p>Inloggen (voor beheerders)</p>
    <h4>{{settings.localLogin}}</h4>
</div>


<div class="panel-body text-center" ng-if="stepIs('configureWrongNetwork')">
    <p><b>Gelieve eerst de netwerkinstellingen te configureren</b></p>
    <network-settings settings="networkSettings[0]" ></network-settings>

    <p class="vertical-bottom">
        <button class="btn btn-primary" ng-click="retry()">Instellingen opslaan en herstart de server</button>
    </p>
</div>

<div class="panel-body text-center" ng-if="stepIs('configureNetworkForInternet')">
    <p><b>Configureer het netwerk om de internet-verbinding in te stellen</b></p>
    <network-settings settings="networkSettings[0]" ></network-settings>

    <p class="vertical-bottom">
        <button class="btn btn-primary" ng-click="retry()">Instellingen opslaan en herstart de server</button>
    </p>
</div>


<div class="panel-body text-center" ng-if="stepIs('noInternetOnServer')">
    <h2>De server verbinden met het internet</h2>
    <p class="master-description">
        Instellen van de internetverbinding op de server om <br> overal verbinding te kunnen maken met {{Config.cloud.productName}}.
    </p>
    <p class="master-controls">
        <button class="btn btn-default" ng-click="retry()">Probeer het opnieuw</button>         <button class="btn btn-default" ng-click="skip()">Maak een lokaal systeem aan</button>
    </p>
    <p ng-if="serverInfo.flags.canSetupNetwork" class="vertical-bottom">
        <a href="" ng-click="next('configureNetworkForInternet')">Netwerkinstellingen configureren</a>
    </p>
</div>


<div class="panel-body text-center" ng-if="stepIs('noInternetOnClient')">
    <h2>Kan geen verbinding maken met {{Config.cloud.productName}}</h2>
    <p class="master-description">
        Controleer uw internetverbinding.
    </p>
    <p class="master-controls">
        <button class="btn btn-default" ng-click="retry()">Probeer het opnieuw</button>         <button class="btn btn-default" ng-click="skip()">Maak een lokaal systeem aan</button>
    </p>
</div>

<div class="panel-body text-center" ng-if="stepIs('cloudFailure')">
    <div class="master-icon"><span class="icon-fail"></span></div>
    <h2>Kan geen verbinding maken met {{Config.cloud.productName}}</h2>
    <p class="master-description">
        {{cloudError}}
    </p>
    <p class="master-controls">
        <button class="btn btn-default" ng-click="retry()">Probeer het opnieuw</button>         <button class="btn btn-default" ng-click="skip()">Maak een lokaal systeem aan</button>
    </p>
</div>

<div class="panel-body text-center" ng-if="stepIs('localFailure')">
    <div class="master-icon"><span class="icon-fail"></span></div>
    <h2>Kan het systeem niet aanmaken</h2>
<<<<<<< HEAD
    <p class="master-description">Er ging iets verkeerd. <br>Beschrijving van de fout: {{settings.localError}}
=======
    <p class="master-description">Er ging iets helemaal mis. <br> Foutomschrijving: {{settings.localError}}
>>>>>>> a30e977f
    </p>
    <p class="master-controls">
        <button class="btn btn-default" ng-click="retry()">Nogmaals proberen</button>
    </p>
</div>


<div class="panel-footer lite-client-instruction" ng-if="settings.liteClient && stepIs('start')">
    <p>
        Het is mogelijk instellingen te wijzigen vanaf een andere computer door het verbinden van <br>aan het apparaat op één van de volgende manieren:
    </p>
    <div class="row">
        <div class="col-xs-6">
            <div class="text-center"><b>Met behulp van webbrowser</b></div>
            <div class="col-xs-4 text-right">Adres</div><div class="col-xs-8 text-left"><b>https://{{IP}}:{{port}}</b></div>
        </div>
        <div class="col-xs-6">
            <div class="text-center"><b>Gebruik {{Config.productName}} applicatie</b></div>
            <div class="col-xs-6 text-right">Host</div><div class="col-xs-6 text-left"><b>{{IP}}</b></div>
            <div class="col-xs-6 text-right">Poort</div><div class="col-xs-6 text-left"><b>{{port}}</b></div>
            <div class="col-xs-6 text-right">Gebruikersnaam</div><div class="col-xs-6 text-left"><b>{{Config.defaultLogin}}</b></div>
            <div class="col-xs-6 text-right">Password</div><div class="col-xs-6 text-left"><b>{{Config.defaultPassword}}</b></div>
        </div>
    </div>
</div>

<div class="panel-footer" ng-hide="activeStep.noFooter">
    <button class="btn btn-default"
            ng-if="activeStep.cancel"
            ng-disabled="lockNextButton"
            ng-click="cancel()">Annuleren</button>     <button class="btn btn-default"
            ng-if="activeStep.back"
            ng-disabled="lockNextButton"
            ng-click="back()"><span class="glyphicon glyphicon-arrow-left"></span></button> <button class="btn btn-primary pull-right"
            ng-if="activeStep.next"
            ng-disabled="lockNextButton"
            auto-focus
 ng-click="next()">Volgende <span class="glyphicon glyphicon-arrow-right"></span></button> <button class="btn btn-primary pull-right"
            ng-if="activeStep.finish"
            ng-disabled="lockNextButton"
            auto-focus
 ng-click="finish()">Voltooien</button>
</div><|MERGE_RESOLUTION|>--- conflicted
+++ resolved
@@ -440,11 +440,7 @@
 <div class="panel-body text-center" ng-if="stepIs('localFailure')">
     <div class="master-icon"><span class="icon-fail"></span></div>
     <h2>Kan het systeem niet aanmaken</h2>
-<<<<<<< HEAD
-    <p class="master-description">Er ging iets verkeerd. <br>Beschrijving van de fout: {{settings.localError}}
-=======
     <p class="master-description">Er ging iets helemaal mis. <br> Foutomschrijving: {{settings.localError}}
->>>>>>> a30e977f
     </p>
     <p class="master-controls">
         <button class="btn btn-default" ng-click="retry()">Nogmaals proberen</button>
