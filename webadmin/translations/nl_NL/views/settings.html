--- conflicted
+++ resolved
@@ -43,11 +43,7 @@
                         <p><button type="button" class="btn btn-default" ng-click="openRestoreDefaultsDialog()">Fabrieksinstellingen herstellen</button></p>
                     </div>
                     <div>
-<<<<<<< HEAD
-                        <h3>Maak de server los van het systeem</h3>
-=======
                         <h3>Koppel de server los van het huidige systeem</h3>
->>>>>>> 47a3cc34
                         <p>Met deze actie wordt de server losgekoppeld van de systeemdatabase met behoud van lokale gebruikers en configuratie.
                             Het videoarchief zal intact blijven. <b>Alle cloud gebruikers zullen worden verwijderd.</b></p>
                         <p><button class="btn btn-default" ng-click="disconnectFromSystem()">Loskoppelen van het systeem</button></p>
