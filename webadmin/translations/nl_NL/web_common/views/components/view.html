--- conflicted
+++ resolved
@@ -52,26 +52,6 @@
                                                            ng-click="selectResolution(resolution)">{{resolution}}</a>
                                                     </li>
 
-<<<<<<< HEAD
-                                                <li class="video-settings-divider buffer" ng-if="debugMode"></li>
-                                                <li class="video-settings-title" ng-if="debugMode">Videospeler</li>
-                                                <li class="video-settings-divider" ng-if="debugMode"></li>
-                                                <li ng-repeat="format in manualFormats" class="video-settings-item"
-                                                    ng-if="debugMode">
-                                                    <a ng-class="{active:format == activeFormat}"
-                                                       ng-click="selectFormat(format)">{{format}}</a>
-                                                </li>
-                                                <li class="video-settings-divider buffer"
-                                                    ng-if="isWebAdmin || debugMode"></li>
-                                                <li class="video-settings-button" ng-if="isWebAdmin || debugMode"
-                                                    ng-click="cameraLinks.enabled=!cameraLinks.enabled">
-                                                    <span class="glyphicon glyphicon-cog"></span>Gegevens camera
-                                                </li>
-                                                <li class="video-settings-divider buffer"
-                                                    ng-if="betaMode || debugMode"></li>
-                                                <li class="video-settings-button" ng-if="betaMode || debugMode"
-                                                    ng-click="voiceControls.showCommands=!voiceControls.showCommands">
-=======
                                                     <li class="video-settings-divider buffer" ng-if="debugMode"></li>
                                                     <li class="video-settings-title" ng-if="debugMode">Videospeler</li>
                                                     <li class="video-settings-divider"  ng-if="debugMode"></li>
@@ -87,7 +67,6 @@
                                                     <li class="video-settings-divider buffer" ng-if="betaMode || debugMode"></li>
                                                     <li class="video-settings-button" ng-if="betaMode || debugMode"
                                                         ng-click="voiceControls.showCommands=!voiceControls.showCommands">
->>>>>>> 63f5a0ae
                                                         <span>
                                                             <span ng-class="{'voice-active': voiceControls.enabled}"
                                                                   class="glyphicon glyphicon-bullhorn"></span>
