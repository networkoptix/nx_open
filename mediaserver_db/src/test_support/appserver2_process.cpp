--- conflicted
+++ resolved
@@ -144,15 +144,9 @@
     std::unique_ptr<ec2::LocalConnectionFactory>
         ec2ConnectionFactory(new ec2::LocalConnectionFactory(
             m_commonModule.get(),
-<<<<<<< HEAD
             api::PeerType::server,
-            nx::utils::TimerManager::instance(),
-            settings.isP2pMode()));
-=======
-            Qn::PT_Server,
             settings.isP2pMode(),
             &tcpListener));
->>>>>>> 78a10fe0
 
     const nx::utils::Url dbUrl = nx::utils::Url::fromLocalFile(settings.dbFilePath());
 
@@ -466,23 +460,15 @@
     server->setId(commonModule()->moduleGUID());
     m_commonModule->resourcePool()->addResource(server);
     server->setStatus(Qn::Online);
-<<<<<<< HEAD
     server->setServerFlags(nx::vms::api::SF_HasPublicIP);
-=======
-    server->setServerFlags(Qn::SF_HasPublicIP);
     server->setName(QString::number(m_instanceCounter));
->>>>>>> 78a10fe0
 
     m_commonModule->bindModuleInformation(server);
 
     api::MediaServerData apiServer;
     apiServer.id = commonModule()->moduleGUID();
-<<<<<<< HEAD
+    apiServer.name = server->getName();
     ec2::fromResourceToApi(server, apiServer);
-=======
-    apiServer.name = server->getName();
-    ::ec2::fromResourceToApi(server, apiServer);
->>>>>>> 78a10fe0
     if (ec2Connection->getMediaServerManager(Qn::kSystemAccess)->saveSync(apiServer)
         != ec2::ErrorCode::ok)
     {
