--- conflicted
+++ resolved
@@ -1566,23 +1566,6 @@
     // AbstractECConnection
     regUpdate<DatabaseDumpData>(p, ApiCommand::restoreDatabase);
 
-<<<<<<< HEAD
-=======
-    /**%apidoc GET /ec2/getCurrentTime
-     * Read current time.
-     * %permissions Administrator.
-     * %param[default] format
-     * %return Object in the requested format.
-     * %// AbstractTimeManager::getCurrentTimeImpl
-     */
-    regGet<std::nullptr_t, ApiTimeData>(p, ApiCommand::getCurrentTime);
-
-    // AbstractTimeManager::forcePrimaryTimeServer
-    regUpdate<IdData>(p, ApiCommand::forcePrimaryTimeServer,
-        std::bind(&TimeSynchronizationManager::primaryTimeServerChanged,
-            m_timeSynchronizationManager.get(), _1));
-
->>>>>>> 9b0cb6e5
     /**%apidoc GET /ec2/getFullInfo
      * Read all data such as all servers, cameras, users, etc.
      * %param[default] format
