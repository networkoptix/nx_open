#pragma once

#include <memory>

#include <QtSql/QSqlError>

#include <common/common_module_aware.h>

#include <nx_ec/ec_api.h>
#include <nx/vms/api/data/lock_data.h>
#include "nx_ec/data/api_fwd.h"
#include "nx_ec/data/api_misc_data.h"
#include <utils/db/db_helper.h>
#include "nx_ec/data/api_runtime_data.h"
#include <nx/utils/log/log.h>
#include <nx/utils/singleton.h>
#include "core/resource_access/user_access_data.h"
#include "core/resource_access/resource_access_manager.h"
#include "core/resource/user_resource.h"
#include <nx/fusion/serialization/sql.h>

#include <database/api/db_resource_api.h>

#include "transaction/transaction.h"
#include "transaction/transaction_log.h"
#include <nx/vms/event/event_fwd.h>

struct BeforeRestoreDbData;

namespace ec2
{

class TimeSynchronizationManager;

namespace db
{
    bool migrateAccessRightsToUbjsonFormat(QSqlDatabase& database, detail::QnDbManager* db);
}

namespace aux {
bool applyRestoreDbData(const BeforeRestoreDbData& restoreData, const QnUserResourcePtr& admin);
}

class LicenseManagerImpl;

enum ApiObjectType
{
    ApiObject_NotDefined,
    ApiObject_Server,
    ApiObject_Camera,
    ApiObject_User,
    ApiObject_Layout,
    ApiObject_Videowall,
    ApiObject_BusinessRule,
    ApiObject_Storage,
    ApiObject_WebPage,
    ApiObjectUserRole,
};

struct ApiObjectInfo
{
    ApiObjectInfo() {}
    ApiObjectInfo(const ApiObjectType& type, const QnUuid& id): type(type), id(id) {}

    ApiObjectType type;
    QnUuid id;
};

class ApiObjectInfoList: public std::vector<ApiObjectInfo>
{
public:
    std::vector<nx::vms::api::IdData> toIdList() const
    {
        std::vector<nx::vms::api::IdData> result;
        result.reserve(size());
        for (size_t i = 0; i < size(); ++i)
            result.push_back(nx::vms::api::IdData(at(i).id));
        return result;
    }
};

class QnDbManagerAccess;
class ServerQueryProcessor;

namespace detail
{

    class QnDbManager
    :
        public QObject,
        public QnDbHelper,
        public QnCommonModuleAware
    {
        Q_OBJECT

        friend class ::ec2::QnDbManagerAccess;
        friend bool ::ec2::db::migrateAccessRightsToUbjsonFormat(QSqlDatabase& database, detail::QnDbManager* db);
        friend class PersistentStorage;
    public:
        QnDbManager(QnCommonModule* commonModule);
        virtual ~QnDbManager();

        bool init(const nx::utils::Url& dbUrl);
        bool isInitialized() const;

        template <class T>
        ErrorCode executeTransactionNoLock(const QnTransaction<T>& tran, const QByteArray& serializedTran)
        {
            NX_ASSERT(!tran.persistentInfo.isNull(), Q_FUNC_INFO, "You must register transaction command in persistent command list!");
            if (!tran.isLocal()) {
                QnTransactionLog::ContainsReason isContains = m_tranLog->contains(tran);
                if (isContains == QnTransactionLog::Reason_Timestamp)
                    return ErrorCode::containsBecauseTimestamp;
                else if (isContains == QnTransactionLog::Reason_Sequence)
                    return ErrorCode::containsBecauseSequence;
            }
            ErrorCode result = executeTransactionInternal(tran);
            if (result != ErrorCode::ok)
                return result;
            if (tran.isLocal())
                return ErrorCode::ok;
            return m_tranLog->saveTransaction( tran, serializedTran);
        }

        ErrorCode executeTransactionNoLock(
            const QnTransaction<nx::vms::api::DatabaseDumpData>& tran,
            const QByteArray& /*serializedTran*/)
        {
            return executeTransactionInternal(tran);
        }

        template <class T>
        ErrorCode executeTransaction(const QnTransaction<T>& tran, const QByteArray& serializedTran)
        {
            NX_ASSERT(!tran.persistentInfo.isNull(), Q_FUNC_INFO, "You must register transaction command in persistent command list!");
            QnDbTransactionLocker lock(getTransaction());
            ErrorCode result = executeTransactionNoLock(tran, serializedTran);
            if (result == ErrorCode::ok) {
                if (!lock.commit())
                {
                    NX_LOG( QnLog::EC2_TRAN_LOG, lit("Commit error while executing transaction %1: %2").
                        arg(toString(result)).arg(m_sdb.lastError().text()), cl_logWARNING );
                    return ErrorCode::dbError;
                }
            }
            return result;
        }


        // --------- get methods ---------------------

        template <class T1, class T2>
        ErrorCode doQuery(const T1& t1, T2& t2)
        {
            QnWriteLocker lock(&m_mutex);
            return doQueryNoLock(t1, t2);
        }

        template <class OutputData>
        ErrorCode execSqlQuery(const QString& queryStr, OutputData* outputData)
        {
            QnWriteLocker lock(&m_mutex);
            QSqlQuery query(m_sdb);
            query.setForwardOnly(true);
            if (!prepareSQLQuery(&query, queryStr, Q_FUNC_INFO) || !query.exec())
                return ErrorCode::dbError;
            QnSql::fetch_many(query, outputData);
            return ErrorCode::ok;
        }

<<<<<<< HEAD
        //getCurrentTime
        ErrorCode doQuery(const std::nullptr_t& /*dummy*/, nx::vms::api::TimeData& currentTime);

=======
>>>>>>> 78a10fe0
        //dumpDatabase
        ErrorCode doQuery(const std::nullptr_t& /*dummy*/, nx::vms::api::DatabaseDumpData& data);
        ErrorCode doQuery(
            const nx::vms::api::StoredFilePath& path,
            nx::vms::api::DatabaseDumpToFileData& dumpFileSize);

        // --------- misc -----------------------------
        QnUuid getID() const;
        bool updateId();

        ApiObjectType getObjectType(const QnUuid& objectId)
        {
            QnWriteLocker lock( &m_mutex );
            return getObjectTypeNoLock( objectId );
        }
        /*!
            \note This overload should be called within transaction
        */
        ApiObjectType getObjectTypeNoLock(const QnUuid& objectId);
        ApiObjectInfoList getNestedObjectsNoLock(const ApiObjectInfo& parentObject);
        ApiObjectInfoList getObjectsNoLock(const ApiObjectType& objectType);

        //!Reads settings (properties of user 'admin')

        void setTransactionLog(QnTransactionLog* tranLog);
        QnTransactionLog* transactionLog() const;
        virtual bool tuneDBAfterOpen(QSqlDatabase* const sqlDb) override;
        ec2::database::api::QueryCache::Pool* queryCachePool();

    signals:
        //!Emitted after \a QnDbManager::init was successfully executed
        void initialized();

    private:
        enum FilterType
        {
            RES_ID_FIELD,
            RES_TYPE_FIELD,
            RES_PARENT_ID_FIELD
        };

        //!query filter
        class QnQueryFilter
        {
        public:
            //filtered field,
            QMap<int, QVariant> fields;
        };


        friend class ::ec2::QnTransactionLog;
        QSqlDatabase& getDB() { return m_sdb; }
        QnReadWriteLock& getMutex() { return m_mutex; }

        // ------------ data retrieval --------------------------------------
        ErrorCode doQueryNoLock(std::nullptr_t /*dummy*/, nx::vms::api::ResourceParamDataList& data);

        //listDirectory
        ErrorCode doQueryNoLock(
            const nx::vms::api::StoredFilePath& path,
            nx::vms::api::StoredFilePathList& data);
        //getStorageData
        ErrorCode doQueryNoLock(
            const nx::vms::api::StoredFilePath& path,
            nx::vms::api::StoredFileData& data);

        //getStoredFiles
        ErrorCode doQueryNoLock(
            const nx::vms::api::StoredFilePath& path,
            nx::vms::api::StoredFileDataList& data);

        ErrorCode doQueryNoLock(const std::nullptr_t&, nx::vms::api::StoredFileDataList& data)
        {
            return doQueryNoLock(nx::vms::api::StoredFilePath(), data);
        }

        ErrorCode doQueryNoLock(const QByteArray &paramName, ApiMiscData& miscData);
        ErrorCode doQueryNoLock(const QByteArray& /*dummy*/,
            ApiSystemMergeHistoryRecordList& systemMergeHistory);
        //getResourceTypes
        ErrorCode doQueryNoLock(
            const std::nullptr_t& /*dummy*/,
            nx::vms::api::ResourceTypeDataList& resourceTypeList);

        //getCameras
        ErrorCode doQueryNoLock(const QnUuid& id, nx::vms::api::CameraDataList& cameraList);

        //getStorages
        ErrorCode getStorages(const QString& filterStr, nx::vms::api::StorageDataList& storageList);
        ErrorCode doQueryNoLock(
            const ParentId& parentId, nx::vms::api::StorageDataList& storageList);
        ErrorCode doQueryNoLock(const QnUuid& storageId, nx::vms::api::StorageDataList& storageList);

        //get resource status
        ErrorCode doQueryNoLock(
            const QnUuid& resId,
            nx::vms::api::ResourceStatusDataList& statusList);

        //getCameraUserAttributesList
        ErrorCode doQueryNoLock(
            const QnUuid& cameraId,
            nx::vms::api::CameraAttributesDataList& cameraUserAttributesList);

        //getCamerasEx
        ErrorCode doQueryNoLock(const QnUuid& id, nx::vms::api::CameraDataExList& cameraList);

        //getServers
        ErrorCode doQueryNoLock(const QnUuid& id, nx::vms::api::MediaServerDataList& serverList);

        //getServersEx
        ErrorCode doQueryNoLock(const QnUuid& id, nx::vms::api::MediaServerDataExList& serverList);

        //getCameraServerItems
        ErrorCode doQueryNoLock(
            const std::nullptr_t& /*dummy*/,
            nx::vms::api::ServerFootageDataList& historyList);

        //getUserList
        ErrorCode doQueryNoLock(const QnUuid& id, ApiUserDataList& userList);

        //getUserRoleList
        ErrorCode doQueryNoLock(const QnUuid& id, ApiUserRoleDataList& userRoleList);

        //getPredefinedRoles
        ErrorCode doQueryNoLock(const std::nullptr_t& /*dummy*/, ApiPredefinedRoleDataList& rolesList);

        //getAccessRights
        ErrorCode doQueryNoLock(const std::nullptr_t& /*dummy*/,
            nx::vms::api::AccessRightsDataList& accessRightsList);

        //getVideowallList
        ErrorCode doQueryNoLock(const QnUuid& id, nx::vms::api::VideowallDataList& videowallList);

        //getWebPageList
        ErrorCode doQueryNoLock(const QnUuid& id, nx::vms::api::WebPageDataList& webPageList);

        //getBusinessRuleList
        ErrorCode doQueryNoLock(const QnUuid& id, nx::vms::api::EventRuleDataList& userList);

        //getBusinessRuleList
        ErrorCode doQueryNoLock(const QnUuid& id, nx::vms::api::LayoutDataList& layoutList);

        //getResourceParams
        ErrorCode doQueryNoLock(
            const QnUuid& resourceId,
            nx::vms::api::ResourceParamWithRefDataList& params);

        // ApiFullInfo
        ErrorCode readApiFullInfoDataComplete(ApiFullInfoData* data);

        // ApiFullInfo abridged for Mobile Client
        ErrorCode readApiFullInfoDataForMobileClient(ApiFullInfoData* data, const QnUuid& userId);

        //getLicenses
        ErrorCode doQueryNoLock(
            const std::nullptr_t& /*dummy*/, nx::vms::api::LicenseDataList& data);

        // ApiDiscoveryDataList
        ErrorCode doQueryNoLock(const QnUuid& id, ApiDiscoveryDataList& data);

        //getMediaServerUserAttributesList
        ErrorCode doQueryNoLock(const QnUuid& mServerId,
            nx::vms::api::MediaServerUserAttributesDataList& serverAttrsList);

        //getTransactionLog
        ErrorCode doQueryNoLock(const ApiTranLogFilter&, ApiTransactionDataList& tranList);

        // Stub - acts as if nothing is found in the database. Needed for merge algorithm.
        ErrorCode doQueryNoLock(
            const QnUuid& /*id*/, nx::vms::api::UpdateUploadResponseDataList& data);

        // getLayoutTours
        ErrorCode doQueryNoLock(
            const QnUuid& id,
            nx::vms::api::LayoutTourDataList& data);

        // ------------ transactions --------------------------------------

        template<typename T>
        ErrorCode executeTransactionInternal(const QnTransaction<T>&)
        {
            NX_ASSERT(0, "This function should be explicitely specialized");
            return ErrorCode::notImplemented;
        }

        ErrorCode executeTransactionInternal(const QnTransaction<nx::vms::api::CameraData>& tran);
        ErrorCode executeTransactionInternal(
            const QnTransaction<nx::vms::api::CameraAttributesData>& tran);
        ErrorCode executeTransactionInternal(
            const QnTransaction<nx::vms::api::CameraAttributesDataList>& tran);
        ErrorCode executeTransactionInternal(
            const QnTransaction<nx::vms::api::MediaServerData>& tran);
        ErrorCode executeTransactionInternal(const QnTransaction<nx::vms::api::StorageData>& tran);
        ErrorCode executeTransactionInternal(
            const QnTransaction<nx::vms::api::MediaServerUserAttributesData>& tran);
        ErrorCode executeTransactionInternal(const QnTransaction<nx::vms::api::LayoutData>& tran);
        ErrorCode executeTransactionInternal(
            const QnTransaction<nx::vms::api::LayoutTourData>& tran);
        ErrorCode executeTransactionInternal(
            const QnTransaction<nx::vms::api::LayoutDataList>& tran);
        ErrorCode executeTransactionInternal(
            const QnTransaction<nx::vms::api::ResourceStatusData>& tran);
        ErrorCode executeTransactionInternal(
            const QnTransaction<nx::vms::api::ResourceParamWithRefData>& tran);
        ErrorCode executeTransactionInternal(
            const QnTransaction<nx::vms::api::ServerFootageData>& tran);
        ErrorCode executeTransactionInternal(
            const QnTransaction<nx::vms::api::StoredFileData>& tran);
        ErrorCode executeTransactionInternal(
            const QnTransaction<nx::vms::api::StoredFilePath>& tran);
        ErrorCode executeTransactionInternal(
            const QnTransaction<nx::vms::api::EventRuleData>& tran);
        ErrorCode executeTransactionInternal(const QnTransaction<ApiUserData>& tran);
        ErrorCode executeTransactionInternal(const QnTransaction<ApiUserRoleData>& tran);
        ErrorCode executeTransactionInternal(
            const QnTransaction<nx::vms::api::AccessRightsData>& tran);

        ErrorCode executeTransactionInternal(
            const QnTransaction<nx::vms::api::ResetEventRulesData>& /*tran*/)
        {
            NX_ASSERT(false, Q_FUNC_INFO, "This transaction can't be executed directly!");
            return ErrorCode::notImplemented;
        }

        ErrorCode executeTransactionInternal(
            const QnTransaction<nx::vms::api::VideowallData>& tran);
        ErrorCode executeTransactionInternal(
            const QnTransaction<nx::vms::api::UpdateUploadResponseData>& tran);
        ErrorCode executeTransactionInternal(
            const QnTransaction<nx::vms::api::VideowallDataList>& tran);
        ErrorCode executeTransactionInternal(const QnTransaction<nx::vms::api::WebPageData>& tran);
        ErrorCode executeTransactionInternal(
            const QnTransaction<nx::vms::api::WebPageDataList>& tran);
        ErrorCode executeTransactionInternal(const QnTransaction<ApiDiscoveryData>& tran);
        ErrorCode executeTransactionInternal(
            const QnTransaction<nx::vms::api::DatabaseDumpData>& tran);
        ErrorCode executeTransactionInternal(
            const QnTransaction<nx::vms::api::ClientInfoData>& tran);
        ErrorCode executeTransactionInternal(const QnTransaction<ApiMiscData>& tran);
        ErrorCode executeTransactionInternal(const QnTransaction<ApiSystemMergeHistoryRecord>& tran);

        // delete camera, server, layout, any resource, etc.
        ErrorCode executeTransactionInternal(const QnTransaction<nx::vms::api::IdData>& tran);

        ErrorCode executeTransactionInternal(
            const QnTransaction<nx::vms::api::LicenseDataList>& tran);
        ErrorCode executeTransactionInternal(const QnTransaction<nx::vms::api::LicenseData>& tran);

        ErrorCode executeTransactionInternal(
            const QnTransaction<nx::vms::api::IdDataList>& /*tran*/)
        {
            NX_ASSERT(false, Q_FUNC_INFO, "This is a non persistent transaction!");
            return ErrorCode::notImplemented;
        }

        ErrorCode executeTransactionInternal(
            const QnTransaction<nx::vms::api::MediaServerUserAttributesDataList>& /*tran*/)
        {
            NX_ASSERT(false, Q_FUNC_INFO, "This is a non persistent transaction!");
            return ErrorCode::notImplemented;
        }

        ErrorCode executeTransactionInternal(
            const QnTransaction<nx::vms::api::CameraDataList>& /*tran*/)
        {
            NX_ASSERT(false, Q_FUNC_INFO, "This is a non persistent transaction!");
            return ErrorCode::notImplemented;
        }

        ErrorCode executeTransactionInternal(
            const QnTransaction<nx::vms::api::StorageDataList>& /*tran*/)
        {
            NX_ASSERT(false, Q_FUNC_INFO, "This is a non persistent transaction!");
            return ErrorCode::notImplemented;
        }

        ErrorCode executeTransactionInternal(
            const QnTransaction<nx::vms::api::ResourceParamDataList>& /*tran*/)
        {
            NX_ASSERT(false, Q_FUNC_INFO, "This is a non persistent transaction!");
            return ErrorCode::notImplemented;
        }

        ErrorCode executeTransactionInternal(
            const QnTransaction<nx::vms::api::ResourceParamWithRefDataList>& /*tran*/)
        {
            NX_ASSERT(false, Q_FUNC_INFO, "This is a non persistent transaction!");
            return ErrorCode::notImplemented;
        }

        ErrorCode executeTransactionInternal(const QnTransaction<nx::vms::api::EmailSettingsData>&)
        {
            NX_ASSERT(false, Q_FUNC_INFO, "This is a non persistent transaction!");
            return ErrorCode::notImplemented;
        }

        ErrorCode executeTransactionInternal(const QnTransaction<ApiFullInfoData>&)
        {
            NX_ASSERT(false, Q_FUNC_INFO, "This is a non persistent transaction!");
            return ErrorCode::notImplemented;
        }

        ErrorCode executeTransactionInternal(const QnTransaction<nx::vms::api::EventActionData>&)
        {
            NX_ASSERT(false, Q_FUNC_INFO, "This is a non persistent transaction!");
            return ErrorCode::notImplemented;
        }

        ErrorCode executeTransactionInternal(
            const QnTransaction<nx::vms::api::VideowallControlMessageData>&)
        {
            NX_ASSERT(false, Q_FUNC_INFO, "This is a non persistent transaction!");
            return ErrorCode::notImplemented;
        }

        ErrorCode executeTransactionInternal(const QnTransaction<nx::vms::api::UpdateUploadData>&)
        {
            NX_ASSERT(false, Q_FUNC_INFO, "This is a non persistent transaction!");
            return ErrorCode::notImplemented;
        }

        ErrorCode executeTransactionInternal(const QnTransaction<ApiDiscoveredServerData>&)
        {
            NX_ASSERT(false, Q_FUNC_INFO, "This is a non persistent transaction!");
            return ErrorCode::notImplemented;
        }

        ErrorCode executeTransactionInternal(const QnTransaction<ApiDiscoveredServerDataList>&)
        {
            NX_ASSERT(false, Q_FUNC_INFO, "This is a non persistent transaction!");
            return ErrorCode::notImplemented;
        }

        ErrorCode executeTransactionInternal(const QnTransaction<ApiDiscoverPeerData>&)
        {
            NX_ASSERT(false, Q_FUNC_INFO, "This is a non persistent transaction!");
            return ErrorCode::notImplemented;
        }

        ErrorCode executeTransactionInternal(const QnTransaction<ApiSystemIdData>&)
        {
            NX_ASSERT(false, Q_FUNC_INFO, "This is a non persistent transaction!");
            return ErrorCode::notImplemented;
        }

        ErrorCode executeTransactionInternal(const QnTransaction<nx::vms::api::LockData>&)
        {
            NX_ASSERT(false, Q_FUNC_INFO, "This is a non persistent transaction!");
            return ErrorCode::notImplemented;
        }

        ErrorCode executeTransactionInternal(const QnTransaction<ApiRuntimeData>&)
        {
            NX_ASSERT(false, Q_FUNC_INFO, "This is a non persistent transaction!");
            return ErrorCode::notImplemented;
        }

        ErrorCode executeTransactionInternal(const QnTransaction<nx::vms::api::PeerAliveData>&)
        {
            NX_ASSERT(false, Q_FUNC_INFO, "This is a non persistent transaction!");
            return ErrorCode::notImplemented;
        }

        ErrorCode executeTransactionInternal(const QnTransaction<nx::vms::api::UpdateInstallData>&)
        {
            NX_ASSERT(false, Q_FUNC_INFO, "This is a non persistent transaction!");
            return ErrorCode::notImplemented;
        }

        ErrorCode executeTransactionInternal(const QnTransaction<nx::vms::api::SyncRequestData>&)
        {
            NX_ASSERT(false, Q_FUNC_INFO, "This is a non persistent transaction!");
            return ErrorCode::notImplemented;
        }

        ErrorCode executeTransactionInternal(const QnTransaction<nx::vms::api::TranStateResponse>&)
        {
            NX_ASSERT(false, Q_FUNC_INFO, "This is a non persistent transaction!");
            return ErrorCode::notImplemented;
        }

<<<<<<< HEAD
        ErrorCode executeTransactionInternal(const QnTransaction<nx::vms::api::PeerSystemTimeData>&)
        {
            NX_ASSERT(false, Q_FUNC_INFO, "This is a non persistent transaction!");
            return ErrorCode::notImplemented;
        }

        ErrorCode executeTransactionInternal(
            const QnTransaction<nx::vms::api::PeerSystemTimeDataList>&)
        {
            NX_ASSERT(false, Q_FUNC_INFO, "This is a non persistent transaction!");
            return ErrorCode::notImplemented;
        }

        ErrorCode executeTransactionInternal(
            const QnTransaction<nx::vms::api::LicenseOverflowData>&);
        ErrorCode executeTransactionInternal(
            const QnTransaction<nx::vms::api::CleanupDatabaseData>& tran);
=======
        ErrorCode executeTransactionInternal(const QnTransaction<ApiLicenseOverflowData>&);
        ErrorCode executeTransactionInternal(const QnTransaction<ApiCleanupDatabaseData>& tran);
>>>>>>> 78a10fe0

        ErrorCode executeTransactionInternal(
            const QnTransaction<nx::vms::api::UpdateSequenceData>&)
        {
            NX_ASSERT(false, Q_FUNC_INFO, "This is a non persistent transaction!");
            return ErrorCode::notImplemented;
        }

        ErrorCode executeTransactionInternal(const QnTransaction<nx::vms::api::TranSyncDoneData>&)
        {
            NX_ASSERT(false, Q_FUNC_INFO, "This is a non persistent transaction!");
            return ErrorCode::notImplemented;
        }

        ErrorCode executeTransactionInternal(const QnTransaction<ApiDiscoveryDataList>&)
        {
            NX_ASSERT(false, Q_FUNC_INFO, "This is a non persistent transaction!");
            return ErrorCode::notImplemented;
        }

        ErrorCode executeTransactionInternal(
            const QnTransaction<nx::vms::api::ReverseConnectionData>&)
        {
            NX_ASSERT(false, Q_FUNC_INFO, "This is a non persistent transaction!");
            return ErrorCode::notImplemented;
        }

        ErrorCode deleteTableRecord(const QnUuid& id, const QString& tableName, const QString& fieldName);
        ErrorCode deleteTableRecord(const qint32& internalId, const QString& tableName, const QString& fieldName);

        ErrorCode saveMiscParam(const ApiMiscData &params);
        ErrorCode readSettings(nx::vms::api::ResourceParamDataList& settings);

        ErrorCode insertOrReplaceResource(const nx::vms::api::ResourceData& data,
            qint32* internalId);
        ErrorCode deleteRecordFromResourceTable(const qint32 id);
        ErrorCode removeObject(const ApiObjectInfo& apiObject);

        ErrorCode insertAddParam(const nx::vms::api::ResourceParamWithRefData& param);
        ErrorCode fetchResourceParams(
            const QnQueryFilter& filter,
            nx::vms::api::ResourceParamWithRefDataList& params);

        ErrorCode saveCamera(const nx::vms::api::CameraData& params);
        ErrorCode insertOrReplaceCamera(const nx::vms::api::CameraData& data, qint32 internalId);
        ErrorCode saveCameraUserAttributes(const nx::vms::api::CameraAttributesData& attrs);
        ErrorCode insertOrReplaceCameraAttributes(
            const nx::vms::api::CameraAttributesData& data,
            qint32* const internalId);
        ErrorCode removeCameraAttributes(const QnUuid& id);
        ErrorCode removeResourceStatus(const QnUuid& id);
        ErrorCode updateCameraSchedule(
            const std::vector<nx::vms::api::ScheduleTaskData>& scheduleTasks,
            qint32 internalId);
        ErrorCode removeCameraSchedule(qint32 internalId);
        ErrorCode removeCamera(const QnUuid& guid);
        ErrorCode removeStorage(const QnUuid& guid);
        ErrorCode removeParam(const nx::vms::api::ResourceParamWithRefData& data);
        ErrorCode deleteCameraServerItemTable(qint32 id);

        ErrorCode insertOrReplaceMediaServer(
            const nx::vms::api::MediaServerData& data, qint32 internalId);
        ErrorCode insertOrReplaceMediaServerUserAttributes(
            const nx::vms::api::MediaServerUserAttributesData& attrs);
        ErrorCode removeServer(const QnUuid& guid);
        ErrorCode removeMediaServerUserAttributes(const QnUuid& guid);

        ErrorCode removeLayout(const QnUuid& id);
        ErrorCode saveLayout(const nx::vms::api::LayoutData& params);

        ErrorCode removeLayoutTour(const QnUuid& id);
        ErrorCode saveLayoutTour(const nx::vms::api::LayoutTourData& params);

        ErrorCode deleteUserProfileTable(const qint32 id);
        ErrorCode removeUser( const QnUuid& guid );
        ErrorCode insertOrReplaceUser(const ApiUserData& data, qint32 internalId);
        ErrorCode checkExistingUser(const QString &name, qint32 internalId);
        ErrorCode insertOrReplaceUserRole(const ApiUserRoleData& data);
        ErrorCode removeUserRole( const QnUuid& guid );
        ErrorCode setAccessRights(const nx::vms::api::AccessRightsData& data);
        ErrorCode cleanAccessRights(const QnUuid& userOrRoleId);

        ErrorCode saveVideowall(const nx::vms::api::VideowallData& params);
        ErrorCode removeVideowall(const QnUuid& id);
        ErrorCode insertOrReplaceVideowall(
            const nx::vms::api::VideowallData& data,
            qint32 internalId);
        ErrorCode deleteVideowallPcs(const QnUuid& videowall_guid);
        ErrorCode deleteVideowallItems(const QnUuid& videowall_guid);
        ErrorCode updateVideowallItems(const nx::vms::api::VideowallData& data);
        ErrorCode updateVideowallScreens(const nx::vms::api::VideowallData& data);
        ErrorCode deleteVideowallMatrices(const QnUuid& videowall_guid);
        ErrorCode updateVideowallMatrices(const nx::vms::api::VideowallData& data);

        ErrorCode saveWebPage(const nx::vms::api::WebPageData& params);
        ErrorCode removeWebPage(const QnUuid &id);
        ErrorCode insertOrReplaceWebPage(const nx::vms::api::WebPageData& data, qint32 internalId);

        ErrorCode insertOrReplaceBusinessRuleTable( const nx::vms::api::EventRuleData& businessRule);
        ErrorCode insertBRuleResource(const QString& tableName, const QnUuid& ruleGuid, const QnUuid& resourceGuid);
        ErrorCode removeBusinessRule( const QnUuid& id );
        ErrorCode updateBusinessRule(const nx::vms::api::EventRuleData& rule);

        ErrorCode saveLicense(const nx::vms::api::LicenseData& license);
        ErrorCode saveLicense(const nx::vms::api::LicenseData& license, QSqlDatabase& database);
        ErrorCode removeLicense(const nx::vms::api::LicenseData& license);
        ErrorCode removeLicense(const nx::vms::api::LicenseData& license, QSqlDatabase& database);

        ErrorCode insertOrReplaceStoredFile(const QString &fileName, const QByteArray &fileContents);

        bool createDatabase();

        qint32 getResourceInternalId( const QnUuid& guid );
        QnUuid getResourceGuid(const qint32 &internalId);

        bool isReadOnly() const { return m_dbReadOnly; }
    public:
        class QnDbTransactionExt: public QnDbTransaction
        {
        public:
            QnDbTransactionExt(
                QSqlDatabase& database,
                QnTransactionLog* tranLog,
                QnReadWriteLock& mutex)
                :
                QnDbTransaction(database, mutex),
                m_tranLog(tranLog),
                m_lazyTranInProgress(false)
            {
            }

            virtual bool beginTran() override;
            virtual void rollback() override;
            virtual bool commit() override;

            bool beginLazyTran();
            bool commitLazyTran();
        private:
            void physicalCommitLazyData();
        private:
            friend class QnLazyTransactionLocker;
            friend class QnDbManager; //< Owner

            QnTransactionLog* m_tranLog;
            bool m_lazyTranInProgress;
        };

        class QnLazyTransactionLocker: public QnAbstractTransactionLocker
        {
        public:
            QnLazyTransactionLocker(QnDbTransactionExt* tran);
            virtual ~QnLazyTransactionLocker();
            virtual bool commit() override;

        private:
            bool m_committed;
            QnDbTransactionExt* m_tran;
        };

        virtual QnDbTransactionExt* getTransaction() override;
    private:

        enum GuidConversionMethod {CM_Default, CM_Binary, CM_MakeHash, CM_String, CM_INT};

        enum ResyncFlag
        {
            None                    =      0,
            ClearLog                =    0x1,
            ResyncLog               =    0x2,
            ResyncLicences          =    0x4,
            ResyncFiles             =    0x8,
            ResyncCameraAttributes  =   0x10,
            ResyncServerAttributes  =   0x20,
            ResyncServers           =   0x40,
            ResyncLayouts           =   0x80,
            ResyncRules             =  0x100,
            ResyncUsers             =  0x200,
            ResyncStorages          =  0x400,
            ResyncClientInfo        =  0x800, //< removed since 3.1
            ResyncVideoWalls        = 0x1000,
            ResyncWebPages          = 0x2000,
            ResyncUserAccessRights  = 0x4000,
            ResyncGlobalSettings    = 0x8000,
        };
        Q_DECLARE_FLAGS(ResyncFlags, ResyncFlag)

        QMap<int, QnUuid> getGuidList(const QString& request, GuidConversionMethod method, const QByteArray& intHashPostfix = QByteArray());

        bool updateTableGuids(const QString& tableName, const QString& fieldName, const QMap<int, QnUuid>& guids);
        bool updateResourceTypeGuids();
        bool updateGuids();
        bool updateBusinessRulesGuids();
        bool updateBusinessActionParameters();
        QnUuid getType(const QString& typeName);
        bool resyncTransactionLog();
        bool addStoredFiles(const QString& baseDirectoryName, int* count = 0);

        template <class FilterDataType, class ObjectType, class ObjectListType>
        bool fillTransactionLogInternal(
            ApiCommand::Value command, 
            std::function<bool (ObjectType& data)> updater = nullptr,
            FilterDataType filter = FilterDataType());

        template <class ObjectListType>
        bool queryObjects(ObjectListType& objects);

        virtual bool beforeInstallUpdate(const QString& updateName) override;
        virtual bool afterInstallUpdate(const QString& updateName) override;

        ErrorCode addCameraHistory(const nx::vms::api::ServerFootageData& params);
        ErrorCode removeCameraHistory(const QnUuid& serverId);
        ErrorCode getScheduleTasks(std::vector<nx::vms::api::ScheduleTaskWithRefData>& scheduleTaskList);
        void addResourceTypesFromXML(nx::vms::api::ResourceTypeDataList& data);
        void loadResourceTypeXML(const QString& fileName, nx::vms::api::ResourceTypeDataList& data);
        bool removeServerStatusFromTransactionLog();
        bool migrateTimeManagerData();
        bool removeEmptyLayoutsFromTransactionLog();
        bool removeOldCameraHistory();
        bool migrateServerGUID(const QString& table, const QString& field);
        bool removeWrongSupportedMotionTypeForONVIF();
        bool cleanupDanglingDbObjects();
        bool fixBusinessRules();
        bool syncLicensesBetweenDB();
        bool encryptKvPairs();
        bool fixDefaultBusinessRuleGuids();
        bool updateBusinessRulesTransactions();

        ErrorCode getLicenses(nx::vms::api::LicenseDataList& data, QSqlDatabase& database);

        /** Raise flags if db is not just created. Always returns true. */
        bool resyncIfNeeded(ResyncFlags flags);

        QString getDatabaseName(const QString& baseName);
        bool rebuildUserAccessRightsTransactions();
        bool setMediaServersStatus(Qn::ResourceStatus status);
        bool updateDefaultRules(const nx::vms::event::RuleList& rules);
    private:
        QnUuid m_storageTypeId;
        QnUuid m_serverTypeId;
        QnUuid m_cameraTypeId;
        QnUuid m_adminUserID;
        int m_adminUserInternalID;
        nx::vms::api::ResourceTypeDataList m_cachedResTypes;
        bool m_licenseOverflowMarked;
        QnUuid m_dbInstanceId;
        bool m_initialized;
        /*
        * Database for static or very rare modified data. Be careful! It's not supported DB transactions for static DB
        * So, only atomic SQL updates are allowed. m_mutexStatic is used for createDB only. Common mutex/transaction is sharing for both DB
        */
        QSqlDatabase m_sdbStatic;
        std::unique_ptr<QnDbTransactionExt> m_tran;
        QnDbTransaction m_tranStatic;
        mutable QnReadWriteLock m_mutexStatic;

        bool m_dbJustCreated;
        bool m_isBackupRestore;
        bool m_dbReadOnly;
        bool m_needReparentLayouts;
        ResyncFlags m_resyncFlags;
        QnTransactionLog* m_tranLog;

        ec2::database::api::QueryCache::Pool m_queryCachePool;
        ec2::database::api::QueryCache m_insertCameraQuery;
        ec2::database::api::QueryCache m_insertCameraUserAttrQuery;
        ec2::database::api::QueryCache m_insertCameraScheduleQuery;
        ec2::database::api::QueryCache m_insertKvPairQuery;
        ec2::database::api::QueryContext m_resourceQueries;
    };

    class PersistentStorage : public AbstractPersistentStorage
    {
    public:
        PersistentStorage(QnDbManager* db) : m_db(db) {}

        virtual nx::vms::api::MediaServerData getServer(const QnUuid& id) override
        {
            nx::vms::api::MediaServerDataList result;
            m_db->doQueryNoLock(id, result);
            return result.empty() ? nx::vms::api::MediaServerData() : result[0];
        }

        virtual ec2::ApiUserData getUser(const QnUuid& id) override
        {
            ApiUserDataList result;
            m_db->doQueryNoLock(id, result);
            return result.empty() ? ApiUserData() : result[0];
        }

    private:
        QnDbManager* m_db;
    };

} // namespace detail

class QnDbManagerAccess
{
public:
    QnDbManagerAccess(detail::QnDbManager* dbManager, const Qn::UserAccessData &userAccessData);

    Qn::UserAccessData userAccessData() const { return m_userAccessData; }
    void setUserAccessData(Qn::UserAccessData value) { m_userAccessData = value; }
    detail::QnDbManager* db() const { return m_dbManager; }

    ApiObjectType getObjectType(const QnUuid& objectId);

    ErrorCode doQuery(std::nullptr_t /*dummy*/, ApiFullInfoData& data)
    {
        return readApiFullInfoDataComplete(&data);
    }

    ErrorCode readApiFullInfoDataComplete(ApiFullInfoData* data)
    {
        const ErrorCode errorCode =
            m_dbManager->readApiFullInfoDataComplete(data);
        if (errorCode != ErrorCode::ok)
            return errorCode;

        filterData(data->resourceTypes);
        filterData(data->servers);
        filterData(data->serversUserAttributesList);
        filterData(data->cameras);
        filterData(data->cameraUserAttributesList);
        filterData(data->users);
        filterData(data->userRoles);
        filterData(data->userRoles);
        filterData(data->accessRights);
        filterData(data->layouts);
        filterData(data->layoutTours);
        filterData(data->videowalls);
        filterData(data->rules);
        filterData(data->cameraHistory);
        filterData(data->licenses);
        filterData(data->discoveryData);
        filterData(data->allProperties);
        filterData(data->storages);
        filterData(data->resStatusList);
        filterData(data->webPages);

        return ErrorCode::ok;
    }

    ErrorCode readApiFullInfoDataForMobileClient(ApiFullInfoData* data, const QnUuid& userId);

    QnDbHelper::QnDbTransaction* getTransaction();
    ApiObjectType getObjectTypeNoLock(const QnUuid& objectId);
    ApiObjectInfoList getNestedObjectsNoLock(const ApiObjectInfo& parentObject);
    ApiObjectInfoList getObjectsNoLock(const ApiObjectType& objectType);
    nx::vms::api::IdDataList getLayoutToursNoLock(const QnUuid& parentId);

    void getResourceParamsNoLock(
        const QnUuid& resourceId,
        nx::vms::api::ResourceParamWithRefDataList& resourceParams);

    template <typename T1, typename T2>
    ErrorCode doQuery(const T1 &t1, T2 &t2)
    {
        ErrorCode errorCode = m_dbManager->doQuery(t1, t2);
        if (errorCode != ErrorCode::ok)
            return errorCode;

        if (!getTransactionDescriptorByParam<T2>()->checkReadPermissionFunc(m_dbManager->commonModule(), m_userAccessData, t2))
        {
            errorCode = ErrorCode::forbidden;
            t2 = T2();
        }
        return errorCode;
    }

    template<typename T1, template<typename, typename> class Cont, typename T2, typename A>
    ErrorCode doQuery(const T1 &inParam, Cont<T2,A>& outParam)
    {
        ErrorCode errorCode = m_dbManager->doQuery(inParam, outParam);
        if (errorCode != ErrorCode::ok)
            return errorCode;

        getTransactionDescriptorByParam<Cont<T2,A>>()->filterByReadPermissionFunc(m_dbManager->commonModule(), m_userAccessData, outParam);
        return errorCode;
    }

    bool isTranAllowed(const QnAbstractTransaction& tran) const;

    template <typename Param, typename SerializedTransaction>
    ErrorCode executeTransactionNoLock(const QnTransaction<Param> &tran, SerializedTransaction &&serializedTran)
    {
        if (!isTranAllowed(tran))
            return ErrorCode::forbidden;
        if (!getTransactionDescriptorByTransaction(tran)->checkSavePermissionFunc(m_dbManager->commonModule(), m_userAccessData, tran.params))
        {
            NX_LOG(lit("User %1 has not permission to execute transaction %2")
                .arg(m_userAccessData.userId.toString())
                .arg(toString(tran.command)),
                cl_logWARNING);
            return ErrorCode::forbidden;
        }
        return m_dbManager->executeTransactionNoLock(tran, std::forward<SerializedTransaction>(serializedTran));
    }

    template <template<typename, typename> class Cont, typename Param, typename A, typename SerializedTransaction>
    ErrorCode executeTransactionNoLock(const QnTransaction<Cont<Param,A>> &tran, SerializedTransaction &&serializedTran)
    {
        if (!isTranAllowed(tran))
            return ErrorCode::forbidden;
        auto outParamContainer = tran.params;
        getTransactionDescriptorByTransaction(tran)->filterBySavePermissionFunc(m_dbManager->commonModule(), m_userAccessData, outParamContainer);
        if (outParamContainer.size() != tran.params.size())
            return ErrorCode::forbidden;

        return m_dbManager->executeTransactionNoLock(tran, std::forward<SerializedTransaction>(serializedTran));
    }

    template <class Param, class SerializedTransaction>
    ErrorCode executeTransaction(const QnTransaction<Param> &tran, SerializedTransaction &&serializedTran)
    {
        if (!isTranAllowed(tran))
            return ErrorCode::forbidden;
        if (!getTransactionDescriptorByTransaction(tran)->checkSavePermissionFunc(m_dbManager->commonModule(), m_userAccessData, tran.params))
            return ErrorCode::forbidden;
        return m_dbManager->executeTransaction(tran, std::forward<SerializedTransaction>(serializedTran));
    }

    template <template<typename, typename> class Cont, typename Param, typename A, typename SerializedTransaction>
    ErrorCode executeTransaction(const QnTransaction<Cont<Param,A>> &tran, SerializedTransaction &&serializedTran)
    {
        if (!isTranAllowed(tran))
            return ErrorCode::forbidden;
        Cont<Param,A> paramCopy = tran.params;
        getTransactionDescriptorByTransaction(tran)->filterBySavePermissionFunc(m_dbManager->commonModule(), m_userAccessData, paramCopy);
        if (paramCopy.size() != tran.params.size())
            return ErrorCode::forbidden;

        return m_dbManager->executeTransaction(tran, std::forward<SerializedTransaction>(serializedTran));
    }
private:
    template<typename T>
    void filterData(T& target)
    {
        getTransactionDescriptorByParam<T>()->filterByReadPermissionFunc(m_dbManager->commonModule(), m_userAccessData, target);
    }

    detail::QnDbManager* m_dbManager;
    Qn::UserAccessData m_userAccessData;
};

} // namespace ec2

#define dbManager(db, userAccessData) QnDbManagerAccess(db, userAccessData)<|MERGE_RESOLUTION|>--- conflicted
+++ resolved
@@ -168,12 +168,6 @@
             return ErrorCode::ok;
         }
 
-<<<<<<< HEAD
-        //getCurrentTime
-        ErrorCode doQuery(const std::nullptr_t& /*dummy*/, nx::vms::api::TimeData& currentTime);
-
-=======
->>>>>>> 78a10fe0
         //dumpDatabase
         ErrorCode doQuery(const std::nullptr_t& /*dummy*/, nx::vms::api::DatabaseDumpData& data);
         ErrorCode doQuery(
@@ -555,28 +549,8 @@
             return ErrorCode::notImplemented;
         }
 
-<<<<<<< HEAD
-        ErrorCode executeTransactionInternal(const QnTransaction<nx::vms::api::PeerSystemTimeData>&)
-        {
-            NX_ASSERT(false, Q_FUNC_INFO, "This is a non persistent transaction!");
-            return ErrorCode::notImplemented;
-        }
-
-        ErrorCode executeTransactionInternal(
-            const QnTransaction<nx::vms::api::PeerSystemTimeDataList>&)
-        {
-            NX_ASSERT(false, Q_FUNC_INFO, "This is a non persistent transaction!");
-            return ErrorCode::notImplemented;
-        }
-
-        ErrorCode executeTransactionInternal(
-            const QnTransaction<nx::vms::api::LicenseOverflowData>&);
-        ErrorCode executeTransactionInternal(
-            const QnTransaction<nx::vms::api::CleanupDatabaseData>& tran);
-=======
-        ErrorCode executeTransactionInternal(const QnTransaction<ApiLicenseOverflowData>&);
-        ErrorCode executeTransactionInternal(const QnTransaction<ApiCleanupDatabaseData>& tran);
->>>>>>> 78a10fe0
+        ErrorCode executeTransactionInternal(const QnTransaction<nx::vms::api::LicenseOverflowData>&);
+        ErrorCode executeTransactionInternal(const QnTransaction<nx::vms::api::CleanupDatabaseData>& tran);
 
         ErrorCode executeTransactionInternal(
             const QnTransaction<nx::vms::api::UpdateSequenceData>&)
