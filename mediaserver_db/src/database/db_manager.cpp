--- conflicted
+++ resolved
@@ -4308,16 +4308,6 @@
     return fetchResourceParams( filter, params );
 }
 
-<<<<<<< HEAD
-=======
-// getCurrentTime
-ErrorCode QnDbManager::doQuery(const std::nullptr_t& /*dummy*/, ApiTimeData& currentTime)
-{
-    currentTime = m_timeSyncManager->getTimeInfo();
-    return ErrorCode::ok;
-}
-
->>>>>>> 9b0cb6e5
 // dumpDatabase
 ErrorCode QnDbManager::doQuery(const std::nullptr_t& /*dummy*/, DatabaseDumpData& data)
 {
