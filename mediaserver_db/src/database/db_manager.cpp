--- conflicted
+++ resolved
@@ -1887,7 +1887,6 @@
             && resyncIfNeeded(ResyncResourceProperties);
     }
 
-<<<<<<< HEAD
     if (updateName.endsWith(lit("/99_20180413_remove_extra_buisiness_rules.sql")))
     {
         for (const auto& rule: vms::event::Rule::getDisabledRulesUpd43())
@@ -1895,13 +1894,10 @@
         return fixDefaultBusinessRuleGuids() && resyncIfNeeded(ResyncRules);
     }
 
-    NX_DEBUG(this, lit("SQL update %1 does not require post-actions.").arg(updateName));
-=======
     if (updateName.endsWith(lit("/99_20180904_analytics_guid_to_string.sql")))
         return resyncIfNeeded(ResyncRules);
 
-    NX_LOG(lit("SQL update %1 does not require post-actions.").arg(updateName), cl_logDEBUG1);
->>>>>>> d506d28e
+    NX_DEBUG(this, lit("SQL update %1 does not require post-actions.").arg(updateName));
     return true;
 }
 
