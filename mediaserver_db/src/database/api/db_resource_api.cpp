--- conflicted
+++ resolved
@@ -46,21 +46,11 @@
 
 qint32 getResourceInternalId(QueryContext* context, const QnUuid& guid)
 {
-<<<<<<< HEAD
     const auto query = context->getId([&](QSqlQuery* q) {
         const QString s = R"sql(SELECT id from vms_resource where guid = ?)sql";
         q->setForwardOnly(true);
-        return nx::utils::db::SqlQueryExecutionHelper::prepareSQLQuery(q, s, Q_FUNC_INFO);
+        return nx::sql::SqlQueryExecutionHelper::prepareSQLQuery(q, s, Q_FUNC_INFO);
     });
-=======
-    const auto query = context->getId(
-        [&](QSqlQuery* q)
-        {
-            const QString s = R"sql(SELECT id from vms_resource where guid = ?)sql";
-            q->setForwardOnly(true);
-            return nx::sql::SqlQueryExecutionHelper::prepareSQLQuery(q, s, Q_FUNC_INFO);
-        });
->>>>>>> 5c658dd0
 
     if (!query)
         return 0;
@@ -90,13 +80,8 @@
                     WHERE id = :internalId
                 )sql";
 
-<<<<<<< HEAD
-            return nx::utils::db::SqlQueryExecutionHelper::prepareSQLQuery(q, s, Q_FUNC_INFO);
+            return nx::sql::SqlQueryExecutionHelper::prepareSQLQuery(q, s, Q_FUNC_INFO);
         });
-=======
-                return nx::sql::SqlQueryExecutionHelper::prepareSQLQuery(q, s, Q_FUNC_INFO);
-            });
->>>>>>> 5c658dd0
 
         if (query)
             query->bindValue(":internalId", *internalId);
@@ -109,13 +94,8 @@
                     VALUES (:id, :typeId, :parentId, :name, :url)
                 )sql";
 
-<<<<<<< HEAD
-            return nx::utils::db::SqlQueryExecutionHelper::prepareSQLQuery(q, s, Q_FUNC_INFO);
+            return nx::sql::SqlQueryExecutionHelper::prepareSQLQuery(q, s, Q_FUNC_INFO);
         });
-=======
-                return nx::sql::SqlQueryExecutionHelper::prepareSQLQuery(q, s, Q_FUNC_INFO);
-            });
->>>>>>> 5c658dd0
     }
 
     if (!query)
