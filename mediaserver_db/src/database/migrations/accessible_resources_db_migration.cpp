--- conflicted
+++ resolved
@@ -125,13 +125,8 @@
             if (!nx::sql::SqlQueryExecutionHelper::prepareSQLQuery(&query, sqlText, Q_FUNC_INFO))
                 return false;
             query.bindValue(":id", internalUserId);
-<<<<<<< HEAD
             query.bindValue(":permissions", int(newPermissions));
-            return nx::utils::db::SqlQueryExecutionHelper::execSQLQuery(&query, Q_FUNC_INFO);
-=======
-            query.bindValue(":permissions", newPermissions);
             return nx::sql::SqlQueryExecutionHelper::execSQLQuery(&query, Q_FUNC_INFO);
->>>>>>> 5c658dd0
         }
 
         /** Add custom available cameras */
