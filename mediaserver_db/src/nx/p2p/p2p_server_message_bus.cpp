#include "p2p_server_message_bus.h"
#include <database/db_manager.h>
#include <common/common_module.h>
#include "ec_connection_notification_manager.h"

#include <transaction/transaction_message_bus_priv.h>

namespace {

int commitIntervalMs = 1000;
static const int kMaxSelectDataSize = 1024 * 32;

} // namespace


namespace nx {
namespace p2p {

using namespace ec2;

struct GotTransactionFuction
{
    typedef void result_type;

    template<class T>
    void operator()(
        ServerMessageBus* bus,
        const QnTransaction<T>& transaction,
        const P2pConnectionPtr& connection,
        const TransportHeader& transportHeader) const
    {
        bus->gotTransaction(transaction, connection, transportHeader);
    }
};

struct SendTransactionToTransportFuction
{
    typedef void result_type;

    template<class T>
    void operator()(
        MessageBus* bus,
        const QnTransaction<T>& transaction,
        const P2pConnectionPtr& connection) const
    {
        vms::api::PersistentIdData tranId(transaction.peerID, transaction.persistentInfo.dbID);
        NX_ASSERT(bus->context(connection)->isRemotePeerSubscribedTo(tranId));
<<<<<<< HEAD
        NX_ASSERT(!(vms::api::PersistentIdData(connection->remotePeer()) == tranId, "Loop detected"));
=======
        NX_ASSERT(!(ApiPersistentIdData(connection->remotePeer()) == tranId), "Loop detected");
>>>>>>> 78a10fe0

        switch (connection->remotePeer().dataFormat)
        {
            case Qn::JsonFormat:
                connection->sendMessage(
                    bus->jsonTranSerializer()->serializedTransactionWithoutHeader(transaction) + QByteArray("\r\n"));
                break;
            case Qn::UbjsonFormat:
                connection->sendMessage(MessageType::pushTransactionData,
                    bus->ubjsonTranSerializer()->serializedTransactionWithoutHeader(transaction));
                break;
            default:
                qWarning() << "Client has requested data in an unsupported format"
                    << connection->remotePeer().dataFormat;
                break;
        }
    }
};

struct SendTransactionToTransportFastFuction
{
    bool operator()(
        MessageBus* /*bus*/,
        Qn::SerializationFormat /* srcFormat */,
        const QByteArray& serializedTran,
        const P2pConnectionPtr& connection) const
    {
        if (connection.staticCast<Connection>()->userAccessData().userId != Qn::kSystemAccess.userId)
        {
            NX_DEBUG(
                this,
                lit("Permission check failed while sending SERIALIZED transaction to peer %1")
                .arg(connection->remotePeer().id.toString()));
            return false;
        }

        connection->sendMessage(MessageType::pushTransactionData, serializedTran);
        return true;
    }
};

// ---------------------- ServerpMessageBus --------------

ServerMessageBus::ServerMessageBus(
    vms::api::PeerType peerType,
    QnCommonModule* commonModule,
    QnJsonTransactionSerializer* jsonTranSerializer,
    QnUbjsonTransactionSerializer* ubjsonTranSerializer)
    :
    base_type(peerType, commonModule, jsonTranSerializer, ubjsonTranSerializer)
{
    m_dbCommitTimer.restart();
}

void ServerMessageBus::setDatabase(ec2::detail::QnDbManager* db)
{
    m_db = db;
}

ServerMessageBus::~ServerMessageBus()
{
    stop();
}

void ServerMessageBus::sendAlivePeersMessage(const P2pConnectionPtr& connection)
{
<<<<<<< HEAD
    auto serializeMessage = [this](const P2pConnectionPtr& connection)
    {
        QVector<PeerDistanceRecord> records;
        records.reserve(m_peers->allPeerDistances.size());
        const auto localPeer = vms::api::PersistentIdData(this->localPeer());
        for (auto itr = m_peers->allPeerDistances.cbegin(); itr != m_peers->allPeerDistances.cend(); ++itr)
        {
            if (isLocalConnection(itr.key()))
                continue; //< don't show this connection to other servers

                          // Don't send longer route than this peer already has.
                          // Otherwise it could generate route loop.
            qint32 minDistance = itr->minDistance();

            if (itr->distanceVia(connection->remotePeer()) == minDistance)
                continue;

            // Don't broadcast foreign offline distances
            if (minDistance < kMaxDistance && minDistance > kMaxOnlineDistance)
                minDistance = itr->distanceVia(localPeer);

            if (minDistance == kMaxDistance)
                continue;
            const qint16 peerNumber = m_localShortPeerInfo.encode(itr.key());
            records.push_back(PeerDistanceRecord(peerNumber, minDistance));
        }
        NX_ASSERT(!records.isEmpty());
        QByteArray data = serializePeersMessage(records, 1);
        data.data()[0] = (quint8)MessageType::alivePeers;
        return data;
    };

    auto sendAlivePeersMessage = [this](const P2pConnectionPtr& connection, const QByteArray& data)
    {
        int peersIntervalMs = std::chrono::duration_cast<std::chrono::milliseconds>(
            m_intervals.sendPeersInfoInterval).count();
        auto connectionContext = context(connection);
        if (connectionContext->localPeersTimer.isValid() && !connectionContext->localPeersTimer.hasExpired(peersIntervalMs))
            return;
        if (data != connectionContext->localPeersMessage)
        {
            connectionContext->localPeersMessage = data;
            connectionContext->localPeersTimer.restart();
            if (nx::utils::log::isToBeLogged(cl_logDEBUG2, this))
                printPeersMessage();
            connection->sendMessage(data);
        }
    };

    if (connection)
    {
        sendAlivePeersMessage(connection, serializeMessage(connection));
        return;
    }

    for (const auto& connection : m_connections)
    {
        if (connection->state() != Connection::State::Connected)
            continue;
        if (!context(connection)->isRemoteStarted)
            continue;
        sendAlivePeersMessage(connection, serializeMessage(connection));
    }
=======
	auto serializeMessage = [this](const P2pConnectionPtr& connection)
	{
		std::vector<PeerDistanceRecord> records;
		records.reserve(m_peers->allPeerDistances.size());
		const auto localPeer = ApiPersistentIdData(this->localPeer());
		for (auto itr = m_peers->allPeerDistances.cbegin(); itr != m_peers->allPeerDistances.cend(); ++itr)
		{
			if (isLocalConnection(itr.key()))
				continue; //< don't show this connection to other servers

            RoutingInfo viaList;
            qint32 minDistance = itr->minDistance(&viaList);


			// Don't broadcast foreign offline distances
			if (minDistance < kMaxDistance && minDistance > kMaxOnlineDistance)
				minDistance = itr->distanceVia(localPeer);

			if (minDistance == kMaxDistance)
				continue;
            const PeerNumberType peerNumber = m_localShortPeerInfo.encode(itr.key());
            PeerNumberType firstViaNumber = kUnknownPeerNumnber;
            if (!viaList.isEmpty() && !viaList.first().firstVia.isNull())
                firstViaNumber = m_localShortPeerInfo.encode(viaList.first().firstVia);
            records.emplace_back(PeerDistanceRecord{peerNumber, minDistance, firstViaNumber});
        }
		NX_ASSERT(!records.empty());

        std::sort(records.begin(), records.end(),
            [](const PeerDistanceRecord& left, const PeerDistanceRecord& right)
        {
            if (left.distance != right.distance)
                return left.distance < right.distance;
            return left.peerNumber < right.peerNumber;
        });

		QByteArray data = serializePeersMessage(records, 1);
		data.data()[0] = (quint8)MessageType::alivePeers;
		return data;
	};

	auto sendAlivePeersMessage = [this](const P2pConnectionPtr& connection, const QByteArray& data)
	{
		int peersIntervalMs = std::chrono::duration_cast<std::chrono::milliseconds>(
			m_intervals.sendPeersInfoInterval).count();
		auto connectionContext = context(connection);
		if (connectionContext->localPeersTimer.isValid() && !connectionContext->localPeersTimer.hasExpired(peersIntervalMs))
			return;
		if (data != connectionContext->localPeersMessage)
		{
			connectionContext->localPeersMessage = data;
			connectionContext->localPeersTimer.restart();
			if (nx::utils::log::isToBeLogged(cl_logDEBUG2, this))
				printPeersMessage();
			connection->sendMessage(data);
		}
	};

	if (connection)
	{
		sendAlivePeersMessage(connection, serializeMessage(connection));
		return;
	}

	for (const auto& connection : m_connections)
	{
		if (connection->state() != Connection::State::Connected)
			continue;
		if (!context(connection)->isRemoteStarted)
			continue;
		sendAlivePeersMessage(connection, serializeMessage(connection));
	}
>>>>>>> 78a10fe0
}

void ServerMessageBus::doPeriodicTasks()
{
    QnMutexLocker lock(&m_mutex);

    m_miscData.update();

    const QMap<vms::api::PersistentIdData, P2pConnectionPtr>& currentSubscription = getCurrentSubscription();
    createOutgoingConnections(currentSubscription); //< open new connections

    sendAlivePeersMessage();
    startStopConnections(currentSubscription);
    doSubscribe(currentSubscription);
    commitLazyData();
}

void ServerMessageBus::startStopConnections(const QMap<vms::api::PersistentIdData, P2pConnectionPtr>& currentSubscription)
{
    if (hasStartingConnections())
        return;

    // start using connection if need
    int maxStartsAtOnce = m_miscData.newConnectionsAtOnce;

    for (auto& connection : m_connections)
    {
        auto context = this->context(connection);
        if (connection->state() != Connection::State::Connected || context->isLocalStarted)
            continue; //< already in use or not ready yet

<<<<<<< HEAD
        vms::api::PersistentIdData peer = connection->remotePeer();
=======
        ApiPersistentIdData peer = connection->remotePeer();
>>>>>>> 78a10fe0
        if (needStartConnection(peer, currentSubscription))
        {
            context->isLocalStarted = true;
            connection->sendMessage(MessageType::start, QByteArray());
            if (--maxStartsAtOnce == 0)
                return; //< limit start requests at once
        }
    }
}

bool ServerMessageBus::needSubscribeDelay()
{
    // If alive peers has been recently received, postpone subscription for some time.
    // This peer could be found via another neighbor.
    if (m_lastPeerInfoTimer.isValid())
    {
        std::chrono::milliseconds lastPeerInfoElapsed(m_lastPeerInfoTimer.elapsed());

        if (lastPeerInfoElapsed < m_intervals.subscribeIntervalLow)
        {
            if (!m_wantToSubscribeTimer.isValid())
                m_wantToSubscribeTimer.restart();
            std::chrono::milliseconds wantToSubscribeElapsed(m_wantToSubscribeTimer.elapsed());
            if (wantToSubscribeElapsed < m_intervals.subscribeIntervalHigh)
                return true;
        }
    }
    m_wantToSubscribeTimer.invalidate();
    return false;
}

P2pConnectionPtr ServerMessageBus::findBestConnectionToSubscribe(
<<<<<<< HEAD
    const QVector<vms::api::PersistentIdData>& viaList,
    QMap<P2pConnectionPtr, int> newSubscriptions) const
=======
	const QList<ApiPersistentIdData>& viaList,
	QMap<P2pConnectionPtr, int> newSubscriptions) const
>>>>>>> 78a10fe0
{
    P2pConnectionPtr result;
    int minSubscriptions = std::numeric_limits<int>::max();
    for (const auto& via : viaList)
    {
        auto connection = findConnectionById(via);
        NX_ASSERT(connection);
        if (!connection)
            continue;
        int subscriptions = context(connection)->localSubscription.size() + newSubscriptions.value(connection);
        if (subscriptions < minSubscriptions)
        {
            minSubscriptions = subscriptions;
            result = connection;
        }
    }

    return result;
}

void ServerMessageBus::doSubscribe(const QMap<vms::api::PersistentIdData, P2pConnectionPtr>& currentSubscription)
{
<<<<<<< HEAD
    if (hasStartingConnections())
        return;

    for (const auto& connection : m_connections)
    {
        const auto& data = context(connection);
        if (data->recvDataInProgress)
            return;
    }


    const bool needDelay = needSubscribeDelay();

    QMap<vms::api::PersistentIdData, P2pConnectionPtr> newSubscription = currentSubscription;
    QMap<P2pConnectionPtr, int> tmpNewSubscription; //< this connections will get N new subscriptions soon
    const auto localPeer = this->localPeer();
    bool isUpdated = false;

    const RouteToPeerMap& allPeerDistances = m_peers->allPeerDistances;
    const auto& alivePeers = m_peers->alivePeers;
    auto currentSubscriptionItr = currentSubscription.cbegin();
    for (auto itr = allPeerDistances.constBegin(); itr != allPeerDistances.constEnd(); ++itr)
    {
        const vms::api::PersistentIdData& peer = itr.key();
        if (peer == localPeer)
            continue;

        //auto subscribedVia = currentSubscription.value(peer);
        while (currentSubscriptionItr != currentSubscription.cend() && currentSubscriptionItr.key() < peer)
            ++currentSubscriptionItr;
        P2pConnectionPtr subscribedVia;
        if (currentSubscriptionItr != currentSubscription.cend() && currentSubscriptionItr.key() == peer)
            subscribedVia = currentSubscriptionItr.value();

        qint32 subscribedDistance =
            alivePeers[subscribedVia ? subscribedVia->remotePeer() : localPeer].distanceTo(peer);

        const auto& info = itr.value();
        qint32 minDistance = info.minDistance();
        if (minDistance < subscribedDistance)
        {
            if (minDistance > 1)
            {
                if (needDelay)
                    continue; //< allow only direct subscription if network configuration are still changing
            }
            QVector<vms::api::PersistentIdData> viaList;
            info.minDistance(&viaList);

            NX_ASSERT(!viaList.empty());
            // If any of connections with min distance subscribed to us then postpone our subscription.
            // It could happen if neighbor(or closer) peer just goes offline
            if (std::any_of(viaList.begin(), viaList.end(),
                [this, &peer, &localPeer](const vms::api::PersistentIdData& via)
            {
                if (via == localPeer)
                    return true; //< 'subscribedVia' has lost 'peer'. Update subscription later as soon as new minDistance will be discovered.
                auto connection = findConnectionById(via);
                NX_ASSERT(connection);
                if (!connection)
                    return true; //< It shouldn't be.
                return context(connection)->isRemotePeerSubscribedTo(peer);
            }))
            {
                continue;
            }

            auto connection = findBestConnectionToSubscribe(viaList, tmpNewSubscription);
            if (subscribedVia)
            {
                NX_VERBOSE(
                    this,
                    lit("Peer %1 is changing subscription to %2. subscribed via %3. new subscribe via %4")
                    .arg(qnStaticCommon->moduleDisplayName(localPeer.id))
                    .arg(qnStaticCommon->moduleDisplayName(peer.id))
                    .arg(qnStaticCommon->moduleDisplayName(subscribedVia->remotePeer().id))
                    .arg(qnStaticCommon->moduleDisplayName(connection->remotePeer().id)));
            }
            newSubscription[peer] = connection;
            ++tmpNewSubscription[connection];
            isUpdated = true;
        }
    }
    if (isUpdated)
        resubscribePeers(newSubscription);
=======
	if (hasStartingConnections())
		return;

	for (const auto& connection : m_connections)
	{
		const auto& data = context(connection);
		if (data->recvDataInProgress)
			return;
	}


	const bool needDelay = needSubscribeDelay();

	QMap<ApiPersistentIdData, P2pConnectionPtr> newSubscription = currentSubscription;
	QMap<P2pConnectionPtr, int> tmpNewSubscription; //< this connections will get N new subscriptions soon
	const auto localPeer = this->localPeer();
	bool isUpdated = false;

	const RouteToPeerMap& allPeerDistances = m_peers->allPeerDistances;
	const auto& alivePeers = m_peers->alivePeers;
	auto currentSubscriptionItr = currentSubscription.cbegin();
	for (auto itr = allPeerDistances.constBegin(); itr != allPeerDistances.constEnd(); ++itr)
	{
		const ApiPersistentIdData& peer = itr.key();
		if (peer == localPeer)
			continue;

		//auto subscribedVia = currentSubscription.value(peer);
		while (currentSubscriptionItr != currentSubscription.cend() && currentSubscriptionItr.key() < peer)
			++currentSubscriptionItr;
		P2pConnectionPtr subscribedVia;
		if (currentSubscriptionItr != currentSubscription.cend() && currentSubscriptionItr.key() == peer)
			subscribedVia = currentSubscriptionItr.value();

		qint32 subscribedDistance =
			alivePeers[subscribedVia ? subscribedVia->remotePeer() : localPeer].distanceTo(peer);

		const auto& info = itr.value();
		qint32 minDistance = info.minDistance();
		if (minDistance < subscribedDistance)
		{
			if (minDistance > 1)
			{
				if (needDelay)
					continue; //< allow only direct subscription if network configuration are still changing
			}
            RoutingInfo viaListData;
            info.minDistance(&viaListData);
            const auto viaList = viaListData.keys();

			NX_ASSERT(!viaList.empty());
			// If any of connections with min distance subscribed to us then postpone our subscription.
			// It could happen if neighbor(or closer) peer just goes offline
			if (std::any_of(viaList.begin(), viaList.end(),
				[this, &peer, &localPeer](const ApiPersistentIdData& via)
			{
				if (via == localPeer)
					return true; //< 'subscribedVia' has lost 'peer'. Update subscription later as soon as new minDistance will be discovered.
				auto connection = findConnectionById(via);
				NX_ASSERT(connection);
				if (!connection)
					return true; //< It shouldn't be.
				return context(connection)->isRemotePeerSubscribedTo(peer);
			}))
			{
				continue;
			}

			auto connection = findBestConnectionToSubscribe(viaList, tmpNewSubscription);
			if (subscribedVia)
			{
				NX_VERBOSE(
					this,
					lit("Peer %1 is changing subscription to %2. subscribed via %3. new subscribe via %4")
					.arg(qnStaticCommon->moduleDisplayName(localPeer.id))
					.arg(qnStaticCommon->moduleDisplayName(peer.id))
					.arg(qnStaticCommon->moduleDisplayName(subscribedVia->remotePeer().id))
					.arg(qnStaticCommon->moduleDisplayName(connection->remotePeer().id)));
			}
			newSubscription[peer] = connection;
			++tmpNewSubscription[connection];
			isUpdated = true;
		}
	}
	if (isUpdated)
		resubscribePeers(newSubscription);
>>>>>>> 78a10fe0
}

void ServerMessageBus::commitLazyData()
{
    if (m_dbCommitTimer.hasExpired(commitIntervalMs))
    {
        ec2::detail::QnDbManager::QnDbTransactionLocker dbTran(m_db->getTransaction());
        dbTran.commit();
        m_dbCommitTimer.restart();
    }
}

void ServerMessageBus::stop()
{
    {
        QnMutexLocker lock(&m_mutex);
        ec2::detail::QnDbManager::QnDbTransactionLocker dbTran(m_db->getTransaction());
        dbTran.commit();
    }
    base_type::stop();
}

void ServerMessageBus::sendInitialDataToCloud(const P2pConnectionPtr& connection)
{
    auto data = serializeSubscribeAllRequest(m_db->transactionLog()->getTransactionsState());
    data.data()[0] = (quint8)MessageType::subscribeAll;
    connection->sendMessage(data);
    context(connection)->isLocalStarted = true;
}

void ServerMessageBus::gotConnectionFromRemotePeer(
    const vms::api::PeerDataEx& remotePeer,
    ec2::ConnectionLockGuard connectionLockGuard,
    nx::network::WebSocketPtr webSocket,
    const Qn::UserAccessData& userAccessData,
    std::function<void()> onConnectionClosedCallback)
{
    P2pConnectionPtr connection(new Connection(
        commonModule(),
        remotePeer,
        localPeerEx(),
        std::move(webSocket),
        userAccessData,
        std::make_unique<nx::p2p::ConnectionContext>(),
        std::move(connectionLockGuard)));

    QnMutexLocker lock(&m_mutex);
    const auto remoteId = connection->remotePeer().id;
    m_peers->removePeer(connection->remotePeer());
    m_connections[remoteId] = connection;
    emitPeerFoundLostSignals();
    connectSignals(connection);
    startReading(connection);

    if (remotePeer.isClient())
    {
        // Clients use simplified logic. They are started and subscribed to all updates immediately.
        context(connection)->isLocalStarted = true;
        m_peers->addRecord(remotePeer, remotePeer, nx::p2p::RoutingRecord(1));
        sendInitialDataToClient(connection);
    }
    context(connection)->onConnectionClosedCallback = onConnectionClosedCallback;
}

void ServerMessageBus::sendInitialDataToClient(const P2pConnectionPtr& connection)
{
    sendRuntimeData(connection, m_lastRuntimeInfo.keys());

    {
        QnTransaction<ApiFullInfoData> tran(commonModule()->moduleGUID());
        tran.command = ApiCommand::getFullInfo;
        if (!readApiFullInfoData(connection.staticCast<Connection>()->userAccessData(),
            connection->remotePeer(), &tran.params))
        {
            connection->setState(Connection::State::Error);
            return;
        }
        sendTransactionImpl(connection, tran, TransportHeader());
    }
}

bool ServerMessageBus::readApiFullInfoData(
    const Qn::UserAccessData& userAccess,
    const vms::api::PeerData& remotePeer,
    ApiFullInfoData* outData)
{
    ErrorCode errorCode;
    if (remotePeer.peerType == vms::api::PeerType::mobileClient)
        errorCode = dbManager(m_db, userAccess).readApiFullInfoDataForMobileClient(outData, userAccess.userId);
    else
        errorCode = dbManager(m_db, userAccess).readApiFullInfoDataComplete(outData);

    if (errorCode != ErrorCode::ok)
        NX_WARNING(this, lm("Cannot execute query for ApiFullInfoData: %1").arg(errorCode));
    return errorCode == ErrorCode::ok;
}

void ServerMessageBus::addOfflinePeersFromDb()
{
    const auto localPeer = this->localPeer();

    auto persistentState = m_db->transactionLog()->getTransactionsState().values;
    for (auto itr = persistentState.cbegin(); itr != persistentState.cend(); ++itr)
    {
        const auto& peer = itr.key();
        if (peer == localPeer)
            continue;

        const qint32 sequence = itr.value();
        const qint32 localOfflineDistance = kMaxDistance - sequence;
        nx::p2p::RoutingRecord record(localOfflineDistance);
        m_peers->addRecord(localPeer, peer, record);
    }
}

void ServerMessageBus::printSubscribeMessage(
    const QnUuid& remoteId,
    const QVector<vms::api::PersistentIdData>& subscribedTo,
    const QVector<qint32>& sequences) const
{
    QList<QString> records;
    int index = 0;
    for (const auto& peer : subscribedTo)
    {
        records << lit("\t\t\t\t\t To:  %1(dbId=%2) from: %3")
            .arg(qnStaticCommon->moduleDisplayName(peer.id))
            .arg(peer.persistentId.toString())
            .arg(sequences[index++]);
    }

    NX_VERBOSE(
        this,
        lit("Subscribe:\t %1 ---> %2:\n%3")
        .arg(qnStaticCommon->moduleDisplayName(localPeer().id))
        .arg(qnStaticCommon->moduleDisplayName(remoteId))
        .arg(records.join("\n")));
}

void ServerMessageBus::resubscribePeers(
    QMap<vms::api::PersistentIdData, P2pConnectionPtr> newSubscription)
{
<<<<<<< HEAD
    QMap<P2pConnectionPtr, QVector<vms::api::PersistentIdData>> updatedSubscription;
    for (auto itr = newSubscription.begin(); itr != newSubscription.end(); ++itr)
        updatedSubscription[itr.value()].push_back(itr.key());
    for (auto& value : updatedSubscription)
        std::sort(value.begin(), value.end());
    for (auto connection : m_connections.values())
    {
        const auto& newValue = updatedSubscription.value(connection);
        auto connectionContext = context(connection);
        if (connectionContext->localSubscription != newValue)
        {
            connectionContext->localSubscription = newValue;
            QVector<PeerNumberType> shortValues;
            for (const auto& id : newValue)
                shortValues.push_back(connectionContext->encode(id));

            NX_ASSERT(newValue.contains(connection->remotePeer()));
            auto sequences = m_db->transactionLog()->getTransactionsState(newValue);

            if (nx::utils::log::isToBeLogged(cl_logDEBUG2, this))
                printSubscribeMessage(connection->remotePeer().id, newValue, sequences);

            QVector<SubscribeRecord> request;
            request.reserve(shortValues.size());
            for (int i = 0; i < shortValues.size(); ++i)
                request.push_back(SubscribeRecord(shortValues[i], sequences[i]));
            auto serializedData = serializeSubscribeRequest(request);
            serializedData.data()[0] = (quint8)(MessageType::subscribeForDataUpdates);
            connection->sendMessage(serializedData);

            connectionContext->recvDataInProgress = true;
        }
    }
=======
	QMap<P2pConnectionPtr, QVector<ApiPersistentIdData>> updatedSubscription;
	for (auto itr = newSubscription.begin(); itr != newSubscription.end(); ++itr)
		updatedSubscription[itr.value()].push_back(itr.key());
	for (auto& value : updatedSubscription)
		std::sort(value.begin(), value.end());
	for (auto connection : m_connections.values())
	{
		const auto& newValue = updatedSubscription.value(connection);
		auto connectionContext = context(connection);
		if (connectionContext->localSubscription != newValue)
		{
			connectionContext->localSubscription = newValue;
			QVector<PeerNumberType> shortValues;
			for (const auto& id : newValue)
				shortValues.push_back(connectionContext->encode(id));

			NX_ASSERT(newValue.contains(connection->remotePeer()));
			auto sequences = m_db->transactionLog()->getTransactionsState(newValue);

			if (nx::utils::log::isToBeLogged(cl_logDEBUG2, this))
				printSubscribeMessage(connection->remotePeer().id, newValue, sequences);

			QVector<SubscribeRecord> request;
			request.reserve(shortValues.size());
			for (int i = 0; i < shortValues.size(); ++i)
                request.push_back({shortValues[i], sequences[i]});
			auto serializedData = serializeSubscribeRequest(request);
			serializedData.data()[0] = (quint8)(MessageType::subscribeForDataUpdates);
			connection->sendMessage(serializedData);

			connectionContext->recvDataInProgress = true;
		}
	}
>>>>>>> 78a10fe0
}

bool ServerMessageBus::pushTransactionList(
    const P2pConnectionPtr& connection,
    const QList<QByteArray>& tranList)
{
    auto message = serializeTransactionList(tranList, 1);
    message.data()[0] = (quint8)MessageType::pushTransactionList;
    connection->sendMessage(message);
    return true;
}

bool ServerMessageBus::selectAndSendTransactions(
    const P2pConnectionPtr& connection,
    vms::api::TranState newSubscription,
    bool addImplicitData)
{

    QList<QByteArray> serializedTransactions;
    bool isFinished = true;
    if (addImplicitData)
    {
        // Add all implicit records from 0 sequence.
        for (const auto& key : m_db->transactionLog()->getTransactionsState().values.keys())
        {
            if (!newSubscription.values.contains(key))
                newSubscription.values.insert(key, 0);
        }
    }

    if (m_db)
    {
        const bool isCloudServer =
                    connection->remotePeer().peerType == vms::api::PeerType::cloudServer;
        const ErrorCode errorCode = m_db->transactionLog()->getExactTransactionsAfter(
            &newSubscription,
            isCloudServer,
            serializedTransactions,
            kMaxSelectDataSize,
            &isFinished);
        if (errorCode != ErrorCode::ok)
        {
            NX_WARNING(
                this,
                lit("P2P message bus failure. Can't select transaction list from database"));
            return false;
        }
    }
    context(connection)->sendDataInProgress = !isFinished;
    context(connection)->remoteSubscription = newSubscription;

    if (nx::utils::log::isToBeLogged(cl_logDEBUG2, this))
    {
        for (const auto& serializedTran : serializedTransactions)
        {
            ec2::QnAbstractTransaction transaction;
            QnUbjsonReader<QByteArray> stream(&serializedTran);
            if (QnUbjson::deserialize(&stream, &transaction))
                printTran(connection, transaction, Connection::Direction::outgoing);
        }
    }

#if 1
    if (connection->remotePeer().peerType == vms::api::PeerType::server
            && connection->remotePeer().dataFormat == Qn::UbjsonFormat)
    {
        pushTransactionList(connection, serializedTransactions);
        if (!serializedTransactions.isEmpty() && isFinished)
            pushTransactionList(connection, QList<QByteArray>());
        return true;
    }
#endif

    using namespace std::placeholders;
    for (const auto& serializedTran : serializedTransactions)
    {
        if (!handleTransaction(
            this,
            connection->remotePeer().dataFormat,
            serializedTran,
            std::bind(
                SendTransactionToTransportFuction(),
                this, _1, connection),
            std::bind(
                SendTransactionToTransportFastFuction(),
                this, _1, _2, connection)))
        {
            connection->setState(Connection::State::Error);
        }
    }
    return true;
}

void ServerMessageBus::proxyFillerTransaction(
    const ec2::QnAbstractTransaction& tran,
    const TransportHeader& transportHeader)
{
    // proxy filler transaction to avoid gaps in the persistent sequence
    ec2::QnTransaction<nx::vms::api::UpdateSequenceData> fillerTran(tran);
    fillerTran.command = ApiCommand::updatePersistentSequence;

    auto errCode = m_db->transactionLog()->updateSequence(fillerTran, TransactionLockType::Lazy);
    switch (errCode)
    {
    case ErrorCode::containsBecauseSequence:
        break;
    case ec2::ErrorCode::ok:
        sendTransaction(fillerTran, transportHeader);
        break;
    default:
        resotreAfterDbError();
        break;
    }
}

void ServerMessageBus::resotreAfterDbError()
{
    // p2pMessageBus uses lazy transactions. It means it does 1 commit per time.
    // In case of DB error transactionLog state is invalid because part of data was rolled back.
    m_db->transactionLog()->init();
    dropConnections();
}

void ServerMessageBus::gotTransaction(
    const QnTransaction<nx::vms::api::UpdateSequenceData>& tran,
    const P2pConnectionPtr& connection,
    const TransportHeader& transportHeader)
{
    base_type::gotTransaction(tran, connection, transportHeader);

    vms::api::PersistentIdData peerId(tran.peerID, tran.persistentInfo.dbID);
    auto errCode = m_db->transactionLog()->updateSequence(tran, TransactionLockType::Lazy);
    switch (errCode)
    {
    case ErrorCode::containsBecauseSequence:
        break;
    case ErrorCode::ok:
        // Proxy transaction to subscribed peers
        m_peers->updateLocalDistance(peerId, tran.persistentInfo.sequence);
        sendTransaction(tran, transportHeader);
        break;
    default:
        connection->setState(Connection::State::Error);
        resotreAfterDbError();
        break;
    }
}

template <class T>
void ServerMessageBus::gotTransaction(
    const QnTransaction<T>& tran,
    const P2pConnectionPtr& connection,
    const TransportHeader& transportHeader)
{
    if (processSpecialTransaction(tran, connection, transportHeader))
        return;

    vms::api::PersistentIdData peerId(tran.peerID, tran.persistentInfo.dbID);
    const auto transactionDescriptor = getTransactionDescriptorByTransaction(tran);
    if (transactionDescriptor->isPersistent)
    {
        updateOfflineDistance(connection, peerId, tran.persistentInfo.sequence);
        std::unique_ptr<ec2::detail::QnDbManager::QnLazyTransactionLocker> dbTran;
        dbTran.reset(new ec2::detail::QnDbManager::QnLazyTransactionLocker(m_db->getTransaction()));

        auto userAccessData = connection.staticCast<Connection>()->userAccessData();
        QByteArray serializedTran =
            m_ubjsonTranSerializer->serializedTransaction(tran);
        ErrorCode errorCode = dbManager(m_db, userAccessData)
            .executeTransactionNoLock(tran, serializedTran);
        switch (errorCode)
        {
        case ErrorCode::ok:
            dbTran->commit();
            m_peers->updateLocalDistance(peerId, tran.persistentInfo.sequence);
            break;
        case ErrorCode::containsBecauseTimestamp:
            dbTran->commit();
            m_peers->updateLocalDistance(peerId, tran.persistentInfo.sequence);
            proxyFillerTransaction(tran, transportHeader);
            return;
        case ErrorCode::containsBecauseSequence:
            dbTran->commit();
            return; // do not proxy if transaction already exists
        default:
            NX_WARNING(
                this,
                lit("Can't handle transaction %1: %2. Reopening connection...")
                .arg(ApiCommand::toString(tran.command))
                .arg(ec2::toString(errorCode)));
            dbTran.reset(); //< rollback db data
            connection->setState(Connection::State::Error);
            resotreAfterDbError();
            return;
        }
    }

    // Proxy transaction to subscribed peers
    sendTransaction(tran, transportHeader);

    if (m_handler)
        m_handler->triggerNotification(tran, NotificationSource::Remote);
}

bool ServerMessageBus::handlePushTransactionData(
    const P2pConnectionPtr& connection,
    const QByteArray& serializedTran,
    const TransportHeader& header)
{
    using namespace std::placeholders;
    return handleTransaction(
        this,
        connection->remotePeer().dataFormat,
        std::move(serializedTran),
        std::bind(GotTransactionFuction(), this, _1, connection, header),
        [](Qn::SerializationFormat, const QByteArray&) { return false; });
}

bool ServerMessageBus::handlePushImpersistentBroadcastTransaction(
    const P2pConnectionPtr& connection,
    const QByteArray& payload)
{
    return handleTransactionWithHeader(
        this,
        connection,
        payload,
        GotTransactionFuction());
}

} // namespace p2p
} // namespace nx<|MERGE_RESOLUTION|>--- conflicted
+++ resolved
@@ -45,11 +45,7 @@
     {
         vms::api::PersistentIdData tranId(transaction.peerID, transaction.persistentInfo.dbID);
         NX_ASSERT(bus->context(connection)->isRemotePeerSubscribedTo(tranId));
-<<<<<<< HEAD
-        NX_ASSERT(!(vms::api::PersistentIdData(connection->remotePeer()) == tranId, "Loop detected"));
-=======
-        NX_ASSERT(!(ApiPersistentIdData(connection->remotePeer()) == tranId), "Loop detected");
->>>>>>> 78a10fe0
+        NX_ASSERT(!(nx::vms::api::PersistentIdData(connection->remotePeer()) == tranId), "Loop detected");
 
         switch (connection->remotePeer().dataFormat)
         {
@@ -116,10 +112,9 @@
 
 void ServerMessageBus::sendAlivePeersMessage(const P2pConnectionPtr& connection)
 {
-<<<<<<< HEAD
     auto serializeMessage = [this](const P2pConnectionPtr& connection)
     {
-        QVector<PeerDistanceRecord> records;
+		std::vector<PeerDistanceRecord> records;
         records.reserve(m_peers->allPeerDistances.size());
         const auto localPeer = vms::api::PersistentIdData(this->localPeer());
         for (auto itr = m_peers->allPeerDistances.cbegin(); itr != m_peers->allPeerDistances.cend(); ++itr)
@@ -127,12 +122,9 @@
             if (isLocalConnection(itr.key()))
                 continue; //< don't show this connection to other servers
 
-                          // Don't send longer route than this peer already has.
-                          // Otherwise it could generate route loop.
-            qint32 minDistance = itr->minDistance();
-
-            if (itr->distanceVia(connection->remotePeer()) == minDistance)
-                continue;
+            RoutingInfo viaList;
+            qint32 minDistance = itr->minDistance(&viaList);
+
 
             // Don't broadcast foreign offline distances
             if (minDistance < kMaxDistance && minDistance > kMaxOnlineDistance)
@@ -140,10 +132,22 @@
 
             if (minDistance == kMaxDistance)
                 continue;
-            const qint16 peerNumber = m_localShortPeerInfo.encode(itr.key());
-            records.push_back(PeerDistanceRecord(peerNumber, minDistance));
-        }
-        NX_ASSERT(!records.isEmpty());
+            const PeerNumberType peerNumber = m_localShortPeerInfo.encode(itr.key());
+            PeerNumberType firstViaNumber = kUnknownPeerNumnber;
+            if (!viaList.isEmpty() && !viaList.first().firstVia.isNull())
+                firstViaNumber = m_localShortPeerInfo.encode(viaList.first().firstVia);
+            records.emplace_back(PeerDistanceRecord{peerNumber, minDistance, firstViaNumber});
+        }
+		NX_ASSERT(!records.empty());
+
+        std::sort(records.begin(), records.end(),
+            [](const PeerDistanceRecord& left, const PeerDistanceRecord& right)
+	        {
+	            if (left.distance != right.distance)
+	                return left.distance < right.distance;
+	            return left.peerNumber < right.peerNumber;
+	        });
+
         QByteArray data = serializePeersMessage(records, 1);
         data.data()[0] = (quint8)MessageType::alivePeers;
         return data;
@@ -180,80 +184,6 @@
             continue;
         sendAlivePeersMessage(connection, serializeMessage(connection));
     }
-=======
-	auto serializeMessage = [this](const P2pConnectionPtr& connection)
-	{
-		std::vector<PeerDistanceRecord> records;
-		records.reserve(m_peers->allPeerDistances.size());
-		const auto localPeer = ApiPersistentIdData(this->localPeer());
-		for (auto itr = m_peers->allPeerDistances.cbegin(); itr != m_peers->allPeerDistances.cend(); ++itr)
-		{
-			if (isLocalConnection(itr.key()))
-				continue; //< don't show this connection to other servers
-
-            RoutingInfo viaList;
-            qint32 minDistance = itr->minDistance(&viaList);
-
-
-			// Don't broadcast foreign offline distances
-			if (minDistance < kMaxDistance && minDistance > kMaxOnlineDistance)
-				minDistance = itr->distanceVia(localPeer);
-
-			if (minDistance == kMaxDistance)
-				continue;
-            const PeerNumberType peerNumber = m_localShortPeerInfo.encode(itr.key());
-            PeerNumberType firstViaNumber = kUnknownPeerNumnber;
-            if (!viaList.isEmpty() && !viaList.first().firstVia.isNull())
-                firstViaNumber = m_localShortPeerInfo.encode(viaList.first().firstVia);
-            records.emplace_back(PeerDistanceRecord{peerNumber, minDistance, firstViaNumber});
-        }
-		NX_ASSERT(!records.empty());
-
-        std::sort(records.begin(), records.end(),
-            [](const PeerDistanceRecord& left, const PeerDistanceRecord& right)
-        {
-            if (left.distance != right.distance)
-                return left.distance < right.distance;
-            return left.peerNumber < right.peerNumber;
-        });
-
-		QByteArray data = serializePeersMessage(records, 1);
-		data.data()[0] = (quint8)MessageType::alivePeers;
-		return data;
-	};
-
-	auto sendAlivePeersMessage = [this](const P2pConnectionPtr& connection, const QByteArray& data)
-	{
-		int peersIntervalMs = std::chrono::duration_cast<std::chrono::milliseconds>(
-			m_intervals.sendPeersInfoInterval).count();
-		auto connectionContext = context(connection);
-		if (connectionContext->localPeersTimer.isValid() && !connectionContext->localPeersTimer.hasExpired(peersIntervalMs))
-			return;
-		if (data != connectionContext->localPeersMessage)
-		{
-			connectionContext->localPeersMessage = data;
-			connectionContext->localPeersTimer.restart();
-			if (nx::utils::log::isToBeLogged(cl_logDEBUG2, this))
-				printPeersMessage();
-			connection->sendMessage(data);
-		}
-	};
-
-	if (connection)
-	{
-		sendAlivePeersMessage(connection, serializeMessage(connection));
-		return;
-	}
-
-	for (const auto& connection : m_connections)
-	{
-		if (connection->state() != Connection::State::Connected)
-			continue;
-		if (!context(connection)->isRemoteStarted)
-			continue;
-		sendAlivePeersMessage(connection, serializeMessage(connection));
-	}
->>>>>>> 78a10fe0
 }
 
 void ServerMessageBus::doPeriodicTasks()
@@ -285,11 +215,7 @@
         if (connection->state() != Connection::State::Connected || context->isLocalStarted)
             continue; //< already in use or not ready yet
 
-<<<<<<< HEAD
         vms::api::PersistentIdData peer = connection->remotePeer();
-=======
-        ApiPersistentIdData peer = connection->remotePeer();
->>>>>>> 78a10fe0
         if (needStartConnection(peer, currentSubscription))
         {
             context->isLocalStarted = true;
@@ -322,13 +248,8 @@
 }
 
 P2pConnectionPtr ServerMessageBus::findBestConnectionToSubscribe(
-<<<<<<< HEAD
-    const QVector<vms::api::PersistentIdData>& viaList,
+    const QList<vms::api::PersistentIdData>& viaList,
     QMap<P2pConnectionPtr, int> newSubscriptions) const
-=======
-	const QList<ApiPersistentIdData>& viaList,
-	QMap<P2pConnectionPtr, int> newSubscriptions) const
->>>>>>> 78a10fe0
 {
     P2pConnectionPtr result;
     int minSubscriptions = std::numeric_limits<int>::max();
@@ -351,7 +272,6 @@
 
 void ServerMessageBus::doSubscribe(const QMap<vms::api::PersistentIdData, P2pConnectionPtr>& currentSubscription)
 {
-<<<<<<< HEAD
     if (hasStartingConnections())
         return;
 
@@ -361,7 +281,6 @@
         if (data->recvDataInProgress)
             return;
     }
-
 
     const bool needDelay = needSubscribeDelay();
 
@@ -398,8 +317,9 @@
                 if (needDelay)
                     continue; //< allow only direct subscription if network configuration are still changing
             }
-            QVector<vms::api::PersistentIdData> viaList;
-            info.minDistance(&viaList);
+            RoutingInfo viaListData;
+            info.minDistance(&viaListData);
+            const auto viaList = viaListData.keys();
 
             NX_ASSERT(!viaList.empty());
             // If any of connections with min distance subscribed to us then postpone our subscription.
@@ -437,94 +357,6 @@
     }
     if (isUpdated)
         resubscribePeers(newSubscription);
-=======
-	if (hasStartingConnections())
-		return;
-
-	for (const auto& connection : m_connections)
-	{
-		const auto& data = context(connection);
-		if (data->recvDataInProgress)
-			return;
-	}
-
-
-	const bool needDelay = needSubscribeDelay();
-
-	QMap<ApiPersistentIdData, P2pConnectionPtr> newSubscription = currentSubscription;
-	QMap<P2pConnectionPtr, int> tmpNewSubscription; //< this connections will get N new subscriptions soon
-	const auto localPeer = this->localPeer();
-	bool isUpdated = false;
-
-	const RouteToPeerMap& allPeerDistances = m_peers->allPeerDistances;
-	const auto& alivePeers = m_peers->alivePeers;
-	auto currentSubscriptionItr = currentSubscription.cbegin();
-	for (auto itr = allPeerDistances.constBegin(); itr != allPeerDistances.constEnd(); ++itr)
-	{
-		const ApiPersistentIdData& peer = itr.key();
-		if (peer == localPeer)
-			continue;
-
-		//auto subscribedVia = currentSubscription.value(peer);
-		while (currentSubscriptionItr != currentSubscription.cend() && currentSubscriptionItr.key() < peer)
-			++currentSubscriptionItr;
-		P2pConnectionPtr subscribedVia;
-		if (currentSubscriptionItr != currentSubscription.cend() && currentSubscriptionItr.key() == peer)
-			subscribedVia = currentSubscriptionItr.value();
-
-		qint32 subscribedDistance =
-			alivePeers[subscribedVia ? subscribedVia->remotePeer() : localPeer].distanceTo(peer);
-
-		const auto& info = itr.value();
-		qint32 minDistance = info.minDistance();
-		if (minDistance < subscribedDistance)
-		{
-			if (minDistance > 1)
-			{
-				if (needDelay)
-					continue; //< allow only direct subscription if network configuration are still changing
-			}
-            RoutingInfo viaListData;
-            info.minDistance(&viaListData);
-            const auto viaList = viaListData.keys();
-
-			NX_ASSERT(!viaList.empty());
-			// If any of connections with min distance subscribed to us then postpone our subscription.
-			// It could happen if neighbor(or closer) peer just goes offline
-			if (std::any_of(viaList.begin(), viaList.end(),
-				[this, &peer, &localPeer](const ApiPersistentIdData& via)
-			{
-				if (via == localPeer)
-					return true; //< 'subscribedVia' has lost 'peer'. Update subscription later as soon as new minDistance will be discovered.
-				auto connection = findConnectionById(via);
-				NX_ASSERT(connection);
-				if (!connection)
-					return true; //< It shouldn't be.
-				return context(connection)->isRemotePeerSubscribedTo(peer);
-			}))
-			{
-				continue;
-			}
-
-			auto connection = findBestConnectionToSubscribe(viaList, tmpNewSubscription);
-			if (subscribedVia)
-			{
-				NX_VERBOSE(
-					this,
-					lit("Peer %1 is changing subscription to %2. subscribed via %3. new subscribe via %4")
-					.arg(qnStaticCommon->moduleDisplayName(localPeer.id))
-					.arg(qnStaticCommon->moduleDisplayName(peer.id))
-					.arg(qnStaticCommon->moduleDisplayName(subscribedVia->remotePeer().id))
-					.arg(qnStaticCommon->moduleDisplayName(connection->remotePeer().id)));
-			}
-			newSubscription[peer] = connection;
-			++tmpNewSubscription[connection];
-			isUpdated = true;
-		}
-	}
-	if (isUpdated)
-		resubscribePeers(newSubscription);
->>>>>>> 78a10fe0
 }
 
 void ServerMessageBus::commitLazyData()
@@ -666,7 +498,6 @@
 void ServerMessageBus::resubscribePeers(
     QMap<vms::api::PersistentIdData, P2pConnectionPtr> newSubscription)
 {
-<<<<<<< HEAD
     QMap<P2pConnectionPtr, QVector<vms::api::PersistentIdData>> updatedSubscription;
     for (auto itr = newSubscription.begin(); itr != newSubscription.end(); ++itr)
         updatedSubscription[itr.value()].push_back(itr.key());
@@ -692,7 +523,7 @@
             QVector<SubscribeRecord> request;
             request.reserve(shortValues.size());
             for (int i = 0; i < shortValues.size(); ++i)
-                request.push_back(SubscribeRecord(shortValues[i], sequences[i]));
+                request.push_back({shortValues[i], sequences[i]});
             auto serializedData = serializeSubscribeRequest(request);
             serializedData.data()[0] = (quint8)(MessageType::subscribeForDataUpdates);
             connection->sendMessage(serializedData);
@@ -700,41 +531,6 @@
             connectionContext->recvDataInProgress = true;
         }
     }
-=======
-	QMap<P2pConnectionPtr, QVector<ApiPersistentIdData>> updatedSubscription;
-	for (auto itr = newSubscription.begin(); itr != newSubscription.end(); ++itr)
-		updatedSubscription[itr.value()].push_back(itr.key());
-	for (auto& value : updatedSubscription)
-		std::sort(value.begin(), value.end());
-	for (auto connection : m_connections.values())
-	{
-		const auto& newValue = updatedSubscription.value(connection);
-		auto connectionContext = context(connection);
-		if (connectionContext->localSubscription != newValue)
-		{
-			connectionContext->localSubscription = newValue;
-			QVector<PeerNumberType> shortValues;
-			for (const auto& id : newValue)
-				shortValues.push_back(connectionContext->encode(id));
-
-			NX_ASSERT(newValue.contains(connection->remotePeer()));
-			auto sequences = m_db->transactionLog()->getTransactionsState(newValue);
-
-			if (nx::utils::log::isToBeLogged(cl_logDEBUG2, this))
-				printSubscribeMessage(connection->remotePeer().id, newValue, sequences);
-
-			QVector<SubscribeRecord> request;
-			request.reserve(shortValues.size());
-			for (int i = 0; i < shortValues.size(); ++i)
-                request.push_back({shortValues[i], sequences[i]});
-			auto serializedData = serializeSubscribeRequest(request);
-			serializedData.data()[0] = (quint8)(MessageType::subscribeForDataUpdates);
-			connection->sendMessage(serializedData);
-
-			connectionContext->recvDataInProgress = true;
-		}
-	}
->>>>>>> 78a10fe0
 }
 
 bool ServerMessageBus::pushTransactionList(
