--- conflicted
+++ resolved
@@ -66,13 +66,12 @@
 private:
     friend struct GotTransactionFuction;
 
-<<<<<<< HEAD
     void sendAlivePeersMessage(const P2pConnectionPtr& connection = P2pConnectionPtr());
     void startStopConnections(
         const QMap<vms::api::PersistentIdData, P2pConnectionPtr>& currentSubscription);
 
     P2pConnectionPtr findBestConnectionToSubscribe(
-        const QVector<vms::api::PersistentIdData>& viaList,
+        const QList<vms::api::PersistentIdData>& viaList,
         QMap<P2pConnectionPtr, int> newSubscriptions) const;
 
     void doSubscribe(const QMap<vms::api::PersistentIdData, P2pConnectionPtr>& currentSubscription);
@@ -90,26 +89,6 @@
     bool pushTransactionList(
         const P2pConnectionPtr& connection,
         const QList<QByteArray>& tranList);
-=======
-	void sendAlivePeersMessage(const P2pConnectionPtr& connection = P2pConnectionPtr());
-	void startStopConnections(const QMap<ApiPersistentIdData, P2pConnectionPtr>& currentSubscription);
-	P2pConnectionPtr findBestConnectionToSubscribe(
-		const QList<ApiPersistentIdData>& viaList,
-		QMap<P2pConnectionPtr, int> newSubscriptions) const;
-	void doSubscribe(const QMap<ApiPersistentIdData, P2pConnectionPtr>& currentSubscription);
-	void commitLazyData();
-	void sendInitialDataToClient(const P2pConnectionPtr& connection);
-	void resubscribePeers(QMap<ApiPersistentIdData, P2pConnectionPtr> newSubscription);
-	void proxyFillerTransaction(
-		const ec2::QnAbstractTransaction& tran,
-		const TransportHeader& transportHeader);
-	void resotreAfterDbError();
-	bool needSubscribeDelay();
-
-	bool pushTransactionList(
-		const P2pConnectionPtr& connection,
-		const QList<QByteArray>& tranList);
->>>>>>> 78a10fe0
 
     void printSubscribeMessage(
         const QnUuid& remoteId,
