#pragma once

#include <memory>
#include <map>

#include <common/common_module_aware.h>
#include <nx/utils/thread/mutex.h>
#include <nx/utils/timer_manager.h>
#include <nx/utils/thread/joinable.h>
#include <nx/utils/thread/stoppable.h>
#include <nx_ec/ec_api.h>

#include "ec2_connection.h"
#include "settings.h"
#include <nx/time_sync/time_sync_manager.h>
#include <nx/vms/network/abstract_server_connector.h>
#include <nx/vms/network/reverse_connection_manager.h>

namespace ec2 {

struct ServerQueryProcessorAccess;
class QnDistributedMutexManager;

<<<<<<< HEAD
// TODO: #2.4 remove Ec2 prefix to avoid ec2::LocalConnectionFactory
class LocalConnectionFactory :
    public AbstractECConnectionFactory,
    public QnStoppable,
    public QnJoinable
=======
class LocalConnectionFactory:
	public AbstractECConnectionFactory,
	public QnStoppable,
	public QnJoinable
>>>>>>> 78a10fe0
{
public:
    LocalConnectionFactory(
        QnCommonModule* commonModule,
<<<<<<< HEAD
        nx::vms::api::PeerType peerType,
        nx::utils::TimerManager* const timerManager,
        bool isP2pMode);

    virtual ~LocalConnectionFactory();

    virtual void pleaseStop() override;
    virtual void join() override;

    /**
    * Implementation of AbstractECConnectionFactory::testConnectionAsync.
    */
    virtual int testConnectionAsync(
        const nx::utils::Url& addr,
        impl::TestConnectionHandlerPtr handler) override;

    /**
    * Implementation of AbstractECConnectionFactory::connectAsync.
    */
    virtual int connectAsync(
        const nx::utils::Url& addr,
        const nx::vms::api::ClientInfoData& clientInfo,
        impl::ConnectHandlerPtr handler) override;

    void registerRestHandlers(QnRestProcessorPool* const restProcessorPool);

    virtual void registerTransactionListener(
        QnHttpConnectionListener* httpConnectionListener);

    virtual void setConfParams(std::map<QString, QVariant> confParams) override;

    TransactionMessageBusAdapter* messageBus() const;
    QnDistributedMutexManager* distributedMutex() const;
    virtual TimeSynchronizationManager* timeSyncManager() const override;

    QnJsonTransactionSerializer* jsonTranSerializer() const;
    QnUbjsonTransactionSerializer* ubjsonTranSerializer() const;
    virtual void shutdown() override;

private:
    QnMutex m_mutex;
    Settings m_settingsInstance;

    std::unique_ptr<QnJsonTransactionSerializer> m_jsonTranSerializer;
    std::unique_ptr<QnUbjsonTransactionSerializer> m_ubjsonTranSerializer;

    std::unique_ptr<detail::QnDbManager> m_dbManager;
    std::unique_ptr<QnTransactionLog> m_transactionLog;
    std::unique_ptr<TransactionMessageBusAdapter> m_bus;

    std::shared_ptr<ServerQueryProcessorAccess> m_serverQueryProcessor;
    std::unique_ptr<TimeSynchronizationManager> m_timeSynchronizationManager;
    std::unique_ptr<QnDistributedMutexManager> m_distributedMutexManager;
    bool m_terminated;
    int m_runningRequests;
    bool m_sslEnabled;

    Ec2DirectConnectionPtr m_directConnection;
    bool m_p2pMode = false;
private:
    int establishDirectConnection(const nx::utils::Url& url, impl::ConnectHandlerPtr handler);

    void tryConnectToOldEC(const nx::utils::Url& ecUrl, impl::ConnectHandlerPtr handler, int reqId);

    template<class Handler>
    void connectToOldEC(const nx::utils::Url& ecURL, Handler completionFunc);

    /**
    * Called on server side to handle connection request from remote host.
    */
    ErrorCode fillConnectionInfo(
        const nx::vms::api::ConnectionData& loginInfo,
        QnConnectionInfo* const connectionInfo,
        nx::network::http::Response* response = nullptr);

    int testDirectConnection(const nx::utils::Url& addr, impl::TestConnectionHandlerPtr handler);
    ErrorCode getSettings(
        std::nullptr_t,
        nx::vms::api::ResourceParamDataList* const outData,
        const Qn::UserAccessData&);

    template<class InputDataType>
    void regUpdate(QnRestProcessorPool* const restProcessorPool, ApiCommand::Value cmd,
        Qn::GlobalPermission permission = Qn::NoGlobalPermissions);

    template<class InputDataType, class CustomActionType>
    void regUpdate(QnRestProcessorPool* const restProcessorPool, ApiCommand::Value cmd,
        CustomActionType customAction, Qn::GlobalPermission permission = Qn::NoGlobalPermissions);

    template<class InputDataType, class OutputDataType>
    void regGet(QnRestProcessorPool* const restProcessorPool, ApiCommand::Value cmd,
        Qn::GlobalPermission permission = Qn::NoGlobalPermissions);

    template<class InputType, class OutputType>
    void regFunctor(
        QnRestProcessorPool* const restProcessorPool,
        ApiCommand::Value cmd,
        std::function<ErrorCode(InputType, OutputType*, const Qn::UserAccessData&)> handler,
        Qn::GlobalPermission permission = Qn::NoGlobalPermissions);

    template<class InputType, class OutputType>
    void regFunctorWithResponse(
        QnRestProcessorPool* const restProcessorPool,
        ApiCommand::Value cmd,
        std::function<ErrorCode(InputType, OutputType*, nx::network::http::Response*)> handler,
        Qn::GlobalPermission permission = Qn::NoGlobalPermissions);

    template<class Function>
    void statisticsCall(const Function& function);
=======
        Qn::PeerType peerType,
        bool isP2pMode,
        QnHttpConnectionListener* tcpListener);
    virtual ~LocalConnectionFactory();

	virtual void pleaseStop() override;
	virtual void join() override;

	/**
	* Implementation of AbstractECConnectionFactory::testConnectionAsync.
	*/
	virtual int testConnectionAsync(
		const nx::utils::Url& addr,
		impl::TestConnectionHandlerPtr handler) override;

	/**
	* Implementation of AbstractECConnectionFactory::connectAsync.
	*/
	virtual int connectAsync(
		const nx::utils::Url& addr,
		const nx::vms::api::ClientInfoData& clientInfo,
		impl::ConnectHandlerPtr handler) override;

	void registerRestHandlers(QnRestProcessorPool* const restProcessorPool);

	virtual void registerTransactionListener(
		QnHttpConnectionListener* httpConnectionListener);

	virtual void setConfParams(std::map<QString, QVariant> confParams) override;

	TransactionMessageBusAdapter* messageBus() const;
	QnDistributedMutexManager* distributedMutex() const;
    virtual nx::time_sync::TimeSyncManager* timeSyncManager() const override;

	QnJsonTransactionSerializer* jsonTranSerializer() const;
	QnUbjsonTransactionSerializer* ubjsonTranSerializer() const;
	virtual void shutdown() override;
    nx::vms::network::ReverseConnectionManager* serverConnector() const;
private:
	QnMutex m_mutex;
	Settings m_settingsInstance;

	std::unique_ptr<QnJsonTransactionSerializer> m_jsonTranSerializer;
	std::unique_ptr<QnUbjsonTransactionSerializer> m_ubjsonTranSerializer;
    std::unique_ptr<nx::vms::network::ReverseConnectionManager> m_serverConnector;
    std::unique_ptr<nx::time_sync::TimeSyncManager> m_timeSynchronizationManager;

	std::unique_ptr<detail::QnDbManager> m_dbManager;
	std::unique_ptr<QnTransactionLog> m_transactionLog;
	std::unique_ptr<TransactionMessageBusAdapter> m_bus;

	std::shared_ptr<ServerQueryProcessorAccess> m_serverQueryProcessor;
	std::unique_ptr<QnDistributedMutexManager> m_distributedMutexManager;
	bool m_terminated;
	int m_runningRequests;
	bool m_sslEnabled;

	Ec2DirectConnectionPtr m_directConnection;
	bool m_p2pMode = false;
private:
	int establishDirectConnection(const nx::utils::Url& url, impl::ConnectHandlerPtr handler);

	void tryConnectToOldEC(const nx::utils::Url& ecUrl, impl::ConnectHandlerPtr handler, int reqId);

	template<class Handler>
	void connectToOldEC(const nx::utils::Url& ecURL, Handler completionFunc);

	/**
	* Called on server side to handle connection request from remote host.
	*/
	ErrorCode fillConnectionInfo(
		const nx::vms::api::ConnectionData& loginInfo,
		QnConnectionInfo* const connectionInfo,
		nx::network::http::Response* response = nullptr);

	int testDirectConnection(const nx::utils::Url& addr, impl::TestConnectionHandlerPtr handler);
	ErrorCode getSettings(
	    std::nullptr_t,
	    nx::vms::api::ResourceParamDataList* const outData,
	    const Qn::UserAccessData&);

	template<class InputDataType>
	void regUpdate(QnRestProcessorPool* const restProcessorPool, ApiCommand::Value cmd,
		Qn::GlobalPermission permission = Qn::NoGlobalPermissions);

	template<class InputDataType, class CustomActionType>
	void regUpdate(QnRestProcessorPool* const restProcessorPool, ApiCommand::Value cmd,
		CustomActionType customAction, Qn::GlobalPermission permission = Qn::NoGlobalPermissions);

	template<class InputDataType, class OutputDataType>
	void regGet(QnRestProcessorPool* const restProcessorPool, ApiCommand::Value cmd,
		Qn::GlobalPermission permission = Qn::NoGlobalPermissions);

	template<class InputType, class OutputType>
	void regFunctor(
		QnRestProcessorPool* const restProcessorPool,
		ApiCommand::Value cmd,
		std::function<ErrorCode(InputType, OutputType*, const Qn::UserAccessData&)> handler,
		Qn::GlobalPermission permission = Qn::NoGlobalPermissions);

	template<class InputType, class OutputType>
	void regFunctorWithResponse(
		QnRestProcessorPool* const restProcessorPool,
		ApiCommand::Value cmd,
		std::function<ErrorCode(InputType, OutputType*, nx::network::http::Response*)> handler,
		Qn::GlobalPermission permission = Qn::NoGlobalPermissions);

	template<class Function>
	void statisticsCall(const Function& function);
>>>>>>> 78a10fe0
};

} // namespace ec2<|MERGE_RESOLUTION|>--- conflicted
+++ resolved
@@ -21,27 +21,18 @@
 struct ServerQueryProcessorAccess;
 class QnDistributedMutexManager;
 
-<<<<<<< HEAD
-// TODO: #2.4 remove Ec2 prefix to avoid ec2::LocalConnectionFactory
-class LocalConnectionFactory :
-    public AbstractECConnectionFactory,
-    public QnStoppable,
-    public QnJoinable
-=======
 class LocalConnectionFactory:
 	public AbstractECConnectionFactory,
 	public QnStoppable,
 	public QnJoinable
->>>>>>> 78a10fe0
 {
 public:
     LocalConnectionFactory(
         QnCommonModule* commonModule,
-<<<<<<< HEAD
         nx::vms::api::PeerType peerType,
-        nx::utils::TimerManager* const timerManager,
-        bool isP2pMode);
-
+        bool isP2pMode,
+        QnHttpConnectionListener* tcpListener);
+		
     virtual ~LocalConnectionFactory();
 
     virtual void pleaseStop() override;
@@ -71,25 +62,27 @@
 
     TransactionMessageBusAdapter* messageBus() const;
     QnDistributedMutexManager* distributedMutex() const;
-    virtual TimeSynchronizationManager* timeSyncManager() const override;
+    virtual nx::time_sync::TimeSyncManager* timeSyncManager() const override;
 
     QnJsonTransactionSerializer* jsonTranSerializer() const;
     QnUbjsonTransactionSerializer* ubjsonTranSerializer() const;
     virtual void shutdown() override;
-
+    nx::vms::network::ReverseConnectionManager* serverConnector() const;
+	
 private:
     QnMutex m_mutex;
     Settings m_settingsInstance;
 
     std::unique_ptr<QnJsonTransactionSerializer> m_jsonTranSerializer;
     std::unique_ptr<QnUbjsonTransactionSerializer> m_ubjsonTranSerializer;
+    std::unique_ptr<nx::vms::network::ReverseConnectionManager> m_serverConnector;
+    std::unique_ptr<nx::time_sync::TimeSyncManager> m_timeSynchronizationManager;
 
     std::unique_ptr<detail::QnDbManager> m_dbManager;
     std::unique_ptr<QnTransactionLog> m_transactionLog;
     std::unique_ptr<TransactionMessageBusAdapter> m_bus;
 
     std::shared_ptr<ServerQueryProcessorAccess> m_serverQueryProcessor;
-    std::unique_ptr<TimeSynchronizationManager> m_timeSynchronizationManager;
     std::unique_ptr<QnDistributedMutexManager> m_distributedMutexManager;
     bool m_terminated;
     int m_runningRequests;
@@ -98,6 +91,7 @@
     Ec2DirectConnectionPtr m_directConnection;
     bool m_p2pMode = false;
 private:
+
     int establishDirectConnection(const nx::utils::Url& url, impl::ConnectHandlerPtr handler);
 
     void tryConnectToOldEC(const nx::utils::Url& ecUrl, impl::ConnectHandlerPtr handler, int reqId);
@@ -147,117 +141,6 @@
 
     template<class Function>
     void statisticsCall(const Function& function);
-=======
-        Qn::PeerType peerType,
-        bool isP2pMode,
-        QnHttpConnectionListener* tcpListener);
-    virtual ~LocalConnectionFactory();
-
-	virtual void pleaseStop() override;
-	virtual void join() override;
-
-	/**
-	* Implementation of AbstractECConnectionFactory::testConnectionAsync.
-	*/
-	virtual int testConnectionAsync(
-		const nx::utils::Url& addr,
-		impl::TestConnectionHandlerPtr handler) override;
-
-	/**
-	* Implementation of AbstractECConnectionFactory::connectAsync.
-	*/
-	virtual int connectAsync(
-		const nx::utils::Url& addr,
-		const nx::vms::api::ClientInfoData& clientInfo,
-		impl::ConnectHandlerPtr handler) override;
-
-	void registerRestHandlers(QnRestProcessorPool* const restProcessorPool);
-
-	virtual void registerTransactionListener(
-		QnHttpConnectionListener* httpConnectionListener);
-
-	virtual void setConfParams(std::map<QString, QVariant> confParams) override;
-
-	TransactionMessageBusAdapter* messageBus() const;
-	QnDistributedMutexManager* distributedMutex() const;
-    virtual nx::time_sync::TimeSyncManager* timeSyncManager() const override;
-
-	QnJsonTransactionSerializer* jsonTranSerializer() const;
-	QnUbjsonTransactionSerializer* ubjsonTranSerializer() const;
-	virtual void shutdown() override;
-    nx::vms::network::ReverseConnectionManager* serverConnector() const;
-private:
-	QnMutex m_mutex;
-	Settings m_settingsInstance;
-
-	std::unique_ptr<QnJsonTransactionSerializer> m_jsonTranSerializer;
-	std::unique_ptr<QnUbjsonTransactionSerializer> m_ubjsonTranSerializer;
-    std::unique_ptr<nx::vms::network::ReverseConnectionManager> m_serverConnector;
-    std::unique_ptr<nx::time_sync::TimeSyncManager> m_timeSynchronizationManager;
-
-	std::unique_ptr<detail::QnDbManager> m_dbManager;
-	std::unique_ptr<QnTransactionLog> m_transactionLog;
-	std::unique_ptr<TransactionMessageBusAdapter> m_bus;
-
-	std::shared_ptr<ServerQueryProcessorAccess> m_serverQueryProcessor;
-	std::unique_ptr<QnDistributedMutexManager> m_distributedMutexManager;
-	bool m_terminated;
-	int m_runningRequests;
-	bool m_sslEnabled;
-
-	Ec2DirectConnectionPtr m_directConnection;
-	bool m_p2pMode = false;
-private:
-	int establishDirectConnection(const nx::utils::Url& url, impl::ConnectHandlerPtr handler);
-
-	void tryConnectToOldEC(const nx::utils::Url& ecUrl, impl::ConnectHandlerPtr handler, int reqId);
-
-	template<class Handler>
-	void connectToOldEC(const nx::utils::Url& ecURL, Handler completionFunc);
-
-	/**
-	* Called on server side to handle connection request from remote host.
-	*/
-	ErrorCode fillConnectionInfo(
-		const nx::vms::api::ConnectionData& loginInfo,
-		QnConnectionInfo* const connectionInfo,
-		nx::network::http::Response* response = nullptr);
-
-	int testDirectConnection(const nx::utils::Url& addr, impl::TestConnectionHandlerPtr handler);
-	ErrorCode getSettings(
-	    std::nullptr_t,
-	    nx::vms::api::ResourceParamDataList* const outData,
-	    const Qn::UserAccessData&);
-
-	template<class InputDataType>
-	void regUpdate(QnRestProcessorPool* const restProcessorPool, ApiCommand::Value cmd,
-		Qn::GlobalPermission permission = Qn::NoGlobalPermissions);
-
-	template<class InputDataType, class CustomActionType>
-	void regUpdate(QnRestProcessorPool* const restProcessorPool, ApiCommand::Value cmd,
-		CustomActionType customAction, Qn::GlobalPermission permission = Qn::NoGlobalPermissions);
-
-	template<class InputDataType, class OutputDataType>
-	void regGet(QnRestProcessorPool* const restProcessorPool, ApiCommand::Value cmd,
-		Qn::GlobalPermission permission = Qn::NoGlobalPermissions);
-
-	template<class InputType, class OutputType>
-	void regFunctor(
-		QnRestProcessorPool* const restProcessorPool,
-		ApiCommand::Value cmd,
-		std::function<ErrorCode(InputType, OutputType*, const Qn::UserAccessData&)> handler,
-		Qn::GlobalPermission permission = Qn::NoGlobalPermissions);
-
-	template<class InputType, class OutputType>
-	void regFunctorWithResponse(
-		QnRestProcessorPool* const restProcessorPool,
-		ApiCommand::Value cmd,
-		std::function<ErrorCode(InputType, OutputType*, nx::network::http::Response*)> handler,
-		Qn::GlobalPermission permission = Qn::NoGlobalPermissions);
-
-	template<class Function>
-	void statisticsCall(const Function& function);
->>>>>>> 78a10fe0
 };
 
 } // namespace ec2