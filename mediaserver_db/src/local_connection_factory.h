#pragma once

#include <memory>
#include <map>

#include <common/common_module_aware.h>
#include <nx/utils/thread/mutex.h>
#include <nx/utils/timer_manager.h>
#include <nx/utils/thread/joinable.h>
#include <nx/utils/thread/stoppable.h>
#include <nx_ec/ec_api.h>

#include "ec2_connection.h"
#include "settings.h"
#include <nx/time_sync/time_sync_manager.h>
#include <nx/vms/network/abstract_server_connector.h>
#include <nx/vms/network/reverse_connection_manager.h>

namespace ec2 {

<<<<<<< HEAD
struct ServerQueryProcessorAccess;
class QnDistributedMutexManager;

// TODO: #2.4 remove Ec2 prefix to avoid ec2::LocalConnectionFactory
class LocalConnectionFactory:
	public AbstractECConnectionFactory,
	public QnStoppable,
	public QnJoinable
{
public:
    LocalConnectionFactory(
        QnCommonModule* commonModule,
        Qn::PeerType peerType,
        bool isP2pMode,
        QnHttpConnectionListener* tcpListener);
    virtual ~LocalConnectionFactory();

	virtual void pleaseStop() override;
	virtual void join() override;

	/**
	* Implementation of AbstractECConnectionFactory::testConnectionAsync.
	*/
	virtual int testConnectionAsync(
		const nx::utils::Url& addr,
		impl::TestConnectionHandlerPtr handler) override;

	/**
	* Implementation of AbstractECConnectionFactory::connectAsync.
	*/
	virtual int connectAsync(
		const nx::utils::Url& addr,
		const nx::vms::api::ClientInfoData& clientInfo,
		impl::ConnectHandlerPtr handler) override;

	void registerRestHandlers(QnRestProcessorPool* const restProcessorPool);

	virtual void registerTransactionListener(
		QnHttpConnectionListener* httpConnectionListener);

	virtual void setConfParams(std::map<QString, QVariant> confParams) override;

	TransactionMessageBusAdapter* messageBus() const;
	QnDistributedMutexManager* distributedMutex() const;
    virtual nx::time_sync::TimeSyncManager* timeSyncManager() const override;

	QnJsonTransactionSerializer* jsonTranSerializer() const;
	QnUbjsonTransactionSerializer* ubjsonTranSerializer() const;
	virtual void shutdown() override;
    nx::vms::network::ReverseConnectionManager* serverConnector() const;
private:
	QnMutex m_mutex;
	Settings m_settingsInstance;

	std::unique_ptr<QnJsonTransactionSerializer> m_jsonTranSerializer;
	std::unique_ptr<QnUbjsonTransactionSerializer> m_ubjsonTranSerializer;
    std::unique_ptr<nx::vms::network::ReverseConnectionManager> m_serverConnector;
    std::unique_ptr<nx::time_sync::TimeSyncManager> m_timeSynchronizationManager;

	std::unique_ptr<detail::QnDbManager> m_dbManager;
	std::unique_ptr<QnTransactionLog> m_transactionLog;
	std::unique_ptr<TransactionMessageBusAdapter> m_bus;

	std::shared_ptr<ServerQueryProcessorAccess> m_serverQueryProcessor;
	std::unique_ptr<QnDistributedMutexManager> m_distributedMutexManager;
	bool m_terminated;
	int m_runningRequests;
	bool m_sslEnabled;

	Ec2DirectConnectionPtr m_directConnection;
	bool m_p2pMode = false;
private:
	int establishDirectConnection(const nx::utils::Url& url, impl::ConnectHandlerPtr handler);

	void tryConnectToOldEC(const nx::utils::Url& ecUrl, impl::ConnectHandlerPtr handler, int reqId);

	template<class Handler>
	void connectToOldEC(const nx::utils::Url& ecURL, Handler completionFunc);

	/**
	* Called on server side to handle connection request from remote host.
	*/
	ErrorCode fillConnectionInfo(
		const nx::vms::api::ConnectionData& loginInfo,
		QnConnectionInfo* const connectionInfo,
		nx::network::http::Response* response = nullptr);

	int testDirectConnection(const nx::utils::Url& addr, impl::TestConnectionHandlerPtr handler);
	ErrorCode getSettings(
	    nullptr_t,
	    nx::vms::api::ResourceParamDataList* const outData,
	    const Qn::UserAccessData&);

	template<class InputDataType>
	void regUpdate(QnRestProcessorPool* const restProcessorPool, ApiCommand::Value cmd,
		Qn::GlobalPermission permission = Qn::NoGlobalPermissions);

	template<class InputDataType, class CustomActionType>
	void regUpdate(QnRestProcessorPool* const restProcessorPool, ApiCommand::Value cmd,
		CustomActionType customAction, Qn::GlobalPermission permission = Qn::NoGlobalPermissions);

	template<class InputDataType, class OutputDataType>
	void regGet(QnRestProcessorPool* const restProcessorPool, ApiCommand::Value cmd,
		Qn::GlobalPermission permission = Qn::NoGlobalPermissions);

	template<class InputType, class OutputType>
	void regFunctor(
		QnRestProcessorPool* const restProcessorPool,
		ApiCommand::Value cmd,
		std::function<ErrorCode(InputType, OutputType*, const Qn::UserAccessData&)> handler,
		Qn::GlobalPermission permission = Qn::NoGlobalPermissions);

	template<class InputType, class OutputType>
	void regFunctorWithResponse(
		QnRestProcessorPool* const restProcessorPool,
		ApiCommand::Value cmd,
		std::function<ErrorCode(InputType, OutputType*, nx::network::http::Response*)> handler,
		Qn::GlobalPermission permission = Qn::NoGlobalPermissions);

	template<class Function>
	void statisticsCall(const Function& function);
};
=======
	struct ServerQueryProcessorAccess;
    class QnDistributedMutexManager;

	// TODO: #2.4 remove Ec2 prefix to avoid ec2::LocalConnectionFactory
	class LocalConnectionFactory:
		public AbstractECConnectionFactory,
		public QnStoppable,
		public QnJoinable
	{
	public:
		LocalConnectionFactory(
            QnCommonModule* commonModule,
            Qn::PeerType peerType,
            nx::utils::TimerManager* const timerManager,
			bool isP2pMode);
		virtual ~LocalConnectionFactory();

		virtual void pleaseStop() override;
		virtual void join() override;

		/**
		* Implementation of AbstractECConnectionFactory::testConnectionAsync.
		*/
		virtual int testConnectionAsync(
			const nx::utils::Url& addr,
			impl::TestConnectionHandlerPtr handler) override;

		/**
		* Implementation of AbstractECConnectionFactory::connectAsync.
		*/
		virtual int connectAsync(
			const nx::utils::Url& addr,
			const nx::vms::api::ClientInfoData& clientInfo,
			impl::ConnectHandlerPtr handler) override;

		void registerRestHandlers(QnRestProcessorPool* const restProcessorPool);

		virtual void registerTransactionListener(
			QnHttpConnectionListener* httpConnectionListener);

		virtual void setConfParams(std::map<QString, QVariant> confParams) override;

		TransactionMessageBusAdapter* messageBus() const;
		QnDistributedMutexManager* distributedMutex() const;
		virtual TimeSynchronizationManager* timeSyncManager() const override;

		QnJsonTransactionSerializer* jsonTranSerializer() const;
		QnUbjsonTransactionSerializer* ubjsonTranSerializer() const;
		virtual void shutdown() override;

	private:
		QnMutex m_mutex;
		Settings m_settingsInstance;

		std::unique_ptr<QnJsonTransactionSerializer> m_jsonTranSerializer;
		std::unique_ptr<QnUbjsonTransactionSerializer> m_ubjsonTranSerializer;

		std::unique_ptr<detail::QnDbManager> m_dbManager;
		std::unique_ptr<QnTransactionLog> m_transactionLog;
		std::unique_ptr<TransactionMessageBusAdapter> m_bus;

		std::shared_ptr<ServerQueryProcessorAccess> m_serverQueryProcessor;
		std::unique_ptr<TimeSynchronizationManager> m_timeSynchronizationManager;
		std::unique_ptr<QnDistributedMutexManager> m_distributedMutexManager;
		bool m_terminated;
		int m_runningRequests;
		bool m_sslEnabled;

		Ec2DirectConnectionPtr m_directConnection;
		bool m_p2pMode = false;
	private:
		int establishDirectConnection(const nx::utils::Url& url, impl::ConnectHandlerPtr handler);

		void tryConnectToOldEC(const nx::utils::Url& ecUrl, impl::ConnectHandlerPtr handler, int reqId);

		template<class Handler>
		void connectToOldEC(const nx::utils::Url& ecURL, Handler completionFunc);

		/**
		* Called on server side to handle connection request from remote host.
		*/
		ErrorCode fillConnectionInfo(
			const nx::vms::api::ConnectionData& loginInfo,
			QnConnectionInfo* const connectionInfo,
			nx::network::http::Response* response = nullptr);

		int testDirectConnection(const nx::utils::Url& addr, impl::TestConnectionHandlerPtr handler);
	    ErrorCode getSettings(
            std::nullptr_t,
	        nx::vms::api::ResourceParamDataList* const outData,
	        const Qn::UserAccessData&);

		template<class InputDataType>
		void regUpdate(QnRestProcessorPool* const restProcessorPool, ApiCommand::Value cmd,
			Qn::GlobalPermission permission = Qn::NoGlobalPermissions);

		template<class InputDataType, class CustomActionType>
		void regUpdate(QnRestProcessorPool* const restProcessorPool, ApiCommand::Value cmd,
			CustomActionType customAction, Qn::GlobalPermission permission = Qn::NoGlobalPermissions);

		template<class InputDataType, class OutputDataType>
		void regGet(QnRestProcessorPool* const restProcessorPool, ApiCommand::Value cmd,
			Qn::GlobalPermission permission = Qn::NoGlobalPermissions);

		template<class InputType, class OutputType>
		void regFunctor(
			QnRestProcessorPool* const restProcessorPool,
			ApiCommand::Value cmd,
			std::function<ErrorCode(InputType, OutputType*, const Qn::UserAccessData&)> handler,
			Qn::GlobalPermission permission = Qn::NoGlobalPermissions);

		template<class InputType, class OutputType>
		void regFunctorWithResponse(
			QnRestProcessorPool* const restProcessorPool,
			ApiCommand::Value cmd,
			std::function<ErrorCode(InputType, OutputType*, nx::network::http::Response*)> handler,
			Qn::GlobalPermission permission = Qn::NoGlobalPermissions);

		template<class Function>
		void statisticsCall(const Function& function);
	};
>>>>>>> 9b0cb6e5

} // namespace ec2<|MERGE_RESOLUTION|>--- conflicted
+++ resolved
@@ -18,7 +18,6 @@
 
 namespace ec2 {
 
-<<<<<<< HEAD
 struct ServerQueryProcessorAccess;
 class QnDistributedMutexManager;
 
@@ -108,7 +107,7 @@
 
 	int testDirectConnection(const nx::utils::Url& addr, impl::TestConnectionHandlerPtr handler);
 	ErrorCode getSettings(
-	    nullptr_t,
+	    std::nullptr_t,
 	    nx::vms::api::ResourceParamDataList* const outData,
 	    const Qn::UserAccessData&);
 
@@ -141,128 +140,5 @@
 	template<class Function>
 	void statisticsCall(const Function& function);
 };
-=======
-	struct ServerQueryProcessorAccess;
-    class QnDistributedMutexManager;
-
-	// TODO: #2.4 remove Ec2 prefix to avoid ec2::LocalConnectionFactory
-	class LocalConnectionFactory:
-		public AbstractECConnectionFactory,
-		public QnStoppable,
-		public QnJoinable
-	{
-	public:
-		LocalConnectionFactory(
-            QnCommonModule* commonModule,
-            Qn::PeerType peerType,
-            nx::utils::TimerManager* const timerManager,
-			bool isP2pMode);
-		virtual ~LocalConnectionFactory();
-
-		virtual void pleaseStop() override;
-		virtual void join() override;
-
-		/**
-		* Implementation of AbstractECConnectionFactory::testConnectionAsync.
-		*/
-		virtual int testConnectionAsync(
-			const nx::utils::Url& addr,
-			impl::TestConnectionHandlerPtr handler) override;
-
-		/**
-		* Implementation of AbstractECConnectionFactory::connectAsync.
-		*/
-		virtual int connectAsync(
-			const nx::utils::Url& addr,
-			const nx::vms::api::ClientInfoData& clientInfo,
-			impl::ConnectHandlerPtr handler) override;
-
-		void registerRestHandlers(QnRestProcessorPool* const restProcessorPool);
-
-		virtual void registerTransactionListener(
-			QnHttpConnectionListener* httpConnectionListener);
-
-		virtual void setConfParams(std::map<QString, QVariant> confParams) override;
-
-		TransactionMessageBusAdapter* messageBus() const;
-		QnDistributedMutexManager* distributedMutex() const;
-		virtual TimeSynchronizationManager* timeSyncManager() const override;
-
-		QnJsonTransactionSerializer* jsonTranSerializer() const;
-		QnUbjsonTransactionSerializer* ubjsonTranSerializer() const;
-		virtual void shutdown() override;
-
-	private:
-		QnMutex m_mutex;
-		Settings m_settingsInstance;
-
-		std::unique_ptr<QnJsonTransactionSerializer> m_jsonTranSerializer;
-		std::unique_ptr<QnUbjsonTransactionSerializer> m_ubjsonTranSerializer;
-
-		std::unique_ptr<detail::QnDbManager> m_dbManager;
-		std::unique_ptr<QnTransactionLog> m_transactionLog;
-		std::unique_ptr<TransactionMessageBusAdapter> m_bus;
-
-		std::shared_ptr<ServerQueryProcessorAccess> m_serverQueryProcessor;
-		std::unique_ptr<TimeSynchronizationManager> m_timeSynchronizationManager;
-		std::unique_ptr<QnDistributedMutexManager> m_distributedMutexManager;
-		bool m_terminated;
-		int m_runningRequests;
-		bool m_sslEnabled;
-
-		Ec2DirectConnectionPtr m_directConnection;
-		bool m_p2pMode = false;
-	private:
-		int establishDirectConnection(const nx::utils::Url& url, impl::ConnectHandlerPtr handler);
-
-		void tryConnectToOldEC(const nx::utils::Url& ecUrl, impl::ConnectHandlerPtr handler, int reqId);
-
-		template<class Handler>
-		void connectToOldEC(const nx::utils::Url& ecURL, Handler completionFunc);
-
-		/**
-		* Called on server side to handle connection request from remote host.
-		*/
-		ErrorCode fillConnectionInfo(
-			const nx::vms::api::ConnectionData& loginInfo,
-			QnConnectionInfo* const connectionInfo,
-			nx::network::http::Response* response = nullptr);
-
-		int testDirectConnection(const nx::utils::Url& addr, impl::TestConnectionHandlerPtr handler);
-	    ErrorCode getSettings(
-            std::nullptr_t,
-	        nx::vms::api::ResourceParamDataList* const outData,
-	        const Qn::UserAccessData&);
-
-		template<class InputDataType>
-		void regUpdate(QnRestProcessorPool* const restProcessorPool, ApiCommand::Value cmd,
-			Qn::GlobalPermission permission = Qn::NoGlobalPermissions);
-
-		template<class InputDataType, class CustomActionType>
-		void regUpdate(QnRestProcessorPool* const restProcessorPool, ApiCommand::Value cmd,
-			CustomActionType customAction, Qn::GlobalPermission permission = Qn::NoGlobalPermissions);
-
-		template<class InputDataType, class OutputDataType>
-		void regGet(QnRestProcessorPool* const restProcessorPool, ApiCommand::Value cmd,
-			Qn::GlobalPermission permission = Qn::NoGlobalPermissions);
-
-		template<class InputType, class OutputType>
-		void regFunctor(
-			QnRestProcessorPool* const restProcessorPool,
-			ApiCommand::Value cmd,
-			std::function<ErrorCode(InputType, OutputType*, const Qn::UserAccessData&)> handler,
-			Qn::GlobalPermission permission = Qn::NoGlobalPermissions);
-
-		template<class InputType, class OutputType>
-		void regFunctorWithResponse(
-			QnRestProcessorPool* const restProcessorPool,
-			ApiCommand::Value cmd,
-			std::function<ErrorCode(InputType, OutputType*, nx::network::http::Response*)> handler,
-			Qn::GlobalPermission permission = Qn::NoGlobalPermissions);
-
-		template<class Function>
-		void statisticsCall(const Function& function);
-	};
->>>>>>> 9b0cb6e5
 
 } // namespace ec2