#!/usr/local/bin/dumb-init /bin/bash
set -ex

echo "Running with args: $@"
echo "Environment:"
env
echo "---------------------------"

function update_with_module_configuration()
{
    local config_file=$1
    local configuration=$2

    echo "$configuration" | /usr/local/bin/merge_config.py "$config_file" 
}

function instantiate_config()
{
    export CUSTOMIZATION=$1
    export CLOUD_PORTAL_CONF_DIR=$CLOUD_PORTAL_BASE_CONF_DIR/$customization
<<<<<<< HEAD
    mkdir --parents $CLOUD_PORTAL_CONF_DIR
=======
    local CLOUD_PORTAL_CONF=$CLOUD_PORTAL_CONF_DIR/cloud_portal.yaml
    local CLOUD_PORTAL_LOCK=${CLOUD_PORTAL_CONF}.lock
>>>>>>> 7830a9fd

    local CLOUD_PORTAL_HOST_var=CLOUD_PORTAL_HOST_$customization
    export CLOUD_PORTAL_HOST=${!CLOUD_PORTAL_HOST_var:-$CLOUD_PORTAL_HOST}

<<<<<<< HEAD
    tmp=$(tempfile)
    envsubst < $CLOUD_PORTAL_BASE_CONF_DIR/_source/cloud_portal.yaml > $tmp
    mv $tmp $CLOUD_PORTAL_CONF_DIR/cloud_portal.yaml
=======
    (
        flock -n 9 || exit 1
>>>>>>> 7830a9fd

        tmp=$(tempfile)
        envsubst < $CLOUD_PORTAL_CONF > $tmp
        mv $tmp $CLOUD_PORTAL_CONF

        if [ -n "$MODULE_CONFIGURATION" ]
        then
            update_with_module_configuration $CLOUD_PORTAL_CONF "$MODULE_CONFIGURATION"
        fi

        rm $CLOUD_PORTAL_LOCK
    ) 9> $CLOUD_PORTAL_LOCK
}

function write_my_cnf()
{
    cat > ~/.my.cnf << EOF
[client]
user = $DB_USER
password = $DB_PASSWORD
host = $DB_HOST
port = $DB_PORT
database = $DB_NAME
EOF
}

function instantiate_configs()
{
    ORIG_CUSTOMIZATION=$CUSTOMIZATION

    for customization in $ALL_CUSTOMIZATIONS
    do
        instantiate_config $customization
    done

    CUSTOMIZATION=$ORIG_CUSTOMIZATION
}

for command in $@
do
    case "$command" in
        migratedb)
            write_my_cnf
            echo "CREATE DATABASE IF NOT EXISTS $DB_NAME" | mysql -Dinformation_schema

            yes "yes" | python manage.py migrate
            python manage.py readstructure
            ;;
        config)
            instantiate_configs
            ;;
        copystatic)
            cp -R /app/app/static /static_volume
            ;;
        web)
            write_my_cnf

            python manage.py filldata

            find /app/app/static | xargs touch
            exec gunicorn cloud.wsgi --capture-output --workers 4 --bind :5000 --log-level=debug --timeout 300
            ;;
        celery)
            write_my_cnf
            rm -f /tmp/*.pid

            python manage.py filldata all

            exec celery worker -A notifications -l info --concurrency=1 --pidfile=/tmp/celery-w1.pid
            ;;
        broadcast_notifications)
            write_my_cnf
            rm -f /tmp/*.pid

            python manage.py filldata all

            exec celery worker -Q broadcast-notifications -A notifications -l info --concurrency=1 --pidfile=/tmp/celery-w1.pid
            ;;
        *)
            echo Usage: cloud_portal '[web|broadcast_notifications|celery|config|copystatic|migratedb]'
            ;;
    esac
done<|MERGE_RESOLUTION|>--- conflicted
+++ resolved
@@ -18,27 +18,20 @@
 {
     export CUSTOMIZATION=$1
     export CLOUD_PORTAL_CONF_DIR=$CLOUD_PORTAL_BASE_CONF_DIR/$customization
-<<<<<<< HEAD
     mkdir --parents $CLOUD_PORTAL_CONF_DIR
-=======
+
+    local CLOUD_PORTAL_CONF_TEMPLATE=$CLOUD_PORTAL_CONF_DIR/cloud_portal.yaml
     local CLOUD_PORTAL_CONF=$CLOUD_PORTAL_CONF_DIR/cloud_portal.yaml
     local CLOUD_PORTAL_LOCK=${CLOUD_PORTAL_CONF}.lock
->>>>>>> 7830a9fd
 
     local CLOUD_PORTAL_HOST_var=CLOUD_PORTAL_HOST_$customization
     export CLOUD_PORTAL_HOST=${!CLOUD_PORTAL_HOST_var:-$CLOUD_PORTAL_HOST}
 
-<<<<<<< HEAD
-    tmp=$(tempfile)
-    envsubst < $CLOUD_PORTAL_BASE_CONF_DIR/_source/cloud_portal.yaml > $tmp
-    mv $tmp $CLOUD_PORTAL_CONF_DIR/cloud_portal.yaml
-=======
     (
         flock -n 9 || exit 1
->>>>>>> 7830a9fd
+        tmp=$(tempfile)
 
-        tmp=$(tempfile)
-        envsubst < $CLOUD_PORTAL_CONF > $tmp
+        envsubst < $CLOUD_PORTAL_CONF_TEMPLATE > $tmp
         mv $tmp $CLOUD_PORTAL_CONF
 
         if [ -n "$MODULE_CONFIGURATION" ]
@@ -48,6 +41,7 @@
 
         rm $CLOUD_PORTAL_LOCK
     ) 9> $CLOUD_PORTAL_LOCK
+
 }
 
 function write_my_cnf()
