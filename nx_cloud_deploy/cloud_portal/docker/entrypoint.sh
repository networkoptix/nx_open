--- conflicted
+++ resolved
@@ -20,24 +20,28 @@
     export CLOUD_PORTAL_CONF_DIR=$CLOUD_PORTAL_BASE_CONF_DIR/$customization
     mkdir --parents $CLOUD_PORTAL_CONF_DIR
 
-<<<<<<< HEAD
-=======
     local CLOUD_PORTAL_CONF_TEMPLATE=$CLOUD_PORTAL_BASE_CONF_DIR/_source/cloud_portal.yaml
     local CLOUD_PORTAL_CONF=$CLOUD_PORTAL_CONF_DIR/cloud_portal.yaml
     local CLOUD_PORTAL_LOCK=${CLOUD_PORTAL_CONF}.lock
 
->>>>>>> 7c8038c2
     local CLOUD_PORTAL_HOST_var=CLOUD_PORTAL_HOST_$customization
     export CLOUD_PORTAL_HOST=${!CLOUD_PORTAL_HOST_var:-$CLOUD_PORTAL_HOST}
 
-    tmp=$(tempfile)
-    envsubst < $CLOUD_PORTAL_BASE_CONF_DIR/../cloud_portal.yaml > $tmp
-    mv $tmp $CLOUD_PORTAL_CONF_DIR/cloud_portal.yaml
+    (
+        flock -n 9 || exit 1
+        tmp=$(tempfile)
 
-    if [ -n "$MODULE_CONFIGURATION" ]
-    then
-        update_with_module_configuration $CLOUD_PORTAL_CONF_DIR/cloud_portal.yaml "$MODULE_CONFIGURATION"
-    fi
+        envsubst < $CLOUD_PORTAL_CONF_TEMPLATE > $tmp
+        mv $tmp $CLOUD_PORTAL_CONF
+
+        if [ -n "$MODULE_CONFIGURATION" ]
+        then
+            update_with_module_configuration $CLOUD_PORTAL_CONF "$MODULE_CONFIGURATION"
+        fi
+
+        rm $CLOUD_PORTAL_LOCK
+    ) 9> $CLOUD_PORTAL_LOCK
+
 }
 
 function write_my_cnf()
