--- conflicted
+++ resolved
@@ -6,11 +6,7 @@
     </parent>
 
     <groupId>com.networkoptix.hdwitness</groupId>
-<<<<<<< HEAD
-    <version>3.1.0-SNAPSHOT</version>
-=======
     <version>17.2-SNAPSHOT</version>
->>>>>>> 9baf7246
     <modelVersion>4.0.0</modelVersion>
     <artifactId>mobile_client</artifactId>
     <packaging>pom</packaging>
@@ -51,7 +47,7 @@
         <dependency>
             <groupId>${project.groupId}</groupId>
             <artifactId>nx_client_core</artifactId>
-            <version>${project.version}</version>
+            <version>3.1.0-SNAPSHOT</version>
             <type>pom</type>
             <scope>system</scope>
             <systemPath>${root.dir}/client/nx_client_core/pom.xml</systemPath>
@@ -59,7 +55,7 @@
         <dependency>
             <groupId>${project.groupId}</groupId>
             <artifactId>nx_audio</artifactId>
-            <version>${project.version}</version>
+            <version>3.1.0-SNAPSHOT</version>
             <type>pom</type>
             <scope>system</scope>
             <systemPath>${root.dir}/common_libs/nx_audio/pom.xml</systemPath>
@@ -67,7 +63,7 @@
         <dependency>
             <groupId>${project.groupId}</groupId>
             <artifactId>nx_media</artifactId>
-            <version>${project.version}</version>
+            <version>3.1.0-SNAPSHOT</version>
             <type>pom</type>
             <scope>system</scope>
             <systemPath>${root.dir}/common_libs/nx_media/pom.xml</systemPath>
