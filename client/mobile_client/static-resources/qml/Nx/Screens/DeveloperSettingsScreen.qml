import QtQuick 2.6
import Nx 1.0
import Nx.Core 1.0
import Nx.Controls 1.0
import Nx.Dialogs 1.0
<<<<<<< HEAD
import Nx.Settings 1.0
import com.networkoptix.qml 1.0
=======
>>>>>>> 9baf7246

Page
{
    id: settingsScreen

    title: qsTr("Developer Settings")
    onLeftButtonClicked: Workflow.popCurrentScreen()
    padding: 16

    DeveloperSettingsHelper
    {
        id: helper
    }

    Button
    {
        text: "Change Log Level: " + helper.logLevel
        onClicked:
        {
            logLevelDialog.open()
        }
    }

    ItemSelectionDialog
    {
        id: logLevelDialog
        title: qsTr("Log Level")
        currentItem: helper.logLevel
        onCurrentItemChanged: helper.logLevel = currentItem
        model: [
            "NONE",
            "ALWAYS",
            "ERROR",
            "WARNING",
            "INFO",
            "DEBUG1",
            "DEBUG2"]
    }
}<|MERGE_RESOLUTION|>--- conflicted
+++ resolved
@@ -3,11 +3,7 @@
 import Nx.Core 1.0
 import Nx.Controls 1.0
 import Nx.Dialogs 1.0
-<<<<<<< HEAD
 import Nx.Settings 1.0
-import com.networkoptix.qml 1.0
-=======
->>>>>>> 9baf7246
 
 Page
 {
