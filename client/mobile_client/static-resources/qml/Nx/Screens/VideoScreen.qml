import QtQuick 2.6
import Nx 1.0
import Nx.Media 1.0
import Nx.Controls 1.0
import Nx.Items 1.0
import Nx.Models 1.0
import Nx.Settings 1.0
import com.networkoptix.qml 1.0

import "private/VideoScreen"
import "private/VideoScreen/utils.js" as VideoScreenUtils
import "private/VideoScreen/Ptz"

PageBase
{
    id: videoScreen
    objectName: "videoScreen"

    property alias resourceId: videoScreenController.resourceId
    property alias initialScreenshot: screenshot.source
    property QnCameraListModel camerasModel: null

    VideoScreenController
    {
        id: videoScreenController

        mediaPlayer.videoQuality: settings.lastUsedQuality

        mediaPlayer.onPlayingChanged:
        {
            if (mediaPlayer.playing)
                screenshot.source = ""
        }

        onOfflineChanged:
        {
            if (offline)
            {
                offlineStatusDelay.restart()
            }
            else
            {
                offlineStatusDelay.stop()
                d.showOfflineStatus = false
            }
        }
    }

    Object
    {
        id: d

        property alias controller: videoScreenController

        property var videoNavigation: navigationLoader.item

        property bool showOfflineStatus: false
        property bool cameraWarningVisible:
            (showOfflineStatus
                || videoScreenController.cameraOffline
                || videoScreenController.cameraUnauthorized
                || videoScreenController.failed)
            && !videoScreenController.mediaPlayer.playing

        readonly property bool applicationActive: Qt.application.state === Qt.ApplicationActive

        property bool uiVisible: true
        property real uiOpacity: uiVisible ? 1.0 : 0.0

        Behavior on uiOpacity
        {
            NumberAnimation { duration: 250; easing.type: Easing.OutCubic }
        }

        property bool controlsVisible: true
        property real controlsOpacity: controlsVisible ? 1.0 : 0.0
        Behavior on controlsOpacity
        {
            NumberAnimation { duration: 250; easing.type: Easing.OutCubic }
        }

        property real cameraUiOpacity: 1.0

        property int mode: VideoScreenUtils.VideoScreenMode.Navigation

        Timer
        {
            id: offlineStatusDelay
            interval: 2000
            onTriggered: d.showOfflineStatus = true
        }

        onCameraWarningVisibleChanged:
        {
            if (cameraWarningVisible)
            {
                if (videoScreenController.serverOffline)
                {
                    exitFullscreen()
                    controlsVisible = false
                    uiVisible = true
                }
                else if (videoScreenController.cameraOffline)
                {
                    showUi()
                }
            }
            else
            {
                d.controlsVisible = true
            }
        }

        onApplicationActiveChanged:
        {
            if (!applicationActive && !ptzPanel.moveOnTapMode)
                showUi()
        }
    }

    sideNavigationEnabled: false

    header: ToolBar
    {
        id: toolBar

        y: statusBarHeight
        title: videoScreenController.resourceHelper.resourceName
        leftButtonIcon: lp("/images/arrow_back.png")
        onLeftButtonClicked: Workflow.popCurrentScreen()
        background: Image
        {
            anchors.fill: parent
            anchors.topMargin: -toolBar.statusBarHeight
            source: lp("/images/toolbar_gradient.png")
        }

        opacity: d.uiOpacity
        visible: opacity > 0
        titleOpacity: d.cameraUiOpacity

        controls:
        [
            IconButton
            {
                icon: lp("/images/more_vert.png")
                onClicked:
                {
                    menu.open()
                }
            }
        ]
    }

    Menu
    {
        id: menu

        parent: videoScreen
        x: parent.width - width - 8
        y: header.y + 8

        MenuItem
        {
            text: qsTr("Change Quality")
            onClicked:
            {
                var customQualities = [ 1080, 720, 480, 360 ]
                var allVideoQualities =
                    [ MediaPlayer.LowVideoQuality, MediaPlayer.HighVideoQuality ]
                        .concat(customQualities)

                var player = videoScreenController.mediaPlayer

                var dialog = Workflow.openDialog(
                    "Screens/private/VideoScreen/QualityDialog.qml",
                    {
                        "actualQuality": player.currentResolution,
                        "activeQuality": player.videoQuality,
                        "customQualities": customQualities,
                        "availableVideoQualities":
                            player.availableVideoQualities(allVideoQualities)
                    }
                )

                dialog.onActiveQualityChanged.connect(
                    function()
                    {
                        settings.lastUsedQuality = dialog.activeQuality
                    }
                )
            }
        }
        MenuItem
        {
            text: qsTr("Information")
            checkable: true
            checked: showCameraInfo
            onCheckedChanged: showCameraInfo = checked
        }
    }

    Loader
    {
        id: video

        y: -header.height
        width: mainWindow.width
        height: mainWindow.height

        visible: dummyLoader.status != Loader.Ready && !screenshot.visible
        opacity: d.cameraUiOpacity

        sourceComponent:
            videoScreenController.resourceHelper.fisheyeParams.enabled
                ? fisheyeVideoComponent
                : scalableVideoComponent
<<<<<<< HEAD

        function clear()
        {
            if (item)
                item.clear()
=======

        function clear()
        {
            if (item)
                item.clear()
        }
    }

    Component
    {
        id: scalableVideoComponent

        ScalableVideo
        {
            mediaPlayer: videoScreenController.mediaPlayer
            resourceHelper: videoScreenController.resourceHelper
            videoCenterHeightOffsetFactor: 1 / 3
            onClicked:
            {
                if (!ptzPanel.moveOnTapMode)
                    toggleUi()
            }
>>>>>>> 9baf7246
        }
    }

    Component
    {
<<<<<<< HEAD
        id: scalableVideoComponent
        ScalableVideo 
        {
            mediaPlayer: videoScreenController.mediaPlayer
            resourceHelper: videoScreenController.resourceHelper
            videoCenterHeightOffsetFactor: 1 / 3
            onClicked: toggleUi()
        }
    }

    Component
    {
=======
>>>>>>> 9baf7246
        id: fisheyeVideoComponent
        FisheyeVideo 
        {
            mediaPlayer: videoScreenController.mediaPlayer
            resourceHelper: videoScreenController.resourceHelper
            videoCenterHeightOffsetFactor: 1 / 3
            onClicked: toggleUi()
        }
    }

    Image
    {
        id: screenshot
        width: parent.width
        height: width * sourceSize.height / sourceSize.width
        y: (mainWindow.height - height) / 3 - header.height
        visible: status == Image.Ready
        opacity: d.cameraUiOpacity
    }

    Item
    {
        id: content

        width: mainWindow.availableWidth
        height: mainWindow.availableHeight - header.height - toolBar.statusBarHeight
        y: toolBar.statusBarHeight

        Loader
        {
            id: informationLabelLoader
            anchors.right: parent.right
            anchors.rightMargin: 8
            opacity: Math.min(d.uiOpacity, d.cameraUiOpacity)
            active: showCameraInfo
            sourceComponent: InformationLabel
            {
                videoScreenController: d.controller
            }
        }

        Loader
        {
            id: dummyLoader
            anchors.fill: parent
            visible: active
            active: d.cameraWarningVisible

            sourceComponent: Component
            {
                VideoDummy
                {
                    y: -header.height
                    width: mainWindow.width
                    height: mainWindow.height
                    state: videoScreenController.dummyState

                    MouseArea
                    {
                        anchors.fill: parent
                        onClicked: toggleUi()
                    }
                }
            }
        }

<<<<<<< HEAD
=======
        Image
        {
            width: parent.width
            height: sourceSize.height
            anchors.bottom: parent.bottom
            sourceSize.height: 56 * 2
            source: lp("/images/timeline_gradient.png")

            visible: (d.mode == VideoScreenUtils.VideoScreenMode.Ptz && d.uiVisible)
                || ptzPanel.moveOnTapMode || navigationLoader.visible;
            opacity: visible ? 1 : 0

            Behavior on opacity
            {
                NumberAnimation { duration: 250; easing.type: Easing.OutCubic }
            }
        }

>>>>>>> 9baf7246
        PtzPanel
        {
            id: ptzPanel

<<<<<<< HEAD
            x: 8
            width: parent.width - x * 2
            anchors.bottom: parent.bottom

            controller.resourceId: videoScreenController.resourceHelper.resourceId
=======
            width: parent.width
            anchors.bottom: parent.bottom

            controller.resourceId: videoScreenController.resourceHelper.resourceId
            customRotation: videoScreenController.resourceHelper.customRotation

            opacity: Math.min(d.uiOpacity, d.controlsOpacity)
            visible: opacity > 0 && d.mode === VideoScreenUtils.VideoScreenMode.Ptz

            onCloseButtonClicked: d.mode = VideoScreenUtils.VideoScreenMode.Navigation

            onMoveOnTapModeChanged:
            {
                if (ptzPanel.moveOnTapMode)
                {
                    hideUi()
                    moveOnTapOverlay.open()
                    video.item.fitToBounds()

                    // Workaround. Overwise it moves content to wrong place.
                    // TODO: investigate and get rid of this workaround
                    video.item.fitToBounds()
                }
                else
                {
                    showUi()
                    moveOnTapOverlay.close()
                }
            }

            Connections
            {
                target: moveOnTapOverlay
                onClicked:
                {
                    if (videoScreenController.resourceHelper.fisheyeParams.enabled || !video.item)
                        return

                    var mapped = mapToItem(video.item, pos.x, pos.y)
                    var data = video.item.getMoveViewportData(mapped)
                    if (!data)
                        return

                    ptzPanel.moveViewport(data.viewport, data.aspect)
                    preloader.pos = pos
                    preloader.visible = true
                }

                onVisibleChanged:
                {
                    if (moveOnTapOverlay.visible)
                        return

                    showUi()
                    ptzPanel.moveOnTapMode = false
                }
            }
        }

        PtzViewportMovePreloader
        {
            id: preloader

            parent: videoScreen
            visible: false
        }

        MoveOnTapOverlay
        {
            id: moveOnTapOverlay

            parent: videoScreen
>>>>>>> 9baf7246
        }

        Loader
        {
            id: navigationLoader

            anchors.bottom: parent.bottom
            width: parent.width

<<<<<<< HEAD
            visible: opacity > 0 && !ptzPanel.visible
            opacity: Math.min(d.uiOpacity, d.navigationOpacity)
=======
            visible: opacity > 0 && d.mode === VideoScreenUtils.VideoScreenMode.Navigation
            opacity: Math.min(d.uiOpacity, d.controlsOpacity)
>>>>>>> 9baf7246

            sourceComponent:
                videoScreenController.accessRightsHelper.canViewArchive
                    ? navigationComponent
                    : liveNavigationComponent

            Button
            {
                anchors.verticalCenter: parent.bottom
                anchors.verticalCenterOffset: -150 - 64
                padding: 8
                width: 56
                height: width
                color: ColorTheme.transparent(ColorTheme.base5, 0.2)
                icon: lp("/images/previous.png")
                radius: width / 2
                z: 1
                onClicked: switchToPreviousCamera()
            }

            Button
            {
                anchors.verticalCenter: parent.bottom
                anchors.verticalCenterOffset: -150 - 64
                anchors.right: parent.right
                padding: 8
                width: 56
                height: width
                color: ColorTheme.transparent(ColorTheme.base5, 0.2)
                icon: lp("/images/next.png")
                radius: width / 2
                z: 1
                onClicked: switchToNextCamera()
            }

            Component
            {
                id: navigationComponent

                VideoNavigation
                {
                    videoScreenController: d.controller
                    controlsOpacity: d.cameraUiOpacity
                    ptzAvailable: ptzPanel.controller.available
                        && videoScreenController.accessRightsHelper.canManagePtz
                        && !videoScreenController.offline
<<<<<<< HEAD
                    onPtzButtonClicked: ptzPanel.visible = true
=======
                    onPtzButtonClicked: d.mode = VideoScreenUtils.VideoScreenMode.Ptz
>>>>>>> 9baf7246
                }
            }

            Component
            {
                id: liveNavigationComponent

                LiveVideoNavigation
                {
                    videoScreenController: d.controller
                    ptzAvailable: ptzPanel.controller.available
                        && videoScreenController.accessRightsHelper.canManagePtz
                        && !videoScreenController.offline
                    onPtzButtonClicked: d.mode = VideoScreenUtils.VideoScreenMode.Ptz
                }
            }
        }
    }

    Rectangle
    {
        id: navigationBarTint

        color: ColorTheme.base3
        width: mainWindow.width - parent.width
        height: video.height
        anchors.left: parent.right
        anchors.top: video.top
        opacity: Math.min(navigationLoader.opacity, d.cameraUiOpacity)
    }

    SequentialAnimation
    {
        id: cameraSwitchAnimation

        property string newResourceId
        property string thumbnail

        NumberAnimation
        {
            target: d
            property: "cameraUiOpacity"
            to: 0.0
            duration: 200
        }

        ScriptAction
        {
            script:
            {
                videoScreen.resourceId = cameraSwitchAnimation.newResourceId
                initialScreenshot = cameraSwitchAnimation.thumbnail
                video.clear()
            }
        }

        NumberAnimation
        {
            target: d
            property: "cameraUiOpacity"
            to: 1.0
            duration: 200
        }
    }

    ModelDataAccessor
    {
        id: camerasModelAccessor
        model: camerasModel
    }

    onActivePageChanged:
    {
        if (activePage)
            videoScreenController.start()
    }

    Component.onDestruction: exitFullscreen()

    function hideUi()
    {
        d.uiVisible = false
        if (Utils.isMobile())
            enterFullscreen()
    }

    function showUi()
    {
        exitFullscreen()
        d.uiVisible = true
    }

    function toggleUi()
    {
        if (d.uiVisible)
            hideUi()
        else
            showUi()
    }

    function switchToCamera(id)
    {
        cameraSwitchAnimation.stop()
        cameraSwitchAnimation.newResourceId = id
        if (videoScreenController.mediaPlayer.liveMode)
        {
            cameraSwitchAnimation.thumbnail = camerasModelAccessor.getData(
                camerasModel.rowByResourceId(id), "thumbnail")
        }
        else
        {
            cameraSwitchAnimation.thumbnail = ""
        }

        cameraSwitchAnimation.start()
    }

    function switchToPreviousCamera()
    {
        if (!camerasModel)
            return

        switchToCamera(
            camerasModel.previousResourceId(videoScreen.resourceId)
                || camerasModel.previousResourceId(""))
    }

    function switchToNextCamera()
    {
        if (!camerasModel)
            return

        switchToCamera(
            camerasModel.nextResourceId(videoScreen.resourceId)
                || camerasModel.nextResourceId(""))
    }
}<|MERGE_RESOLUTION|>--- conflicted
+++ resolved
@@ -215,13 +215,6 @@
             videoScreenController.resourceHelper.fisheyeParams.enabled
                 ? fisheyeVideoComponent
                 : scalableVideoComponent
-<<<<<<< HEAD
-
-        function clear()
-        {
-            if (item)
-                item.clear()
-=======
 
         function clear()
         {
@@ -244,27 +237,11 @@
                 if (!ptzPanel.moveOnTapMode)
                     toggleUi()
             }
->>>>>>> 9baf7246
         }
     }
 
     Component
     {
-<<<<<<< HEAD
-        id: scalableVideoComponent
-        ScalableVideo 
-        {
-            mediaPlayer: videoScreenController.mediaPlayer
-            resourceHelper: videoScreenController.resourceHelper
-            videoCenterHeightOffsetFactor: 1 / 3
-            onClicked: toggleUi()
-        }
-    }
-
-    Component
-    {
-=======
->>>>>>> 9baf7246
         id: fisheyeVideoComponent
         FisheyeVideo 
         {
@@ -331,8 +308,6 @@
             }
         }
 
-<<<<<<< HEAD
-=======
         Image
         {
             width: parent.width
@@ -351,18 +326,10 @@
             }
         }
 
->>>>>>> 9baf7246
         PtzPanel
         {
             id: ptzPanel
 
-<<<<<<< HEAD
-            x: 8
-            width: parent.width - x * 2
-            anchors.bottom: parent.bottom
-
-            controller.resourceId: videoScreenController.resourceHelper.resourceId
-=======
             width: parent.width
             anchors.bottom: parent.bottom
 
@@ -435,7 +402,6 @@
             id: moveOnTapOverlay
 
             parent: videoScreen
->>>>>>> 9baf7246
         }
 
         Loader
@@ -445,13 +411,8 @@
             anchors.bottom: parent.bottom
             width: parent.width
 
-<<<<<<< HEAD
-            visible: opacity > 0 && !ptzPanel.visible
-            opacity: Math.min(d.uiOpacity, d.navigationOpacity)
-=======
             visible: opacity > 0 && d.mode === VideoScreenUtils.VideoScreenMode.Navigation
             opacity: Math.min(d.uiOpacity, d.controlsOpacity)
->>>>>>> 9baf7246
 
             sourceComponent:
                 videoScreenController.accessRightsHelper.canViewArchive
@@ -498,11 +459,7 @@
                     ptzAvailable: ptzPanel.controller.available
                         && videoScreenController.accessRightsHelper.canManagePtz
                         && !videoScreenController.offline
-<<<<<<< HEAD
-                    onPtzButtonClicked: ptzPanel.visible = true
-=======
                     onPtzButtonClicked: d.mode = VideoScreenUtils.VideoScreenMode.Ptz
->>>>>>> 9baf7246
                 }
             }
 
