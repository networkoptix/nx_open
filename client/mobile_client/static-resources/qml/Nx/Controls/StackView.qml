import QtQuick 2.6
import Qt.labs.controls 1.0

StackView
{
    id: stackView

    property int transitionDuration: 200

    function safePush(url, properties, operation)
    {
<<<<<<< HEAD
        if (busy)
            return undefined

        var component = Qt.createComponent(url)
        var item = properties
            ? component.createObject(null, properties)
            : component.createObject(null)

        var error = component.errorString()
        if (error.length)
            console.log("Error whilte creating component:", error)

        if (currentItem && currentItem.objectName == item.objectName)
        {
            item.destroy()
            return undefined
        }

        return push(item, properties, operation)
=======
        var item = d.safeCreatePageComponent(url, properties)
        return item
            ? push(item, properties, d.safafeOperation(operation))
            : undefined
>>>>>>> 08d5f499
    }

    function safeReplace(target, url, properties, operation)
    {
        var item = d.safeCreatePageComponent(url, properties)
        return item
            ? replace(target, item, properties, d.safafeOperation(operation))
            : undefined
    }

    onBusyChanged:
    {
        if (!busy && currentItem)
            currentItem.forceActiveFocus()
    }

    QtObject
    {
        id: d

        property real scaleInXHint: -1
        property real scaleInYHint: -1
        property real maxShift: 80

        function transitionFinished(properties)
        {
            properties.exitItem.x = 0.0
            properties.exitItem.scale = 1.0
            properties.exitItem.opacity = 1.0
            scaleInXHint = -1
            scaleInYHint = -1
        }

        function getFromX()
        {
            if (scaleInXHint < 0)
                return 0

            var dx = scaleInXHint - stackView.width / 2
            var normalized = Math.max(Math.abs(dx), maxShift)
            return dx > 0 ? normalized : -normalized
        }

        function getFromY()
        {
            if (scaleInYHint < 0)
                return 0

            var dy = scaleInYHint - stackView.height / 2
            var normalized = Math.max(Math.abs(dy), maxShift)
            return dy > 0 ? normalized : -normalized
        }

        function safafeOperation(operation)
        {
            return busy ? StackView.Immediate : operation
        }

        function safeCreatePageComponent(url, properties)
        {
            var component = Qt.createComponent(url)
            var item = properties
                ? component.createObject(null, properties)
                : component.createObject(null)

            var error = component.errorString();
            if (error.length)
            {
                console.log(error);
            }

            if (currentItem && currentItem.objectName == item.objectName)
            {
                item.destroy()
                return undefined
            }
            return item
        }
    }

    replaceEnter: Transition
    {
        id: fadeInTransition

        SequentialAnimation
        {
            PropertyAction
            {
                property: "opacity"
                value: 0
            }
            PauseAnimation
            {
                duration: stackView.transitionDuration
            }
            NumberAnimation
            {
                property: "opacity"
                from: 0
                to: 1
                duration: stackView.transitionDuration
            }
        }
    }

    replaceExit: Transition
    {
        id: fadeOutTransition

        NumberAnimation
        {
            property: "opacity"
            from: 1
            to: 0
            duration: stackView.transitionDuration
        }
    }

    pushEnter: Transition
    {
        id: scaleInTransition

        NumberAnimation
        {
            property: "opacity"
            from: 0
            to: 1
            duration: stackView.transitionDuration
        }
        NumberAnimation
        {
            property: "scale"
            from: 0.8
            to: 1.0
            duration: stackView.transitionDuration
            easing.type: Easing.OutCubic
        }
        NumberAnimation
        {
            property: "x"
            from: d.getFromX()
            to: 0
            duration: stackView.transitionDuration
            easing.type: Easing.OutCubic
        }
        NumberAnimation
        {
            property: "y"
            from: d.getFromY()
            to: 0
            duration: stackView.transitionDuration
            easing.type: Easing.OutCubic
        }
    }

    pushExit: null

    popEnter: Transition
    {
        id: justShowTransition

        PropertyAction
        {
            property: "opacity"
            value: 1
        }
        PropertyAction
        {
            property: "x"
            value: 0
        }
    }

    popExit: Transition
    {
        id: scaleOutTransition

        NumberAnimation
        {
            property: "opacity"
            from: 1
            to: 0
            duration: stackView.transitionDuration
        }
        NumberAnimation
        {
            property: "scale"
            from: 1.0
            to: 0.8
            duration: stackView.transitionDuration
            easing.type: Easing.OutCubic
        }
    }

    function setScaleTransitionHint(xHint, yHint)
    {
        d.scaleInXHint = (xHint == undefined) ? -1 : xHint
        d.scaleInYHint = (yHint == undefined) ? -1 : yHint
    }
}<|MERGE_RESOLUTION|>--- conflicted
+++ resolved
@@ -9,32 +9,10 @@
 
     function safePush(url, properties, operation)
     {
-<<<<<<< HEAD
-        if (busy)
-            return undefined
-
-        var component = Qt.createComponent(url)
-        var item = properties
-            ? component.createObject(null, properties)
-            : component.createObject(null)
-
-        var error = component.errorString()
-        if (error.length)
-            console.log("Error whilte creating component:", error)
-
-        if (currentItem && currentItem.objectName == item.objectName)
-        {
-            item.destroy()
-            return undefined
-        }
-
-        return push(item, properties, operation)
-=======
         var item = d.safeCreatePageComponent(url, properties)
         return item
             ? push(item, properties, d.safafeOperation(operation))
             : undefined
->>>>>>> 08d5f499
     }
 
     function safeReplace(target, url, properties, operation)
