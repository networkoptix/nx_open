--- conflicted
+++ resolved
@@ -30,11 +30,8 @@
 
 if(ANDROID)
     target_link_libraries(mobile_client PUBLIC GLESv2 z log)
-<<<<<<< HEAD
-=======
 endif()
 
 if(box STREQUAL "bpi")
     target_link_libraries(mobile_client PRIVATE GLESv2)
->>>>>>> 62cec593
 endif()