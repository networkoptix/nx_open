#include "camera_access_rights_helper.h"

#include <client_core/connection_context_aware.h>

#include <nx/utils/log/assert.h>
#include <core/resource/camera_resource.h>
#include <core/resource/user_resource.h>
#include <core/resource_management/resource_pool.h>
#include <core/resource_access/resource_access_manager.h>
#include <watchers/user_watcher.h>
#include <common/common_module.h>

class QnCameraAccessRightsHelperPrivate : public QObject, public QnConnectionContextAware
{
    QnCameraAccessRightsHelper * const q_ptr;
    Q_DECLARE_PUBLIC(QnCameraAccessRightsHelper)

public:
    QnCameraAccessRightsHelperPrivate(QnCameraAccessRightsHelper *q);

    void updateAccessRights();
    void at_userWatcher_userChanged(const QnUserResourcePtr &newUser);

public:
    QnUserResourcePtr user;
    QnVirtualCameraResourcePtr camera;
    bool canViewArchive;
    bool canManagePtz;

private:
    void setCanViewArchive(bool value);
    void setCanManagePtz(bool value);
};

QnCameraAccessRightsHelper::QnCameraAccessRightsHelper(QObject *parent):
    QObject(parent),
    d_ptr(new QnCameraAccessRightsHelperPrivate(this))
{
    Q_D(QnCameraAccessRightsHelper);

    QnUserWatcher *userWatcher = commonModule()->instance<QnUserWatcher>();
    connect(userWatcher, &QnUserWatcher::userChanged, d, &QnCameraAccessRightsHelperPrivate::at_userWatcher_userChanged);
    d->user = userWatcher->user();
}

QnCameraAccessRightsHelper::~QnCameraAccessRightsHelper()
{
}

QString QnCameraAccessRightsHelper::resourceId() const
{
    Q_D(const QnCameraAccessRightsHelper);
    if (d->camera)
        return d->camera->getId().toString();

    return QString();
}

void QnCameraAccessRightsHelper::setResourceId(const QString &id)
{
    if (id == resourceId())
        return;

    Q_D(QnCameraAccessRightsHelper);
    d->camera = resourcePool()->getResourceById<QnVirtualCameraResource>(QnUuid(id));
    d->updateAccessRights();
}

bool QnCameraAccessRightsHelper::canViewArchive() const
{
    Q_D(const QnCameraAccessRightsHelper);
    return d->canViewArchive;
}

bool QnCameraAccessRightsHelper::canManagePtz() const
{
    Q_D(const QnCameraAccessRightsHelper);
    return d->canManagePtz;
}

QnCameraAccessRightsHelperPrivate::QnCameraAccessRightsHelperPrivate(QnCameraAccessRightsHelper *q)
    : q_ptr(q)
    , canViewArchive(false)
{
}

void QnCameraAccessRightsHelperPrivate::setCanViewArchive(bool value)
{
<<<<<<< HEAD
    if (camera && user)
    {
        canViewArchive = resourceAccessManager()->hasGlobalPermission(user, Qn::GlobalViewArchivePermission);
    }
    else
    {
        canViewArchive = false;
    }
=======
    if (canViewArchive == value)
        return;

    canViewArchive = value;
>>>>>>> 6ac80661

    Q_Q(QnCameraAccessRightsHelper);
    emit q->canViewArchiveChanged();
}

void QnCameraAccessRightsHelperPrivate::setCanManagePtz(bool value)
{
    if (canManagePtz == value)
        return;

    canManagePtz = value;

    Q_Q(QnCameraAccessRightsHelper);
    emit q->canManagePtzChanged();
}

void QnCameraAccessRightsHelperPrivate::updateAccessRights()
{
    setCanViewArchive(camera && user
        && qnResourceAccessManager->hasGlobalPermission(user, Qn::GlobalViewArchivePermission));

    setCanManagePtz(camera && user
        && qnResourceAccessManager->hasGlobalPermission(user, Qn::GlobalUserInputPermission));
}

void QnCameraAccessRightsHelperPrivate::at_userWatcher_userChanged(const QnUserResourcePtr &newUser)
{
    if (user == newUser)
        return;

    user = newUser;

    if (camera)
        updateAccessRights();
}<|MERGE_RESOLUTION|>--- conflicted
+++ resolved
@@ -86,21 +86,10 @@
 
 void QnCameraAccessRightsHelperPrivate::setCanViewArchive(bool value)
 {
-<<<<<<< HEAD
-    if (camera && user)
-    {
-        canViewArchive = resourceAccessManager()->hasGlobalPermission(user, Qn::GlobalViewArchivePermission);
-    }
-    else
-    {
-        canViewArchive = false;
-    }
-=======
     if (canViewArchive == value)
         return;
 
     canViewArchive = value;
->>>>>>> 6ac80661
 
     Q_Q(QnCameraAccessRightsHelper);
     emit q->canViewArchiveChanged();
@@ -120,10 +109,10 @@
 void QnCameraAccessRightsHelperPrivate::updateAccessRights()
 {
     setCanViewArchive(camera && user
-        && qnResourceAccessManager->hasGlobalPermission(user, Qn::GlobalViewArchivePermission));
+        && resourceAccessManager()->hasGlobalPermission(user, Qn::GlobalViewArchivePermission));
 
     setCanManagePtz(camera && user
-        && qnResourceAccessManager->hasGlobalPermission(user, Qn::GlobalUserInputPermission));
+        && resourceAccessManager()->hasGlobalPermission(user, Qn::GlobalUserInputPermission));
 }
 
 void QnCameraAccessRightsHelperPrivate::at_userWatcher_userChanged(const QnUserResourcePtr &newUser)
