#include "media_resource_helper.h"

#include <core/resource_management/resource_pool.h>
#include <core/resource/camera_resource.h>
#include <core/resource/media_server_resource.h>
#include <nx/fusion/model_functions.h>

namespace {

static constexpr bool kFisheyeDewarpingFeatureEnabled = false;

} // namespace

class QnMediaResourceHelperPrivate : public QObject
{
    QnMediaResourceHelper* q_ptr;
    Q_DECLARE_PUBLIC(QnMediaResourceHelper)

public:
    QnVirtualCameraResourcePtr camera;
    QnMediaServerResourcePtr server;

    QnMediaResourceHelperPrivate(QnMediaResourceHelper* parent);

    void at_propertyChanged(const QnResourcePtr& resource, const QString& key);
    void updateServer();
};

QnMediaResourceHelper::QnMediaResourceHelper(QObject* parent):
    base_type(parent),
    d_ptr(new QnMediaResourceHelperPrivate(this))
{
}

QnMediaResourceHelper::~QnMediaResourceHelper()
{
}

QString QnMediaResourceHelper::resourceId() const
{
    Q_D(const QnMediaResourceHelper);
    return d->camera ? d->camera->getId().toString() : QString();
}

void QnMediaResourceHelper::setResourceId(const QString& id)
{
    Q_D(QnMediaResourceHelper);

    auto camera = resourcePool()->getResourceById<QnVirtualCameraResource>(QnUuid::fromStringSafe(id));
    if (camera == d->camera)
        return;

    if (d->camera)
        d->camera->disconnect(this);

    d->updateServer();

    d->camera = camera;

    if (d->camera)
    {
        connect(d->camera, &QnResource::nameChanged,
            this, &QnMediaResourceHelper::resourceNameChanged);
        connect(d->camera, &QnResource::statusChanged,
            this, &QnMediaResourceHelper::resourceStatusChanged);
        connect(d->camera, &QnResource::propertyChanged,
            d, &QnMediaResourceHelperPrivate::at_propertyChanged);
        connect(d->camera, &QnResource::videoLayoutChanged,
            this, &QnMediaResourceHelper::videoLayoutChanged);
        connect(d->camera, &QnResource::parentIdChanged,
            d, &QnMediaResourceHelperPrivate::updateServer);
        connect(d->camera, &QnResource::mediaDewarpingParamsChanged,
            this, &QnMediaResourceHelper::fisheyeParamsChanged);

        d->updateServer();
    }

    emit resourceIdChanged();
    emit resourceNameChanged();
    emit customAspectRatioChanged();
    emit customRotationChanged();
    emit resourceStatusChanged();
    emit videoLayoutChanged();
    emit fisheyeParamsChanged();
}

Qn::ResourceStatus QnMediaResourceHelper::resourceStatus() const
{
    Q_D(const QnMediaResourceHelper);
    return d->camera ? d->camera->getStatus() : Qn::NotDefined;
}

QString QnMediaResourceHelper::resourceName() const
{
    Q_D(const QnMediaResourceHelper);
    return d->camera ? d->camera->getName() : QString();
}

QString QnMediaResourceHelper::serverName() const
{
    Q_D(const QnMediaResourceHelper);
    return d->server ? d->server->getName() : QString();
}

qreal QnMediaResourceHelper::customAspectRatio() const
{
    Q_D(const QnMediaResourceHelper);
    return d->camera ? d->camera->customAspectRatio() : 0.0;
}

int QnMediaResourceHelper::customRotation() const
{
    Q_D(const QnMediaResourceHelper);
    return d->camera ? d->camera->getProperty(QnMediaResource::rotationKey()).toInt() : 0;
}

int QnMediaResourceHelper::channelCount() const
{
    Q_D(const QnMediaResourceHelper);
    return d->camera ? d->camera->getVideoLayout()->channelCount() : 0;
}

QSize QnMediaResourceHelper::layoutSize() const
{
    Q_D(const QnMediaResourceHelper);
    return d->camera ? d->camera->getVideoLayout()->size() : QSize(1, 1);
}

QPoint QnMediaResourceHelper::channelPosition(int channel) const
{
    Q_D(const QnMediaResourceHelper);
    return d->camera ? d->camera->getVideoLayout()->position(channel) : QPoint();
}

QnMediaDewarpingParams QnMediaResourceHelper::fisheyeParams() const
{
    Q_D(const QnMediaResourceHelper);
<<<<<<< HEAD
    return d->camera ? d->camera->getDewarpingParams() : QnMediaDewarpingParams();
=======
    return (d->camera && kFisheyeDewarpingFeatureEnabled)
        ? d->camera->getDewarpingParams()
        : QnMediaDewarpingParams();
>>>>>>> 9baf7246
}

QnMediaResourceHelperPrivate::QnMediaResourceHelperPrivate(QnMediaResourceHelper* parent):
    q_ptr(parent)
{
}

void QnMediaResourceHelperPrivate::at_propertyChanged(
    const QnResourcePtr& resource, const QString& key)
{
    Q_Q(QnMediaResourceHelper);

    if (camera != resource)
        return;

    if (key == QnMediaResource::customAspectRatioKey())
        emit q->customAspectRatioChanged();
    else if (key == QnMediaResource::rotationKey())
        emit q->customRotationChanged();
}

void QnMediaResourceHelperPrivate::updateServer()
{
    Q_Q(QnMediaResourceHelper);

    if (server)
    {
        server->disconnect(this);
        server.clear();
    }

    if (camera)
    {
        server = camera->getParentServer();

        if (server)
        {
            connect(server.data(), &QnMediaServerResource::nameChanged,
                q, &QnMediaResourceHelper::serverNameChanged);
        }
    }

    emit q->serverNameChanged();
}<|MERGE_RESOLUTION|>--- conflicted
+++ resolved
@@ -135,13 +135,9 @@
 QnMediaDewarpingParams QnMediaResourceHelper::fisheyeParams() const
 {
     Q_D(const QnMediaResourceHelper);
-<<<<<<< HEAD
-    return d->camera ? d->camera->getDewarpingParams() : QnMediaDewarpingParams();
-=======
     return (d->camera && kFisheyeDewarpingFeatureEnabled)
         ? d->camera->getDewarpingParams()
         : QnMediaDewarpingParams();
->>>>>>> 9baf7246
 }
 
 QnMediaResourceHelperPrivate::QnMediaResourceHelperPrivate(QnMediaResourceHelper* parent):
