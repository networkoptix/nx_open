#pragma once

#include <core/ptz/ptz_constants.h>
#include <core/ptz/proxy_ptz_controller.h>
#include <nx/utils/uuid.h>

namespace nx {
namespace client {
namespace mobile {

class PtzAvailabilityWatcher;

class ResourcePtzController: public QnProxyPtzController
{
    Q_OBJECT
    using base_type = QnProxyPtzController;

    Q_PROPERTY(QString resourceId READ resourceId WRITE setResourceId NOTIFY resourceIdChanged)
    Q_PROPERTY(bool available READ available NOTIFY availableChanged)
<<<<<<< HEAD
    Q_PROPERTY(int capabilities READ capabilities NOTIFY capabilitiesChanged)
=======
    Q_PROPERTY(Ptz::Capabilities capabilities READ operationalCapabilities NOTIFY capabilitiesChanged)
>>>>>>> 7141e125
    Q_PROPERTY(Ptz::Traits auxTraits READ auxTraits NOTIFY auxTraitsChanged)
    Q_PROPERTY(int presetsCount READ presetsCount NOTIFY presetsCountChanged)
    Q_PROPERTY(int activePresetIndex READ activePresetIndex NOTIFY activePresetIndexChanged)

public:
    ResourcePtzController(QObject* parent = nullptr);
    Ptz::Capabilities operationalCapabilities() const;

    virtual ~ResourcePtzController() override;

public: // Properties section
    QString resourceId() const;
    void setResourceId(const QString& value);

    bool available() const;

    Ptz::Traits auxTraits() const;
    int presetsCount() const;
    int activePresetIndex() const;

    int capabilities() const;

public:
    Q_INVOKABLE bool setAutoFocus();
    Q_INVOKABLE bool setPresetByIndex(int index);
    Q_INVOKABLE bool setPresetById(const QString& id);
    Q_INVOKABLE int indexOfPreset(const QString& id) const;

signals:
    void resourceIdChanged();
    void availableChanged();

    void capabilitiesChanged();
    void auxTraitsChanged();
    void presetsCountChanged();
    void activePresetIndexChanged();

private:
    QScopedPointer<PtzAvailabilityWatcher> m_availabilityWatcher;
    QnUuid m_resourceId;
};

} // namespace mobile
} // namespace client
} // namespace nx<|MERGE_RESOLUTION|>--- conflicted
+++ resolved
@@ -17,18 +17,13 @@
 
     Q_PROPERTY(QString resourceId READ resourceId WRITE setResourceId NOTIFY resourceIdChanged)
     Q_PROPERTY(bool available READ available NOTIFY availableChanged)
-<<<<<<< HEAD
     Q_PROPERTY(int capabilities READ capabilities NOTIFY capabilitiesChanged)
-=======
-    Q_PROPERTY(Ptz::Capabilities capabilities READ operationalCapabilities NOTIFY capabilitiesChanged)
->>>>>>> 7141e125
     Q_PROPERTY(Ptz::Traits auxTraits READ auxTraits NOTIFY auxTraitsChanged)
     Q_PROPERTY(int presetsCount READ presetsCount NOTIFY presetsCountChanged)
     Q_PROPERTY(int activePresetIndex READ activePresetIndex NOTIFY activePresetIndexChanged)
 
 public:
     ResourcePtzController(QObject* parent = nullptr);
-    Ptz::Capabilities operationalCapabilities() const;
 
     virtual ~ResourcePtzController() override;
 
@@ -42,6 +37,7 @@
     int presetsCount() const;
     int activePresetIndex() const;
 
+    Ptz::Capabilities operationalCapabilities() const;
     int capabilities() const;
 
 public:
