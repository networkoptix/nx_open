#include "lite_client_handler.h"

#include <mobile_client/mobile_client_message_processor.h>
#include <mobile_client/mobile_client_ui_controller.h>
#include <client_core/connection_context_aware.h>

#include <api/runtime_info_manager.h>
#include <nx_ec/data/api_conversion_functions.h>
#include <core/resource_management/resource_pool.h>
#include <core/resource/layout_resource.h>
#include <common/common_module.h>
<<<<<<< HEAD
#include <helpers/lite_client_layout_helper.h>
=======
#include <mobile_client/mobile_client_message_processor.h>
#include <mobile_client/mobile_client_ui_controller.h>
#include <nx/client/mobile/resource/lite_client_layout_helper.h>

using namespace nx::client::mobile;
>>>>>>> 9baf7246

class QnLiteClientHandlerPrivate: public QObject, public QnConnectionContextAware
{
    QnLiteClientHandler* q_ptr;
    Q_DECLARE_PUBLIC(QnLiteClientHandler)

public:
    QnLiteClientHandlerPrivate(QnLiteClientHandler* parent);

    void at_videowallControlMessageReceived(const ec2::ApiVideowallControlMessageData& message);
    void at_initialResourcesReceived();
    void at_resourceAdded(const QnResourcePtr& resource);

public:
    QnMobileClientUiController* uiController = nullptr;
    QnUuid videowallGuid;
    QnLayoutResourcePtr layout;
};

QnLiteClientHandler::QnLiteClientHandler(QObject* parent):
    base_type(parent),
    d_ptr(new QnLiteClientHandlerPrivate(this))
{
}

QnLiteClientHandler::~QnLiteClientHandler()
{
}

void QnLiteClientHandler::setUiController(QnMobileClientUiController* controller)
{
    Q_D(QnLiteClientHandler);
    d->uiController = controller;
    if (d->uiController && d->layout)
        d->uiController->setLayoutId(d->layout->getId().toString());
}

QnLiteClientHandlerPrivate::QnLiteClientHandlerPrivate(QnLiteClientHandler* parent):
    QObject(parent),
    q_ptr(parent),
    videowallGuid(runtimeInfoManager()->localInfo().data.videoWallInstanceGuid)
{
    connect(qnClientMessageProcessor, &QnClientMessageProcessor::videowallControlMessageReceived,
        this, &QnLiteClientHandlerPrivate::at_videowallControlMessageReceived);
    connect(qnClientMessageProcessor, &QnClientMessageProcessor::initialResourcesReceived,
            this, &QnLiteClientHandlerPrivate::at_initialResourcesReceived);
}

void QnLiteClientHandlerPrivate::at_videowallControlMessageReceived(
    const ec2::ApiVideowallControlMessageData& message)
{
    if (message.videowallGuid != videowallGuid)
        return;

    switch (message.operation)
    {
        case QnVideoWallControlMessage::Exit:
            if (uiController)
                uiController->disconnectFromSystem();
            break;

        default:
            break;
    }
}

void QnLiteClientHandlerPrivate::at_initialResourcesReceived()
{
<<<<<<< HEAD
    QnLiteClientLayoutHelper helper;

    layout = helper.findLayoutForServer(videowallGuid);
    if (!layout)
    {
        layout = helper.createLayoutForServer(videowallGuid);
=======
    layout = resource::LiteClientLayoutHelper::findLayoutForServer(videowallGuid);
    if (!layout)
    {
        layout = resource::LiteClientLayoutHelper::createLayoutForServer(videowallGuid);
>>>>>>> 9baf7246

        if (!layout)
            return;
    }

    if (uiController)
        uiController->setLayoutId(layout->getId().toString());
}<|MERGE_RESOLUTION|>--- conflicted
+++ resolved
@@ -9,15 +9,9 @@
 #include <core/resource_management/resource_pool.h>
 #include <core/resource/layout_resource.h>
 #include <common/common_module.h>
-<<<<<<< HEAD
-#include <helpers/lite_client_layout_helper.h>
-=======
-#include <mobile_client/mobile_client_message_processor.h>
-#include <mobile_client/mobile_client_ui_controller.h>
 #include <nx/client/mobile/resource/lite_client_layout_helper.h>
 
 using namespace nx::client::mobile;
->>>>>>> 9baf7246
 
 class QnLiteClientHandlerPrivate: public QObject, public QnConnectionContextAware
 {
@@ -86,19 +80,12 @@
 
 void QnLiteClientHandlerPrivate::at_initialResourcesReceived()
 {
-<<<<<<< HEAD
-    QnLiteClientLayoutHelper helper;
+    resource::LiteClientLayoutHelper helper;
 
     layout = helper.findLayoutForServer(videowallGuid);
     if (!layout)
     {
         layout = helper.createLayoutForServer(videowallGuid);
-=======
-    layout = resource::LiteClientLayoutHelper::findLayoutForServer(videowallGuid);
-    if (!layout)
-    {
-        layout = resource::LiteClientLayoutHelper::createLayoutForServer(videowallGuid);
->>>>>>> 9baf7246
 
         if (!layout)
             return;
