#pragma once

#include <QtCore/QObject>
#include <QtCore/QVariant>
#include <QtCore/QUrl>

#include <client_core/connection_context_aware.h>

#include <utils/common/software_version.h>
#include <common/common_globals.h>
#include <client/client_connection_status.h>
#include <nx/utils/url.h>

class QnConnectionManagerPrivate;
class QnConnectionManager: public QObject, public QnConnectionContextAware
{
    Q_OBJECT

    Q_PROPERTY(QString systemName READ systemName NOTIFY systemNameChanged)
    Q_PROPERTY(State connectionState READ connectionState NOTIFY connectionStateChanged)
    Q_PROPERTY(bool online READ isOnline NOTIFY isOnlineChanged)
    Q_PROPERTY(ConnectionType connectionType READ connectionType NOTIFY connectionTypeChanged)
    Q_PROPERTY(nx::utils::Url currentUrl READ currentUrl NOTIFY currentUrlChanged)
    Q_PROPERTY(QString currentHost READ currentHost NOTIFY currentHostChanged)
    Q_PROPERTY(QString currentLogin READ currentLogin NOTIFY currentLoginChanged)
    Q_PROPERTY(QString currentPassword READ currentPassword NOTIFY currentPasswordChanged)

    Q_ENUM(Qn::ConnectionResult)

public:
    static const QString kCloudConnectionScheme;

    enum State
    {
        Disconnected = static_cast<int>(QnConnectionState::Disconnected),
        Connecting = static_cast<int>(QnConnectionState::Connecting),
        Connected = static_cast<int>(QnConnectionState::Connected),
        Reconnecting = static_cast<int>(QnConnectionState::Reconnecting),
        Ready = static_cast<int>(QnConnectionState::Ready),
        Suspended
    };
    Q_ENUM(State)

    enum ConnectionType
    {
        NormalConnection,
        CloudConnection,
        LiteClientConnection
    };
    Q_ENUM(ConnectionType)

    explicit QnConnectionManager(QObject* parent = nullptr);
    ~QnConnectionManager();

    QString systemName() const;

    State connectionState() const;
    bool isOnline() const;
    ConnectionType connectionType() const;

    Q_INVOKABLE int defaultServerPort() const;

    nx::utils::Url currentUrl() const;
    QString currentHost() const;
    QString currentLogin() const;
    QString currentPassword() const;

    QnSoftwareVersion connectionVersion() const;

signals:
    void connectionFailed(Qn::ConnectionResult status, const QVariant &infoParameter);
    void systemNameChanged(const QString &systemName);
    void connectionStateChanged();
    void isOnlineChanged();

    void currentUrlChanged();
    void currentHostChanged();
    void currentLoginChanged();
    void currentPasswordChanged();
    void connectionTypeChanged();

    void connectionVersionChanged();

public slots:
<<<<<<< HEAD
    bool connectToServer(const QUrl &url);
    bool connectToServer(
        const QUrl &url,
        const QString& userName,
        const QString& password,
        bool cloudConnection);
=======
    bool connectToServer(const nx::utils::Url &url);
    bool connectToServer(const nx::utils::Url &url, const QString& userName, const QString& password);
>>>>>>> 5c4e2656
    bool connectByUserInput(
        const QString& address, const QString& userName, const QString& password);
    void disconnectFromServer();

private:
    QScopedPointer<QnConnectionManagerPrivate> const d_ptr;
    Q_DECLARE_PRIVATE(QnConnectionManager)
};<|MERGE_RESOLUTION|>--- conflicted
+++ resolved
@@ -82,17 +82,12 @@
     void connectionVersionChanged();
 
 public slots:
-<<<<<<< HEAD
-    bool connectToServer(const QUrl &url);
+    bool connectToServer(const nx::utils::Url& url);
     bool connectToServer(
-        const QUrl &url,
+        const nx::utils::Url& url,
         const QString& userName,
         const QString& password,
         bool cloudConnection);
-=======
-    bool connectToServer(const nx::utils::Url &url);
-    bool connectToServer(const nx::utils::Url &url, const QString& userName, const QString& password);
->>>>>>> 5c4e2656
     bool connectByUserInput(
         const QString& address, const QString& userName, const QString& password);
     void disconnectFromServer();
