--- conflicted
+++ resolved
@@ -89,17 +89,6 @@
 
     auto userWatcher = commonModule->store(new QnUserWatcher());
 
-<<<<<<< HEAD
-    auto availableCamerasWatcher = commonModule->instance<QnAvailableCamerasWatcher>();
-    connect(userWatcher, &QnUserWatcher::userChanged,
-        availableCamerasWatcher, &QnAvailableCamerasWatcher::setUser);
-
-    commonModule->store(new QnCloudConnectionProvider());
-    commonModule->instance<QnCloudStatusWatcher>();
-    QNetworkProxyFactory::setApplicationProxyFactory(new QnSimpleNetworkProxyFactory(commonModule));
-
-=======
->>>>>>> cd0d1e23
     ec2::ApiRuntimeData runtimeData;
     runtimeData.peer.id = commonModule->moduleGUID();
     runtimeData.peer.instanceId = commonModule->runningInstanceGUID();
@@ -109,25 +98,15 @@
     runtimeData.customization = QnAppInfo::customizationName();
     if (!startupParameters.videowallInstanceGuid.isNull())
         runtimeData.videoWallInstanceGuid = startupParameters.videowallInstanceGuid;
-<<<<<<< HEAD
     commonModule->runtimeInfoManager()->updateLocalItem(runtimeData);
-=======
-    QnRuntimeInfoManager::instance()->updateLocalItem(runtimeData);
 
-    auto availableCamerasWatcher = common->store(new QnAvailableCamerasWatcher());
+    auto availableCamerasWatcher = commonModule->instance<QnAvailableCamerasWatcher>();
     connect(userWatcher, &QnUserWatcher::userChanged,
         availableCamerasWatcher, &QnAvailableCamerasWatcher::setUser);
 
-    common->store(new QnCloudConnectionProvider());
-    common->store(new QnCloudStatusWatcher());
-    QNetworkProxyFactory::setApplicationProxyFactory(new QnSimpleNetworkProxyFactory());
-
-    QnAppServerConnectionFactory::setDefaultFactory(QnMobileClientCameraFactory::instance());
-
-    auto moduleFinder = common->store(new QnModuleFinder(true));
-    moduleFinder->multicastModuleFinder()->setCheckInterfacesTimeout(10 * 1000);
-    moduleFinder->start();
->>>>>>> cd0d1e23
+    commonModule->store(new QnCloudConnectionProvider());
+    commonModule->instance<QnCloudStatusWatcher>();
+    QNetworkProxyFactory::setApplicationProxyFactory(new QnSimpleNetworkProxyFactory(commonModule));
 
     const auto getter = []() { return qnClientCoreSettings->knownServerUrls(); };
     const auto setter =
