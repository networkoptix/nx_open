#include "mobile_client_meta_types.h"

#include <QtQml/QtQml>
#include <private/qqmlvaluetype_p.h>

#include <nx/fusion/model_functions.h>

#include <context/connection_manager.h>
#include <ui/timeline/timeline.h>
#include <ui/qml/text_input.h>
#include <ui/models/systems_model.h>
#include <models/camera_list_model.h>
#include <models/calendar_model.h>
#include <models/layouts_model.h>
#include <resources/camera_access_rights_helper.h>
#include <utils/mobile_app_info.h>
#include <mobile_client/mobile_client_settings.h>
#include <camera/camera_chunk_provider.h>
#include <camera/active_camera_thumbnail_loader.h>
#include <camera/thumbnail_cache_accessor.h>
#include <watchers/cloud_status_watcher.h>
#include <watchers/cloud_system_information_watcher.h>
#include <nx/client/core/watchers/user_watcher.h>
#include <mobile_client/mobile_client_ui_controller.h>
#include <client_core/client_core_meta_types.h>
#include <controllers/lite_client_controller.h>
#include <helpers/cloud_url_helper.h>
#include <utils/developer_settings_helper.h>
#include <settings/qml_settings_adaptor.h>
#include <nx/mobile_client/helpers/inter_client_message.h>
#include <nx/mobile_client/controllers/resource_ptz_controller.h>
#include <nx/mobile_client/models/ptz_preset_model.h>
#include <nx/client/core/resource/layout_accessor.h>
#include <nx/client/core/animation/kinetic_animation.h>
#include <nx/client/mobile/resource/lite_client_layout_helper.h>
#include <nx/client/mobile/models/action_buttons_model.h>
#include <nx/client/mobile/software_trigger/software_triggers_controller.h>
#include <nx/client/mobile/two_way_audio/voice_spectrum_item.h>

using namespace nx::client::mobile;

void QnMobileClientMetaTypes::initialize()
{
    nx::client::core::initializeMetaTypes();

    registerMetaTypes();
    registerQmlTypes();
}

void QnMobileClientMetaTypes::registerMetaTypes()
{
    QnJsonSerializer::registerSerializer<InterClientMessage::Command>();
}

void QnMobileClientMetaTypes::registerQmlTypes() {
    qmlRegisterUncreatableType<QnConnectionManager>("com.networkoptix.qml", 1, 0, "QnConnectionManager", lit("Cannot create an instance of QnConnectionManager."));
    qmlRegisterUncreatableType<QnMobileAppInfo>("com.networkoptix.qml", 1, 0, "QnMobileAppInfo", lit("Cannot create an instance of QnMobileAppInfo."));
    qmlRegisterUncreatableType<QnCloudUrlHelper>("com.networkoptix.qml", 1, 0, "QnCloudUrlHelper", lit("Cannot create an instance of QnCloudUrlHelper."));
    qmlRegisterUncreatableType<nx::client::mobile::QmlSettingsAdaptor>(
        "Nx.Settings", 1, 0, "MobileSettings",
        lit("Cannot create an instance of MobileSettings."));

    qmlRegisterType<QnCameraListModel>("com.networkoptix.qml", 1, 0, "QnCameraListModel");
    qmlRegisterType<QnCalendarModel>("com.networkoptix.qml", 1, 0, "QnCalendarModel");
    qmlRegisterType<QnLayoutsModel>("com.networkoptix.qml", 1, 0, "QnLayoutsModel");
    qmlRegisterType<nx::client::core::resource::LayoutAccessor>("Nx.Core", 1, 0, "LayoutAccessor");
    qmlRegisterType<nx::client::core::animation::KineticAnimation>("Nx.Core", 1, 0, "KineticAnimation");
    qmlRegisterType<QnCameraAccessRightsHelper>("com.networkoptix.qml", 1, 0, "QnCameraAccessRightsHelper");
    qmlRegisterType<QnTimeline>("com.networkoptix.qml", 1, 0, "QnTimelineView");
    qmlRegisterType<QnCameraChunkProvider>("com.networkoptix.qml", 1, 0, "QnCameraChunkProvider");
    qmlRegisterType<QnCloudStatusWatcher>("com.networkoptix.qml", 1, 0, "QnCloudStatusWatcher");
    qmlRegisterType<QnCloudSystemInformationWatcher>("com.networkoptix.qml", 1, 0, "QnCloudSystemInformationWatcher");
<<<<<<< HEAD
    qmlRegisterType<QnUserWatcher>("com.networkoptix.qml", 1, 0, "QnUserWatcher");
=======
    qmlRegisterType<nx::client::core::UserWatcher>("com.networkoptix.qml", 1, 0, "nx::client::core::UserWatcher");


    /* NxMediaPlayer should not be used.
       It is here only to allow assignments of MediaPlayer to properties of this type. */
    qmlRegisterType<MediaPlayer>("Nx.Media", 1, 0, "MediaPlayer");
    qmlRegisterUncreatableType<nx::media::Player>("Nx.Media", 1, 0, "NxMediaPlayer", lit("Cannot create an instance of abstract class."));
>>>>>>> 3649905d
    qmlRegisterType<QnActiveCameraThumbnailLoader>("com.networkoptix.qml", 1, 0, "QnActiveCameraThumbnailLoader");
    qmlRegisterType<QnThumbnailCacheAccessor>("com.networkoptix.qml", 1, 0, "QnThumbnailCacheAccessor");
    qmlRegisterType<QnQuickTextInput>("Nx.Controls", 1, 0, "TextInput");
    qmlRegisterType<QnMobileClientUiController>("com.networkoptix.qml", 1, 0, "QnMobileClientUiController");
    qmlRegisterType<QnLiteClientController>("com.networkoptix.qml", 1, 0, "QnLiteClientController");
    qmlRegisterType<resource::LiteClientLayoutHelper>("Nx.Core", 1, 0, "LiteClientLayoutHelper");
    qmlRegisterType<utils::DeveloperSettingsHelper>(
        "Nx.Settings", 1, 0, "DeveloperSettingsHelper");

    // Ptz related classes
    qmlRegisterUncreatableType<Ptz>("Nx.Core", 1, 0, "Ptz",
        lit("Cannot create an instance of Ptz class"));
    qmlRegisterType<nx::client::mobile::ResourcePtzController>("Nx.Core", 1, 0, "PtzController");
    qmlRegisterType<nx::client::mobile::PtzPresetModel>("Nx.Core", 1, 0, "PtzPresetModel");

    qmlRegisterRevision<QQuickTextInput, 6>("Nx.Controls", 1, 0);
    qmlRegisterRevision<QQuickItem, 1>("Nx.Controls", 1, 0);
    qmlRegisterRevision<QQuickItem, 1>("com.networkoptix.qml", 1, 0);

    qmlRegisterSingletonType(QUrl(lit("qrc:///qml/QnTheme.qml")), "com.networkoptix.qml", 1, 0, "QnTheme");

    nx::client::mobile::ActionButtonsModel::registerQmlType();
    nx::client::mobile::SoftwareTriggersController::registerQmlType();
    nx::client::mobile::VoiceSpectrumItem::registerQmlType();
}<|MERGE_RESOLUTION|>--- conflicted
+++ resolved
@@ -70,17 +70,9 @@
     qmlRegisterType<QnCameraChunkProvider>("com.networkoptix.qml", 1, 0, "QnCameraChunkProvider");
     qmlRegisterType<QnCloudStatusWatcher>("com.networkoptix.qml", 1, 0, "QnCloudStatusWatcher");
     qmlRegisterType<QnCloudSystemInformationWatcher>("com.networkoptix.qml", 1, 0, "QnCloudSystemInformationWatcher");
-<<<<<<< HEAD
-    qmlRegisterType<QnUserWatcher>("com.networkoptix.qml", 1, 0, "QnUserWatcher");
-=======
     qmlRegisterType<nx::client::core::UserWatcher>("com.networkoptix.qml", 1, 0, "nx::client::core::UserWatcher");
 
 
-    /* NxMediaPlayer should not be used.
-       It is here only to allow assignments of MediaPlayer to properties of this type. */
-    qmlRegisterType<MediaPlayer>("Nx.Media", 1, 0, "MediaPlayer");
-    qmlRegisterUncreatableType<nx::media::Player>("Nx.Media", 1, 0, "NxMediaPlayer", lit("Cannot create an instance of abstract class."));
->>>>>>> 3649905d
     qmlRegisterType<QnActiveCameraThumbnailLoader>("com.networkoptix.qml", 1, 0, "QnActiveCameraThumbnailLoader");
     qmlRegisterType<QnThumbnailCacheAccessor>("com.networkoptix.qml", 1, 0, "QnThumbnailCacheAccessor");
     qmlRegisterType<QnQuickTextInput>("Nx.Controls", 1, 0, "TextInput");
