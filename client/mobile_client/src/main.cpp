--- conflicted
+++ resolved
@@ -299,8 +299,8 @@
                 ? QString::fromUtf8(ini().logFile)
                 : QnAppInfo::isAndroid()
                     ? lit("-")
-<<<<<<< HEAD
-                    : (QString::fromUtf8(ini().iniFileDir()) + lit("mobile_client")));
+                    : (QString::fromUtf8(nx::kit::IniConfig::iniFilesDir())
+                        + lit("mobile_client")));
         const QString tcpLogAddress(QLatin1String(ini().tcpLogAddress));
         if (!tcpLogAddress.isEmpty())
         {
@@ -312,10 +312,6 @@
             nx::utils::log::mainLogger()->setWriter(
                 std::make_unique<TcpLogWriterOut>(nx::network::SocketAddress(address, port)));
         }
-=======
-                    : (QString::fromUtf8(nx::kit::IniConfig::iniFilesDir())
-                        + lit("mobile_client")));
->>>>>>> 2c146d7c
     }
 
     const auto ec2logger = nx::utils::log::addLogger({QnLog::EC2_TRAN_LOG});
