--- conflicted
+++ resolved
@@ -157,16 +157,8 @@
 }
 
 int runApplication(QGuiApplication *application, const QnUuid& videowallInstanceGuid) {
-<<<<<<< HEAD
-    std::unique_ptr<ec2::AbstractECConnectionFactory> ec2ConnectionFactory(getConnectionFactory(Qn::PT_MobileClient)); // TODO: #dklychkov check connection type
-=======
-    // these functions should be called in every thread that wants to use rand() and qrand()
-    srand(time(NULL));
-    qsrand(time(NULL));
-
     std::unique_ptr<ec2::AbstractECConnectionFactory> ec2ConnectionFactory(
         getConnectionFactory(Qn::PT_MobileClient));
->>>>>>> 0397836b
 
     QnAppServerConnectionFactory::setEC2ConnectionFactory(ec2ConnectionFactory.get());
 
