<<<<<<< HEAD
#define QT_NO_CAST_FROM_ASCII
=======
#include <nx/utils/compiler_options.h>
>>>>>>> 7141e125

#ifdef _WIN32
#   define FD_SETSIZE 2048
#   include <winsock2.h>
#   include <windows.h> /* You HAVE to include winsock2.h BEFORE windows.h */
#else
#   include <arpa/inet.h>
#endif

#ifdef __cplusplus
#include <common/common_globals.h>

/* STL headers. */
#include <algorithm>
#include <functional>

/* QT headers. */
#include <QtCore/QObject>
#include <QtCore/QString>
#include <QtCore/QStringList>
#include <QtCore/QStringListModel>
#include <QtCore/QList>
#include <QtCore/QMap>
#include <QtCore/QPair>
#include <QtCore/QQueue>
#include <QtCore/QSet>
#include <QtCore/QMutex>
#include <QtCore/QMutexLocker>
#include <QtCore/QWaitCondition>
#include <QtCore/QSemaphore>
#include <QtCore/QThread>
#include <QtCore/QThreadPool>
#include <QtCore/QDateTime>
#include <QtCore/QTime>
#include <QtCore/QTimer>
#include <QtCore/QFileSystemWatcher>
#include <QtCore/QDataStream>
#include <QtCore/QTextStream>
#include <QtCore/QIODevice>
#include <QtCore/QBuffer>
#include <QtCore/QDir>
#include <QtCore/QFile>
#include <QtCore/QFileInfo>
#include <QtCore/QFileInfoList>
#include <QtCore/QParallelAnimationGroup>
#include <QtCore/QPropertyAnimation>
#include <QtCore/QPoint>
#include <QtCore/QPointF>
#include <QtCore/QRect>
#include <QtCore/QRectF>
#include <QtCore/QSize>
#include <QtCore/QEasingCurve>
#include <QtCore/qmath.h>
#include <QtCore/QtDebug>
#include <QtGui/QCloseEvent>
#include <QtGui/QKeyEvent>
#include <QtGui/QMouseEvent>
#include <QtGui/QWheelEvent>
#include <QtGui/QResizeEvent>
#include <QtGui/QColor>
#include <QtGui/QDesktopServices>
#include <QtGui/QFont>
#include <QtGui/QFontMetrics>
#include <QtGui/QPaintEngine>
#include <QtGui/QPainter>
#include <QtGui/QPainterPath>
#include <QtGui/QPixmap>
#include <QtGui/QPixmapCache>
#include <QtGui/QRadialGradient>
#include <QtNetwork/QAuthenticator>
#include <QtNetwork/QHostAddress>
#include <QtNetwork/QNetworkAddressEntry>
#include <QtNetwork/QNetworkInterface>
#include <QtNetwork/QUdpSocket>
#include <QtXml/QDomDocument>
#include <QtXml/QDomElement>
#include <QtConcurrent/QtConcurrentMap>

#endif

#include <nx/utils/literal.h><|MERGE_RESOLUTION|>--- conflicted
+++ resolved
@@ -1,9 +1,3 @@
-<<<<<<< HEAD
-#define QT_NO_CAST_FROM_ASCII
-=======
-#include <nx/utils/compiler_options.h>
->>>>>>> 7141e125
-
 #ifdef _WIN32
 #   define FD_SETSIZE 2048
 #   include <winsock2.h>
