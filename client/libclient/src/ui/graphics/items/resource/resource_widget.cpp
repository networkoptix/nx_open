--- conflicted
+++ resolved
@@ -848,13 +848,8 @@
 
     const bool showButtonsOverlay = (showOnlyCameraName || showCameraNameWithButtons);
 
-<<<<<<< HEAD
     const bool updatePositionTextRequired = (showPosition && !isOverlayWidgetVisible(m_hudOverlay->position()));
     setOverlayWidgetVisible(m_hudOverlay->position(), showPosition, animate);
-=======
-    bool updatePositionTextRequired = (showPosition && !isOverlayWidgetVisible(m_overlayWidgets->positionOverlay));
-    setOverlayWidgetVisible(m_overlayWidgets->positionOverlay, showPosition, animate);
->>>>>>> a993e976
     if (updatePositionTextRequired)
         updatePositionText();
 
