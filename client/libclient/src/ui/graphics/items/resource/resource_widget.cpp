#include "resource_widget.h"

#include <cassert>
#include <cmath>

#include <QtGui/QPainter>
#include <QtWidgets/QGraphicsScene>
#include <QtWidgets/QGraphicsView>
#include <QtWidgets/QGraphicsLinearLayout>

#include <client/client_settings.h>
#include <client/client_runtime_settings.h>

#include <utils/common/aspect_ratio.h>
#include <utils/common/delayed.h>
#include <utils/common/scoped_painter_rollback.h>
#include <utils/common/synctime.h>
#include <utils/common/util.h>
#include <utils/common/warnings.h>
#include <utils/license_usage_helper.h>
#include <utils/math/color_transformations.h>
#include <utils/math/linear_combination.h>

#include <core/resource/resource_media_layout.h>
#include <core/resource/security_cam_resource.h>
#include <core/resource/layout_resource.h>
#include <core/resource_management/resource_pool.h>
#include <core/resource_management/resource_runtime_data.h>

#include <ui/common/cursor_cache.h>
#include <ui/common/palette.h>
#include <ui/help/help_topics.h>
#include <ui/help/help_topic_accessor.h>
#include <ui/animation/opacity_animator.h>
#include <ui/graphics/opengl/gl_shortcuts.h>
#include <ui/graphics/opengl/gl_context_data.h>
#include <ui/graphics/items/resource/button_ids.h>
#include <ui/graphics/items/controls/html_text_item.h>
#include <ui/graphics/items/standard/graphics_label.h>
#include <ui/graphics/items/generic/proxy_label.h>
#include <ui/graphics/items/generic/image_button_widget.h>
#include <ui/graphics/items/generic/image_button_bar.h>
#include <ui/graphics/items/generic/viewport_bound_widget.h>
#include <ui/graphics/items/overlays/resource_title_item.h>
#include <ui/graphics/items/overlays/resource_status_overlay_widget.h>
#include <ui/graphics/items/overlays/status_overlay_controller.h>
#include <ui/graphics/items/overlays/hud_overlay_widget.h>
#include <ui/statistics/modules/controls_statistics_module.h>
#include <ui/workbench/workbench.h>
#include <ui/workbench/workbench_context.h>
#include <ui/workbench/workbench_item.h>
#include <ui/workbench/workbench_layout.h>
#include <ui/workbench/workbench_display.h>
#include <ui/workbench/workbench_access_controller.h>
#include <ui/style/globals.h>
#include <ui/style/skin.h>
#include <ui/style/nx_style.h>
#include <nx/utils/string.h>

namespace {
const qreal kButtonsSize = 24.0;

static constexpr int kTriggersSpacing = 4;

/** Default timeout before the video is displayed as "loading", in milliseconds. */
#ifdef QN_RESOURCE_WIDGET_FLASHY_LOADING_OVERLAY
const qint64 defaultLoadingTimeoutMSec = MAX_FRAME_DURATION;
#else
const qint64 defaultLoadingTimeoutMSec = MAX_FRAME_DURATION * 3;
#endif

/** Background color for overlay panels. */

const QColor overlayTextColor = QColor(255, 255, 255); // TODO: #gdm #customization

const qreal kSelectionOpacity = 0.2;

const float noAspectRatio = -1.0;

//Q_GLOBAL_STATIC(QnDefaultResourceVideoLayout, qn_resourceWidget_defaultContentLayout);
QSharedPointer<QnDefaultResourceVideoLayout> qn_resourceWidget_defaultContentLayout(new QnDefaultResourceVideoLayout()); // TODO: #Elric get rid of this

void splitFormat(const QString &format, QString *left, QString *right)
{
    int index = format.indexOf(QLatin1Char('\t'));
    if (index != -1)
    {
        *left = format.mid(0, index);
        *right = format.mid(index + 1);
    }
    else
    {
        *left = format;
        *right = QString();
    }
}

bool itemBelongsToValidLayout(QnWorkbenchItem *item)
{
    return (item
            && item->layout()
            && item->layout()->resource()
            && item->layout()->resource()->resourcePool()
            && !item->layout()->resource()->getParentId().isNull());
}
} // anonymous namespace

// -------------------------------------------------------------------------- //
// Logic
// -------------------------------------------------------------------------- //
QnResourceWidget::QnResourceWidget(QnWorkbenchContext *context, QnWorkbenchItem *item, QGraphicsItem *parent) :
    base_type(parent),
    QnWorkbenchContextAware(context),
    m_hudOverlay(new QnHudOverlayWidget(this)),
    m_statusOverlay(new QnStatusOverlayWidget(this)),
    m_item(item),
    m_options(DisplaySelection),
    m_localActive(false),
    m_frameOpacity(1.0),
    m_frameDistinctionColor(),
    m_titleTextFormat(lit("%1")),
    m_titleTextFormatHasPlaceholder(true),
    m_aboutToBeDestroyedEmitted(false),
    m_mouseInWidget(false),
    m_renderStatus(Qn::NothingRendered),
    m_lastNewFrameTimeMSec(0),
    m_selectionState(SelectionState::invalid),
    m_scaleWatcher()
{
    updateSelectedState();

    setAcceptHoverEvents(true);
    setTransformOrigin(Center);

    /* Initialize resource. */
    m_resource = qnResPool->getResourceByUniqueId(item->resourceUid());
    connect(m_resource, &QnResource::nameChanged, this, &QnResourceWidget::updateTitleText);
    connect(m_resource, &QnResource::statusChanged, this,
        [this]
        {
            const bool animate = display()->animationAllowed();
            updateStatusOverlay(animate);
        });
    connect(m_resource, &QnResource::statusChanged, this, &QnResourceWidget::updateOverlayButton);

    /* Set up overlay widgets. */
    QFont font = this->font();
    font.setStyleName(lit("Arial"));
    font.setPixelSize(15);
    setFont(font);

    setPaletteColor(this, QPalette::WindowText, overlayTextColor);

<<<<<<< HEAD
    addHudOverlays();
    addMainOverlay();
=======
    setupHud();
>>>>>>> 2781d038
    createButtons();

    executeDelayedParented([this]() { updateHud(false); }, 0, this);

    /* Handle layout permissions if an item is placed on the common layout. Otherwise, it can be Motion Widget, for example. */
    if (itemBelongsToValidLayout(item))
        connect(accessController()->notifier(item->layout()->resource()), &QnWorkbenchPermissionsNotifier::permissionsChanged, this, &QnResourceWidget::updateButtonsVisibility);

    /* Status overlay. */
    m_statusController = new QnStatusOverlayController(m_resource, m_statusOverlay, this);

    connect(m_statusController, &QnStatusOverlayController::statusOverlayChanged, this,
        [this](bool animated)
        {
            const bool isEmptyOverlay = (m_statusController->statusOverlay() == Qn::EmptyOverlay);
            setOverlayWidgetVisible(m_statusOverlay, !isEmptyOverlay, animated);
            updateOverlayButton();
        });

    addOverlayWidget(m_statusOverlay, detail::OverlayParams(UserVisible, true, false, StatusLayer));
    setOverlayWidgetVisible(m_statusOverlay, false, false);

    /* Initialize resource. */
    m_resource = qnResPool->getResourceByUniqueId(item->resourceUid());
    connect(m_resource, &QnResource::nameChanged, this, &QnResourceWidget::updateTitleText);
    setChannelLayout(qn_resourceWidget_defaultContentLayout);

    m_aspectRatio = defaultAspectRatio();

    connect(qnResourceRuntimeDataManager, &QnResourceRuntimeDataManager::layoutItemDataChanged,
        this, [this, itemId = item->uuid()](
            const QnUuid& id, Qn::ItemDataRole role, const QVariant& /*data*/)
        {
            if (id != itemId)
                return;
            at_itemDataChanged(role);
        });
    connect(item, &QnWorkbenchItem::dataChanged, this, &QnResourceWidget::at_itemDataChanged);

    /* Videowall license changes helper */
    auto videowallLicenseHelper = new QnVideoWallLicenseUsageWatcher(this);
    connect(videowallLicenseHelper, &QnLicenseUsageWatcher::licenseUsageChanged, this,
        [this]
        {
            const bool animate = display()->animationAllowed();
            updateStatusOverlay(animate);
        });

    /* Run handlers. */
    setInfoVisible(titleBar()->rightButtonsBar()->button(Qn::InfoButton)->isChecked(), false);
    updateTitleText();
    updateButtonsVisibility();

    connect(this, &QnResourceWidget::rotationChanged, this, [this]()
    {
        if (m_enclosingGeometry.isValid())
            setGeometry(calculateGeometry(m_enclosingGeometry));
    });
}

QnResourceWidget::~QnResourceWidget()
{
    ensureAboutToBeDestroyedEmitted();
}

//TODO: #ynikitenkov #high emplace back "titleLayout->setContentsMargins(0, 0, 0, 1);" fix
<<<<<<< HEAD
void QnResourceWidget::addHudOverlays()
{
    QnHtmlTextItemOptions infoOptions;
    infoOptions.backgroundColor = infoBackgroundColor;
    infoOptions.borderRadius = 2;
    infoOptions.autosize = true;

    enum { kMargin = 2 };

    m_overlayWidgets->detailsItem->setOptions(infoOptions);
    auto detailsOverlay = new QnScrollableOverlayWidget(Qt::AlignLeft, this);
    detailsOverlay->setContentsMargins(kMargin, 0, 0, kMargin);
    detailsOverlay->addItem(m_overlayWidgets->detailsItem);
    detailsOverlay->setMaxFillCoeff(QSizeF(0.3, 0.8));
    addOverlayWidget(detailsOverlay
        , detail::OverlayParams(UserVisible, true, true, InfoLayer));
    m_overlayWidgets->detailsOverlay = detailsOverlay;
    setOverlayWidgetVisible(m_overlayWidgets->detailsOverlay, false, false);

    m_overlayWidgets->positionItem->setOptions(infoOptions);
    auto positionOverlay = new QnScrollableOverlayWidget(Qt::AlignRight, this);
    positionOverlay->setContentsMargins(0, 0, kMargin, kMargin);
    positionOverlay->addItem(m_overlayWidgets->positionItem);
    positionOverlay->setMaxFillCoeff(QSizeF(0.7, 0.8));
    addOverlayWidget(positionOverlay
        , detail::OverlayParams(UserVisible, true, true, InfoLayer));
    m_overlayWidgets->positionOverlay = positionOverlay;
    setOverlayWidgetVisible(m_overlayWidgets->positionOverlay, false, false);

    auto triggersOverlay = new QnScrollableOverlayWidget(Qt::AlignRight, this);
    triggersOverlay->setContentsMargins(kMargin, 0, 0, kMargin);
    triggersOverlay->setItemSpacing(kTriggersSpacing);
    triggersOverlay->setMaxFillCoeff(QSizeF(0.7, 0.8));

    addOverlayWidget(triggersOverlay
        , detail::OverlayParams(UserVisible, true, true, HudLayer));
    m_overlayWidgets->triggersOverlay = triggersOverlay;
    setOverlayWidgetVisible(m_overlayWidgets->triggersOverlay, false, false);

    const auto updateTriggersOverlayGeometry =
        [this]()
        {
            auto margins = m_overlayWidgets->positionOverlay->contentsMargins();
            margins.setBottom(margins.bottom() + 1
                + m_overlayWidgets->triggersOverlay->itemSpacing()
                + m_overlayWidgets->positionOverlay->contentSize().height());
            m_overlayWidgets->triggersOverlay->setContentsMargins(margins);
        };

    updateTriggersOverlayGeometry();

    connect(positionOverlay, &QnScrollableOverlayWidget::geometryChanged,
        this, updateTriggersOverlayGeometry);
    connect(positionOverlay, &QnScrollableOverlayWidget::contentSizeChanged,
        this, updateTriggersOverlayGeometry);
}

//TODO: #ynikitenkov #high emplace back headerLayout->setContentsMargins(0, 0, 0, 1);
void QnResourceWidget::addMainOverlay()
=======
void QnResourceWidget::setupHud()
>>>>>>> 2781d038
{
    addOverlayWidget(m_hudOverlay, detail::OverlayParams(UserVisible, true, true, InfoLayer));
    setOverlayWidgetVisible(m_hudOverlay, true, /*animate=*/false);
    setOverlayWidgetVisible(m_hudOverlay->details(), false, /*animate=*/false);
    setOverlayWidgetVisible(m_hudOverlay->position(), false, /*animate=*/false);
}

void QnResourceWidget::createButtons()
{
    auto closeButton = createStatisticAwareButton(lit("res_widget_close"));
    closeButton->setIcon(qnSkin->icon("item/close.png"));
    closeButton->setToolTip(tr("Close"));
    connect(closeButton, &QnImageButtonWidget::clicked, this, &QnResourceWidget::close);

    auto infoButton = createStatisticAwareButton(lit("res_widget_info"));
    infoButton->setIcon(qnSkin->icon("item/info.png"));
    infoButton->setCheckable(true);
    infoButton->setChecked(item()->displayInfo());
    infoButton->setToolTip(tr("Information"));
    connect(infoButton, &QnImageButtonWidget::toggled, this, &QnResourceWidget::at_infoButton_toggled);

    auto rotateButton = createStatisticAwareButton(lit("res_widget_rotate"));
    rotateButton->setIcon(qnSkin->icon("item/rotate.png"));
    rotateButton->setToolTip(tr("Rotate"));
    setHelpTopic(rotateButton, Qn::MainWindow_MediaItem_Rotate_Help);
    connect(rotateButton, &QnImageButtonWidget::pressed, this, &QnResourceWidget::rotationStartRequested);
    connect(rotateButton, &QnImageButtonWidget::released, this, &QnResourceWidget::rotationStopRequested);

    auto buttonsBar = titleBar()->rightButtonsBar();
    buttonsBar->setUniformButtonSize(QSizeF(kButtonsSize, kButtonsSize));
    buttonsBar->addButton(Qn::CloseButton, closeButton);
    buttonsBar->addButton(Qn::InfoButton, infoButton);
    buttonsBar->addButton(Qn::RotateButton, rotateButton);

    connect(buttonsBar, SIGNAL(checkedButtonsChanged()), this, SLOT(at_buttonBar_checkedButtonsChanged()));

    auto iconButton = new QnImageButtonWidget();
    iconButton->setParent(this);
    iconButton->setPreferredSize(kButtonsSize, kButtonsSize);
    iconButton->setVisible(false);
    iconButton->setAcceptedMouseButtons(Qt::NoButton);
    titleBar()->leftButtonsBar()->addButton(Qn::RecordingStatusIconButton, iconButton);
}

const QnResourcePtr &QnResourceWidget::resource() const
{
    return m_resource;
}

QnWorkbenchItem* QnResourceWidget::item() const
{
    return m_item.data();
}

const QRectF &QnResourceWidget::zoomRect() const
{
    return m_zoomRect;
}

void QnResourceWidget::setZoomRect(const QRectF &zoomRect)
{
    if (qFuzzyEquals(m_zoomRect, zoomRect))
        return;

    m_zoomRect = zoomRect;

    emit zoomRectChanged();
}

QnResourceWidget *QnResourceWidget::zoomTargetWidget() const
{
    return QnWorkbenchContextAware::display()->zoomTargetWidget(const_cast<QnResourceWidget *>(this));
}

qreal QnResourceWidget::frameOpacity() const
{
    return m_frameOpacity;
}

void QnResourceWidget::setFrameOpacity(qreal frameOpacity)
{
    m_frameOpacity = frameOpacity;
}

QColor QnResourceWidget::frameDistinctionColor() const
{
    return m_frameDistinctionColor;
}

void QnResourceWidget::setFrameDistinctionColor(const QColor &frameColor)
{
    if (m_frameDistinctionColor == frameColor)
        return;

    m_frameDistinctionColor = frameColor;

    emit frameDistinctionColorChanged();
}

float QnResourceWidget::aspectRatio() const
{
    return m_aspectRatio;
}

void QnResourceWidget::setAspectRatio(float aspectRatio)
{
    if (qFuzzyEquals(m_aspectRatio, aspectRatio))
        return;

    m_aspectRatio = aspectRatio;
    updateGeometry(); /* Discard cached size hints. */

    emit aspectRatioChanged();
}

bool QnResourceWidget::hasAspectRatio() const
{
    return m_aspectRatio > 0.0;
}

float QnResourceWidget::visualAspectRatio() const
{
    if (!hasAspectRatio())
        return -1;

    return QnAspectRatio::isRotated90(rotation()) ? 1 / m_aspectRatio : m_aspectRatio;
}

float QnResourceWidget::defaultVisualAspectRatio() const
{
    if (!m_enclosingGeometry.isNull())
        return m_enclosingGeometry.width() / m_enclosingGeometry.height();

    if (m_item && m_item->layout() && m_item->layout()->hasCellAspectRatio())
        return m_item->layout()->cellAspectRatio();

    return qnGlobals->defaultLayoutCellAspectRatio();
}

float QnResourceWidget::visualChannelAspectRatio() const
{
    if (!channelLayout())
        return visualAspectRatio();

    qreal layoutAspectRatio = QnGeometry::aspectRatio(channelLayout()->size());
    if (QnAspectRatio::isRotated90(rotation()))
        return visualAspectRatio() * layoutAspectRatio;
    else
        return visualAspectRatio() / layoutAspectRatio;
}

QRectF QnResourceWidget::enclosingGeometry() const
{
    return m_enclosingGeometry;
}

void QnResourceWidget::setEnclosingGeometry(const QRectF &enclosingGeometry, bool updateGeometry)
{
    m_enclosingGeometry = enclosingGeometry;
    if (updateGeometry)
        setGeometry(calculateGeometry(enclosingGeometry));
}

QRectF QnResourceWidget::calculateGeometry(const QRectF &enclosingGeometry, qreal rotation) const
{
    if (!enclosingGeometry.isEmpty())
    {
        /* Calculate bounds of the rotated item. */
        qreal aspectRatio = hasAspectRatio() ? m_aspectRatio : defaultVisualAspectRatio();
        return encloseRotatedGeometry(enclosingGeometry, aspectRatio, rotation);
    }
    else
    {
        return enclosingGeometry;
    }
}

QRectF QnResourceWidget::calculateGeometry(const QRectF &enclosingGeometry) const
{
    return calculateGeometry(enclosingGeometry, this->rotation());
}

QnResourceWidget::Options QnResourceWidget::options() const
{
    return m_options;
}

QString QnResourceWidget::titleText() const
{
    return titleBar()->titleLabel()->text();
}

QString QnResourceWidget::titleTextFormat() const
{
    return m_titleTextFormat;
}

void QnResourceWidget::setTitleTextFormat(const QString &titleTextFormat)
{
    if (m_titleTextFormat == titleTextFormat)
        return;

    m_titleTextFormat = titleTextFormat;
    m_titleTextFormatHasPlaceholder = titleTextFormat.contains(QLatin1String("%1"));

    updateTitleText();
}

void QnResourceWidget::setTitleTextInternal(const QString &titleText)
{
    QString leftText, rightText;

    splitFormat(titleText, &leftText, &rightText);

    titleBar()->titleLabel()->setText(leftText);
    titleBar()->extraInfoLabel()->setText(rightText);
}

QString QnResourceWidget::calculateTitleText() const
{
    enum
    {
        kMaxNameLength = 30
    };

    return nx::utils::elideString(m_resource->getName(), kMaxNameLength);
}

void QnResourceWidget::updateTitleText()
{
    setTitleTextInternal(m_titleTextFormatHasPlaceholder ? m_titleTextFormat.arg(calculateTitleText()) : m_titleTextFormat);
}

void QnResourceWidget::updateInfoText()
{
    updateDetailsText();
    updatePositionText();
}

QString QnResourceWidget::calculateDetailsText() const
{
    return QString();
}

void QnResourceWidget::updateDetailsText()
{
    if (!isOverlayWidgetVisible(m_hudOverlay->details()))
        return;

    const QString text = calculateDetailsText();
    m_hudOverlay->details()->setHtml(text);
    m_hudOverlay->details()->setVisible(!text.isEmpty());
}

QString QnResourceWidget::calculatePositionText() const
{
    return QString();
}

void QnResourceWidget::updatePositionText()
{
    if (!isOverlayWidgetVisible(m_hudOverlay->position()))
        return;

    const QString text = calculatePositionText();
    m_hudOverlay->position()->setHtml(text);
    m_hudOverlay->position()->setVisible(!text.isEmpty());
}

QnStatusOverlayController *QnResourceWidget::statusOverlayController() const
{
    return m_statusController;
}

QSizeF QnResourceWidget::constrainedSize(const QSizeF constraint, Qt::WindowFrameSection pinSection) const
{
    if (!hasAspectRatio())
        return constraint;

    QSizeF result = constraint;

    switch (pinSection)
    {
        case Qt::TopSection:
        case Qt::BottomSection:
            result.setWidth(constraint.height() * m_aspectRatio);
            break;
        case Qt::LeftSection:
        case Qt::RightSection:
            result.setHeight(constraint.width() / m_aspectRatio);
            break;
        default:
            result = expanded(m_aspectRatio, constraint, Qt::KeepAspectRatioByExpanding);
            break;
    }

    return result;
}

void QnResourceWidget::updateCheckedButtons()
{
    if (!item())
        return;

    const auto checkedButtons = item()->data(Qn::ItemCheckedButtonsRole).toInt();
    titleBar()->rightButtonsBar()->setCheckedButtons(checkedButtons);
}

QVariant QnResourceWidget::itemChange(GraphicsItemChange change, const QVariant &value)
{
    if (change == QGraphicsItem::ItemSelectedHasChanged)
        updateSelectedState();

    if (change == QGraphicsItem::ItemSceneHasChanged)
        m_scaleWatcher.initialize(scene());

    return base_type::itemChange(change, value);
}

QSizeF QnResourceWidget::sizeHint(Qt::SizeHint which, const QSizeF &constraint) const
{
    QSizeF result = base_type::sizeHint(which, constraint);

    if (!hasAspectRatio())
        return result;

    if (which == Qt::MinimumSize)
        return expanded(m_aspectRatio, result, Qt::KeepAspectRatioByExpanding);

    return result;
}

QRectF QnResourceWidget::channelRect(int channel) const
{
    /* Channel rect is handled at shader level if dewarping is enabled. */
    QRectF rect = ((m_options & DisplayDewarped) || zoomRect().isNull()) ? this->rect() : unsubRect(this->rect(), zoomRect());

    if (m_channelsLayout->channelCount() == 1)
        return rect;

    QSizeF channelSize = cwiseDiv(rect.size(), m_channelsLayout->size());
    return QRectF(
        rect.topLeft() + cwiseMul(m_channelsLayout->position(channel), channelSize),
        channelSize
    );
}

// TODO: #Elric remove useRelativeCoordinates
QRectF QnResourceWidget::exposedRect(int channel, bool accountForViewport, bool accountForVisibility, bool useRelativeCoordinates)
{
    if (accountForVisibility && (!isVisible() || qFuzzyIsNull(effectiveOpacity())))
        return QRectF();

    QRectF channelRect = this->channelRect(channel);
    if (channelRect.isEmpty())
        return QRectF();

    QRectF result = channelRect.intersected(rect());
    if (result.isEmpty())
        return QRectF();

    if (accountForViewport)
    {
        if (scene()->views().empty())
            return QRectF();
        QGraphicsView *view = scene()->views()[0];

        QRectF viewportRect = mapRectFromScene(QnSceneTransformations::mapRectToScene(view, view->viewport()->rect()));
        result = result.intersected(viewportRect);
        if (result.isEmpty())
            return QRectF();
    }

    if (useRelativeCoordinates)
    {
        return QnGeometry::toSubRect(channelRect, result);
    }
    else
    {
        return result;
    }
}

void QnResourceWidget::registerButtonStatisticsAlias(QnImageButtonWidget* button, const QString& alias)
{
    context()->statisticsModule()->registerButton(alias, button);
}

QnImageButtonWidget* QnResourceWidget::createStatisticAwareButton(const QString& alias)
{
    QnImageButtonWidget* result = new QnImageButtonWidget();
    registerButtonStatisticsAlias(result, alias);
    return result;
}

Qn::RenderStatus QnResourceWidget::renderStatus() const
{
    return m_renderStatus;
}

bool QnResourceWidget::isLocalActive() const
{
    return m_localActive;
}

void QnResourceWidget::setLocalActive(bool localActive)
{
    if (m_localActive == localActive)
        return;

    m_localActive = localActive;
    updateSelectedState();
}

QnResourceTitleItem* QnResourceWidget::titleBar() const
{
    return m_hudOverlay->title();
}


void QnResourceWidget::setCheckedButtons(int buttons)
{
    titleBar()->rightButtonsBar()->setCheckedButtons(buttons);
    titleBar()->leftButtonsBar()->setCheckedButtons(buttons);
}

int QnResourceWidget::checkedButtons() const
{
    return (titleBar()->rightButtonsBar()->checkedButtons()
            | titleBar()->leftButtonsBar()->checkedButtons());
}

int QnResourceWidget::visibleButtons() const
{
    return (titleBar()->rightButtonsBar()->visibleButtons()
            | titleBar()->leftButtonsBar()->visibleButtons());
}

int QnResourceWidget::calculateButtonsVisibility() const
{
    int result = Qn::InfoButton;
    if (!m_options.testFlag(WindowRotationForbidden))
        result |= Qn::RotateButton;

    Qn::Permissions requiredPermissions = Qn::WritePermission | Qn::AddRemoveItemsPermission;
    if ((accessController()->permissions(item()->layout()->resource()) & requiredPermissions) == requiredPermissions)
        result |= Qn::CloseButton;

    return result;
}

void QnResourceWidget::updateButtonsVisibility()
{
    // TODO: #ynikitenkov Change destroying sequence: items should be destroyed before layout
    if (!item() || !item()->layout())
        return;

    const auto visibleButtons = calculateButtonsVisibility()
        & ~(item()->data<int>(Qn::ItemDisabledButtonsRole, 0));

    titleBar()->rightButtonsBar()->setVisibleButtons(visibleButtons);
    titleBar()->leftButtonsBar()->setVisibleButtons(visibleButtons);
}

int QnResourceWidget::helpTopicAt(const QPointF &) const
{
    return -1;
}

void QnResourceWidget::ensureAboutToBeDestroyedEmitted()
{
    if (m_aboutToBeDestroyedEmitted)
        return;

    m_aboutToBeDestroyedEmitted = true;
    emit aboutToBeDestroyed();
}

void QnResourceWidget::setOption(Option option, bool value /*= true*/)
{
    setOptions(value ? m_options | option : m_options & ~option);
}

void QnResourceWidget::setOptions(Options options)
{
    if (m_options == options)
        return;

    Options changedOptions = m_options ^ options;
    m_options = options;

    optionsChangedNotify(changedOptions);
    emit optionsChanged();
}

const QSize &QnResourceWidget::channelScreenSize() const
{
    return m_channelScreenSize;
}

void QnResourceWidget::setChannelScreenSize(const QSize &size)
{
    if (size == m_channelScreenSize)
        return;

    m_channelScreenSize = size;

    channelScreenSizeChangedNotify();
}

bool QnResourceWidget::isInfoVisible() const
{
    return options().testFlag(DisplayInfo);
}

void QnResourceWidget::setInfoVisible(bool visible, bool animate)
{
    if (isInfoVisible() == visible)
        return;

    setOption(DisplayInfo, visible);
    item()->setDisplayInfo(visible);
    updateHud(animate);
}

Qn::ResourceStatusOverlay QnResourceWidget::calculateStatusOverlay(int resourceStatus, bool hasVideo) const
{
    if (resourceStatus == Qn::Offline)
    {
        return Qn::OfflineOverlay;
    }
    else if (resourceStatus == Qn::Unauthorized)
    {
        return Qn::UnauthorizedOverlay;
    }
    else if (m_renderStatus == Qn::NewFrameRendered)
    {
        return Qn::EmptyOverlay;
    }
    else if (!hasVideo)
    {
        return Qn::NoVideoDataOverlay;
    }
    else if (m_renderStatus == Qn::NothingRendered || m_renderStatus == Qn::CannotRender)
    {
        return Qn::LoadingOverlay;
    }
    else if (QDateTime::currentMSecsSinceEpoch() - m_lastNewFrameTimeMSec >= defaultLoadingTimeoutMSec)
    {
        /* m_renderStatus is OldFrameRendered at this point. */
        return Qn::LoadingOverlay;
    }
    else
    {
        return Qn::EmptyOverlay;
    }
}

Qn::ResourceStatusOverlay QnResourceWidget::calculateStatusOverlay() const
{
    const auto mediaRes = m_resource.dynamicCast<QnMediaResource>();
    return calculateStatusOverlay(m_resource->getStatus(), mediaRes && mediaRes->hasVideo(0));
}

void QnResourceWidget::updateStatusOverlay(bool animate)
{
    m_statusController->setStatusOverlay(calculateStatusOverlay(), animate);
}

Qn::ResourceOverlayButton QnResourceWidget::calculateOverlayButton(
    Qn::ResourceStatusOverlay statusOverlay) const
{
    Q_UNUSED(statusOverlay);
    return Qn::ResourceOverlayButton::Empty;
}

void QnResourceWidget::updateOverlayButton()
{
    const auto statusOverlay = m_statusController->statusOverlay();
    m_statusController->setCurrentButton(calculateOverlayButton(statusOverlay));
}

void QnResourceWidget::setChannelLayout(QnConstResourceVideoLayoutPtr channelLayout)
{
    if (m_channelsLayout == channelLayout)
        return;

    m_channelsLayout = channelLayout;

    channelLayoutChangedNotify();
}

int QnResourceWidget::channelCount() const
{
    return m_channelsLayout->channelCount();
}

void QnResourceWidget::updateHud(bool animate)
{
    /*
        Logic must be the following:
        * if widget is in full screen mode and there is no activity - hide all following overlays
        * otherwise, there are two options: 'mouse in the widget' and 'info button checked'
        * camera name should be visible if any option is active
        * position item should be visible if any option is active
        * control buttons should be visible if mouse cursor is in the widget
        * detailed info should be visible if both options are active simultaneously (or runtime property set)
    */

    /* Motion mask widget should not have overlays at all */

    bool isInactiveInFullScreen = (options().testFlag(FullScreenMode)
                                   && !options().testFlag(ActivityPresence));

    bool overlaysCanBeVisible = (!isInactiveInFullScreen
                                 && !options().testFlag(QnResourceWidget::InfoOverlaysForbidden));

    bool detailsVisible = m_options.testFlag(DisplayInfo);
    if (QnImageButtonWidget *infoButton = titleBar()->rightButtonsBar()->button(Qn::InfoButton))
        infoButton->setChecked(detailsVisible);

    bool alwaysShowName = m_options.testFlag(AlwaysShowName);

    const bool showOnlyCameraName = ((overlaysCanBeVisible && detailsVisible) || alwaysShowName)
        && !m_mouseInWidget;
    const bool showCameraNameWithButtons = overlaysCanBeVisible && m_mouseInWidget;
    const bool showPosition = overlaysCanBeVisible && (detailsVisible || m_mouseInWidget);
    const bool showDetailedInfo = overlaysCanBeVisible && detailsVisible && (m_mouseInWidget || qnRuntime->showFullInfo());

    const bool showButtonsOverlay = (showOnlyCameraName || showCameraNameWithButtons);

<<<<<<< HEAD
    bool updatePositionTextRequired = (showPosition && !isOverlayWidgetVisible(m_overlayWidgets->positionOverlay));
    setOverlayWidgetVisible(m_overlayWidgets->positionOverlay, showPosition, animate);
    setOverlayWidgetVisible(m_overlayWidgets->triggersOverlay, showPosition, animate);
=======
    const bool updatePositionTextRequired = (showPosition && !isOverlayWidgetVisible(m_hudOverlay->position()));
    setOverlayWidgetVisible(m_hudOverlay->position(), showPosition, animate);
>>>>>>> 2781d038
    if (updatePositionTextRequired)
        updatePositionText();

    const bool updateDetailsTextRequired = (showDetailedInfo && !isOverlayWidgetVisible(m_hudOverlay->details()));
    setOverlayWidgetVisible(m_hudOverlay->details(), showDetailedInfo, animate);
    if (updateDetailsTextRequired)
        updateDetailsText();

    setOverlayWidgetVisible(titleBar(), showButtonsOverlay, animate);
    titleBar()->setSimpleMode(showOnlyCameraName, animate);
}

bool QnResourceWidget::isHovered() const
{
    return m_mouseInWidget;
}

// -------------------------------------------------------------------------- //
// Painting
// -------------------------------------------------------------------------- //
void QnResourceWidget::paint(QPainter *painter, const QStyleOptionGraphicsItem * /*option*/, QWidget * /*widget*/)
{
    const bool animate = display()->animationAllowed();

    QnScopedPainterPenRollback penRollback(painter);
    QnScopedPainterBrushRollback brushRollback(painter);
    QnScopedPainterFontRollback fontRollback(painter);

    /* Update screen size of a single channel. */
    setChannelScreenSize(painter->combinedTransform().mapRect(channelRect(0)).size().toSize());

    Qn::RenderStatus renderStatus = Qn::NothingRendered;

    for (int i = 0; i < channelCount(); i++)
    {
        /* Draw content. */
        QRectF channelRect = this->channelRect(i);
        QRectF paintRect = this->exposedRect(i, false, false, false);
        if (paintRect.isEmpty())
            continue;

        renderStatus = qMax(renderStatus, paintChannelBackground(painter, i, channelRect, paintRect));

        /* Draw foreground. */
        paintChannelForeground(painter, i, paintRect);

        /* Draw selected / not selected overlay. */
        paintSelection(painter, paintRect);
    }

    /* Update overlay. */
    m_renderStatus = renderStatus;
    if (renderStatus == Qn::NewFrameRendered)
        m_lastNewFrameTimeMSec = QDateTime::currentMSecsSinceEpoch();
    updateStatusOverlay(animate);

    emit painted();
}

void QnResourceWidget::paintChannelForeground(QPainter *, int, const QRectF &)
{
    return;
}

void QnResourceWidget::updateSelectedState()
{
    const auto calculateSelectedState =
        [this]()
        {
            const bool selected = (m_options.testFlag(DisplaySelection) && isSelected());
            const bool focused = isSelected();
            const bool active = isLocalActive();

            if (selected && focused && active)
                return SelectionState::focusedAndSelected;
            else if (!active && selected)
                return SelectionState::selected;
            else if (focused)
                return SelectionState::focused;
            else if (active)
                return SelectionState::inactiveFocused;

            return SelectionState::notSelected;
        };

    const auto selectionState = calculateSelectedState();
    if (selectionState == m_selectionState)
        return;

    m_selectionState = selectionState;
}

qreal QnResourceWidget::calculateFrameWidth() const
{
    static const auto kSelectedFrameWidth = 1;
    static const auto kNormalFrameWidth = 2;
    return (m_selectionState == SelectionState::selected
        ? kSelectedFrameWidth
        : kNormalFrameWidth);
}

QColor QnResourceWidget::calculateFrameColor() const
{
    switch (m_selectionState)
    {
        case SelectionState::focusedAndSelected:
        case SelectionState::selected:
            return qnNxStyle->mainColor(QnNxStyle::Colors::kBrand);
        case SelectionState::focused:
            return (m_frameDistinctionColor.isValid()
                ? m_frameDistinctionColor.lighter()
                : qnNxStyle->mainColor(QnNxStyle::Colors::kBrand).darker(4));
        case SelectionState::inactiveFocused:
            return (m_frameDistinctionColor.isValid()
                ? m_frameDistinctionColor
                : qnNxStyle->mainColor(QnNxStyle::Colors::kBase).lighter(3));
        default:
            return (m_frameDistinctionColor.isValid()
                ? m_frameDistinctionColor
                : Qt::transparent);
    }
}

void QnResourceWidget::paintWindowFrame(
    QPainter* painter,
    const QStyleOptionGraphicsItem* option,
    QWidget* /*widget*/)
{
    const auto paintRect = option->exposedRect & rect();
    if (!paintRect.isEmpty())
        painter->fillRect(paintRect, palette().window());

    if (qFuzzyIsNull(m_frameOpacity))
        return;

    QnScopedPainterOpacityRollback opacityRollback(painter, painter->opacity() * m_frameOpacity);
    static const int kFramePadding = 1;
    QnNxStyle::paintCosmeticFrame(painter, rect(), calculateFrameColor(),
        -calculateFrameWidth(), -kFramePadding); //< negative values for outer frame
}

Qn::RenderStatus QnResourceWidget::paintChannelBackground(QPainter* painter, int /*channel*/,
    const QRectF& /*channelRect*/, const QRectF& paintRect)
{
    painter->fillRect(paintRect, palette().color(QPalette::Window));
    return Qn::NewFrameRendered;
}

void QnResourceWidget::paintSelection(QPainter *painter, const QRectF &rect)
{
    if (!isSelected())
        return;

    if (!(m_options & DisplaySelection))
        return;

    painter->fillRect(rect,
        toTransparent(qnNxStyle->mainColor(QnNxStyle::Colors::kBrand), kSelectionOpacity));
}

float QnResourceWidget::defaultAspectRatio() const
{
    if (item())
        return item()->data(Qn::ItemAspectRatioRole, noAspectRatio);
    return noAspectRatio;
}


// -------------------------------------------------------------------------- //
// Handlers
// -------------------------------------------------------------------------- //
void QnResourceWidget::hoverEnterEvent(QGraphicsSceneHoverEvent *event)
{
    m_mouseInWidget = true;

    const bool animate = display()->animationAllowed();

    setOverlayVisible(true, animate);
    updateHud(animate);
    base_type::hoverEnterEvent(event);
}

void QnResourceWidget::hoverMoveEvent(QGraphicsSceneHoverEvent *event)
{
    const bool animate = display()->animationAllowed();

    setOverlayVisible(true, animate);
    base_type::hoverMoveEvent(event);
}

void QnResourceWidget::hoverLeaveEvent(QGraphicsSceneHoverEvent *event)
{
    m_mouseInWidget = false;
    const bool animate = display()->animationAllowed();

    setOverlayVisible(false, animate);
    updateHud(animate);
    base_type::hoverLeaveEvent(event);
}

void QnResourceWidget::optionsChangedNotify(Options changedFlags)
{
    const bool animate = display()->animationAllowed();
    const auto visibleButtons = titleBar()->rightButtonsBar()->visibleButtons();
    const bool infoButtonVisible = (visibleButtons & Qn::InfoButton);
    const bool updateHudWoAnimation =
        (changedFlags.testFlag(DisplayInfo) && infoButtonVisible)
        || (changedFlags.testFlag(InfoOverlaysForbidden));

    if (updateHudWoAnimation)
    {
        updateHud(false);
        return;
    }

    if (changedFlags.testFlag(ActivityPresence))
        updateHud(animate);

    if (changedFlags.testFlag(DisplaySelection))
        updateSelectedState();
}

void QnResourceWidget::at_itemDataChanged(int role)
{
    if (role != Qn::ItemCheckedButtonsRole)
        return;
    updateCheckedButtons();
}

void QnResourceWidget::at_infoButton_toggled(bool toggled)
{
    const bool animate = display()->animationAllowed();

    setInfoVisible(toggled, animate);
}

void QnResourceWidget::at_buttonBar_checkedButtonsChanged()
{
    if (!item())
        return;

    const auto checkedButtons = titleBar()->rightButtonsBar()->checkedButtons();
    item()->setData(Qn::ItemCheckedButtonsRole, checkedButtons);
    update();
}<|MERGE_RESOLUTION|>--- conflicted
+++ resolved
@@ -60,8 +60,6 @@
 namespace {
 const qreal kButtonsSize = 24.0;
 
-static constexpr int kTriggersSpacing = 4;
-
 /** Default timeout before the video is displayed as "loading", in milliseconds. */
 #ifdef QN_RESOURCE_WIDGET_FLASHY_LOADING_OVERLAY
 const qint64 defaultLoadingTimeoutMSec = MAX_FRAME_DURATION;
@@ -151,12 +149,7 @@
 
     setPaletteColor(this, QPalette::WindowText, overlayTextColor);
 
-<<<<<<< HEAD
-    addHudOverlays();
-    addMainOverlay();
-=======
     setupHud();
->>>>>>> 2781d038
     createButtons();
 
     executeDelayedParented([this]() { updateHud(false); }, 0, this);
@@ -223,69 +216,7 @@
 }
 
 //TODO: #ynikitenkov #high emplace back "titleLayout->setContentsMargins(0, 0, 0, 1);" fix
-<<<<<<< HEAD
-void QnResourceWidget::addHudOverlays()
-{
-    QnHtmlTextItemOptions infoOptions;
-    infoOptions.backgroundColor = infoBackgroundColor;
-    infoOptions.borderRadius = 2;
-    infoOptions.autosize = true;
-
-    enum { kMargin = 2 };
-
-    m_overlayWidgets->detailsItem->setOptions(infoOptions);
-    auto detailsOverlay = new QnScrollableOverlayWidget(Qt::AlignLeft, this);
-    detailsOverlay->setContentsMargins(kMargin, 0, 0, kMargin);
-    detailsOverlay->addItem(m_overlayWidgets->detailsItem);
-    detailsOverlay->setMaxFillCoeff(QSizeF(0.3, 0.8));
-    addOverlayWidget(detailsOverlay
-        , detail::OverlayParams(UserVisible, true, true, InfoLayer));
-    m_overlayWidgets->detailsOverlay = detailsOverlay;
-    setOverlayWidgetVisible(m_overlayWidgets->detailsOverlay, false, false);
-
-    m_overlayWidgets->positionItem->setOptions(infoOptions);
-    auto positionOverlay = new QnScrollableOverlayWidget(Qt::AlignRight, this);
-    positionOverlay->setContentsMargins(0, 0, kMargin, kMargin);
-    positionOverlay->addItem(m_overlayWidgets->positionItem);
-    positionOverlay->setMaxFillCoeff(QSizeF(0.7, 0.8));
-    addOverlayWidget(positionOverlay
-        , detail::OverlayParams(UserVisible, true, true, InfoLayer));
-    m_overlayWidgets->positionOverlay = positionOverlay;
-    setOverlayWidgetVisible(m_overlayWidgets->positionOverlay, false, false);
-
-    auto triggersOverlay = new QnScrollableOverlayWidget(Qt::AlignRight, this);
-    triggersOverlay->setContentsMargins(kMargin, 0, 0, kMargin);
-    triggersOverlay->setItemSpacing(kTriggersSpacing);
-    triggersOverlay->setMaxFillCoeff(QSizeF(0.7, 0.8));
-
-    addOverlayWidget(triggersOverlay
-        , detail::OverlayParams(UserVisible, true, true, HudLayer));
-    m_overlayWidgets->triggersOverlay = triggersOverlay;
-    setOverlayWidgetVisible(m_overlayWidgets->triggersOverlay, false, false);
-
-    const auto updateTriggersOverlayGeometry =
-        [this]()
-        {
-            auto margins = m_overlayWidgets->positionOverlay->contentsMargins();
-            margins.setBottom(margins.bottom() + 1
-                + m_overlayWidgets->triggersOverlay->itemSpacing()
-                + m_overlayWidgets->positionOverlay->contentSize().height());
-            m_overlayWidgets->triggersOverlay->setContentsMargins(margins);
-        };
-
-    updateTriggersOverlayGeometry();
-
-    connect(positionOverlay, &QnScrollableOverlayWidget::geometryChanged,
-        this, updateTriggersOverlayGeometry);
-    connect(positionOverlay, &QnScrollableOverlayWidget::contentSizeChanged,
-        this, updateTriggersOverlayGeometry);
-}
-
-//TODO: #ynikitenkov #high emplace back headerLayout->setContentsMargins(0, 0, 0, 1);
-void QnResourceWidget::addMainOverlay()
-=======
 void QnResourceWidget::setupHud()
->>>>>>> 2781d038
 {
     addOverlayWidget(m_hudOverlay, detail::OverlayParams(UserVisible, true, true, InfoLayer));
     setOverlayWidgetVisible(m_hudOverlay, true, /*animate=*/false);
@@ -917,14 +848,8 @@
 
     const bool showButtonsOverlay = (showOnlyCameraName || showCameraNameWithButtons);
 
-<<<<<<< HEAD
-    bool updatePositionTextRequired = (showPosition && !isOverlayWidgetVisible(m_overlayWidgets->positionOverlay));
-    setOverlayWidgetVisible(m_overlayWidgets->positionOverlay, showPosition, animate);
-    setOverlayWidgetVisible(m_overlayWidgets->triggersOverlay, showPosition, animate);
-=======
     const bool updatePositionTextRequired = (showPosition && !isOverlayWidgetVisible(m_hudOverlay->position()));
     setOverlayWidgetVisible(m_hudOverlay->position(), showPosition, animate);
->>>>>>> 2781d038
     if (updatePositionTextRequired)
         updatePositionText();
 
