--- conflicted
+++ resolved
@@ -328,27 +328,6 @@
 
     float defaultAspectRatio() const;
 
-<<<<<<< HEAD
-protected:
-    struct OverlayWidgets
-	{
-	    QnButtonsOverlay* buttonsOverlay; /**< Overlay containing item title buttons. */
-
-	    QnScrollableOverlayWidget* detailsOverlay; /**< Overlay containing info item. */
-	    QnHtmlTextItem* detailsItem; /**< Detailed camera info (resolution, stream, etc). */
-
-	    QnScrollableOverlayWidget* positionOverlay; /**< Overlay containing position item. */
-	    QnHtmlTextItem* positionItem; /**< Current camera position. */
-
-        QnScrollableOverlayWidget* triggersOverlay; /**< Overlay containing software trigger buttons. */
-
-	    OverlayWidgets();
-	};
-
-    OverlayWidgets* overlayWidgets() const;
-
-=======
->>>>>>> 2781d038
 private:
     QColor calculateFrameColor() const;
     qreal calculateFrameWidth() const;
@@ -358,12 +337,6 @@
 
     void setTitleTextInternal(const QString &titleText);
 
-<<<<<<< HEAD
-    void addHudOverlays();
-    void addMainOverlay();
-
-=======
->>>>>>> 2781d038
     /*
     void setupIconButton(QGraphicsLinearLayout *layout
         , QnImageButtonWidget *button);
