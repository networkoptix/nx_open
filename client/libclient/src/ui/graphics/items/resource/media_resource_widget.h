--- conflicted
+++ resolved
@@ -1,6 +1,5 @@
 #pragma once
 
-#include <map>
 #include <array>
 
 #include "resource_widget.h"
@@ -30,7 +29,6 @@
 #include <utils/license_usage_helper.h>
 #include <utils/color_space/image_correction.h>
 #include <utils/media/sse_helper.h>
-#include <nx/utils/string.h>
 
 class QnResourceDisplay;
 class QnResourceWidgetRenderer;
@@ -195,14 +193,8 @@
     void ensureTwoWayAudioWidget();
     bool animationAllowed() const;
 
-<<<<<<< HEAD
-    void resetSoftwareTriggerButtons();
-
-    void invokeTrigger(const QString& id, const QnUuid& resourceId);
-=======
     void invokeTrigger(const QString& id,
         QnBusiness::EventState toggleState = QnBusiness::UndefinedState);
->>>>>>> 2781d038
 
 private slots:
     void at_resource_propertyChanged(const QnResourcePtr &resource, const QString &key);
@@ -354,21 +346,11 @@
 
     QVector<QColor> m_motionSensitivityColors;
 
-<<<<<<< HEAD
-    QnTwoWayAudioWidget* m_twoWayAudioWidget;
-
-    /* Software triggers map: ID -> icon name */
-    using SoftwareTriggers = std::map<QString, QString, decltype(&nx::utils::naturalStringLess)>;
-    SoftwareTriggers m_softwareTriggers = SoftwareTriggers(&nx::utils::naturalStringLess);
-
-    QList<QnUuid> m_softwareTriggerIds; // UUIDs of overlay items
-=======
     QnScrollableItemsWidget* m_triggersContainer = nullptr;
 
     QnTwoWayAudioWidget* m_twoWayAudioWidget = nullptr;
 
     QHash<QnUuid, SoftwareTrigger> m_softwareTriggers; //< ruleId -> softwareTrigger
->>>>>>> 2781d038
 };
 
 Q_DECLARE_METATYPE(QnMediaResourceWidget *)