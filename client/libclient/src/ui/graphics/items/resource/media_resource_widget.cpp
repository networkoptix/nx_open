#include "media_resource_widget.h"

#include <QtCore/QTimer>
#include <QtCore/QVarLengthArray>
#include <QtGui/QPainter>
#include <QtWidgets/QAction>
#include <QtWidgets/QApplication>
#include <QtWidgets/QGraphicsLinearLayout>

#include <api/app_server_connection.h>
#include <api/server_rest_connection.h>

#include <business/business_event_rule.h>
#include <business/business_strings_helper.h>

#include <camera/resource_display.h>
#include <camera/cam_display.h>
#include <camera/camera_data_manager.h>
#include <camera/loaders/caching_camera_data_loader.h>  //TODO: #GDM remove this dependency

#include <client/client_settings.h>
#include <client/client_globals.h>
#include <client/client_runtime_settings.h>

#include <common/common_module.h>

#include <core/resource/media_resource.h>
#include <core/resource/media_server_resource.h>
#include <core/resource/user_resource.h>
#include <core/resource/camera_resource.h>
#include <core/resource/camera_history.h>
#include <core/resource/layout_resource.h>
#include <core/resource_management/resources_changes_manager.h>
#include <core/ptz/ptz_controller_pool.h>
#include <core/ptz/preset_ptz_controller.h>
#include <core/ptz/tour_ptz_controller.h>
#include <core/ptz/fallback_ptz_controller.h>
#include <core/ptz/activity_ptz_controller.h>
#include <core/ptz/home_ptz_controller.h>
#include <core/ptz/viewport_ptz_controller.h>
#include <core/ptz/fisheye_home_ptz_controller.h>

#include <motion/motion_detection.h>

#include <nx/streaming/media_data_packet.h>
#include <nx/streaming/abstract_archive_stream_reader.h>
#include <nx/utils/log/log.h>
#include <nx/utils/collection.h>

#include <ui/actions/action_manager.h>
#include <ui/common/recording_status_helper.h>
#include <ui/common/text_pixmap_cache.h>
#include <ui/fisheye/fisheye_ptz_controller.h>
#include <ui/graphics/instruments/motion_selection_instrument.h>
#include <ui/graphics/items/generic/proxy_label.h>
#include <ui/graphics/items/generic/image_button_widget.h>
#include <ui/graphics/items/generic/image_button_bar.h>
#include <ui/graphics/items/resource/button_ids.h>
#include <ui/graphics/items/resource/resource_widget_renderer.h>
#include <ui/graphics/items/resource/software_trigger_button.h>
#include <ui/graphics/items/resource/two_way_audio_widget.h>
#include <ui/graphics/items/overlays/io_module_overlay_widget.h>
#include <ui/graphics/items/overlays/resource_status_overlay_widget.h>
#include <ui/graphics/items/overlays/composite_text_overlay.h>
#include <ui/graphics/items/overlays/text_overlay_widget.h>
#include <ui/graphics/items/overlays/hud_overlay_widget.h>
#include <ui/graphics/items/overlays/resource_title_item.h>
#include <ui/graphics/items/overlays/scrollable_items_widget.h>
#include <ui/graphics/items/overlays/status_overlay_controller.h>
#include <ui/help/help_topics.h>
#include <ui/help/help_topic_accessor.h>
#include <ui/statistics/modules/controls_statistics_module.h>
#include <ui/style/globals.h>
#include <ui/style/helper.h>
#include <ui/style/skin.h>
#include <ui/style/nx_style.h>
#include <ui/style/software_trigger_pixmaps.h>
#include <ui/widgets/properties/camera_settings_tab.h>
#include <ui/workaround/gl_native_painting.h>
#include <ui/workbench/workbench_context.h>
#include <ui/workbench/workbench_access_controller.h>
#include <ui/workbench/workbench_display.h>
#include <ui/workbench/workbench_navigator.h>
#include <ui/workbench/workbench_item.h>
#include <ui/workbench/workbench_layout.h>
#include <ui/workbench/watchers/workbench_server_time_watcher.h>
#include <ui/workbench/watchers/workbench_render_watcher.h>
#include "ui/workbench/workbench_item.h"

#include <utils/common/warnings.h>
#include <utils/common/scoped_painter_rollback.h>
#include <utils/common/synctime.h>
#include <utils/common/html.h>
#include <utils/common/delayed.h>
#include <utils/license_usage_helper.h>
#include <utils/math/color_transformations.h>
#include <api/common_message_processor.h>
#include <business/actions/abstract_business_action.h>
#include <utils/media/sse_helper.h>
#include <plugins/resource/avi/avi_resource.h>

namespace {

static constexpr int kMicroInMilliSeconds = 1000;

// TODO: #rvasilenko Change to other constant - 0 is 1/1/1970
// Note: -1 is used for invalid time
// Now it is returned when there is no archive data and archive is played backwards.
// Who returns it? --gdm?
static constexpr int kNoTimeValue = 0;

static constexpr qreal kMotionRegionAlpha = 0.4;

static constexpr qreal kMaxForwardSpeed = 16.0;
static constexpr qreal kMaxBackwardSpeed = 16.0;

static constexpr int kTriggersSpacing = 4;
static constexpr int kTriggerButtonSize = 40;

template<class Cont, class Item>
bool contains(const Cont& cont, const Item& item)
{
    return std::find(cont.cbegin(), cont.cend(), item) != cont.cend();
}

bool isSpecialDateTimeValueUsec(qint64 dateTimeUsec)
{
    return ((dateTimeUsec == DATETIME_NOW)
        || (dateTimeUsec == AV_NOPTS_VALUE)
        || (dateTimeUsec == kNoTimeValue));
}

bool getPtzObjectName(const QnPtzControllerPtr &controller, const QnPtzObject &object, QString *name)
{
    switch (object.type)
    {
        case Qn::PresetPtzObject:
        {
            QnPtzPresetList presets;
            if (!controller->getPresets(&presets))
                return false;

            foreach(const QnPtzPreset &preset, presets)
            {
                if (preset.id == object.id)
                {
                    *name = preset.name;
                    return true;
                }
            }

            return false;
        }
        case Qn::TourPtzObject:
        {
            QnPtzTourList tours;
            if (!controller->getTours(&tours))
                return false;

            foreach(const QnPtzTour &tour, tours)
            {
                if (tour.id == object.id)
                {
                    *name = tour.name;
                    return true;
                }
            }

            return false;
        }
        default:
            return false;
    }
}

/* Motion sensitivity grid: */
using MotionGrid = std::array<std::array<int, Qn::kMotionGridWidth>, Qn::kMotionGridHeight>;

/* Fill entire motion grid with zeros: */
void resetMotionGrid(MotionGrid& grid)
{
    for (auto& row : grid)
        row.fill(0);
}

/* Fill specified rectangle of motion grid with specified value: */
void fillMotionRect(MotionGrid& grid, const QRect& rect, int value)
{
    NX_ASSERT(rect.top() >= 0 && rect.bottom() < (int) grid.size());
    NX_ASSERT(rect.left() >= 0 && rect.right() < (int) grid[0].size());

    for (int row = rect.top(); row <= rect.bottom(); ++row)
        std::fill(grid[row].begin() + rect.left(), grid[row].begin() + rect.right() + 1, value);
}

/* Fill sensitivity region that contains specified position with zeros: */
void clearSensitivityRegion(MotionGrid& grid, const QPoint& at)
{
    NX_ASSERT(at.y() >= 0 && at.y() < (int) grid.size());
    NX_ASSERT(at.x() >= 0 && at.x() < (int) grid[0].size());

    int value = grid[at.y()][at.x()];
    if (value == 0)
        return;

    QVarLengthArray<QPoint> pointStack;
    grid[at.y()][at.x()] = 0;
    pointStack.push_back(at);

    while (!pointStack.empty())
    {
        QPoint p = pointStack.back();
        pointStack.pop_back();

        /* Spread left: */
        int x = p.x() - 1;
        if (x >= 0 && grid[p.y()][x] == value)
        {
            grid[p.y()][x] = 0;
            pointStack.push_back({ x, p.y() });
        }

        /* Spread right: */
        x = p.x() + 1;
        if (x < (int) grid[0].size() && grid[p.y()][x] == value)
        {
            grid[p.y()][x] = 0;
            pointStack.push_back({ x, p.y() });
        }

        /* Spread up: */
        int y = p.y() - 1;
        if (y >= 0 && grid[y][p.x()] == value)
        {
            grid[y][p.x()] = 0;
            pointStack.push_back({ p.x(), y });
        }

        /* Spread down: */
        y = p.y() + 1;
        if (y < (int) grid.size() && grid[y][p.x()] == value)
        {
            grid[y][p.x()] = 0;
            pointStack.push_back({ p.x(), y });
        }
    }
};

} // anonymous namespace

QnMediaResourceWidget::QnMediaResourceWidget(QnWorkbenchContext* context, QnWorkbenchItem* item, QGraphicsItem* parent):
    base_type(context, item, parent),
    m_resource(base_type::resource().dynamicCast<QnMediaResource>()),
    m_camera(base_type::resource().dynamicCast<QnVirtualCameraResource>()),
    m_display(nullptr),
    m_renderer(nullptr),
    m_motionSelection(),
    m_motionSelectionPathCache(),
    m_paintedChannels(),
    m_motionSensitivity(),
    m_motionSensitivityValid(false),
    m_binaryMotionMask(),
    m_binaryMotionMaskValid(false),
    m_motionSelectionCacheValid(false),
    m_motionLabelPositionsValid(false),
    m_sensStaticText(),
    m_ptzController(nullptr),
    m_homePtzController(nullptr),
    m_dewarpingParams(),
    m_compositeTextOverlay(new QnCompositeTextOverlay(m_camera, navigator(),
        [this]() { return getUtcCurrentTimeMs(); }, this)),
    m_ioModuleOverlayWidget(nullptr),
    m_ioCouldBeShown(false),
    m_ioLicenceStatusHelper(), /// Will be created only for I/O modules
    m_posUtcMs(DATETIME_INVALID)
{
    NX_ASSERT(m_resource, "Media resource widget was created with a non-media resource.");

    setupHud();

    // TODO: #Elric
    // Strictly speaking, this is a hack.
    // We shouldn't be using OpenGL context in class constructor.
    QGraphicsView *view = QnWorkbenchContextAware::display()->view();
    const QGLWidget *viewport = qobject_cast<const QGLWidget *>(view ? view->viewport() : NULL);
    m_renderer = new QnResourceWidgetRenderer(NULL, viewport ? viewport->context() : NULL);
    connect(m_renderer, &QnResourceWidgetRenderer::sourceSizeChanged, this,
        &QnMediaResourceWidget::updateAspectRatio);
    connect(base_type::resource(), &QnResource::propertyChanged, this,
        &QnMediaResourceWidget::at_resource_propertyChanged);
    connect(base_type::resource(), &QnResource::mediaDewarpingParamsChanged, this,
        &QnMediaResourceWidget::updateDewarpingParams);
    connect(this, &QnResourceWidget::zoomTargetWidgetChanged, this,
        &QnMediaResourceWidget::updateDisplay);
    connect(item, &QnWorkbenchItem::dewarpingParamsChanged, this,
        &QnMediaResourceWidget::updateFisheye);
    connect(item, &QnWorkbenchItem::imageEnhancementChanged, this,
        &QnMediaResourceWidget::at_item_imageEnhancementChanged);
    connect(this, &QnMediaResourceWidget::dewarpingParamsChanged, this,
        &QnMediaResourceWidget::updateFisheye);
    connect(this, &QnResourceWidget::zoomRectChanged, this,
        &QnMediaResourceWidget::updateFisheye);
    connect(this, &QnMediaResourceWidget::dewarpingParamsChanged, this,
        &QnMediaResourceWidget::updateButtonsVisibility);
    if (m_camera)
        connect(m_camera, &QnVirtualCameraResource::motionRegionChanged, this,
            &QnMediaResourceWidget::invalidateMotionSensitivity);
    connect(navigator(), &QnWorkbenchNavigator::bookmarksModeEnabledChanged, this,
        &QnMediaResourceWidget::updateCompositeOverlayMode);

    const auto messageProcessor = QnCommonMessageProcessor::instance();
    connect(messageProcessor, &QnCommonMessageProcessor::businessActionReceived, this,
        [this](const QnAbstractBusinessActionPtr &businessAction)
        {
            if (businessAction->actionType() != QnBusiness::ExecutePtzPresetAction)
                return;
            const auto &actionParams = businessAction->getParams();
            if (actionParams.actionResourceId != m_resource->toResource()->getId())
                return;
            if (m_ptzController)
                m_ptzController->activatePreset(actionParams.presetId, QnAbstractPtzController::MaxPtzSpeed);
        });

    updateDisplay();
    updateDewarpingParams();

    /* Set up static text. */
    for (int i = 0; i < QnMotionRegion::kSensitivityLevelCount; ++i)
    {
        m_sensStaticText[i].setText(QString::number(i));
        m_sensStaticText[i].setPerformanceHint(QStaticText::AggressiveCaching);
    }

    updateAspectRatio();
    createPtzController();

    /* Set up info updates. */
    connect(this, &QnMediaResourceWidget::updateInfoTextLater, this,
        &QnMediaResourceWidget::updateInfoText, Qt::QueuedConnection);

    /* Set up overlays */
    if (m_camera && m_camera->hasFlags(Qn::io_module))
    {
        //TODO: #vkutin #gdm #common Make a style metric that holds this value.
        auto topMargin = titleBar()
            ? titleBar()->leftButtonsBar()->uniformButtonSize().height()
            : 0.0;

        m_ioLicenceStatusHelper.reset(new QnSingleCamLicenceStatusHelper(m_camera));
        m_ioModuleOverlayWidget = new QnIoModuleOverlayWidget();
        m_ioModuleOverlayWidget->setIOModule(m_camera);
        m_ioModuleOverlayWidget->setAcceptedMouseButtons(0);
        m_ioModuleOverlayWidget->setUserInputEnabled(accessController()->hasGlobalPermission(Qn::GlobalUserInputPermission));
        m_ioModuleOverlayWidget->setContentsMargins(0.0, topMargin, 0.0, 0.0);
        addOverlayWidget(m_ioModuleOverlayWidget, detail::OverlayParams(Visible, true, true));

        connect(m_ioLicenceStatusHelper, &QnSingleCamLicenceStatusHelper::licenceStatusChanged,
            this,
            [this]
            {
                updateIoModuleVisibility(animationAllowed());
            });

        updateButtonsVisibility();
        updateIoModuleVisibility(false);
    }

    ensureTwoWayAudioWidget();

    /* Set up buttons. */
    createButtons();

    if (m_camera)
    {
        QTimer *timer = new QTimer(this);

        connect(timer, &QTimer::timeout, this, &QnMediaResourceWidget::updateIconButton);
        connect(context->instance<QnWorkbenchServerTimeWatcher>(),
            &QnWorkbenchServerTimeWatcher::displayOffsetsChanged, this,
            &QnMediaResourceWidget::updateIconButton);
        connect(m_camera, &QnResource::statusChanged, this,
            &QnMediaResourceWidget::updateIconButton);

        if (m_camera->hasFlags(Qn::io_module))
        {
            connect(m_camera, &QnResource::statusChanged, this,
                [this]
                {
                    updateIoModuleVisibility(animationAllowed());
                });
        }

        connect(m_camera, &QnSecurityCamResource::scheduleTasksChanged, this,
            &QnMediaResourceWidget::updateIconButton);
        timer->start(1000 * 60); /* Update icon button every minute. */

        const auto controller = statusOverlayController();
        connect(controller, &QnStatusOverlayController::buttonClicked, this,
            [this](Qn::ResourceOverlayButton button)
            {
                switch (button)
                {
                    case Qn::ResourceOverlayButton::Diagnostics:
                        processDiagnosticsRequest();
                        break;
                    case Qn::ResourceOverlayButton::IoEnable:
                        processIoEnableRequest();
                        break;
                    case Qn::ResourceOverlayButton::Settings:
                        processSettingsRequest();
                        break;
                    case Qn::ResourceOverlayButton::MoreLicenses:
                        processMoreLicensesRequest();
                        break;
                    default:
                        break;
                }
            });
    }

    connect(resource()->toResource(), &QnResource::resourceChanged, this,
        &QnMediaResourceWidget::updateButtonsVisibility); //TODO: #GDM #Common get rid of resourceChanged

    connect(this, &QnResourceWidget::zoomRectChanged, this,
        &QnMediaResourceWidget::at_zoomRectChanged);
    connect(context->instance<QnWorkbenchRenderWatcher>(), &QnWorkbenchRenderWatcher::widgetChanged,
        this, &QnMediaResourceWidget::at_renderWatcher_widgetChanged);

    at_camDisplay_liveChanged();
    at_ptzButton_toggled(false);
    at_histogramButton_toggled(item->imageEnhancement().enabled);
    updateButtonsVisibility();
    updateIconButton();

    updateTitleText();
    updateInfoText();
    updateDetailsText();
    updatePositionText();
    updateCompositeOverlayMode();
    updateFisheye();
    updateStatusOverlay(false);
    updateOverlayButton();
    setImageEnhancement(item->imageEnhancement());

    resetTriggers();

    connect(messageProcessor, &QnCommonMessageProcessor::businessRuleReset,
        this, &QnMediaResourceWidget::resetTriggers);

    connect(messageProcessor, &QnCommonMessageProcessor::businessRuleChanged,
        this, &QnMediaResourceWidget::at_businessRuleChanged);

    connect(messageProcessor, &QnCommonMessageProcessor::businessRuleDeleted,
        this, &QnMediaResourceWidget::at_businessRuleDeleted);

    connect(this, &QnMediaResourceWidget::updateInfoTextLater, this,
        &QnMediaResourceWidget::updateCurrentUtcPosMs);
}

QnMediaResourceWidget::~QnMediaResourceWidget()
{
    ensureAboutToBeDestroyedEmitted();

    if (m_display)
        m_display->removeRenderer(m_renderer);

    m_renderer->destroyAsync();

    for (auto* data : m_binaryMotionMask)
        qFreeAligned(data);
    m_binaryMotionMask.clear();
}

void QnMediaResourceWidget::createButtons()
{
    {
        QnImageButtonWidget *screenshotButton = createStatisticAwareButton(lit("media_widget_screenshot"));
        screenshotButton->setIcon(qnSkin->icon("item/screenshot.png"));
        screenshotButton->setCheckable(false);
        screenshotButton->setToolTip(tr("Screenshot"));
        setHelpTopic(screenshotButton, Qn::MainWindow_MediaItem_Screenshot_Help);
        connect(screenshotButton, &QnImageButtonWidget::clicked, this,
            &QnMediaResourceWidget::at_screenshotButton_clicked);
        titleBar()->rightButtonsBar()->addButton(Qn::ScreenshotButton, screenshotButton);
    }

    {
        QnImageButtonWidget *searchButton = createStatisticAwareButton(lit("media_widget_msearch"));
        searchButton->setIcon(qnSkin->icon("item/search.png"));
        searchButton->setCheckable(true);
        searchButton->setToolTip(tr("Smart Search"));
        setHelpTopic(searchButton, Qn::MainWindow_MediaItem_SmartSearch_Help);
        connect(searchButton, &QnImageButtonWidget::toggled, this,
            &QnMediaResourceWidget::setMotionSearchModeEnabled);
        titleBar()->rightButtonsBar()->addButton(Qn::MotionSearchButton, searchButton);
    }

    {
        QnImageButtonWidget *ptzButton = createStatisticAwareButton(lit("media_widget_ptz"));
        ptzButton->setIcon(qnSkin->icon("item/ptz.png"));
        ptzButton->setCheckable(true);
        ptzButton->setToolTip(tr("PTZ"));
        setHelpTopic(ptzButton, Qn::MainWindow_MediaItem_Ptz_Help);
        connect(ptzButton, &QnImageButtonWidget::toggled, this,
            &QnMediaResourceWidget::at_ptzButton_toggled);
        titleBar()->rightButtonsBar()->addButton(Qn::PtzButton, ptzButton);
    }

    {
        QnImageButtonWidget *fishEyeButton = createStatisticAwareButton(lit("media_widget_fisheye"));
        fishEyeButton->setIcon(qnSkin->icon("item/fisheye.png"));
        fishEyeButton->setCheckable(true);
        fishEyeButton->setToolTip(tr("Dewarping"));
        fishEyeButton->setChecked(item()->dewarpingParams().enabled);
        setHelpTopic(fishEyeButton, Qn::MainWindow_MediaItem_Dewarping_Help);
        connect(fishEyeButton, &QnImageButtonWidget::toggled, this,
            &QnMediaResourceWidget::at_fishEyeButton_toggled);
        titleBar()->rightButtonsBar()->addButton(Qn::FishEyeButton, fishEyeButton);
    }

    {
        QnImageButtonWidget *zoomWindowButton = createStatisticAwareButton(lit("media_widget_zoom"));
        zoomWindowButton->setIcon(qnSkin->icon("item/zoom_window.png"));
        zoomWindowButton->setCheckable(true);
        zoomWindowButton->setToolTip(tr("Create Zoom Window"));
        setHelpTopic(zoomWindowButton, Qn::MainWindow_MediaItem_ZoomWindows_Help);
        connect(zoomWindowButton, &QnImageButtonWidget::toggled, this,
            &QnMediaResourceWidget::setZoomWindowCreationModeEnabled);
        titleBar()->rightButtonsBar()->addButton(Qn::ZoomWindowButton, zoomWindowButton);
    }

    {
        QnImageButtonWidget *enhancementButton = createStatisticAwareButton(lit("media_widget_enchancement"));
        enhancementButton->setIcon(qnSkin->icon("item/image_enhancement.png"));
        enhancementButton->setCheckable(true);
        enhancementButton->setToolTip(tr("Image Enhancement"));
        enhancementButton->setChecked(item()->imageEnhancement().enabled);
        setHelpTopic(enhancementButton, Qn::MainWindow_MediaItem_ImageEnhancement_Help);
        connect(enhancementButton, &QnImageButtonWidget::toggled, this,
            &QnMediaResourceWidget::at_histogramButton_toggled);
        titleBar()->rightButtonsBar()->addButton(Qn::EnhancementButton, enhancementButton);
    }

    {
        QnImageButtonWidget *ioModuleButton = createStatisticAwareButton(lit("media_widget_io_module"));
        ioModuleButton->setIcon(qnSkin->icon("item/io.png"));
        ioModuleButton->setCheckable(true);
        ioModuleButton->setChecked(false);
        ioModuleButton->setToolTip(tr("I/O Module"));
        connect(ioModuleButton, &QnImageButtonWidget::toggled, this,
            &QnMediaResourceWidget::at_ioModuleButton_toggled);
        titleBar()->rightButtonsBar()->addButton(Qn::IoModuleButton, ioModuleButton);
    }

    if (qnRuntime->isDevMode())
    {
        QnImageButtonWidget *debugScreenshotButton = createStatisticAwareButton(lit("media_widget_debug_screenshot"));
        debugScreenshotButton->setIcon(qnSkin->icon("item/screenshot.png"));
        debugScreenshotButton->setCheckable(false);
        debugScreenshotButton->setToolTip(lit("Debug set of screenshots"));
        connect(debugScreenshotButton, &QnImageButtonWidget::clicked, this,
            [this]
            {
                menu()->trigger(QnActions::TakeScreenshotAction, QnActionParameters(this)
                    .withArgument<QString>(Qn::FileNameRole, lit("_DEBUG_SCREENSHOT_KEY_")));
            });
        titleBar()->rightButtonsBar()->addButton(Qn::DbgScreenshotButton, debugScreenshotButton);
    }

}

void QnMediaResourceWidget::createPtzController()
{
    /* Set up PTZ controller. */
    QnPtzControllerPtr fisheyeController;
    fisheyeController.reset(new QnFisheyePtzController(this), &QObject::deleteLater);
    fisheyeController.reset(new QnViewportPtzController(fisheyeController));
    fisheyeController.reset(new QnPresetPtzController(fisheyeController));
    fisheyeController.reset(new QnTourPtzController(fisheyeController));
    fisheyeController.reset(new QnActivityPtzController(QnActivityPtzController::Local, fisheyeController));

    // Small hack because widget's zoomRect is set only in Synchronize method, not instantly --gdm
    if (item() && item()->zoomRect().isNull())
    {
        // zoom items are not allowed to return home
        m_homePtzController = new QnFisheyeHomePtzController(fisheyeController);
        fisheyeController.reset(m_homePtzController);
    }

    if (m_camera)
    {
        if (QnPtzControllerPtr serverController = qnPtzPool->controller(m_camera))
        {
            serverController.reset(new QnActivityPtzController(QnActivityPtzController::Client, serverController));
            m_ptzController.reset(new QnFallbackPtzController(fisheyeController, serverController));
        }
        else
        {
            m_ptzController = fisheyeController;
        }
    }
    else
    {
        m_ptzController = fisheyeController;
    }

    connect(m_ptzController, &QnAbstractPtzController::changed, this,
        &QnMediaResourceWidget::at_ptzController_changed);
}

qreal QnMediaResourceWidget::calculateVideoAspectRatio() const
{
    const auto aviResource = m_resource.dynamicCast<QnAviResource>();
    if (aviResource && aviResource->flags().testFlag(Qn::still_image))
    {
        const auto aspect = aviResource->imageAspectRatio();
        if (aspect.isValid())
            return aspect.toFloat();
    }

    /* Here we get 0.0 if no custom aspect ratio set. */
    qreal result = resource()->customAspectRatio();
    if (!qFuzzyIsNull(result))
        return result;

    if (m_renderer && !m_renderer->sourceSize().isEmpty())
    {
        const QSize sourceSize = m_renderer->sourceSize();
        return QnGeometry::aspectRatio(sourceSize);
    }

    if (const auto camera = resource()->toResourcePtr().dynamicCast<QnVirtualCameraResource>())
    {
        const auto cameraAr = camera->aspectRatio();
        if (cameraAr.isValid())
            return cameraAr.toFloat();
    }

    return defaultAspectRatio(); /*< Here we can get -1.0 if there are no predefined AR set */
}

const QnMediaResourcePtr &QnMediaResourceWidget::resource() const
{
    return m_resource;
}

QnResourceDisplayPtr QnMediaResourceWidget::display() const
{
    return m_display;
}

QnResourceWidgetRenderer* QnMediaResourceWidget::renderer() const
{
    return m_renderer;
}

bool QnMediaResourceWidget::hasVideo() const
{
    return m_resource
        && m_resource->hasVideo(m_display ? m_display->mediaProvider() : nullptr);
}


QPoint QnMediaResourceWidget::mapToMotionGrid(const QPointF &itemPos)
{
    QPointF gridPosF(cwiseDiv(itemPos, cwiseDiv(size(), motionGridSize())));
    QPoint gridPos(qFuzzyFloor(gridPosF.x()), qFuzzyFloor(gridPosF.y()));

    return bounded(gridPos, QRect(QPoint(0, 0), motionGridSize()));
}

QPointF QnMediaResourceWidget::mapFromMotionGrid(const QPoint &gridPos)
{
    return cwiseMul(gridPos, cwiseDiv(size(), motionGridSize()));
}

QSize QnMediaResourceWidget::motionGridSize() const
{
    return cwiseMul(channelLayout()->size(), QSize(Qn::kMotionGridWidth, Qn::kMotionGridHeight));
}

QPoint QnMediaResourceWidget::channelGridOffset(int channel) const
{
    return cwiseMul(channelLayout()->position(channel), QSize(Qn::kMotionGridWidth, Qn::kMotionGridHeight));
}

void QnMediaResourceWidget::suspendHomePtzController()
{
    if (m_homePtzController)
        m_homePtzController->suspend();
}

void QnMediaResourceWidget::setupHud()
{
    m_triggersContainer = new QnScrollableItemsWidget(m_hudOverlay->right());
    m_triggersContainer->setAlignment(Qt::AlignRight | Qt::AlignBottom);

    m_triggersContainer->setSpacing(kTriggersSpacing);
    m_triggersContainer->setMaximumWidth(kTriggerButtonSize);
    m_triggersContainer->setFlag(QGraphicsItem::ItemClipsChildrenToShape, false);
    setOverlayWidgetVisible(m_triggersContainer, false, /*animate=*/false);

    setOverlayWidgetVisible(m_hudOverlay->right(), true, /*animate=*/false);

    auto rightLayout = new QGraphicsLinearLayout(Qt::Horizontal, m_hudOverlay->right());
    rightLayout->addItem(m_compositeTextOverlay);
    rightLayout->addItem(m_triggersContainer);

    m_compositeTextOverlay->stackBefore(m_triggersContainer);
}

void QnMediaResourceWidget::updateHud(bool animate)
{
    const auto compositeOverlayCouldBeVisible
        = !options().testFlag(QnResourceWidget::InfoOverlaysForbidden);

    setOverlayWidgetVisible(m_compositeTextOverlay, compositeOverlayCouldBeVisible, animate);

    base_type::updateHud(animate);

    setOverlayWidgetVisible(m_triggersContainer, isOverlayWidgetVisible(titleBar()), animate);
}

void QnMediaResourceWidget::ensureTwoWayAudioWidget()
{
    /* Check if widget is already created. */
    if (m_twoWayAudioWidget)
        return;

    bool hasTwoWayAudio = m_camera && m_camera->hasTwoWayAudio()
        && accessController()->hasGlobalPermission(Qn::GlobalUserInputPermission);

    if (!hasTwoWayAudio)
        return;

    m_twoWayAudioWidget = new QnTwoWayAudioWidget();
    m_twoWayAudioWidget->setCamera(m_camera);
    m_twoWayAudioWidget->setFixedHeight(kTriggerButtonSize);
    context()->statisticsModule()->registerButton(lit("two_way_audio"), m_twoWayAudioWidget);

    /* Items are ordered left-to-right and top-to bottom, so we are inserting two-way audio item on top. */
    m_triggersContainer->insertItem(0, m_twoWayAudioWidget);
}

bool QnMediaResourceWidget::animationAllowed() const
{
    return QnWorkbenchContextAware::display()->animationAllowed();
}

void QnMediaResourceWidget::resumeHomePtzController()
{
    if (m_homePtzController && options().testFlag(DisplayDewarped)
        && display()->camDisplay()->isRealTimeSource())
            m_homePtzController->resume();
}

const QList<QRegion> &QnMediaResourceWidget::motionSelection() const
{
    return m_motionSelection;
}

bool QnMediaResourceWidget::isMotionSelectionEmpty() const
{
    using boost::algorithm::all_of;
    return all_of(m_motionSelection, [](const QRegion& r) { return r.isEmpty(); });
}

void QnMediaResourceWidget::addToMotionSelection(const QRect &gridRect)
{
    ensureMotionSensitivity();

    bool changed = false;

    for (int i = 0; i < channelCount(); ++i)
    {
        QRect rect = gridRect.translated(-channelGridOffset(i)).intersected(QRect(0, 0, Qn::kMotionGridWidth, Qn::kMotionGridHeight));
        if (rect.isEmpty())
            continue;

        QRegion selection;
        selection += rect;
        selection -= m_motionSensitivity[i].getMotionMask();

        if (!selection.isEmpty())
        {
            if (changed)
            {
                /* In this case we don't need to bother comparing old & new selection regions. */
                m_motionSelection[i] += selection;
            }
            else
            {
                QRegion oldSelection = m_motionSelection[i];
                m_motionSelection[i] += selection;
                changed |= (oldSelection != m_motionSelection[i]);
            }
        }
    }

    if (changed)
    {
        invalidateMotionSelectionCache();
        emit motionSelectionChanged();
    }
}

void QnMediaResourceWidget::clearMotionSelection()
{
    if (isMotionSelectionEmpty())
        return;

    for (int i = 0; i < m_motionSelection.size(); ++i)
        m_motionSelection[i] = QRegion();

    invalidateMotionSelectionCache();
    emit motionSelectionChanged();
}

void QnMediaResourceWidget::setMotionSelection(const QList<QRegion> &regions)
{
    if (regions.size() != m_motionSelection.size())
    {
        qWarning() << "invalid motion selection list";
        return;
    }

    m_motionSelection = regions;
    invalidateMotionSelectionCache();
    emit motionSelectionChanged();
}

void QnMediaResourceWidget::invalidateMotionSensitivity()
{
    m_motionSensitivityValid = false;
}

void QnMediaResourceWidget::ensureMotionSensitivity() const
{
    if (m_motionSensitivityValid)
        return;

    if (m_camera)
    {
        m_motionSensitivity = m_camera->getMotionRegionList();

        if (m_motionSensitivity.size() != channelCount())
        {
            qnWarning("Camera '%1' returned a motion sensitivity list of invalid size.", m_camera->getName());
            qnResizeList(m_motionSensitivity, channelCount());
        }
    }
    else if (m_resource->toResource()->hasFlags(Qn::motion))
    {
        for (int i = 0, count = channelCount(); i < count; i++)
            m_motionSensitivity.push_back(QnMotionRegion());
    }
    else
    {
        m_motionSensitivity.clear();
    }

    invalidateMotionLabelPositions();
    invalidateBinaryMotionMask();

    m_motionSensitivityValid = true;
}

bool QnMediaResourceWidget::addToMotionSensitivity(const QRect &gridRect, int sensitivity)
{
    ensureMotionSensitivity();

    bool changed = false;
    if (m_camera)
    {
        QnConstResourceVideoLayoutPtr layout = m_camera->getVideoLayout();

        for (int i = 0; i < layout->channelCount(); ++i)
        {
            QRect r(0, 0, Qn::kMotionGridWidth, Qn::kMotionGridHeight);
            r.translate(channelGridOffset(i));
            r = gridRect.intersected(r);
            r.translate(-channelGridOffset(i));
            if (!r.isEmpty())
            {
                m_motionSensitivity[i].addRect(sensitivity, r);
                changed = true;
            }
        }
    }

    if (sensitivity == 0)
        invalidateBinaryMotionMask();

    invalidateMotionLabelPositions();

    return changed;
}

bool QnMediaResourceWidget::setMotionSensitivityFilled(const QPoint &gridPos, int sensitivity)
{
    ensureMotionSensitivity();

    int channel = 0;
    QPoint channelPos = gridPos;
    if (m_camera)
    {
        QnConstResourceVideoLayoutPtr layout = m_camera->getVideoLayout();

        for (int i = 0; i < layout->channelCount(); ++i)
        {
            QRect r(channelGridOffset(i), QSize(Qn::kMotionGridWidth, Qn::kMotionGridHeight));
            if (r.contains(channelPos))
            {
                channelPos -= r.topLeft();
                channel = i;
                break;
            }
        }
    }

    if (!m_motionSensitivity[channel].updateSensitivityAt(channelPos, sensitivity))
        return false;

    invalidateBinaryMotionMask();
    invalidateMotionLabelPositions();

    return true;
}

void QnMediaResourceWidget::clearMotionSensitivity()
{
    for (int i = 0; i < channelCount(); i++)
        m_motionSensitivity[i] = QnMotionRegion();
    m_motionSensitivityValid = true;

    invalidateBinaryMotionMask();
    invalidateMotionLabelPositions();
}

const QList<QnMotionRegion> &QnMediaResourceWidget::motionSensitivity() const
{
    ensureMotionSensitivity();

    return m_motionSensitivity;
}

void QnMediaResourceWidget::ensureBinaryMotionMask() const
{
    if (m_binaryMotionMaskValid)
        return;

    ensureMotionSensitivity();
    for (int i = 0; i < channelCount(); ++i)
        QnMetaDataV1::createMask(m_motionSensitivity[i].getMotionMask(), reinterpret_cast<char *>(m_binaryMotionMask[i]));
}

void QnMediaResourceWidget::invalidateBinaryMotionMask() const
{
    m_binaryMotionMaskValid = false;
}

void QnMediaResourceWidget::ensureMotionSelectionCache()
{
    if (m_motionSelectionCacheValid)
        return;

    for (int i = 0; i < channelCount(); ++i)
    {
        QPainterPath path;
        path.addRegion(m_motionSelection[i]);
        m_motionSelectionPathCache[i] = path.simplified();
    }
}

void QnMediaResourceWidget::invalidateMotionSelectionCache()
{
    m_motionSelectionCacheValid = false;
}

void QnMediaResourceWidget::ensureMotionLabelPositions() const
{
    /* Ensure motion sensitivity.
     * m_motionLabelPositionsValid may be cleared in process. */
    ensureMotionSensitivity();

    if (m_motionLabelPositionsValid)
        return;

    MotionGrid grid;

    /* Clear existing positions without freeing memory to avoid unnecessary reallocations: */
    m_motionLabelPositions.resize(m_motionSensitivity.size());
    for (auto& positionArrays : m_motionLabelPositions)
        for (auto& positionArray : positionArrays)
            positionArray.resize(0);

    /* Analyze motion sensitivity for each channel: */
    for (int channel = 0; channel < m_motionSensitivity.size(); ++channel)
    {
        /* Clear grid initially: */
        resetMotionGrid(grid);

        /* Fill grid with sensitivity numbers: */
        for (int sensitivity = 1; sensitivity < QnMotionRegion::kSensitivityLevelCount; ++sensitivity)
        {
            for (const auto& rect : m_motionSensitivity[channel].getRectsBySens(sensitivity))
                fillMotionRect(grid, rect, sensitivity);
        }

        /* Label takes 1x2 cells. Find good areas to fit labels in,
         * going from the top to the bottom, from the left to the right:
         */
        for (int y = 0; y < (int) grid.size() - 1; ++y)
        {
            for (int x = 0; x < (int) grid[0].size(); ++x)
            {
                int sensitivity = grid[y][x];

                /* If there's no motion detection region, or we already labeled it: */
                if (sensitivity == 0)
                    continue;

                /* If a label doesn't fit: */
                if (grid[y + 1][x] != sensitivity)
                    continue;

                /* Add label position: */
                QPoint pos(x, y);
                m_motionLabelPositions[channel][sensitivity] << pos;

                /* Clear processed region: */
                clearSensitivityRegion(grid, pos);
            }
        }
    }
}

void QnMediaResourceWidget::invalidateMotionLabelPositions() const
{
    m_motionLabelPositionsValid = false;
}

void QnMediaResourceWidget::setDisplay(const QnResourceDisplayPtr &display)
{
    if (display == m_display)
        return;

    if (m_display)
    {
        m_display->removeRenderer(m_renderer);
        disconnect(m_display->camDisplay(), NULL, this, NULL);
    }

    m_display = display;

    if (m_display)
    {
        connect(m_display->camDisplay(), SIGNAL(stillImageChanged()), this, SLOT(updateButtonsVisibility()));
        connect(m_display->camDisplay(), SIGNAL(liveMode(bool)), this, SLOT(at_camDisplay_liveChanged()));
        connect(m_resource->toResource(), SIGNAL(videoLayoutChanged(const QnResourcePtr &)), this, SLOT(at_videoLayoutChanged()));

        connect(m_display->camDisplay(), &QnCamDisplay::liveMode, this,
            [this](bool /* live */)
            {
                if (m_camera && m_camera->hasFlags(Qn::io_module))
                    updateIoModuleVisibility(animationAllowed());
            });

        setChannelLayout(m_display->videoLayout());
        m_display->addRenderer(m_renderer);
        m_renderer->setChannelCount(m_display->videoLayout()->channelCount());
        updateCustomAspectRatio();
    }
    else
    {
        setChannelLayout(QnConstResourceVideoLayoutPtr(new QnDefaultResourceVideoLayout()));
        m_renderer->setChannelCount(0);
    }

    setOption(QnResourceWidget::WindowRotationForbidden, !hasVideo());

    emit displayChanged();
}

void QnMediaResourceWidget::at_videoLayoutChanged()
{
    setChannelLayout(m_display->videoLayout());
}

void QnMediaResourceWidget::updateDisplay()
{
    QnMediaResourceWidget *zoomTargetWidget = dynamic_cast<QnMediaResourceWidget *>(this->zoomTargetWidget());

    QnResourceDisplayPtr display;
    if (zoomTargetWidget)
    {
        display = zoomTargetWidget->display();
    }
    else
    {
        display = QnResourceDisplayPtr(new QnResourceDisplay(m_resource->toResourcePtr(), this));
    }

    setDisplay(display);
}

void QnMediaResourceWidget::updateIconButton()
{
    auto buttonsBar = titleBar()->leftButtonsBar();
    if (!zoomRect().isNull())
    {
        auto iconButton = buttonsBar->button(Qn::RecordingStatusIconButton);
        iconButton->setIcon(qnSkin->icon("item/zoom_window_hovered.png"));
        iconButton->setToolTip(tr("Zoom Window"));

        buttonsBar->setButtonsVisible(Qn::RecordingStatusIconButton, true);
        return;
    }

    if (!m_camera)
    {
        buttonsBar->setButtonsVisible(Qn::RecordingStatusIconButton, false);
        return;
    }

    int recordingMode = QnRecordingStatusHelper::currentRecordingMode(m_camera);
    QIcon recIcon = QnRecordingStatusHelper::icon(recordingMode);

    buttonsBar->setButtonsVisible(Qn::RecordingStatusIconButton, !recIcon.isNull());

    auto iconButton = buttonsBar->button(Qn::RecordingStatusIconButton);
    iconButton->setIcon(recIcon);
    iconButton->setToolTip(QnRecordingStatusHelper::tooltip(recordingMode));
}

void QnMediaResourceWidget::updateRendererEnabled()
{
    if (m_resource->toResourcePtr()->hasFlags(Qn::still_image))
        return;

    for (int channel = 0; channel < channelCount(); channel++)
        m_renderer->setEnabled(channel, !exposedRect(channel, true, true, false).isEmpty());
}

ImageCorrectionParams QnMediaResourceWidget::imageEnhancement() const
{
    return item()->imageEnhancement();
}

void QnMediaResourceWidget::setImageEnhancement(const ImageCorrectionParams &imageEnhancement)
{
    titleBar()->rightButtonsBar()->button(Qn::EnhancementButton)->setChecked(imageEnhancement.enabled);
    item()->setImageEnhancement(imageEnhancement);
    m_renderer->setImageCorrection(imageEnhancement);
}

// -------------------------------------------------------------------------- //
// Painting
// -------------------------------------------------------------------------- //
void QnMediaResourceWidget::paint(QPainter *painter, const QStyleOptionGraphicsItem *option, QWidget *widget)
{
    base_type::paint(painter, option, widget);

    updateRendererEnabled();

    for (int channel = 0; channel < channelCount(); channel++)
        m_renderer->setDisplayedRect(channel, exposedRect(channel, true, true, true));

    updateInfoTextLater();
}

Qn::RenderStatus QnMediaResourceWidget::paintChannelBackground(QPainter *painter, int channel, const QRectF &channelRect, const QRectF &paintRect)
{
    QnGlNativePainting::begin(m_renderer->glContext(), painter);

    qreal opacity = effectiveOpacity();
    bool opaque = qFuzzyCompare(opacity, 1.0);
    // always use blending for images --gdm
    if (!opaque || (resource()->toResource()->flags() & Qn::still_image))
    {
        glEnable(GL_BLEND);
        glBlendFunc(GL_SRC_ALPHA, GL_ONE_MINUS_SRC_ALPHA);
    }

    QRectF sourceRect = toSubRect(channelRect, paintRect);
    m_renderer->setBlurFactor(m_statusOverlay->opacity());
    Qn::RenderStatus result = m_renderer->paint(channel, sourceRect, paintRect, effectiveOpacity());
    m_paintedChannels[channel] = true;

    /* There is no need to restore blending state before invoking endNativePainting. */
    QnGlNativePainting::end(painter);

    if (result != Qn::NewFrameRendered && result != Qn::OldFrameRendered)
        base_type::paintChannelBackground(painter, channel, channelRect, paintRect);

    return result;
}

void QnMediaResourceWidget::paintChannelForeground(QPainter *painter, int channel, const QRectF &rect)
{
    if (options() & DisplayMotion)
    {
        ensureMotionSelectionCache();

        paintMotionGrid(painter, channel, rect, m_renderer->lastFrameMetadata(channel));
        paintMotionSensitivity(painter, channel, rect);

        /* Motion selection. */
        if (!m_motionSelection[channel].isEmpty())
        {
            QColor color = toTransparent(qnGlobals->mrsColor(), 0.2);
            paintFilledRegionPath(painter, rect, m_motionSelectionPathCache[channel], color, color);
        }
    }
}

void QnMediaResourceWidget::paintMotionGrid(QPainter *painter, int channel, const QRectF &rect, const QnMetaDataV1Ptr &motion)
{
    // 5-7 fps

    ensureMotionSensitivity();

    qreal xStep = rect.width() / Qn::kMotionGridWidth;
    qreal yStep = rect.height() / Qn::kMotionGridHeight;

    QVector<QPointF> gridLines[2];

    if (motion && motion->channelNumber == (quint32)channel)
    {
        // 2-3 fps

        ensureBinaryMotionMask();
        motion->removeMotion(m_binaryMotionMask[channel]);

        /* Horizontal lines. */
        for (int y = 1; y < Qn::kMotionGridHeight; ++y)
        {
            bool isMotion = motion->isMotionAt(0, y - 1) || motion->isMotionAt(0, y);
            gridLines[isMotion] << QPointF(0, y * yStep);
            int x = 1;
            while (x < Qn::kMotionGridWidth)
            {
                while (x < Qn::kMotionGridWidth && isMotion == (motion->isMotionAt(x, y - 1) || motion->isMotionAt(x, y)))
                    x++;
                gridLines[isMotion] << QPointF(x * xStep, y * yStep);
                if (x < Qn::kMotionGridWidth)
                {
                    isMotion = !isMotion;
                    gridLines[isMotion] << QPointF(x * xStep, y * yStep);
                }
            }
        }

        /* Vertical lines. */
        for (int x = 1; x < Qn::kMotionGridWidth; ++x)
        {
            bool isMotion = motion->isMotionAt(x - 1, 0) || motion->isMotionAt(x, 0);
            gridLines[isMotion] << QPointF(x * xStep, 0);
            int y = 1;
            while (y < Qn::kMotionGridHeight)
            {
                while (y < Qn::kMotionGridHeight && isMotion == (motion->isMotionAt(x - 1, y) || motion->isMotionAt(x, y)))
                    y++;
                gridLines[isMotion] << QPointF(x * xStep, y * yStep);
                if (y < Qn::kMotionGridHeight)
                {
                    isMotion = !isMotion;
                    gridLines[isMotion] << QPointF(x * xStep, y * yStep);
                }
            }
        }
    }
    else
    {
        for (int x = 1; x < Qn::kMotionGridWidth; ++x)
            gridLines[0] << QPointF(x * xStep, 0.0) << QPointF(x * xStep, rect.height());
        for (int y = 1; y < Qn::kMotionGridHeight; ++y)
            gridLines[0] << QPointF(0.0, y * yStep) << QPointF(rect.width(), y * yStep);
    }


    QnScopedPainterTransformRollback transformRollback(painter);
    painter->translate(rect.topLeft());

    QnScopedPainterPenRollback penRollback(painter);
    painter->setPen(QPen(QColor(255, 255, 255, 16), 0.0));
    painter->drawLines(gridLines[0]);

    painter->setPen(QPen(QColor(255, 0, 0, 128), 0.0));
    painter->drawLines(gridLines[1]);
}

void QnMediaResourceWidget::paintFilledRegionPath(QPainter *painter, const QRectF &rect, const QPainterPath &path, const QColor &color, const QColor &penColor)
{
    // 4-6 fps

    QnScopedPainterTransformRollback transformRollback(painter); Q_UNUSED(transformRollback);
    QnScopedPainterBrushRollback brushRollback(painter, color); Q_UNUSED(brushRollback);
    QnScopedPainterPenRollback penRollback(painter); Q_UNUSED(penRollback);

    painter->translate(rect.topLeft());
    painter->scale(rect.width() / Qn::kMotionGridWidth, rect.height() / Qn::kMotionGridHeight);
    painter->setPen(QPen(penColor, 0.0));
    painter->drawPath(path);
}

void QnMediaResourceWidget::paintMotionSensitivityIndicators(QPainter* painter, int channel, const QRectF& rect)
{
    QPoint channelOffset = channelGridOffset(channel);

    qreal xStep = rect.width() / Qn::kMotionGridWidth;
    qreal yStep = rect.height() / Qn::kMotionGridHeight;
    qreal xOffset = channelOffset.x() + 0.1;
    qreal yOffset = channelOffset.y();
    qreal fontIncrement = 1.2;

    painter->setPen(Qt::black);
    QFont font;
    font.setPointSizeF(yStep * fontIncrement);
    font.setBold(true);
    painter->setFont(font);

    ensureMotionLabelPositions();

    /* Zero sensitivity is skipped as there should not be painted zeros */
    for (int sensitivity = 1; sensitivity < QnMotionRegion::kSensitivityLevelCount; ++sensitivity)
    {
        m_sensStaticText[sensitivity].prepare(painter->transform(), font);

        for (const auto& pos : m_motionLabelPositions[channel][sensitivity])
        {
            painter->drawStaticText(
                (pos.x() + xOffset) * xStep,
                (pos.y() + yOffset) * yStep,
                m_sensStaticText[sensitivity]);
        }
    }
}

void QnMediaResourceWidget::paintMotionSensitivity(QPainter* painter, int channel, const QRectF& rect)
{
    ensureMotionSensitivity();

    if (options() & DisplayMotionSensitivity)
    {
        NX_ASSERT(m_motionSensitivityColors.size() == QnMotionRegion::kSensitivityLevelCount, Q_FUNC_INFO);
        for (int i = 1; i < QnMotionRegion::kSensitivityLevelCount; ++i)
        {
            QColor color = i < m_motionSensitivityColors.size() ? m_motionSensitivityColors[i] : QColor(Qt::darkRed);
            color.setAlphaF(kMotionRegionAlpha);
            QPainterPath path = m_motionSensitivity[channel].getRegionBySensPath(i);
            paintFilledRegionPath(painter, rect, path, color, Qt::black);
        }

        paintMotionSensitivityIndicators(painter, channel, rect);
    }
    else
    {
        paintFilledRegionPath(painter, rect, m_motionSensitivity[channel].getMotionMaskPath(), qnGlobals->motionMaskColor(), qnGlobals->motionMaskColor());
    }
}

QnPtzControllerPtr QnMediaResourceWidget::ptzController() const
{
    return m_ptzController;
}

QnMediaDewarpingParams QnMediaResourceWidget::dewarpingParams() const
{
    return m_dewarpingParams;
}

void QnMediaResourceWidget::setDewarpingParams(const QnMediaDewarpingParams &params)
{
    if (m_dewarpingParams == params)
        return;
    m_dewarpingParams = params;

    emit dewarpingParamsChanged();
}

// -------------------------------------------------------------------------- //
// Handlers
// -------------------------------------------------------------------------- //
int QnMediaResourceWidget::helpTopicAt(const QPointF &) const
{

    auto isIoModule = [this]()
        {
            if (!m_resource->toResource()->flags().testFlag(Qn::io_module))
                return false;

            if (m_camera
                && m_display
                && !m_camera->hasVideo(m_display->mediaProvider()))
                return true;

            return (m_ioModuleOverlayWidget && overlayWidgetVisibility(m_ioModuleOverlayWidget) == OverlayVisibility::Visible);
        };

    if (action(QnActions::ToggleTourModeAction)->isChecked())
        return Qn::MainWindow_Scene_TourInProgress_Help;

    const Qn::ResourceStatusOverlay statusOverlay = statusOverlayController()->statusOverlay();

    if (statusOverlay == Qn::AnalogWithoutLicenseOverlay)
        return Qn::MainWindow_MediaItem_AnalogLicense_Help;

    if (statusOverlay == Qn::OfflineOverlay)
        return Qn::MainWindow_MediaItem_Diagnostics_Help;

    if (statusOverlay == Qn::UnauthorizedOverlay)
        return Qn::MainWindow_MediaItem_Unauthorized_Help;

    if (statusOverlay == Qn::IoModuleDisabledOverlay)
        return Qn::IOModules_Help;

    if (options().testFlag(ControlPtz))
    {
        if (m_dewarpingParams.enabled)
            return Qn::MainWindow_MediaItem_Dewarping_Help;

        return Qn::MainWindow_MediaItem_Ptz_Help;
    }

    if (!zoomRect().isNull())
        return Qn::MainWindow_MediaItem_ZoomWindows_Help;

    if (options().testFlag(DisplayMotionSensitivity))
        return Qn::CameraSettings_Motion_Help;

    if (options().testFlag(DisplayMotion))
        return Qn::MainWindow_MediaItem_SmartSearch_Help;

    if (isIoModule())
        return Qn::IOModules_Help;

    if (m_resource->toResource()->hasFlags(Qn::local))
        return Qn::MainWindow_MediaItem_Local_Help;

    if (m_camera && m_camera->isDtsBased())
        return Qn::MainWindow_MediaItem_AnalogCamera_Help;

    return Qn::MainWindow_MediaItem_Help;
}

void QnMediaResourceWidget::channelLayoutChangedNotify()
{
    base_type::channelLayoutChangedNotify();

    qnResizeList(m_motionSelection, channelCount());
    qnResizeList(m_motionSelectionPathCache, channelCount());
    qnResizeList(m_motionSensitivity, channelCount());
    qnResizeList(m_paintedChannels, channelCount());

    while (m_binaryMotionMask.size() > channelCount())
    {
        qFreeAligned(m_binaryMotionMask.back());
        m_binaryMotionMask.pop_back();
    }
    while (m_binaryMotionMask.size() < channelCount())
    {
        m_binaryMotionMask.push_back(static_cast<simd128i *>(qMallocAligned(Qn::kMotionGridWidth * Qn::kMotionGridHeight / 8, 32)));
        memset(m_binaryMotionMask.back(), 0, Qn::kMotionGridWidth * Qn::kMotionGridHeight / 8);
    }

    updateAspectRatio();
}

void QnMediaResourceWidget::channelScreenSizeChangedNotify()
{
    base_type::channelScreenSizeChangedNotify();

    m_renderer->setChannelScreenSize(channelScreenSize());
}

void QnMediaResourceWidget::optionsChangedNotify(Options changedFlags)
{
    if (changedFlags.testFlag(DisplayMotion))
    {
        if (QnAbstractArchiveStreamReader *reader = m_display->archiveReader())
            reader->setSendMotion(options() & DisplayMotion);

        titleBar()->rightButtonsBar()->setButtonsChecked(Qn::MotionSearchButton, options() & DisplayMotion);

        if (options().testFlag(DisplayMotion))
        {
            setProperty(Qn::MotionSelectionModifiers, 0);
        }
        else
        {
            setProperty(Qn::MotionSelectionModifiers, QVariant()); /* Use defaults. */
        }
    }

    base_type::optionsChangedNotify(changedFlags);
}

QString QnMediaResourceWidget::calculateDetailsText() const
{
    qreal fps = 0.0;
    qreal mbps = 0.0;

    for (int i = 0; i < channelCount(); i++)
    {
        const QnMediaStreamStatistics *statistics = m_display->mediaProvider()->getStatistics(i);
        if (statistics->isConnectionLost()) //TODO: #GDM check does not work, case #3993
            continue;
        fps = qMax(fps, static_cast<qreal>(statistics->getFrameRate()));
        mbps += statistics->getBitrateMbps();
    }

    QSize size = m_display->camDisplay()->getRawDataSize();
    size.setWidth(size.width() * m_display->camDisplay()->channelsCount());

    QString codecString;
    if (QnConstMediaContextPtr codecContext = m_display->mediaProvider()->getCodecContext())
        codecString = codecContext->getCodecName();


    QString hqLqString;
    if (hasVideo() && !m_resource->toResource()->hasFlags(Qn::local))
        hqLqString = (m_renderer->isLowQualityImage(0)) ? tr("Lo-Res") : tr("Hi-Res");

    static const int kDetailsTextPixelSize = 11;

    QString result;
    if (hasVideo())
    {
        result.append(htmlFormattedParagraph(lit("%1x%2").arg(size.width()).arg(size.height()), kDetailsTextPixelSize, true));
        result.append(htmlFormattedParagraph(lit("%1fps").arg(fps, 0, 'f', 2), kDetailsTextPixelSize, true));
    }
    result.append(htmlFormattedParagraph(lit("%1Mbps").arg(mbps, 0, 'f', 2), kDetailsTextPixelSize, true));
    result.append(htmlFormattedParagraph(codecString, kDetailsTextPixelSize, true));
    result.append(htmlFormattedParagraph(hqLqString, kDetailsTextPixelSize, true));

    return result;
}

void QnMediaResourceWidget::updateCurrentUtcPosMs()
{
    const qint64 usec = getUtcCurrentTimeUsec();
    qint64 newPos = DATETIME_INVALID;
    if (!isSpecialDateTimeValueUsec(usec))
        newPos = usec / kMicroInMilliSeconds;

    if (newPos == m_posUtcMs)
        return;

    m_posUtcMs = newPos;
    emit positionChanged(m_posUtcMs);
}

QString QnMediaResourceWidget::calculatePositionText() const
{
    /* Do not show time for regular media files. */
    if (!m_resource->toResourcePtr()->flags().testFlag(Qn::utc))
        return QString();

    static const auto extractTime = [](qint64 dateTimeUsec)
        {
            if (isSpecialDateTimeValueUsec(dateTimeUsec))
                return QString();

            static const auto kOutputFormat = lit("yyyy-MM-dd hh:mm:ss");

            const auto dateTimeMs = dateTimeUsec / kMicroInMilliSeconds;
            return QDateTime::fromMSecsSinceEpoch(dateTimeMs).toString(kOutputFormat);
        };

    const QString timeString = (m_display->camDisplay()->isRealTimeSource()
        ? tr("LIVE") : extractTime(getDisplayTimeUsec()));

    static const int kPositionTextPixelSize = 14;
    return htmlFormattedParagraph(timeString, kPositionTextPixelSize, true);
}


QString QnMediaResourceWidget::calculateTitleText() const
{
    QString resourceName = base_type::calculateTitleText();

    QnPtzObject activeObject;
    QString activeObjectName;
    if (m_ptzController->getActiveObject(&activeObject)
        && activeObject.type == Qn::TourPtzObject
        && getPtzObjectName(m_ptzController, activeObject, &activeObjectName))
    {
        return tr("%1 (Tour \"%2\" is active)").arg(resourceName).arg(activeObjectName);
    }
    return resourceName;
}

int QnMediaResourceWidget::calculateButtonsVisibility() const
{
    int result = base_type::calculateButtonsVisibility();
    bool hasVideo = this->hasVideo();

    if (qnRuntime->isDevMode())
        result |= Qn::DbgScreenshotButton;

<<<<<<< HEAD
    const bool isVideoWall = qnRuntime->isVideoWallMode();

=======
>>>>>>> a993e976
    if (hasVideo && !resource()->toResource()->hasFlags(Qn::still_image))
        result |= Qn::ScreenshotButton;

    bool rgbImage = false;
    QString url = resource()->toResource()->getUrl().toLower();

    // TODO: #rvasilenko totally evil. Button availability should be based on actual
    // colorspace value, better via some function in enhancement implementation,
    // and not on file extension checks!
    if (resource()->toResource()->hasFlags(Qn::still_image)
        && !url.endsWith(lit(".jpg"))
        && !url.endsWith(lit(".jpeg"))
        )
        rgbImage = true;

    if (!rgbImage && hasVideo)
        result |= Qn::EnhancementButton;

    if (!zoomRect().isNull())
        return result;

    if (hasVideo && resource()->toResource()->hasFlags(Qn::motion))
        result |= Qn::MotionSearchButton;

    bool isExportedLayout = item()
        && item()->layout()
        && item()->layout()->resource()
        && item()->layout()->resource()->isFile();

    bool isPreviewSearchLayout = item()
        && item()->layout()
        && item()->layout()->isSearchLayout();

    if (m_camera
        && m_camera->hasAnyOfPtzCapabilities(Qn::ContinuousPtzCapabilities)
        && !m_camera->hasAnyOfPtzCapabilities(Qn::VirtualPtzCapability)
        && accessController()->hasPermissions(m_resource->toResourcePtr(), Qn::WritePtzPermission)
        && !isExportedLayout
        && !isPreviewSearchLayout
        )
    {
        result |= Qn::PtzButton;
    }

    if (m_dewarpingParams.enabled)
    {
        result |= Qn::FishEyeButton;
        result &= ~Qn::PtzButton;
    }

    if (hasVideo && resource()->toResource()->hasFlags(Qn::io_module))
        result |= Qn::IoModuleButton;

    if (hasVideo && !qnSettings->lightMode().testFlag(Qn::LightModeNoZoomWindows))
    {
        if (item()
            && item()->layout()
            && accessController()->hasPermissions(item()->layout()->resource(), Qn::WritePermission | Qn::AddRemoveItemsPermission)
            )
            result |= Qn::ZoomWindowButton;
    }

    return result;
}

Qn::ResourceStatusOverlay QnMediaResourceWidget::calculateStatusOverlay() const
{
    if (qnRuntime->isVideoWallMode() && !QnVideoWallLicenseUsageHelper().isValid())
        return Qn::VideowallWithoutLicenseOverlay;

    QnResourcePtr resource = m_display->resource();

    /// TODO: #ynikitenkov It needs to refactor error\status overlays totally!
    const ResourceStates states = getResourceStates();

    //TODO: #GDM #3.1 This really requires hell a lot of refactoring
    // for live video make a quick check: status has higher priority than EOF
    if (states.isRealTimeSource)
    {
        if (states.isOffline)
            return Qn::OfflineOverlay;

        if (states.isUnauthorized)
            return Qn::UnauthorizedOverlay;
    }

    if (m_camera && m_camera->hasFlags(Qn::io_module))
    {
        if (states.isOffline)
            return Qn::OfflineOverlay;

        if (states.isUnauthorized)
            return Qn::UnauthorizedOverlay;

        if (!states.isRealTimeSource)
        {
            if (m_display->camDisplay()->isLongWaiting())
                return Qn::NoDataOverlay;
            return Qn::NoVideoDataOverlay;
        }

        if (m_ioCouldBeShown) /// If widget could be shown then licenses Ok
            return Qn::EmptyOverlay;

        if (m_ioLicenceStatusHelper->status() != QnSingleCamLicenceStatusHelper::LicenseUsed)
            return Qn::IoModuleDisabledOverlay;
    }

    if (m_display->camDisplay()->isEOFReached())
    {
        return resource->getStatus() == Qn::Online && states.isRealTimeSource
            ? Qn::LoadingOverlay
            : Qn::NoDataOverlay;
    }

    if (resource->hasFlags(Qn::local_image))
    {
        if (resource->getStatus() == Qn::Offline)
            return Qn::NoDataOverlay;
        return Qn::EmptyOverlay;
    }

    if (resource->hasFlags(Qn::local_video) && resource->getStatus() == Qn::Offline)
        return Qn::NoDataOverlay;

    if (states.isOffline)
        return Qn::OfflineOverlay;

    if (states.isUnauthorized)
        return Qn::UnauthorizedOverlay;

    if (m_camera && m_camera->isDtsBased() && !m_camera->isLicenseUsed())
        return Qn::AnalogWithoutLicenseOverlay;

    if (options().testFlag(DisplayActivity) && m_display->isPaused())
    {
        if (!qnRuntime->isVideoWallMode())
            return Qn::PausedOverlay;

        return Qn::EmptyOverlay;
    }

    if (m_display->camDisplay()->isLongWaiting())
    {
        auto loader = context()->instance<QnCameraDataManager>()->loader(m_resource, false);
        if (loader && loader->periods(Qn::RecordingContent).containTime(m_display->camDisplay()->getExternalTime() / 1000))
            return base_type::calculateStatusOverlay(Qn::Online, states.hasVideo);

        return Qn::NoDataOverlay;
    }

    if (m_display->isPaused())
    {
        if (!states.hasVideo)
            return Qn::NoVideoDataOverlay;

        return Qn::EmptyOverlay;
    }

    return base_type::calculateStatusOverlay(Qn::Online, states.hasVideo);
}

Qn::ResourceOverlayButton QnMediaResourceWidget::calculateOverlayButton(
    Qn::ResourceStatusOverlay statusOverlay) const
{
    if (!m_camera)
        return Qn::ResourceOverlayButton::Empty;

    const bool canChangeSettings = accessController()->hasPermissions(m_camera,
        Qn::SavePermission | Qn::WritePermission);

    switch (statusOverlay)
    {
        case Qn::IoModuleDisabledOverlay:
        {
            NX_ASSERT(m_ioLicenceStatusHelper, Q_FUNC_INFO,
                "Query I/O status overlay for resource widget which is not containing I/O module");

            if (m_ioLicenceStatusHelper && canChangeSettings)
            {
                switch (m_ioLicenceStatusHelper->status())
                {
                    case QnSingleCamLicenceStatusHelper::LicenseNotUsed:
                        return Qn::ResourceOverlayButton::IoEnable;

                    case QnSingleCamLicenceStatusHelper::LicenseOverflow:
                        return Qn::ResourceOverlayButton::MoreLicenses;
                    default:
                        break;
                }
            }

            return Qn::ResourceOverlayButton::Empty;
        }

        case Qn::OfflineOverlay:
        {
            return menu()->canTrigger(QnActions::CameraDiagnosticsAction, m_camera)
                ? Qn::ResourceOverlayButton::Diagnostics
                : Qn::ResourceOverlayButton::Empty;
        }

        case Qn::UnauthorizedOverlay:
        {
            return canChangeSettings
                ? Qn::ResourceOverlayButton::Settings
                : Qn::ResourceOverlayButton::Empty;
        }

        default:
            break;
    }

    return base_type::calculateOverlayButton(statusOverlay);
}

void QnMediaResourceWidget::at_resource_propertyChanged(const QnResourcePtr &resource, const QString &key)
{
    Q_UNUSED(resource);
    if (key == QnMediaResource::customAspectRatioKey())
        updateCustomAspectRatio();
    else if (key == Qn::CAMERA_CAPABILITIES_PARAM_NAME)
        ensureTwoWayAudioWidget();
}

void QnMediaResourceWidget::updateAspectRatio()
{
    if (item() && item()->dewarpingParams().enabled && m_dewarpingParams.enabled)
    {
        const auto panoFactor = item()->dewarpingParams().panoFactor;
        if (panoFactor > 1)
        {
            setAspectRatio(panoFactor);
            return;
        }
    }

    qreal baseAspectRatio = calculateVideoAspectRatio();
    NX_ASSERT(!qFuzzyIsNull(baseAspectRatio));
    if (baseAspectRatio <= 0.0)
    {
        setAspectRatio(baseAspectRatio); /* No aspect ratio. */
        return;
    }

    qreal aspectRatio = baseAspectRatio *
        QnGeometry::aspectRatio(channelLayout()->size()) *
        (zoomRect().isNull() ? 1.0 : QnGeometry::aspectRatio(zoomRect()));

    setAspectRatio(aspectRatio);
}

void QnMediaResourceWidget::at_camDisplay_liveChanged()
{
    bool isLive = m_display->camDisplay()->isRealTimeSource();

    if (!isLive)
    {
        titleBar()->rightButtonsBar()->setButtonsChecked(Qn::PtzButton, false);
        suspendHomePtzController();
    }
    else
    {
        resumeHomePtzController();
    }

    updateCompositeOverlayMode();
}

void QnMediaResourceWidget::at_screenshotButton_clicked()
{
    menu()->trigger(QnActions::TakeScreenshotAction, this);
}

void QnMediaResourceWidget::at_ptzButton_toggled(bool checked)
{
    bool ptzEnabled =
        checked && (m_camera && (m_camera->getPtzCapabilities() & Qn::ContinuousPtzCapabilities));

    setOption(ControlPtz, ptzEnabled);
    setOption(DisplayCrosshair, ptzEnabled);
    if (checked)
    {
        titleBar()->rightButtonsBar()->setButtonsChecked(Qn::MotionSearchButton | Qn::ZoomWindowButton, false);
        action(QnActions::JumpToLiveAction)->trigger(); // TODO: #Elric evil hack! Won't work if SYNC is off and this item is not selected?
    }
}

void QnMediaResourceWidget::at_fishEyeButton_toggled(bool checked)
{
    QnItemDewarpingParams params = item()->dewarpingParams();
    params.enabled = checked;
    item()->setDewarpingParams(params); // TODO: #Elric #PTZ move to instrument

    setOption(DisplayDewarped, checked);
    if (checked)
    {
        setOption(DisplayMotion, false);
        resumeHomePtzController();
    }
    else
    {
        /* Stop all ptz activity. */
        ptzController()->continuousMove(QVector3D(0, 0, 0));
        suspendHomePtzController();
    }

    updateButtonsVisibility();
}

void QnMediaResourceWidget::at_histogramButton_toggled(bool checked)
{
    ImageCorrectionParams params = item()->imageEnhancement();
    if (params.enabled == checked)
        return;

    params.enabled = checked;
    setImageEnhancement(params);
}

void QnMediaResourceWidget::at_ioModuleButton_toggled(bool /*checked*/)
{
    if (m_ioModuleOverlayWidget)
        updateIoModuleVisibility(animationAllowed());
}

void QnMediaResourceWidget::at_renderWatcher_widgetChanged(QnResourceWidget *widget)
{
    if (widget == this)
        updateRendererEnabled();
}

void QnMediaResourceWidget::at_zoomRectChanged()
{
    updateButtonsVisibility();
    updateAspectRatio();
    updateIconButton();

    // TODO: #PTZ probably belongs to instrument.
    if (options() & DisplayDewarped)
        m_ptzController->absoluteMove(Qn::LogicalPtzCoordinateSpace,
            QnFisheyePtzController::positionFromRect(m_dewarpingParams, zoomRect()), 2.0);
}

void QnMediaResourceWidget::at_ptzController_changed(Qn::PtzDataFields fields)
{
    if (fields & Qn::CapabilitiesPtzField)
        updateButtonsVisibility();

    if (fields & (Qn::ActiveObjectPtzField | Qn::ToursPtzField))
        updateTitleText();
}

void QnMediaResourceWidget::updateDewarpingParams()
{
    if (m_dewarpingParams == m_resource->getDewarpingParams())
        return;

    m_dewarpingParams = m_resource->getDewarpingParams();
    emit dewarpingParamsChanged();
}

void QnMediaResourceWidget::updateFisheye()
{
    QnItemDewarpingParams itemParams = item()->dewarpingParams();
    bool enabled = itemParams.enabled;

    bool fisheyeEnabled = enabled && m_dewarpingParams.enabled;

    setOption(ControlPtz, fisheyeEnabled && zoomRect().isEmpty());
    setOption(DisplayCrosshair, fisheyeEnabled && zoomRect().isEmpty());
    setOption(DisplayDewarped, fisheyeEnabled);
    if (fisheyeEnabled && titleBar()->rightButtonsBar()->button(Qn::FishEyeButton))
        titleBar()->rightButtonsBar()->button(Qn::FishEyeButton)->setChecked(fisheyeEnabled);
    if (enabled)
        titleBar()->rightButtonsBar()->setButtonsChecked(Qn::MotionSearchButton | Qn::ZoomWindowButton, false);

    bool flip = fisheyeEnabled
        && m_dewarpingParams.viewMode == QnMediaDewarpingParams::VerticalDown;

    const QList<int> allowedPanoFactorValues = m_dewarpingParams.allowedPanoFactorValues();
    if (!allowedPanoFactorValues.contains(itemParams.panoFactor))
    {
        itemParams.panoFactor = allowedPanoFactorValues.last();
        item()->setDewarpingParams(itemParams);
    }
    item()->setData(Qn::ItemFlipRole, flip);

    updateAspectRatio();
    if (display() && display()->camDisplay())
        display()->camDisplay()->setFisheyeEnabled(fisheyeEnabled);

    emit fisheyeChanged();

    if (titleBar()->rightButtonsBar()->visibleButtons() & Qn::PtzButton)
        at_ptzButton_toggled(titleBar()->rightButtonsBar()->checkedButtons() & Qn::PtzButton); // TODO: #Elric doesn't belong here, hack
}

void QnMediaResourceWidget::updateCustomAspectRatio()
{
    if (!m_display || !m_resource)
        return;

    m_display->camDisplay()->setOverridenAspectRatio(m_resource->customAspectRatio());
}

QnMediaResourceWidget::ResourceStates QnMediaResourceWidget::getResourceStates() const
{
    const auto camDisplay = (m_display ? m_display->camDisplay() : nullptr);
    const auto resource = (m_display ? m_display->resource() : QnResourcePtr());

    ResourceStates result;
    result.isRealTimeSource = (camDisplay ? camDisplay->isRealTimeSource() : false);
    result.isOffline = (result.isRealTimeSource && (!resource || (resource->getStatus() == Qn::Offline)));
    result.isUnauthorized = (result.isRealTimeSource && (resource && (resource->getStatus() == Qn::Unauthorized)));
    result.hasVideo = hasVideo();

    return result;
}

void QnMediaResourceWidget::updateIoModuleVisibility(bool animate)
{
    NX_ASSERT(m_camera && m_camera->hasFlags(Qn::io_module) && m_ioLicenceStatusHelper,
        Q_FUNC_INFO, "updateIoModuleVisibility should be called only for I/O modules");

    if (!m_camera || !m_camera->hasFlags(Qn::io_module) || !m_ioLicenceStatusHelper)
        return;

    const QnImageButtonWidget * const button = titleBar()->rightButtonsBar()->button(Qn::IoModuleButton);
    const bool ioBtnChecked = (button && button->isChecked());
    const bool onlyIoData = !hasVideo();
    const bool correctLicenceStatus = (m_ioLicenceStatusHelper->status() == QnSingleCamLicenceStatusHelper::LicenseUsed);

    /// TODO: #ynikitenkov It needs to refactor error\status overlays totally!

    m_ioCouldBeShown = ((ioBtnChecked || onlyIoData) && correctLicenceStatus);
    const ResourceStates states = getResourceStates();
    const bool correctState = (!states.isOffline && !states.isUnauthorized && states.isRealTimeSource);
    const OverlayVisibility visibility = (m_ioCouldBeShown && correctState ? Visible : Invisible);
    setOverlayWidgetVisibility(m_ioModuleOverlayWidget, visibility, animate);
    updateOverlayWidgetsVisibility(animate);

    updateStatusOverlay(animate);
    updateOverlayButton();
}

void QnMediaResourceWidget::processDiagnosticsRequest()
{
    context()->statisticsModule()->registerClick(lit("resource_status_overlay_diagnostics"));

    if (m_camera)
        menu()->trigger(QnActions::CameraDiagnosticsAction, m_camera);
}

void QnMediaResourceWidget::processIoEnableRequest()
{
    context()->statisticsModule()->registerClick(lit("resource_status_overlay_io_enable"));

    NX_ASSERT(m_ioLicenceStatusHelper, Q_FUNC_INFO,
        "at_statusOverlayWidget_ioEnableRequested could not be processed for non-I/O modules");

    if (!m_ioLicenceStatusHelper)
        return;

    const auto licenceStatus = m_ioLicenceStatusHelper->status();
    if (licenceStatus != QnSingleCamLicenceStatusHelper::LicenseNotUsed)
        return;

    qnResourcesChangesManager->saveCamera(m_camera,
        [](const QnVirtualCameraResourcePtr &camera)
        {
            camera->setLicenseUsed(true);
        });

    const bool animate = QnWorkbenchContextAware::display()->animationAllowed();
    updateIoModuleVisibility(animate);
}

void QnMediaResourceWidget::processSettingsRequest()
{
    context()->statisticsModule()->registerClick(lit("resource_status_overlay_settings"));
    if (!m_camera)
        return;

    int selectedTab = Qn::GeneralSettingsTab;
    menu()->trigger(QnActions::CameraSettingsAction, QnActionParameters(m_camera)
        .withArgument(Qn::FocusTabRole, selectedTab));
}

void QnMediaResourceWidget::processMoreLicensesRequest()
{
    context()->statisticsModule()->registerClick(lit("resource_status_overlay_more_licenses"));

    menu()->trigger(QnActions::PreferencesLicensesTabAction);
}

void QnMediaResourceWidget::at_item_imageEnhancementChanged()
{
    setImageEnhancement(item()->imageEnhancement());
}

void QnMediaResourceWidget::updateCompositeOverlayMode()
{
    const bool isLive = (m_display && m_display->camDisplay()
        ? m_display->camDisplay()->isRealTimeSource() : false);

    const bool bookmarksEnabled = (!isLive && navigator()->bookmarksModeEnabled() && !m_camera.isNull());
    const auto mode = (bookmarksEnabled ? QnCompositeTextOverlay::kBookmarksMode
        : (isLive ? QnCompositeTextOverlay::kTextOutputMode : QnCompositeTextOverlay::kUndefinedMode));
    m_compositeTextOverlay->setMode(mode);
}

qint64 QnMediaResourceWidget::getUtcCurrentTimeUsec() const
{
    // get timestamp from the first channel that was painted
    int channel = std::distance(m_paintedChannels.cbegin(),
        std::find_if(m_paintedChannels.cbegin(), m_paintedChannels.cend(), [](bool value) { return value; }));
    if (channel >= channelCount())
        channel = 0;

    qint64 timestampUsec = hasVideo()
        ? m_renderer->getTimestampOfNextFrameToRender(channel)
        : display()->camDisplay()->getCurrentTime();

    return timestampUsec;
}

qint64 QnMediaResourceWidget::getUtcCurrentTimeMs() const
{
    qint64 datetimeUsec = getUtcCurrentTimeUsec();
    if (datetimeUsec == DATETIME_NOW)
        return qnSyncTime->currentMSecsSinceEpoch();
    else if (datetimeUsec == AV_NOPTS_VALUE)
        return 0;
    else
        return datetimeUsec / 1000;
}

qint64 QnMediaResourceWidget::getDisplayTimeUsec() const
{
    qint64 result = getUtcCurrentTimeUsec();
    if (!isSpecialDateTimeValueUsec(result))
        result += context()->instance<QnWorkbenchServerTimeWatcher>()->displayOffset(m_resource) * 1000ll;
    return result;
}

QnCompositeTextOverlay *QnMediaResourceWidget::compositeTextOverlay()
{
    return m_compositeTextOverlay;
}

QVector<QColor> QnMediaResourceWidget::motionSensitivityColors() const
{
    return m_motionSensitivityColors;
}

void QnMediaResourceWidget::setMotionSensitivityColors(const QVector<QColor>& value)
{
    m_motionSensitivityColors = value;
}

void QnMediaResourceWidget::setZoomWindowCreationModeEnabled(bool enabled)
{
    setOption(ControlZoomWindow, enabled);
    titleBar()->rightButtonsBar()->setButtonsChecked(Qn::ZoomWindowButton, enabled);
    if (enabled)
    {
        titleBar()->rightButtonsBar()->setButtonsChecked(
            Qn::PtzButton | Qn::FishEyeButton | Qn::MotionSearchButton, false);
    }

    setOption(WindowResizingForbidden, enabled);

    emit zoomWindowCreationModeEnabled(enabled);
}

void QnMediaResourceWidget::setMotionSearchModeEnabled(bool enabled)
{
    setOption(DisplayMotion, enabled);
    titleBar()->rightButtonsBar()->setButtonsChecked(Qn::MotionSearchButton, enabled);

    if (enabled)
    {
        titleBar()->rightButtonsBar()->setButtonsChecked(
            Qn::PtzButton | Qn::FishEyeButton | Qn::ZoomWindowButton, false);
    }

    setOption(WindowResizingForbidden, enabled);

    emit motionSearchModeEnabled(enabled);
}

QnSpeedRange QnMediaResourceWidget::speedRange() const
{
    static constexpr qreal kUnitSpeed = 1.0;
    static constexpr qreal kZeroSpeed = 0.0;

    if (!m_display || !m_display->archiveReader())
        return QnSpeedRange(kZeroSpeed, kZeroSpeed);

    if (!hasVideo())
        return QnSpeedRange(kUnitSpeed, kZeroSpeed);

    const qreal backward = m_display->archiveReader()->isNegativeSpeedSupported()
        ? availableSpeedRange().backward
        : kZeroSpeed;

    return QnSpeedRange(availableSpeedRange().forward, backward);
}

const QnSpeedRange& QnMediaResourceWidget::availableSpeedRange()
{
    static const QnSpeedRange kAvailableSpeedRange(kMaxForwardSpeed, kMaxBackwardSpeed);
    return kAvailableSpeedRange;
}

/*
* Software Triggers
*/

QnMediaResourceWidget::SoftwareTrigger* QnMediaResourceWidget::createTriggerIfRelevant(
    const QnBusinessEventRulePtr& rule)
{
    NX_ASSERT(!m_softwareTriggers.contains(rule->id()));

    if (!isRelevantTriggerRule(rule))
        return nullptr;

    const SoftwareTriggerInfo info({
        rule->eventParams().inputPortId,
        rule->eventParams().caption,
        rule->eventParams().description,
        rule->isActionProlonged() });

    const auto button = new QnSoftwareTriggerButton(this);
    configureTriggerButton(button, info);

    //TODO: #vkutin For now rule buttons are NOT sorted. Implement some sane sorting later.
    const auto overlayItemId = m_triggersContainer->insertItem(0, button);

    auto& trigger = m_softwareTriggers[rule->id()];
    trigger = SoftwareTrigger({ info, overlayItemId });
    return &trigger;
}

bool QnMediaResourceWidget::isRelevantTriggerRule(const QnBusinessEventRulePtr& rule) const
{
    if (rule->isDisabled() || rule->eventType() != QnBusiness::SoftwareTriggerEvent)
        return false;

    const auto users = rule->eventParams().metadata.instigators;
    if (!users.empty() && !::contains(users, accessController()->user()->getId()))
        return false;

    const auto resourceId = m_resource->toResource()->getId();
    if (!rule->eventResources().empty() && !rule->eventResources().contains(resourceId))
        return false;

    return true;
}

void QnMediaResourceWidget::configureTriggerButton(QnSoftwareTriggerButton* button,
    const SoftwareTriggerInfo& info)
{
    NX_EXPECT(button);

    const auto name = QnBusinessStringsHelper::getSoftwareTriggerName(info.name);
    button->setIcon(info.icon);
    button->setProlonged(info.prolonged);
    button->setToolTip(info.prolonged
        ? lit("%1 (%2)").arg(name).arg(tr("press and hold", "Software Trigger"))
        : name);

    if (info.prolonged)
    {
        connect(button, &QnImageButtonWidget::pressed, this,
            [this, id = info.triggerId]()
            {
                invokeTrigger(id, QnBusiness::ActiveState);
            });

        connect(button, &QnImageButtonWidget::released, this,
            [this, id = info.triggerId]()
            {
                invokeTrigger(id, QnBusiness::InactiveState);
            });
    }
    else
    {
        connect(button, &QnImageButtonWidget::clicked, this,
            [this, id = info.triggerId]()
            {
                invokeTrigger(id);
            });
    }
}

void QnMediaResourceWidget::resetTriggers()
{
    /* Delete all buttons: */
    for (const auto& trigger: m_softwareTriggers)
        m_triggersContainer->deleteItem(trigger.overlayItemId);

    /* Clear triggers information: */
    m_softwareTriggers.clear();

    if (!accessController()->hasGlobalPermission(Qn::GlobalUserInputPermission))
        return;

    /* Create new relevant triggers: */
    for (const auto& rule: QnCommonMessageProcessor::instance()->businessRules())
        createTriggerIfRelevant(rule); //< creates a trigger only if the rule is relevant
}

void QnMediaResourceWidget::at_businessRuleDeleted(const QnUuid& id)
{
    const auto iter = m_softwareTriggers.find(id);
    if (iter == m_softwareTriggers.end())
        return;

    m_triggersContainer->deleteItem(iter->overlayItemId);
    m_softwareTriggers.erase(iter);
};

void QnMediaResourceWidget::at_businessRuleChanged(const QnBusinessEventRulePtr& rule)
{
    const auto iter = m_softwareTriggers.find(rule->id());
    if (iter == m_softwareTriggers.end())
    {
        /* Create trigger if the rule is relevant: */
        createTriggerIfRelevant(rule);
    }
    else
    {
        /* Delete trigger: */
        at_businessRuleDeleted(rule->id());

        /* Recreate trigger if the rule is still relevant: */
        createTriggerIfRelevant(rule);
    }
};

void QnMediaResourceWidget::invokeTrigger(
    const QString& id,
    QnBusiness::EventState toggleState)
{
    if (!accessController()->hasGlobalPermission(Qn::GlobalUserInputPermission))
        return;

    const auto responseHandler =
        [this, id](bool success, rest::Handle handle, const QnJsonRestResult& result)
        {
            Q_UNUSED(handle);
            if (success && result.error == QnRestResult::NoError)
                return;

            NX_LOG(tr("Failed to invoke trigger %1 (%2)").arg(id).arg(result.errorString),
                cl_logERROR);
        };

    qnCommon->currentServer()->restConnection()->softwareTriggerCommand(
        m_resource->toResource()->getId(), id, toggleState,
        responseHandler, QThread::currentThread());
}<|MERGE_RESOLUTION|>--- conflicted
+++ resolved
@@ -1599,11 +1599,6 @@
     if (qnRuntime->isDevMode())
         result |= Qn::DbgScreenshotButton;
 
-<<<<<<< HEAD
-    const bool isVideoWall = qnRuntime->isVideoWallMode();
-
-=======
->>>>>>> a993e976
     if (hasVideo && !resource()->toResource()->hasFlags(Qn::still_image))
         result |= Qn::ScreenshotButton;
 
