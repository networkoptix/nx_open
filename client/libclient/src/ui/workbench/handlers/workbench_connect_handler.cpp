
#include "workbench_connect_handler.h"

#include <QtNetwork/QHostInfo>

#include <api/abstract_connection.h>
#include <api/app_server_connection.h>
#include <api/runtime_info_manager.h>
#include <api/session_manager.h>
#include <api/global_settings.h>
#include <api/model/connection_info.h>

#include <common/common_module.h>

#include <client_core/client_core_module.h>

#include <client/client_message_processor.h>
#include <client/client_settings.h>
#include <client/client_runtime_settings.h>

#include <core/resource/resource.h>
#include <core/resource/layout_resource.h>
#include <core/resource/media_server_resource.h>
#include <core/resource/user_resource.h>
#include <core/resource/camera_user_attribute_pool.h>
#include <core/resource/media_server_user_attributes.h>
#include <core/resource_management/resource_pool.h>
#include <core/resource_management/resource_properties.h>
#include <core/resource_management/status_dictionary.h>
#include <core/resource/media_server_resource.h>

#include <client_core/client_core_settings.h>
#include <client/desktop_client_message_processor.h>

#include <finders/systems_finder.h>

#include <nx/network/socket_global.h>

#include <helpers/system_weight_helper.h>
#include <nx_ec/ec_proto_version.h>
#include <llutil/hardware_id.h>

#include <platform/hardware_information.h>

#include <ui/actions/action.h>
#include <ui/actions/action_manager.h>
#include <ui/actions/action_parameter_types.h>

#include <ui/dialogs/login_dialog.h>
#include <ui/dialogs/reconnect_info_dialog.h>
#include <ui/dialogs/common/non_modal_dialog_constructor.h>

#include <ui/graphics/items/generic/graphics_message_box.h>
#include <ui/graphics/opengl/gl_functions.h>
#include <ui/graphics/items/resource/resource_widget.h>

#include <ui/style/skin.h>

#include <ui/workbench/workbench.h>
#include <ui/workbench/workbench_context.h>
#include <ui/workbench/workbench_layout_snapshot_manager.h>
#include <ui/workbench/workbench_state_manager.h>
#include <ui/workbench/workbench_access_controller.h>
#include <ui/workbench/workbench_welcome_screen.h>
#include <ui/workbench/workbench_display.h>

#include <ui/workbench/watchers/workbench_version_mismatch_watcher.h>
#include <ui/workbench/watchers/workbench_user_watcher.h>

#include <utils/applauncher_utils.h>
#include <utils/app_server_notification_cache.h>
#include <utils/connection_diagnostics_helper.h>
#include <utils/common/app_info.h>

#include <nx/utils/collection.h>
#include <utils/common/synctime.h>
#include <utils/common/system_information.h>
#include <utils/common/url.h>
#include <utils/common/delayed.h>
#include <network/module_finder.h>
#include <network/router.h>
#include <network/system_helpers.h>
#include <utils/reconnect_helper.h>
#include <nx/utils/raii_guard.h>
#include <nx/utils/log/log.h>
#include <nx/utils/app_info.h>
#include <helpers/system_helpers.h>

#include <watchers/cloud_status_watcher.h>
#include <nx_ec/dummy_handler.h>

namespace {

static const int kVideowallCloseTimeoutMSec = 10000;
static const int kMessagesDelayMs = 5000;

bool isConnectionToCloud(const QUrl& url)
{
    return nx::network::SocketGlobals::addressResolver().isCloudHostName(url.host());
}

bool isSameConnectionUrl(const QUrl& first, const QUrl& second)
{
    return ((first.host() == second.host())
        && (first.port() == second.port())
        && (first.userName() == second.userName()));
}

QString getConnectionName(const QString& systemName, const QUrl& url)
{
    static const auto kNameTemplate = QnWorkbenchConnectHandler::tr("%1 in %2",
        "%1 is user name, %2 is name of system");

    return kNameTemplate.arg(url.userName(), systemName);
}

void removeCustomConnection(const QnUuid& localId, const QUrl& url)
{
    NX_ASSERT(!localId.isNull(), "We can't remove custom user connections");

    auto customConnections = qnSettings->customConnections();

    const auto itSameSystem = std::find_if(customConnections.begin(), customConnections.end(),
        [&localId, user = url.userName()](const QnConnectionData& value)
        {
            return localId == value.localId && value.url.userName() == user;
        });

    if (itSameSystem == customConnections.end())
        return;

    customConnections.erase(itSameSystem);
    qnSettings->setCustomConnections(customConnections);
    qnSettings->save();
}

void storeCustomConnection(const QnUuid& localId, const QString& systemName, const QUrl& url)
{
    if (url.password().isEmpty())
        return;

    NX_ASSERT(!localId.isNull(), "We can't remove custom user connections");

    auto customConnections = qnSettings->customConnections();

    const auto itSameUrl = std::find_if(customConnections.begin(), customConnections.end(),
        [&url](const QnConnectionData& value)
        {
            return isSameConnectionUrl(url, value.url);
        });

    const bool sameUrlFound = (itSameUrl != customConnections.end());
    if (sameUrlFound && (itSameUrl->url.password() == url.password()))
        return; // We don't add/update stored connection with existing url and same password

    if (sameUrlFound)
        itSameUrl->url = url;

    const auto itSameSystem = std::find_if(customConnections.begin(), customConnections.end(),
        [&localId, userName = url.userName()](const QnConnectionData& value)
        {
            return localId == value.localId && value.url.userName() == userName;
        });

    const bool sameSystemFound = (itSameSystem != customConnections.end());
    if (sameSystemFound)
        itSameSystem->url = url;

    if (!sameSystemFound && !sameUrlFound)
    {
        // Adds new stored connection
        auto connectionName = getConnectionName(systemName, url);
        if (customConnections.contains(connectionName))
            connectionName = customConnections.generateUniqueName(connectionName);

        customConnections.append(QnConnectionData(connectionName, url, localId));
    }

    qnSettings->setCustomConnections(customConnections);
    qnSettings->save();
}

void storeLocalSystemConnection(
    const QString& systemName,
    const QnUuid& localSystemId,
    QUrl url,
    bool storePassword)
{
    if (!storePassword)
        url.setPassword(QString());

    using namespace nx::client::core::helpers;

    storeConnection(localSystemId, systemName, url);

    qnClientCoreSettings->save();

    if (storePassword)
        storeCustomConnection(localSystemId, systemName, url);
    else
        removeCustomConnection(localSystemId, url);

    qnSettings->save();
}

ec2::ApiClientInfoData clientInfo()
{
    ec2::ApiClientInfoData clientData;
    clientData.id = qnSettings->pcUuid();
    clientData.fullVersion = nx::utils::AppInfo::applicationFullVersion();
    clientData.systemInfo = QnSystemInformation::currentSystemInformation().toString();
    clientData.systemRuntime = QnSystemInformation::currentSystemRuntime();

    const auto& hw = HardwareInformation::instance();
    clientData.physicalMemory = hw.physicalMemory;
    clientData.cpuArchitecture = hw.cpuArchitecture;
    clientData.cpuModelName = hw.cpuModelName;

    const auto gl = QnGlFunctions::openGLCachedInfo();
    clientData.openGLRenderer = gl.renderer;
    clientData.openGLVersion = gl.version;
    clientData.openGLVendor = gl.vendor;

    return clientData;
}

QString logicalToString(QnWorkbenchConnectHandler::LogicalState state)
{
    switch (state)
    {
        case QnWorkbenchConnectHandler::LogicalState::disconnected:
            return lit("disconnected");
        case QnWorkbenchConnectHandler::LogicalState::testing:
            return lit("testing");
        case QnWorkbenchConnectHandler::LogicalState::connecting:
            return lit("connecting");
        case QnWorkbenchConnectHandler::LogicalState::reconnecting:
            return lit("reconnecting");
        case QnWorkbenchConnectHandler::LogicalState::connecting_to_target:
            return lit("connecting_to_target");
        case QnWorkbenchConnectHandler::LogicalState::installing_updates:
            return lit("installing_updates");
        case QnWorkbenchConnectHandler::LogicalState::connected:
            return lit("connected");
        default:
            NX_ASSERT(false);
            break;
    }
    return QString();
}

QString physicalToString(QnWorkbenchConnectHandler::PhysicalState state)
{
    switch (state)
    {
        case QnWorkbenchConnectHandler::PhysicalState::disconnected:
            return lit("disconnected");
        case QnWorkbenchConnectHandler::PhysicalState::testing:
            return lit("testing");
        case QnWorkbenchConnectHandler::PhysicalState::waiting_peer:
            return lit("waiting_peer");
        case QnWorkbenchConnectHandler::PhysicalState::waiting_resources:
            return lit("waiting_resources");
        case QnWorkbenchConnectHandler::PhysicalState::connected:
            return lit("connected");
        default:
            NX_ASSERT(false);
            break;
    }
    return QString();
}

} //anonymous namespace

QDebug operator<<(QDebug dbg, QnWorkbenchConnectHandler::LogicalState state)
{
    dbg.nospace() << logicalToString(state);
    return dbg.space();
}

QDebug operator<<(QDebug dbg, QnWorkbenchConnectHandler::PhysicalState state)
{
    dbg.nospace() << physicalToString(state);
    return dbg.space();
}


QnWorkbenchConnectHandler::QnWorkbenchConnectHandler(QObject* parent):
    base_type(parent),
    QnWorkbenchContextAware(parent),
    m_logicalState(LogicalState::disconnected),
    m_physicalState(PhysicalState::disconnected),
    m_warnMessagesDisplayed(false),
    m_crashReporter(commonModule())
{
    connect(this, &QnWorkbenchConnectHandler::stateChanged, this,
        &QnWorkbenchConnectHandler::handleStateChanged);

    connect(qnClientMessageProcessor, &QnClientMessageProcessor::connectionOpened, this,
        &QnWorkbenchConnectHandler::at_messageProcessor_connectionOpened);
    connect(qnClientMessageProcessor, &QnClientMessageProcessor::connectionClosed, this,
        &QnWorkbenchConnectHandler::at_messageProcessor_connectionClosed);
    connect(qnClientMessageProcessor, &QnClientMessageProcessor::initialResourcesReceived, this,
        &QnWorkbenchConnectHandler::at_messageProcessor_initialResourcesReceived);

    auto userWatcher = context()->instance<QnWorkbenchUserWatcher>();
    connect(userWatcher, &QnWorkbenchUserWatcher::userChanged, this,
        [this](const QnUserResourcePtr &user)
        {
            QnPeerRuntimeInfo localInfo = runtimeInfoManager()->localInfo();
            localInfo.data.userId = user ? user->getId() : QnUuid();
            runtimeInfoManager()->updateLocalItem(localInfo);
        });

    connect(action(QnActions::ConnectAction), &QAction::triggered, this,
        &QnWorkbenchConnectHandler::at_connectAction_triggered);
    connect(action(QnActions::ConnectToCloudSystemAction), &QAction::triggered, this,
        &QnWorkbenchConnectHandler::at_connectToCloudSystemAction_triggered);
    connect(action(QnActions::ReconnectAction), &QAction::triggered, this,
        &QnWorkbenchConnectHandler::at_reconnectAction_triggered);
    connect(action(QnActions::DisconnectAction), &QAction::triggered, this,
        &QnWorkbenchConnectHandler::at_disconnectAction_triggered);

    connect(action(QnActions::OpenLoginDialogAction), &QAction::triggered, this,
        &QnWorkbenchConnectHandler::showLoginDialog, Qt::QueuedConnection);
    connect(action(QnActions::BeforeExitAction), &QAction::triggered, this,
        [this]
        {
            disconnectFromServer(DisconnectFlag::Force);
        });

    connect(action(QnActions::LogoutFromCloud), &QAction::triggered, this,
        [this]
        {
            switch (m_logicalState)
            {
                case LogicalState::disconnected:
                case LogicalState::testing:
                case LogicalState::installing_updates:
                    return;
                case LogicalState::connecting:
                case LogicalState::connecting_to_target:
                    if (isConnectionToCloud(m_connecting.url))
                    {
                        /**
                         * TODO: #ynikitenkov Get rid of this static cast (here and below).
                         * Write #define like Q_DECLARE_OPERATORS_FOR_FLAGS for private
                         * class flags
                         */
                        const auto flags = static_cast<DisconnectFlags>(DisconnectFlag::Force
                            | DisconnectFlag::ErrorReason | DisconnectFlag::ClearAutoLogin);
                        disconnectFromServer(flags);
                    }
                    return;
                case LogicalState::connected:
                case LogicalState::reconnecting:
                    break;
                default:
                    NX_ASSERT(false, "Unhandled connection state");
            }


            /* Check if we need to log out if logged in under this user. */
            QString currentLogin = commonModule()->currentUrl().userName();
            NX_ASSERT(!currentLogin.isEmpty());
            if (currentLogin.isEmpty())
                return;

            if (qnCloudStatusWatcher->effectiveUserName() == currentLogin)
            {
                disconnectFromServer(static_cast<DisconnectFlags>(
                    DisconnectFlag::Force | DisconnectFlag::ClearAutoLogin));
            }
        });

    context()->instance<QnAppServerNotificationCache>();

    const auto resourceModeAction = action(QnActions::ResourcesModeAction);
    connect(resourceModeAction, &QAction::toggled, this,
        [this, welcomeScreen = context()->instance<QnWorkbenchWelcomeScreen>()](bool checked)
        {
            welcomeScreen->setVisible(!checked);
            if (workbench()->layouts().isEmpty())
                action(QnActions::OpenNewTabAction)->trigger();
        }, Qt::QueuedConnection); //< QueuedConnection is needed here because 2 title bars
                                  // (windowed/welcomescreen and fullscreen) are subscribed
                                  // to MainMenuAction, and main menu must not change
                                  // windowed/welcomescreen/fullscreen state
                                  // BETWEEN their slots processing MainMenuAction.
                                  //
                                  //TODO: #vkutin #gdm #ynikitenkov Lift this limitation in the future

    connect(display(), &QnWorkbenchDisplay::widgetAdded, this,
        [resourceModeAction]() { resourceModeAction->setChecked(true); });
}

QnWorkbenchConnectHandler::~QnWorkbenchConnectHandler()
{
}

void QnWorkbenchConnectHandler::handleConnectReply(
    int handle,
    ec2::ErrorCode errorCode,
    ec2::AbstractECConnectionPtr connection)
{
    /* Check if we have entered 'connect' method again while were in 'connecting...' state */
    if (m_connecting.handle != handle)
        return;

    if (m_logicalState == LogicalState::disconnected)
        return;

    if (m_physicalState != PhysicalState::testing)
        return;

    m_connecting.reset();

    /* Preliminary exit if application was closed while we were in the inner loop. */
    NX_ASSERT(!context()->closingDown());
    if (context()->closingDown())
        return;

    NX_ASSERT(connection || errorCode != ec2::ErrorCode::ok);
    QnConnectionInfo connectionInfo;
    if (connection)
        connectionInfo = connection->connectionInfo();

    const bool silent = m_logicalState == LogicalState::reconnecting
        || !qnRuntime->isDesktopMode();

    auto status = silent
        ? QnConnectionValidator::validateConnection(connectionInfo, errorCode)
        : QnConnectionDiagnosticsHelper::validateConnection(connectionInfo, errorCode, mainWindow());
    NX_ASSERT(connection || status != Qn::SuccessConnectionResult);

    if (m_logicalState == LogicalState::reconnecting)
    {
        processReconnectingReply(status, connection);
        return;
    }

    switch (status)
    {
        case Qn::SuccessConnectionResult:
            if (helpers::isNewSystem(connectionInfo) && !connectionInfo.ecDbReadOnly)
            {
                disconnectFromServer(DisconnectFlag::Force);
                auto welcomeScreen = context()->instance<QnWorkbenchWelcomeScreen>();
                /* Method is called from QML where we are passing QString. */
                welcomeScreen->setupFactorySystem(connectionInfo.effectiveUrl().toString());
            }
            else
            {
                establishConnection(connection);
            }
            break;
        case Qn::IncompatibleProtocolConnectionResult:
        case Qn::IncompatibleCloudHostConnectionResult:
            menu()->trigger(QnActions::DelayedForcedExitAction);
            break;
        default:    //error
            if (!qnRuntime->isDesktopMode())
            {
                QnGraphicsMessageBox::information(
                        tr("Could not connect to server. Video Wall will be closed."),
                        kVideowallCloseTimeoutMSec);
                executeDelayedParented(
                    [this]
                    {
                        action(QnActions::ExitAction)->trigger();
                    }, kVideowallCloseTimeoutMSec, this
                );
            }
            else
            {
                disconnectFromServer(static_cast<DisconnectFlags>(
                    DisconnectFlag::Force | DisconnectFlag::ErrorReason));
            }
            break;
    }
}

void QnWorkbenchConnectHandler::processReconnectingReply(
    Qn::ConnectionResult status,
    ec2::AbstractECConnectionPtr connection)
{
    NX_ASSERT(m_reconnectHelper);
    if (!m_reconnectHelper)
    {
        disconnectFromServer(DisconnectFlag::Force);
        return;
    }

    NX_ASSERT(m_reconnectDialog && m_reconnectDialog->isVisible());
    bool success = status == Qn::SuccessConnectionResult;
    if (success)
    {
        NX_ASSERT(connection);
        /* Check if server was cleaned up during reconnect. */
        if (connection && connection->connectionInfo().newSystem)
        {
            m_reconnectHelper->markServerAsInvalid(m_reconnectHelper->currentServer());
            success = false;
        }
    }

    if (success)
    {
        stopReconnecting();
        establishConnection(connection);
        return;
    }

    switch (status)
    {
        case Qn::UnauthorizedConnectionResult:
            /* Server database was cleaned up during restart, e.g. merge to other system. */
            m_reconnectHelper->markServerAsInvalid(m_reconnectHelper->currentServer());
            break;
        case Qn::IncompatibleInternalConnectionResult:
        case Qn::IncompatibleCloudHostConnectionResult:
        case Qn::IncompatibleVersionConnectionResult:
        case Qn::IncompatibleProtocolConnectionResult:
            m_reconnectHelper->markServerAsInvalid(m_reconnectHelper->currentServer());
            break;
        default:
            break;
    }

    /* Find next valid server for reconnect. */
    QnMediaServerResourceList allServers = m_reconnectHelper->servers();
    bool found = true;
    do
    {
        m_reconnectHelper->next();
        /* We have found at least one correct interface for the server. */
        found = m_reconnectHelper->currentUrl().isValid();
        if (!found) /* Do not try to connect to invalid servers. */
            allServers.removeOne(m_reconnectHelper->currentServer());
    } while (!found && !allServers.isEmpty());

    /* Break cycle if we cannot find any valid server. */
    if (found)
        connectToServer(m_reconnectHelper->currentUrl());
    else
        disconnectFromServer(DisconnectFlag::Force);
}

void QnWorkbenchConnectHandler::establishConnection(ec2::AbstractECConnectionPtr connection)
{
    NX_ASSERT(connection);
    if (!connection)
    {
        disconnectFromServer(DisconnectFlag::Force);
        return;
    }

    auto connectionInfo = connection->connectionInfo();

    setPhysicalState(PhysicalState::waiting_peer);
    QUrl url = connectionInfo.effectiveUrl();
    //TODO: #GDM #FIXME #3.1 Restore functionality
    //QnAppServerConnectionFactory::setUrl(url);
    QnAppServerConnectionFactory::setEc2Connection(connection);
    qnClientMessageProcessor->init(connection);

    commonModule()->sessionManager()->start();
    QnResource::startCommandProc();

    context()->setUserName(
        connectionInfo.effectiveUserName.isEmpty()
        ? url.userName()
        : connectionInfo.effectiveUserName);
}

void QnWorkbenchConnectHandler::storeConnectionRecord(
    const QUrl& url,
    const QnConnectionInfo& info,
    ConnectionOptions options)
{
    /**
     * Note! We don't save connection to new systems. But we have to update
     * weights for any connection using its local id
     *
     * Also, we always store connection if StorePassword flag is set because it means
     * it is not initial connection to factory system.
     */

    const bool autoLogin = options.testFlag(AutoLogin);
    const bool storePassword = options.testFlag(StorePassword) | autoLogin;
    if (!storePassword && helpers::isNewSystem(info))
        return;

    const auto localId = helpers::getLocalSystemId(info);
    nx::client::core::helpers::updateWeightData(localId);

    const bool cloudConnection = isConnectionToCloud(url);

    // Stores local credentials for successful connection
    if (helpers::isLocalUser(url.userName()) && !cloudConnection)
    {
        const auto credentials = (storePassword
            ? QnEncodedCredentials(url)
            : QnEncodedCredentials(url.userName(), QString()));

        nx::client::core::helpers::storeCredentials(localId, credentials);
        qnClientCoreSettings->save();
    }

    if (autoLogin)
    {
        const auto lastUsed = QnConnectionData(info.systemName, url, localId);
        qnSettings->setLastUsedConnection(lastUsed);
        qnSettings->setAutoLogin(autoLogin);
        qnSettings->save();
    }

    if (cloudConnection)
    {
        qnCloudStatusWatcher->logSession(info.cloudSystemId);
        return;
    }

    const bool correctHost = (!cloudConnection && !url.host().isEmpty());
    NX_ASSERT(correctHost, "Wrong host is going to be saved to the recent connections list");

    // Stores connection if it is local
    storeLocalSystemConnection(info.systemName, localId, url, storePassword);
}

void QnWorkbenchConnectHandler::showWarnMessagesOnce()
{
    if (m_logicalState != LogicalState::connected)
        return;

    /* We are just reconnected automatically, e.g. after update. */
    if (m_warnMessagesDisplayed)
        return;

    m_warnMessagesDisplayed = true;

    /* Collect and send crash dumps if allowed */
    m_crashReporter.scanAndReportAsync(qnSettings->rawSettings());

    menu()->triggerIfPossible(QnActions::AllowStatisticsReportMessageAction);

    auto watcher = context()->instance<QnWorkbenchVersionMismatchWatcher>();
    if (!watcher->hasMismatches())
        return;

    menu()->trigger(QnActions::VersionMismatchMessageAction);
}

void QnWorkbenchConnectHandler::stopReconnecting()
{
    if (m_reconnectDialog)
        m_reconnectDialog->deleteLater(); /*< We may get here from this dialog 'reject' handler. */
    m_reconnectDialog.clear();
    m_reconnectHelper.reset();
    m_connecting.reset();
}

void QnWorkbenchConnectHandler::setState(LogicalState logicalValue, PhysicalState physicalValue)
{
    if (m_logicalState == logicalValue && m_physicalState == physicalValue)
        return;
    m_logicalState = logicalValue;
    m_physicalState = physicalValue;
    emit stateChanged(m_logicalState, m_physicalState);
}

void QnWorkbenchConnectHandler::setLogicalState(LogicalState value)
{
    setState(value, m_physicalState);
}

void QnWorkbenchConnectHandler::setPhysicalState(PhysicalState value)
{
    setState(m_logicalState, value);
}

void QnWorkbenchConnectHandler::showPreloader()
{
    const auto welcomeScreen = context()->instance<QnWorkbenchWelcomeScreen>();
    const auto resourceModeAction = action(QnActions::ResourcesModeAction);

    resourceModeAction->setChecked(false); //< Shows welcome screen
    welcomeScreen->handleConnectingToSystem();
    welcomeScreen->setGlobalPreloaderVisible(true);
}

void QnWorkbenchConnectHandler::handleStateChanged(LogicalState logicalValue,
    PhysicalState physicalValue)
{
    const auto resourceModeAction = action(QnActions::ResourcesModeAction);
    const auto welcomeScreen = context()->instance<QnWorkbenchWelcomeScreen>();

    qDebug() << "QnWorkbenchConnectHandler state changed" << logicalValue << physicalValue;
    switch (logicalValue)
    {
        case LogicalState::disconnected:
            welcomeScreen->handleDisconnectedFromSystem();
            welcomeScreen->setGlobalPreloaderVisible(false);
            resourceModeAction->setChecked(false);  //< Shows welcome screen
            break;

        case LogicalState::connecting_to_target:
            showPreloader();
            break;
        case LogicalState::connecting:
            if (physicalValue == PhysicalState::waiting_resources)
                showPreloader();
            break;
        case LogicalState::connected:
            stopReconnecting();
            resourceModeAction->setChecked(true); //< Hides welcome screen
            break;
        default:
            break;
    }
}

void QnWorkbenchConnectHandler::at_messageProcessor_connectionOpened()
{
    NX_ASSERT(m_logicalState != LogicalState::disconnected);
    if (m_logicalState == LogicalState::disconnected)
        return;

    if (m_logicalState == LogicalState::reconnecting)
    {
        /* We can get connectionOpened while testing connection to another server. */
        NX_ASSERT(m_physicalState == PhysicalState::waiting_peer
            || m_physicalState == PhysicalState::testing);
        stopReconnecting();
    }
    setPhysicalState(PhysicalState::waiting_resources);

    action(QnActions::OpenLoginDialogAction)->setText(tr("Connect to Another Server...")); // TODO: #GDM #Common use conditional texts?

    connect(runtimeInfoManager(), &QnRuntimeInfoManager::runtimeInfoChanged, this,
        [this](const QnPeerRuntimeInfo &info)
        {
            if (info.uuid != commonModule()->moduleGUID())
                return;

            /* We can get here during disconnect process */
            if (auto connection = commonModule()->ec2Connection())
            {
                connection->getMiscManager(Qn::kSystemAccess)->saveRuntimeInfo(
                    info.data,
                    ec2::DummyHandler::instance(),
                    &ec2::DummyHandler::onRequestDone);

            }
        });


    auto connection = commonModule()->ec2Connection();
    NX_ASSERT(connection);
    connect(connection->getTimeNotificationManager(),
        &ec2::AbstractTimeNotificationManager::timeChanged,
        this,
        [](qint64 syncTime)
        {
            NX_ASSERT(qnSyncTime);
            if (qnSyncTime)
                qnSyncTime->updateTime(syncTime);
        });

    commonModule()->setReadOnly(connection->connectionInfo().ecDbReadOnly);
}

void QnWorkbenchConnectHandler::at_messageProcessor_connectionClosed()
{
    NX_ASSERT(commonModule()->ec2Connection());
    disconnect(commonModule()->ec2Connection(), nullptr, this, nullptr);
    disconnect(runtimeInfoManager(), &QnRuntimeInfoManager::runtimeInfoChanged, this, nullptr);

    /* Don't do anything if we are closing client. */
    if (context()->closingDown())
        return;

    switch (m_logicalState)
    {
        case LogicalState::disconnected:
            NX_ASSERT(m_physicalState == PhysicalState::disconnected);
            disconnectFromServer(DisconnectFlag::Force);
            break;

        /* Silently ignoring connection closing when installing updates. */
        case LogicalState::installing_updates:
            setPhysicalState(PhysicalState::waiting_peer);
            break;

        /* Handle reconnect scenario. */
        case LogicalState::reconnecting:
        case LogicalState::connected:
            setPhysicalState(PhysicalState::waiting_peer);
            setLogicalState(LogicalState::reconnecting);
            if (!tryToRestoreConnection())
                disconnectFromServer(DisconnectFlag::Force);
            break;

        /* Connect failed, disconnecting. Whats with videowall? */
        case LogicalState::connecting_to_target:
        case LogicalState::connecting:
            disconnectFromServer(DisconnectFlag::Force);
            break;

        default:
            break;
    }
}

void QnWorkbenchConnectHandler::at_messageProcessor_initialResourcesReceived()
{
    /* Avoid double reconnect when server is very slow or in debug. */
    m_connecting.reset();

    NX_ASSERT(m_logicalState != LogicalState::disconnected);
    if (m_logicalState == LogicalState::disconnected)
        return;

    /* We could get here if server advanced settings were changed so peer was reset. */
    if (m_logicalState == LogicalState::connected)
        return;

    NX_ASSERT(m_physicalState == PhysicalState::waiting_resources);
    setState(LogicalState::connected, PhysicalState::connected);

    /* Reload all dialogs and dependent data. */
    context()->instance<QnWorkbenchStateManager>()->forcedUpdate();

    /* In several seconds after connect show warnings. */
    executeDelayedParented([this] { showWarnMessagesOnce(); }, kMessagesDelayMs, this);
}

void QnWorkbenchConnectHandler::at_connectAction_triggered()
{
    const auto welcomeScreen = context()->instance<QnWorkbenchWelcomeScreen>();
    welcomeScreen->setVisibleControls(true);

    bool directConnection = qnRuntime->isActiveXMode() || qnRuntime->isVideoWallMode();
    if (m_logicalState == LogicalState::connected)
    {
        // Ask user if he wants to save changes.
        const auto flags = directConnection
            ? DisconnectFlag::Force
            : DisconnectFlag::NoFlags;

        if (!disconnectFromServer(flags))
            return;
    }
    else
    {
        // Break 'Connecting' state and clear workbench.
        disconnectFromServer(DisconnectFlag::Force);
    }

    commonModule()->updateRunningInstanceGuid();

    QnActionParameters parameters = menu()->currentParameters(sender());
    QUrl url = parameters.argument(Qn::UrlRole, QUrl());

    if (directConnection)
    {
        // We don't have to test connection here.
        NX_ASSERT(url.isValid());
        setLogicalState(LogicalState::connecting_to_target);
        connectToServer(url);
    }
    else if (url.isValid())
    {
        const auto forceConnection = parameters.argument(Qn::ForceRole, false);
        ConnectionOptions options;
        if (parameters.argument(Qn::StorePasswordRole, false))
            options |= StorePassword;
        if (parameters.argument(Qn::AutoLoginRole, false))
            options |= AutoLogin;

        testConnectionToServer(url, options, forceConnection);
    }
    else
    {
        /* Try to load last used connection. */
        url = qnSettings->lastUsedConnection().url;

        /* Try to connect with saved password. */
        const bool autoLogin = qnSettings->autoLogin();
        if (autoLogin && url.isValid() && !url.password().isEmpty())
            testConnectionToServer(url, AutoLogin, true);
    }
}

void QnWorkbenchConnectHandler::at_connectToCloudSystemAction_triggered()
{
    if (!qnCloudStatusWatcher->isCloudEnabled()
        || qnCloudStatusWatcher->status() == QnCloudStatusWatcher::LoggedOut)
    {
        return;
    }

    QnActionParameters parameters = menu()->currentParameters(sender());
    QString id = parameters.argument(Qn::CloudSystemIdRole).toString();

    auto system = qnSystemsFinder->getSystem(id);
    if (!system || !system->isConnectable())
        return;

    const auto servers = system->servers();
    auto reachableServer = std::find_if(servers.cbegin(), servers.cend(),
        [system](const QnModuleInformation& server)
        {
            return system->isReachableServer(server.id);
        });

    if (reachableServer == servers.cend())
        return;

    QUrl url = system->getServerHost(reachableServer->id);
    auto credentials = qnCloudStatusWatcher->credentials();
    url.setUserName(credentials.user);
    url.setPassword(credentials.password.value());

    menu()->trigger(QnActions::ConnectAction, QnActionParameters().withArgument(Qn::UrlRole, url));
}

void QnWorkbenchConnectHandler::at_reconnectAction_triggered()
{
    /* Reconnect call should not be executed while we are disconnected. */
    if (m_logicalState != LogicalState::connected)
        return;

<<<<<<< HEAD
    QUrl currentUrl = commonModule()->currentUrl();
    disconnectFromServer(true);
=======
    QUrl currentUrl = QnAppServerConnectionFactory::url();
    disconnectFromServer(DisconnectFlag::Force);
>>>>>>> 791ea111

    // Do not store connections in case of reconnection
    setLogicalState(LogicalState::connecting_to_target);
    connectToServer(currentUrl);
}

void QnWorkbenchConnectHandler::at_disconnectAction_triggered()
{
    QnActionParameters parameters = menu()->currentParameters(sender());
    const DisconnectFlags flags = static_cast<DisconnectFlags>(
        parameters.hasArgument(Qn::ForceRole) && parameters.argument(Qn::ForceRole).toBool()
            ? DisconnectFlag::Force | DisconnectFlag::ClearAutoLogin
            : DisconnectFlag::ClearAutoLogin);

    disconnectFromServer(flags);
}

void QnWorkbenchConnectHandler::connectToServer(const QUrl &url)
{
    auto validState =
        m_logicalState == LogicalState::testing
        || m_logicalState == LogicalState::connecting
        || m_logicalState == LogicalState::connecting_to_target
        || m_logicalState == LogicalState::reconnecting;
    NX_ASSERT(validState);
    if (!validState)
        return;

    setPhysicalState(PhysicalState::testing);
    m_connecting.handle = qnClientCoreModule->connectionFactory()->connect(
        url, clientInfo(), this, &QnWorkbenchConnectHandler::handleConnectReply);
    m_connecting.url = url;
}

bool QnWorkbenchConnectHandler::disconnectFromServer(DisconnectFlags flags)
{
    const bool force = flags.testFlag(DisconnectFlag::Force);
    const bool isErrorReason = flags.testFlag(DisconnectFlag::ErrorReason);

    if (flags.testFlag(DisconnectFlag::ClearAutoLogin))
    {
        qnSettings->setAutoLogin(false);
        qnSettings->save();
    }

    if (!context()->instance<QnWorkbenchStateManager>()->tryClose(force))
    {
        NX_ASSERT(!force, "Forced exit must close connection");
        return false;
    }

    if (!force)
        qnGlobalSettings->synchronizeNow();

    if (isErrorReason && qnRuntime->isDesktopMode())
    {
        const auto welcomeScreen = context()->instance<QnWorkbenchWelcomeScreen>();
        welcomeScreen->openConnectingTile();
    }

    setState(LogicalState::disconnected, PhysicalState::disconnected);

    clearConnection();
    return true;
}

void QnWorkbenchConnectHandler::handleTestConnectionReply(
    int handle,
    const QUrl& url,
    ec2::ErrorCode errorCode,
    const QnConnectionInfo& connectionInfo,
    ConnectionOptions options,
    bool force)
{
    const bool invalidState = ((m_logicalState != LogicalState::testing)
        && (m_logicalState != LogicalState::connecting_to_target));

    if (m_connecting.handle != handle || invalidState)
        return;

    m_connecting.reset();

    /* Preliminary exit if application was closed while we were in the inner loop. */
    NX_ASSERT(!context()->closingDown());
    if (context()->closingDown())
        return;

    auto status =  QnConnectionDiagnosticsHelper::validateConnection(
        connectionInfo, errorCode, mainWindow());

    switch (status)
    {
        case Qn::IncompatibleProtocolConnectionResult:
        case Qn::IncompatibleCloudHostConnectionResult:
            // Do not store connection if applauncher is offline
            if (!applauncher::checkOnline(false))
                break;
            // Fall through
        case Qn::SuccessConnectionResult:
            storeConnectionRecord(url, connectionInfo, options);
            break;
        default:
            break;
    }

    switch (status)
    {
        case Qn::SuccessConnectionResult:
            setLogicalState(force ? LogicalState::connecting : LogicalState::connecting_to_target);
            connectToServer(url);
            break;
        case Qn::IncompatibleProtocolConnectionResult:
        case Qn::IncompatibleCloudHostConnectionResult:
            menu()->trigger(QnActions::DelayedForcedExitAction);
            break;
        default:
            disconnectFromServer(static_cast<DisconnectFlags>(
                DisconnectFlag::Force | DisconnectFlag::ErrorReason));
            break;
    }
}

void QnWorkbenchConnectHandler::showLoginDialog()
{
    if (context()->closingDown())
        return;

    const QScopedPointer<QnLoginDialog> dialog(new QnLoginDialog(context()->mainWindow()));
    dialog->exec();
}

void QnWorkbenchConnectHandler::clearConnection()
{
    stopReconnecting();

    qnClientMessageProcessor->init(nullptr);
    QnAppServerConnectionFactory::setEc2Connection(nullptr);

    commonModule()->sessionManager()->stop();
    QnResource::stopCommandProc();

    context()->setUserName(QString());

    /* Get ready for the next connection. */
    m_warnMessagesDisplayed = false;

    action(QnActions::OpenLoginDialogAction)->setText(tr("Connect to Server..."));

    /* Remove all remote resources. */
    auto resourcesToRemove = resourcePool()->getResourcesWithFlag(Qn::remote);

    /* Also remove layouts that were just added and have no 'remote' flag set. */
    for (const auto& layout : resourcePool()->getResources<QnLayoutResource>())
    {
        if (layout->hasFlags(Qn::local) && !layout->isFile())  //do not remove exported layouts
            resourcesToRemove.push_back(layout);
    }

    QVector<QnUuid> idList;
    idList.reserve(resourcesToRemove.size());
    for (const auto& res: resourcesToRemove)
        idList.push_back(res->getId());

    resourcePool()->removeResources(resourcesToRemove);
    resourcePool()->removeResources(resourcePool()->getAllIncompatibleResources());

    cameraUserAttributesPool()->clear();
    mediaServerUserAttributesPool()->clear();
    propertyDictionary()->clear(idList);
    statusDictionary()->clear(idList);

    licensePool()->reset();
    commonModule()->setReadOnly(false);
}

void QnWorkbenchConnectHandler::testConnectionToServer(
    const QUrl& url,
    ConnectionOptions options,
    bool force)
{
    setLogicalState(force ? LogicalState::connecting_to_target : LogicalState::testing);

    setPhysicalState(PhysicalState::testing);
    m_connecting.handle = qnClientCoreModule->connectionFactory()->testConnection(
        url, this,
        [this, options, url, force]
        (int handle, ec2::ErrorCode errorCode, const QnConnectionInfo& connectionInfo)
        {
            handleTestConnectionReply(handle, url, errorCode, connectionInfo, options, force);
        });
    m_connecting.url = url;
}

bool QnWorkbenchConnectHandler::tryToRestoreConnection()
{
    QUrl currentUrl = commonModule()->currentUrl();
    NX_ASSERT(!currentUrl.isEmpty());
    if (currentUrl.isEmpty())
        return false;

    if (!m_reconnectHelper)
        m_reconnectHelper.reset(new QnReconnectHelper());

    if (m_reconnectHelper->servers().isEmpty())
    {
        stopReconnecting();
        return false;
    }

    m_reconnectDialog = new QnReconnectInfoDialog(mainWindow());
    connect(m_reconnectDialog, &QDialog::rejected, this,
        [this]
        {
            stopReconnecting();
            disconnectFromServer(DisconnectFlag::Force);
        });
    m_reconnectDialog->setServers(m_reconnectHelper->servers());
    m_reconnectDialog->setCurrentServer(m_reconnectHelper->currentServer());
    QnDialog::show(m_reconnectDialog);
    connectToServer(m_reconnectHelper->currentUrl());
    return true;
}<|MERGE_RESOLUTION|>--- conflicted
+++ resolved
@@ -931,13 +931,8 @@
     if (m_logicalState != LogicalState::connected)
         return;
 
-<<<<<<< HEAD
     QUrl currentUrl = commonModule()->currentUrl();
-    disconnectFromServer(true);
-=======
-    QUrl currentUrl = QnAppServerConnectionFactory::url();
     disconnectFromServer(DisconnectFlag::Force);
->>>>>>> 791ea111
 
     // Do not store connections in case of reconnection
     setLogicalState(LogicalState::connecting_to_target);
