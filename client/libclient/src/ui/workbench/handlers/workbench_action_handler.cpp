--- conflicted
+++ resolved
@@ -141,12 +141,7 @@
 #include <utils/common/url.h>
 #include <utils/email/email.h>
 #include <utils/math/math.h>
-<<<<<<< HEAD
-#include <nx/network/http/httptypes.h>
 #include <nx/utils/std/cpp14.h>
-=======
-#include <utils/common/cpp14.h>
->>>>>>> 1ec90bfe
 #include <utils/aspect_ratio.h>
 #include <utils/screen_manager.h>
 #include <vms_gateway_embeddable.h>
@@ -1561,22 +1556,7 @@
     if (!server)
         return;
 
-<<<<<<< HEAD
-    if (!context()->user())
-        return;
-
-    QUrl serverUrl(server->getApiUrl());
-    serverUrl.setPath(lit("/api/getNonce"));
-
-    nx_http::AsyncHttpClientPtr client = nx_http::AsyncHttpClient::create();
-    auto reply = std::make_unique<QnAsyncHttpClientReply>(client, this);
-    connect(
-        reply.get(), &QnAsyncHttpClientReply::finished,
-        this, &QnWorkbenchActionHandler::at_serverLogsAction_getNonce);
-
-    // TODO: Think of preloader in case of user complains about delay
-    m_logRequests.emplace(serverUrl, LogRequest{std::move(server), std::move(reply)});
-    client->doGet(serverUrl);
+    sendServerRequest(server, lit("api/showLog?lines=1000"));
 }
 
 void QnWorkbenchActionHandler::at_serverLogsAction_getNonce(QnAsyncHttpClientReply *reply) {
@@ -1613,9 +1593,6 @@
     url.setQuery(urlQuery);
     url = QnNetworkProxyFactory::instance()->urlToResource(url, request.server);
     QDesktopServices::openUrl(url);
-=======
-    sendServerRequest(server, lit("api/showLog?lines=1000"));
->>>>>>> 1ec90bfe
 }
 
 void QnWorkbenchActionHandler::at_serverIssuesAction_triggered() {
