--- conflicted
+++ resolved
@@ -17,11 +17,12 @@
     base_type(parent),
     QnWorkbenchContextAware(parent)
 {
+
     connect(qnClientMessageProcessor, &QnClientMessageProcessor::initialResourcesReceived, this,
-        []()
+        [this]
         {
-            /* Online status is set by default, page will go offline if will be unreachable on opening. */
-            for (const auto& webPage: qnResPool->getResources<QnWebPageResource>())
+            // Online status by default, page will go offline if will be unreachable on opening.
+            for (auto webPage: resourcePool()->getResources<QnWebPageResource>())
                 webPage->setStatus(Qn::Online);
         });
 
@@ -32,26 +33,8 @@
         this, &QnWorkbenchWebPageHandler::at_editWebPageAction_triggered);
 }
 
-<<<<<<< HEAD
-QnWorkbenchWebPageHandler::QnWorkbenchWebPageHandler(QObject *parent /*= 0*/):
-    base_type(parent),
-    QnWorkbenchContextAware(parent)
-{
-
-    connect(qnClientMessageProcessor, &QnClientMessageProcessor::initialResourcesReceived, this,
-        [this]
-        {
-            // Online status by default, page will go offline if will be unreachable on opening.
-            for (auto webPage : resourcePool()->getResources<QnWebPageResource>())
-                webPage->setStatus(Qn::Online);
-        });
-
-    connect(action(QnActions::NewWebPageAction), &QAction::triggered, this,
-        &QnWorkbenchWebPageHandler::at_newWebPageAction_triggered);
-=======
 QnWorkbenchWebPageHandler::~QnWorkbenchWebPageHandler()
 {
->>>>>>> 061049f1
 }
 
 void QnWorkbenchWebPageHandler::at_newWebPageAction_triggered()
@@ -72,28 +55,6 @@
 
 void QnWorkbenchWebPageHandler::at_editWebPageAction_triggered()
 {
-<<<<<<< HEAD
-    QScopedPointer<QnInputDialog> dialog(new QnInputDialog(mainWindow()));
-    dialog->setWindowTitle(tr("New Web Page..."));
-    dialog->setCaption(tr("Enter URL of Web Page to add:"));
-    dialog->setPlaceholderText(lit("example.org"));
-    dialog->setWindowModality(Qt::ApplicationModal);
-
-    while (true) {
-         if(!dialog->exec())
-             return;
-
-        QUrl url = QUrl::fromUserInput(dialog->value());
-        if (!isValidUrl(url))
-            continue;
-
-        QnWebPageResourcePtr webPage(new QnWebPageResource(url));
-        if (resourcePool()->getResourceById(webPage->getId()))
-        {
-            QnMessageBox::warning(mainWindow(), tr("This Web Page already exists"));
-            continue;
-        }
-=======
     auto parameters = menu()->currentParameters(sender());
 
     auto webPage = parameters.resource().dynamicCast<QnWebPageResource>();
@@ -102,7 +63,6 @@
 
     const auto oldName = webPage->getName();
     const auto oldUrl = webPage->getUrl();
->>>>>>> 061049f1
 
     QScopedPointer<QnWebpageDialog> dialog(new QnWebpageDialog(mainWindow()));
     dialog->setWindowTitle(tr("Edit Web Page"));
