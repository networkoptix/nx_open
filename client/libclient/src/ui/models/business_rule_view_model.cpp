#include "business_rule_view_model.h"

#include <core/resource/resource.h>
#include <core/resource/device_dependent_strings.h>
#include <core/resource/camera_resource.h>
#include <core/resource/media_server_resource.h>
#include <core/resource/user_resource.h>
#include <core/resource_management/resource_pool.h>
#include <core/resource_management/resource_access_manager.h>
#include <core/resource/resource_display_info.h>

#include <client/client_settings.h>

#include <business/business_action_parameters.h>
#include <business/business_strings_helper.h>
#include <business/business_resource_validation.h>
#include <business/business_types_comparator.h>
#include <business/events/abstract_business_event.h>
#include <business/events/camera_input_business_event.h>
#include <business/events/motion_business_event.h>
#include <business/actions/abstract_business_action.h>
#include <business/actions/recording_business_action.h>
#include <business/actions/camera_output_business_action.h>

#include <ui/help/help_topics.h>
#include <ui/help/business_help.h>
#include <ui/models/notification_sound_model.h>
#include <ui/style/globals.h>
#include <ui/style/resource_icon_cache.h>
#include <ui/workbench/workbench_context.h>

#include <utils/app_server_notification_cache.h>
#include <utils/email/email.h>
#include <utils/media/audio_player.h>

namespace {

const int ProlongedActionRole = Qt::UserRole + 2;
const int defaultActionDurationMs = 5000;
const int defaultAggregationPeriodSec = 60;

QVector<QnUuid> toIdList(const QSet<QnUuid>& src)
{
    QVector<QnUuid> result;
    result.reserve(src.size());
    for (auto id : src)
        result << id;
    return result;
}

QSet<QnUuid> toIdSet(const QVector<QnUuid>& src)
{
    QSet<QnUuid> result;
    result.reserve(src.size());
    for (auto id : src)
        result << id;
    return result;
}

}

namespace QnBusiness {
QList<Columns> allColumns()
{
    static QList<Columns> result;
    if (result.isEmpty())
    {
        result
            << ModifiedColumn
            << DisabledColumn
            << EventColumn
            << SourceColumn
            << SpacerColumn
            << ActionColumn
            << TargetColumn
            << AggregationColumn;
    }
    return result;
}

template <class T>
QnSharedResourcePointerList<T> toResources(const QSet<QnUuid> &idList)
{
    return qnResPool->getResources<T>(idList);
}

QSet<QnUuid> toIds(const QnResourceList& resources)
{
    QSet<QnUuid> result;
    for (auto resource : resources)
        result << resource->getId();

    return result;
}

QSet<QnUuid> filterEventResources(const QSet<QnUuid>& ids, EventType eventType)
{
    if (requiresCameraResource(eventType))
        return toIds(qnResPool->getResources<QnVirtualCameraResource>(ids));

    if (requiresServerResource(eventType))
        return toIds(qnResPool->getResources<QnMediaServerResource>(ids));

    return QSet<QnUuid>();
}

QSet<QnUuid> filterActionResources(const QSet<QnUuid>& ids, ActionType actionType)
{
    if (requiresCameraResource(actionType))
        return toIds(qnResPool->getResources<QnVirtualCameraResource>(ids));

    if (requiresUserResource(actionType))
    {
        auto users = qnResPool->getResources<QnUserResource>(ids);
        auto roles = qnResourceAccessManager->userGroups(ids);
        auto result = toIds(users);
        for (auto role: roles)
            result << role.id;
        return result;
    }

    return QSet<QnUuid>();
}

/**
 *  This method must cleanup all action parameters that are not required for the given action.
 *  //TODO: #GDM implement correct filtering
 */
QnBusinessActionParameters filterActionParams(QnBusiness::ActionType actionType, const QnBusinessActionParameters &params)
{
    Q_UNUSED(actionType);
    return params;
}

} //namespace QnBusiness

QnBusinessRuleViewModel::QnBusinessRuleViewModel(QObject *parent)
    : base_type(parent)
    , QnWorkbenchContextAware(parent)
    , m_id(QnUuid::createUuid())
    , m_modified(false)
    , m_eventType(QnBusiness::CameraDisconnectEvent)
    , m_eventState(QnBusiness::UndefinedState)
    , m_actionType(QnBusiness::ShowPopupAction)
    , m_aggregationPeriodSec(defaultAggregationPeriodSec)
    , m_disabled(false)
    , m_eventTypesModel(new QStandardItemModel(this))
    , m_eventStatesModel(new QStandardItemModel(this))
    , m_actionTypesModel(new QStandardItemModel(this))
{

    QnBusinessTypesComparator lexComparator;
    for (QnBusiness::EventType eventType : lexComparator.lexSortedEvents())
    {
        QStandardItem *item = new QStandardItem(QnBusinessStringsHelper::eventName(eventType));
        item->setData(eventType);

        QList<QStandardItem *> row;
        row << item;
        m_eventTypesModel->appendRow(row);
    }

    for (QnBusiness::ActionType actionType : lexComparator.lexSortedActions())
    {
        QStandardItem *item = new QStandardItem(QnBusinessStringsHelper::actionName(actionType));
        item->setData(actionType);
        item->setData(!QnBusiness::canBeInstant(actionType), ProlongedActionRole);

        QList<QStandardItem *> row;
        row << item;
        m_actionTypesModel->appendRow(row);
    }
    updateActionTypesModel();
    updateEventStateModel();
}

QnBusinessRuleViewModel::~QnBusinessRuleViewModel()
{
}

QVariant QnBusinessRuleViewModel::data(const int column, const int role) const
{
    if (column == QnBusiness::DisabledColumn)
    {
        switch (role)
        {
            case Qt::CheckStateRole:
                return (m_disabled ? Qt::Unchecked : Qt::Checked);

            case Qt::ToolTipRole:
            case Qt::StatusTipRole:
            case Qt::WhatsThisRole:
            case Qt::AccessibleDescriptionRole:
                return getToolTip(column);

            default:
                break;
        }
    }

    switch (role)
    {
        case Qt::DisplayRole:
        case Qt::AccessibleTextRole:
            return getText(column);

        case Qt::ToolTipRole:
        case Qt::StatusTipRole:
        case Qt::WhatsThisRole:
        case Qt::AccessibleDescriptionRole:
            return getToolTip(column);

        case Qt::DecorationRole:
            return getIcon(column);

        case Qt::EditRole:
            switch (column)
            {
                case QnBusiness::EventColumn:
                    return m_eventType;
                case QnBusiness::ActionColumn:
                    return m_actionType;
                case QnBusiness::TargetColumn:
                {
                    switch (m_actionType)
                    {
                        case QnBusiness::SendMailAction:
                            return m_actionParams.emailAddress;
                        case QnBusiness::ShowPopupAction:
                            return (int)m_actionParams.userGroup;
                        default:
                            break;
                    }
                }
                case QnBusiness::AggregationColumn:
                    return m_aggregationPeriodSec;
                default:
                    break;
            }

        case Qt::TextColorRole:
            break;

        case Qt::BackgroundRole:
            if (m_disabled || isValid())
                break;

            if (!isValid(column))
                return QBrush(qnGlobals->businessRuleInvalidColumnBackgroundColor());
            return QBrush(qnGlobals->businessRuleInvalidBackgroundColor());

        case Qn::UuidRole:
            return qVariantFromValue(m_id);
        case Qn::ModifiedRole:
            return m_modified;
        case Qn::DisabledRole:
            return m_disabled;
        case Qn::ValidRole:
            return isValid();
        case Qn::ActionIsInstantRole:
            return !isActionProlonged();
        case Qn::ShortTextRole:
            return getText(column, false);

        case Qn::EventTypeRole:
            return qVariantFromValue(m_eventType);
        case Qn::EventResourcesRole:
            return QVariant::fromValue<QSet<QnUuid>>(filterEventResources(m_eventResources, m_eventType));
        case Qn::ActionTypeRole:
            return qVariantFromValue(m_actionType);
        case Qn::ActionResourcesRole:
            return QVariant::fromValue<QSet<QnUuid>>(filterActionResources(m_actionResources, m_actionType));

        case Qn::HelpTopicIdRole:
            return getHelpTopic(column);
        default:
            break;
    }
    return QVariant();
}

bool QnBusinessRuleViewModel::setData(const int column, const QVariant &value, int role)
{
    if (column == QnBusiness::DisabledColumn && role == Qt::CheckStateRole)
    {
        setDisabled(value.toInt() == Qt::Unchecked);
        return true;
    }

    if (role != Qt::EditRole)
        return false;

    switch (column)
    {
        case QnBusiness::EventColumn:
            setEventType((QnBusiness::EventType)value.toInt());
            return true;
        case QnBusiness::ActionColumn:
            setActionType((QnBusiness::ActionType)value.toInt());
            return true;
        case QnBusiness::SourceColumn:
            setEventResources(value.value<QSet<QnUuid>>());
            return true;
        case QnBusiness::TargetColumn:
            switch (m_actionType)
            {
                case QnBusiness::ShowPopupAction:
                {
                    QnBusinessActionParameters params = m_actionParams;

                    // TODO: #GDM #Business you're implicitly relying on what enum values are, which is very bad.
                    // This code will fail silently if someone changes the header. Please write it properly.
                    params.userGroup = (QnBusiness::UserGroup)value.toInt();
                    setActionParams(params);
                    break;
                }
                default:
                    setActionResources(value.value<QSet<QnUuid>>());
                    break;
            }
            return true;
        case QnBusiness::AggregationColumn:
            setAggregationPeriod(value.toInt());
            return true;
        default:
            break;
    }

    return false;
}


void QnBusinessRuleViewModel::loadFromRule(QnBusinessEventRulePtr businessRule)
{
    m_id = businessRule->id();
    m_modified = false;
    if (m_eventType != businessRule->eventType())
    {
        m_eventType = businessRule->eventType();
        updateEventStateModel();
    }

    m_eventResources = filterEventResources(toIdSet(businessRule->eventResources()),
        m_eventType);

    m_eventParams = businessRule->eventParams();

    m_eventState = businessRule->eventState();

    m_actionType = businessRule->actionType();

    m_actionResources = filterActionResources(toIdSet(businessRule->actionResources()),
        m_actionType);

    m_actionParams = businessRule->actionParams();

    m_aggregationPeriodSec = businessRule->aggregationPeriod();

    m_disabled = businessRule->isDisabled();
    m_comments = businessRule->comment();
    m_schedule = businessRule->schedule();

    updateActionTypesModel();//TODO: #GDM #Business connect on dataChanged?

    emit dataChanged(QnBusiness::AllFieldsMask);
}

QnBusinessEventRulePtr QnBusinessRuleViewModel::createRule() const
{
    QnBusinessEventRulePtr rule(new QnBusinessEventRule());
    rule->setId(m_id);
    rule->setEventType(m_eventType);
    rule->setEventResources(toIdList(filterEventResources(m_eventResources, m_eventType)));
    rule->setEventState(m_eventState);   //TODO: #GDM #Business check
    rule->setEventParams(m_eventParams); //TODO: #GDM #Business filtered
    rule->setActionType(m_actionType);
    rule->setActionResources(toIdList(filterActionResources(m_actionResources, m_actionType)));
    rule->setActionParams(filterActionParams(m_actionType, m_actionParams));
    rule->setAggregationPeriod(m_aggregationPeriodSec);
    rule->setDisabled(m_disabled);
    rule->setComment(m_comments);
    rule->setSchedule(m_schedule);
    return rule;
}

// setters and getters


QnUuid QnBusinessRuleViewModel::id() const
{
    return m_id;
}

bool QnBusinessRuleViewModel::isModified() const
{
    return m_modified;
}

void QnBusinessRuleViewModel::setModified(bool value)
{
    if (m_modified == value)
        return;

    m_modified = value;
    emit dataChanged(QnBusiness::ModifiedField);
}

QnBusiness::EventType QnBusinessRuleViewModel::eventType() const
{
    return m_eventType;
}

void QnBusinessRuleViewModel::setEventType(const QnBusiness::EventType value)
{
    if (m_eventType == value)
        return;

    bool cameraRequired = QnBusiness::requiresCameraResource(m_eventType);
    bool serverRequired = QnBusiness::requiresServerResource(m_eventType);

    m_eventType = value;
    m_modified = true;

    QnBusiness::Fields fields = QnBusiness::EventTypeField | QnBusiness::ModifiedField;

    if (QnBusiness::requiresCameraResource(m_eventType) != cameraRequired ||
        QnBusiness::requiresServerResource(m_eventType) != serverRequired)
    {
        fields |= QnBusiness::EventResourcesField;
    }

    if (QnBusiness::hasToggleState(m_eventType))
    {
        if (!isActionProlonged())
        {
            const auto allowedStates = allowedEventStates(m_eventType);
            if (!allowedStates.contains(m_eventState))
            {
                m_eventState = allowedStates.first();
                fields |= QnBusiness::EventStateField;
            }
        }
    }
    else
    {
        if (m_eventState != QnBusiness::UndefinedState)
        {
            m_eventState = QnBusiness::UndefinedState;
            fields |= QnBusiness::EventStateField;
        }

        if (!QnBusiness::canBeInstant(m_actionType))
        {
            m_actionType = QnBusiness::ShowPopupAction;
            fields |= QnBusiness::ActionTypeField | QnBusiness::ActionResourcesField | QnBusiness::ActionParamsField;
        }
        else if (isActionProlonged() && QnBusiness::supportsDuration(m_actionType) && m_actionParams.durationMs <= 0)
        {
            m_actionParams.durationMs = defaultActionDurationMs;
            fields |= QnBusiness::ActionParamsField;
        }
    }

    updateActionTypesModel();
    updateEventStateModel();

    emit dataChanged(fields);
    //TODO: #GDM #Business check others, params and resources should be merged
}


QSet<QnUuid> QnBusinessRuleViewModel::eventResources() const
{
    return filterEventResources(m_eventResources, m_eventType);
}

void QnBusinessRuleViewModel::setEventResources(const QSet<QnUuid>& value)
{
    auto filtered = filterEventResources(value, m_eventType);
    auto oldFiltered = filterEventResources(m_eventResources, m_eventType);

    if (filtered == oldFiltered)
        return;

    m_eventResources = value;
    m_modified = true;

    emit dataChanged(QnBusiness::EventResourcesField | QnBusiness::ModifiedField);
}

QnBusinessEventParameters QnBusinessRuleViewModel::eventParams() const
{
    return m_eventParams;
}

void QnBusinessRuleViewModel::setEventParams(const QnBusinessEventParameters &params)
{
    bool hasChanges = !(m_eventParams == params);

    if (!hasChanges)
        return;

    m_eventParams = params;
    m_modified = true;

    emit dataChanged(QnBusiness::EventParamsField | QnBusiness::ModifiedField);
}

QnBusiness::EventState QnBusinessRuleViewModel::eventState() const
{
    return m_eventState;
}

void QnBusinessRuleViewModel::setEventState(QnBusiness::EventState state)
{
    if (m_eventState == state)
        return;

    m_eventState = state;
    m_modified = true;

    emit dataChanged(QnBusiness::EventStateField | QnBusiness::ModifiedField);
}

QnBusiness::ActionType QnBusinessRuleViewModel::actionType() const
{
    return m_actionType;
}

void QnBusinessRuleViewModel::setActionType(const QnBusiness::ActionType value)
{
    if (m_actionType == value)
        return;

    bool cameraRequired = QnBusiness::requiresCameraResource(m_actionType);
    bool userRequired = QnBusiness::requiresUserResource(m_actionType);

    bool wasEmailAction = m_actionType == QnBusiness::SendMailAction;
    bool aggregationWasDisabled = !QnBusiness::allowsAggregation(m_actionType);

    m_actionType = value;
    m_modified = true;

    QnBusiness::Fields fields = QnBusiness::ActionTypeField | QnBusiness::ModifiedField;
    if (QnBusiness::requiresCameraResource(m_actionType) != cameraRequired ||
        QnBusiness::requiresUserResource(m_actionType) != userRequired)
        fields |= QnBusiness::ActionResourcesField;

    if (!QnBusiness::allowsAggregation(m_actionType))
    {
        m_aggregationPeriodSec = 0;
        fields |= QnBusiness::AggregationField;
    }
    else
    {
        /*
         *  If action is "send email" default units for aggregation period should be hours, not minutes.
         *  Works only if aggregation period was not changed from default value.
         */
        if (value == QnBusiness::SendMailAction && m_aggregationPeriodSec == defaultAggregationPeriodSec)
        {
            m_aggregationPeriodSec = defaultAggregationPeriodSec * 60;
            fields |= QnBusiness::AggregationField;
        }
        else if (wasEmailAction && m_aggregationPeriodSec == defaultAggregationPeriodSec * 60)
        {
            m_aggregationPeriodSec = defaultAggregationPeriodSec;
            fields |= QnBusiness::AggregationField;
        }
        else if (aggregationWasDisabled)
        {
            m_aggregationPeriodSec = defaultAggregationPeriodSec;
            fields |= QnBusiness::AggregationField;
        }
    }

    if (QnBusiness::hasToggleState(m_eventType) && !isActionProlonged() && m_eventState == QnBusiness::UndefinedState)
    {
        m_eventState = allowedEventStates(m_eventType).first();
        fields |= QnBusiness::EventStateField;
    }
    else if (!QnBusiness::hasToggleState(m_eventType) && QnBusiness::supportsDuration(m_actionType) && m_actionParams.durationMs <= 0)
    {
        m_actionParams.durationMs = defaultActionDurationMs;
        fields |= QnBusiness::ActionParamsField;
    }

    emit dataChanged(fields);
}

QSet<QnUuid> QnBusinessRuleViewModel::actionResources() const
{
    return filterActionResources(m_actionResources, m_actionType);
}

void QnBusinessRuleViewModel::setActionResources(const QSet<QnUuid>& value)
{
    auto filtered = filterActionResources(value, m_actionType);
    auto oldFiltered = filterActionResources(m_actionResources, m_actionType);

    if (filtered == oldFiltered)
        return;

    m_actionResources = value;
    m_modified = true;

    emit dataChanged(QnBusiness::ActionResourcesField | QnBusiness::ModifiedField);
}

bool QnBusinessRuleViewModel::isActionProlonged() const
{
    return QnBusiness::isActionProlonged(m_actionType, m_actionParams);
}

QnBusinessActionParameters QnBusinessRuleViewModel::actionParams() const
{
    return m_actionParams;
}

void QnBusinessRuleViewModel::setActionParams(const QnBusinessActionParameters &params)
{
    if (params == m_actionParams)
        return;

    m_actionParams = params;
    m_modified = true;

    emit dataChanged(QnBusiness::ActionParamsField | QnBusiness::ModifiedField);
}

int QnBusinessRuleViewModel::aggregationPeriod() const
{
    return m_aggregationPeriodSec;
}

void QnBusinessRuleViewModel::setAggregationPeriod(int msecs)
{
    if (m_aggregationPeriodSec == msecs)
        return;

    m_aggregationPeriodSec = msecs;
    m_modified = true;

    emit dataChanged(QnBusiness::AggregationField | QnBusiness::ModifiedField);
}

bool QnBusinessRuleViewModel::disabled() const
{
    return m_disabled;
}

void QnBusinessRuleViewModel::setDisabled(const bool value)
{
    if (m_disabled == value)
        return;

    m_disabled = value;
    m_modified = true;

    emit dataChanged(QnBusiness::AllFieldsMask); // all fields should be redrawn
}

QString QnBusinessRuleViewModel::comments() const
{
    return m_comments;
}

void QnBusinessRuleViewModel::setComments(const QString value)
{
    if (m_comments == value)
        return;

    m_comments = value;
    m_modified = true;

    emit dataChanged(QnBusiness::CommentsField | QnBusiness::ModifiedField);
}

QString QnBusinessRuleViewModel::schedule() const
{
    return m_schedule;
}

void QnBusinessRuleViewModel::setSchedule(const QString value)
{
    if (m_schedule == value)
        return;

    m_schedule = value;
    m_modified = true;

    emit dataChanged(QnBusiness::ScheduleField | QnBusiness::ModifiedField);
}

QStandardItemModel* QnBusinessRuleViewModel::eventTypesModel()
{
    return m_eventTypesModel;
}

QStandardItemModel* QnBusinessRuleViewModel::eventStatesModel()
{
    return m_eventStatesModel;
}

QStandardItemModel* QnBusinessRuleViewModel::actionTypesModel()
{
    return m_actionTypesModel;
}

// utilities

QString QnBusinessRuleViewModel::getText(const int column, const bool detailed) const
{
    switch (column)
    {
        case QnBusiness::ModifiedColumn:
            return (m_modified ? QLatin1String("*") : QString());
        case QnBusiness::EventColumn:
            return QnBusinessStringsHelper::eventTypeString(m_eventType, m_eventState, m_actionType, m_actionParams);
        case QnBusiness::SourceColumn:
            return getSourceText(detailed);
        case QnBusiness::SpacerColumn:
            return QString();
        case QnBusiness::ActionColumn:
            return QnBusinessStringsHelper::actionName(m_actionType);
        case QnBusiness::TargetColumn:
            return getTargetText(detailed);
        case QnBusiness::AggregationColumn:
            return getAggregationText();
        default:
            break;
    }
    return QString();
}

QString QnBusinessRuleViewModel::getToolTip(const int column) const
{
    if (isValid())
        return m_comments.isEmpty() ? getText(column) : m_comments;

    const QString errorMessage = tr("Error: %1");

    switch (column)
    {
        case QnBusiness::ModifiedColumn:
        case QnBusiness::EventColumn:
        case QnBusiness::SourceColumn:
            if (!isValid(QnBusiness::SourceColumn))
                return errorMessage.arg(getText(QnBusiness::SourceColumn));
            return errorMessage.arg(getText(QnBusiness::TargetColumn));
        default:
            // at least one of them should be invalid
            if (!isValid(QnBusiness::TargetColumn))
                return errorMessage.arg(getText(QnBusiness::TargetColumn));
            return errorMessage.arg(getText(QnBusiness::SourceColumn));
    }
    return QString();
}

QIcon QnBusinessRuleViewModel::getIcon(const int column) const
{
    switch (column)
    {
        case QnBusiness::SourceColumn:
        {
            //TODO: #GDM #Business check all variants or resource requirements: userResource, serverResource
            auto resources = qnResPool->getResources(eventResources());
            if (!QnBusiness::isResourceRequired(m_eventType))
            {
                return qnResIconCache->icon(QnResourceIconCache::Servers);
            }
            else if (resources.size() == 1)
            {
                QnResourcePtr resource = resources.first();
                return qnResIconCache->icon(resource);
            }
            else if (QnBusiness::requiresServerResource(m_eventType))
            {
                return qnResIconCache->icon(QnResourceIconCache::Server);
            }
            else /* ::requiresCameraResource(m_eventType) */
            {
                return qnResIconCache->icon(QnResourceIconCache::Camera);
            }
        }
        case QnBusiness::TargetColumn:
        {
            switch (m_actionType)
            {
                case QnBusiness::SendMailAction:
                {
                    if (!isValid(QnBusiness::TargetColumn))
                        return qnResIconCache->icon(QnResourceIconCache::Offline, true);
                    return qnResIconCache->icon(QnResourceIconCache::Users);
                }

                case QnBusiness::ShowPopupAction:
                {
                    if (m_actionParams.userGroup == QnBusiness::AdminOnly)
                        return qnResIconCache->icon(QnResourceIconCache::User);
                    return qnResIconCache->icon(QnResourceIconCache::Users);
                }

                case QnBusiness::ShowTextOverlayAction:
                case QnBusiness::ShowOnAlarmLayoutAction:
                {
                    bool canUseSource = (m_actionParams.useSource && (m_eventType >= QnBusiness::UserDefinedEvent || requiresCameraResource(m_eventType)));
                    if (canUseSource)
                        return qnResIconCache->icon(QnResourceIconCache::Camera);
                    break;
                }
                default:
                    break;
            }

            //TODO: #GDM #Business check all variants or resource requirements: userResource, serverResource
            QnResourceList resources = qnResPool->getResources(actionResources());
            if (!QnBusiness::requiresCameraResource(m_actionType))
            {
                return qnResIconCache->icon(QnResourceIconCache::Servers);
            }
            else if (resources.size() == 1)
            {
                QnResourcePtr resource = resources.first();
                return qnResIconCache->icon(resource);
            }
            else if (resources.isEmpty())
            {
                return qnResIconCache->icon(QnResourceIconCache::Offline, true);
            }
            else
            {
                return qnResIconCache->icon(QnResourceIconCache::Camera);
            }
        }
        default:
            break;
    }
    return QIcon();
}

int QnBusinessRuleViewModel::getHelpTopic(const int column) const
{
    switch (column)
    {
        case QnBusiness::EventColumn:
            return QnBusiness::eventHelpId(m_eventType);
        case QnBusiness::ActionColumn:
            return QnBusiness::actionHelpId(m_actionType);
        default:
            return Qn::EventsActions_Help;
    }
}

bool QnBusinessRuleViewModel::isValid() const
{
    return m_disabled || (isValid(QnBusiness::SourceColumn) && isValid(QnBusiness::TargetColumn));
}

bool QnBusinessRuleViewModel::isValid(int column) const
{
    switch (column)
    {
        case QnBusiness::SourceColumn:
        {
            auto filtered = filterEventResources(m_eventResources, m_eventType);
            switch (m_eventType)
            {
                case QnBusiness::CameraMotionEvent:
                    return isResourcesListValid<QnCameraMotionPolicy>(
                        qnResPool->getResources<QnCameraMotionPolicy::resource_type>(filtered));
                case QnBusiness::CameraInputEvent:
                    return isResourcesListValid<QnCameraInputPolicy>(
                        qnResPool->getResources<QnCameraInputPolicy::resource_type>(filtered));
                default:
                    return true;
            }
        }
        case QnBusiness::TargetColumn:
        {
            auto filtered = filterActionResources(m_actionResources, m_actionType);
            switch (m_actionType)
            {
                case QnBusiness::SendMailAction:
                    return QnSendEmailActionDelegate::isValidList(filtered);
                case QnBusiness::CameraRecordingAction:
                    return isResourcesListValid<QnCameraRecordingPolicy>(
                        QnBusiness::toResources<QnCameraRecordingPolicy::resource_type>(filtered));
                case QnBusiness::BookmarkAction:
                    return isResourcesListValid<QnCameraRecordingPolicy>(
                        QnBusiness::toResources<QnBookmarkActionPolicy::resource_type>(filtered));
                case QnBusiness::CameraOutputAction:
                    return isResourcesListValid<QnCameraOutputPolicy>(
                        QnBusiness::toResources<QnCameraOutputPolicy::resource_type>(filtered));
                case QnBusiness::PlaySoundAction:
                case QnBusiness::PlaySoundOnceAction:
                    return !m_actionParams.url.isEmpty()
                        && isResourcesListValid<QnCameraAudioTransmitPolicy>(
                            QnBusiness::toResources<QnCameraOutputPolicy::resource_type>(filtered));
                case QnBusiness::SayTextAction:
                    return !m_actionParams.sayText.isEmpty()
                        && isResourcesListValid<QnCameraAudioTransmitPolicy>(
                            QnBusiness::toResources<QnCameraOutputPolicy::resource_type>(filtered));
                case QnBusiness::ExecutePtzPresetAction:
                    return isResourcesListValid<QnExecPtzPresetPolicy>(
                        QnBusiness::toResources<QnExecPtzPresetPolicy::resource_type>(filtered))
                        && m_actionResources.size() == 1
                        && !m_actionParams.presetId.isEmpty();
                case QnBusiness::ShowTextOverlayAction:
                case QnBusiness::ShowOnAlarmLayoutAction:
                {
                    bool canUseSource = (m_actionParams.useSource
                        && (m_eventType >= QnBusiness::UserDefinedEvent
                            || requiresCameraResource(m_eventType)));
                    if (canUseSource)
                        return true;
                    break;
                }
                case QnBusiness::ExecHttpRequestAction:
                {
                    QUrl url(m_actionParams.url);
                    return url.isValid()
                        && !url.isEmpty()
                        && (url.scheme().isEmpty() || url.scheme().toLower() == lit("http"))
                        && !url.host().isEmpty();
                }
                default:
                    break;
            }

            //TODO: #GDM #Business check all variants or resource requirements: userResource, serverResource
            auto resources = qnResPool->getResources(filtered);
            if (QnBusiness::requiresCameraResource(m_actionType) && resources.isEmpty())
            {
                return false;
            }
<<<<<<< HEAD
=======
            return any;
        }
        case QnBusiness::CameraRecordingAction:
            return isResourcesListValid<QnCameraRecordingPolicy>(QnBusiness::filteredResources<QnCameraRecordingPolicy::resource_type>(m_actionResources));
        case QnBusiness::BookmarkAction:
            return isResourcesListValid<QnCameraRecordingPolicy>(QnBusiness::filteredResources<QnBookmarkActionPolicy::resource_type>(m_actionResources));
        case QnBusiness::CameraOutputAction:
            return isResourcesListValid<QnCameraOutputPolicy>(QnBusiness::filteredResources<QnCameraOutputPolicy::resource_type>(m_actionResources));
        case QnBusiness::PlaySoundAction:
        case QnBusiness::PlaySoundOnceAction:
            return !m_actionParams.url.isEmpty()
                && (isResourcesListValid<QnCameraAudioTransmitPolicy>(
                    QnBusiness::filteredResources<QnCameraAudioTransmitPolicy::resource_type>(m_actionResources))
                    || m_actionParams.playToClient
                );
        case QnBusiness::SayTextAction:
            return !m_actionParams.sayText.isEmpty()
                && (isResourcesListValid<QnCameraAudioTransmitPolicy>(
                    QnBusiness::filteredResources<QnCameraAudioTransmitPolicy::resource_type>(m_actionResources))
                    || m_actionParams.playToClient
                );
        case QnBusiness::ExecutePtzPresetAction:
            return isResourcesListValid<QnExecPtzPresetPolicy>(QnBusiness::filteredResources<QnExecPtzPresetPolicy::resource_type>(m_actionResources)) &&
                    m_actionResources.size() == 1 &&
                   !m_actionParams.presetId.isEmpty();
        case QnBusiness::ShowTextOverlayAction:
        case QnBusiness::ShowOnAlarmLayoutAction:
        {
            bool canUseSource = (m_actionParams.useSource && (m_eventType >= QnBusiness::UserDefinedEvent || requiresCameraResource(m_eventType)));
            if (canUseSource)
                return true;
            break;
        }
        case QnBusiness::ExecHttpRequestAction:
        {
            QUrl url(m_actionParams.url);
            return url.isValid() && !url.isEmpty() &&
                   (url.scheme().isEmpty() || url.scheme().toLower() == lit("http")) &&
                   !url.host().isEmpty();
>>>>>>> d80fed1b
        }
        default:
            break;
    }
    return true;
}

void QnBusinessRuleViewModel::updateEventStateModel()
{
    m_eventStatesModel->clear();
    foreach(QnBusiness::EventState val, QnBusiness::allowedEventStates(m_eventType))
    {
        QStandardItem *item = new QStandardItem(toggleStateToModelString(val));
        item->setData(val);

        QList<QStandardItem *> row;
        row << item;
        m_eventStatesModel->appendRow(row);
    }
};

void QnBusinessRuleViewModel::updateActionTypesModel()
{
    QModelIndexList prolongedActions = m_actionTypesModel->match(m_actionTypesModel->index(0, 0),
        ProlongedActionRole, true, -1, Qt::MatchExactly);

    // what type of actions to show: prolonged or instant
    bool enableProlongedActions = QnBusiness::hasToggleState(m_eventType);
    foreach(QModelIndex idx, prolongedActions)
    {
        m_actionTypesModel->item(idx.row())->setEnabled(enableProlongedActions);
        m_actionTypesModel->item(idx.row())->setSelectable(enableProlongedActions);
    }
}

QString QnBusinessRuleViewModel::getSourceText(const bool detailed) const
{
    QnResourceList resources = qnResPool->getResources(eventResources());
    if (m_eventType == QnBusiness::CameraMotionEvent)
        return QnCameraMotionPolicy::getText(resources, detailed);
    else if (m_eventType == QnBusiness::CameraInputEvent)
        return QnCameraInputPolicy::getText(resources, detailed);

    if (!QnBusiness::isResourceRequired(m_eventType))
    {
        return tr("<System>");
    }
    else if (resources.size() == 1)
    {
        return QnResourceDisplayInfo(resources.first()).toString(qnSettings->extraInfoInTree());
    }
    else if (QnBusiness::requiresServerResource(m_eventType))
    {
        if (resources.isEmpty())
            return tr("<Any Server>");
        else
            return tr("%n Server(s)", "", resources.size());
    }
    else /*if (QnBusiness::requiresCameraResource(eventType))*/
    {
        QnVirtualCameraResourceList cameras = resources.filtered<QnVirtualCameraResource>();
        if (cameras.isEmpty())
            return QnDeviceDependentStrings::getDefaultNameFromSet(
                tr("<Any Device>"),
                tr("<Any Camera>")
            );
        else
            return QnDeviceDependentStrings::getNumericName(cameras);
    }
}

QString QnBusinessRuleViewModel::getTargetText(const bool detailed) const
{
    QnResourceList resources = qnResPool->getResources(actionResources());
    switch (m_actionType)
    {
        case QnBusiness::SendMailAction:
        {
            return QnSendEmailActionDelegate::getText(actionResources(),
                detailed,
                m_actionParams.emailAddress);
        }
        case QnBusiness::ShowPopupAction:
        {
            if (m_actionParams.userGroup == QnBusiness::AdminOnly)
                return tr("Administrators Only");
            else
                return tr("All Users");
        }
        case QnBusiness::BookmarkAction:
        case QnBusiness::CameraRecordingAction:
        {
            return QnCameraRecordingPolicy::getText(resources, detailed);
        }
        case QnBusiness::CameraOutputAction:
        {
            return QnCameraOutputPolicy::getText(resources, detailed);
        }

        case QnBusiness::PlaySoundAction:
        case QnBusiness::PlaySoundOnceAction:
        case QnBusiness::SayTextAction:
            return QnCameraAudioTransmitPolicy::getText(resources, detailed);

        case QnBusiness::ExecutePtzPresetAction:
            return QnExecPtzPresetPolicy::getText(resources, detailed);

        case QnBusiness::ShowTextOverlayAction:
        case QnBusiness::ShowOnAlarmLayoutAction:
        {
            bool canUseSource = (m_actionParams.useSource && (m_eventType >= QnBusiness::UserDefinedEvent || requiresCameraResource(m_eventType)));

            if (canUseSource)
            {
                QnVirtualCameraResourceList targetCameras = QnBusiness::toResources<QnVirtualCameraResource>(m_actionResources);

                if (targetCameras.isEmpty())
                    return tr("Source camera");

                return tr("Source and %n more cameras", "", targetCameras.size());
            }
            break;
        }
        case QnBusiness::ExecHttpRequestAction:
            return QUrl(m_actionParams.url).toString(QUrl::RemoveUserInfo);
        default:
            break;
    }

    //TODO: #GDM #Business check all variants or resource requirements: userResource, serverResource
    if (!QnBusiness::requiresCameraResource(m_actionType))
        return tr("<System>");

    QnVirtualCameraResourceList cameras = resources.filtered<QnVirtualCameraResource>();
    if (cameras.size() == 1)
        return QnResourceDisplayInfo(cameras.first()).toString(qnSettings->extraInfoInTree());

    if (cameras.isEmpty())
        return QnDeviceDependentStrings::getDefaultNameFromSet(
            tr("Select at least one device"),
            tr("Select at least one camera")
        );

    return QnDeviceDependentStrings::getNumericName(cameras);
}

QString QnBusinessRuleViewModel::getAggregationText() const
{
    const int MINUTE = 60;
    const int HOUR = MINUTE * 60;
    const int DAY = HOUR * 24;

    if (!QnBusiness::allowsAggregation(m_actionType))
        return tr("N/A");

    if (m_aggregationPeriodSec <= 0)
        return tr("Instant");

    if (m_aggregationPeriodSec >= DAY && m_aggregationPeriodSec % DAY == 0)
        return tr("Every %n days", "", m_aggregationPeriodSec / DAY);

    if (m_aggregationPeriodSec >= HOUR && m_aggregationPeriodSec % HOUR == 0)
        return tr("Every %n hours", "", m_aggregationPeriodSec / HOUR);

    if (m_aggregationPeriodSec >= MINUTE && m_aggregationPeriodSec % MINUTE == 0)
        return tr("Every %n minutes", "", m_aggregationPeriodSec / MINUTE);

    return tr("Every %n seconds", "", m_aggregationPeriodSec);
}

QString QnBusinessRuleViewModel::toggleStateToModelString(QnBusiness::EventState value)
{
    switch (value)
    {
        case QnBusiness::InactiveState:
            return tr("Stops");
        case QnBusiness::ActiveState:
            return tr("Starts");
        case QnBusiness::UndefinedState:
            return tr("Occurs");
    }
    return QString();
}<|MERGE_RESOLUTION|>--- conflicted
+++ resolved
@@ -894,13 +894,19 @@
                         QnBusiness::toResources<QnCameraOutputPolicy::resource_type>(filtered));
                 case QnBusiness::PlaySoundAction:
                 case QnBusiness::PlaySoundOnceAction:
-                    return !m_actionParams.url.isEmpty()
-                        && isResourcesListValid<QnCameraAudioTransmitPolicy>(
-                            QnBusiness::toResources<QnCameraOutputPolicy::resource_type>(filtered));
+		            return !m_actionParams.url.isEmpty()
+		                && (isResourcesListValid<QnCameraAudioTransmitPolicy>(
+		                    QnBusiness::toResources<QnCameraAudioTransmitPolicy::resource_type>(filtered))
+		                    || m_actionParams.playToClient
+		                );
+
                 case QnBusiness::SayTextAction:
-                    return !m_actionParams.sayText.isEmpty()
-                        && isResourcesListValid<QnCameraAudioTransmitPolicy>(
-                            QnBusiness::toResources<QnCameraOutputPolicy::resource_type>(filtered));
+		            return !m_actionParams.sayText.isEmpty()
+		                && (isResourcesListValid<QnCameraAudioTransmitPolicy>(
+		                    QnBusiness::toResources<QnCameraAudioTransmitPolicy::resource_type>(filtered))
+		                    || m_actionParams.playToClient
+		                );
+
                 case QnBusiness::ExecutePtzPresetAction:
                     return isResourcesListValid<QnExecPtzPresetPolicy>(
                         QnBusiness::toResources<QnExecPtzPresetPolicy::resource_type>(filtered))
@@ -934,48 +940,6 @@
             {
                 return false;
             }
-<<<<<<< HEAD
-=======
-            return any;
-        }
-        case QnBusiness::CameraRecordingAction:
-            return isResourcesListValid<QnCameraRecordingPolicy>(QnBusiness::filteredResources<QnCameraRecordingPolicy::resource_type>(m_actionResources));
-        case QnBusiness::BookmarkAction:
-            return isResourcesListValid<QnCameraRecordingPolicy>(QnBusiness::filteredResources<QnBookmarkActionPolicy::resource_type>(m_actionResources));
-        case QnBusiness::CameraOutputAction:
-            return isResourcesListValid<QnCameraOutputPolicy>(QnBusiness::filteredResources<QnCameraOutputPolicy::resource_type>(m_actionResources));
-        case QnBusiness::PlaySoundAction:
-        case QnBusiness::PlaySoundOnceAction:
-            return !m_actionParams.url.isEmpty()
-                && (isResourcesListValid<QnCameraAudioTransmitPolicy>(
-                    QnBusiness::filteredResources<QnCameraAudioTransmitPolicy::resource_type>(m_actionResources))
-                    || m_actionParams.playToClient
-                );
-        case QnBusiness::SayTextAction:
-            return !m_actionParams.sayText.isEmpty()
-                && (isResourcesListValid<QnCameraAudioTransmitPolicy>(
-                    QnBusiness::filteredResources<QnCameraAudioTransmitPolicy::resource_type>(m_actionResources))
-                    || m_actionParams.playToClient
-                );
-        case QnBusiness::ExecutePtzPresetAction:
-            return isResourcesListValid<QnExecPtzPresetPolicy>(QnBusiness::filteredResources<QnExecPtzPresetPolicy::resource_type>(m_actionResources)) &&
-                    m_actionResources.size() == 1 &&
-                   !m_actionParams.presetId.isEmpty();
-        case QnBusiness::ShowTextOverlayAction:
-        case QnBusiness::ShowOnAlarmLayoutAction:
-        {
-            bool canUseSource = (m_actionParams.useSource && (m_eventType >= QnBusiness::UserDefinedEvent || requiresCameraResource(m_eventType)));
-            if (canUseSource)
-                return true;
-            break;
-        }
-        case QnBusiness::ExecHttpRequestAction:
-        {
-            QUrl url(m_actionParams.url);
-            return url.isValid() && !url.isEmpty() &&
-                   (url.scheme().isEmpty() || url.scheme().toLower() == lit("http")) &&
-                   !url.host().isEmpty();
->>>>>>> d80fed1b
         }
         default:
             break;
