#include "resource_tree_model.h"

#include <QtCore/QMimeData>
#include <QtCore/QUrl>
#include <QtCore/QCoreApplication>

#include <common/common_module.h>

#include <client/client_settings.h>

#include <core/resource_access/global_permissions_manager.h>
#include <core/resource_access/shared_resources_manager.h>
#include <core/resource_access/resource_access_manager.h>
#include <core/resource_access/providers/resource_access_provider.h>

#include <core/resource_management/resource_pool.h>
#include <core/resource_management/user_roles_manager.h>

#include <core/resource/resource.h>
#include <core/resource/layout_resource.h>
#include <core/resource/user_resource.h>
#include <core/resource/media_resource.h>
#include <core/resource/camera_resource.h>
#include <core/resource/media_server_resource.h>
#include <core/resource/storage_resource.h>
#include <core/resource/webpage_resource.h>
#include <core/resource/videowall_resource.h>
#include <core/resource/videowall_item.h>
#include <core/resource/videowall_item_index.h>
#include <core/resource/videowall_pc_data.h>
#include <core/resource/videowall_matrix.h>

#include <api/global_settings.h>

#include <ui/actions/action_manager.h>
#include <ui/delegates/resource_tree_model_custom_column_delegate.h>

#include <ui/models/resource/resource_tree_model_node.h>
#include <ui/models/resource/tree/resource_tree_model_user_nodes.h>
#include <ui/models/resource/tree/resource_tree_model_layout_node.h>
#include <ui/models/resource/tree/resource_tree_model_recorder_node.h>

#include <ui/style/resource_icon_cache.h>
#include <ui/help/help_topics.h>
#include <ui/workbench/workbench_item.h>
#include <ui/workbench/workbench_context.h>
#include <ui/workbench/workbench_resource.h>
#include <ui/workbench/workbench_layout_snapshot_manager.h>
#include <ui/workbench/workbench_access_controller.h>

#include <utils/common/scoped_value_rollback.h>
#include <core/resource/fake_media_server.h>

#define DEBUG_RESOURCE_TREE_MODEL
#ifdef DEBUG_RESOURCE_TREE_MODEL
#define TRACE(...) qDebug() << "QnResourceTreeModel: " << __VA_ARGS__;
#else
#define TRACE(...)
#endif

namespace {

const char *pureTreeResourcesOnlyMimeType = "application/x-noptix-pure-tree-resources-only";

bool intersects(const QStringList &l, const QStringList &r)
{
    for (const QString &s : l)
        if (r.contains(s))
            return true;
    return false;
}

/** Set of top-level node types */
QList<Qn::NodeType> rootNodeTypes()
{
    static QList<Qn::NodeType> result;
    if (result.isEmpty())
    {
        result
            << Qn::CurrentSystemNode
            << Qn::CurrentUserNode
            << Qn::SeparatorNode
            << Qn::UsersNode
            << Qn::ServersNode
            << Qn::UserDevicesNode
            << Qn::LayoutsNode
            << Qn::WebPagesNode
            << Qn::LocalResourcesNode
            << Qn::LocalSeparatorNode
            << Qn::OtherSystemsNode
            << Qn::RootNode
            << Qn::BastardNode;
    }
    return result;
}

} // anonymous namespace

// -------------------------------------------------------------------------- //
// QnResourceTreeModel :: contructors, destructor and helpers.
// -------------------------------------------------------------------------- //
QnResourceTreeModel::QnResourceTreeModel(Scope scope, QObject *parent):
    base_type(parent),
    QnWorkbenchContextAware(parent),
    m_scope(scope)
{
    /* Create top-level nodes. */
    for (Qn::NodeType t : rootNodeTypes())
    {
        m_rootNodes[t] = QnResourceTreeModelNodePtr(new QnResourceTreeModelNode(this, t));
        m_allNodes.append(m_rootNodes[t]);
    }

    if (scope != CamerasScope)
    {
        m_userNodes.reset(new QnResourceTreeModelUserNodes());
        m_userNodes->setModel(this);
        m_userNodes->setRootNode(m_rootNodes[Qn::UsersNode]);
    }

    /* Connect to context. */
    connect(qnResPool, &QnResourcePool::resourceAdded, this,
        &QnResourceTreeModel::at_resPool_resourceAdded);
    connect(qnResPool, &QnResourcePool::resourceRemoved, this,
        &QnResourceTreeModel::at_resPool_resourceRemoved);
    connect(snapshotManager(), &QnWorkbenchLayoutSnapshotManager::flagsChanged, this,
        &QnResourceTreeModel::at_snapshotManager_flagsChanged);
    connect(context(), &QnWorkbenchContext::userChanged, this,
        &QnResourceTreeModel::rebuildTree, Qt::QueuedConnection);
    connect(qnGlobalSettings, &QnGlobalSettings::systemNameChanged, this,
        &QnResourceTreeModel::at_systemNameChanged);
    connect(qnGlobalSettings, &QnGlobalSettings::serverAutoDiscoveryChanged, this,
        &QnResourceTreeModel::at_serverAutoDiscoveryEnabledChanged);
    connect(qnSettings->notifier(QnClientSettings::EXTRA_INFO_IN_TREE),
        &QnPropertyNotifier::valueChanged,
        this,
        [this](int value)
        {
            Q_UNUSED(value);
            m_rootNodes[rootNodeTypeForScope()]->updateRecursive();
        });

    connect(accessController(), &QnWorkbenchAccessController::globalPermissionsChanged, this,
        &QnResourceTreeModel::rebuildTree);

    connect(accessController(), &QnWorkbenchAccessController::permissionsChanged, this,
        &QnResourceTreeModel::handlePermissionsChanged);

    rebuildTree();

    /* It is important to connect before iterating as new resources may be added to the pool asynchronously. */
    for (const QnResourcePtr &resource: qnResPool->getResources())
        at_resPool_resourceAdded(resource);
}

QnResourceTreeModel::~QnResourceTreeModel()
{
}

QnResourcePtr QnResourceTreeModel::resource(const QModelIndex &index) const
{
    return data(index, Qn::ResourceRole).value<QnResourcePtr>();
}

QnResourceTreeModelNodePtr QnResourceTreeModel::node(const QModelIndex &index) const
{
    /* Root node. */
    if (!index.isValid())
        return m_rootNodes[rootNodeTypeForScope()];

    return static_cast<QnResourceTreeModelNode *>(index.internalPointer())->toSharedPointer();
}

QList<QnResourceTreeModelNodePtr> QnResourceTreeModel::children(const QnResourceTreeModelNodePtr& node) const
{
    /* Calculating children this way because bastard nodes are absent in node's childred() list. */
    QList<QnResourceTreeModelNodePtr> result;
    for (auto existing : m_allNodes)
    {
        if (existing->parent() == node)
            result << existing;
    }
    return result;
}

QnResourceTreeModelNodePtr QnResourceTreeModel::ensureResourceNode(const QnResourcePtr &resource)
{
    if (!resource)
        return m_rootNodes[Qn::BastardNode];

    auto pos = m_resourceNodeByResource.find(resource);
    if (pos == m_resourceNodeByResource.end())
    {
        Qn::NodeType nodeType = Qn::ResourceNode;
        if (accessController()->hasGlobalPermission(Qn::GlobalAdminPermission))
            if (QnMediaServerResource::isHiddenServer(resource->getParentResource()))
                nodeType = Qn::EdgeNode;

        auto node = resource->hasFlags(Qn::layout)
            ? new QnResourceTreeModelLayoutNode(this, resource, nodeType)
            : new QnResourceTreeModelNode(this, resource, nodeType);

        pos = m_resourceNodeByResource.insert(resource, QnResourceTreeModelNodePtr(node));
        m_nodesByResource[resource].push_back(*pos);
        m_allNodes.append(*pos);
    }
    return *pos;
}

QnResourceTreeModelNodePtr QnResourceTreeModel::ensureItemNode(const QnResourceTreeModelNodePtr& parentNode, const QnUuid& uuid, Qn::NodeType nodeType)
{
    ItemHash& items = m_itemNodesByParent[parentNode];

    auto pos = items.find(uuid);
    if (pos == items.end())
    {
        QnResourceTreeModelNodePtr node(new QnResourceTreeModelNode(this, uuid, nodeType));
        node->setParent(parentNode);

        pos = items.insert(uuid, node);
        m_allNodes.append(*pos);
    }
    return *pos;
}

QnResourceTreeModelNodePtr QnResourceTreeModel::ensureRecorderNode(
    const QnResourceTreeModelNodePtr& parentNode, const QnVirtualCameraResourcePtr& camera)
{
    auto id = camera->getGroupId();

    RecorderHash& recorders = m_recorderHashByParent[parentNode];
    auto pos = recorders.find(id);
    if (pos == recorders.end())
    {
        QnResourceTreeModelNodePtr node(new QnResourceTreeModelRecorderNode(this, camera));
        node->setParent(parentNode);

        pos = recorders.insert(id, node);
        m_allNodes.append(*pos);
    }
    return *pos;
}

QnResourceTreeModelNodePtr QnResourceTreeModel::ensureSystemNode(const QString &systemName)
{
    auto pos = m_systemNodeBySystemName.find(systemName);
    if (pos == m_systemNodeBySystemName.end())
    {
        QnResourceTreeModelNodePtr node(new QnResourceTreeModelNode(this, Qn::SystemNode, systemName));
        if (m_scope == FullScope)
            node->setParent(m_rootNodes[Qn::OtherSystemsNode]);
        else
            node->setParent(m_rootNodes[Qn::BastardNode]);

        pos = m_systemNodeBySystemName.insert(systemName, node);
        m_allNodes.append(*pos);
    }
    return *pos;
}

void QnResourceTreeModel::removeNode(const QnResourceTreeModelNodePtr& node)
{
    /* Node was already removed. */
    if (!m_allNodes.contains(node))
        return;

    /* Remove node from all hashes where node can be the key. */
    m_allNodes.removeOne(node);
    m_recorderHashByParent.remove(node);
    m_itemNodesByParent.remove(node);

    /* Recursively remove all child nodes. */
    for (auto child : children(node))
        removeNode(child);

    switch (node->type())
    {
    case Qn::ResourceNode:
    case Qn::EdgeNode:
        m_resourceNodeByResource.remove(node->resource());
        break;
    case Qn::VideoWallItemNode:
    case Qn::VideoWallMatrixNode:
    case Qn::LayoutItemNode:
        if (node->parent())
        {
            ItemHash& hash = m_itemNodesByParent[node->parent()];
            hash.remove(hash.key(node));
        }
        break;
    case Qn::SystemNode:
        m_systemNodeBySystemName.remove(m_systemNodeBySystemName.key(node));
        break;
    case Qn::RecorderNode:
        if (node->parent())
        {
            RecorderHash& hash = m_recorderHashByParent[node->parent()];
            hash.remove(hash.key(node));
        }
        break;
    default:
        break;
    }

    node->setParent(QnResourceTreeModelNodePtr());
    updateNodeResource(node, QnResourcePtr());
}

QnResourceTreeModelNodePtr QnResourceTreeModel::expectedParent(const QnResourceTreeModelNodePtr& node)
{
    /*
    * Here we can narrow nodes visibility, based on current scope. For example, if we do
    * not want to display cameras in 'Select User' dialog, we set parent to Qn::BastardNode.
    * Also here we restructuring tree for admin and common users.
    */

    bool isLoggedIn = !context()->user().isNull();
    bool isAdmin = accessController()->hasGlobalPermission(Qn::GlobalAdminPermission);
    auto bastardNode = m_rootNodes[Qn::BastardNode];
    auto rootNode = m_rootNodes[Qn::RootNode];

    switch (node->type())
    {
    case Qn::RootNode:
    case Qn::BastardNode:
        return QnResourceTreeModelNodePtr();

    case Qn::LocalResourcesNode:
        if (m_scope != FullScope)
            return bastardNode;
        return rootNode;

    case Qn::UsersNode:
        if (m_scope == UsersScope)
            return QnResourceTreeModelNodePtr();    /*< Be the root node in this scope. */
        if (m_scope == FullScope && isAdmin)
            return rootNode;
        return bastardNode;

    case Qn::ServersNode:
        if (m_scope == CamerasScope && isAdmin)
            return QnResourceTreeModelNodePtr();    /*< Be the root node in this scope. */
        if (m_scope == FullScope && isAdmin)
            return rootNode;
        return bastardNode;

    case Qn::CurrentSystemNode:
    case Qn::CurrentUserNode:
        if (m_scope == FullScope && isLoggedIn)
            return rootNode;
        return bastardNode;

    case Qn::SeparatorNode:
        if (m_scope == FullScope && isLoggedIn)
            return rootNode;
        return bastardNode;

    case Qn::LocalSeparatorNode:
        if (m_scope == FullScope && !isLoggedIn)
            return rootNode;
        return bastardNode;

    case Qn::LayoutsNode:
        if (m_scope == FullScope && isLoggedIn)
            return rootNode;
        return bastardNode;

    case Qn::OtherSystemsNode:
        if (m_scope == FullScope && isAdmin)
            return rootNode;
        return bastardNode;

    case Qn::UserDevicesNode:
        if (m_scope == CamerasScope && !isAdmin)
            return QnResourceTreeModelNodePtr(); /*< Be the root node in this scope. */
        if (m_scope == FullScope && isLoggedIn && !isAdmin)
            return rootNode;
        return bastardNode;

    case Qn::WebPagesNode:
        if (m_scope == FullScope && isLoggedIn)
            return rootNode;
        return bastardNode;

    case Qn::EdgeNode:
        /* Only admins can see edge nodes. */
        if (m_scope != UsersScope && isAdmin)
            return m_rootNodes[Qn::ServersNode];
        return bastardNode;

    case Qn::ResourceNode:
        return expectedParentForResourceNode(node);

    default:
        break;
    }

    /* LayoutItem nodes and SharedLayout nodes should not change their parents. */
    NX_ASSERT(false, "Should never get here.");
    return bastardNode;
}

QnResourceTreeModelNodePtr QnResourceTreeModel::expectedParentForResourceNode(const QnResourceTreeModelNodePtr& node)
{
    bool isLoggedIn = !context()->user().isNull();
    auto rootNode = m_rootNodes[Qn::RootNode];
    auto bastardNode = m_rootNodes[Qn::BastardNode];
    bool isAdmin = accessController()->hasGlobalPermission(Qn::GlobalAdminPermission);

    if (!node->resource())
        return bastardNode;

    /* No users nodes must be created here. */
    NX_ASSERT(!node->resourceFlags().testFlag(Qn::user));
    if (node->resourceFlags().testFlag(Qn::user))
        return bastardNode;

    /* In UsersScope all other nodes should be hidden. */
    if (m_scope == UsersScope)
        return bastardNode;

    if (node->resourceFlags().testFlag(Qn::server))
    {
        /* Valid servers. */
        if (!node->resource().dynamicCast<QnFakeMediaServerResource>())
        {
            if (isAdmin)
                return m_rootNodes[Qn::ServersNode];

            return bastardNode;
        }

        /* Fake servers from other systems. */
        if (m_scope == CamerasScope)
            return bastardNode;

        QnMediaServerResourcePtr server = node->resource().staticCast<QnMediaServerResource>();
        auto systemId = server->getModuleInformation().localSystemId;
        if (systemId == qnGlobalSettings->localSystemId())
            return m_rootNodes[Qn::ServersNode];

        return ensureSystemNode(server->getModuleInformation().systemName);

    }

    if (node->resourceFlags().testFlag(Qn::videowall))
    {
        if (m_scope != FullScope)
            return bastardNode;
        return m_rootNodes[Qn::RootNode];
    }

    if (node->resourceFlags().testFlag(Qn::web_page))
    {
        if (m_scope != FullScope)
            return bastardNode;
        return m_rootNodes[Qn::WebPagesNode];
    }

    if (QnLayoutResourcePtr layout = node->resource().dynamicCast<QnLayoutResource>())
    {
        if (layout->isFile())
        {
            if (isLoggedIn)
                return m_rootNodes[Qn::LocalResourcesNode];
            return rootNode;
        }

        if (layout->isShared())
            return m_rootNodes[Qn::LayoutsNode];

        QnUserResourcePtr owner = layout->getParentResource().dynamicCast<QnUserResource>();
        if (!owner || owner == context()->user())
            return m_rootNodes[Qn::LayoutsNode];

        return bastardNode;
    }

    /* Storages are not to be displayed to users. */
    if (node->resource().dynamicCast<QnStorageResource>())
        return bastardNode;

    /* Checking local resources. */
    auto parentResource = node->resource()->getParentResource();
    if (!parentResource || parentResource->flags().testFlag(Qn::local_server))
    {
        if (node->resourceFlags().testFlag(Qn::local))
        {
            if (isLoggedIn)
                return m_rootNodes[Qn::LocalResourcesNode];
            return rootNode;
        }
        return bastardNode;
    }

    /* Checking cameras in the exported nov-files. */
    if (parentResource->flags().testFlag(Qn::local_layout))
    {
        if (node->resourceFlags().testFlag(Qn::local))
            return ensureResourceNode(parentResource);
        return bastardNode;
    }

    if (QnVirtualCameraResourcePtr camera = node->resource().dynamicCast<QnVirtualCameraResource>())
    {
        auto parentNode = isAdmin
            ? ensureResourceNode(parentResource)
            : m_rootNodes[Qn::UserDevicesNode];

        QString groupId = camera->getGroupId();
        if (!groupId.isEmpty())
            return ensureRecorderNode(parentNode, camera);

        return parentNode;
    }

    NX_ASSERT(false, "Should never get here.");
    return bastardNode;
}

void QnResourceTreeModel::updateNodeParent(const QnResourceTreeModelNodePtr& node)
{
    node->setParent(expectedParent(node));
}

void QnResourceTreeModel::updateNodeResource(const QnResourceTreeModelNodePtr& node,
    const QnResourcePtr& resource)
{
    if (node->resource() == resource)
        return;

    if (node->resource())
        m_nodesByResource[node->resource()].removeAll(node);
    node->setResource(resource);
    if (resource)
        m_nodesByResource[resource].push_back(node);
}

Qn::NodeType QnResourceTreeModel::rootNodeTypeForScope() const
{
    switch (m_scope)
    {
    case QnResourceTreeModel::CamerasScope:
        return accessController()->hasGlobalPermission(Qn::GlobalAdminPermission)
            ? Qn::ServersNode
            : Qn::UserDevicesNode;
    case QnResourceTreeModel::UsersScope:
        return Qn::UsersNode;
    default:
        return Qn::RootNode;
    }
}

void QnResourceTreeModel::cleanupGroupNodes(Qn::NodeType nodeType)
{
    QList<QnResourceTreeModelNodePtr> nodesToDelete;
    for (auto node : m_allNodes)
    {
        if (node->type() != nodeType)
            continue;

        if (node->children().isEmpty())
            nodesToDelete << node;
    }

    for (auto node : nodesToDelete)
        removeNode(node);
}

QnResourceTreeModelCustomColumnDelegate* QnResourceTreeModel::customColumnDelegate() const {
    return m_customColumnDelegate.data();
}

void QnResourceTreeModel::setCustomColumnDelegate(QnResourceTreeModelCustomColumnDelegate *columnDelegate) {
    if (m_customColumnDelegate == columnDelegate)
        return;

    if (m_customColumnDelegate)
        disconnect(m_customColumnDelegate, nullptr, this, nullptr);

    m_customColumnDelegate = columnDelegate;

    auto notifyCustomColumnChanged = [this]()
    {
        //TODO: #GDM update only custom column and changed rows
        Qn::NodeType rootNodeType = rootNodeTypeForScope();
        m_rootNodes[rootNodeType]->updateRecursive();
    };

    if (m_customColumnDelegate)
        connect(m_customColumnDelegate, &QnResourceTreeModelCustomColumnDelegate::notifyDataChanged,
                this, notifyCustomColumnChanged);

    notifyCustomColumnChanged();

}

QnResourceTreeModel::Scope QnResourceTreeModel::scope() const
{
    return m_scope;
}

// -------------------------------------------------------------------------- //
// QnResourceTreeModel :: QAbstractItemModel implementation
// -------------------------------------------------------------------------- //
QModelIndex QnResourceTreeModel::index(int row, int column, const QModelIndex &parent) const
{
    if(!hasIndex(row, column, parent)) /* hasIndex calls rowCount and columnCount. */
        return QModelIndex();

    return node(parent)->child(row)->createIndex(row, column);
}

QModelIndex QnResourceTreeModel::buddy(const QModelIndex &index) const
{
    return index;
}

QModelIndex QnResourceTreeModel::parent(const QModelIndex &index) const
{
    if (!index.isValid() || index.model() != this)
        return QModelIndex();
    return node(index)->parent()->createIndex(Qn::NameColumn);
}

bool QnResourceTreeModel::hasChildren(const QModelIndex &parent) const
{
    return rowCount(parent) > 0;
}

int QnResourceTreeModel::rowCount(const QModelIndex &parent) const
{
    if (parent.column() > Qn::NameColumn)
        return 0;

    return node(parent)->children().size();
}

int QnResourceTreeModel::columnCount(const QModelIndex &parent) const
{
    Q_UNUSED(parent);
    return Qn::ColumnCount;
}

Qt::ItemFlags QnResourceTreeModel::flags(const QModelIndex &index) const
{
    if(!index.isValid())
        return Qt::NoItemFlags;

    if (index.column() == Qn::CustomColumn)
        return m_customColumnDelegate ? m_customColumnDelegate->flags(index) : Qt::NoItemFlags;

    return node(index)->flags(index.column());
}

QVariant QnResourceTreeModel::data(const QModelIndex &index, int role) const
{
    if (!index.isValid() || index.model() != this || !hasIndex(index.row(), index.column(), index.parent()))
        return QVariant();

    /* Only standard QT roles are subject to reimplement. Otherwise we may go to recursion, getting resource for example. */
    if (index.column() == Qn::CustomColumn && role <= Qt::UserRole)
        return m_customColumnDelegate ? m_customColumnDelegate->data(index, role) : QVariant();

    /* And Qn::DisabledRole is delegated to Qt::CheckStateRole of the check column: */
    if (role == Qn::DisabledRole)
        return index.sibling(index.row(), Qn::CheckColumn).data(Qt::CheckStateRole).toInt() != Qt::Checked;

    return node(index)->data(role, index.column());
}

bool QnResourceTreeModel::setData(const QModelIndex &index, const QVariant &value, int role)
{
    if(!index.isValid())
        return false;

    if (index.column() == Qn::CustomColumn)
        return m_customColumnDelegate ? m_customColumnDelegate->setData(index, value, role) : false;

    return node(index)->setData(value, role, index.column());
}

QVariant QnResourceTreeModel::headerData(int section, Qt::Orientation orientation, int role) const
{
    Q_UNUSED(section);
    Q_UNUSED(orientation);
    Q_UNUSED(role);

    return QVariant(); /* No headers needed. */
}

QHash<int,QByteArray> QnResourceTreeModel::roleNames() const
{
    QHash<int, QByteArray> roles = base_type::roleNames();
    roles.insert(Qn::ResourceRole,              "resource");
    roles.insert(Qn::ResourceFlagsRole,         "flags");
    roles.insert(Qn::ItemUuidRole,              "uuid");
    roles.insert(Qn::ResourceSearchStringRole,  "searchString");
    roles.insert(Qn::ResourceStatusRole,        "status");
    roles.insert(Qn::NodeTypeRole,              "nodeType");
    return roles;
}

QStringList QnResourceTreeModel::mimeTypes() const
{
    QStringList result = QnWorkbenchResource::resourceMimeTypes();
    result.append(QLatin1String(pureTreeResourcesOnlyMimeType));
    result.append(QnVideoWallItem::mimeType());
    return result;
}

QMimeData *QnResourceTreeModel::mimeData(const QModelIndexList &indexes) const
{
    QMimeData *mimeData = base_type::mimeData(indexes);
    if (!mimeData)
        return nullptr;

    const QStringList types = mimeTypes();

    /*
     * This flag services the assertion that cameras can be dropped on server
     * if and only if they are dragged from tree (not from layouts)
     */
    bool pureTreeResourcesOnly = true;

    if (intersects(types, QnWorkbenchResource::resourceMimeTypes()))
    {
        QnResourceList resources;
        for (const QModelIndex &index : indexes)
        {
            auto node = this->node(index);

            if (node && node->type() == Qn::RecorderNode)
            {
                for (auto child : node->children())
                {
                    if (child->resource() && !resources.contains(child->resource()))
                        resources.append(child->resource());
                }
            }

            if (node && node->resource() && !resources.contains(node->resource()))
                resources.append(node->resource());

            if (node && (node->type() == Qn::LayoutItemNode))
                pureTreeResourcesOnly = false;
        }

        QnWorkbenchResource::serializeResources(resources, types, mimeData);
    }

    if (types.contains(QnVideoWallItem::mimeType()))
    {
        QSet<QnUuid> uuids;
        for(const QModelIndex &index: indexes)
        {
            auto node = this->node(index);

            if (node && (node->type() == Qn::VideoWallItemNode))
                uuids << node->uuid();
        }
        QnVideoWallItem::serializeUuids(uuids.toList(), mimeData);

    }

    if (types.contains(QLatin1String(pureTreeResourcesOnlyMimeType)))
        mimeData->setData(QLatin1String(pureTreeResourcesOnlyMimeType), QByteArray(pureTreeResourcesOnly ? "1" : "0"));

    return mimeData;
}

bool QnResourceTreeModel::dropMimeData(const QMimeData* mimeData, Qt::DropAction action,
    int row, int column, const QModelIndex& parent)
{
    if (!mimeData)
        return false;

    /* Check if the action is supported. */
    if (!supportedDropActions().testFlag(action))
        return false;

    /* Check if the format is supported. */
    if (!intersects(mimeData->formats(), QnWorkbenchResource::resourceMimeTypes())
        && !mimeData->formats().contains(QnVideoWallItem::mimeType()))
            return base_type::dropMimeData(mimeData, action, row, column, parent);

    /* Check where we're dropping it. */
    auto node = this->node(parent);
    NX_ASSERT(node);
    if (!node)
        return false;

    auto check = [](const QnResourceTreeModelNodePtr& node, Qn::ResourceFlags flags)
        {
            //NX_ASSERT(node && node->resource() && node->resource()->hasFlags(flags));
            auto result = node && node->resource() && node->resource()->hasFlags(flags);
            TRACE("Check drop on " << node->data(Qt::DisplayRole, 0).toString() << "result " << result);
            return result;
        };

    TRACE("Dropping on the node " << node->data(Qt::DisplayRole, 0).toString() << " type " << node->type());
    /* Dropping into an item is the same as dropping into a layout. */
    if (node->type() == Qn::LayoutItemNode)
    {
        node = node->parent();
        if (!check(node, Qn::layout))
            return false;
    }

    /* Dropping into accessible layouts is the same as dropping into a user. */
    if (node->type() == Qn::SharedLayoutsNode)
    {
        node = node->parent();
        if (node->type() != Qn::RoleNode && !check(node, Qn::user))
            return false;
    }

    /* Dropping into a server camera is the same as dropping into a server */
    if (node->parent() && (node->parent()->resourceFlags().testFlag(Qn::server)))
    {
        node = node->parent();
        if (!check(node, Qn::server))
            return false;
    }

    /* Decode. */
    QnResourceList sourceResources = QnWorkbenchResource::deserializeResources(mimeData);

    /* Drop on videowall is handled in videowall. */
    if (node->type() == Qn::VideoWallItemNode)
    {
        QnActionParameters parameters;
        if (mimeData->hasFormat(QnVideoWallItem::mimeType()))
            parameters = QnActionParameters(
                qnResPool->getVideoWallItemsByUuid(QnVideoWallItem::deserializeUuids(mimeData)));
        else
            parameters = QnActionParameters(sourceResources);
        parameters.setArgument(Qn::VideoWallItemGuidRole, node->uuid());
        menu()->trigger(QnActions::DropOnVideoWallItemAction, parameters);
    }
    else if (node->type() == Qn::RoleNode)
    {
        auto layoutsToShare = sourceResources.filtered<QnLayoutResource>(
            [](const QnLayoutResourcePtr& layout)
            {
                return !layout->isFile();
            });
        QnUuid roleId = node->uuid();
        for (const auto& layout : layoutsToShare)
        {
            TRACE("Sharing layout " << layout->getName() << " with role "
                << node->m_displayName);
            menu()->trigger(
                QnActions::ShareLayoutAction,
                QnActionParameters(layout).
                withArgument(Qn::UuidRole, roleId)
            );
        }
    }
    else
    {
        handleDrop(sourceResources, node->resource(), mimeData);
    }

    return true;
}

Qt::DropActions QnResourceTreeModel::supportedDropActions() const
{
    return Qt::CopyAction | Qt::MoveAction;
}


// -------------------------------------------------------------------------- //
// QnResourceTreeModel :: handlers
// -------------------------------------------------------------------------- //
void QnResourceTreeModel::at_resPool_resourceAdded(const QnResourcePtr &resource)
{
    NX_ASSERT(resource);
    if (!resource)
        return;

    if (resource.dynamicCast<QnUserResource>())
        return;

    connect(resource, &QnResource::parentIdChanged, this,
        &QnResourceTreeModel::at_resource_parentIdChanged);

    QnVideoWallResourcePtr videoWall = resource.dynamicCast<QnVideoWallResource>();
    if (videoWall)
    {
        connect(videoWall,  &QnVideoWallResource::itemAdded,            this,   &QnResourceTreeModel::at_videoWall_itemAdded);
        connect(videoWall,  &QnVideoWallResource::itemChanged,          this,   &QnResourceTreeModel::at_videoWall_itemChanged);
        connect(videoWall,  &QnVideoWallResource::itemRemoved,          this,   &QnResourceTreeModel::at_videoWall_itemRemoved);

        connect(videoWall,  &QnVideoWallResource::matrixAdded,          this,   &QnResourceTreeModel::at_videoWall_matrixAddedOrChanged);
        connect(videoWall,  &QnVideoWallResource::matrixChanged,        this,   &QnResourceTreeModel::at_videoWall_matrixAddedOrChanged);
        connect(videoWall,  &QnVideoWallResource::matrixRemoved,        this,   &QnResourceTreeModel::at_videoWall_matrixRemoved);
    }

    QnVirtualCameraResourcePtr camera = resource.dynamicCast<QnVirtualCameraResource>();
    if (camera)
    {
        connect(camera, &QnVirtualCameraResource::groupIdChanged,   this, &QnResourceTreeModel::at_resource_parentIdChanged);

        auto updateParent = [this](const QnResourcePtr &resource)
            {
                /* Automatically update display name of the EDGE server if its camera was renamed. */
                QnResourcePtr parent = resource->getParentResource();
                if (QnMediaServerResource::isEdgeServer(parent))
                {
                    for (auto node : m_nodesByResource.value(parent))
                        node->update();
                }
            };
        connect(camera, &QnResource::nameChanged, this, updateParent);
        updateParent(camera);
    }

    QnMediaServerResourcePtr server = resource.dynamicCast<QnMediaServerResource>();
    if (server)
<<<<<<< HEAD
        connect(server,     &QnMediaServerResource::redundancyChanged, this, &QnResourceTreeModel::at_server_redundancyChanged);

    auto fakeServer = resource.dynamicCast<QnFakeMediaServerResource>();
    if (fakeServer)
        connect(fakeServer, &QnFakeMediaServerResource::moduleInformationChanged, this, &QnResourceTreeModel::at_fakeserver_information_changed);

    QnUserResourcePtr user = resource.dynamicCast<QnUserResource>();
    if (user)
    {
        connect(user, &QnUserResource::enabledChanged, this, &QnResourceTreeModel::at_user_enabledChanged);
        connect(user, &QnUserResource::userGroupChanged, this,
            [this](const QnResourcePtr& resource)
            {
                updateRoleNodes();
                updateNodeParent(ensureResourceNode(resource));
            });
=======
    {
        connect(server, &QnMediaServerResource::redundancyChanged, this,
            &QnResourceTreeModel::at_server_redundancyChanged);

        if (QnMediaServerResource::isFakeServer(server))
        {
            connect(server, &QnMediaServerResource::systemNameChanged, this,
                &QnResourceTreeModel::at_server_systemNameChanged);
        }
>>>>>>> 952cd91e
    }

    auto node = ensureResourceNode(resource);
    updateNodeParent(node);

    if (server)
    {
        for (const QnResourcePtr &camera : qnResPool->getResourcesByParentId(server->getId()))
        {
            if (m_resourceNodeByResource.contains(camera))
                at_resource_parentIdChanged(camera);
        }
    }

    if (videoWall)
    {
        for (const QnVideoWallItem &item : videoWall->items()->getItems())
            at_videoWall_itemAdded(videoWall, item);
        for (const QnVideoWallMatrix &matrix : videoWall->matrices()->getItems())
            at_videoWall_matrixAddedOrChanged(videoWall, matrix);
    }
}

void QnResourceTreeModel::at_resPool_resourceRemoved(const QnResourcePtr &resource)
{
    if (!resource)
        return;

    disconnect(resource, NULL, this, NULL);

    QList<QnResourceTreeModelNodePtr> nodesToDelete;
    for (auto node: m_allNodes)
    {
        if (node->resource() != resource)
            continue;

        if (node->type() == Qn::VideoWallItemNode)
            updateNodeResource(node, QnResourcePtr());
        else
            nodesToDelete << node;
    }

    for (auto node: nodesToDelete)
        removeNode(node);

    m_nodesByResource.remove(resource);
    m_resourceNodeByResource.remove(resource);

    if (resource.dynamicCast<QnFakeMediaServerResource>())
        cleanupGroupNodes(Qn::SystemNode);
}


void QnResourceTreeModel::rebuildTree()
{
    m_rootNodes[Qn::CurrentUserNode]->setResource(context()->user());

    for (auto nodeType : rootNodeTypes())
    {
        auto node = m_rootNodes[nodeType];
        updateNodeParent(node);
        node->update();
    }

    for (auto node : m_resourceNodeByResource)
    {
        updateNodeParent(node);
        node->update();
    }

    if (m_userNodes)
        m_userNodes->rebuild();
}

void QnResourceTreeModel::handleDrop(const QnResourceList& sourceResources, const QnResourcePtr& targetResource, const QMimeData *mimeData)
{
    if (sourceResources.isEmpty() || !targetResource)
        return;

    /* We can add media resources to layout */
    if (QnLayoutResourcePtr layout = targetResource.dynamicCast<QnLayoutResource>())
    {
        QnResourceList droppable = sourceResources.filtered(
            [](const QnResourcePtr& resource)
            {
                /* Allow to drop cameras. */
                if (resource.dynamicCast<QnMediaResource>())
                    return true;

                /* Allow to drop servers. */
                if (resource.dynamicCast<QnMediaServerResource>())
                    return true;

                /* Allow to drop webpages. */
                if (resource.dynamicCast<QnWebPageResource>())
                    return true;

                return false;
            });

        if (!droppable.isEmpty())
        {
            menu()->trigger(
                QnActions::OpenInLayoutAction,
                QnActionParameters(droppable).
                withArgument(Qn::LayoutResourceRole, layout)
            );

            menu()->trigger(
                QnActions::SaveLayoutAction,
                QnActionParameters(layout)
            );
        }
    }

    /* Drop layout on user means sharing this layout. */
    else if (QnUserResourcePtr targetUser = targetResource.dynamicCast<QnUserResource>())
    {
        /* Technically it works right, but layout becomes shared and appears in "Shared layouts"
         * node, not under user, where it was dragged. Disabling to not confuse user. */
        if (targetUser->role() == Qn::UserRole::CustomUserGroup)
            return;

        for (const QnLayoutResourcePtr &sourceLayout : sourceResources.filtered<QnLayoutResource>())
        {
            if (sourceLayout->isFile())
                continue;

            TRACE("Sharing layout " << sourceLayout->getName() << " with " << targetUser->getName())
            menu()->trigger(
                QnActions::ShareLayoutAction,
                QnActionParameters(sourceLayout).
                withArgument(Qn::UserResourceRole, targetUser)
            );
        }
    }

    /* Drop camera on server allows to move servers between cameras. */
    else if (QnMediaServerResourcePtr server = targetResource.dynamicCast<QnMediaServerResource>())
    {
        if (server.dynamicCast<QnFakeMediaServerResource>())
            return;

        /* Do not allow to drop camera items from layouts. */
        if (mimeData->data(QLatin1String(pureTreeResourcesOnlyMimeType)) != QByteArray("1"))
            return;

        QnVirtualCameraResourceList cameras = sourceResources.filtered<QnVirtualCameraResource>();
        if (!cameras.empty())
            menu()->trigger(
                QnActions::MoveCameraAction,
                QnActionParameters(cameras).
                withArgument(Qn::MediaServerResourceRole, server)
            );
    }
}

void QnResourceTreeModel::handlePermissionsChanged(const QnResourcePtr& resource)
{
    if (m_resourceNodeByResource.contains(resource))
    {
        for (auto node : m_nodesByResource[resource])
            node->updateRecursive();
    }
}

void QnResourceTreeModel::at_snapshotManager_flagsChanged(const QnLayoutResourcePtr &layout)
{
    if (auto videowall = layout->data().value(Qn::VideoWallResourceRole).value<QnVideoWallResourcePtr>())
    {
        bool modified = snapshotManager()->isModified(layout);
        ensureResourceNode(videowall)->setModified(modified);
        return;
    }
}

void QnResourceTreeModel::at_resource_parentIdChanged(const QnResourcePtr &resource)
{
    auto node = ensureResourceNode(resource);

    /* Update edge resource if we are the admin. */
    if (accessController()->hasGlobalPermission(Qn::GlobalAdminPermission))
    {
        if (auto camera = resource.dynamicCast<QnVirtualCameraResource>())
        {
            auto server = camera->getParentServer();
            bool wasEdge = (node->type() == Qn::EdgeNode);
            bool mustBeEdge = QnMediaServerResource::isHiddenServer(server);
            if (wasEdge != mustBeEdge)
            {
                auto serverNode = node->parent();

                m_resourceNodeByResource.remove(camera);
                removeNode(node);

                /* Re-create node with changed type. */
                node = ensureResourceNode(camera);
                if (serverNode)
                    serverNode->update();
            }
        }
    }

    updateNodeParent(node);
}

void QnResourceTreeModel::at_videoWall_itemAdded(const QnVideoWallResourcePtr &videoWall, const QnVideoWallItem &item)
{
    auto parentNode = ensureResourceNode(videoWall);
    auto node = ensureItemNode(parentNode, item.uuid, Qn::VideoWallItemNode);

    QnResourcePtr resource;
    if (!item.layout.isNull())
        resource = qnResPool->getResourceById(item.layout);

    if (node->resource() != resource)
        updateNodeResource(node, resource);
    else
        node->update(); // in case of _changed method call, where setResource will exit instantly
}

void QnResourceTreeModel::at_videoWall_itemChanged(const QnVideoWallResourcePtr& videoWall,
    const QnVideoWallItem& /*oldItem*/,
    const QnVideoWallItem& item)
{
    at_videoWall_itemAdded(videoWall, item);
}

void QnResourceTreeModel::at_videoWall_itemRemoved(const QnVideoWallResourcePtr &videoWall, const QnVideoWallItem &item)
{
    auto parentNode = ensureResourceNode(videoWall);
    auto node = m_itemNodesByParent[parentNode].take(item.uuid);
    if (node)
        removeNode(node);
}

void QnResourceTreeModel::at_videoWall_matrixAddedOrChanged(const QnVideoWallResourcePtr &videoWall, const QnVideoWallMatrix &matrix)
{
    auto parentNode = ensureResourceNode(videoWall);
    auto node = ensureItemNode(parentNode, matrix.uuid, Qn::VideoWallMatrixNode);
    node->update(); //TODO: #GDM what for?
}

void QnResourceTreeModel::at_videoWall_matrixRemoved(const QnVideoWallResourcePtr &videoWall, const QnVideoWallMatrix &matrix)
{
    auto parentNode = ensureResourceNode(videoWall);
    auto node = m_itemNodesByParent[parentNode].take(matrix.uuid);
    if (node)
        removeNode(node);
}

<<<<<<< HEAD
void QnResourceTreeModel::at_camera_groupNameChanged(const QnResourcePtr &resource)
{
    QnVirtualCameraResourcePtr camera = resource.dynamicCast<QnVirtualCameraResource>();
    NX_ASSERT(camera);
    if (!camera)
        return;

    const QString groupId = camera->getGroupId();
    for (RecorderHash recorderHash: m_recorderHashByParent)
    {
        if (!recorderHash.contains(groupId))
            continue;
        auto recorder = recorderHash[groupId];
        recorder->m_name = camera->getGroupName();
        recorder->m_displayName = camera->getGroupName();
        recorder->changeInternal();
    }
}

void QnResourceTreeModel::at_fakeserver_information_changed(const QnResourcePtr &resource)
=======
void QnResourceTreeModel::at_server_systemNameChanged(const QnResourcePtr &resource)
>>>>>>> 952cd91e
{
    QnMediaServerResourcePtr server = resource.dynamicCast<QnMediaServerResource>();
    NX_ASSERT(server);
    if (!server)
        return;

    auto node = ensureResourceNode(resource);
    updateNodeParent(node);
    node->update();
    cleanupGroupNodes(Qn::SystemNode);
}

void QnResourceTreeModel::at_server_redundancyChanged(const QnResourcePtr &resource)
{
    auto node = ensureResourceNode(resource);
    node->update();

    /* Update edge nodes if we are the admin. */
    if (accessController()->hasGlobalPermission(Qn::GlobalAdminPermission))
    {
        for (const QnVirtualCameraResourcePtr &cameraResource : qnResPool->getAllCameras(resource, true))
        {
            auto existingNode = m_resourceNodeByResource.take(cameraResource);
            removeNode(existingNode);

            /* Re-create node as it should change its NodeType from ResourceNode to EdgeNode or vice versa. */
            auto updatedNode = ensureResourceNode(cameraResource);
            updateNodeParent(updatedNode);
        }
    }
}

void QnResourceTreeModel::at_systemNameChanged()
{
    m_rootNodes[Qn::CurrentSystemNode]->update();
}

void QnResourceTreeModel::at_serverAutoDiscoveryEnabledChanged()
{
    m_rootNodes[Qn::OtherSystemsNode]->update();
}<|MERGE_RESOLUTION|>--- conflicted
+++ resolved
@@ -919,35 +919,12 @@
 
     QnMediaServerResourcePtr server = resource.dynamicCast<QnMediaServerResource>();
     if (server)
-<<<<<<< HEAD
         connect(server,     &QnMediaServerResource::redundancyChanged, this, &QnResourceTreeModel::at_server_redundancyChanged);
 
     auto fakeServer = resource.dynamicCast<QnFakeMediaServerResource>();
     if (fakeServer)
         connect(fakeServer, &QnFakeMediaServerResource::moduleInformationChanged, this, &QnResourceTreeModel::at_fakeserver_information_changed);
 
-    QnUserResourcePtr user = resource.dynamicCast<QnUserResource>();
-    if (user)
-    {
-        connect(user, &QnUserResource::enabledChanged, this, &QnResourceTreeModel::at_user_enabledChanged);
-        connect(user, &QnUserResource::userGroupChanged, this,
-            [this](const QnResourcePtr& resource)
-            {
-                updateRoleNodes();
-                updateNodeParent(ensureResourceNode(resource));
-            });
-=======
-    {
-        connect(server, &QnMediaServerResource::redundancyChanged, this,
-            &QnResourceTreeModel::at_server_redundancyChanged);
-
-        if (QnMediaServerResource::isFakeServer(server))
-        {
-            connect(server, &QnMediaServerResource::systemNameChanged, this,
-                &QnResourceTreeModel::at_server_systemNameChanged);
-        }
->>>>>>> 952cd91e
-    }
 
     auto node = ensureResourceNode(resource);
     updateNodeParent(node);
@@ -1198,30 +1175,7 @@
         removeNode(node);
 }
 
-<<<<<<< HEAD
-void QnResourceTreeModel::at_camera_groupNameChanged(const QnResourcePtr &resource)
-{
-    QnVirtualCameraResourcePtr camera = resource.dynamicCast<QnVirtualCameraResource>();
-    NX_ASSERT(camera);
-    if (!camera)
-        return;
-
-    const QString groupId = camera->getGroupId();
-    for (RecorderHash recorderHash: m_recorderHashByParent)
-    {
-        if (!recorderHash.contains(groupId))
-            continue;
-        auto recorder = recorderHash[groupId];
-        recorder->m_name = camera->getGroupName();
-        recorder->m_displayName = camera->getGroupName();
-        recorder->changeInternal();
-    }
-}
-
 void QnResourceTreeModel::at_fakeserver_information_changed(const QnResourcePtr &resource)
-=======
-void QnResourceTreeModel::at_server_systemNameChanged(const QnResourcePtr &resource)
->>>>>>> 952cd91e
 {
     QnMediaServerResourcePtr server = resource.dynamicCast<QnMediaServerResource>();
     NX_ASSERT(server);
