#pragma once

#include <array>

#include <QtCore/QAbstractItemModel>
#include <QtCore/QScopedPointer>

#include <client/client_globals.h>

#include <core/resource/resource_fwd.h>
#include <core/resource_access/resource_access_subject.h>

#include <ui/models/resource/resource_tree_model_fwd.h>

#include <ui/workbench/workbench_context_aware.h>

#include <utils/common/id.h>
#include <utils/common/connective.h>

class QnResourceTreeModelCustomColumnDelegate;

class QnResourceTreeModel : public Connective<QAbstractItemModel>, public QnWorkbenchContextAware
{
    Q_OBJECT

    typedef Connective<QAbstractItemModel> base_type;
public:
    /** Narrowed scope for the minor widgets and dialogs. */
    enum Scope
    {
        FullScope,
        CamerasScope,
        UsersScope
    };

    explicit QnResourceTreeModel(Scope scope = FullScope, QObject *parent = NULL);
    virtual ~QnResourceTreeModel();

    virtual QModelIndex index(int row, int column, const QModelIndex &parent = QModelIndex()) const override;
    virtual QModelIndex buddy(const QModelIndex &index) const override;
    virtual QModelIndex parent(const QModelIndex &index) const override;
    virtual bool hasChildren(const QModelIndex &parent) const override;
    virtual int rowCount(const QModelIndex &parent = QModelIndex()) const override;
    virtual int columnCount(const QModelIndex &parent = QModelIndex()) const override;
    virtual Qt::ItemFlags flags(const QModelIndex &index) const override;
    virtual QVariant data(const QModelIndex &index, int role = Qt::DisplayRole) const override;
    virtual bool setData(const QModelIndex &index, const QVariant &value, int role) override;
    virtual QVariant headerData(int section, Qt::Orientation orientation, int role = Qt::DisplayRole) const override;
    virtual QHash<int,QByteArray> roleNames() const;

    virtual QStringList mimeTypes() const override;
    virtual QMimeData *mimeData(const QModelIndexList &indexes) const override;
    virtual bool dropMimeData(const QMimeData *mimeData, Qt::DropAction action, int row, int column, const QModelIndex &parent) override;
    virtual Qt::DropActions supportedDropActions() const override;

    QnResourcePtr resource(const QModelIndex &index) const;

    QnResourceTreeModelCustomColumnDelegate* customColumnDelegate() const;
    void setCustomColumnDelegate(QnResourceTreeModelCustomColumnDelegate *columnDelegate);

    Scope scope() const;

private:
    QnResourceTreeModelNodePtr node(const QModelIndex& index) const;

    /** Calculate real children as node's children() method does not return bastard nodes. */
    QList<QnResourceTreeModelNodePtr> children(const QnResourceTreeModelNodePtr& node) const;

    QnResourceTreeModelNodePtr ensureResourceNode(const QnResourcePtr& resource);
    QnResourceTreeModelNodePtr ensureItemNode(const QnResourceTreeModelNodePtr& parentNode, const QnUuid& uuid, Qn::NodeType nodeType = Qn::LayoutItemNode);
    QnResourceTreeModelNodePtr ensureRecorderNode(const QnResourceTreeModelNodePtr& parentNode,
        const QnVirtualCameraResourcePtr& camera);
    QnResourceTreeModelNodePtr ensureSystemNode(const QString &systemName);

    QnResourceTreeModelNodePtr expectedParent(const QnResourceTreeModelNodePtr& node);
    QnResourceTreeModelNodePtr expectedParentForResourceNode(const QnResourceTreeModelNodePtr& node);

    void updateNodeParent(const QnResourceTreeModelNodePtr& node);
    void updateNodeResource(const QnResourceTreeModelNodePtr& node, const QnResourcePtr& resource);

    Qn::NodeType rootNodeTypeForScope() const;

    /* Remove group nodes that are not used anymore. */
    void cleanupGroupNodes(Qn::NodeType nodeType);

    /** Cleanup all node references. */
    void removeNode(const QnResourceTreeModelNodePtr& node);

    /** Fully rebuild resources tree. */
    void rebuildTree();

    /**
     * @brief                       Handle drag-n-drop result.
     * @param sourceResources       What is dragged
     * @param targetResource        On what drop was done.
     * @param mimeData              Full drag-n-drop data.
     */
    void handleDrop(const QnResourceList& sourceResources, const QnResourcePtr& targetResource,
        const QMimeData *mimeData);

    void handlePermissionsChanged(const QnResourcePtr& resource);
private slots:
    void at_resPool_resourceAdded(const QnResourcePtr &resource);
    void at_resPool_resourceRemoved(const QnResourcePtr &resource);

    void at_snapshotManager_flagsChanged(const QnLayoutResourcePtr &resource);

    void at_resource_parentIdChanged(const QnResourcePtr &resource);

    void at_videoWall_itemAdded(const QnVideoWallResourcePtr &videoWall, const QnVideoWallItem &item);
    void at_videoWall_itemChanged(const QnVideoWallResourcePtr& videoWall,
            const QnVideoWallItem& oldItem,
            const QnVideoWallItem& item);
    void at_videoWall_itemRemoved(const QnVideoWallResourcePtr &videoWall, const QnVideoWallItem &item);

    void at_videoWall_matrixAddedOrChanged(const QnVideoWallResourcePtr &videoWall, const QnVideoWallMatrix &matrix);
    void at_videoWall_matrixRemoved(const QnVideoWallResourcePtr &videoWall, const QnVideoWallMatrix &matrix);

<<<<<<< HEAD
    void at_camera_groupNameChanged(const QnResourcePtr &resource);

    void at_fakeserver_information_changed(const QnResourcePtr &resource);
=======
    void at_server_systemNameChanged(const QnResourcePtr &resource);
>>>>>>> 952cd91e
    void at_server_redundancyChanged(const QnResourcePtr &resource);
    void at_systemNameChanged();

    void at_serverAutoDiscoveryEnabledChanged();

private:
    friend class QnResourceTreeModelNode;

    /** Root nodes array */
    std::array<QnResourceTreeModelNodePtr, Qn::NodeTypeCount> m_rootNodes;

    /** Mapping for resource nodes by resource. */
    QHash<QnResourcePtr, QnResourceTreeModelNodePtr> m_resourceNodeByResource;

    /** Mapping for recorder nodes by parent node. */
    QHash<QnResourceTreeModelNodePtr, RecorderHash> m_recorderHashByParent;

    /** Mapping for item nodes by parent node. */
    QHash<QnResourceTreeModelNodePtr, ItemHash> m_itemNodesByParent;

    /** Mapping for all nodes by resource (for quick update). */
    QHash<QnResourcePtr, NodeList> m_nodesByResource;

    /** Mapping for system nodes, by system name. */
    QHash<QString, QnResourceTreeModelNodePtr> m_systemNodeBySystemName;

    /** Full list of all created nodes. */
    QList<QnResourceTreeModelNodePtr> m_allNodes;

    /** Delegate for custom column data. */
    QPointer<QnResourceTreeModelCustomColumnDelegate> m_customColumnDelegate;

    QScopedPointer<QnResourceTreeModelUserNodes> m_userNodes;

    /** Narrowed scope for displaying the limited set of nodes. */
    const Scope m_scope;
};<|MERGE_RESOLUTION|>--- conflicted
+++ resolved
@@ -116,15 +116,10 @@
     void at_videoWall_matrixAddedOrChanged(const QnVideoWallResourcePtr &videoWall, const QnVideoWallMatrix &matrix);
     void at_videoWall_matrixRemoved(const QnVideoWallResourcePtr &videoWall, const QnVideoWallMatrix &matrix);
 
-<<<<<<< HEAD
-    void at_camera_groupNameChanged(const QnResourcePtr &resource);
+    void at_fakeserver_information_changed(const QnResourcePtr &resource);
 
-    void at_fakeserver_information_changed(const QnResourcePtr &resource);
-=======
-    void at_server_systemNameChanged(const QnResourcePtr &resource);
->>>>>>> 952cd91e
     void at_server_redundancyChanged(const QnResourcePtr &resource);
-    void at_systemNameChanged();
+    void at_commonModule_systemNameChanged();
 
     void at_serverAutoDiscoveryEnabledChanged();
 
