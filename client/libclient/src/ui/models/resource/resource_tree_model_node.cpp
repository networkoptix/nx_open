--- conflicted
+++ resolved
@@ -351,17 +351,13 @@
         }
         case Qn::CurrentSystemNode:
         {
-<<<<<<< HEAD
-            m_displayName = m_name = qnGlobalSettings->systemName();
-=======
-            setName(qnCommon->localSystemName());
+            setName(qnGlobalSettings->systemName());
             break;
         }
         case Qn::CurrentUserNode:
         {
             auto user = context()->user();
             setName(user ? user->getName() : QString());
->>>>>>> 952cd91e
             break;
         }
         case Qn::RoleNode:
