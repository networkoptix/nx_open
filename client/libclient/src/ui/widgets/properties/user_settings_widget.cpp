--- conflicted
+++ resolved
@@ -81,13 +81,8 @@
 
     if (permissions.testFlag(Qn::WritePasswordPermission)
         && !ui->passwordInputField->text().isEmpty()
-<<<<<<< HEAD
-        && !m_model->user()->checkLocalUserPassword(ui->passwordInputField->text())
-        )
-=======
-        && !m_model->user()->checkPassword(ui->passwordInputField->text()))
-    {
->>>>>>> cfd21976
+        && !m_model->user()->checkLocalUserPassword(ui->passwordInputField->text()))
+    {
         return true;
     }
 
