#include "user_management_widget.h"
#include "ui_user_management_widget.h"

#include <QtCore/QSortFilterProxyModel>

#include <QtGui/QKeyEvent>

#include <api/global_settings.h>

#include <client/client_settings.h>

#include <common/common_module.h>

#include <core/resource/user_resource.h>
#include <core/resource/media_server_resource.h>
#include <core/resource_management/resource_pool.h>
#include <core/resource_management/resources_changes_manager.h>

#include <nx/client/messages/resources_messages.h>

#include <ui/common/palette.h>
#include <ui/actions/action_manager.h>
#include <ui/common/item_view_hover_tracker.h>
#include <ui/delegates/switch_item_delegate.h>
#include <ui/dialogs/ldap_settings_dialog.h>
#include <ui/dialogs/ldap_users_dialog.h>
#include <ui/dialogs/resource_properties/user_settings_dialog.h>
#include <ui/dialogs/common/message_box.h>
#include <ui/widgets/common/snapped_scrollbar.h>
#include <ui/help/help_topic_accessor.h>
#include <ui/help/help_topics.h>
#include <ui/models/user_list_model.h>
#include <ui/style/globals.h>
#include <ui/style/helper.h>
#include <ui/style/skin.h>
#include <ui/widgets/views/checkboxed_header_view.h>
#include <ui/widgets/views/resource_list_view.h>
#include <ui/workbench/workbench_context.h>
#include <ui/workbench/workbench_access_controller.h>

#include <utils/common/event_processors.h>
#include <utils/common/ldap.h>
#include <utils/common/scoped_painter_rollback.h>
#include <utils/math/color_transformations.h>


namespace {

static constexpr int kMaximumColumnWidth = 200;

class QnUserListDelegate: public QStyledItemDelegate
{
    using base_type = QStyledItemDelegate;
    Q_DECLARE_TR_FUNCTIONS(QnUserManagementWidget)

    struct LinkMetrics
    {
        const int textWidth = 0;
        const int iconWidth = 0;

        static constexpr int kIconPadding = 0;

        LinkMetrics(int textWidth, int iconWidth) :
            textWidth(textWidth),
            iconWidth(iconWidth)
        {
        }

        int totalWidth() const
        {
            return textWidth + iconWidth + kIconPadding;
        }
    };

    static constexpr int kLinkPadding = 0;

public:
    explicit QnUserListDelegate(QnItemViewHoverTracker* hoverTracker, QObject* parent = nullptr) :
        base_type(parent),
        m_hoverTracker(hoverTracker),
        m_linkText(tr("Edit")),
        m_editIcon(qnSkin->icon("user_settings/user_edit.png"))
    {
        NX_ASSERT(m_hoverTracker);
    }

    virtual QSize sizeHint(const QStyleOptionViewItem& option, const QModelIndex& index) const override
    {
        switch (index.column())
        {
            case QnUserListModel::UserTypeColumn:
                return QnSkin::maximumSize(index.data(Qt::DecorationRole).value<QIcon>());

            case QnUserListModel::UserRoleColumn:
                return base_type::sizeHint(option, index) + QSize(
                    linkMetrics(option).totalWidth() + kLinkPadding, 0);

            default:
                return base_type::sizeHint(option, index);
        }
    }

    virtual void paint(QPainter* painter, const QStyleOptionViewItem &option, const QModelIndex &index) const override
    {
        /* Determine item opacity based on user enabled state: */
        QnScopedPainterOpacityRollback opacityRollback(painter);
        if (!QnUserListModel::isInteractiveColumn(index.column()) &&
            index.sibling(index.row(), QnUserListModel::EnabledColumn).data(Qt::CheckStateRole).toInt() != Qt::Checked)
        {
            painter->setOpacity(painter->opacity() * style::Hints::kDisabledItemOpacity);
        }

        /* Paint right-aligned user type icon: */
        if (index.column() == QnUserListModel::UserTypeColumn)
        {
            auto icon = index.data(Qt::DecorationRole).value<QIcon>();
            if (icon.isNull())
                return;

            auto rect = QStyle::alignedRect(Qt::LeftToRight,
                Qt::AlignRight | Qt::AlignVCenter,
                QnSkin::maximumSize(icon),
                option.rect);

            icon.paint(painter, rect);
            return;
        }

        /* Determine if link should be drawn: */
        bool drawLink = index.column() == QnUserListModel::UserRoleColumn &&
                        option.state.testFlag(QStyle::State_MouseOver) &&
                        m_hoverTracker &&
                        !QnUserListModel::isInteractiveColumn(m_hoverTracker->hoveredIndex().column());

        /* If not, call standard paint: */
        if (!drawLink)
        {
            base_type::paint(painter, option, index);
            return;
        }

        /* Obtain text area rect: */
        QStyleOptionViewItem newOption(option);
        initStyleOption(&newOption, index);
        QStyle* style = newOption.widget ? newOption.widget->style() : QApplication::style();
        QRect textRect = style->subElementRect(QStyle::SE_ItemViewItemText, &newOption, newOption.widget);

        /* Measure link metrics: */
        const auto linkMetrics = this->linkMetrics(option);

        /* Draw original text elided: */
        const int newTextWidth = textRect.width() - linkMetrics.totalWidth() - kLinkPadding;
        newOption.text = newOption.fontMetrics.elidedText(
            newOption.text, newOption.textElideMode, newTextWidth);
        style->drawControl(QStyle::CE_ItemViewItem, &newOption, painter, newOption.widget);

        opacityRollback.rollback();

        /* Draw link icon: */
        QRect iconRect(textRect.right() - linkMetrics.totalWidth() + 1, option.rect.top(),
            linkMetrics.iconWidth, option.rect.height());
        m_editIcon.paint(painter, iconRect, Qt::AlignCenter, QIcon::Active);

        /* Draw link text: */
        QnScopedPainterPenRollback penRollback(painter, style::linkColor(newOption.palette, true));
        painter->drawText(textRect, Qt::AlignVCenter | Qt::AlignRight, m_linkText);
    }

    LinkMetrics linkMetrics(const QStyleOptionViewItem &option) const
    {
        return LinkMetrics(
            option.fontMetrics.width(m_linkText),
            qnSkin->maximumSize(m_editIcon).width());
    }

private:
    QPointer<QnItemViewHoverTracker> m_hoverTracker;
    const QString m_linkText;
    const QIcon m_editIcon;
};

} // unnamed namespace

QnUserManagementWidget::QnUserManagementWidget(QWidget* parent) :
    base_type(parent),
    QnWorkbenchContextAware(parent),
    ui(new Ui::QnUserManagementWidget),
    m_usersModel(new QnUserListModel(parent)),
    m_sortModel(new QnSortedUserListModel(parent)),
    m_header(new QnCheckBoxedHeaderView(QnUserListModel::CheckBoxColumn, parent))
{
    ui->setupUi(this);

    ui->filterLineEdit->addAction(qnSkin->icon("theme/input_search.png"), QLineEdit::LeadingPosition);

    m_sortModel->setSourceModel(m_usersModel);

    auto hoverTracker = new QnItemViewHoverTracker(ui->usersTable);

    auto switchItemDelegate = new QnSwitchItemDelegate(this);
    switchItemDelegate->setHideDisabledItems(true);

    ui->usersTable->setModel(m_sortModel);
    ui->usersTable->setHeader(m_header);
    ui->usersTable->setIconSize(QSize(36, 24));
    ui->usersTable->setItemDelegate(new QnUserListDelegate(hoverTracker, this));
    ui->usersTable->setItemDelegateForColumn(QnUserListModel::EnabledColumn,  switchItemDelegate);

    m_header->setVisible(true);
    m_header->setMaximumSectionSize(kMaximumColumnWidth);
    m_header->setSectionResizeMode(QHeaderView::ResizeToContents);
    m_header->setSectionResizeMode(QnUserListModel::FullNameColumn, QHeaderView::Stretch);
    m_header->setSectionsClickable(true);
    connect(m_header, &QnCheckBoxedHeaderView::checkStateChanged, this, &QnUserManagementWidget::at_headerCheckStateChanged);

    ui->usersTable->sortByColumn(QnUserListModel::LoginColumn, Qt::AscendingOrder);

    QnSnappedScrollBar *scrollBar = new QnSnappedScrollBar(this);
    ui->usersTable->setVerticalScrollBar(scrollBar->proxyScrollBar());

    connect(qnGlobalSettings, &QnGlobalSettings::ldapSettingsChanged, this, &QnUserManagementWidget::updateLdapState);
    connect(ui->usersTable,   &QAbstractItemView::clicked,            this, &QnUserManagementWidget::at_usersTable_clicked);

    connect(ui->createUserButton,        &QPushButton::clicked,  this,  &QnUserManagementWidget::createUser);
    connect(ui->rolesButton,             &QPushButton::clicked,  this,  &QnUserManagementWidget::editRoles);
    connect(ui->clearSelectionButton,    &QPushButton::clicked,  this,  &QnUserManagementWidget::clearSelection);
    connect(ui->enableSelectedButton,    &QPushButton::clicked,  this,  &QnUserManagementWidget::enableSelected);
    connect(ui->disableSelectedButton,   &QPushButton::clicked,  this,  &QnUserManagementWidget::disableSelected);
    connect(ui->deleteSelectedButton,    &QPushButton::clicked,  this,  &QnUserManagementWidget::deleteSelected);
    connect(ui->ldapSettingsButton,      &QPushButton::clicked,  this,  &QnUserManagementWidget::openLdapSettings);
    connect(ui->fetchButton,             &QPushButton::clicked,  this,  &QnUserManagementWidget::fetchUsers);

    connect(qnCommon, &QnCommonModule::readOnlyChanged, this, &QnUserManagementWidget::loadDataToUi);

    m_sortModel->setDynamicSortFilter(true);
    m_sortModel->setFilterCaseSensitivity(Qt::CaseInsensitive);
    m_sortModel->setFilterKeyColumn(-1);
    connect(ui->filterLineEdit,  &QLineEdit::textChanged, this, [this](const QString &text)
    {
        m_sortModel->setFilterWildcard(text);
    });

    connect(m_sortModel, &QAbstractItemModel::rowsInserted, this,   &QnUserManagementWidget::modelUpdated);
    connect(m_sortModel, &QAbstractItemModel::rowsRemoved,  this,   &QnUserManagementWidget::modelUpdated);
    connect(m_sortModel, &QAbstractItemModel::dataChanged,  this,   &QnUserManagementWidget::modelUpdated);

    /* By [Space] toggle checkbox: */
    connect(ui->usersTable, &QnTreeView::spacePressed, this, [this](const QModelIndex& index)
    {
        at_usersTable_clicked(index.sibling(index.row(), QnUserListModel::CheckBoxColumn));
    });

    /* By [Left] disable user, by [Right] enable user: */
    installEventHandler(ui->usersTable, QEvent::KeyPress, this,
        [this](QObject* object, QEvent* event)
        {
            Q_UNUSED(object);
            int key = static_cast<QKeyEvent*>(event)->key();
            switch (key)
            {
                case Qt::Key_Left:
                case Qt::Key_Right:
                {
                    if (!ui->usersTable->currentIndex().isValid())
                        return;
                    QnUserResourcePtr user = ui->usersTable->currentIndex().data(Qn::UserResourceRole).value<QnUserResourcePtr>();
                    if (!user)
                        return;
                    enableUser(user, key == Qt::Key_Right);
                }
                default:
                    return;
            }
        });

    setHelpTopic(this,                                                  Qn::SystemSettings_UserManagement_Help);
    setHelpTopic(ui->enableSelectedButton, ui->disableSelectedButton,   Qn::UserSettings_DisableUser_Help);
    setHelpTopic(ui->ldapSettingsButton,                                Qn::UserSettings_LdapIntegration_Help);
    setHelpTopic(ui->fetchButton,                                       Qn::UserSettings_LdapFetch_Help);

    /* Cursor changes with hover: */
    connect(hoverTracker, &QnItemViewHoverTracker::itemEnter, this,
        [this](const QModelIndex& index)
        {
            if (!QnUserListModel::isInteractiveColumn(index.column()))
                ui->usersTable->setCursor(Qt::PointingHandCursor);
            else
                ui->usersTable->unsetCursor();
        });

    connect(hoverTracker, &QnItemViewHoverTracker::itemLeave, this,
        [this]()
        {
            ui->usersTable->unsetCursor();
        });

    updateSelection();
}

QnUserManagementWidget::~QnUserManagementWidget()
{
}

void QnUserManagementWidget::loadDataToUi()
{
    ui->createUserButton->setEnabled(!qnCommon->isReadOnly());
    updateLdapState();
    m_usersModel->resetUsers(qnResPool->getResources<QnUserResource>());
}

void QnUserManagementWidget::updateLdapState()
{
    bool currentUserIsLdap = context()->user() && context()->user()->isLdap();
    ui->ldapSettingsButton->setVisible(!currentUserIsLdap);
    ui->ldapSettingsButton->setEnabled(!qnCommon->isReadOnly());
    ui->fetchButton->setVisible(!currentUserIsLdap);
    ui->fetchButton->setEnabled(!qnCommon->isReadOnly() && qnGlobalSettings->ldapSettings().isValid());
}

void QnUserManagementWidget::applyChanges()
{
    auto modelUsers = m_usersModel->users();
    QnUserResourceList usersToDelete;
    for (auto user : qnResPool->getResources<QnUserResource>())
    {
        if (!modelUsers.contains(user))
        {
            usersToDelete << user;
            continue;
        }

        bool enabled = m_usersModel->isUserEnabled(user);
        if (user->isEnabled() != enabled)
        {
            qnResourcesChangesManager->saveUser(user,
                [enabled](const QnUserResourcePtr &user)
                {
                    user->setEnabled(enabled);
                });
        }
    }

    /* User still can press cancel on 'Confirm Remove' dialog. */
<<<<<<< HEAD
    if (nx::client::desktop::messages::Resources::deleteResources(this, usersToDelete))
        qnResourcesChangesManager->deleteResources(usersToDelete);
=======
    if (nx::client::messages::Resources::deleteResources(this, usersToDelete))
    {
        setEnabled(false);
        qnResourcesChangesManager->deleteResources(usersToDelete,
            [this, guard = QPointer<QnUserManagementWidget>(this)](bool /* success */)
            {
                if (guard)
                    setEnabled(true);

                emit hasChangesChanged();
            });
    }
>>>>>>> 15047730
    else
    {
        m_usersModel->resetUsers(qnResPool->getResources<QnUserResource>());
    }
}

bool QnUserManagementWidget::hasChanges() const
{
    using boost::algorithm::any_of;
    return any_of(qnResPool->getResources<QnUserResource>(),
        [this, users = m_usersModel->users()](const QnUserResourcePtr& user)
        {
            return !users.contains(user)
                || user->isEnabled() != m_usersModel->isUserEnabled(user);
        });
}

void QnUserManagementWidget::modelUpdated()
{
    ui->usersTable->setColumnHidden(QnUserListModel::UserTypeColumn,
        !boost::algorithm::any_of(visibleUsers(),
            [this](const QnUserResourcePtr& user)
            {
                return !user->isLocal();
            }));

    updateSelection();
}

void QnUserManagementWidget::updateSelection()
{
    auto users = visibleSelectedUsers();
    Qt::CheckState selectionState = Qt::Unchecked;

    bool hasSelection = !users.isEmpty();
    if (hasSelection)
    {
        if (users.size() == m_sortModel->rowCount())
            selectionState = Qt::Checked;
        else
            selectionState = Qt::PartiallyChecked;
    }

    m_header->setCheckState(selectionState);

    ui->clearSelectionButton->setEnabled(hasSelection);

    using boost::algorithm::any_of;

    ui->enableSelectedButton->setEnabled(any_of(users,
        [this](const QnUserResourcePtr& user)
        {
            return accessController()->hasPermissions(user, Qn::WriteAccessRightsPermission | Qn::SavePermission)
                && !m_usersModel->isUserEnabled(user);
        }));

    ui->disableSelectedButton->setEnabled(any_of(users,
        [this](const QnUserResourcePtr& user)
        {
            return accessController()->hasPermissions(user, Qn::WriteAccessRightsPermission | Qn::SavePermission)
                && m_usersModel->isUserEnabled(user);
        }));

    ui->deleteSelectedButton->setEnabled(any_of(users,
        [this](const QnUserResourcePtr& user)
        {
            return accessController()->hasPermissions(user, Qn::RemovePermission);
        }));

    update();
}

void QnUserManagementWidget::openLdapSettings()
{
    if (!context()->user() || context()->user()->isLdap())
        return;

    QScopedPointer<QnLdapSettingsDialog> dialog(new QnLdapSettingsDialog(this));
    dialog->setWindowModality(Qt::ApplicationModal);
    dialog->exec();
}

void QnUserManagementWidget::editRoles()
{
    menu()->triggerIfPossible(QnActions::UserRolesAction); //TODO: #vkutin #GDM correctly set parent widget
}

void QnUserManagementWidget::createUser()
{
    menu()->triggerIfPossible(QnActions::NewUserAction); //TODO: #GDM correctly set parent widget
}

void QnUserManagementWidget::fetchUsers()
{
    if (!context()->user() || context()->user()->isLdap())
        return;

    if (!qnGlobalSettings->ldapSettings().isValid())
        return;

    QScopedPointer<QnLdapUsersDialog> dialog(new QnLdapUsersDialog(this));
    dialog->setWindowModality(Qt::ApplicationModal);
    dialog->exec();
}

void QnUserManagementWidget::at_mergeLdapUsersAsync_finished(int status, int handle, const QString& errorString)
{
    Q_UNUSED(handle);

    if (status == 0 && errorString.isEmpty())
        return;

    // TODO: dk, please show correct message here in case of error
}

void QnUserManagementWidget::at_headerCheckStateChanged(Qt::CheckState state)
{
    for (const auto &user: visibleUsers())
        m_usersModel->setCheckState(state, user);

    updateSelection();
}

void QnUserManagementWidget::at_usersTable_clicked(const QModelIndex& index)
{
    QnUserResourcePtr user = index.data(Qn::UserResourceRole).value<QnUserResourcePtr>();
    if (!user)
        return;

    switch (index.column())
    {
        case QnUserListModel::CheckBoxColumn: /* Invert current state */
            m_usersModel->setCheckState(index.data(Qt::CheckStateRole).toInt() == Qt::Checked ?
                Qt::Unchecked : Qt::Checked, user);
            break;

        case QnUserListModel::EnabledColumn:
            enableUser(user, !m_usersModel->isUserEnabled(user));
            break;

        default:
            menu()->trigger(QnActions::UserSettingsAction, QnActionParameters(user)
                .withArgument(Qn::FocusTabRole, QnUserSettingsDialog::SettingsPage)
                .withArgument(Qn::ForceRole, true)
            );
    }
}

void QnUserManagementWidget::clearSelection()
{
    m_usersModel->setCheckState(Qt::Unchecked);
}

bool QnUserManagementWidget::enableUser(const QnUserResourcePtr& user, bool enabled)
{
    if (!accessController()->hasPermissions(user, Qn::WriteAccessRightsPermission))
        return false;

    m_usersModel->setUserEnabled(user, enabled);
    emit hasChangesChanged();

    return true;
}

void QnUserManagementWidget::setSelectedEnabled(bool enabled)
{
    for (QnUserResourcePtr user : visibleSelectedUsers())
        enableUser(user, enabled);
}

void QnUserManagementWidget::enableSelected()
{
    setSelectedEnabled(true);
}

void QnUserManagementWidget::disableSelected()
{
    setSelectedEnabled(false);
}

void QnUserManagementWidget::deleteSelected()
{
    QnUserResourceList usersToDelete;
    for (QnUserResourcePtr user : visibleSelectedUsers())
    {
        if (!accessController()->hasPermissions(user, Qn::RemovePermission))
            continue;

        m_usersModel->removeUser(user);
    }
    emit hasChangesChanged();
}

QnUserResourceList QnUserManagementWidget::visibleUsers() const
{
    QnUserResourceList result;

    for (int row = 0; row < m_sortModel->rowCount(); ++row)
    {
        QModelIndex index = m_sortModel->index(row, QnUserListModel::CheckBoxColumn);
        auto user = index.data(Qn::UserResourceRole).value<QnUserResourcePtr>();
        if (user)
            result << user;
    }
    return result;
}


QnUserResourceList QnUserManagementWidget::visibleSelectedUsers() const
{
    QnUserResourceList result;

    for (int row = 0; row < m_sortModel->rowCount(); ++row)
    {
        QModelIndex index = m_sortModel->index(row, QnUserListModel::CheckBoxColumn);
        bool checked = index.data(Qt::CheckStateRole).toInt() == Qt::Checked;
        if (!checked)
            continue;

        auto user = index.data(Qn::UserResourceRole).value<QnUserResourcePtr>();
        if (user)
            result << user;
    }

    return result;
}<|MERGE_RESOLUTION|>--- conflicted
+++ resolved
@@ -341,11 +341,7 @@
     }
 
     /* User still can press cancel on 'Confirm Remove' dialog. */
-<<<<<<< HEAD
     if (nx::client::desktop::messages::Resources::deleteResources(this, usersToDelete))
-        qnResourcesChangesManager->deleteResources(usersToDelete);
-=======
-    if (nx::client::messages::Resources::deleteResources(this, usersToDelete))
     {
         setEnabled(false);
         qnResourcesChangesManager->deleteResources(usersToDelete,
@@ -357,7 +353,6 @@
                 emit hasChangesChanged();
             });
     }
->>>>>>> 15047730
     else
     {
         m_usersModel->resetUsers(qnResPool->getResources<QnUserResource>());
