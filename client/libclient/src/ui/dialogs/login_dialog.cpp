#include "login_dialog.h"
#include "ui_login_dialog.h"

#include <QtCore/QEvent>
#include <QtCore/QDir>

#include <QtGui/QStandardItem>
#include <QtGui/QStandardItemModel>

#include <QtWidgets/QDesktopWidget>

#include <api/app_server_connection.h>
#include <api/session_manager.h>
#include <api/model/connection_info.h>

#include <client/client_settings.h>

#include <common/common_module.h>

#include <core/resource/resource.h>
#include <client_core/client_core_settings.h>

#include <ui/actions/action_manager.h>
#include <ui/dialogs/connection_name_dialog.h>
#include <ui/widgets/rendering_widget.h>
#include <ui/style/skin.h>
#include <ui/workbench/workbench_context.h>
#include <ui/help/help_topic_accessor.h>
#include <ui/help/help_topics.h>
#include <ui/workaround/gl_widget_factory.h>

#include <network/module_finder.h>
#include <network/networkoptixmodulerevealcommon.h>

#include <utils/applauncher_utils.h>
#include <utils/common/url.h>
#include <utils/common/util.h>

#include <plugins/resource/avi/avi_resource.h>
#include <nx/streaming/abstract_archive_stream_reader.h>
#include <plugins/resource/avi/filetypesupport.h>

#include "connection_testing_dialog.h"
#include "ui/graphics/items/resource/decodedpicturetoopengluploadercontextpool.h"

#include <utils/connection_diagnostics_helper.h>

#include <utils/common/app_info.h>
#include <ui/style/custom_style.h>

namespace {

void setEnabled(const QObjectList &objects, QObject *exclude, bool enabled)
{
    for (QObject *object: objects)
    {
        if (object != exclude)
        {
            if (QWidget *widget = qobject_cast<QWidget *>(object))
                widget->setEnabled(enabled);
        }
    }
}

QStandardItem* newConnectionItem(const QString& text, const QUrl& url)
{
    if (url.isEmpty())
        return nullptr;

    auto result = new QStandardItem(text);
    result->setData(url, Qn::UrlRole);
    return result;
}

} // anonymous namespace

/************************************************************************/
/* QnFoundSystemData                                                             */
/************************************************************************/

bool QnLoginDialog::QnFoundSystemData::operator==(const QnFoundSystemData& other) const
{
    return
        url == other.url
        && info.id == other.info.id
        && info.version == other.info.version
        && info.protoVersion == other.info.protoVersion
        && info.systemName == other.info.systemName
        ;
}

bool QnLoginDialog::QnFoundSystemData::operator!=(const QnFoundSystemData& other) const
{
    return !(*this == other);
}

/************************************************************************/
/* QnLoginDialog                                                        */
/************************************************************************/

QnLoginDialog::QnLoginDialog(QWidget *parent, QnWorkbenchContext *context):
    base_type(parent),
    QnWorkbenchContextAware(parent, context),
    ui(new Ui::LoginDialog),
    m_requestHandle(-1),
    m_renderingWidget(NULL)
{
    ui->setupUi(this);

    setAccentStyle(ui->buttonBox->button(QDialogButtonBox::Ok));

    setWindowTitle(tr("Connect to Server..."));
    setHelpTopic(this, Qn::Login_Help);

    QHBoxLayout* bbLayout = dynamic_cast<QHBoxLayout*>(ui->buttonBox->layout());
    NX_ASSERT(bbLayout);
    if (bbLayout)
    {
        QLabel* versionLabel = new QLabel(ui->buttonBox);
        versionLabel->setText(tr("Version %1").arg(QnAppInfo::applicationVersion()));
        QFont font = versionLabel->font();
        font.setPointSize(7);
        versionLabel->setFont(font);
        bbLayout->insertWidget(0, versionLabel);
    }

    static const char *introNames[] = {"intro.mkv", "intro.avi", "intro.png", "intro.jpg", "intro.jpeg", NULL};
    QString introPath;
    for (const char **introName = introNames; *introName != NULL; introName++)
    {
        introPath = qnSkin->path(*introName);
        if (!introPath.isEmpty())
            break;
    }

    QnAviResourcePtr resource = QnAviResourcePtr(new QnAviResource(lit("qtfile://") + introPath));
    if (FileTypeSupport::isImageFileExt(introPath))
        resource->addFlags(Qn::still_image);

    m_renderingWidget = QnGlWidgetFactory::create<QnRenderingWidget>();
    m_renderingWidget->setResource(resource);

    QVBoxLayout* layout = new QVBoxLayout(ui->videoSpacer);
    layout->setSpacing(0);
    layout->setContentsMargins(0, 0, 0, 10);
    layout->addWidget(m_renderingWidget);
    DecodedPictureToOpenGLUploaderContextPool::instance()->ensureThereAreContextsSharedWith(m_renderingWidget);

    m_connectionsModel = new QStandardItemModel(this);
    ui->connectionsComboBox->setModel(m_connectionsModel);

    m_lastUsedItem = NULL;
    m_savedSessionsItem = new QStandardItem(tr("Saved Sessions"));
    m_savedSessionsItem->setFlags(Qt::ItemIsEnabled);
    m_autoFoundItem = new QStandardItem(tr("Auto-Discovered Servers"));
    m_autoFoundItem->setFlags(Qt::ItemIsEnabled);

    m_connectionsModel->appendRow(m_savedSessionsItem);
    m_connectionsModel->appendRow(m_autoFoundItem);

    connect(ui->connectionsComboBox, SIGNAL(currentIndexChanged(QModelIndex)), this, SLOT(at_connectionsComboBox_currentIndexChanged(QModelIndex)));
    connect(ui->testButton, SIGNAL(clicked()), this, SLOT(at_testButton_clicked()));
    connect(ui->saveButton, SIGNAL(clicked()), this, SLOT(at_saveButton_clicked()));
    connect(ui->deleteButton, SIGNAL(clicked()), this, SLOT(at_deleteButton_clicked()));
    connect(ui->passwordLineEdit, SIGNAL(textChanged(const QString &)), this, SLOT(updateAcceptibility()));
    connect(ui->loginLineEdit, SIGNAL(textChanged(const QString &)), this, SLOT(updateAcceptibility()));
    connect(ui->hostnameLineEdit, SIGNAL(textChanged(const QString &)), this, SLOT(updateAcceptibility()));
    connect(ui->portSpinBox, SIGNAL(valueChanged(int)), this, SLOT(updateAcceptibility()));
    connect(ui->buttonBox, SIGNAL(accepted()), this, SLOT(accept()));
    connect(ui->buttonBox, SIGNAL(rejected()), this, SLOT(reject()));

    resetConnectionsModel();
    updateFocus();

    /* Should be done after model resetting to avoid state loss. */
    ui->autoLoginCheckBox->setChecked(qnSettings->autoLogin());

    connect(QnModuleFinder::instance(), &QnModuleFinder::moduleChanged, this, &QnLoginDialog::at_moduleFinder_moduleChanged);
    connect(QnModuleFinder::instance(), &QnModuleFinder::moduleAddressFound, this, &QnLoginDialog::at_moduleFinder_moduleChanged);
    connect(QnModuleFinder::instance(), &QnModuleFinder::moduleLost, this, &QnLoginDialog::at_moduleFinder_moduleLost);

    foreach(const QnModuleInformation &moduleInformation, QnModuleFinder::instance()->foundModules())
        at_moduleFinder_moduleChanged(moduleInformation);
}

QnLoginDialog::~QnLoginDialog() {}

void QnLoginDialog::updateFocus()
{
    ui->passwordLineEdit->setFocus();
    ui->passwordLineEdit->selectAll();
}

QUrl QnLoginDialog::currentUrl() const
{
    QUrl url;
    url.setScheme(lit("http"));
    url.setHost(ui->hostnameLineEdit->text().trimmed());
    url.setPort(ui->portSpinBox->value());
    url.setUserName(ui->loginLineEdit->text().trimmed());
    url.setPassword(ui->passwordLineEdit->text());
    return url;
}

void QnLoginDialog::accept()
{
    QUrl url = currentUrl();
    if (!url.isValid())
    {
        QnMessageBox::warning(this, tr("Invalid Login Information"), tr("The login information you have entered is not valid."));
        return;
    }

    m_requestHandle = QnAppServerConnectionFactory::ec2ConnectionFactory()->testConnection(url, this,
        [this, url](int handle, ec2::ErrorCode errorCode, const QnConnectionInfo &connectionInfo)
    {
        if (m_requestHandle != handle)
            return; //connect was cancelled

        m_requestHandle = -1;
        updateUsability();

        QnConnectionDiagnosticsHelper::Result status = QnConnectionDiagnosticsHelper::validateConnection(connectionInfo, errorCode, url, this);
        switch (status)
        {
            case QnConnectionDiagnosticsHelper::Result::Success:
            {
                const bool autoLogin = ui->autoLoginCheckBox->isChecked();
                QnActionParameters params;
                params.setArgument(Qn::UrlRole, url);
                params.setArgument(Qn::AutoLoginRole, autoLogin);
                params.setArgument(Qn::StorePasswordRole, autoLogin);
                menu()->trigger(QnActions::ConnectAction, params);
                break;
            }
            case QnConnectionDiagnosticsHelper::Result::RestartRequested:
                menu()->trigger(QnActions::DelayedForcedExitAction);
                break; // to avoid cycle
            default:    //error
                return;
        }

        base_type::accept();
    });
    updateUsability();
}

void QnLoginDialog::reject()
{
    if (m_requestHandle == -1)
    {
        base_type::reject();
        return;
    }

    m_requestHandle = -1;
    updateUsability();
}

void QnLoginDialog::changeEvent(QEvent *event)
{
    base_type::changeEvent(event);

    switch (event->type())
    {
        case QEvent::LanguageChange:
            ui->retranslateUi(this);
            break;
        default:
            break;
    }
}

void QnLoginDialog::showEvent(QShowEvent *event)
{
    base_type::showEvent(event);

    bool autoLogin = qnSettings->autoLogin();
    resetConnectionsModel();
    ui->autoLoginCheckBox->setChecked(autoLogin);

#ifdef Q_OS_MAC
    if (focusWidget())
        focusWidget()->activateWindow();
#endif
}

void QnLoginDialog::hideEvent(QHideEvent *event)
{
    base_type::hideEvent(event);
    m_renderingWidget->stopPlayback();
}

void QnLoginDialog::resetConnectionsModel()
{

    if (m_lastUsedItem != NULL)
        m_connectionsModel->removeRow(0); //last-used-connection row

    QModelIndex selectedIndex;
    auto connections = qnClientCoreSettings->recentUserConnections();
    const auto lastConnection = (connections.empty() ?
        QnUserRecentConnectionData() : connections.first());

    m_lastUsedItem = ::newConnectionItem(tr("* Last used connection *"), lastConnection.url);

    if (m_lastUsedItem != NULL)
    {
        m_connectionsModel->insertRow(0, m_lastUsedItem);
        selectedIndex = m_connectionsModel->index(0, 0);
    }

    resetSavedSessionsModel();
    resetAutoFoundConnectionsModel();

    /* Last used connection if exists, else last saved connection. */
    if (!selectedIndex.isValid())
        selectedIndex = m_connectionsModel->index(0, 0, m_savedSessionsItem->index());
    ui->connectionsComboBox->setCurrentIndex(selectedIndex);
    at_connectionsComboBox_currentIndexChanged(selectedIndex);
}

void QnLoginDialog::resetSavedSessionsModel()
{
    auto recentConnections = qnClientCoreSettings->recentUserConnections();

    if (recentConnections.isEmpty())
    {
        QUrl url;
        url.setPort(DEFAULT_APPSERVER_PORT);
        url.setHost(QLatin1Literal(DEFAULT_APPSERVER_HOST));
        url.setUserName(lit("admin"));

        recentConnections.append(QnUserRecentConnectionData(
            lit("default"), QString(), url, false));
    }

    m_savedSessionsItem->removeRows(0, m_savedSessionsItem->rowCount());
    for (const auto& connection : recentConnections)
    {
        if (!connection.isStoredPassword && connection.name.isEmpty())
            continue;

        m_savedSessionsItem->appendRow(newConnectionItem(connection));
    }
}

void QnLoginDialog::resetAutoFoundConnectionsModel()
{
    m_autoFoundItem->removeRows(0, m_autoFoundItem->rowCount());
    if (m_foundSystems.size() == 0)
    {
        QStandardItem* noLocalEcs = new QStandardItem(tr("<none>"));
        noLocalEcs->setFlags(Qt::ItemIsEnabled);
        m_autoFoundItem->appendRow(noLocalEcs);
    }
    else
    {
        for (const QnFoundSystemData& data: m_foundSystems)
        {
            QUrl url = data.url;

            auto compatibilityCode = QnConnectionDiagnosticsHelper::validateConnectionLight(
                QString(), data.info.protoVersion, data.info.version);

            bool isCompatible = (compatibilityCode == QnConnectionDiagnosticsHelper::Result::Success);

            QString title;
            if (!data.info.systemName.isEmpty())
            {
                title = lit("%3 - (%1:%2)")
                    .arg(url.host()).arg(url.port()).arg(data.info.systemName);
            }
            else
            {
                title = lit("%1:%2").arg(url.host()).arg(url.port());
            }

            if (!isCompatible)
            {
                title += lit(" (v%1)")
                    .arg(data.info.version.toString(QnSoftwareVersion::BugfixFormat));
            }

#ifdef _DEBUG
            if (!isCompatible)
            {
                title += lit(" (%1)")
                    .arg(QnConnectionDiagnosticsHelper::resultToString(compatibilityCode));
            }
#endif // _DEBUG


            QStandardItem* item = new QStandardItem(title);
            item->setData(url, Qn::UrlRole);

            if (!isCompatible)
                item->setData(QColor(Qt::red), Qt::TextColorRole);
            m_autoFoundItem->appendRow(item);
        }
    }
}

void QnLoginDialog::updateAcceptibility()
{
    bool acceptable =
        !ui->passwordLineEdit->text().isEmpty() &&
        !ui->loginLineEdit->text().trimmed().isEmpty() &&
        !ui->hostnameLineEdit->text().trimmed().isEmpty() &&
        ui->portSpinBox->value() != 0;

    ui->buttonBox->button(QDialogButtonBox::Ok)->setEnabled(acceptable);
    ui->testButton->setEnabled(acceptable);
}

void QnLoginDialog::updateUsability()
{
    if (m_requestHandle == -1)
    {
        ::setEnabled(children(), ui->buttonBox, true);
        ::setEnabled(ui->buttonBox->children(), ui->buttonBox->button(QDialogButtonBox::Cancel), true);
        unsetCursor();
        ui->buttonBox->button(QDialogButtonBox::Cancel)->unsetCursor();

        updateAcceptibility();
        updateFocus();
    }
    else
    {
        ::setEnabled(children(), ui->buttonBox, false);
        ::setEnabled(ui->buttonBox->children(), ui->buttonBox->button(QDialogButtonBox::Cancel), false);
        setCursor(Qt::BusyCursor);
        ui->buttonBox->button(QDialogButtonBox::Cancel)->setCursor(Qt::ArrowCursor);
    }
}

// -------------------------------------------------------------------------- //
// Handlers
// -------------------------------------------------------------------------- //

void QnLoginDialog::at_connectionsComboBox_currentIndexChanged(const QModelIndex &index)
{
    QStandardItem* item = m_connectionsModel->itemFromIndex(index);
    QUrl url = item == NULL ? QUrl() : item->data(Qn::UrlRole).toUrl();
    ui->hostnameLineEdit->setText(url.host());
    ui->portSpinBox->setValue(url.port());
    ui->loginLineEdit->setText(url.userName().isEmpty()
        ? lit("admin")  // 99% of users have only one login - admin
        : url.userName());
    ui->passwordLineEdit->setText(url.password());

    const auto currentConnection = ui->connectionsComboBox->currentData(
        Qn::ConnectionInfoRole).value<QnUserRecentConnectionData>();
    ui->deleteButton->setEnabled(currentConnection != QnUserRecentConnectionData());
    ui->autoLoginCheckBox->setChecked(false);
    updateFocus();
}

void QnLoginDialog::at_testButton_clicked()
{
    QUrl url = currentUrl();

    if (!url.isValid())
    {
        QnMessageBox::warning(this, tr("Invalid Parameters"), tr("The information you have entered is not valid."));
        return;
    }

    bool connectRequested = false;

    QScopedPointer<QnConnectionTestingDialog> dialog(new QnConnectionTestingDialog(this));
    connect(dialog.data(), &QnConnectionTestingDialog::connectRequested, this, [&connectRequested]
    {
        connectRequested = true;
    });

    dialog->testConnection(url);
    dialog->exec();

    updateFocus();
    if (connectRequested)
        accept();
}

QString QnLoginDialog::gatherSystemName(const QUrl& url)
{
    QEventLoop loop;
    QString systemName;
    m_requestHandle = QnAppServerConnectionFactory::ec2ConnectionFactory()->testConnection(url, this,
        [this, &loop, &systemName, url]
    (int handle, ec2::ErrorCode errorCode, const QnConnectionInfo &connectionInfo)
    {
        Q_UNUSED(errorCode);
        systemName = connectionInfo.systemName;
        if (m_requestHandle == handle)
            m_requestHandle = -1;

        loop.quit();
    });

    updateUsability();
    loop.exec();
    updateUsability();

    return systemName;
}


QStandardItem* QnLoginDialog::newConnectionItem(const QnUserRecentConnectionData& connection)
{
    if (connection == QnUserRecentConnectionData())
        return nullptr;

    const auto text = (!connection.name.isEmpty() ? connection.name
        : tr("%1 in %2").arg(connection.url.userName(), connection.systemName));

    auto result = ::newConnectionItem(text, connection.url);
    result->setData(QVariant::fromValue(connection), Qn::ConnectionInfoRole);
    return result;
}

void QnLoginDialog::at_saveButton_clicked()
{
    const QUrl url = currentUrl();

<<<<<<< HEAD
    if (!url.isValid()) {
        QnMessageBox::warning(this, tr("Invalid Parameters"), tr("Entered hostname is not valid."));
=======
    if (!url.isValid())
    {
        QnMessageBox::warning(this, tr("Invalid Paramaters"), tr("Entered hostname is not valid."));
>>>>>>> 3d425904
        ui->hostnameLineEdit->setFocus();
        return;
    }

<<<<<<< HEAD
    if (url.host().length() == 0) {
        QnMessageBox::warning(this, tr("Invalid Parameters"), tr("Host field cannot be empty."));
=======
    if (url.host().length() == 0)
    {
        QnMessageBox::warning(this, tr("Invalid Paramaters"), tr("Host field cannot be empty."));
>>>>>>> 3d425904
        ui->hostnameLineEdit->setFocus();
        return;
    }

    QString name = tr("%1 at %2").arg(ui->loginLineEdit->text()).arg(ui->hostnameLineEdit->text());
    bool savePassword = !ui->passwordLineEdit->text().isEmpty();
    {
        QScopedPointer<QnConnectionNameDialog> dialog(new QnConnectionNameDialog(this));
        dialog->setName(name);
        dialog->setSavePasswordEnabled(savePassword);
        dialog->setSavePassword(savePassword);

        if (!dialog->exec())
            return;

        name = dialog->name();
        savePassword &= dialog->savePassword();
    }


    // save here because of the 'connections' field modifying
    QString password = ui->passwordLineEdit->text();
    bool autoLogin = qnSettings->autoLogin();

    auto connections = qnClientCoreSettings->recentUserConnections();
    const auto connectionIndex = connections.getIndexByName(name);
    if ((connectionIndex != -1) &&
        connections.at(connectionIndex).isStoredPassword)
    {
        const auto button = QnMessageBox::warning(this, tr("Connection already exists."),
            tr("A connection with this name already exists. Do you want to overwrite it?"),
            QDialogButtonBox::Yes | QDialogButtonBox::No | QDialogButtonBox::Cancel,
            QDialogButtonBox::Yes);

        switch (button)
        {
            case QDialogButtonBox::Cancel:
                return;
            case QDialogButtonBox::No:
                name = connections.generateUniqueName(name);
                break;
            case QDialogButtonBox::Yes:
                connections.remove(name);
                break;
            default:
                break;
        }
    }

    const auto systemName = gatherSystemName(url);
    if (systemName.isEmpty())
    {
        const auto button = QnMessageBox::warning(this, tr("Can't connect to the server"),
            tr("Can't connect to server with specified credentials. Do you want to save this connection?"),
            QDialogButtonBox::Yes | QDialogButtonBox::No, QDialogButtonBox::No);

        if (button != QDialogButtonBox::Yes)
            return;
    }

    bool rejected = false;
    const auto itNewEnd = std::remove_if(connections.begin(), connections.end(),
        [this, &rejected, systemName, userName = url.userName()]
    (const QnUserRecentConnectionData& connection)
    {
        if (rejected || (connection.systemName != systemName) || (connection.url.userName() != userName))
            return false;

        if (!connection.isStoredPassword)   // remove all recent connections, if any
            return true;

        static const auto kMessageTemplate = tr("A connection to the system \"%1\" with user \"%2\" already exists. Do you want to overwrite it?");
        const auto message = kMessageTemplate.arg(systemName, userName);
        const QDialogButtonBox::StandardButton button =
            QnMessageBox::warning(this, tr("Connection already exists."), message,
                QDialogButtonBox::Yes | QDialogButtonBox::Cancel, QDialogButtonBox::Yes);

        rejected |= (button != QDialogButtonBox::Yes);
        return !rejected;
    });

    if (rejected)
        return;

    connections.erase(itNewEnd, connections.end());
    QnUserRecentConnectionData connectionData(name, systemName, url, savePassword);
    if (!savePassword)
        connectionData.url.setPassword(QString());
    connections.prepend(connectionData);
    qnClientCoreSettings->setRecentUserConnections(connections);

    resetSavedSessionsModel();

    QModelIndex idx = m_connectionsModel->index(0, 0, m_savedSessionsItem->index());
    ui->connectionsComboBox->setCurrentIndex(idx);
    at_connectionsComboBox_currentIndexChanged(idx); // call directly in case index change will not work
    ui->passwordLineEdit->setText(password);         // password is cleared on index change
    ui->autoLoginCheckBox->setChecked(autoLogin);

}

void QnLoginDialog::at_deleteButton_clicked()
{
    auto connections = qnClientCoreSettings->recentUserConnections();

    auto connection = ui->connectionsComboBox->currentData(
        Qn::ConnectionInfoRole).value<QnUserRecentConnectionData>();
    if (!connections.contains(connection))
        return;

    if (QnMessageBox::warning(this,
        tr("Delete Connections"),
        tr("Are you sure you want to delete this connection: %1?").arg(L'\n' + connection.name),
        QDialogButtonBox::Yes | QDialogButtonBox::No,
        QDialogButtonBox::No)
        != QDialogButtonBox::Yes)
    {
        return;
    }

    connections.removeAll(connection);
    connection.isStoredPassword = false;
    connection.name = QString();
    connections.prepend(connection);

    qnClientCoreSettings->setRecentUserConnections(connections);
    resetConnectionsModel();
}

void QnLoginDialog::at_moduleFinder_moduleChanged(const QnModuleInformation &moduleInformation)
{
    auto addresses = QnModuleFinder::instance()->moduleAddresses(moduleInformation.id);

    if (addresses.isEmpty())
    {
        at_moduleFinder_moduleLost(moduleInformation);
        return;
    }

    QnFoundSystemData data;
    data.info = moduleInformation;

    /* prefer localhost */
    SocketAddress address = SocketAddress(QHostAddress(QHostAddress::LocalHost).toString(),
        moduleInformation.port);
    if (!addresses.contains(address))
        address = *addresses.cbegin();

    data.url.setScheme(lit("http"));
    data.url.setHost(address.address.toString());
    data.url.setPort(address.port);

    if (m_foundSystems.contains(moduleInformation.id))
    {
        QnFoundSystemData &oldData = m_foundSystems[moduleInformation.id];
        if (!QHostAddress(address.address.toString()).isLoopback()
                && addresses.contains(oldData.url.host()))
        {
            data.url.setHost(oldData.url.host());
        }

        if (oldData != data)
        {
            oldData = data;
            resetAutoFoundConnectionsModel();
        }
    }
    else
    {
        m_foundSystems.insert(moduleInformation.id, data);
        resetAutoFoundConnectionsModel();
    }
}

void QnLoginDialog::at_moduleFinder_moduleLost(const QnModuleInformation &moduleInformation)
{
    if (m_foundSystems.remove(moduleInformation.id))
        resetAutoFoundConnectionsModel();
}<|MERGE_RESOLUTION|>--- conflicted
+++ resolved
@@ -523,26 +523,16 @@
 {
     const QUrl url = currentUrl();
 
-<<<<<<< HEAD
-    if (!url.isValid()) {
+    if (!url.isValid())
+    {
         QnMessageBox::warning(this, tr("Invalid Parameters"), tr("Entered hostname is not valid."));
-=======
-    if (!url.isValid())
-    {
-        QnMessageBox::warning(this, tr("Invalid Paramaters"), tr("Entered hostname is not valid."));
->>>>>>> 3d425904
         ui->hostnameLineEdit->setFocus();
         return;
     }
 
-<<<<<<< HEAD
-    if (url.host().length() == 0) {
+    if (url.host().length() == 0)
+    {
         QnMessageBox::warning(this, tr("Invalid Parameters"), tr("Host field cannot be empty."));
-=======
-    if (url.host().length() == 0)
-    {
-        QnMessageBox::warning(this, tr("Invalid Paramaters"), tr("Host field cannot be empty."));
->>>>>>> 3d425904
         ui->hostnameLineEdit->setFocus();
         return;
     }
