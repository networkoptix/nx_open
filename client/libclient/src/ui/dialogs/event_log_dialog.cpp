#include "event_log_dialog.h"
#include "ui_event_log_dialog.h"

#include <QtCore/QMimeData>
#include <QtGui/QClipboard>
#include <QtWidgets/QMenu>
#include <QtGui/QMouseEvent>

#include <core/resource/device_dependent_strings.h>
#include <core/resource/camera_resource.h>
#include <core/resource/media_server_resource.h>
#include <core/resource_management/resource_pool.h>

#include <business/events/abstract_business_event.h>
#include <business/business_strings_helper.h>

#include <client/client_globals.h>
#include <client/client_settings.h>

#include <ui/actions/action_manager.h>
#include <ui/actions/actions.h>
#include <ui/common/item_view_hover_tracker.h>
#include <ui/utils/table_export_helper.h>
#include <ui/help/help_topic_accessor.h>
#include <ui/help/help_topics.h>
#include <ui/dialogs/common/custom_file_dialog.h>
#include <ui/dialogs/resource_selection_dialog.h>
#include <ui/models/event_log_model.h>
#include <ui/style/resource_icon_cache.h>
#include <ui/style/skin.h>
#include <ui/style/custom_style.h>
#include <ui/widgets/common/item_view_auto_hider.h>
#include <ui/widgets/common/snapped_scrollbar.h>

#include <ui/workbench/workbench_context.h>
#include <ui/workbench/workbench_access_controller.h>
#include <ui/workaround/widgets_signals_workaround.h>
#include <ui/workaround/hidpi_workarounds.h>
#include <utils/common/event_processors.h>
#include <utils/common/delayed.h>

namespace {
    const int ProlongedActionRole = Qt::UserRole + 2;

    const int kQueryTimeoutMs = 15000;

    /* Really here can be any number, that is not equal to zero (success code). */
    const int kTimeoutStatus = -1;

    QnVirtualCameraResourceList cameras(const QSet<QnUuid>& ids)
    {
        return qnResPool->getResources<QnVirtualCameraResource>(ids);
    }
}


QnEventLogDialog::QnEventLogDialog(QWidget *parent):
    base_type(parent),
    ui(new Ui::EventLogDialog),
    m_eventTypesModel(new QStandardItemModel()),
    m_actionTypesModel(new QStandardItemModel()),
    m_updateDisabled(false),
    m_dirty(false),
    m_lastMouseButton(Qt::NoButton)
{
    ui->setupUi(this);

    setWarningStyle(ui->warningLabel);

    setHelpTopic(this, Qn::MainWindow_Notifications_EventLog_Help);

    QList<QnEventLogModel::Column> columns;
    columns << QnEventLogModel::DateTimeColumn << QnEventLogModel::EventColumn << QnEventLogModel::EventCameraColumn <<
        QnEventLogModel::ActionColumn << QnEventLogModel::ActionCameraColumn << QnEventLogModel::DescriptionColumn;

    m_model = new QnEventLogModel(this);
    m_model->setColumns(columns);
    ui->gridEvents->setModel(m_model);

    ui->gridEvents->hoverTracker()->setAutomaticMouseCursor(true);

    //ui->gridEvents->horizontalHeader()->setSectionResizeMode(QHeaderView::ResizeToContents);

    // init events model
    {
        QStandardItem* rootItem = createEventTree(0, QnBusiness::AnyBusinessEvent);
        m_eventTypesModel->appendRow(rootItem);
        ui->eventComboBox->setModel(m_eventTypesModel);
    }

    // init actions model
    {
        QStandardItem *anyActionItem = new QStandardItem(tr("Any Action"));
        anyActionItem->setData(QnBusiness::UndefinedAction);
        anyActionItem->setData(false, ProlongedActionRole);
        m_actionTypesModel->appendRow(anyActionItem);


        for (QnBusiness::ActionType actionType: QnBusiness::allActions()) {
            QStandardItem *item = new QStandardItem(QnBusinessStringsHelper::actionName(actionType));
            item->setData(actionType);
            item->setData(QnBusiness::hasToggleState(actionType), ProlongedActionRole);

            QList<QStandardItem *> row;
            row << item;
            m_actionTypesModel->appendRow(row);
        }
        ui->actionComboBox->setModel(m_actionTypesModel);
    }

    retranslateUi();

    m_filterAction      = new QAction(tr("Filter Similar Rows"), this);
    m_filterAction->setShortcut(Qt::ControlModifier + Qt::Key_F);
    m_clipboardAction   = new QAction(tr("Copy Selection to Clipboard"), this);
    m_exportAction      = new QAction(tr("Export Selection to File..."), this);
    m_selectAllAction   = new QAction(tr("Select All"), this);
    m_selectAllAction->setShortcut(QKeySequence::SelectAll);
    m_clipboardAction->setShortcut(QKeySequence::Copy);
    m_resetFilterAction = new QAction(tr("Clear Filter"), this);
    m_resetFilterAction->setShortcut(Qt::ControlModifier + Qt::Key_R); //TODO: #Elric shouldn't we use QKeySequence::Refresh instead (evaluates to F5 on win)? --gdm

    installEventHandler(ui->gridEvents->viewport(), QEvent::MouseButtonRelease,
        this, &QnEventLogDialog::at_mouseButtonRelease);

    ui->gridEvents->addAction(m_clipboardAction);
    ui->gridEvents->addAction(m_exportAction);
    ui->gridEvents->addAction(m_filterAction);
    ui->gridEvents->addAction(m_resetFilterAction);

    ui->clearFilterButton->setIcon(qnSkin->icon("buttons/clear.png"));
    connect(ui->clearFilterButton, &QPushButton::clicked, this,
        &QnEventLogDialog::reset);

    ui->refreshButton->setIcon(qnSkin->icon("buttons/refresh.png"));
    ui->eventRulesButton->setIcon(qnSkin->icon("buttons/event_rules.png"));

    QnSnappedScrollBar *scrollBar = new QnSnappedScrollBar(this);
    ui->gridEvents->setVerticalScrollBar(scrollBar->proxyScrollBar());

    connect(m_filterAction,         &QAction::triggered,                this,   &QnEventLogDialog::at_filterAction_triggered);
    connect(m_resetFilterAction,    &QAction::triggered,                this,   &QnEventLogDialog::reset);
    connect(m_clipboardAction,      &QAction::triggered,                this,   &QnEventLogDialog::at_clipboardAction_triggered);
    connect(m_exportAction,         &QAction::triggered,                this,   &QnEventLogDialog::at_exportAction_triggered);
    connect(m_selectAllAction,      &QAction::triggered,                ui->gridEvents, &QTableView::selectAll);

    connect(ui->dateRangeWidget, &QnDateRangeWidget::rangeChanged, this,
        &QnEventLogDialog::updateData);

    connect(ui->eventComboBox,      QnComboboxCurrentIndexChanged,      this,   &QnEventLogDialog::updateData);
    connect(ui->actionComboBox,     QnComboboxCurrentIndexChanged,      this,   &QnEventLogDialog::updateData);
    connect(ui->refreshButton,      &QAbstractButton::clicked,          this,   &QnEventLogDialog::updateData);
    connect(ui->eventRulesButton,   &QAbstractButton::clicked,          context()->action(QnActions::BusinessEventsAction), &QAction::trigger);

    connect(ui->cameraButton,       &QAbstractButton::clicked,          this,   &QnEventLogDialog::at_cameraButton_clicked);
    connect(ui->gridEvents,         &QTableView::clicked,               this,   &QnEventLogDialog::at_eventsGrid_clicked);
    connect(ui->gridEvents,         &QTableView::customContextMenuRequested, this, &QnEventLogDialog::at_eventsGrid_customContextMenuRequested);
    connect(qnSettings->notifier(QnClientSettings::EXTRA_INFO_IN_TREE), &QnPropertyNotifier::valueChanged, ui->gridEvents, &QAbstractItemView::reset);

    QnItemViewAutoHider::create(ui->gridEvents, tr("No events"));

    reset();
}

QnEventLogDialog::~QnEventLogDialog() {
}

QStandardItem* QnEventLogDialog::createEventTree(QStandardItem* rootItem, QnBusiness::EventType value)
{
    QStandardItem* item = new QStandardItem(QnBusinessStringsHelper::eventName(value));
    item->setData(value);

    if (rootItem)
        rootItem->appendRow(item);

    foreach(QnBusiness::EventType value, QnBusiness::childEvents(value))
        createEventTree(item, value);
    return item;
}

bool QnEventLogDialog::isFilterExist() const
{
    if (!cameras(m_filterCameraList).isEmpty())
        return true;

    QModelIndex idx = ui->eventComboBox->currentIndex();
    if (idx.isValid()) {
        QnBusiness::EventType eventType = (QnBusiness::EventType) m_eventTypesModel->itemFromIndex(idx)->data().toInt();
        if (eventType != QnBusiness::UndefinedEvent && eventType != QnBusiness::AnyBusinessEvent)
            return true;
    }

    if (ui->actionComboBox->currentIndex() > 0)
        return true;

    return false;
}

void QnEventLogDialog::reset()
{
    disableUpdateData();
    setEventType(QnBusiness::AnyBusinessEvent);
    setCameraList(QSet<QnUuid>());
    setActionType(QnBusiness::UndefinedAction);
    ui->dateRangeWidget->reset();
    enableUpdateData();
}

void QnEventLogDialog::updateData()
{
    if (m_updateDisabled) {
        m_dirty = true;
        return;
    }
    m_updateDisabled = true;

    QnBusiness::EventType eventType = QnBusiness::UndefinedEvent;
    {
        QModelIndex idx = ui->eventComboBox->currentIndex();
        if (idx.isValid())
            eventType = (QnBusiness::EventType) m_eventTypesModel->itemFromIndex(idx)->data().toInt();

        bool serverIssue = QnBusiness::parentEvent(eventType) == QnBusiness::AnyServerEvent || eventType == QnBusiness::AnyServerEvent;
        ui->cameraButton->setEnabled(!serverIssue);
        if (serverIssue)
            setCameraList(QSet<QnUuid>());

        bool istantOnly = !QnBusiness::hasToggleState(eventType) && eventType != QnBusiness::UndefinedEvent;
        updateActionList(istantOnly);
    }

    QnBusiness::ActionType actionType = QnBusiness::UndefinedAction;
    {
        int idx = ui->actionComboBox->currentIndex();
        actionType = (QnBusiness::ActionType) m_actionTypesModel->index(idx, 0).data(Qt::UserRole+1).toInt();
    }

    query(ui->dateRangeWidget->startTimeMs(),
          ui->dateRangeWidget->endTimeMs(),
          eventType,
          actionType);

    // update UI

    m_resetFilterAction->setEnabled(isFilterExist());
<<<<<<< HEAD
    if (m_resetFilterAction->isEnabled())
        m_resetFilterAction->setIcon(qnSkin->icon("tree/clear_hovered.png"));
    else
        m_resetFilterAction->setIcon(qnSkin->icon("tree/clear.png"));

    if (!m_requests.isEmpty())
    {
        ui->stackedWidget->setCurrentWidget(ui->progressPage);
=======
    if (!m_requests.isEmpty()) {
        ui->gridEvents->setDisabled(true);
        ui->stackedWidget->setCurrentWidget(ui->gridPage);
>>>>>>> b57e9b19
        setCursor(Qt::BusyCursor);
    }
    else
    {
        requestFinished(); // just clear grid
        ui->stackedWidget->setCurrentWidget(ui->warnPage);
    }

    m_updateDisabled = false;
    m_dirty = false;
}

void QnEventLogDialog::query(qint64 fromMsec, qint64 toMsec,
                             QnBusiness::EventType eventType,
                             QnBusiness::ActionType actionType)
{
    m_requests.clear();
    m_allEvents.clear();

    const auto onlineServers = qnResPool->getAllServers(Qn::Online);
    for(const QnMediaServerResourcePtr& mserver: onlineServers)
    {
        int handle = mserver->apiConnection()->getEventLogAsync(
            fromMsec, toMsec,
            cameras(m_filterCameraList),
            eventType,
            actionType,
            QnUuid(),
            this, SLOT(at_gotEvents(int, const QnBusinessActionDataListPtr&, int)));

        m_requests << handle;

        const auto timerCallback =
            [this, handle]
            {
                at_gotEvents(kTimeoutStatus, QnBusinessActionDataListPtr(), handle);
            };

        executeDelayedParented(timerCallback, kQueryTimeoutMs, this);
    }
}

void QnEventLogDialog::retranslateUi()
{
    ui->retranslateUi(this);
    auto cameraList = cameras(m_filterCameraList);

    if (cameraList.empty())
        ui->cameraButton->selectAny();
    else
        ui->cameraButton->selectDevices(cameraList);

    /// Updates action type combobox model
    for (int row = 0; row != m_actionTypesModel->rowCount(); ++row)
    {
        const auto item = m_actionTypesModel->item(row);
        const auto type = static_cast<QnBusiness::ActionType>(item->data().toInt());
        if (type == QnBusiness::UndefinedAction)
            continue;

        const QString actionName = QnBusinessStringsHelper::actionName(type);
        item->setText(actionName);
    }

    ui->eventRulesButton->setVisible(menu()->canTrigger(QnActions::BusinessEventsAction));
}

void QnEventLogDialog::at_gotEvents(int httpStatus, const QnBusinessActionDataListPtr& events, int requestNum)
{
    if (!m_requests.contains(requestNum))
        return;
    m_requests.remove(requestNum);

    if (httpStatus == 0 && events && !events->empty())
        m_allEvents << events;

    if (m_requests.isEmpty())
        requestFinished();
}

void QnEventLogDialog::requestFinished()
{
    m_model->setEvents(m_allEvents);
    m_allEvents.clear();
    setCursor(Qt::ArrowCursor);

    auto start = ui->dateRangeWidget->startDate();
    auto end = ui->dateRangeWidget->endDate();
    if (start != end)
    {
        ui->statusLabel->setText(tr("Event log for period from %1 to %2 - %n event(s) found", "", m_model->rowCount())
            .arg(start.toString(Qt::DefaultLocaleLongDate))
            .arg(end.toString(Qt::DefaultLocaleLongDate)));
    }
    else
    {
        ui->statusLabel->setText(tr("Event log for %1 - %n event(s) found", "", m_model->rowCount())
            .arg(start.toString(Qt::DefaultLocaleLongDate)));
    }

    ui->gridEvents->horizontalHeader()->resizeSections(QHeaderView::ResizeToContents);
    ui->stackedWidget->setCurrentWidget(ui->gridPage);
}

void QnEventLogDialog::at_eventsGrid_clicked(const QModelIndex& idx)
{
    if (m_lastMouseButton != Qt::LeftButton)
        return;

    QnResourceList resources = m_model->resourcesForPlayback(idx);
    if (!resources.isEmpty())
    {
        qint64 pos = m_model->eventTimestamp(idx.row())/1000;
        QnActionParameters params(resources);
        params.setArgument(Qn::ItemTimeRole, pos);

        context()->menu()->trigger(QnActions::OpenInNewLayoutAction, params);

        if (isMaximized())
            showNormal();
    }
}

void QnEventLogDialog::setEventType(QnBusiness::EventType value)
{
    QModelIndexList found = m_eventTypesModel->match(
                m_eventTypesModel->index(0, 0),
                Qt::UserRole + 1,
                value,
                1,
                Qt::MatchExactly | Qt::MatchRecursive);
    if (found.isEmpty())
        ui->eventComboBox->setCurrentIndex(QModelIndex());
    else
        ui->eventComboBox->setCurrentIndex(found.first());
}

void QnEventLogDialog::setDateRange(qint64 startTimeMs, qint64 endTimeMs)
{
    ui->dateRangeWidget->setRange(startTimeMs, endTimeMs);
}

void QnEventLogDialog::setCameraList(const QSet<QnUuid>& ids)
{
    if (ids == m_filterCameraList)
        return;

    m_filterCameraList = ids;
    retranslateUi();
    updateData();
}

void QnEventLogDialog::setActionType(QnBusiness::ActionType value)
{
    for (int i = 0; i < m_actionTypesModel->rowCount(); ++i)
    {
        QModelIndex idx = m_actionTypesModel->index(i, 0);
        if (idx.data(Qt::UserRole + 1).toInt() == value)
            ui->actionComboBox->setCurrentIndex(i);
    }
}

void QnEventLogDialog::at_filterAction_triggered()
{
    QModelIndex idx = ui->gridEvents->currentIndex();

    QnBusiness::EventType eventType = m_model->eventType(idx.row());
    QnBusiness::EventType parentEventType = QnBusiness::parentEvent(eventType);
    if (parentEventType != QnBusiness::AnyBusinessEvent && parentEventType != QnBusiness::UndefinedEvent)
        eventType = parentEventType;

    QSet<QnUuid> camList;
    const auto cameraResource = m_model->eventResource(idx.row()).dynamicCast<QnVirtualCameraResource>();
    if (cameraResource)
        camList << cameraResource->getId();

    disableUpdateData();
    setEventType(eventType);
    setCameraList(camList);
    setActionType(QnBusiness::UndefinedAction);
    enableUpdateData();
}

void QnEventLogDialog::at_eventsGrid_customContextMenuRequested(const QPoint&)
{
    QScopedPointer<QMenu> menu;
    QModelIndex idx = ui->gridEvents->currentIndex();
    if (idx.isValid())
    {
        QnResourcePtr resource = m_model->data(idx, Qn::ResourceRole).value<QnResourcePtr>();
        QnActionManager *manager = context()->menu();
        if (resource)
        {
            QnActionParameters parameters(resource);
            parameters.setArgument(Qn::NodeTypeRole, Qn::ResourceNode);

            menu.reset(manager->newMenu(Qn::TreeScope, nullptr, parameters));
            foreach(QAction* action, menu->actions())
                action->setShortcut(QKeySequence());
        }
    }
    if (menu)
        menu->addSeparator();
    else
        menu.reset(new QMenu());

    m_filterAction->setEnabled(idx.isValid());
    m_clipboardAction->setEnabled(ui->gridEvents->selectionModel()->hasSelection());
    m_exportAction->setEnabled(ui->gridEvents->selectionModel()->hasSelection());

    menu->addAction(m_filterAction);
    menu->addAction(m_resetFilterAction);

    menu->addSeparator();

    menu->addAction(m_selectAllAction);
    menu->addAction(m_exportAction);
    menu->addAction(m_clipboardAction);

    QnHiDpiWorkarounds::showMenu(menu.data(), QCursor::pos());
}

void QnEventLogDialog::at_exportAction_triggered()
{
    QnTableExportHelper::exportToFile(ui->gridEvents, true, this, tr("Export selected events to file"));
}

void QnEventLogDialog::at_clipboardAction_triggered()
{
    QnTableExportHelper::copyToClipboard(ui->gridEvents);
}

void QnEventLogDialog::at_mouseButtonRelease(QObject* sender, QEvent* event)
{
    Q_UNUSED(sender)
    QMouseEvent* me = dynamic_cast<QMouseEvent*> (event);
    m_lastMouseButton = me->button();
}

void QnEventLogDialog::at_cameraButton_clicked()
{
    QnResourceSelectionDialog dialog(QnResourceSelectionDialog::Filter::cameras, this);
    dialog.setSelectedResources(m_filterCameraList);

    if (dialog.exec() == QDialog::Accepted)
        setCameraList(dialog.selectedResources());
}

void QnEventLogDialog::disableUpdateData()
{
    m_updateDisabled = true;
}

void QnEventLogDialog::enableUpdateData()
{
    m_updateDisabled = false;
    if (m_dirty) {
        m_dirty = false;
        if (isVisible())
            updateData();
    }
}

void QnEventLogDialog::setVisible(bool value)
{
    // TODO: #Elric use showEvent instead.

    if (value && !isVisible())
        updateData();
    QDialog::setVisible(value);
}

void QnEventLogDialog::updateActionList(bool instantOnly)
{
    QModelIndexList prolongedActions = m_actionTypesModel->match(m_actionTypesModel->index(0,0),
                                                                 ProlongedActionRole, true, -1, Qt::MatchExactly);

    // what type of actions to show: prolonged or instant
    bool enableProlongedActions = !instantOnly;
    foreach (QModelIndex idx, prolongedActions) {
        m_actionTypesModel->item(idx.row())->setEnabled(enableProlongedActions);
        m_actionTypesModel->item(idx.row())->setSelectable(enableProlongedActions);
    }

    if (!m_actionTypesModel->item(ui->actionComboBox->currentIndex())->isEnabled())
        ui->actionComboBox->setCurrentIndex(0);
}<|MERGE_RESOLUTION|>--- conflicted
+++ resolved
@@ -243,20 +243,9 @@
     // update UI
 
     m_resetFilterAction->setEnabled(isFilterExist());
-<<<<<<< HEAD
-    if (m_resetFilterAction->isEnabled())
-        m_resetFilterAction->setIcon(qnSkin->icon("tree/clear_hovered.png"));
-    else
-        m_resetFilterAction->setIcon(qnSkin->icon("tree/clear.png"));
-
     if (!m_requests.isEmpty())
     {
         ui->stackedWidget->setCurrentWidget(ui->progressPage);
-=======
-    if (!m_requests.isEmpty()) {
-        ui->gridEvents->setDisabled(true);
-        ui->stackedWidget->setCurrentWidget(ui->gridPage);
->>>>>>> b57e9b19
         setCursor(Qt::BusyCursor);
     }
     else
