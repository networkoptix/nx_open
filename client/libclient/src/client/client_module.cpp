--- conflicted
+++ resolved
@@ -308,15 +308,9 @@
     commonModule->createMessageProcessor<QnDesktopClientMessageProcessor>();
     commonModule->store(new QnClientResourceFactory());
 
-<<<<<<< HEAD
     commonModule->store(new QnCameraBookmarksManager());
     commonModule->store(new QnServerStorageManager());
-=======
-    common->store(new QnResourcesChangesManager());
-    common->store(new QnCameraBookmarksManager());
-    common->store(new QnServerStorageManager());
-    common->instance<QnLayoutTourManager>();
->>>>>>> 791ea111
+    commonModule->instance<QnLayoutTourManager>();
 
     commonModule->store(new QnVoiceSpectrumAnalyzer());
     commonModule->instance<QnClientPtzControllerPool>();
@@ -335,19 +329,11 @@
     QNetworkProxyFactory::setApplicationProxyFactory(m_networkProxyFactory);
 
 #ifdef Q_OS_WIN
-<<<<<<< HEAD
     commonModule->store(new QnIexploreUrlHandler());
+#endif
+
     commonModule->store(new QnQtbugWorkaround());
-#endif
-
     commonModule->store(new nx::cloud::gateway::VmsGatewayEmbeddable(true));
-=======
-    common->store(new QnIexploreUrlHandler());
-#endif
-
-    common->store(new QnQtbugWorkaround());
-    common->store(new nx::cloud::gateway::VmsGatewayEmbeddable(true));
->>>>>>> 791ea111
 }
 
 void QnClientModule::initRuntimeParams(const QnStartupParameters& startupParams)
