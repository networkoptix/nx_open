--- conflicted
+++ resolved
@@ -73,6 +73,7 @@
             + tr("Connection details that you have entered are incorrect, please try again.") + L'\n'
             + strings(ErrorStrings::ContactAdministrator);
     case Qn::ConnectionResult::IncompatibleInternal:
+    case Qn::ConnectionResult::IncompatibleCloudHost:
         return tr("You are trying to connect to incompatible Server.");
     case Qn::ConnectionResult::IncompatibleVersion:
     {
@@ -105,31 +106,7 @@
 
     int helpTopicId = helpTopic(result);
 
-<<<<<<< HEAD
-    QString detail;
-    if (result == ConnectionResult::Unauthorized)
-    {
-        detail = tr("The username or password you have entered is incorrect. Please try again.");
-    }
-    else if (result == ConnectionResult::TemporaryUnauthorized)
-    {
-        detail = tr("LDAP Server connection timed out.") + L'\n'
-            + strings(ErrorStrings::ContactAdministrator);
-    }
-    else if (result == ConnectionResult::NetworkError)
-    {
-        detail = tr("Connection to the Server could not be established.") + L'\n'
-            + tr("Connection details that you have entered are incorrect, please try again.") + L'\n'
-            + strings(ErrorStrings::ContactAdministrator);
-    }
-    else if (result == ConnectionResult::IncompatibleInternal
-        || result == ConnectionResult::IncompatibleCloudHost)
-    {
-        detail = tr("You are trying to connect to incompatible Server.");
-    }
-=======
     QString detail = getErrorString(result, connectionInfo);
->>>>>>> 7454d8cf
 
     if (!detail.isEmpty())
     {
@@ -180,60 +157,7 @@
     result.result = QnConnectionValidator::validateConnection(connectionInfo, errorCode);
     result.helpTopicId = helpTopic(result.result);
 
-<<<<<<< HEAD
-    QString versionDetails =
-        tr(" - Client version: %1.").arg(qnCommon->engineVersion().toString()) + L'\n'
-        + tr(" - Server version: %1.").arg(connectionInfo.version.toString()) + L'\n';
-
-    switch (result.result)
-    {
-        case ConnectionResult::Success:
-            break;
-        case ConnectionResult::Unauthorized:
-        {
-            result.details = tr("The username or password you have entered is incorrect. Please try again.");
-            break;
-        }
-        case ConnectionResult::TemporaryUnauthorized:
-        {
-            result.details = tr("LDAP Server connection timed out.") + L'\n'
-                + strings(ErrorStrings::ContactAdministrator);
-            break;
-        }
-        case ConnectionResult::NetworkError:
-        {
-            result.details = tr("Connection to the Server could not be established.") + L'\n'
-                + tr("Connection details that you have entered are incorrect, please try again.") + L'\n'
-                + strings(ErrorStrings::ContactAdministrator);
-            break;
-        }
-        case ConnectionResult::IncompatibleInternal:
-        case ConnectionResult::IncompatibleCloudHost:
-        {
-            result.details = tr("You are trying to connect to incompatible Server.");
-            break;
-        }
-        case ConnectionResult::IncompatibleVersion:
-        {
-            result.details = tr("Server has a different version:") + L'\n'
-                + versionDetails
-                + tr("Compatibility mode for versions lower than %1 is not supported.")
-                .arg(QnConnectionValidator::minSupportedVersion().toString());
-            break;
-        }
-        case ConnectionResult::IncompatibleProtocol:
-        {
-            result.details = tr("Server has a different version:") + L'\n'
-                + versionDetails
-                + tr("You will be asked to restart the client in compatibility mode.");
-            break;
-        }
-        default:
-            break;
-    }
-=======
     result.details = getErrorString(result.result, connectionInfo);
->>>>>>> 7454d8cf
     return result;
 }
 
