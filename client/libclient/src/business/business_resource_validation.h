--- conflicted
+++ resolved
@@ -5,34 +5,11 @@
 #include <core/resource/resource_fwd.h>
 #include <core/resource/shared_resource_pointer.h>
 
-<<<<<<< HEAD
 #include <ui/delegates/resource_selection_dialog_delegate.h>
 #include <ui/style/custom_style.h>
 
 class QnCameraInputPolicy
 {
-=======
-template<typename CheckingPolicy>
-static bool isResourcesListValid(const QnResourceList &resources)
-{
-    typedef typename CheckingPolicy::resource_type ResourceType;
-
-    auto filtered = resources.filtered<ResourceType>();
-
-    if (filtered.isEmpty())
-        return CheckingPolicy::emptyListIsValid();
-
-    if (filtered.size() > 1 && !CheckingPolicy::multiChoiceListIsValid())
-        return false;
-
-    for (const auto& resource: filtered)
-        if (!CheckingPolicy::isResourceValid(resource))
-            return false;
-    return true;
-}
-
-class QnCameraInputPolicy {
->>>>>>> d80fed1b
     Q_DECLARE_TR_FUNCTIONS(QnCameraInputPolicy)
 public:
     typedef QnVirtualCameraResource resource_type;
@@ -104,13 +81,15 @@
 {
     typedef typename CheckingPolicy::resource_type ResourceType;
 
-    QnSharedResourcePointerList<ResourceType> filtered = resources.filtered<ResourceType>();
+    auto filtered = resources.filtered<ResourceType>();
+
     if (filtered.isEmpty())
         return CheckingPolicy::emptyListIsValid();
-    else if (filtered.size() > 1 && !CheckingPolicy::multiChoiceListIsValid())
+
+    if (filtered.size() > 1 && !CheckingPolicy::multiChoiceListIsValid())
         return false;
 
-    foreach(const QnSharedResourcePointer<ResourceType> &resource, filtered)
+    for (const auto& resource: filtered)
         if (!CheckingPolicy::isResourceValid(resource))
             return false;
     return true;
@@ -163,7 +142,7 @@
 
     bool isMultiChoiceAllowed() const override
     {
-        return CheckingPolicy::multiChoiceListIsValid();
+    static inline bool emptyListIsValid() { return true; }
     }
 
 private:
