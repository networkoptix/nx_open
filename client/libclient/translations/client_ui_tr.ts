<?xml version="1.0" encoding="utf-8"?>
<!DOCTYPE TS>
<TS version="2.1" language="tr" sourcelanguage="en">
<context>
    <name>AboutDialog</name>
    <message>
        <location filename="../src/ui/dialogs/about_dialog.ui"/>
        <source>About</source>
        <translation type="unfinished"></translation>
    </message>
    <message>
        <location/>
        <source>Information</source>
        <translation type="unfinished"></translation>
    </message>
    <message>
        <location/>
        <source>Credits</source>
        <translation type="unfinished"></translation>
    </message>
    <message>
        <location/>
        <source>GPU Information</source>
        <translation type="unfinished"></translation>
    </message>
    <message>
        <location/>
        <source>Support</source>
        <translation type="unfinished"></translation>
    </message>
    <message>
        <location/>
        <source>System Servers</source>
        <translation type="unfinished"></translation>
    </message>
</context>
<context>
    <name>AccessibleResourcesWidget</name>
    <message>
        <location filename="../src/ui/widgets/properties/accessible_resources_widget.ui"/>
        <source>Filter</source>
        <translation type="unfinished"></translation>
    </message>
</context>
<context>
    <name>AdjustVideoDialog</name>
    <message>
        <location filename="../src/ui/dialogs/adjust_video_dialog.ui"/>
        <source>Image Enhancement</source>
        <translation type="unfinished"></translation>
    </message>
    <message>
        <location/>
        <source>Enable image enhancement</source>
        <translation type="unfinished"></translation>
    </message>
    <message>
        <location/>
        <source>Gamma</source>
        <translation type="unfinished"></translation>
    </message>
    <message>
        <location/>
        <source>Auto</source>
        <translation type="unfinished"></translation>
    </message>
    <message>
        <location/>
        <source>Black level</source>
        <translation type="unfinished"></translation>
    </message>
    <message>
        <location/>
        <source>White level</source>
        <translation type="unfinished"></translation>
    </message>
</context>
<context>
    <name>AdvancedSettingsWidget</name>
    <message>
        <location filename="../src/ui/widgets/local_settings/advanced_settings_widget.ui"/>
        <source>Downmix Audio from 5.1 to 2.1</source>
        <translation type="unfinished"></translation>
    </message>
    <message>
        <location/>
        <source>Double Buffering</source>
        <translation type="unfinished"></translation>
    </message>
    <message>
        <location/>
        <source>Disable only if the client takes too much CPU</source>
        <translation type="unfinished"></translation>
    </message>
    <message>
        <location/>
        <source>Maximum Live Buffer Length</source>
        <translation type="unfinished"></translation>
    </message>
    <message>
        <location/>
        <source>Browse Logs</source>
        <translation type="unfinished"></translation>
    </message>
    <message>
        <location/>
        <source>Clear Local Cache</source>
        <translation type="unfinished"></translation>
    </message>
    <message>
        <location/>
        <source>Reset All Warnings</source>
        <translation type="unfinished"></translation>
    </message>
</context>
<context>
    <name>AggregationWidget</name>
    <message>
        <location filename="../src/ui/widgets/business/aggregation_widget.ui"/>
        <source>Check to set aggregation period</source>
        <translation type="unfinished"></translation>
    </message>
    <message>
        <location/>
        <source>Interval of action :</source>
        <translation type="unfinished"></translation>
    </message>
    <message>
        <location/>
        <source>No more than once per</source>
        <translation type="unfinished"></translation>
    </message>
    <message>
        <location/>
        <source>Instant</source>
        <translation type="unfinished"></translation>
    </message>
</context>
<context>
    <name>ApplauncherControlDialog</name>
    <message>
        <location filename="../src/nx/client/ui/dialogs/debug/applauncher_control_dialog.ui"/>
        <source>Add External Storage...</source>
        <translation type="unfinished"></translation>
    </message>
    <message>
        <location/>
        <source>Version:</source>
        <translation type="unfinished"></translation>
    </message>
    <message>
        <location/>
        <source>Check</source>
        <translation type="unfinished"></translation>
    </message>
    <message>
        <location/>
        <source>Not Checked</source>
        <translation type="unfinished"></translation>
    </message>
    <message>
        <location/>
        <source>Get Installed Versions</source>
        <translation type="unfinished"></translation>
    </message>
</context>
<context>
    <name>AuditLogDialog</name>
    <message>
        <location filename="../src/ui/dialogs/audit_log_dialog.ui"/>
        <source>Audit Trail</source>
        <translation type="unfinished"></translation>
    </message>
    <message>
        <location/>
        <source>Refresh</source>
        <translation type="unfinished"></translation>
    </message>
    <message>
        <location/>
        <source>User actions</source>
        <translation type="unfinished"></translation>
    </message>
    <message>
        <location/>
        <source>Watching archive</source>
        <translation type="unfinished"></translation>
    </message>
    <message>
        <location/>
        <source>Exporting video</source>
        <translation type="unfinished"></translation>
    </message>
    <message>
        <location/>
        <source>Watching live</source>
        <translation type="unfinished"></translation>
    </message>
    <message>
        <location/>
        <source>Login/logout</source>
        <translation type="unfinished"></translation>
    </message>
    <message>
        <location/>
        <source>Event rules</source>
        <translation type="unfinished"></translation>
    </message>
    <message>
        <location/>
        <source>Server actions</source>
        <translation type="unfinished"></translation>
    </message>
    <message>
        <location/>
        <source>System actions</source>
        <translation type="unfinished"></translation>
    </message>
    <message>
        <location/>
        <source>Select all</source>
        <translation type="unfinished"></translation>
    </message>
    <message>
        <location/>
        <source>Sessions</source>
        <translation type="unfinished"></translation>
    </message>
    <message>
        <location/>
        <source>Details</source>
        <translation type="unfinished"></translation>
    </message>
    <message>
        <location/>
        <source>Clear Filter</source>
        <translation type="unfinished"></translation>
    </message>
    <message>
        <location/>
        <source>Email settings</source>
        <translation type="unfinished"></translation>
    </message>
    <message>
        <location/>
        <source>All servers are offline. Audit data is not available.</source>
        <translation type="unfinished"></translation>
    </message>
</context>
<context>
    <name>BackupScheduleDialog</name>
    <message>
        <location filename="../src/ui/dialogs/backup_schedule_dialog.ui"/>
        <source>Backup Schedule...</source>
        <translation type="unfinished"></translation>
    </message>
    <message>
        <location/>
        <source>Execute backup on the following days:</source>
        <translation type="unfinished"></translation>
    </message>
    <message>
        <location/>
        <source>Limit Bandwidth to:</source>
        <translation type="unfinished"></translation>
    </message>
    <message>
        <location/>
        <source>Mbit/s</source>
        <translation type="unfinished"></translation>
    </message>
    <message>
        <location/>
        <source>Finish</source>
        <translation type="unfinished"></translation>
    </message>
    <message>
        <location/>
        <source>Start</source>
        <translation type="unfinished"></translation>
    </message>
    <message>
        <location/>
        <source>Bitrate limitation could lead to backup failure.</source>
        <translation type="unfinished"></translation>
    </message>
</context>
<context>
    <name>BackupSettingsDialog</name>
    <message>
        <location filename="../src/ui/dialogs/backup_settings_dialog.ui"/>
        <source>Backup Settings</source>
        <translation type="unfinished"></translation>
    </message>
    <message>
        <location/>
        <source>Server Settings</source>
        <translation type="unfinished"></translation>
    </message>
    <message>
        <location/>
        <source>Set Schedule...</source>
        <translation type="unfinished"></translation>
    </message>
    <message>
        <location/>
        <source>Only further recording will be backed up. Backup process will ignore existing footage.</source>
        <translation type="unfinished"></translation>
    </message>
    <message>
        <location/>
        <source>Execute Backup</source>
        <translation type="unfinished"></translation>
    </message>
    <message>
        <location/>
        <source>Backup Archive From</source>
        <translation type="unfinished"></translation>
    </message>
    <message>
        <location/>
        <source>Backup Quality</source>
        <translation type="unfinished"></translation>
    </message>
</context>
<context>
    <name>BookmarkBusinessActionWidget</name>
    <message>
        <location filename="../src/ui/widgets/business/bookmark_business_action_widget.ui"/>
        <source>Fixed duration:</source>
        <translation type="unfinished"></translation>
    </message>
    <message>
        <location/>
        <source>Tags:</source>
        <translation type="unfinished"></translation>
    </message>
    <message>
        <location/>
        <source>seconds</source>
        <translation type="unfinished"></translation>
    </message>
    <message>
        <location/>
        <source>Pre-recording:</source>
        <translation type="unfinished"></translation>
    </message>
    <message>
        <location/>
        <source>Post-recording:</source>
        <translation type="unfinished"></translation>
    </message>
</context>
<context>
    <name>BookmarkWidget</name>
    <message>
        <location filename="../src/ui/widgets/bookmark_widget.ui"/>
        <source>Popular tags</source>
        <translation type="unfinished"></translation>
    </message>
    <message>
        <location/>
        <source>Name</source>
        <translation type="unfinished"></translation>
    </message>
    <message>
        <location/>
        <source>Description</source>
        <translation type="unfinished"></translation>
    </message>
    <message>
        <location/>
        <source>Timeout</source>
        <translation type="unfinished"></translation>
    </message>
    <message>
        <location/>
        <source>Tags</source>
        <translation type="unfinished"></translation>
    </message>
    <message>
        <location/>
        <source>List of tags divided by commas</source>
        <translation type="unfinished"></translation>
    </message>
</context>
<context>
    <name>BookmarksLog</name>
    <message>
        <location filename="../src/ui/dialogs/search_bookmarks_dialog.ui"/>
        <source>Bookmark Log</source>
        <translation type="unfinished"></translation>
    </message>
    <message>
        <location/>
        <source>Refresh</source>
        <translation type="unfinished"></translation>
    </message>
    <message>
        <location/>
        <source>All Servers are offline. Logs are not available.</source>
        <translation type="unfinished"></translation>
    </message>
    <message>
        <location/>
        <source>Clear Filter</source>
        <translation type="unfinished"></translation>
    </message>
</context>
<context>
    <name>BusinessRuleWidget</name>
    <message>
        <location filename="../src/ui/widgets/business/business_rule_widget.ui"/>
        <source>Event</source>
        <translation type="unfinished"></translation>
    </message>
    <message>
        <location/>
        <source>When</source>
        <translation type="unfinished"></translation>
    </message>
    <message>
        <location/>
        <source>at</source>
        <translation type="unfinished"></translation>
    </message>
    <message>
        <location/>
        <source>Schedule...</source>
        <translation type="unfinished"></translation>
    </message>
    <message>
        <location/>
        <source>Action</source>
        <translation type="unfinished"></translation>
    </message>
    <message>
        <location/>
        <source>Do</source>
        <translation type="unfinished"></translation>
    </message>
    <message>
        <location/>
        <source>Comments:</source>
        <translation type="unfinished"></translation>
    </message>
</context>
<context>
    <name>BusinessRulesDialog</name>
    <message>
        <location filename="../src/ui/dialogs/business_rules_dialog.ui"/>
        <source>Add</source>
        <translation type="unfinished"></translation>
    </message>
    <message>
        <location/>
        <source>Delete</source>
        <translation type="unfinished"></translation>
    </message>
    <message>
        <location/>
        <source>Event Rules</source>
        <translation type="unfinished"></translation>
    </message>
    <message>
        <location/>
        <source>Event Log...</source>
        <translation type="unfinished"></translation>
    </message>
</context>
<context>
    <name>CameraAdditionDialog</name>
    <message>
        <location filename="../src/ui/dialogs/camera_addition_dialog.ui"/>
        <source>Add device(s)...</source>
        <translation type="unfinished"></translation>
    </message>
    <message>
        <location/>
        <source>Server is offline</source>
        <translation type="unfinished"></translation>
    </message>
    <message>
        <location/>
        <source>IP, hostname, RTSP link...</source>
        <translation type="unfinished"></translation>
    </message>
    <message>
        <location/>
        <source>Auto</source>
        <translation type="unfinished"></translation>
    </message>
    <message>
        <location/>
        <source>Discovered Devices:</source>
        <translation type="unfinished"></translation>
    </message>
    <message>
        <location/>
        <source>Brand</source>
        <translation type="unfinished"></translation>
    </message>
    <message>
        <location/>
        <source>Model</source>
        <translation type="unfinished"></translation>
    </message>
    <message>
        <location/>
        <source>Address</source>
        <translation type="unfinished"></translation>
    </message>
    <message>
        <location/>
        <source>Scanning...</source>
        <translation type="unfinished"></translation>
    </message>
    <message>
        <location/>
        <source>Stop</source>
        <translation type="unfinished"></translation>
    </message>
    <message>
        <location/>
        <source>New Scan...</source>
        <translation type="unfinished"></translation>
    </message>
    <message>
        <location/>
        <source>Device Address</source>
        <translation type="unfinished"></translation>
    </message>
    <message>
        <location/>
        <source>Start IP</source>
        <translation type="unfinished"></translation>
    </message>
    <message>
        <location/>
        <source>End IP</source>
        <translation type="unfinished"></translation>
    </message>
    <message>
        <location/>
        <source>Subnet Scan</source>
        <translation type="unfinished"></translation>
    </message>
    <message>
        <location/>
        <source>Discovery Port</source>
        <translation type="unfinished"></translation>
    </message>
    <message>
        <location/>
        <source>Password</source>
        <translation type="unfinished"></translation>
    </message>
    <message>
        <location/>
        <source>Login</source>
        <translation type="unfinished"></translation>
    </message>
    <message>
        <location/>
        <source>Scan</source>
        <translation type="unfinished"></translation>
    </message>
    <message>
        <location/>
        <source>Add selected</source>
        <translation type="unfinished"></translation>
    </message>
</context>
<context>
    <name>CameraAdvancedParamsWidget</name>
    <message>
        <location filename="../src/ui/widgets/properties/camera_advanced_params_widget.ui"/>
        <source>Refresh</source>
        <translation type="unfinished"></translation>
    </message>
    <message>
        <location/>
        <source>Category</source>
        <translation type="unfinished"></translation>
    </message>
</context>
<context>
    <name>CameraAdvancedSettingsWidget</name>
    <message>
        <location filename="../src/ui/widgets/properties/camera_advanced_settings_widget.ui"/>
        <source>about:blank</source>
        <translation type="unfinished"></translation>
    </message>
    <message>
        <location/>
        <source>Advanced settings are unavailable</source>
        <translation type="unfinished"></translation>
    </message>
</context>
<context>
    <name>CameraExpertSettingsWidget</name>
    <message>
        <location filename="../src/ui/widgets/properties/expert_settings_widget.ui"/>
        <source>I have read the manual and understand the risks</source>
        <translation type="unfinished"></translation>
    </message>
    <message>
        <location/>
        <source>Camera Settings Control</source>
        <translation type="unfinished"></translation>
    </message>
    <message>
        <location/>
        <source>Warning! This will make the Quality and Frame Rate (FPS) settings in the Recording Schedule irrelevant.</source>
        <translation type="unfinished"></translation>
    </message>
    <message>
        <location/>
        <source>&quot;Allow system to optimize camera settings&quot; is disabled in System Administration.</source>
        <translation type="unfinished"></translation>
    </message>
    <message>
        <location/>
        <source>Secondary Stream Control</source>
        <translation type="unfinished"></translation>
    </message>
    <message>
        <location/>
        <source>Override secondary stream quality</source>
        <translation type="unfinished"></translation>
    </message>
    <message>
        <location/>
        <source>Do not use</source>
        <translation type="unfinished"></translation>
    </message>
    <message>
        <location/>
        <source>Low quality</source>
        <translation type="unfinished"></translation>
    </message>
    <message>
        <location/>
        <source>Medium quality</source>
        <translation type="unfinished"></translation>
    </message>
    <message>
        <location/>
        <source>High quality</source>
        <translation type="unfinished"></translation>
    </message>
    <message>
        <location/>
        <source>Warning! Low quality may result in low resolution image.</source>
        <translation type="unfinished"></translation>
    </message>
    <message>
        <location/>
        <source>Warning! Selecting High quality may impact your CPU and network performance and could cause additional issues.</source>
        <translation type="unfinished"></translation>
    </message>
    <message>
        <location/>
        <source>Archive control</source>
        <translation type="unfinished"></translation>
    </message>
    <message>
        <location/>
        <source>Do not archive primary stream</source>
        <translation type="unfinished"></translation>
    </message>
    <message>
        <location/>
        <source>Do not archive secondary stream</source>
        <translation type="unfinished"></translation>
    </message>
    <message>
        <location/>
        <source>Media streaming control</source>
        <translation type="unfinished"></translation>
    </message>
    <message>
        <location/>
        <source>RTP transport:</source>
        <translation type="unfinished"></translation>
    </message>
    <message>
        <location/>
        <source>Auto</source>
        <translation type="unfinished"></translation>
    </message>
    <message>
        <location/>
        <source>TCP</source>
        <translation type="unfinished"></translation>
    </message>
    <message>
        <location/>
        <source>UDP</source>
        <translation type="unfinished"></translation>
    </message>
    <message>
        <location/>
        <source>Warning! Do not change these settings unless you are absolutely sure of their potential impact on your system performance.</source>
        <translation type="unfinished"></translation>
    </message>
    <message>
        <location/>
        <source>Restore Defaults</source>
        <translation type="unfinished"></translation>
    </message>
    <message>
        <location/>
        <source>Motion detection control</source>
        <translation type="unfinished"></translation>
    </message>
    <message>
        <location/>
        <source>Force motion detection for stream:</source>
        <translation type="unfinished"></translation>
    </message>
    <message>
        <location/>
        <source>Calculate bitrate per GOP instead of bitrate per second (It will increase bitrate for camera)</source>
        <translation type="unfinished"></translation>
    </message>
    <message>
        <location/>
        <source>Keep camera streams and profiles settings</source>
        <translation type="unfinished"></translation>
    </message>
</context>
<context>
    <name>CameraInputBusinessEventWidget</name>
    <message>
        <location filename="../src/ui/widgets/business/camera_input_business_event_widget.ui"/>
        <source>Input ID:</source>
        <translation type="unfinished"></translation>
    </message>
</context>
<context>
    <name>CameraListDialog</name>
    <message>
        <location filename="../src/ui/dialogs/camera_list_dialog.ui"/>
        <source>Add Device...</source>
        <translation type="unfinished"></translation>
    </message>
</context>
<context>
    <name>CameraOutputBusinessActionWidget</name>
    <message>
        <location filename="../src/ui/widgets/business/camera_output_business_action_widget.ui"/>
        <source>Output ID:</source>
        <translation type="unfinished"></translation>
    </message>
    <message>
        <location/>
        <source>Fixed duration:</source>
        <translation type="unfinished"></translation>
    </message>
    <message>
        <location/>
        <source>seconds</source>
        <translation type="unfinished"></translation>
    </message>
</context>
<context>
    <name>CameraScheduleWidget</name>
    <message>
        <location filename="../src/ui/widgets/properties/camera_schedule_widget.ui"/>
        <source>Schedule Settings</source>
        <translation type="unfinished"></translation>
    </message>
    <message>
        <location/>
        <source>FPS</source>
        <translation type="unfinished"></translation>
    </message>
    <message>
        <location/>
        <source>Quality</source>
        <translation type="unfinished"></translation>
    </message>
    <message>
        <location/>
        <source>Record Always</source>
        <translation type="unfinished"></translation>
    </message>
    <message>
        <location/>
        <source>Motion Only</source>
        <translation type="unfinished"></translation>
    </message>
    <message>
        <location/>
        <source>Do Not Record</source>
        <translation type="unfinished"></translation>
    </message>
    <message>
        <location/>
        <source>Fixed Archive Length</source>
        <translation type="unfinished"></translation>
    </message>
    <message>
        <location/>
        <source>Auto</source>
        <translation type="unfinished"></translation>
    </message>
    <message>
        <location/>
        <source>Min. Days</source>
        <translation type="unfinished"></translation>
    </message>
    <message>
        <location/>
        <source>Max. Days</source>
        <translation type="unfinished"></translation>
    </message>
    <message>
        <location/>
        <source>Motion Recording</source>
        <translation type="unfinished"></translation>
    </message>
    <message>
        <location/>
        <source>Pre-Recording</source>
        <translation type="unfinished"></translation>
    </message>
    <message>
        <location/>
        <source>Post-Recording</source>
        <translation type="unfinished"></translation>
    </message>
    <message>
        <location/>
        <source>Copy Schedule...</source>
        <translation type="unfinished"></translation>
    </message>
    <message>
        <location/>
        <source>Recording</source>
        <translation type="unfinished"></translation>
    </message>
    <message>
        <location/>
        <source>Activate License...</source>
        <translation type="unfinished"></translation>
    </message>
    <message>
        <location/>
        <source>Show Quality</source>
        <translation type="unfinished"></translation>
    </message>
    <message>
        <location/>
        <source>Show FPS</source>
        <translation type="unfinished"></translation>
    </message>
    <message>
        <location/>
        <source>Copying Schedule</source>
        <translation type="unfinished"></translation>
    </message>
    <message>
        <location/>
        <source>Apply changes before copying schedule.</source>
        <translation type="unfinished"></translation>
    </message>
    <message>
        <location/>
        <source>Panic Mode:</source>
        <translation type="unfinished"></translation>
    </message>
    <message>
        <location/>
        <source>Motion + Lo-Res</source>
        <translation type="unfinished"></translation>
    </message>
</context>
<context>
    <name>ChangeUserPasswordDialog</name>
    <message>
        <location filename="../src/ui/dialogs/resource_properties/change_user_password_dialog.ui"/>
        <source>Change password</source>
        <translation type="unfinished"></translation>
    </message>
</context>
<context>
    <name>ConnectToCloudDialog</name>
    <message>
        <location filename="../src/ui/dialogs/cloud/connect_to_cloud_dialog.ui"/>
        <source>Incorrect email or password</source>
        <translation type="unfinished"></translation>
    </message>
    <message>
        <location/>
<<<<<<< HEAD
        <source>Stay logged in</source>
=======
        <source>Incorrect Email or password</source>
>>>>>>> a371b32a
        <translation type="unfinished"></translation>
    </message>
</context>
<context>
    <name>ConnectionNameDialog</name>
    <message>
        <location filename="../src/ui/dialogs/connection_name_dialog.ui"/>
        <source>Save connection as...</source>
        <translation type="unfinished"></translation>
    </message>
    <message>
        <location/>
        <source>Enter name:</source>
        <translation type="unfinished"></translation>
    </message>
    <message>
        <location/>
        <source>Save password</source>
        <translation type="unfinished"></translation>
    </message>
</context>
<context>
    <name>ConnectionTestingDialog</name>
    <message>
        <location filename="../src/ui/dialogs/connection_testing_dialog.ui"/>
        <source>Connection Test</source>
        <translation type="unfinished"></translation>
    </message>
    <message>
        <location/>
        <source>Testing connection...</source>
        <translation type="unfinished"></translation>
    </message>
</context>
<context>
    <name>CustomBusinessEventWidget</name>
    <message>
        <location filename="../src/ui/widgets/business/custom_business_event_widget.ui"/>
        <source>Source contains:</source>
        <translation type="unfinished"></translation>
    </message>
    <message>
        <location/>
        <source>Keywords separated by space</source>
        <translation type="unfinished"></translation>
    </message>
    <message>
        <location/>
        <source>Caption contains:</source>
        <translation type="unfinished"></translation>
    </message>
    <message>
        <location/>
        <source>Description contains:</source>
        <translation type="unfinished"></translation>
    </message>
</context>
<context>
    <name>DatabaseManagementWidget</name>
    <message>
        <location filename="../src/ui/widgets/system_settings/database_management_widget.ui"/>
        <source>Create Backup...</source>
        <translation type="unfinished"></translation>
    </message>
    <message>
        <location/>
        <source>Restore from Backup...</source>
        <translation type="unfinished"></translation>
    </message>
</context>
<context>
    <name>EventLogDialog</name>
    <message>
        <location filename="../src/ui/dialogs/event_log_dialog.ui"/>
        <source>Event Log</source>
        <translation type="unfinished"></translation>
    </message>
    <message>
        <location/>
        <source>Clear Filter</source>
        <translation type="unfinished"></translation>
    </message>
    <message>
        <location/>
        <source>Refresh</source>
        <translation type="unfinished"></translation>
    </message>
    <message>
        <location/>
        <source>All Servers are offline. Logs are not available.</source>
        <translation type="unfinished"></translation>
    </message>
    <message>
        <location/>
        <source>Event Rules...</source>
        <translation type="unfinished"></translation>
    </message>
</context>
<context>
    <name>ExecHttpRequestActionWidget</name>
    <message>
        <location filename="../src/ui/widgets/business/exec_http_request_action_widget.ui"/>
        <source>Password to authenticate (optional)</source>
        <translation type="unfinished"></translation>
    </message>
    <message>
        <location/>
        <source>Login to authenticate (optional)</source>
<<<<<<< HEAD
        <translation type="unfinished"></translation>
    </message>
    <message>
        <location/>
        <source>HTTP content</source>
=======
>>>>>>> a371b32a
        <translation type="unfinished"></translation>
    </message>
    <message>
        <location/>
        <source>HTTP url</source>
        <translation type="unfinished"></translation>
    </message>
    <message>
        <location/>
        <source>Login</source>
        <translation type="unfinished"></translation>
    </message>
    <message>
        <location/>
        <source>Content type</source>
        <translation type="unfinished"></translation>
    </message>
    <message>
        <location/>
        <source>Password</source>
        <translation type="unfinished"></translation>
    </message>
    <message>
        <location/>
        <source>HTTP URL</source>
        <translation type="unfinished"></translation>
    </message>
</context>
<context>
    <name>ExecPtzPresetBusinessActionWidget</name>
    <message>
        <location filename="../src/ui/widgets/business/ptz_preset_business_action_widget.ui"/>
        <source>PTZ preset:</source>
        <translation type="unfinished"></translation>
    </message>
</context>
<context>
    <name>ExportTimelapseDialog</name>
    <message>
        <location filename="../src/ui/dialogs/export_timelapse_dialog.ui"/>
        <source>Export Rapid Review</source>
        <translation type="unfinished"></translation>
    </message>
    <message>
        <location/>
        <source>Initial Video Length</source>
        <translation type="unfinished"></translation>
    </message>
    <message>
        <location/>
        <source>Exported Video Length</source>
        <translation type="unfinished"></translation>
    </message>
    <message>
        <location/>
        <source>Frames Interval</source>
        <translation type="unfinished"></translation>
    </message>
    <message>
        <location/>
        <source>Rapid Review speed</source>
        <translation type="unfinished"></translation>
    </message>
</context>
<context>
    <name>FisheyeSettingsWidget</name>
    <message>
        <location filename="../src/ui/widgets/properties/fisheye_settings_widget.ui"/>
        <source>Ceiling Mount</source>
        <translation type="unfinished"></translation>
    </message>
    <message>
        <location/>
        <source>Wall Mount</source>
        <translation type="unfinished"></translation>
    </message>
    <message>
        <location/>
        <source>Floor/Table Mount</source>
        <translation type="unfinished"></translation>
    </message>
    <message>
        <location/>
        <source>Fisheye Dewarping</source>
        <translation type="unfinished"></translation>
    </message>
    <message>
        <location/>
        <source>Auto Calibration</source>
        <translation type="unfinished"></translation>
    </message>
    <message>
        <location/>
        <source>Mount Angle Correction:</source>
        <translation type="unfinished"></translation>
    </message>
    <message>
        <location/>
        <source>Y Offset</source>
        <translation type="unfinished"></translation>
    </message>
    <message>
        <location/>
        <source>X Offset</source>
        <translation type="unfinished"></translation>
    </message>
    <message>
        <location/>
        <source>Size</source>
        <translation type="unfinished"></translation>
    </message>
    <message>
        <location/>
        <source>Ellipticity</source>
        <translation type="unfinished"></translation>
    </message>
</context>
<context>
    <name>GeneralPreferencesWidget</name>
    <message>
        <location filename="../src/ui/widgets/local_settings/general_preferences_widget.ui"/>
        <source>Misc</source>
        <translation type="unfinished"></translation>
    </message>
    <message>
        <location/>
        <source>Auto Pause Video</source>
        <translation type="unfinished"></translation>
    </message>
    <message>
        <location/>
        <source>after</source>
        <translation type="unfinished"></translation>
    </message>
    <message>
        <location/>
        <source>Minutes of Inactivity</source>
        <translation type="unfinished"></translation>
    </message>
    <message>
        <location/>
        <source>Local Media Folders</source>
        <translation type="unfinished"></translation>
    </message>
    <message>
        <location/>
        <source>Add...</source>
        <translation type="unfinished"></translation>
    </message>
    <message>
        <location/>
        <source>Remove</source>
        <translation type="unfinished"></translation>
    </message>
    <message>
        <location/>
        <source>Audio Input</source>
        <translation type="unfinished"></translation>
    </message>
    <message>
        <location/>
        <source>First Source</source>
        <translation type="unfinished"></translation>
    </message>
    <message>
        <location/>
        <source>None</source>
        <translation type="unfinished"></translation>
    </message>
    <message>
        <location/>
        <source>Second Source</source>
        <translation type="unfinished"></translation>
    </message>
    <message>
        <location/>
        <source>Run application when PC Boots up</source>
        <translation type="unfinished"></translation>
    </message>
</context>
<context>
    <name>GeneralSystemAdministrationWidget</name>
    <message>
        <location filename="../src/ui/widgets/system_settings/general_system_administration_widget.ui"/>
        <source>System Settings</source>
        <translation type="unfinished"></translation>
    </message>
    <message>
        <location/>
        <source>Backup and Restore</source>
        <translation type="unfinished"></translation>
    </message>
</context>
<context>
    <name>ImageControlWidget</name>
    <message>
        <location filename="../src/ui/widgets/properties/image_control_widget.ui"/>
        <source>Image Control</source>
        <translation type="unfinished"></translation>
    </message>
    <message>
        <location/>
        <source>Aspect Ratio</source>
        <translation type="unfinished"></translation>
    </message>
    <message>
        <location/>
        <source>Rotation</source>
        <translation type="unfinished"></translation>
    </message>
</context>
<context>
    <name>ImagePreviewDialog</name>
    <message>
        <location filename="../src/ui/dialogs/image_preview_dialog.ui"/>
        <source>Image View</source>
        <translation type="unfinished"></translation>
    </message>
    <message>
        <location/>
        <source>Loading Image...Please Wait.</source>
        <translation type="unfinished"></translation>
    </message>
    <message>
        <location/>
        <source>No image</source>
        <translation type="unfinished"></translation>
    </message>
</context>
<context>
    <name>LayoutSettingsDialog</name>
    <message>
        <location filename="../src/ui/dialogs/resource_properties/layout_settings_dialog.ui"/>
        <source>Layout Settings</source>
        <translation type="unfinished"></translation>
    </message>
    <message>
        <location/>
        <source>General Settings</source>
        <translation type="unfinished"></translation>
    </message>
    <message>
        <location/>
        <source>Layout is Locked</source>
        <translation type="unfinished"></translation>
    </message>
    <message>
        <location/>
        <source>Background</source>
        <translation type="unfinished"></translation>
    </message>
    <message>
        <location/>
        <source>Browse...</source>
        <translation type="unfinished"></translation>
    </message>
    <message>
        <location/>
        <source>View...</source>
        <translation type="unfinished"></translation>
    </message>
    <message>
        <location/>
        <source>Clear</source>
        <translation type="unfinished"></translation>
    </message>
    <message>
        <location/>
        <source>Processing Image...Please Wait.</source>
        <translation type="unfinished"></translation>
    </message>
    <message>
        <location/>
        <source>Keep Aspect Ratio</source>
        <translation type="unfinished"></translation>
    </message>
    <message>
        <location/>
        <source>Crop to monitor aspect ratio</source>
        <translation type="unfinished"></translation>
    </message>
    <message>
        <location/>
        <source>Width:</source>
        <translation type="unfinished"></translation>
    </message>
    <message>
        <location/>
        <source>Height:</source>
        <translation type="unfinished"></translation>
    </message>
    <message>
        <location/>
        <source>Opacity:</source>
        <translation type="unfinished"></translation>
    </message>
</context>
<context>
    <name>LdapSettingsDialog</name>
    <message>
        <location filename="../src/ui/dialogs/ldap_settings_dialog.ui"/>
        <source>LDAP Settings</source>
        <translation type="unfinished"></translation>
    </message>
    <message>
        <location/>
        <source>ldap(s)://host:port</source>
        <translation type="unfinished"></translation>
    </message>
    <message>
        <location/>
        <source>Optional</source>
        <translation type="unfinished"></translation>
    </message>
    <message>
        <location/>
        <source>Testing...</source>
        <translation type="unfinished"></translation>
    </message>
    <message>
        <location/>
        <source>Server URL</source>
        <translation type="unfinished"></translation>
    </message>
    <message>
        <location/>
        <source>Admin DN</source>
        <translation type="unfinished"></translation>
    </message>
    <message>
        <location/>
        <source>Password</source>
        <translation type="unfinished"></translation>
    </message>
    <message>
        <location/>
        <source>Search Base</source>
        <translation type="unfinished"></translation>
    </message>
    <message>
        <location/>
        <source>Search Filter</source>
        <translation type="unfinished"></translation>
    </message>
</context>
<context>
    <name>LdapUsersDialog</name>
    <message>
        <location filename="../src/ui/dialogs/ldap_users_dialog.ui"/>
        <source>Fetch Users from LDAP...</source>
        <translation type="unfinished"></translation>
    </message>
    <message>
        <location/>
        <source>Select users to import</source>
        <translation type="unfinished"></translation>
    </message>
    <message>
        <location/>
        <source>Filter...</source>
        <translation type="unfinished"></translation>
    </message>
    <message>
        <location/>
        <source>Loading...</source>
        <translation type="unfinished"></translation>
    </message>
    <message>
        <location/>
        <source>Connection error</source>
        <translation type="unfinished"></translation>
    </message>
</context>
<context>
    <name>LicenseDetailsDialog</name>
    <message>
        <location filename="../src/ui/dialogs/license_details_dialog.ui"/>
        <source>License Details</source>
        <translation type="unfinished"></translation>
    </message>
    <message>
        <location/>
        <source>Generic</source>
        <translation type="unfinished"></translation>
    </message>
    <message>
        <location/>
        <source>License Type:</source>
        <translation type="unfinished"></translation>
    </message>
    <message>
        <location/>
        <source>License Key:</source>
        <translation type="unfinished"></translation>
    </message>
    <message>
        <location/>
        <source>Locked to Hardware ID:</source>
        <translation type="unfinished"></translation>
    </message>
    <message>
        <location/>
        <source>Features</source>
        <translation type="unfinished"></translation>
    </message>
</context>
<context>
    <name>LicenseManagerWidget</name>
    <message>
        <location filename="../src/ui/widgets/system_settings/license_manager_widget.ui"/>
        <source>Active Licenses</source>
        <translation type="unfinished"></translation>
    </message>
    <message>
        <location/>
        <source>Remove</source>
        <translation type="unfinished"></translation>
    </message>
    <message>
        <location/>
        <source>New License</source>
        <translation type="unfinished"></translation>
    </message>
    <message>
        <location/>
        <source>Details...</source>
        <translation type="unfinished"></translation>
    </message>
    <message>
        <location/>
        <source>The software is licensed to</source>
        <translation type="unfinished"></translation>
    </message>
</context>
<context>
    <name>LicenseNotificationDialog</name>
    <message>
        <location filename="../src/ui/dialogs/license_notification_dialog.ui"/>
        <source>Warning</source>
        <translation type="unfinished"></translation>
    </message>
    <message>
        <location/>
        <source>License issues:</source>
        <translation type="unfinished"></translation>
    </message>
</context>
<context>
    <name>LicenseWidget</name>
    <message>
        <location filename="../src/ui/widgets/system_settings/license_widget.ui"/>
        <source>Manual Activation</source>
        <translation type="unfinished"></translation>
    </message>
    <message>
        <location/>
        <source>Paste from Clipboard</source>
        <translation type="unfinished"></translation>
    </message>
    <message>
        <location/>
        <source>Copy to Clipboard</source>
        <translation type="unfinished"></translation>
    </message>
    <message>
        <location/>
        <source>Select License File...</source>
        <translation type="unfinished"></translation>
    </message>
    <message>
        <location/>
        <source>Browse...</source>
        <translation type="unfinished"></translation>
    </message>
    <message>
        <location/>
        <source>License will be bound to the current server</source>
        <translation type="unfinished"></translation>
    </message>
    <message>
        <location/>
        <source>Activate Free License</source>
        <translation type="unfinished"></translation>
    </message>
    <message>
        <location/>
        <source>Activate License</source>
        <translation type="unfinished"></translation>
    </message>
    <message>
        <location/>
        <source>Internet Activation</source>
        <translation type="unfinished"></translation>
    </message>
    <message>
        <location/>
        <source>License Key</source>
        <translation type="unfinished"></translation>
    </message>
    <message>
        <location/>
        <source>Invalid License Key</source>
        <translation type="unfinished"></translation>
    </message>
    <message>
        <location/>
        <source>Hardware ID</source>
        <translation type="unfinished"></translation>
    </message>
    <message>
        <location/>
        <source>Activation Key File</source>
        <translation type="unfinished"></translation>
    </message>
</context>
<context>
    <name>LicensesProposeWidget</name>
    <message>
        <location filename="../src/ui/widgets/licensing/licenses_propose_widget.ui"/>
        <source>Licensing</source>
        <translation type="unfinished"></translation>
    </message>
    <message>
        <location/>
        <source>Activate License...</source>
        <translation type="unfinished"></translation>
    </message>
</context>
<context>
    <name>LocalSettingsDialog</name>
    <message>
        <location filename="../src/ui/dialogs/local_settings_dialog.ui"/>
        <source>Local Settings</source>
        <translation type="unfinished"></translation>
    </message>
</context>
<context>
    <name>LoginDialog</name>
    <message>
        <location filename="../src/ui/dialogs/login_dialog.ui"/>
        <source>Save...</source>
        <translation type="unfinished"></translation>
    </message>
    <message>
        <location/>
        <source>Delete</source>
        <translation type="unfinished"></translation>
    </message>
    <message>
        <location/>
        <source>Connection Options:</source>
        <translation type="unfinished"></translation>
    </message>
    <message>
        <location/>
        <source>Host</source>
        <translation type="unfinished"></translation>
    </message>
    <message>
        <location/>
        <source>Port</source>
        <translation type="unfinished"></translation>
    </message>
    <message>
        <location/>
        <source>Login</source>
        <translation type="unfinished"></translation>
    </message>
    <message>
        <location/>
        <source>Password</source>
        <translation type="unfinished"></translation>
    </message>
    <message>
        <location/>
        <source>Test</source>
        <translation type="unfinished"></translation>
    </message>
    <message>
        <location/>
        <source>Auto-Login</source>
        <translation type="unfinished"></translation>
    </message>
</context>
<context>
    <name>LookAndFeelPreferencesWidget</name>
    <message>
        <location filename="../src/ui/widgets/local_settings/look_and_feel_preferences_widget.ui"/>
        <source>Look and Feel</source>
        <translation type="unfinished"></translation>
    </message>
    <message>
        <location/>
        <source>Background Image</source>
        <translation type="unfinished"></translation>
    </message>
    <message>
        <location/>
        <source>Browse...</source>
        <translation type="unfinished"></translation>
    </message>
    <message>
        <location/>
        <source>Language</source>
        <translation type="unfinished"></translation>
    </message>
    <message>
        <location/>
        <source>Time Mode</source>
        <translation type="unfinished"></translation>
    </message>
    <message>
        <location/>
        <source>Show additional info in tree</source>
        <translation type="unfinished"></translation>
    </message>
    <message>
        <location/>
        <source>Tour cycle</source>
        <translation type="unfinished"></translation>
    </message>
    <message>
        <location/>
        <source>Image</source>
        <translation type="unfinished"></translation>
    </message>
    <message>
        <location/>
        <source>Mode</source>
        <translation type="unfinished"></translation>
    </message>
    <message>
        <location/>
        <source>Intensity</source>
        <translation type="unfinished"></translation>
    </message>
    <message>
        <location/>
        <source>seconds</source>
        <translation type="unfinished"></translation>
    </message>
</context>
<context>
    <name>MessageBox</name>
    <message>
        <location filename="../src/ui/dialogs/common/message_box.ui"/>
        <source>Do not show this message again</source>
        <translation type="unfinished"></translation>
    </message>
</context>
<context>
    <name>MultipleCameraSettingsWidget</name>
    <message>
        <location filename="../src/ui/widgets/properties/multiple_camera_settings_widget.ui"/>
        <source>General</source>
        <translation type="unfinished"></translation>
    </message>
    <message>
        <location/>
        <source>Authentication</source>
        <translation type="unfinished"></translation>
    </message>
    <message>
        <location/>
        <source>Password:</source>
        <translation type="unfinished"></translation>
    </message>
    <message>
        <location/>
        <source>Login:</source>
        <translation type="unfinished"></translation>
    </message>
    <message>
        <location/>
        <source>Enable Audio</source>
        <translation type="unfinished"></translation>
    </message>
    <message>
        <location/>
        <source>Recording</source>
        <translation type="unfinished"></translation>
    </message>
    <message>
        <location/>
        <source>Expert</source>
        <translation type="unfinished"></translation>
    </message>
</context>
<context>
    <name>PlaySoundBusinessActionWidget</name>
    <message>
        <location filename="../src/ui/widgets/business/play_sound_business_action_widget.ui"/>
        <source>Manage...</source>
        <translation type="unfinished"></translation>
    </message>
    <message>
        <location/>
        <source>Volume:</source>
        <translation type="unfinished"></translation>
    </message>
    <message>
        <location/>
        <source>Test...</source>
        <translation type="unfinished"></translation>
    </message>
    <message>
        <location/>
        <source>Play to user</source>
        <translation type="unfinished"></translation>
    </message>
</context>
<context>
    <name>PopupBusinessActionWidget</name>
    <message>
        <location filename="../src/ui/widgets/business/popup_business_action_widget.ui"/>
        <source>Show to administrators only</source>
        <translation type="unfinished"></translation>
    </message>
    <message>
        <location/>
        <source>Global Notification Settings...</source>
        <translation type="unfinished"></translation>
    </message>
</context>
<context>
    <name>PopupSettingsWidget</name>
    <message>
        <location filename="../src/ui/widgets/local_settings/popup_settings_widget.ui"/>
        <source>Show all notifications</source>
        <translation type="unfinished"></translation>
    </message>
    <message>
        <location/>
        <source>System Notifications</source>
        <translation type="unfinished"></translation>
    </message>
    <message>
        <location/>
        <source>Events</source>
        <translation type="unfinished"></translation>
    </message>
</context>
<context>
    <name>PtzManageDialog</name>
    <message>
        <location filename="../src/ui/dialogs/ptz_manage_dialog.ui"/>
        <source>Save Current Position</source>
        <translation type="unfinished"></translation>
    </message>
    <message>
        <location/>
        <source>Go To Position</source>
        <translation type="unfinished"></translation>
    </message>
    <message>
        <location/>
        <source>Create Tour</source>
        <translation type="unfinished"></translation>
    </message>
    <message>
        <location/>
        <source>Start Tour</source>
        <translation type="unfinished"></translation>
    </message>
    <message>
        <location/>
        <source>Delete</source>
        <translation type="unfinished"></translation>
    </message>
    <message>
        <location/>
        <source>Details</source>
        <translation type="unfinished"></translation>
    </message>
    <message>
        <location/>
        <source>No Tour Selected</source>
        <translation type="unfinished"></translation>
    </message>
    <message>
        <location/>
        <source>Preview</source>
        <translation type="unfinished"></translation>
    </message>
    <message>
        <location/>
        <source>No preview available</source>
        <translation type="unfinished"></translation>
    </message>
    <message>
        <location/>
        <source>Get Preview</source>
        <translation type="unfinished"></translation>
    </message>
</context>
<context>
    <name>PtzPresetDialog</name>
    <message>
        <location filename="../src/ui/dialogs/ptz_preset_dialog.ui"/>
        <source>Save Position</source>
        <translation type="unfinished"></translation>
    </message>
    <message>
        <location/>
        <source>Name:</source>
        <translation type="unfinished"></translation>
    </message>
    <message>
        <location/>
        <source>Hotkey:</source>
        <translation type="unfinished"></translation>
    </message>
</context>
<context>
    <name>QnAttachToVideowallDialog</name>
    <message>
        <location filename="../src/ui/dialogs/attach_to_videowall_dialog.ui"/>
        <source>Attach to Video Wall...</source>
        <translation type="unfinished"></translation>
    </message>
    <message>
        <location/>
        <source>Preview</source>
        <translation type="unfinished"></translation>
    </message>
</context>
<context>
    <name>QnBuildNumberDialog</name>
    <message>
        <location filename="../src/ui/dialogs/build_number_dialog.ui"/>
        <source>Choose a specific build</source>
        <translation type="unfinished"></translation>
    </message>
</context>
<context>
    <name>QnCameraBookmarkDialog</name>
    <message>
        <location filename="../src/ui/dialogs/camera_bookmark_dialog.ui"/>
        <source>Bookmark</source>
        <translation type="unfinished"></translation>
    </message>
</context>
<context>
    <name>QnCompatibilityVersionInstallationDialog</name>
    <message>
        <location filename="../src/ui/dialogs/compatibility_version_installation_dialog.ui"/>
        <source>Installing Compatibility Version...</source>
        <translation type="unfinished"></translation>
    </message>
</context>
<context>
    <name>QnCredentialsDialog</name>
    <message>
        <location filename="../src/ui/dialogs/credentials_dialog.ui"/>
        <source>Enter a valid username and password...</source>
        <translation type="unfinished"></translation>
    </message>
    <message>
        <location/>
        <source>User:</source>
        <translation type="unfinished"></translation>
    </message>
    <message>
        <location/>
        <source>Password:</source>
        <translation type="unfinished"></translation>
    </message>
</context>
<context>
    <name>QnIOPortSettingsWidget</name>
    <message>
        <location filename="../src/ui/widgets/properties/ioport_settings_widget.ui"/>
        <source>Form</source>
        <translation type="unfinished"></translation>
    </message>
    <message>
        <location/>
        <source>Enable tile interface</source>
        <translation type="unfinished"></translation>
    </message>
</context>
<context>
    <name>QnLoginToCloudDialog</name>
    <message>
        <location filename="../src/ui/dialogs/cloud/login_to_cloud_dialog.ui"/>
        <source>Log in</source>
        <translation type="unfinished"></translation>
    </message>
    <message>
        <location/>
        <source>Stay logged in</source>
        <translation type="unfinished"></translation>
    </message>
    <message>
        <location/>
        <source>Incorrect Email or password</source>
        <translation type="unfinished"></translation>
    </message>
</context>
<context>
    <name>QnMediaFileSettingsDialog</name>
    <message>
        <location filename="../src/ui/dialogs/media_file_settings_dialog.ui"/>
        <source>File Settings</source>
        <translation type="unfinished"></translation>
    </message>
</context>
<context>
    <name>QnMergeSystemsDialog</name>
    <message>
        <location filename="../src/ui/dialogs/merge_systems_dialog.ui"/>
        <source>Merge Systems...</source>
        <translation type="unfinished"></translation>
    </message>
    <message>
        <location/>
        <source>Server URL:</source>
        <translation type="unfinished"></translation>
    </message>
    <message>
        <location/>
        <source>Password:</source>
        <translation type="unfinished"></translation>
    </message>
    <message>
        <location/>
        <source>Check</source>
        <translation type="unfinished"></translation>
    </message>
    <message>
        <location/>
        <source>The new system will have password and name from the system:</source>
        <translation type="unfinished"></translation>
    </message>
    <message>
        <location/>
        <source>You will be reconnected.</source>
        <translation type="unfinished"></translation>
    </message>
    <message>
        <location/>
        <source>Login:</source>
        <translation type="unfinished"></translation>
    </message>
</context>
<context>
    <name>QnNotificationSoundManagerDialog</name>
    <message>
        <location filename="../src/ui/dialogs/notification_sound_manager_dialog.ui"/>
        <source>Notification Sounds</source>
        <translation type="unfinished"></translation>
    </message>
    <message>
        <location/>
        <source>Play</source>
        <translation type="unfinished"></translation>
    </message>
    <message>
        <location/>
        <source>Add...</source>
        <translation type="unfinished"></translation>
    </message>
    <message>
        <location/>
        <source>Rename...</source>
        <translation type="unfinished"></translation>
    </message>
    <message>
        <location/>
        <source>Delete...</source>
        <translation type="unfinished"></translation>
    </message>
</context>
<context>
    <name>QnResourceTreeWidget</name>
    <message>
        <location filename="../src/ui/widgets/resource_tree_widget.ui"/>
        <source>Filter</source>
        <translation type="unfinished"></translation>
    </message>
</context>
<context>
    <name>QnRoutingManagementWidget</name>
    <message>
        <location filename="../src/ui/widgets/system_settings/routing_management_widget.ui"/>
        <source>Add URL</source>
        <translation type="unfinished"></translation>
    </message>
    <message>
        <location/>
        <source>Remove</source>
        <translation type="unfinished"></translation>
    </message>
    <message>
        <location/>
        <source>Removing this connection option could lead to system malfunction.</source>
        <translation type="unfinished"></translation>
    </message>
    <message>
        <location/>
        <source>Add</source>
        <translation type="unfinished"></translation>
    </message>
</context>
<context>
    <name>QnServerUpdatesWidget</name>
    <message>
        <location filename="../src/ui/widgets/system_settings/server_updates_widget.ui"/>
        <source>Cancel</source>
        <translation type="unfinished"></translation>
    </message>
    <message>
        <location/>
        <source>It looks like the update process is taking more time than usual. Please keep waiting.</source>
        <translation type="unfinished"></translation>
    </message>
    <message>
        <location/>
        <source>Check for updates automatically</source>
        <translation type="unfinished"></translation>
    </message>
    <message>
        <location/>
        <source>Applying system updates at the end of the week is not recommended.</source>
        <translation type="unfinished"></translation>
    </message>
    <message>
        <location/>
        <source>Updating to...</source>
        <translation type="unfinished"></translation>
    </message>
    <message>
        <location/>
        <source>You have the latest version installed</source>
        <translation type="unfinished"></translation>
    </message>
    <message>
        <location/>
        <source>Link copied</source>
        <translation type="unfinished"></translation>
    </message>
</context>
<context>
    <name>QnSystemAdministrationDialog</name>
    <message>
        <location filename="../src/ui/dialogs/system_administration_dialog.ui"/>
        <source>System Administration</source>
        <translation type="unfinished"></translation>
    </message>
</context>
<context>
    <name>QnTwoStepFileDialog</name>
    <message>
        <location filename="../src/ui/dialogs/two_step_file_dialog.ui"/>
        <source>Folder:</source>
        <translation type="unfinished"></translation>
    </message>
    <message>
        <location/>
        <source>Browse...</source>
        <translation type="unfinished"></translation>
    </message>
    <message>
        <location/>
        <source>Filename:</source>
        <translation type="unfinished"></translation>
    </message>
    <message>
        <location/>
        <source>Format:</source>
        <translation type="unfinished"></translation>
    </message>
    <message>
        <location/>
        <source>Warning: file with same name already exists!</source>
        <translation type="unfinished"></translation>
    </message>
    <message>
        <location/>
        <source>Options</source>
        <translation type="unfinished"></translation>
    </message>
</context>
<context>
    <name>QnUpdateDialog</name>
    <message>
        <location filename="../src/ui/dialogs/update_dialog.ui"/>
        <source>Update Servers</source>
        <translation type="unfinished"></translation>
    </message>
</context>
<context>
    <name>QnUserManagementWidget</name>
    <message>
        <location filename="../src/ui/widgets/system_settings/user_management_widget.ui"/>
        <source>New User...</source>
        <translation type="unfinished"></translation>
    </message>
    <message>
        <location/>
        <source>LDAP Settings...</source>
        <translation type="unfinished"></translation>
    </message>
    <message>
        <location/>
        <source>Fetch Users from LDAP...</source>
        <translation type="unfinished"></translation>
    </message>
    <message>
        <location/>
        <source>Clear Selection</source>
        <translation type="unfinished"></translation>
    </message>
    <message>
        <location/>
        <source>Search users</source>
        <translation type="unfinished"></translation>
    </message>
    <message>
        <location/>
        <source>Enable</source>
        <translation type="unfinished"></translation>
    </message>
    <message>
        <location/>
        <source>Disable</source>
        <translation type="unfinished"></translation>
    </message>
    <message>
        <location/>
        <source>Delete...</source>
        <translation type="unfinished"></translation>
    </message>
    <message>
        <location/>
        <source>Edit Roles...</source>
        <translation type="unfinished"></translation>
    </message>
</context>
<context>
    <name>QnVideowallSettingsDialog</name>
    <message>
        <location filename="../src/ui/dialogs/resource_properties/videowall_settings_dialog.ui"/>
        <source>Video Wall Settings</source>
        <translation type="unfinished"></translation>
    </message>
    <message>
        <location/>
        <source>Launch video wall when Windows starts.</source>
        <translation type="unfinished"></translation>
    </message>
    <message>
        <location/>
        <source>Place shortcut on desktop.</source>
        <translation type="unfinished"></translation>
    </message>
</context>
<context>
    <name>ReconnectInfoDialog</name>
    <message>
        <location filename="../src/ui/dialogs/reconnect_info_dialog.ui"/>
        <source>Reconnecting...</source>
        <translation type="unfinished"></translation>
    </message>
    <message>
        <location/>
        <source>Please wait while the connection is being restored...</source>
        <translation type="unfinished"></translation>
    </message>
</context>
<context>
    <name>RecordingBusinessActionWidget</name>
    <message>
        <location filename="../src/ui/widgets/business/recording_business_action_widget.ui"/>
        <source>Quality:</source>
        <translation type="unfinished"></translation>
    </message>
    <message>
        <location/>
        <source>FPS</source>
        <translation type="unfinished"></translation>
    </message>
    <message>
        <location/>
        <source>Pre-Recording:</source>
        <translation type="unfinished"></translation>
    </message>
    <message>
        <location/>
        <source>s</source>
        <translation type="unfinished"></translation>
    </message>
    <message>
        <location/>
        <source>Post-Recording:</source>
        <translation type="unfinished"></translation>
    </message>
    <message>
        <location/>
        <source>max</source>
        <translation type="unfinished"></translation>
    </message>
</context>
<context>
    <name>RecordingSettings</name>
    <message>
        <location filename="../src/ui/widgets/local_settings/recording_settings_widget.ui"/>
        <source>Temporary Folder</source>
        <translation type="unfinished"></translation>
    </message>
    <message>
        <location/>
        <source>Capture Mode</source>
        <translation type="unfinished"></translation>
    </message>
    <message>
        <location/>
        <source>Fullscreen</source>
        <translation type="unfinished"></translation>
    </message>
    <message>
        <location/>
        <source>Application Window</source>
        <translation type="unfinished"></translation>
    </message>
    <message>
        <location/>
        <source>Additional Options</source>
        <translation type="unfinished"></translation>
    </message>
    <message>
        <location/>
        <source>Disable Aero</source>
        <translation type="unfinished"></translation>
    </message>
    <message>
        <location/>
        <source>Capture Cursor</source>
        <translation type="unfinished"></translation>
    </message>
    <message>
        <location/>
        <source>Quality</source>
        <translation type="unfinished"></translation>
    </message>
    <message>
        <location/>
        <source>A powerful computer is recommended for &quot;Best&quot; quality and resolution.</source>
        <translation type="unfinished"></translation>
    </message>
    <message>
        <location/>
        <source>Browse...</source>
        <translation type="unfinished"></translation>
    </message>
    <message>
        <location/>
        <source>Resolution</source>
        <translation type="unfinished"></translation>
    </message>
    <message>
        <location/>
        <source>Recording Quality</source>
        <translation type="unfinished"></translation>
    </message>
</context>
<context>
    <name>ResourceBrowserWidget</name>
    <message>
        <location filename="../src/ui/widgets/resource_browser_widget.ui"/>
        <source>Resources</source>
        <translation type="unfinished"></translation>
    </message>
    <message>
        <location/>
        <source>Search</source>
        <translation type="unfinished"></translation>
    </message>
</context>
<context>
    <name>SayTextBusinessActionWidget</name>
    <message>
        <location filename="../src/ui/widgets/business/say_text_business_action_widget.ui"/>
        <source>Speak the following:</source>
        <translation type="unfinished"></translation>
    </message>
    <message>
        <location/>
        <source>Type any text here</source>
        <translation type="unfinished"></translation>
    </message>
    <message>
        <location/>
        <source>Volume:</source>
        <translation type="unfinished"></translation>
    </message>
    <message>
        <location/>
        <source>Test...</source>
        <translation type="unfinished"></translation>
    </message>
    <message>
        <location/>
        <source>Speak to user</source>
        <translation type="unfinished"></translation>
    </message>
</context>
<context>
    <name>SendmailBusinessActionWidget</name>
    <message>
        <location filename="../src/ui/widgets/business/sendmail_business_action_widget.ui"/>
        <source>Additional Recipients:</source>
        <translation type="unfinished"></translation>
    </message>
    <message>
        <location/>
        <source>Global Email Settings...</source>
        <translation type="unfinished"></translation>
    </message>
</context>
<context>
    <name>ServerSettingsWidget</name>
    <message>
        <location filename="../src/ui/widgets/properties/server_settings_widget.ui"/>
        <source>Ping</source>
        <translation type="unfinished"></translation>
    </message>
    <message>
        <location/>
        <source>Failover</source>
        <translation type="unfinished"></translation>
    </message>
    <message>
        <location/>
        <source>Failover Priority...</source>
        <translation type="unfinished"></translation>
    </message>
    <message>
        <location/>
        <source>Name</source>
        <translation type="unfinished"></translation>
    </message>
    <message>
        <location/>
        <source>IP Address</source>
        <translation type="unfinished"></translation>
    </message>
    <message>
        <location/>
        <source>Port</source>
        <translation type="unfinished"></translation>
    </message>
</context>
<context>
    <name>ShowOnAlarmLayoutActionWidget</name>
    <message>
        <location filename="../src/ui/widgets/business/show_on_alarm_layout_action_widget.ui"/>
        <source>for</source>
        <translation type="unfinished"></translation>
    </message>
    <message>
        <location/>
        <source>Force Alarm Layout opening</source>
        <translation type="unfinished"></translation>
    </message>
    <message>
        <location/>
        <source>Also show source camera</source>
        <translation type="unfinished"></translation>
    </message>
</context>
<context>
    <name>ShowTextOverlayActionWidget</name>
    <message>
        <location filename="../src/ui/widgets/business/show_text_overlay_action_widget.ui"/>
        <source>seconds</source>
        <translation type="unfinished"></translation>
    </message>
    <message>
        <location/>
        <source>Rule will work only for prolonged events</source>
        <translation type="unfinished"></translation>
    </message>
    <message>
        <location/>
        <source>Also show on source camera</source>
        <translation type="unfinished"></translation>
    </message>
    <message>
        <location/>
        <source>Display text for:</source>
        <translation type="unfinished"></translation>
    </message>
    <message>
        <location/>
        <source>Use custom text:</source>
        <translation type="unfinished"></translation>
    </message>
</context>
<context>
    <name>SignDialog</name>
    <message>
        <location filename="../src/ui/dialogs/sign_dialog.ui"/>
        <source>Watermark Check</source>
        <translation type="unfinished"></translation>
    </message>
    <message>
        <location/>
        <source>Checked File:</source>
        <translation type="unfinished"></translation>
    </message>
    <message>
        <location/>
        <source>Check Result:</source>
        <translation type="unfinished"></translation>
    </message>
</context>
<context>
    <name>SingleCameraSettingsWidget</name>
    <message>
        <location filename="../src/ui/widgets/properties/single_camera_settings_widget.ui"/>
        <source>General</source>
        <translation type="unfinished"></translation>
    </message>
    <message>
        <location/>
        <source>Address</source>
        <translation type="unfinished"></translation>
    </message>
    <message>
        <location/>
        <source>Ping</source>
        <translation type="unfinished"></translation>
    </message>
    <message>
        <location/>
        <source>Authentication</source>
        <translation type="unfinished"></translation>
    </message>
    <message>
        <location/>
        <source>Enable Audio</source>
        <translation type="unfinished"></translation>
    </message>
    <message>
        <location/>
        <source>Recording</source>
        <translation type="unfinished"></translation>
    </message>
    <message>
        <location/>
        <source>Motion</source>
        <translation type="unfinished"></translation>
    </message>
    <message>
        <location/>
        <source>Motion is not available for this camera.</source>
        <translation type="unfinished"></translation>
    </message>
    <message>
        <location/>
        <source>Motion Detection</source>
        <translation type="unfinished"></translation>
    </message>
    <message>
        <location/>
        <source>Fisheye</source>
        <translation type="unfinished"></translation>
    </message>
    <message>
        <location/>
        <source>Advanced</source>
        <translation type="unfinished"></translation>
    </message>
    <message>
        <location/>
        <source>Expert</source>
        <translation type="unfinished"></translation>
    </message>
    <message>
        <location/>
        <source>I/O ports</source>
        <translation type="unfinished"></translation>
    </message>
    <message>
        <location/>
        <source>Name</source>
        <translation type="unfinished"></translation>
    </message>
    <message>
        <location/>
        <source>Model</source>
        <translation type="unfinished"></translation>
    </message>
    <message>
        <location/>
        <source>Firmware</source>
        <translation type="unfinished"></translation>
    </message>
    <message>
        <location/>
        <source>Vendor</source>
        <translation type="unfinished"></translation>
    </message>
    <message>
        <location/>
        <source>Audio</source>
        <translation type="unfinished"></translation>
    </message>
    <message>
        <location/>
        <source>Login</source>
        <translation type="unfinished"></translation>
    </message>
    <message>
        <location/>
        <source>Password</source>
        <translation type="unfinished"></translation>
    </message>
    <message>
        <location/>
        <source>IP Address</source>
        <translation type="unfinished"></translation>
    </message>
    <message>
        <location/>
        <source>Web Page</source>
        <translation type="unfinished"></translation>
    </message>
    <message>
        <location/>
        <source>MAC Address</source>
        <translation type="unfinished"></translation>
    </message>
    <message>
        <location/>
        <source>Sensitivity</source>
        <translation type="unfinished"></translation>
    </message>
    <message>
        <location/>
        <source>Reset</source>
        <translation type="unfinished"></translation>
    </message>
    <message>
        <location/>
        <source>TextLabel</source>
        <translation type="unfinished"></translation>
    </message>
</context>
<context>
    <name>SmtpAdvancedSettingsWidget</name>
    <message>
        <location filename="../src/ui/widgets/system_settings/smtp/smtp_advanced_settings_widget.ui"/>
        <source>Unsecure Connection</source>
        <translation type="unfinished"></translation>
    </message>
    <message>
        <location/>
        <source>(recommended)</source>
        <translation type="unfinished"></translation>
    </message>
    <message>
        <location/>
        <source>Secure connection using TLS.</source>
        <translation type="unfinished"></translation>
    </message>
    <message>
        <location/>
        <source>Secure connection using SSL.</source>
        <translation type="unfinished"></translation>
    </message>
    <message>
        <location/>
        <source>Port:</source>
        <translation type="unfinished"></translation>
    </message>
</context>
<context>
    <name>SmtpSettingsWidget</name>
    <message>
        <location filename="../src/ui/widgets/system_settings/smtp/smtp_settings_widget.ui"/>
        <source>Outgoing Email Settings</source>
        <translation type="unfinished"></translation>
    </message>
    <message>
        <location/>
        <source>Advanced settings...</source>
        <translation type="unfinished"></translation>
    </message>
    <message>
        <location/>
        <source>Test</source>
        <translation type="unfinished"></translation>
    </message>
</context>
<context>
    <name>SmtpTestConnectionWidget</name>
    <message>
        <location filename="../src/ui/widgets/system_settings/smtp/smtp_test_connection_widget.ui"/>
        <source>Server:</source>
        <translation type="unfinished"></translation>
    </message>
    <message>
        <location/>
        <source>Port:</source>
        <translation type="unfinished"></translation>
    </message>
    <message>
        <location/>
        <source>User:</source>
        <translation type="unfinished"></translation>
    </message>
    <message>
        <location/>
        <source>Security:</source>
        <translation type="unfinished"></translation>
    </message>
    <message>
        <location/>
        <source>Progress:</source>
        <translation type="unfinished"></translation>
    </message>
    <message>
        <location/>
        <source>Result:</source>
        <translation type="unfinished"></translation>
    </message>
    <message>
        <location/>
        <source>OK</source>
        <translation type="unfinished"></translation>
    </message>
    <message>
        <location/>
        <source>Cancel</source>
        <translation type="unfinished"></translation>
    </message>
</context>
<context>
    <name>StorageAnalyticsWidget</name>
    <message>
        <location filename="../src/ui/widgets/properties/storage_analytics_widget.ui"/>
        <source>Current Statistics</source>
        <translation type="unfinished"></translation>
    </message>
    <message>
        <location/>
        <source>Forecast for Full Storage Usage</source>
        <translation type="unfinished"></translation>
    </message>
    <message>
        <location/>
        <source>Additional storage:</source>
<<<<<<< HEAD
        <translation type="unfinished"></translation>
    </message>
    <message>
        <location/>
        <source> TB</source>
=======
>>>>>>> a371b32a
        <translation type="unfinished"></translation>
    </message>
    <message>
        <location/>
        <source>Server is offline. Statistics are not available.</source>
        <translation type="unfinished"></translation>
    </message>
</context>
<context>
    <name>StorageConfigWidget</name>
    <message>
        <location filename="../src/ui/widgets/properties/storage_config_widget.ui"/>
        <source>Add External Storage...</source>
        <translation type="unfinished"></translation>
    </message>
    <message>
        <location/>
        <source>Start Backup Now</source>
        <translation type="unfinished"></translation>
    </message>
    <message>
        <location/>
        <source>Cancel</source>
        <translation type="unfinished"></translation>
    </message>
    <message>
        <location/>
        <source>Storage Locations</source>
        <translation type="unfinished"></translation>
    </message>
    <message>
        <location/>
        <source>Recording to disabled storage will stop. However, deleting outdated footage from it will continue.</source>
        <translation type="unfinished"></translation>
    </message>
    <message>
        <location/>
        <source>Reindex Archive</source>
        <translation type="unfinished"></translation>
    </message>
    <message>
        <location/>
        <source>Reindex Backup</source>
        <translation type="unfinished"></translation>
    </message>
    <message>
        <location/>
        <source>Backup Archive</source>
        <translation type="unfinished"></translation>
    </message>
    <message>
        <location/>
        <source>Backup Settings...</source>
        <translation type="unfinished"></translation>
    </message>
</context>
<context>
    <name>StorageRebuildWidget</name>
    <message>
        <location filename="../src/ui/widgets/properties/storage_rebuild_widget.ui"/>
        <source>Cancel</source>
        <translation type="unfinished"></translation>
    </message>
</context>
<context>
    <name>StorageUrlDialog</name>
    <message>
        <location filename="../src/ui/dialogs/storage_url_dialog.ui"/>
        <source>Add External Storage...</source>
        <translation type="unfinished"></translation>
    </message>
    <message>
        <location/>
        <source>Protocol:</source>
        <translation type="unfinished"></translation>
    </message>
    <message>
        <location/>
        <source>URL:</source>
        <translation type="unfinished"></translation>
    </message>
    <message>
        <location/>
        <source>Login:</source>
        <translation type="unfinished"></translation>
    </message>
    <message>
        <location/>
        <source>Password:</source>
        <translation type="unfinished"></translation>
    </message>
</context>
<context>
    <name>SystemSettingsWidget</name>
    <message>
        <location filename="../src/ui/widgets/system_settings/system_settings_widget.ui"/>
        <source>(recommended)</source>
        <translation type="unfinished"></translation>
    </message>
    <message>
        <location/>
        <source>Send anonymous usage and crash statistics to software developers</source>
        <translation type="unfinished"></translation>
    </message>
    <message>
        <location/>
        <source>Enable audit trail</source>
        <translation type="unfinished"></translation>
    </message>
    <message>
        <location/>
        <source>Warning! This will make the Quality and Frame Rate (FPS) settings in the Recording Schedule irrelevant.</source>
        <translation type="unfinished"></translation>
    </message>
</context>
<context>
    <name>TimeServerSelectionWidget</name>
    <message>
        <location filename="../src/ui/widgets/system_settings/time_server_selection_widget.ui"/>
        <source>System Time</source>
        <translation type="unfinished"></translation>
    </message>
    <message>
        <location/>
        <source>System time is synchronized with the Internet and is independent from server local time.
Selected server will be used as a time server if the system has no Internet access.</source>
        <translation type="unfinished"></translation>
    </message>
</context>
<context>
    <name>UserProfileWidget</name>
    <message>
        <location filename="../src/ui/widgets/properties/user_profile_widget.ui"/>
        <source>Change Password...</source>
        <translation type="unfinished"></translation>
    </message>
</context>
<context>
    <name>UserRoleSettingsWidget</name>
    <message>
        <location filename="../src/ui/widgets/properties/user_role_settings_widget.ui"/>
        <source>Name</source>
        <translation type="unfinished"></translation>
    </message>
    <message>
        <location/>
        <source>Users</source>
        <translation type="unfinished"></translation>
    </message>
    <message>
        <location/>
        <source>Delete Role</source>
        <translation type="unfinished"></translation>
    </message>
</context>
<context>
    <name>UserRolesDialog</name>
    <message>
        <location filename="../src/ui/dialogs/resource_properties/user_roles_dialog.ui"/>
        <source>User Roles</source>
        <translation type="unfinished"></translation>
    </message>
    <message>
        <location/>
        <source>There are no custom user roles yet.
Click &quot;New role&quot; button to create one.</source>
        <translation type="unfinished"></translation>
    </message>
    <message>
        <location/>
        <source>New role</source>
        <translation type="unfinished"></translation>
    </message>
</context>
<context>
    <name>UserSettingsWidget</name>
    <message>
        <location filename="../src/ui/widgets/properties/user_settings_widget.ui"/>
        <source>User Type</source>
        <translation type="unfinished"></translation>
    </message>
    <message>
        <location/>
        <source>Role</source>
        <translation type="unfinished"></translation>
    </message>
    <message>
        <location/>
        <source>Edit Roles...</source>
        <translation type="unfinished"></translation>
    </message>
</context>
<context>
    <name>WeekTimeScheduleDialog</name>
    <message>
        <location filename="../src/ui/dialogs/week_time_schedule_dialog.ui"/>
        <source>Schedule</source>
        <translation type="unfinished"></translation>
    </message>
    <message>
        <location/>
        <source>Note: Schedule is based on server time.</source>
        <translation type="unfinished"></translation>
    </message>
    <message>
        <location/>
        <source>Schedule Settings</source>
        <translation type="unfinished"></translation>
    </message>
    <message>
        <location/>
        <source>On</source>
        <translation type="unfinished"></translation>
    </message>
    <message>
        <location/>
        <source>Off</source>
        <translation type="unfinished"></translation>
    </message>
</context>
</TS><|MERGE_RESOLUTION|>--- conflicted
+++ resolved
@@ -1,2900 +1,2885 @@
-<?xml version="1.0" encoding="utf-8"?>
-<!DOCTYPE TS>
-<TS version="2.1" language="tr" sourcelanguage="en">
-<context>
-    <name>AboutDialog</name>
-    <message>
-        <location filename="../src/ui/dialogs/about_dialog.ui"/>
-        <source>About</source>
-        <translation type="unfinished"></translation>
-    </message>
-    <message>
-        <location/>
-        <source>Information</source>
-        <translation type="unfinished"></translation>
-    </message>
-    <message>
-        <location/>
-        <source>Credits</source>
-        <translation type="unfinished"></translation>
-    </message>
-    <message>
-        <location/>
-        <source>GPU Information</source>
-        <translation type="unfinished"></translation>
-    </message>
-    <message>
-        <location/>
-        <source>Support</source>
-        <translation type="unfinished"></translation>
-    </message>
-    <message>
-        <location/>
-        <source>System Servers</source>
-        <translation type="unfinished"></translation>
-    </message>
-</context>
-<context>
-    <name>AccessibleResourcesWidget</name>
-    <message>
-        <location filename="../src/ui/widgets/properties/accessible_resources_widget.ui"/>
-        <source>Filter</source>
-        <translation type="unfinished"></translation>
-    </message>
-</context>
-<context>
-    <name>AdjustVideoDialog</name>
-    <message>
-        <location filename="../src/ui/dialogs/adjust_video_dialog.ui"/>
-        <source>Image Enhancement</source>
-        <translation type="unfinished"></translation>
-    </message>
-    <message>
-        <location/>
-        <source>Enable image enhancement</source>
-        <translation type="unfinished"></translation>
-    </message>
-    <message>
-        <location/>
-        <source>Gamma</source>
-        <translation type="unfinished"></translation>
-    </message>
-    <message>
-        <location/>
-        <source>Auto</source>
-        <translation type="unfinished"></translation>
-    </message>
-    <message>
-        <location/>
-        <source>Black level</source>
-        <translation type="unfinished"></translation>
-    </message>
-    <message>
-        <location/>
-        <source>White level</source>
-        <translation type="unfinished"></translation>
-    </message>
-</context>
-<context>
-    <name>AdvancedSettingsWidget</name>
-    <message>
-        <location filename="../src/ui/widgets/local_settings/advanced_settings_widget.ui"/>
-        <source>Downmix Audio from 5.1 to 2.1</source>
-        <translation type="unfinished"></translation>
-    </message>
-    <message>
-        <location/>
-        <source>Double Buffering</source>
-        <translation type="unfinished"></translation>
-    </message>
-    <message>
-        <location/>
-        <source>Disable only if the client takes too much CPU</source>
-        <translation type="unfinished"></translation>
-    </message>
-    <message>
-        <location/>
-        <source>Maximum Live Buffer Length</source>
-        <translation type="unfinished"></translation>
-    </message>
-    <message>
-        <location/>
-        <source>Browse Logs</source>
-        <translation type="unfinished"></translation>
-    </message>
-    <message>
-        <location/>
-        <source>Clear Local Cache</source>
-        <translation type="unfinished"></translation>
-    </message>
-    <message>
-        <location/>
-        <source>Reset All Warnings</source>
-        <translation type="unfinished"></translation>
-    </message>
-</context>
-<context>
-    <name>AggregationWidget</name>
-    <message>
-        <location filename="../src/ui/widgets/business/aggregation_widget.ui"/>
-        <source>Check to set aggregation period</source>
-        <translation type="unfinished"></translation>
-    </message>
-    <message>
-        <location/>
-        <source>Interval of action :</source>
-        <translation type="unfinished"></translation>
-    </message>
-    <message>
-        <location/>
-        <source>No more than once per</source>
-        <translation type="unfinished"></translation>
-    </message>
-    <message>
-        <location/>
-        <source>Instant</source>
-        <translation type="unfinished"></translation>
-    </message>
-</context>
-<context>
-    <name>ApplauncherControlDialog</name>
-    <message>
-        <location filename="../src/nx/client/ui/dialogs/debug/applauncher_control_dialog.ui"/>
-        <source>Add External Storage...</source>
-        <translation type="unfinished"></translation>
-    </message>
-    <message>
-        <location/>
-        <source>Version:</source>
-        <translation type="unfinished"></translation>
-    </message>
-    <message>
-        <location/>
-        <source>Check</source>
-        <translation type="unfinished"></translation>
-    </message>
-    <message>
-        <location/>
-        <source>Not Checked</source>
-        <translation type="unfinished"></translation>
-    </message>
-    <message>
-        <location/>
-        <source>Get Installed Versions</source>
-        <translation type="unfinished"></translation>
-    </message>
-</context>
-<context>
-    <name>AuditLogDialog</name>
-    <message>
-        <location filename="../src/ui/dialogs/audit_log_dialog.ui"/>
-        <source>Audit Trail</source>
-        <translation type="unfinished"></translation>
-    </message>
-    <message>
-        <location/>
-        <source>Refresh</source>
-        <translation type="unfinished"></translation>
-    </message>
-    <message>
-        <location/>
-        <source>User actions</source>
-        <translation type="unfinished"></translation>
-    </message>
-    <message>
-        <location/>
-        <source>Watching archive</source>
-        <translation type="unfinished"></translation>
-    </message>
-    <message>
-        <location/>
-        <source>Exporting video</source>
-        <translation type="unfinished"></translation>
-    </message>
-    <message>
-        <location/>
-        <source>Watching live</source>
-        <translation type="unfinished"></translation>
-    </message>
-    <message>
-        <location/>
-        <source>Login/logout</source>
-        <translation type="unfinished"></translation>
-    </message>
-    <message>
-        <location/>
-        <source>Event rules</source>
-        <translation type="unfinished"></translation>
-    </message>
-    <message>
-        <location/>
-        <source>Server actions</source>
-        <translation type="unfinished"></translation>
-    </message>
-    <message>
-        <location/>
-        <source>System actions</source>
-        <translation type="unfinished"></translation>
-    </message>
-    <message>
-        <location/>
-        <source>Select all</source>
-        <translation type="unfinished"></translation>
-    </message>
-    <message>
-        <location/>
-        <source>Sessions</source>
-        <translation type="unfinished"></translation>
-    </message>
-    <message>
-        <location/>
-        <source>Details</source>
-        <translation type="unfinished"></translation>
-    </message>
-    <message>
-        <location/>
-        <source>Clear Filter</source>
-        <translation type="unfinished"></translation>
-    </message>
-    <message>
-        <location/>
-        <source>Email settings</source>
-        <translation type="unfinished"></translation>
-    </message>
-    <message>
-        <location/>
-        <source>All servers are offline. Audit data is not available.</source>
-        <translation type="unfinished"></translation>
-    </message>
-</context>
-<context>
-    <name>BackupScheduleDialog</name>
-    <message>
-        <location filename="../src/ui/dialogs/backup_schedule_dialog.ui"/>
-        <source>Backup Schedule...</source>
-        <translation type="unfinished"></translation>
-    </message>
-    <message>
-        <location/>
-        <source>Execute backup on the following days:</source>
-        <translation type="unfinished"></translation>
-    </message>
-    <message>
-        <location/>
-        <source>Limit Bandwidth to:</source>
-        <translation type="unfinished"></translation>
-    </message>
-    <message>
-        <location/>
-        <source>Mbit/s</source>
-        <translation type="unfinished"></translation>
-    </message>
-    <message>
-        <location/>
-        <source>Finish</source>
-        <translation type="unfinished"></translation>
-    </message>
-    <message>
-        <location/>
-        <source>Start</source>
-        <translation type="unfinished"></translation>
-    </message>
-    <message>
-        <location/>
-        <source>Bitrate limitation could lead to backup failure.</source>
-        <translation type="unfinished"></translation>
-    </message>
-</context>
-<context>
-    <name>BackupSettingsDialog</name>
-    <message>
-        <location filename="../src/ui/dialogs/backup_settings_dialog.ui"/>
-        <source>Backup Settings</source>
-        <translation type="unfinished"></translation>
-    </message>
-    <message>
-        <location/>
-        <source>Server Settings</source>
-        <translation type="unfinished"></translation>
-    </message>
-    <message>
-        <location/>
-        <source>Set Schedule...</source>
-        <translation type="unfinished"></translation>
-    </message>
-    <message>
-        <location/>
-        <source>Only further recording will be backed up. Backup process will ignore existing footage.</source>
-        <translation type="unfinished"></translation>
-    </message>
-    <message>
-        <location/>
-        <source>Execute Backup</source>
-        <translation type="unfinished"></translation>
-    </message>
-    <message>
-        <location/>
-        <source>Backup Archive From</source>
-        <translation type="unfinished"></translation>
-    </message>
-    <message>
-        <location/>
-        <source>Backup Quality</source>
-        <translation type="unfinished"></translation>
-    </message>
-</context>
-<context>
-    <name>BookmarkBusinessActionWidget</name>
-    <message>
-        <location filename="../src/ui/widgets/business/bookmark_business_action_widget.ui"/>
-        <source>Fixed duration:</source>
-        <translation type="unfinished"></translation>
-    </message>
-    <message>
-        <location/>
-        <source>Tags:</source>
-        <translation type="unfinished"></translation>
-    </message>
-    <message>
-        <location/>
-        <source>seconds</source>
-        <translation type="unfinished"></translation>
-    </message>
-    <message>
-        <location/>
-        <source>Pre-recording:</source>
-        <translation type="unfinished"></translation>
-    </message>
-    <message>
-        <location/>
-        <source>Post-recording:</source>
-        <translation type="unfinished"></translation>
-    </message>
-</context>
-<context>
-    <name>BookmarkWidget</name>
-    <message>
-        <location filename="../src/ui/widgets/bookmark_widget.ui"/>
-        <source>Popular tags</source>
-        <translation type="unfinished"></translation>
-    </message>
-    <message>
-        <location/>
-        <source>Name</source>
-        <translation type="unfinished"></translation>
-    </message>
-    <message>
-        <location/>
-        <source>Description</source>
-        <translation type="unfinished"></translation>
-    </message>
-    <message>
-        <location/>
-        <source>Timeout</source>
-        <translation type="unfinished"></translation>
-    </message>
-    <message>
-        <location/>
-        <source>Tags</source>
-        <translation type="unfinished"></translation>
-    </message>
-    <message>
-        <location/>
-        <source>List of tags divided by commas</source>
-        <translation type="unfinished"></translation>
-    </message>
-</context>
-<context>
-    <name>BookmarksLog</name>
-    <message>
-        <location filename="../src/ui/dialogs/search_bookmarks_dialog.ui"/>
-        <source>Bookmark Log</source>
-        <translation type="unfinished"></translation>
-    </message>
-    <message>
-        <location/>
-        <source>Refresh</source>
-        <translation type="unfinished"></translation>
-    </message>
-    <message>
-        <location/>
-        <source>All Servers are offline. Logs are not available.</source>
-        <translation type="unfinished"></translation>
-    </message>
-    <message>
-        <location/>
-        <source>Clear Filter</source>
-        <translation type="unfinished"></translation>
-    </message>
-</context>
-<context>
-    <name>BusinessRuleWidget</name>
-    <message>
-        <location filename="../src/ui/widgets/business/business_rule_widget.ui"/>
-        <source>Event</source>
-        <translation type="unfinished"></translation>
-    </message>
-    <message>
-        <location/>
-        <source>When</source>
-        <translation type="unfinished"></translation>
-    </message>
-    <message>
-        <location/>
-        <source>at</source>
-        <translation type="unfinished"></translation>
-    </message>
-    <message>
-        <location/>
-        <source>Schedule...</source>
-        <translation type="unfinished"></translation>
-    </message>
-    <message>
-        <location/>
-        <source>Action</source>
-        <translation type="unfinished"></translation>
-    </message>
-    <message>
-        <location/>
-        <source>Do</source>
-        <translation type="unfinished"></translation>
-    </message>
-    <message>
-        <location/>
-        <source>Comments:</source>
-        <translation type="unfinished"></translation>
-    </message>
-</context>
-<context>
-    <name>BusinessRulesDialog</name>
-    <message>
-        <location filename="../src/ui/dialogs/business_rules_dialog.ui"/>
-        <source>Add</source>
-        <translation type="unfinished"></translation>
-    </message>
-    <message>
-        <location/>
-        <source>Delete</source>
-        <translation type="unfinished"></translation>
-    </message>
-    <message>
-        <location/>
-        <source>Event Rules</source>
-        <translation type="unfinished"></translation>
-    </message>
-    <message>
-        <location/>
-        <source>Event Log...</source>
-        <translation type="unfinished"></translation>
-    </message>
-</context>
-<context>
-    <name>CameraAdditionDialog</name>
-    <message>
-        <location filename="../src/ui/dialogs/camera_addition_dialog.ui"/>
-        <source>Add device(s)...</source>
-        <translation type="unfinished"></translation>
-    </message>
-    <message>
-        <location/>
-        <source>Server is offline</source>
-        <translation type="unfinished"></translation>
-    </message>
-    <message>
-        <location/>
-        <source>IP, hostname, RTSP link...</source>
-        <translation type="unfinished"></translation>
-    </message>
-    <message>
-        <location/>
-        <source>Auto</source>
-        <translation type="unfinished"></translation>
-    </message>
-    <message>
-        <location/>
-        <source>Discovered Devices:</source>
-        <translation type="unfinished"></translation>
-    </message>
-    <message>
-        <location/>
-        <source>Brand</source>
-        <translation type="unfinished"></translation>
-    </message>
-    <message>
-        <location/>
-        <source>Model</source>
-        <translation type="unfinished"></translation>
-    </message>
-    <message>
-        <location/>
-        <source>Address</source>
-        <translation type="unfinished"></translation>
-    </message>
-    <message>
-        <location/>
-        <source>Scanning...</source>
-        <translation type="unfinished"></translation>
-    </message>
-    <message>
-        <location/>
-        <source>Stop</source>
-        <translation type="unfinished"></translation>
-    </message>
-    <message>
-        <location/>
-        <source>New Scan...</source>
-        <translation type="unfinished"></translation>
-    </message>
-    <message>
-        <location/>
-        <source>Device Address</source>
-        <translation type="unfinished"></translation>
-    </message>
-    <message>
-        <location/>
-        <source>Start IP</source>
-        <translation type="unfinished"></translation>
-    </message>
-    <message>
-        <location/>
-        <source>End IP</source>
-        <translation type="unfinished"></translation>
-    </message>
-    <message>
-        <location/>
-        <source>Subnet Scan</source>
-        <translation type="unfinished"></translation>
-    </message>
-    <message>
-        <location/>
-        <source>Discovery Port</source>
-        <translation type="unfinished"></translation>
-    </message>
-    <message>
-        <location/>
-        <source>Password</source>
-        <translation type="unfinished"></translation>
-    </message>
-    <message>
-        <location/>
-        <source>Login</source>
-        <translation type="unfinished"></translation>
-    </message>
-    <message>
-        <location/>
-        <source>Scan</source>
-        <translation type="unfinished"></translation>
-    </message>
-    <message>
-        <location/>
-        <source>Add selected</source>
-        <translation type="unfinished"></translation>
-    </message>
-</context>
-<context>
-    <name>CameraAdvancedParamsWidget</name>
-    <message>
-        <location filename="../src/ui/widgets/properties/camera_advanced_params_widget.ui"/>
-        <source>Refresh</source>
-        <translation type="unfinished"></translation>
-    </message>
-    <message>
-        <location/>
-        <source>Category</source>
-        <translation type="unfinished"></translation>
-    </message>
-</context>
-<context>
-    <name>CameraAdvancedSettingsWidget</name>
-    <message>
-        <location filename="../src/ui/widgets/properties/camera_advanced_settings_widget.ui"/>
-        <source>about:blank</source>
-        <translation type="unfinished"></translation>
-    </message>
-    <message>
-        <location/>
-        <source>Advanced settings are unavailable</source>
-        <translation type="unfinished"></translation>
-    </message>
-</context>
-<context>
-    <name>CameraExpertSettingsWidget</name>
-    <message>
-        <location filename="../src/ui/widgets/properties/expert_settings_widget.ui"/>
-        <source>I have read the manual and understand the risks</source>
-        <translation type="unfinished"></translation>
-    </message>
-    <message>
-        <location/>
-        <source>Camera Settings Control</source>
-        <translation type="unfinished"></translation>
-    </message>
-    <message>
-        <location/>
-        <source>Warning! This will make the Quality and Frame Rate (FPS) settings in the Recording Schedule irrelevant.</source>
-        <translation type="unfinished"></translation>
-    </message>
-    <message>
-        <location/>
-        <source>&quot;Allow system to optimize camera settings&quot; is disabled in System Administration.</source>
-        <translation type="unfinished"></translation>
-    </message>
-    <message>
-        <location/>
-        <source>Secondary Stream Control</source>
-        <translation type="unfinished"></translation>
-    </message>
-    <message>
-        <location/>
-        <source>Override secondary stream quality</source>
-        <translation type="unfinished"></translation>
-    </message>
-    <message>
-        <location/>
-        <source>Do not use</source>
-        <translation type="unfinished"></translation>
-    </message>
-    <message>
-        <location/>
-        <source>Low quality</source>
-        <translation type="unfinished"></translation>
-    </message>
-    <message>
-        <location/>
-        <source>Medium quality</source>
-        <translation type="unfinished"></translation>
-    </message>
-    <message>
-        <location/>
-        <source>High quality</source>
-        <translation type="unfinished"></translation>
-    </message>
-    <message>
-        <location/>
-        <source>Warning! Low quality may result in low resolution image.</source>
-        <translation type="unfinished"></translation>
-    </message>
-    <message>
-        <location/>
-        <source>Warning! Selecting High quality may impact your CPU and network performance and could cause additional issues.</source>
-        <translation type="unfinished"></translation>
-    </message>
-    <message>
-        <location/>
-        <source>Archive control</source>
-        <translation type="unfinished"></translation>
-    </message>
-    <message>
-        <location/>
-        <source>Do not archive primary stream</source>
-        <translation type="unfinished"></translation>
-    </message>
-    <message>
-        <location/>
-        <source>Do not archive secondary stream</source>
-        <translation type="unfinished"></translation>
-    </message>
-    <message>
-        <location/>
-        <source>Media streaming control</source>
-        <translation type="unfinished"></translation>
-    </message>
-    <message>
-        <location/>
-        <source>RTP transport:</source>
-        <translation type="unfinished"></translation>
-    </message>
-    <message>
-        <location/>
-        <source>Auto</source>
-        <translation type="unfinished"></translation>
-    </message>
-    <message>
-        <location/>
-        <source>TCP</source>
-        <translation type="unfinished"></translation>
-    </message>
-    <message>
-        <location/>
-        <source>UDP</source>
-        <translation type="unfinished"></translation>
-    </message>
-    <message>
-        <location/>
-        <source>Warning! Do not change these settings unless you are absolutely sure of their potential impact on your system performance.</source>
-        <translation type="unfinished"></translation>
-    </message>
-    <message>
-        <location/>
-        <source>Restore Defaults</source>
-        <translation type="unfinished"></translation>
-    </message>
-    <message>
-        <location/>
-        <source>Motion detection control</source>
-        <translation type="unfinished"></translation>
-    </message>
-    <message>
-        <location/>
-        <source>Force motion detection for stream:</source>
-        <translation type="unfinished"></translation>
-    </message>
-    <message>
-        <location/>
-        <source>Calculate bitrate per GOP instead of bitrate per second (It will increase bitrate for camera)</source>
-        <translation type="unfinished"></translation>
-    </message>
-    <message>
-        <location/>
-        <source>Keep camera streams and profiles settings</source>
-        <translation type="unfinished"></translation>
-    </message>
-</context>
-<context>
-    <name>CameraInputBusinessEventWidget</name>
-    <message>
-        <location filename="../src/ui/widgets/business/camera_input_business_event_widget.ui"/>
-        <source>Input ID:</source>
-        <translation type="unfinished"></translation>
-    </message>
-</context>
-<context>
-    <name>CameraListDialog</name>
-    <message>
-        <location filename="../src/ui/dialogs/camera_list_dialog.ui"/>
-        <source>Add Device...</source>
-        <translation type="unfinished"></translation>
-    </message>
-</context>
-<context>
-    <name>CameraOutputBusinessActionWidget</name>
-    <message>
-        <location filename="../src/ui/widgets/business/camera_output_business_action_widget.ui"/>
-        <source>Output ID:</source>
-        <translation type="unfinished"></translation>
-    </message>
-    <message>
-        <location/>
-        <source>Fixed duration:</source>
-        <translation type="unfinished"></translation>
-    </message>
-    <message>
-        <location/>
-        <source>seconds</source>
-        <translation type="unfinished"></translation>
-    </message>
-</context>
-<context>
-    <name>CameraScheduleWidget</name>
-    <message>
-        <location filename="../src/ui/widgets/properties/camera_schedule_widget.ui"/>
-        <source>Schedule Settings</source>
-        <translation type="unfinished"></translation>
-    </message>
-    <message>
-        <location/>
-        <source>FPS</source>
-        <translation type="unfinished"></translation>
-    </message>
-    <message>
-        <location/>
-        <source>Quality</source>
-        <translation type="unfinished"></translation>
-    </message>
-    <message>
-        <location/>
-        <source>Record Always</source>
-        <translation type="unfinished"></translation>
-    </message>
-    <message>
-        <location/>
-        <source>Motion Only</source>
-        <translation type="unfinished"></translation>
-    </message>
-    <message>
-        <location/>
-        <source>Do Not Record</source>
-        <translation type="unfinished"></translation>
-    </message>
-    <message>
-        <location/>
-        <source>Fixed Archive Length</source>
-        <translation type="unfinished"></translation>
-    </message>
-    <message>
-        <location/>
-        <source>Auto</source>
-        <translation type="unfinished"></translation>
-    </message>
-    <message>
-        <location/>
-        <source>Min. Days</source>
-        <translation type="unfinished"></translation>
-    </message>
-    <message>
-        <location/>
-        <source>Max. Days</source>
-        <translation type="unfinished"></translation>
-    </message>
-    <message>
-        <location/>
-        <source>Motion Recording</source>
-        <translation type="unfinished"></translation>
-    </message>
-    <message>
-        <location/>
-        <source>Pre-Recording</source>
-        <translation type="unfinished"></translation>
-    </message>
-    <message>
-        <location/>
-        <source>Post-Recording</source>
-        <translation type="unfinished"></translation>
-    </message>
-    <message>
-        <location/>
-        <source>Copy Schedule...</source>
-        <translation type="unfinished"></translation>
-    </message>
-    <message>
-        <location/>
-        <source>Recording</source>
-        <translation type="unfinished"></translation>
-    </message>
-    <message>
-        <location/>
-        <source>Activate License...</source>
-        <translation type="unfinished"></translation>
-    </message>
-    <message>
-        <location/>
-        <source>Show Quality</source>
-        <translation type="unfinished"></translation>
-    </message>
-    <message>
-        <location/>
-        <source>Show FPS</source>
-        <translation type="unfinished"></translation>
-    </message>
-    <message>
-        <location/>
-        <source>Copying Schedule</source>
-        <translation type="unfinished"></translation>
-    </message>
-    <message>
-        <location/>
-        <source>Apply changes before copying schedule.</source>
-        <translation type="unfinished"></translation>
-    </message>
-    <message>
-        <location/>
-        <source>Panic Mode:</source>
-        <translation type="unfinished"></translation>
-    </message>
-    <message>
-        <location/>
-        <source>Motion + Lo-Res</source>
-        <translation type="unfinished"></translation>
-    </message>
-</context>
-<context>
-    <name>ChangeUserPasswordDialog</name>
-    <message>
-        <location filename="../src/ui/dialogs/resource_properties/change_user_password_dialog.ui"/>
-        <source>Change password</source>
-        <translation type="unfinished"></translation>
-    </message>
-</context>
-<context>
-    <name>ConnectToCloudDialog</name>
-    <message>
-        <location filename="../src/ui/dialogs/cloud/connect_to_cloud_dialog.ui"/>
-        <source>Incorrect email or password</source>
-        <translation type="unfinished"></translation>
-    </message>
-    <message>
-        <location/>
-<<<<<<< HEAD
-        <source>Stay logged in</source>
-=======
-        <source>Incorrect Email or password</source>
->>>>>>> a371b32a
-        <translation type="unfinished"></translation>
-    </message>
-</context>
-<context>
-    <name>ConnectionNameDialog</name>
-    <message>
-        <location filename="../src/ui/dialogs/connection_name_dialog.ui"/>
-        <source>Save connection as...</source>
-        <translation type="unfinished"></translation>
-    </message>
-    <message>
-        <location/>
-        <source>Enter name:</source>
-        <translation type="unfinished"></translation>
-    </message>
-    <message>
-        <location/>
-        <source>Save password</source>
-        <translation type="unfinished"></translation>
-    </message>
-</context>
-<context>
-    <name>ConnectionTestingDialog</name>
-    <message>
-        <location filename="../src/ui/dialogs/connection_testing_dialog.ui"/>
-        <source>Connection Test</source>
-        <translation type="unfinished"></translation>
-    </message>
-    <message>
-        <location/>
-        <source>Testing connection...</source>
-        <translation type="unfinished"></translation>
-    </message>
-</context>
-<context>
-    <name>CustomBusinessEventWidget</name>
-    <message>
-        <location filename="../src/ui/widgets/business/custom_business_event_widget.ui"/>
-        <source>Source contains:</source>
-        <translation type="unfinished"></translation>
-    </message>
-    <message>
-        <location/>
-        <source>Keywords separated by space</source>
-        <translation type="unfinished"></translation>
-    </message>
-    <message>
-        <location/>
-        <source>Caption contains:</source>
-        <translation type="unfinished"></translation>
-    </message>
-    <message>
-        <location/>
-        <source>Description contains:</source>
-        <translation type="unfinished"></translation>
-    </message>
-</context>
-<context>
-    <name>DatabaseManagementWidget</name>
-    <message>
-        <location filename="../src/ui/widgets/system_settings/database_management_widget.ui"/>
-        <source>Create Backup...</source>
-        <translation type="unfinished"></translation>
-    </message>
-    <message>
-        <location/>
-        <source>Restore from Backup...</source>
-        <translation type="unfinished"></translation>
-    </message>
-</context>
-<context>
-    <name>EventLogDialog</name>
-    <message>
-        <location filename="../src/ui/dialogs/event_log_dialog.ui"/>
-        <source>Event Log</source>
-        <translation type="unfinished"></translation>
-    </message>
-    <message>
-        <location/>
-        <source>Clear Filter</source>
-        <translation type="unfinished"></translation>
-    </message>
-    <message>
-        <location/>
-        <source>Refresh</source>
-        <translation type="unfinished"></translation>
-    </message>
-    <message>
-        <location/>
-        <source>All Servers are offline. Logs are not available.</source>
-        <translation type="unfinished"></translation>
-    </message>
-    <message>
-        <location/>
-        <source>Event Rules...</source>
-        <translation type="unfinished"></translation>
-    </message>
-</context>
-<context>
-    <name>ExecHttpRequestActionWidget</name>
-    <message>
-        <location filename="../src/ui/widgets/business/exec_http_request_action_widget.ui"/>
-        <source>Password to authenticate (optional)</source>
-        <translation type="unfinished"></translation>
-    </message>
-    <message>
-        <location/>
-        <source>Login to authenticate (optional)</source>
-<<<<<<< HEAD
-        <translation type="unfinished"></translation>
-    </message>
-    <message>
-        <location/>
-        <source>HTTP content</source>
-=======
->>>>>>> a371b32a
-        <translation type="unfinished"></translation>
-    </message>
-    <message>
-        <location/>
-        <source>HTTP url</source>
-        <translation type="unfinished"></translation>
-    </message>
-    <message>
-        <location/>
-        <source>Login</source>
-        <translation type="unfinished"></translation>
-    </message>
-    <message>
-        <location/>
-        <source>Content type</source>
-        <translation type="unfinished"></translation>
-    </message>
-    <message>
-        <location/>
-        <source>Password</source>
-        <translation type="unfinished"></translation>
-    </message>
-    <message>
-        <location/>
-        <source>HTTP URL</source>
-        <translation type="unfinished"></translation>
-    </message>
-</context>
-<context>
-    <name>ExecPtzPresetBusinessActionWidget</name>
-    <message>
-        <location filename="../src/ui/widgets/business/ptz_preset_business_action_widget.ui"/>
-        <source>PTZ preset:</source>
-        <translation type="unfinished"></translation>
-    </message>
-</context>
-<context>
-    <name>ExportTimelapseDialog</name>
-    <message>
-        <location filename="../src/ui/dialogs/export_timelapse_dialog.ui"/>
-        <source>Export Rapid Review</source>
-        <translation type="unfinished"></translation>
-    </message>
-    <message>
-        <location/>
-        <source>Initial Video Length</source>
-        <translation type="unfinished"></translation>
-    </message>
-    <message>
-        <location/>
-        <source>Exported Video Length</source>
-        <translation type="unfinished"></translation>
-    </message>
-    <message>
-        <location/>
-        <source>Frames Interval</source>
-        <translation type="unfinished"></translation>
-    </message>
-    <message>
-        <location/>
-        <source>Rapid Review speed</source>
-        <translation type="unfinished"></translation>
-    </message>
-</context>
-<context>
-    <name>FisheyeSettingsWidget</name>
-    <message>
-        <location filename="../src/ui/widgets/properties/fisheye_settings_widget.ui"/>
-        <source>Ceiling Mount</source>
-        <translation type="unfinished"></translation>
-    </message>
-    <message>
-        <location/>
-        <source>Wall Mount</source>
-        <translation type="unfinished"></translation>
-    </message>
-    <message>
-        <location/>
-        <source>Floor/Table Mount</source>
-        <translation type="unfinished"></translation>
-    </message>
-    <message>
-        <location/>
-        <source>Fisheye Dewarping</source>
-        <translation type="unfinished"></translation>
-    </message>
-    <message>
-        <location/>
-        <source>Auto Calibration</source>
-        <translation type="unfinished"></translation>
-    </message>
-    <message>
-        <location/>
-        <source>Mount Angle Correction:</source>
-        <translation type="unfinished"></translation>
-    </message>
-    <message>
-        <location/>
-        <source>Y Offset</source>
-        <translation type="unfinished"></translation>
-    </message>
-    <message>
-        <location/>
-        <source>X Offset</source>
-        <translation type="unfinished"></translation>
-    </message>
-    <message>
-        <location/>
-        <source>Size</source>
-        <translation type="unfinished"></translation>
-    </message>
-    <message>
-        <location/>
-        <source>Ellipticity</source>
-        <translation type="unfinished"></translation>
-    </message>
-</context>
-<context>
-    <name>GeneralPreferencesWidget</name>
-    <message>
-        <location filename="../src/ui/widgets/local_settings/general_preferences_widget.ui"/>
-        <source>Misc</source>
-        <translation type="unfinished"></translation>
-    </message>
-    <message>
-        <location/>
-        <source>Auto Pause Video</source>
-        <translation type="unfinished"></translation>
-    </message>
-    <message>
-        <location/>
-        <source>after</source>
-        <translation type="unfinished"></translation>
-    </message>
-    <message>
-        <location/>
-        <source>Minutes of Inactivity</source>
-        <translation type="unfinished"></translation>
-    </message>
-    <message>
-        <location/>
-        <source>Local Media Folders</source>
-        <translation type="unfinished"></translation>
-    </message>
-    <message>
-        <location/>
-        <source>Add...</source>
-        <translation type="unfinished"></translation>
-    </message>
-    <message>
-        <location/>
-        <source>Remove</source>
-        <translation type="unfinished"></translation>
-    </message>
-    <message>
-        <location/>
-        <source>Audio Input</source>
-        <translation type="unfinished"></translation>
-    </message>
-    <message>
-        <location/>
-        <source>First Source</source>
-        <translation type="unfinished"></translation>
-    </message>
-    <message>
-        <location/>
-        <source>None</source>
-        <translation type="unfinished"></translation>
-    </message>
-    <message>
-        <location/>
-        <source>Second Source</source>
-        <translation type="unfinished"></translation>
-    </message>
-    <message>
-        <location/>
-        <source>Run application when PC Boots up</source>
-        <translation type="unfinished"></translation>
-    </message>
-</context>
-<context>
-    <name>GeneralSystemAdministrationWidget</name>
-    <message>
-        <location filename="../src/ui/widgets/system_settings/general_system_administration_widget.ui"/>
-        <source>System Settings</source>
-        <translation type="unfinished"></translation>
-    </message>
-    <message>
-        <location/>
-        <source>Backup and Restore</source>
-        <translation type="unfinished"></translation>
-    </message>
-</context>
-<context>
-    <name>ImageControlWidget</name>
-    <message>
-        <location filename="../src/ui/widgets/properties/image_control_widget.ui"/>
-        <source>Image Control</source>
-        <translation type="unfinished"></translation>
-    </message>
-    <message>
-        <location/>
-        <source>Aspect Ratio</source>
-        <translation type="unfinished"></translation>
-    </message>
-    <message>
-        <location/>
-        <source>Rotation</source>
-        <translation type="unfinished"></translation>
-    </message>
-</context>
-<context>
-    <name>ImagePreviewDialog</name>
-    <message>
-        <location filename="../src/ui/dialogs/image_preview_dialog.ui"/>
-        <source>Image View</source>
-        <translation type="unfinished"></translation>
-    </message>
-    <message>
-        <location/>
-        <source>Loading Image...Please Wait.</source>
-        <translation type="unfinished"></translation>
-    </message>
-    <message>
-        <location/>
-        <source>No image</source>
-        <translation type="unfinished"></translation>
-    </message>
-</context>
-<context>
-    <name>LayoutSettingsDialog</name>
-    <message>
-        <location filename="../src/ui/dialogs/resource_properties/layout_settings_dialog.ui"/>
-        <source>Layout Settings</source>
-        <translation type="unfinished"></translation>
-    </message>
-    <message>
-        <location/>
-        <source>General Settings</source>
-        <translation type="unfinished"></translation>
-    </message>
-    <message>
-        <location/>
-        <source>Layout is Locked</source>
-        <translation type="unfinished"></translation>
-    </message>
-    <message>
-        <location/>
-        <source>Background</source>
-        <translation type="unfinished"></translation>
-    </message>
-    <message>
-        <location/>
-        <source>Browse...</source>
-        <translation type="unfinished"></translation>
-    </message>
-    <message>
-        <location/>
-        <source>View...</source>
-        <translation type="unfinished"></translation>
-    </message>
-    <message>
-        <location/>
-        <source>Clear</source>
-        <translation type="unfinished"></translation>
-    </message>
-    <message>
-        <location/>
-        <source>Processing Image...Please Wait.</source>
-        <translation type="unfinished"></translation>
-    </message>
-    <message>
-        <location/>
-        <source>Keep Aspect Ratio</source>
-        <translation type="unfinished"></translation>
-    </message>
-    <message>
-        <location/>
-        <source>Crop to monitor aspect ratio</source>
-        <translation type="unfinished"></translation>
-    </message>
-    <message>
-        <location/>
-        <source>Width:</source>
-        <translation type="unfinished"></translation>
-    </message>
-    <message>
-        <location/>
-        <source>Height:</source>
-        <translation type="unfinished"></translation>
-    </message>
-    <message>
-        <location/>
-        <source>Opacity:</source>
-        <translation type="unfinished"></translation>
-    </message>
-</context>
-<context>
-    <name>LdapSettingsDialog</name>
-    <message>
-        <location filename="../src/ui/dialogs/ldap_settings_dialog.ui"/>
-        <source>LDAP Settings</source>
-        <translation type="unfinished"></translation>
-    </message>
-    <message>
-        <location/>
-        <source>ldap(s)://host:port</source>
-        <translation type="unfinished"></translation>
-    </message>
-    <message>
-        <location/>
-        <source>Optional</source>
-        <translation type="unfinished"></translation>
-    </message>
-    <message>
-        <location/>
-        <source>Testing...</source>
-        <translation type="unfinished"></translation>
-    </message>
-    <message>
-        <location/>
-        <source>Server URL</source>
-        <translation type="unfinished"></translation>
-    </message>
-    <message>
-        <location/>
-        <source>Admin DN</source>
-        <translation type="unfinished"></translation>
-    </message>
-    <message>
-        <location/>
-        <source>Password</source>
-        <translation type="unfinished"></translation>
-    </message>
-    <message>
-        <location/>
-        <source>Search Base</source>
-        <translation type="unfinished"></translation>
-    </message>
-    <message>
-        <location/>
-        <source>Search Filter</source>
-        <translation type="unfinished"></translation>
-    </message>
-</context>
-<context>
-    <name>LdapUsersDialog</name>
-    <message>
-        <location filename="../src/ui/dialogs/ldap_users_dialog.ui"/>
-        <source>Fetch Users from LDAP...</source>
-        <translation type="unfinished"></translation>
-    </message>
-    <message>
-        <location/>
-        <source>Select users to import</source>
-        <translation type="unfinished"></translation>
-    </message>
-    <message>
-        <location/>
-        <source>Filter...</source>
-        <translation type="unfinished"></translation>
-    </message>
-    <message>
-        <location/>
-        <source>Loading...</source>
-        <translation type="unfinished"></translation>
-    </message>
-    <message>
-        <location/>
-        <source>Connection error</source>
-        <translation type="unfinished"></translation>
-    </message>
-</context>
-<context>
-    <name>LicenseDetailsDialog</name>
-    <message>
-        <location filename="../src/ui/dialogs/license_details_dialog.ui"/>
-        <source>License Details</source>
-        <translation type="unfinished"></translation>
-    </message>
-    <message>
-        <location/>
-        <source>Generic</source>
-        <translation type="unfinished"></translation>
-    </message>
-    <message>
-        <location/>
-        <source>License Type:</source>
-        <translation type="unfinished"></translation>
-    </message>
-    <message>
-        <location/>
-        <source>License Key:</source>
-        <translation type="unfinished"></translation>
-    </message>
-    <message>
-        <location/>
-        <source>Locked to Hardware ID:</source>
-        <translation type="unfinished"></translation>
-    </message>
-    <message>
-        <location/>
-        <source>Features</source>
-        <translation type="unfinished"></translation>
-    </message>
-</context>
-<context>
-    <name>LicenseManagerWidget</name>
-    <message>
-        <location filename="../src/ui/widgets/system_settings/license_manager_widget.ui"/>
-        <source>Active Licenses</source>
-        <translation type="unfinished"></translation>
-    </message>
-    <message>
-        <location/>
-        <source>Remove</source>
-        <translation type="unfinished"></translation>
-    </message>
-    <message>
-        <location/>
-        <source>New License</source>
-        <translation type="unfinished"></translation>
-    </message>
-    <message>
-        <location/>
-        <source>Details...</source>
-        <translation type="unfinished"></translation>
-    </message>
-    <message>
-        <location/>
-        <source>The software is licensed to</source>
-        <translation type="unfinished"></translation>
-    </message>
-</context>
-<context>
-    <name>LicenseNotificationDialog</name>
-    <message>
-        <location filename="../src/ui/dialogs/license_notification_dialog.ui"/>
-        <source>Warning</source>
-        <translation type="unfinished"></translation>
-    </message>
-    <message>
-        <location/>
-        <source>License issues:</source>
-        <translation type="unfinished"></translation>
-    </message>
-</context>
-<context>
-    <name>LicenseWidget</name>
-    <message>
-        <location filename="../src/ui/widgets/system_settings/license_widget.ui"/>
-        <source>Manual Activation</source>
-        <translation type="unfinished"></translation>
-    </message>
-    <message>
-        <location/>
-        <source>Paste from Clipboard</source>
-        <translation type="unfinished"></translation>
-    </message>
-    <message>
-        <location/>
-        <source>Copy to Clipboard</source>
-        <translation type="unfinished"></translation>
-    </message>
-    <message>
-        <location/>
-        <source>Select License File...</source>
-        <translation type="unfinished"></translation>
-    </message>
-    <message>
-        <location/>
-        <source>Browse...</source>
-        <translation type="unfinished"></translation>
-    </message>
-    <message>
-        <location/>
-        <source>License will be bound to the current server</source>
-        <translation type="unfinished"></translation>
-    </message>
-    <message>
-        <location/>
-        <source>Activate Free License</source>
-        <translation type="unfinished"></translation>
-    </message>
-    <message>
-        <location/>
-        <source>Activate License</source>
-        <translation type="unfinished"></translation>
-    </message>
-    <message>
-        <location/>
-        <source>Internet Activation</source>
-        <translation type="unfinished"></translation>
-    </message>
-    <message>
-        <location/>
-        <source>License Key</source>
-        <translation type="unfinished"></translation>
-    </message>
-    <message>
-        <location/>
-        <source>Invalid License Key</source>
-        <translation type="unfinished"></translation>
-    </message>
-    <message>
-        <location/>
-        <source>Hardware ID</source>
-        <translation type="unfinished"></translation>
-    </message>
-    <message>
-        <location/>
-        <source>Activation Key File</source>
-        <translation type="unfinished"></translation>
-    </message>
-</context>
-<context>
-    <name>LicensesProposeWidget</name>
-    <message>
-        <location filename="../src/ui/widgets/licensing/licenses_propose_widget.ui"/>
-        <source>Licensing</source>
-        <translation type="unfinished"></translation>
-    </message>
-    <message>
-        <location/>
-        <source>Activate License...</source>
-        <translation type="unfinished"></translation>
-    </message>
-</context>
-<context>
-    <name>LocalSettingsDialog</name>
-    <message>
-        <location filename="../src/ui/dialogs/local_settings_dialog.ui"/>
-        <source>Local Settings</source>
-        <translation type="unfinished"></translation>
-    </message>
-</context>
-<context>
-    <name>LoginDialog</name>
-    <message>
-        <location filename="../src/ui/dialogs/login_dialog.ui"/>
-        <source>Save...</source>
-        <translation type="unfinished"></translation>
-    </message>
-    <message>
-        <location/>
-        <source>Delete</source>
-        <translation type="unfinished"></translation>
-    </message>
-    <message>
-        <location/>
-        <source>Connection Options:</source>
-        <translation type="unfinished"></translation>
-    </message>
-    <message>
-        <location/>
-        <source>Host</source>
-        <translation type="unfinished"></translation>
-    </message>
-    <message>
-        <location/>
-        <source>Port</source>
-        <translation type="unfinished"></translation>
-    </message>
-    <message>
-        <location/>
-        <source>Login</source>
-        <translation type="unfinished"></translation>
-    </message>
-    <message>
-        <location/>
-        <source>Password</source>
-        <translation type="unfinished"></translation>
-    </message>
-    <message>
-        <location/>
-        <source>Test</source>
-        <translation type="unfinished"></translation>
-    </message>
-    <message>
-        <location/>
-        <source>Auto-Login</source>
-        <translation type="unfinished"></translation>
-    </message>
-</context>
-<context>
-    <name>LookAndFeelPreferencesWidget</name>
-    <message>
-        <location filename="../src/ui/widgets/local_settings/look_and_feel_preferences_widget.ui"/>
-        <source>Look and Feel</source>
-        <translation type="unfinished"></translation>
-    </message>
-    <message>
-        <location/>
-        <source>Background Image</source>
-        <translation type="unfinished"></translation>
-    </message>
-    <message>
-        <location/>
-        <source>Browse...</source>
-        <translation type="unfinished"></translation>
-    </message>
-    <message>
-        <location/>
-        <source>Language</source>
-        <translation type="unfinished"></translation>
-    </message>
-    <message>
-        <location/>
-        <source>Time Mode</source>
-        <translation type="unfinished"></translation>
-    </message>
-    <message>
-        <location/>
-        <source>Show additional info in tree</source>
-        <translation type="unfinished"></translation>
-    </message>
-    <message>
-        <location/>
-        <source>Tour cycle</source>
-        <translation type="unfinished"></translation>
-    </message>
-    <message>
-        <location/>
-        <source>Image</source>
-        <translation type="unfinished"></translation>
-    </message>
-    <message>
-        <location/>
-        <source>Mode</source>
-        <translation type="unfinished"></translation>
-    </message>
-    <message>
-        <location/>
-        <source>Intensity</source>
-        <translation type="unfinished"></translation>
-    </message>
-    <message>
-        <location/>
-        <source>seconds</source>
-        <translation type="unfinished"></translation>
-    </message>
-</context>
-<context>
-    <name>MessageBox</name>
-    <message>
-        <location filename="../src/ui/dialogs/common/message_box.ui"/>
-        <source>Do not show this message again</source>
-        <translation type="unfinished"></translation>
-    </message>
-</context>
-<context>
-    <name>MultipleCameraSettingsWidget</name>
-    <message>
-        <location filename="../src/ui/widgets/properties/multiple_camera_settings_widget.ui"/>
-        <source>General</source>
-        <translation type="unfinished"></translation>
-    </message>
-    <message>
-        <location/>
-        <source>Authentication</source>
-        <translation type="unfinished"></translation>
-    </message>
-    <message>
-        <location/>
-        <source>Password:</source>
-        <translation type="unfinished"></translation>
-    </message>
-    <message>
-        <location/>
-        <source>Login:</source>
-        <translation type="unfinished"></translation>
-    </message>
-    <message>
-        <location/>
-        <source>Enable Audio</source>
-        <translation type="unfinished"></translation>
-    </message>
-    <message>
-        <location/>
-        <source>Recording</source>
-        <translation type="unfinished"></translation>
-    </message>
-    <message>
-        <location/>
-        <source>Expert</source>
-        <translation type="unfinished"></translation>
-    </message>
-</context>
-<context>
-    <name>PlaySoundBusinessActionWidget</name>
-    <message>
-        <location filename="../src/ui/widgets/business/play_sound_business_action_widget.ui"/>
-        <source>Manage...</source>
-        <translation type="unfinished"></translation>
-    </message>
-    <message>
-        <location/>
-        <source>Volume:</source>
-        <translation type="unfinished"></translation>
-    </message>
-    <message>
-        <location/>
-        <source>Test...</source>
-        <translation type="unfinished"></translation>
-    </message>
-    <message>
-        <location/>
-        <source>Play to user</source>
-        <translation type="unfinished"></translation>
-    </message>
-</context>
-<context>
-    <name>PopupBusinessActionWidget</name>
-    <message>
-        <location filename="../src/ui/widgets/business/popup_business_action_widget.ui"/>
-        <source>Show to administrators only</source>
-        <translation type="unfinished"></translation>
-    </message>
-    <message>
-        <location/>
-        <source>Global Notification Settings...</source>
-        <translation type="unfinished"></translation>
-    </message>
-</context>
-<context>
-    <name>PopupSettingsWidget</name>
-    <message>
-        <location filename="../src/ui/widgets/local_settings/popup_settings_widget.ui"/>
-        <source>Show all notifications</source>
-        <translation type="unfinished"></translation>
-    </message>
-    <message>
-        <location/>
-        <source>System Notifications</source>
-        <translation type="unfinished"></translation>
-    </message>
-    <message>
-        <location/>
-        <source>Events</source>
-        <translation type="unfinished"></translation>
-    </message>
-</context>
-<context>
-    <name>PtzManageDialog</name>
-    <message>
-        <location filename="../src/ui/dialogs/ptz_manage_dialog.ui"/>
-        <source>Save Current Position</source>
-        <translation type="unfinished"></translation>
-    </message>
-    <message>
-        <location/>
-        <source>Go To Position</source>
-        <translation type="unfinished"></translation>
-    </message>
-    <message>
-        <location/>
-        <source>Create Tour</source>
-        <translation type="unfinished"></translation>
-    </message>
-    <message>
-        <location/>
-        <source>Start Tour</source>
-        <translation type="unfinished"></translation>
-    </message>
-    <message>
-        <location/>
-        <source>Delete</source>
-        <translation type="unfinished"></translation>
-    </message>
-    <message>
-        <location/>
-        <source>Details</source>
-        <translation type="unfinished"></translation>
-    </message>
-    <message>
-        <location/>
-        <source>No Tour Selected</source>
-        <translation type="unfinished"></translation>
-    </message>
-    <message>
-        <location/>
-        <source>Preview</source>
-        <translation type="unfinished"></translation>
-    </message>
-    <message>
-        <location/>
-        <source>No preview available</source>
-        <translation type="unfinished"></translation>
-    </message>
-    <message>
-        <location/>
-        <source>Get Preview</source>
-        <translation type="unfinished"></translation>
-    </message>
-</context>
-<context>
-    <name>PtzPresetDialog</name>
-    <message>
-        <location filename="../src/ui/dialogs/ptz_preset_dialog.ui"/>
-        <source>Save Position</source>
-        <translation type="unfinished"></translation>
-    </message>
-    <message>
-        <location/>
-        <source>Name:</source>
-        <translation type="unfinished"></translation>
-    </message>
-    <message>
-        <location/>
-        <source>Hotkey:</source>
-        <translation type="unfinished"></translation>
-    </message>
-</context>
-<context>
-    <name>QnAttachToVideowallDialog</name>
-    <message>
-        <location filename="../src/ui/dialogs/attach_to_videowall_dialog.ui"/>
-        <source>Attach to Video Wall...</source>
-        <translation type="unfinished"></translation>
-    </message>
-    <message>
-        <location/>
-        <source>Preview</source>
-        <translation type="unfinished"></translation>
-    </message>
-</context>
-<context>
-    <name>QnBuildNumberDialog</name>
-    <message>
-        <location filename="../src/ui/dialogs/build_number_dialog.ui"/>
-        <source>Choose a specific build</source>
-        <translation type="unfinished"></translation>
-    </message>
-</context>
-<context>
-    <name>QnCameraBookmarkDialog</name>
-    <message>
-        <location filename="../src/ui/dialogs/camera_bookmark_dialog.ui"/>
-        <source>Bookmark</source>
-        <translation type="unfinished"></translation>
-    </message>
-</context>
-<context>
-    <name>QnCompatibilityVersionInstallationDialog</name>
-    <message>
-        <location filename="../src/ui/dialogs/compatibility_version_installation_dialog.ui"/>
-        <source>Installing Compatibility Version...</source>
-        <translation type="unfinished"></translation>
-    </message>
-</context>
-<context>
-    <name>QnCredentialsDialog</name>
-    <message>
-        <location filename="../src/ui/dialogs/credentials_dialog.ui"/>
-        <source>Enter a valid username and password...</source>
-        <translation type="unfinished"></translation>
-    </message>
-    <message>
-        <location/>
-        <source>User:</source>
-        <translation type="unfinished"></translation>
-    </message>
-    <message>
-        <location/>
-        <source>Password:</source>
-        <translation type="unfinished"></translation>
-    </message>
-</context>
-<context>
-    <name>QnIOPortSettingsWidget</name>
-    <message>
-        <location filename="../src/ui/widgets/properties/ioport_settings_widget.ui"/>
-        <source>Form</source>
-        <translation type="unfinished"></translation>
-    </message>
-    <message>
-        <location/>
-        <source>Enable tile interface</source>
-        <translation type="unfinished"></translation>
-    </message>
-</context>
-<context>
-    <name>QnLoginToCloudDialog</name>
-    <message>
-        <location filename="../src/ui/dialogs/cloud/login_to_cloud_dialog.ui"/>
-        <source>Log in</source>
-        <translation type="unfinished"></translation>
-    </message>
-    <message>
-        <location/>
-        <source>Stay logged in</source>
-        <translation type="unfinished"></translation>
-    </message>
-    <message>
-        <location/>
-        <source>Incorrect Email or password</source>
-        <translation type="unfinished"></translation>
-    </message>
-</context>
-<context>
-    <name>QnMediaFileSettingsDialog</name>
-    <message>
-        <location filename="../src/ui/dialogs/media_file_settings_dialog.ui"/>
-        <source>File Settings</source>
-        <translation type="unfinished"></translation>
-    </message>
-</context>
-<context>
-    <name>QnMergeSystemsDialog</name>
-    <message>
-        <location filename="../src/ui/dialogs/merge_systems_dialog.ui"/>
-        <source>Merge Systems...</source>
-        <translation type="unfinished"></translation>
-    </message>
-    <message>
-        <location/>
-        <source>Server URL:</source>
-        <translation type="unfinished"></translation>
-    </message>
-    <message>
-        <location/>
-        <source>Password:</source>
-        <translation type="unfinished"></translation>
-    </message>
-    <message>
-        <location/>
-        <source>Check</source>
-        <translation type="unfinished"></translation>
-    </message>
-    <message>
-        <location/>
-        <source>The new system will have password and name from the system:</source>
-        <translation type="unfinished"></translation>
-    </message>
-    <message>
-        <location/>
-        <source>You will be reconnected.</source>
-        <translation type="unfinished"></translation>
-    </message>
-    <message>
-        <location/>
-        <source>Login:</source>
-        <translation type="unfinished"></translation>
-    </message>
-</context>
-<context>
-    <name>QnNotificationSoundManagerDialog</name>
-    <message>
-        <location filename="../src/ui/dialogs/notification_sound_manager_dialog.ui"/>
-        <source>Notification Sounds</source>
-        <translation type="unfinished"></translation>
-    </message>
-    <message>
-        <location/>
-        <source>Play</source>
-        <translation type="unfinished"></translation>
-    </message>
-    <message>
-        <location/>
-        <source>Add...</source>
-        <translation type="unfinished"></translation>
-    </message>
-    <message>
-        <location/>
-        <source>Rename...</source>
-        <translation type="unfinished"></translation>
-    </message>
-    <message>
-        <location/>
-        <source>Delete...</source>
-        <translation type="unfinished"></translation>
-    </message>
-</context>
-<context>
-    <name>QnResourceTreeWidget</name>
-    <message>
-        <location filename="../src/ui/widgets/resource_tree_widget.ui"/>
-        <source>Filter</source>
-        <translation type="unfinished"></translation>
-    </message>
-</context>
-<context>
-    <name>QnRoutingManagementWidget</name>
-    <message>
-        <location filename="../src/ui/widgets/system_settings/routing_management_widget.ui"/>
-        <source>Add URL</source>
-        <translation type="unfinished"></translation>
-    </message>
-    <message>
-        <location/>
-        <source>Remove</source>
-        <translation type="unfinished"></translation>
-    </message>
-    <message>
-        <location/>
-        <source>Removing this connection option could lead to system malfunction.</source>
-        <translation type="unfinished"></translation>
-    </message>
-    <message>
-        <location/>
-        <source>Add</source>
-        <translation type="unfinished"></translation>
-    </message>
-</context>
-<context>
-    <name>QnServerUpdatesWidget</name>
-    <message>
-        <location filename="../src/ui/widgets/system_settings/server_updates_widget.ui"/>
-        <source>Cancel</source>
-        <translation type="unfinished"></translation>
-    </message>
-    <message>
-        <location/>
-        <source>It looks like the update process is taking more time than usual. Please keep waiting.</source>
-        <translation type="unfinished"></translation>
-    </message>
-    <message>
-        <location/>
-        <source>Check for updates automatically</source>
-        <translation type="unfinished"></translation>
-    </message>
-    <message>
-        <location/>
-        <source>Applying system updates at the end of the week is not recommended.</source>
-        <translation type="unfinished"></translation>
-    </message>
-    <message>
-        <location/>
-        <source>Updating to...</source>
-        <translation type="unfinished"></translation>
-    </message>
-    <message>
-        <location/>
-        <source>You have the latest version installed</source>
-        <translation type="unfinished"></translation>
-    </message>
-    <message>
-        <location/>
-        <source>Link copied</source>
-        <translation type="unfinished"></translation>
-    </message>
-</context>
-<context>
-    <name>QnSystemAdministrationDialog</name>
-    <message>
-        <location filename="../src/ui/dialogs/system_administration_dialog.ui"/>
-        <source>System Administration</source>
-        <translation type="unfinished"></translation>
-    </message>
-</context>
-<context>
-    <name>QnTwoStepFileDialog</name>
-    <message>
-        <location filename="../src/ui/dialogs/two_step_file_dialog.ui"/>
-        <source>Folder:</source>
-        <translation type="unfinished"></translation>
-    </message>
-    <message>
-        <location/>
-        <source>Browse...</source>
-        <translation type="unfinished"></translation>
-    </message>
-    <message>
-        <location/>
-        <source>Filename:</source>
-        <translation type="unfinished"></translation>
-    </message>
-    <message>
-        <location/>
-        <source>Format:</source>
-        <translation type="unfinished"></translation>
-    </message>
-    <message>
-        <location/>
-        <source>Warning: file with same name already exists!</source>
-        <translation type="unfinished"></translation>
-    </message>
-    <message>
-        <location/>
-        <source>Options</source>
-        <translation type="unfinished"></translation>
-    </message>
-</context>
-<context>
-    <name>QnUpdateDialog</name>
-    <message>
-        <location filename="../src/ui/dialogs/update_dialog.ui"/>
-        <source>Update Servers</source>
-        <translation type="unfinished"></translation>
-    </message>
-</context>
-<context>
-    <name>QnUserManagementWidget</name>
-    <message>
-        <location filename="../src/ui/widgets/system_settings/user_management_widget.ui"/>
-        <source>New User...</source>
-        <translation type="unfinished"></translation>
-    </message>
-    <message>
-        <location/>
-        <source>LDAP Settings...</source>
-        <translation type="unfinished"></translation>
-    </message>
-    <message>
-        <location/>
-        <source>Fetch Users from LDAP...</source>
-        <translation type="unfinished"></translation>
-    </message>
-    <message>
-        <location/>
-        <source>Clear Selection</source>
-        <translation type="unfinished"></translation>
-    </message>
-    <message>
-        <location/>
-        <source>Search users</source>
-        <translation type="unfinished"></translation>
-    </message>
-    <message>
-        <location/>
-        <source>Enable</source>
-        <translation type="unfinished"></translation>
-    </message>
-    <message>
-        <location/>
-        <source>Disable</source>
-        <translation type="unfinished"></translation>
-    </message>
-    <message>
-        <location/>
-        <source>Delete...</source>
-        <translation type="unfinished"></translation>
-    </message>
-    <message>
-        <location/>
-        <source>Edit Roles...</source>
-        <translation type="unfinished"></translation>
-    </message>
-</context>
-<context>
-    <name>QnVideowallSettingsDialog</name>
-    <message>
-        <location filename="../src/ui/dialogs/resource_properties/videowall_settings_dialog.ui"/>
-        <source>Video Wall Settings</source>
-        <translation type="unfinished"></translation>
-    </message>
-    <message>
-        <location/>
-        <source>Launch video wall when Windows starts.</source>
-        <translation type="unfinished"></translation>
-    </message>
-    <message>
-        <location/>
-        <source>Place shortcut on desktop.</source>
-        <translation type="unfinished"></translation>
-    </message>
-</context>
-<context>
-    <name>ReconnectInfoDialog</name>
-    <message>
-        <location filename="../src/ui/dialogs/reconnect_info_dialog.ui"/>
-        <source>Reconnecting...</source>
-        <translation type="unfinished"></translation>
-    </message>
-    <message>
-        <location/>
-        <source>Please wait while the connection is being restored...</source>
-        <translation type="unfinished"></translation>
-    </message>
-</context>
-<context>
-    <name>RecordingBusinessActionWidget</name>
-    <message>
-        <location filename="../src/ui/widgets/business/recording_business_action_widget.ui"/>
-        <source>Quality:</source>
-        <translation type="unfinished"></translation>
-    </message>
-    <message>
-        <location/>
-        <source>FPS</source>
-        <translation type="unfinished"></translation>
-    </message>
-    <message>
-        <location/>
-        <source>Pre-Recording:</source>
-        <translation type="unfinished"></translation>
-    </message>
-    <message>
-        <location/>
-        <source>s</source>
-        <translation type="unfinished"></translation>
-    </message>
-    <message>
-        <location/>
-        <source>Post-Recording:</source>
-        <translation type="unfinished"></translation>
-    </message>
-    <message>
-        <location/>
-        <source>max</source>
-        <translation type="unfinished"></translation>
-    </message>
-</context>
-<context>
-    <name>RecordingSettings</name>
-    <message>
-        <location filename="../src/ui/widgets/local_settings/recording_settings_widget.ui"/>
-        <source>Temporary Folder</source>
-        <translation type="unfinished"></translation>
-    </message>
-    <message>
-        <location/>
-        <source>Capture Mode</source>
-        <translation type="unfinished"></translation>
-    </message>
-    <message>
-        <location/>
-        <source>Fullscreen</source>
-        <translation type="unfinished"></translation>
-    </message>
-    <message>
-        <location/>
-        <source>Application Window</source>
-        <translation type="unfinished"></translation>
-    </message>
-    <message>
-        <location/>
-        <source>Additional Options</source>
-        <translation type="unfinished"></translation>
-    </message>
-    <message>
-        <location/>
-        <source>Disable Aero</source>
-        <translation type="unfinished"></translation>
-    </message>
-    <message>
-        <location/>
-        <source>Capture Cursor</source>
-        <translation type="unfinished"></translation>
-    </message>
-    <message>
-        <location/>
-        <source>Quality</source>
-        <translation type="unfinished"></translation>
-    </message>
-    <message>
-        <location/>
-        <source>A powerful computer is recommended for &quot;Best&quot; quality and resolution.</source>
-        <translation type="unfinished"></translation>
-    </message>
-    <message>
-        <location/>
-        <source>Browse...</source>
-        <translation type="unfinished"></translation>
-    </message>
-    <message>
-        <location/>
-        <source>Resolution</source>
-        <translation type="unfinished"></translation>
-    </message>
-    <message>
-        <location/>
-        <source>Recording Quality</source>
-        <translation type="unfinished"></translation>
-    </message>
-</context>
-<context>
-    <name>ResourceBrowserWidget</name>
-    <message>
-        <location filename="../src/ui/widgets/resource_browser_widget.ui"/>
-        <source>Resources</source>
-        <translation type="unfinished"></translation>
-    </message>
-    <message>
-        <location/>
-        <source>Search</source>
-        <translation type="unfinished"></translation>
-    </message>
-</context>
-<context>
-    <name>SayTextBusinessActionWidget</name>
-    <message>
-        <location filename="../src/ui/widgets/business/say_text_business_action_widget.ui"/>
-        <source>Speak the following:</source>
-        <translation type="unfinished"></translation>
-    </message>
-    <message>
-        <location/>
-        <source>Type any text here</source>
-        <translation type="unfinished"></translation>
-    </message>
-    <message>
-        <location/>
-        <source>Volume:</source>
-        <translation type="unfinished"></translation>
-    </message>
-    <message>
-        <location/>
-        <source>Test...</source>
-        <translation type="unfinished"></translation>
-    </message>
-    <message>
-        <location/>
-        <source>Speak to user</source>
-        <translation type="unfinished"></translation>
-    </message>
-</context>
-<context>
-    <name>SendmailBusinessActionWidget</name>
-    <message>
-        <location filename="../src/ui/widgets/business/sendmail_business_action_widget.ui"/>
-        <source>Additional Recipients:</source>
-        <translation type="unfinished"></translation>
-    </message>
-    <message>
-        <location/>
-        <source>Global Email Settings...</source>
-        <translation type="unfinished"></translation>
-    </message>
-</context>
-<context>
-    <name>ServerSettingsWidget</name>
-    <message>
-        <location filename="../src/ui/widgets/properties/server_settings_widget.ui"/>
-        <source>Ping</source>
-        <translation type="unfinished"></translation>
-    </message>
-    <message>
-        <location/>
-        <source>Failover</source>
-        <translation type="unfinished"></translation>
-    </message>
-    <message>
-        <location/>
-        <source>Failover Priority...</source>
-        <translation type="unfinished"></translation>
-    </message>
-    <message>
-        <location/>
-        <source>Name</source>
-        <translation type="unfinished"></translation>
-    </message>
-    <message>
-        <location/>
-        <source>IP Address</source>
-        <translation type="unfinished"></translation>
-    </message>
-    <message>
-        <location/>
-        <source>Port</source>
-        <translation type="unfinished"></translation>
-    </message>
-</context>
-<context>
-    <name>ShowOnAlarmLayoutActionWidget</name>
-    <message>
-        <location filename="../src/ui/widgets/business/show_on_alarm_layout_action_widget.ui"/>
-        <source>for</source>
-        <translation type="unfinished"></translation>
-    </message>
-    <message>
-        <location/>
-        <source>Force Alarm Layout opening</source>
-        <translation type="unfinished"></translation>
-    </message>
-    <message>
-        <location/>
-        <source>Also show source camera</source>
-        <translation type="unfinished"></translation>
-    </message>
-</context>
-<context>
-    <name>ShowTextOverlayActionWidget</name>
-    <message>
-        <location filename="../src/ui/widgets/business/show_text_overlay_action_widget.ui"/>
-        <source>seconds</source>
-        <translation type="unfinished"></translation>
-    </message>
-    <message>
-        <location/>
-        <source>Rule will work only for prolonged events</source>
-        <translation type="unfinished"></translation>
-    </message>
-    <message>
-        <location/>
-        <source>Also show on source camera</source>
-        <translation type="unfinished"></translation>
-    </message>
-    <message>
-        <location/>
-        <source>Display text for:</source>
-        <translation type="unfinished"></translation>
-    </message>
-    <message>
-        <location/>
-        <source>Use custom text:</source>
-        <translation type="unfinished"></translation>
-    </message>
-</context>
-<context>
-    <name>SignDialog</name>
-    <message>
-        <location filename="../src/ui/dialogs/sign_dialog.ui"/>
-        <source>Watermark Check</source>
-        <translation type="unfinished"></translation>
-    </message>
-    <message>
-        <location/>
-        <source>Checked File:</source>
-        <translation type="unfinished"></translation>
-    </message>
-    <message>
-        <location/>
-        <source>Check Result:</source>
-        <translation type="unfinished"></translation>
-    </message>
-</context>
-<context>
-    <name>SingleCameraSettingsWidget</name>
-    <message>
-        <location filename="../src/ui/widgets/properties/single_camera_settings_widget.ui"/>
-        <source>General</source>
-        <translation type="unfinished"></translation>
-    </message>
-    <message>
-        <location/>
-        <source>Address</source>
-        <translation type="unfinished"></translation>
-    </message>
-    <message>
-        <location/>
-        <source>Ping</source>
-        <translation type="unfinished"></translation>
-    </message>
-    <message>
-        <location/>
-        <source>Authentication</source>
-        <translation type="unfinished"></translation>
-    </message>
-    <message>
-        <location/>
-        <source>Enable Audio</source>
-        <translation type="unfinished"></translation>
-    </message>
-    <message>
-        <location/>
-        <source>Recording</source>
-        <translation type="unfinished"></translation>
-    </message>
-    <message>
-        <location/>
-        <source>Motion</source>
-        <translation type="unfinished"></translation>
-    </message>
-    <message>
-        <location/>
-        <source>Motion is not available for this camera.</source>
-        <translation type="unfinished"></translation>
-    </message>
-    <message>
-        <location/>
-        <source>Motion Detection</source>
-        <translation type="unfinished"></translation>
-    </message>
-    <message>
-        <location/>
-        <source>Fisheye</source>
-        <translation type="unfinished"></translation>
-    </message>
-    <message>
-        <location/>
-        <source>Advanced</source>
-        <translation type="unfinished"></translation>
-    </message>
-    <message>
-        <location/>
-        <source>Expert</source>
-        <translation type="unfinished"></translation>
-    </message>
-    <message>
-        <location/>
-        <source>I/O ports</source>
-        <translation type="unfinished"></translation>
-    </message>
-    <message>
-        <location/>
-        <source>Name</source>
-        <translation type="unfinished"></translation>
-    </message>
-    <message>
-        <location/>
-        <source>Model</source>
-        <translation type="unfinished"></translation>
-    </message>
-    <message>
-        <location/>
-        <source>Firmware</source>
-        <translation type="unfinished"></translation>
-    </message>
-    <message>
-        <location/>
-        <source>Vendor</source>
-        <translation type="unfinished"></translation>
-    </message>
-    <message>
-        <location/>
-        <source>Audio</source>
-        <translation type="unfinished"></translation>
-    </message>
-    <message>
-        <location/>
-        <source>Login</source>
-        <translation type="unfinished"></translation>
-    </message>
-    <message>
-        <location/>
-        <source>Password</source>
-        <translation type="unfinished"></translation>
-    </message>
-    <message>
-        <location/>
-        <source>IP Address</source>
-        <translation type="unfinished"></translation>
-    </message>
-    <message>
-        <location/>
-        <source>Web Page</source>
-        <translation type="unfinished"></translation>
-    </message>
-    <message>
-        <location/>
-        <source>MAC Address</source>
-        <translation type="unfinished"></translation>
-    </message>
-    <message>
-        <location/>
-        <source>Sensitivity</source>
-        <translation type="unfinished"></translation>
-    </message>
-    <message>
-        <location/>
-        <source>Reset</source>
-        <translation type="unfinished"></translation>
-    </message>
-    <message>
-        <location/>
-        <source>TextLabel</source>
-        <translation type="unfinished"></translation>
-    </message>
-</context>
-<context>
-    <name>SmtpAdvancedSettingsWidget</name>
-    <message>
-        <location filename="../src/ui/widgets/system_settings/smtp/smtp_advanced_settings_widget.ui"/>
-        <source>Unsecure Connection</source>
-        <translation type="unfinished"></translation>
-    </message>
-    <message>
-        <location/>
-        <source>(recommended)</source>
-        <translation type="unfinished"></translation>
-    </message>
-    <message>
-        <location/>
-        <source>Secure connection using TLS.</source>
-        <translation type="unfinished"></translation>
-    </message>
-    <message>
-        <location/>
-        <source>Secure connection using SSL.</source>
-        <translation type="unfinished"></translation>
-    </message>
-    <message>
-        <location/>
-        <source>Port:</source>
-        <translation type="unfinished"></translation>
-    </message>
-</context>
-<context>
-    <name>SmtpSettingsWidget</name>
-    <message>
-        <location filename="../src/ui/widgets/system_settings/smtp/smtp_settings_widget.ui"/>
-        <source>Outgoing Email Settings</source>
-        <translation type="unfinished"></translation>
-    </message>
-    <message>
-        <location/>
-        <source>Advanced settings...</source>
-        <translation type="unfinished"></translation>
-    </message>
-    <message>
-        <location/>
-        <source>Test</source>
-        <translation type="unfinished"></translation>
-    </message>
-</context>
-<context>
-    <name>SmtpTestConnectionWidget</name>
-    <message>
-        <location filename="../src/ui/widgets/system_settings/smtp/smtp_test_connection_widget.ui"/>
-        <source>Server:</source>
-        <translation type="unfinished"></translation>
-    </message>
-    <message>
-        <location/>
-        <source>Port:</source>
-        <translation type="unfinished"></translation>
-    </message>
-    <message>
-        <location/>
-        <source>User:</source>
-        <translation type="unfinished"></translation>
-    </message>
-    <message>
-        <location/>
-        <source>Security:</source>
-        <translation type="unfinished"></translation>
-    </message>
-    <message>
-        <location/>
-        <source>Progress:</source>
-        <translation type="unfinished"></translation>
-    </message>
-    <message>
-        <location/>
-        <source>Result:</source>
-        <translation type="unfinished"></translation>
-    </message>
-    <message>
-        <location/>
-        <source>OK</source>
-        <translation type="unfinished"></translation>
-    </message>
-    <message>
-        <location/>
-        <source>Cancel</source>
-        <translation type="unfinished"></translation>
-    </message>
-</context>
-<context>
-    <name>StorageAnalyticsWidget</name>
-    <message>
-        <location filename="../src/ui/widgets/properties/storage_analytics_widget.ui"/>
-        <source>Current Statistics</source>
-        <translation type="unfinished"></translation>
-    </message>
-    <message>
-        <location/>
-        <source>Forecast for Full Storage Usage</source>
-        <translation type="unfinished"></translation>
-    </message>
-    <message>
-        <location/>
-        <source>Additional storage:</source>
-<<<<<<< HEAD
-        <translation type="unfinished"></translation>
-    </message>
-    <message>
-        <location/>
-        <source> TB</source>
-=======
->>>>>>> a371b32a
-        <translation type="unfinished"></translation>
-    </message>
-    <message>
-        <location/>
-        <source>Server is offline. Statistics are not available.</source>
-        <translation type="unfinished"></translation>
-    </message>
-</context>
-<context>
-    <name>StorageConfigWidget</name>
-    <message>
-        <location filename="../src/ui/widgets/properties/storage_config_widget.ui"/>
-        <source>Add External Storage...</source>
-        <translation type="unfinished"></translation>
-    </message>
-    <message>
-        <location/>
-        <source>Start Backup Now</source>
-        <translation type="unfinished"></translation>
-    </message>
-    <message>
-        <location/>
-        <source>Cancel</source>
-        <translation type="unfinished"></translation>
-    </message>
-    <message>
-        <location/>
-        <source>Storage Locations</source>
-        <translation type="unfinished"></translation>
-    </message>
-    <message>
-        <location/>
-        <source>Recording to disabled storage will stop. However, deleting outdated footage from it will continue.</source>
-        <translation type="unfinished"></translation>
-    </message>
-    <message>
-        <location/>
-        <source>Reindex Archive</source>
-        <translation type="unfinished"></translation>
-    </message>
-    <message>
-        <location/>
-        <source>Reindex Backup</source>
-        <translation type="unfinished"></translation>
-    </message>
-    <message>
-        <location/>
-        <source>Backup Archive</source>
-        <translation type="unfinished"></translation>
-    </message>
-    <message>
-        <location/>
-        <source>Backup Settings...</source>
-        <translation type="unfinished"></translation>
-    </message>
-</context>
-<context>
-    <name>StorageRebuildWidget</name>
-    <message>
-        <location filename="../src/ui/widgets/properties/storage_rebuild_widget.ui"/>
-        <source>Cancel</source>
-        <translation type="unfinished"></translation>
-    </message>
-</context>
-<context>
-    <name>StorageUrlDialog</name>
-    <message>
-        <location filename="../src/ui/dialogs/storage_url_dialog.ui"/>
-        <source>Add External Storage...</source>
-        <translation type="unfinished"></translation>
-    </message>
-    <message>
-        <location/>
-        <source>Protocol:</source>
-        <translation type="unfinished"></translation>
-    </message>
-    <message>
-        <location/>
-        <source>URL:</source>
-        <translation type="unfinished"></translation>
-    </message>
-    <message>
-        <location/>
-        <source>Login:</source>
-        <translation type="unfinished"></translation>
-    </message>
-    <message>
-        <location/>
-        <source>Password:</source>
-        <translation type="unfinished"></translation>
-    </message>
-</context>
-<context>
-    <name>SystemSettingsWidget</name>
-    <message>
-        <location filename="../src/ui/widgets/system_settings/system_settings_widget.ui"/>
-        <source>(recommended)</source>
-        <translation type="unfinished"></translation>
-    </message>
-    <message>
-        <location/>
-        <source>Send anonymous usage and crash statistics to software developers</source>
-        <translation type="unfinished"></translation>
-    </message>
-    <message>
-        <location/>
-        <source>Enable audit trail</source>
-        <translation type="unfinished"></translation>
-    </message>
-    <message>
-        <location/>
-        <source>Warning! This will make the Quality and Frame Rate (FPS) settings in the Recording Schedule irrelevant.</source>
-        <translation type="unfinished"></translation>
-    </message>
-</context>
-<context>
-    <name>TimeServerSelectionWidget</name>
-    <message>
-        <location filename="../src/ui/widgets/system_settings/time_server_selection_widget.ui"/>
-        <source>System Time</source>
-        <translation type="unfinished"></translation>
-    </message>
-    <message>
-        <location/>
-        <source>System time is synchronized with the Internet and is independent from server local time.
-Selected server will be used as a time server if the system has no Internet access.</source>
-        <translation type="unfinished"></translation>
-    </message>
-</context>
-<context>
-    <name>UserProfileWidget</name>
-    <message>
-        <location filename="../src/ui/widgets/properties/user_profile_widget.ui"/>
-        <source>Change Password...</source>
-        <translation type="unfinished"></translation>
-    </message>
-</context>
-<context>
-    <name>UserRoleSettingsWidget</name>
-    <message>
-        <location filename="../src/ui/widgets/properties/user_role_settings_widget.ui"/>
-        <source>Name</source>
-        <translation type="unfinished"></translation>
-    </message>
-    <message>
-        <location/>
-        <source>Users</source>
-        <translation type="unfinished"></translation>
-    </message>
-    <message>
-        <location/>
-        <source>Delete Role</source>
-        <translation type="unfinished"></translation>
-    </message>
-</context>
-<context>
-    <name>UserRolesDialog</name>
-    <message>
-        <location filename="../src/ui/dialogs/resource_properties/user_roles_dialog.ui"/>
-        <source>User Roles</source>
-        <translation type="unfinished"></translation>
-    </message>
-    <message>
-        <location/>
-        <source>There are no custom user roles yet.
-Click &quot;New role&quot; button to create one.</source>
-        <translation type="unfinished"></translation>
-    </message>
-    <message>
-        <location/>
-        <source>New role</source>
-        <translation type="unfinished"></translation>
-    </message>
-</context>
-<context>
-    <name>UserSettingsWidget</name>
-    <message>
-        <location filename="../src/ui/widgets/properties/user_settings_widget.ui"/>
-        <source>User Type</source>
-        <translation type="unfinished"></translation>
-    </message>
-    <message>
-        <location/>
-        <source>Role</source>
-        <translation type="unfinished"></translation>
-    </message>
-    <message>
-        <location/>
-        <source>Edit Roles...</source>
-        <translation type="unfinished"></translation>
-    </message>
-</context>
-<context>
-    <name>WeekTimeScheduleDialog</name>
-    <message>
-        <location filename="../src/ui/dialogs/week_time_schedule_dialog.ui"/>
-        <source>Schedule</source>
-        <translation type="unfinished"></translation>
-    </message>
-    <message>
-        <location/>
-        <source>Note: Schedule is based on server time.</source>
-        <translation type="unfinished"></translation>
-    </message>
-    <message>
-        <location/>
-        <source>Schedule Settings</source>
-        <translation type="unfinished"></translation>
-    </message>
-    <message>
-        <location/>
-        <source>On</source>
-        <translation type="unfinished"></translation>
-    </message>
-    <message>
-        <location/>
-        <source>Off</source>
-        <translation type="unfinished"></translation>
-    </message>
-</context>
-</TS>+<?xml version="1.0" encoding="utf-8"?>
+<!DOCTYPE TS>
+<TS version="2.1" language="tr" sourcelanguage="en">
+<context>
+    <name>AboutDialog</name>
+    <message>
+        <location filename="../src/ui/dialogs/about_dialog.ui"/>
+        <source>About</source>
+        <translation type="unfinished"></translation>
+    </message>
+    <message>
+        <location/>
+        <source>Information</source>
+        <translation type="unfinished"></translation>
+    </message>
+    <message>
+        <location/>
+        <source>Credits</source>
+        <translation type="unfinished"></translation>
+    </message>
+    <message>
+        <location/>
+        <source>GPU Information</source>
+        <translation type="unfinished"></translation>
+    </message>
+    <message>
+        <location/>
+        <source>Support</source>
+        <translation type="unfinished"></translation>
+    </message>
+    <message>
+        <location/>
+        <source>System Servers</source>
+        <translation type="unfinished"></translation>
+    </message>
+</context>
+<context>
+    <name>AccessibleResourcesWidget</name>
+    <message>
+        <location filename="../src/ui/widgets/properties/accessible_resources_widget.ui"/>
+        <source>Filter</source>
+        <translation type="unfinished"></translation>
+    </message>
+</context>
+<context>
+    <name>AdjustVideoDialog</name>
+    <message>
+        <location filename="../src/ui/dialogs/adjust_video_dialog.ui"/>
+        <source>Image Enhancement</source>
+        <translation type="unfinished"></translation>
+    </message>
+    <message>
+        <location/>
+        <source>Enable image enhancement</source>
+        <translation type="unfinished"></translation>
+    </message>
+    <message>
+        <location/>
+        <source>Gamma</source>
+        <translation type="unfinished"></translation>
+    </message>
+    <message>
+        <location/>
+        <source>Auto</source>
+        <translation type="unfinished"></translation>
+    </message>
+    <message>
+        <location/>
+        <source>Black level</source>
+        <translation type="unfinished"></translation>
+    </message>
+    <message>
+        <location/>
+        <source>White level</source>
+        <translation type="unfinished"></translation>
+    </message>
+</context>
+<context>
+    <name>AdvancedSettingsWidget</name>
+    <message>
+        <location filename="../src/ui/widgets/local_settings/advanced_settings_widget.ui"/>
+        <source>Downmix Audio from 5.1 to 2.1</source>
+        <translation type="unfinished"></translation>
+    </message>
+    <message>
+        <location/>
+        <source>Double Buffering</source>
+        <translation type="unfinished"></translation>
+    </message>
+    <message>
+        <location/>
+        <source>Disable only if the client takes too much CPU</source>
+        <translation type="unfinished"></translation>
+    </message>
+    <message>
+        <location/>
+        <source>Maximum Live Buffer Length</source>
+        <translation type="unfinished"></translation>
+    </message>
+    <message>
+        <location/>
+        <source>Browse Logs</source>
+        <translation type="unfinished"></translation>
+    </message>
+    <message>
+        <location/>
+        <source>Clear Local Cache</source>
+        <translation type="unfinished"></translation>
+    </message>
+    <message>
+        <location/>
+        <source>Reset All Warnings</source>
+        <translation type="unfinished"></translation>
+    </message>
+</context>
+<context>
+    <name>AggregationWidget</name>
+    <message>
+        <location filename="../src/ui/widgets/business/aggregation_widget.ui"/>
+        <source>Check to set aggregation period</source>
+        <translation type="unfinished"></translation>
+    </message>
+    <message>
+        <location/>
+        <source>Interval of action :</source>
+        <translation type="unfinished"></translation>
+    </message>
+    <message>
+        <location/>
+        <source>No more than once per</source>
+        <translation type="unfinished"></translation>
+    </message>
+    <message>
+        <location/>
+        <source>Instant</source>
+        <translation type="unfinished"></translation>
+    </message>
+</context>
+<context>
+    <name>ApplauncherControlDialog</name>
+    <message>
+        <location filename="../src/nx/client/ui/dialogs/debug/applauncher_control_dialog.ui"/>
+        <source>Add External Storage...</source>
+        <translation type="unfinished"></translation>
+    </message>
+    <message>
+        <location/>
+        <source>Version:</source>
+        <translation type="unfinished"></translation>
+    </message>
+    <message>
+        <location/>
+        <source>Check</source>
+        <translation type="unfinished"></translation>
+    </message>
+    <message>
+        <location/>
+        <source>Not Checked</source>
+        <translation type="unfinished"></translation>
+    </message>
+    <message>
+        <location/>
+        <source>Get Installed Versions</source>
+        <translation type="unfinished"></translation>
+    </message>
+</context>
+<context>
+    <name>AuditLogDialog</name>
+    <message>
+        <location filename="../src/ui/dialogs/audit_log_dialog.ui"/>
+        <source>Audit Trail</source>
+        <translation type="unfinished"></translation>
+    </message>
+    <message>
+        <location/>
+        <source>Refresh</source>
+        <translation type="unfinished"></translation>
+    </message>
+    <message>
+        <location/>
+        <source>User actions</source>
+        <translation type="unfinished"></translation>
+    </message>
+    <message>
+        <location/>
+        <source>Watching archive</source>
+        <translation type="unfinished"></translation>
+    </message>
+    <message>
+        <location/>
+        <source>Exporting video</source>
+        <translation type="unfinished"></translation>
+    </message>
+    <message>
+        <location/>
+        <source>Watching live</source>
+        <translation type="unfinished"></translation>
+    </message>
+    <message>
+        <location/>
+        <source>Login/logout</source>
+        <translation type="unfinished"></translation>
+    </message>
+    <message>
+        <location/>
+        <source>Event rules</source>
+        <translation type="unfinished"></translation>
+    </message>
+    <message>
+        <location/>
+        <source>Server actions</source>
+        <translation type="unfinished"></translation>
+    </message>
+    <message>
+        <location/>
+        <source>System actions</source>
+        <translation type="unfinished"></translation>
+    </message>
+    <message>
+        <location/>
+        <source>Select all</source>
+        <translation type="unfinished"></translation>
+    </message>
+    <message>
+        <location/>
+        <source>Sessions</source>
+        <translation type="unfinished"></translation>
+    </message>
+    <message>
+        <location/>
+        <source>Details</source>
+        <translation type="unfinished"></translation>
+    </message>
+    <message>
+        <location/>
+        <source>Clear Filter</source>
+        <translation type="unfinished"></translation>
+    </message>
+    <message>
+        <location/>
+        <source>Email settings</source>
+        <translation type="unfinished"></translation>
+    </message>
+    <message>
+        <location/>
+        <source>All servers are offline. Audit data is not available.</source>
+        <translation type="unfinished"></translation>
+    </message>
+</context>
+<context>
+    <name>BackupScheduleDialog</name>
+    <message>
+        <location filename="../src/ui/dialogs/backup_schedule_dialog.ui"/>
+        <source>Backup Schedule...</source>
+        <translation type="unfinished"></translation>
+    </message>
+    <message>
+        <location/>
+        <source>Execute backup on the following days:</source>
+        <translation type="unfinished"></translation>
+    </message>
+    <message>
+        <location/>
+        <source>Limit Bandwidth to:</source>
+        <translation type="unfinished"></translation>
+    </message>
+    <message>
+        <location/>
+        <source>Mbit/s</source>
+        <translation type="unfinished"></translation>
+    </message>
+    <message>
+        <location/>
+        <source>Finish</source>
+        <translation type="unfinished"></translation>
+    </message>
+    <message>
+        <location/>
+        <source>Start</source>
+        <translation type="unfinished"></translation>
+    </message>
+    <message>
+        <location/>
+        <source>Bitrate limitation could lead to backup failure.</source>
+        <translation type="unfinished"></translation>
+    </message>
+</context>
+<context>
+    <name>BackupSettingsDialog</name>
+    <message>
+        <location filename="../src/ui/dialogs/backup_settings_dialog.ui"/>
+        <source>Backup Settings</source>
+        <translation type="unfinished"></translation>
+    </message>
+    <message>
+        <location/>
+        <source>Server Settings</source>
+        <translation type="unfinished"></translation>
+    </message>
+    <message>
+        <location/>
+        <source>Set Schedule...</source>
+        <translation type="unfinished"></translation>
+    </message>
+    <message>
+        <location/>
+        <source>Only further recording will be backed up. Backup process will ignore existing footage.</source>
+        <translation type="unfinished"></translation>
+    </message>
+    <message>
+        <location/>
+        <source>Execute Backup</source>
+        <translation type="unfinished"></translation>
+    </message>
+    <message>
+        <location/>
+        <source>Backup Archive From</source>
+        <translation type="unfinished"></translation>
+    </message>
+    <message>
+        <location/>
+        <source>Backup Quality</source>
+        <translation type="unfinished"></translation>
+    </message>
+</context>
+<context>
+    <name>BookmarkBusinessActionWidget</name>
+    <message>
+        <location filename="../src/ui/widgets/business/bookmark_business_action_widget.ui"/>
+        <source>Fixed duration:</source>
+        <translation type="unfinished"></translation>
+    </message>
+    <message>
+        <location/>
+        <source>Tags:</source>
+        <translation type="unfinished"></translation>
+    </message>
+    <message>
+        <location/>
+        <source>seconds</source>
+        <translation type="unfinished"></translation>
+    </message>
+    <message>
+        <location/>
+        <source>Pre-recording:</source>
+        <translation type="unfinished"></translation>
+    </message>
+    <message>
+        <location/>
+        <source>Post-recording:</source>
+        <translation type="unfinished"></translation>
+    </message>
+</context>
+<context>
+    <name>BookmarkWidget</name>
+    <message>
+        <location filename="../src/ui/widgets/bookmark_widget.ui"/>
+        <source>Popular tags</source>
+        <translation type="unfinished"></translation>
+    </message>
+    <message>
+        <location/>
+        <source>Name</source>
+        <translation type="unfinished"></translation>
+    </message>
+    <message>
+        <location/>
+        <source>Description</source>
+        <translation type="unfinished"></translation>
+    </message>
+    <message>
+        <location/>
+        <source>Timeout</source>
+        <translation type="unfinished"></translation>
+    </message>
+    <message>
+        <location/>
+        <source>Tags</source>
+        <translation type="unfinished"></translation>
+    </message>
+    <message>
+        <location/>
+        <source>List of tags divided by commas</source>
+        <translation type="unfinished"></translation>
+    </message>
+</context>
+<context>
+    <name>BookmarksLog</name>
+    <message>
+        <location filename="../src/ui/dialogs/search_bookmarks_dialog.ui"/>
+        <source>Bookmark Log</source>
+        <translation type="unfinished"></translation>
+    </message>
+    <message>
+        <location/>
+        <source>Refresh</source>
+        <translation type="unfinished"></translation>
+    </message>
+    <message>
+        <location/>
+        <source>All Servers are offline. Logs are not available.</source>
+        <translation type="unfinished"></translation>
+    </message>
+    <message>
+        <location/>
+        <source>Clear Filter</source>
+        <translation type="unfinished"></translation>
+    </message>
+</context>
+<context>
+    <name>BusinessRuleWidget</name>
+    <message>
+        <location filename="../src/ui/widgets/business/business_rule_widget.ui"/>
+        <source>Event</source>
+        <translation type="unfinished"></translation>
+    </message>
+    <message>
+        <location/>
+        <source>When</source>
+        <translation type="unfinished"></translation>
+    </message>
+    <message>
+        <location/>
+        <source>at</source>
+        <translation type="unfinished"></translation>
+    </message>
+    <message>
+        <location/>
+        <source>Schedule...</source>
+        <translation type="unfinished"></translation>
+    </message>
+    <message>
+        <location/>
+        <source>Action</source>
+        <translation type="unfinished"></translation>
+    </message>
+    <message>
+        <location/>
+        <source>Do</source>
+        <translation type="unfinished"></translation>
+    </message>
+    <message>
+        <location/>
+        <source>Comments:</source>
+        <translation type="unfinished"></translation>
+    </message>
+</context>
+<context>
+    <name>BusinessRulesDialog</name>
+    <message>
+        <location filename="../src/ui/dialogs/business_rules_dialog.ui"/>
+        <source>Add</source>
+        <translation type="unfinished"></translation>
+    </message>
+    <message>
+        <location/>
+        <source>Delete</source>
+        <translation type="unfinished"></translation>
+    </message>
+    <message>
+        <location/>
+        <source>Event Rules</source>
+        <translation type="unfinished"></translation>
+    </message>
+    <message>
+        <location/>
+        <source>Event Log...</source>
+        <translation type="unfinished"></translation>
+    </message>
+</context>
+<context>
+    <name>CameraAdditionDialog</name>
+    <message>
+        <location filename="../src/ui/dialogs/camera_addition_dialog.ui"/>
+        <source>Add device(s)...</source>
+        <translation type="unfinished"></translation>
+    </message>
+    <message>
+        <location/>
+        <source>Server is offline</source>
+        <translation type="unfinished"></translation>
+    </message>
+    <message>
+        <location/>
+        <source>IP, hostname, RTSP link...</source>
+        <translation type="unfinished"></translation>
+    </message>
+    <message>
+        <location/>
+        <source>Auto</source>
+        <translation type="unfinished"></translation>
+    </message>
+    <message>
+        <location/>
+        <source>Discovered Devices:</source>
+        <translation type="unfinished"></translation>
+    </message>
+    <message>
+        <location/>
+        <source>Brand</source>
+        <translation type="unfinished"></translation>
+    </message>
+    <message>
+        <location/>
+        <source>Model</source>
+        <translation type="unfinished"></translation>
+    </message>
+    <message>
+        <location/>
+        <source>Address</source>
+        <translation type="unfinished"></translation>
+    </message>
+    <message>
+        <location/>
+        <source>Scanning...</source>
+        <translation type="unfinished"></translation>
+    </message>
+    <message>
+        <location/>
+        <source>Stop</source>
+        <translation type="unfinished"></translation>
+    </message>
+    <message>
+        <location/>
+        <source>New Scan...</source>
+        <translation type="unfinished"></translation>
+    </message>
+    <message>
+        <location/>
+        <source>Device Address</source>
+        <translation type="unfinished"></translation>
+    </message>
+    <message>
+        <location/>
+        <source>Start IP</source>
+        <translation type="unfinished"></translation>
+    </message>
+    <message>
+        <location/>
+        <source>End IP</source>
+        <translation type="unfinished"></translation>
+    </message>
+    <message>
+        <location/>
+        <source>Subnet Scan</source>
+        <translation type="unfinished"></translation>
+    </message>
+    <message>
+        <location/>
+        <source>Discovery Port</source>
+        <translation type="unfinished"></translation>
+    </message>
+    <message>
+        <location/>
+        <source>Password</source>
+        <translation type="unfinished"></translation>
+    </message>
+    <message>
+        <location/>
+        <source>Login</source>
+        <translation type="unfinished"></translation>
+    </message>
+    <message>
+        <location/>
+        <source>Scan</source>
+        <translation type="unfinished"></translation>
+    </message>
+    <message>
+        <location/>
+        <source>Add selected</source>
+        <translation type="unfinished"></translation>
+    </message>
+</context>
+<context>
+    <name>CameraAdvancedParamsWidget</name>
+    <message>
+        <location filename="../src/ui/widgets/properties/camera_advanced_params_widget.ui"/>
+        <source>Refresh</source>
+        <translation type="unfinished"></translation>
+    </message>
+    <message>
+        <location/>
+        <source>Category</source>
+        <translation type="unfinished"></translation>
+    </message>
+</context>
+<context>
+    <name>CameraAdvancedSettingsWidget</name>
+    <message>
+        <location filename="../src/ui/widgets/properties/camera_advanced_settings_widget.ui"/>
+        <source>about:blank</source>
+        <translation type="unfinished"></translation>
+    </message>
+    <message>
+        <location/>
+        <source>Advanced settings are unavailable</source>
+        <translation type="unfinished"></translation>
+    </message>
+</context>
+<context>
+    <name>CameraExpertSettingsWidget</name>
+    <message>
+        <location filename="../src/ui/widgets/properties/expert_settings_widget.ui"/>
+        <source>I have read the manual and understand the risks</source>
+        <translation type="unfinished"></translation>
+    </message>
+    <message>
+        <location/>
+        <source>Camera Settings Control</source>
+        <translation type="unfinished"></translation>
+    </message>
+    <message>
+        <location/>
+        <source>Warning! This will make the Quality and Frame Rate (FPS) settings in the Recording Schedule irrelevant.</source>
+        <translation type="unfinished"></translation>
+    </message>
+    <message>
+        <location/>
+        <source>&quot;Allow system to optimize camera settings&quot; is disabled in System Administration.</source>
+        <translation type="unfinished"></translation>
+    </message>
+    <message>
+        <location/>
+        <source>Secondary Stream Control</source>
+        <translation type="unfinished"></translation>
+    </message>
+    <message>
+        <location/>
+        <source>Override secondary stream quality</source>
+        <translation type="unfinished"></translation>
+    </message>
+    <message>
+        <location/>
+        <source>Do not use</source>
+        <translation type="unfinished"></translation>
+    </message>
+    <message>
+        <location/>
+        <source>Low quality</source>
+        <translation type="unfinished"></translation>
+    </message>
+    <message>
+        <location/>
+        <source>Medium quality</source>
+        <translation type="unfinished"></translation>
+    </message>
+    <message>
+        <location/>
+        <source>High quality</source>
+        <translation type="unfinished"></translation>
+    </message>
+    <message>
+        <location/>
+        <source>Warning! Low quality may result in low resolution image.</source>
+        <translation type="unfinished"></translation>
+    </message>
+    <message>
+        <location/>
+        <source>Warning! Selecting High quality may impact your CPU and network performance and could cause additional issues.</source>
+        <translation type="unfinished"></translation>
+    </message>
+    <message>
+        <location/>
+        <source>Archive control</source>
+        <translation type="unfinished"></translation>
+    </message>
+    <message>
+        <location/>
+        <source>Do not archive primary stream</source>
+        <translation type="unfinished"></translation>
+    </message>
+    <message>
+        <location/>
+        <source>Do not archive secondary stream</source>
+        <translation type="unfinished"></translation>
+    </message>
+    <message>
+        <location/>
+        <source>Media streaming control</source>
+        <translation type="unfinished"></translation>
+    </message>
+    <message>
+        <location/>
+        <source>RTP transport:</source>
+        <translation type="unfinished"></translation>
+    </message>
+    <message>
+        <location/>
+        <source>Auto</source>
+        <translation type="unfinished"></translation>
+    </message>
+    <message>
+        <location/>
+        <source>TCP</source>
+        <translation type="unfinished"></translation>
+    </message>
+    <message>
+        <location/>
+        <source>UDP</source>
+        <translation type="unfinished"></translation>
+    </message>
+    <message>
+        <location/>
+        <source>Warning! Do not change these settings unless you are absolutely sure of their potential impact on your system performance.</source>
+        <translation type="unfinished"></translation>
+    </message>
+    <message>
+        <location/>
+        <source>Restore Defaults</source>
+        <translation type="unfinished"></translation>
+    </message>
+    <message>
+        <location/>
+        <source>Motion detection control</source>
+        <translation type="unfinished"></translation>
+    </message>
+    <message>
+        <location/>
+        <source>Force motion detection for stream:</source>
+        <translation type="unfinished"></translation>
+    </message>
+    <message>
+        <location/>
+        <source>Calculate bitrate per GOP instead of bitrate per second (It will increase bitrate for camera)</source>
+        <translation type="unfinished"></translation>
+    </message>
+    <message>
+        <location/>
+        <source>Keep camera streams and profiles settings</source>
+        <translation type="unfinished"></translation>
+    </message>
+</context>
+<context>
+    <name>CameraInputBusinessEventWidget</name>
+    <message>
+        <location filename="../src/ui/widgets/business/camera_input_business_event_widget.ui"/>
+        <source>Input ID:</source>
+        <translation type="unfinished"></translation>
+    </message>
+</context>
+<context>
+    <name>CameraListDialog</name>
+    <message>
+        <location filename="../src/ui/dialogs/camera_list_dialog.ui"/>
+        <source>Add Device...</source>
+        <translation type="unfinished"></translation>
+    </message>
+</context>
+<context>
+    <name>CameraOutputBusinessActionWidget</name>
+    <message>
+        <location filename="../src/ui/widgets/business/camera_output_business_action_widget.ui"/>
+        <source>Output ID:</source>
+        <translation type="unfinished"></translation>
+    </message>
+    <message>
+        <location/>
+        <source>Fixed duration:</source>
+        <translation type="unfinished"></translation>
+    </message>
+    <message>
+        <location/>
+        <source>seconds</source>
+        <translation type="unfinished"></translation>
+    </message>
+</context>
+<context>
+    <name>CameraScheduleWidget</name>
+    <message>
+        <location filename="../src/ui/widgets/properties/camera_schedule_widget.ui"/>
+        <source>Schedule Settings</source>
+        <translation type="unfinished"></translation>
+    </message>
+    <message>
+        <location/>
+        <source>FPS</source>
+        <translation type="unfinished"></translation>
+    </message>
+    <message>
+        <location/>
+        <source>Quality</source>
+        <translation type="unfinished"></translation>
+    </message>
+    <message>
+        <location/>
+        <source>Record Always</source>
+        <translation type="unfinished"></translation>
+    </message>
+    <message>
+        <location/>
+        <source>Motion Only</source>
+        <translation type="unfinished"></translation>
+    </message>
+    <message>
+        <location/>
+        <source>Do Not Record</source>
+        <translation type="unfinished"></translation>
+    </message>
+    <message>
+        <location/>
+        <source>Fixed Archive Length</source>
+        <translation type="unfinished"></translation>
+    </message>
+    <message>
+        <location/>
+        <source>Auto</source>
+        <translation type="unfinished"></translation>
+    </message>
+    <message>
+        <location/>
+        <source>Min. Days</source>
+        <translation type="unfinished"></translation>
+    </message>
+    <message>
+        <location/>
+        <source>Max. Days</source>
+        <translation type="unfinished"></translation>
+    </message>
+    <message>
+        <location/>
+        <source>Motion Recording</source>
+        <translation type="unfinished"></translation>
+    </message>
+    <message>
+        <location/>
+        <source>Pre-Recording</source>
+        <translation type="unfinished"></translation>
+    </message>
+    <message>
+        <location/>
+        <source>Post-Recording</source>
+        <translation type="unfinished"></translation>
+    </message>
+    <message>
+        <location/>
+        <source>Copy Schedule...</source>
+        <translation type="unfinished"></translation>
+    </message>
+    <message>
+        <location/>
+        <source>Recording</source>
+        <translation type="unfinished"></translation>
+    </message>
+    <message>
+        <location/>
+        <source>Activate License...</source>
+        <translation type="unfinished"></translation>
+    </message>
+    <message>
+        <location/>
+        <source>Show Quality</source>
+        <translation type="unfinished"></translation>
+    </message>
+    <message>
+        <location/>
+        <source>Show FPS</source>
+        <translation type="unfinished"></translation>
+    </message>
+    <message>
+        <location/>
+        <source>Copying Schedule</source>
+        <translation type="unfinished"></translation>
+    </message>
+    <message>
+        <location/>
+        <source>Apply changes before copying schedule.</source>
+        <translation type="unfinished"></translation>
+    </message>
+    <message>
+        <location/>
+        <source>Panic Mode:</source>
+        <translation type="unfinished"></translation>
+    </message>
+    <message>
+        <location/>
+        <source>Motion + Lo-Res</source>
+        <translation type="unfinished"></translation>
+    </message>
+</context>
+<context>
+    <name>ChangeUserPasswordDialog</name>
+    <message>
+        <location filename="../src/ui/dialogs/resource_properties/change_user_password_dialog.ui"/>
+        <source>Change password</source>
+        <translation type="unfinished"></translation>
+    </message>
+</context>
+<context>
+    <name>ConnectToCloudDialog</name>
+    <message>
+        <location filename="../src/ui/dialogs/cloud/connect_to_cloud_dialog.ui"/>
+        <source>Incorrect email or password</source>
+        <translation type="unfinished"></translation>
+    </message>
+    <message>
+        <location/>
+        <source>Stay logged in</source>
+        <translation type="unfinished"></translation>
+    </message>
+</context>
+<context>
+    <name>ConnectionNameDialog</name>
+    <message>
+        <location filename="../src/ui/dialogs/connection_name_dialog.ui"/>
+        <source>Save connection as...</source>
+        <translation type="unfinished"></translation>
+    </message>
+    <message>
+        <location/>
+        <source>Enter name:</source>
+        <translation type="unfinished"></translation>
+    </message>
+    <message>
+        <location/>
+        <source>Save password</source>
+        <translation type="unfinished"></translation>
+    </message>
+</context>
+<context>
+    <name>ConnectionTestingDialog</name>
+    <message>
+        <location filename="../src/ui/dialogs/connection_testing_dialog.ui"/>
+        <source>Connection Test</source>
+        <translation type="unfinished"></translation>
+    </message>
+    <message>
+        <location/>
+        <source>Testing connection...</source>
+        <translation type="unfinished"></translation>
+    </message>
+</context>
+<context>
+    <name>CustomBusinessEventWidget</name>
+    <message>
+        <location filename="../src/ui/widgets/business/custom_business_event_widget.ui"/>
+        <source>Source contains:</source>
+        <translation type="unfinished"></translation>
+    </message>
+    <message>
+        <location/>
+        <source>Keywords separated by space</source>
+        <translation type="unfinished"></translation>
+    </message>
+    <message>
+        <location/>
+        <source>Caption contains:</source>
+        <translation type="unfinished"></translation>
+    </message>
+    <message>
+        <location/>
+        <source>Description contains:</source>
+        <translation type="unfinished"></translation>
+    </message>
+</context>
+<context>
+    <name>DatabaseManagementWidget</name>
+    <message>
+        <location filename="../src/ui/widgets/system_settings/database_management_widget.ui"/>
+        <source>Create Backup...</source>
+        <translation type="unfinished"></translation>
+    </message>
+    <message>
+        <location/>
+        <source>Restore from Backup...</source>
+        <translation type="unfinished"></translation>
+    </message>
+</context>
+<context>
+    <name>EventLogDialog</name>
+    <message>
+        <location filename="../src/ui/dialogs/event_log_dialog.ui"/>
+        <source>Event Log</source>
+        <translation type="unfinished"></translation>
+    </message>
+    <message>
+        <location/>
+        <source>Clear Filter</source>
+        <translation type="unfinished"></translation>
+    </message>
+    <message>
+        <location/>
+        <source>Refresh</source>
+        <translation type="unfinished"></translation>
+    </message>
+    <message>
+        <location/>
+        <source>All Servers are offline. Logs are not available.</source>
+        <translation type="unfinished"></translation>
+    </message>
+    <message>
+        <location/>
+        <source>Event Rules...</source>
+        <translation type="unfinished"></translation>
+    </message>
+</context>
+<context>
+    <name>ExecHttpRequestActionWidget</name>
+    <message>
+        <location filename="../src/ui/widgets/business/exec_http_request_action_widget.ui"/>
+        <source>Password to authenticate (optional)</source>
+        <translation type="unfinished"></translation>
+    </message>
+    <message>
+        <location/>
+        <source>Login to authenticate (optional)</source>
+        <translation type="unfinished"></translation>
+    </message>
+    <message>
+        <location/>
+        <source>HTTP content</source>
+        <translation type="unfinished"></translation>
+    </message>
+    <message>
+        <location/>
+        <source>HTTP url</source>
+        <translation type="unfinished"></translation>
+    </message>
+    <message>
+        <location/>
+        <source>Login</source>
+        <translation type="unfinished"></translation>
+    </message>
+    <message>
+        <location/>
+        <source>Content type</source>
+        <translation type="unfinished"></translation>
+    </message>
+    <message>
+        <location/>
+        <source>Password</source>
+        <translation type="unfinished"></translation>
+    </message>
+</context>
+<context>
+    <name>ExecPtzPresetBusinessActionWidget</name>
+    <message>
+        <location filename="../src/ui/widgets/business/ptz_preset_business_action_widget.ui"/>
+        <source>PTZ preset:</source>
+        <translation type="unfinished"></translation>
+    </message>
+</context>
+<context>
+    <name>ExportTimelapseDialog</name>
+    <message>
+        <location filename="../src/ui/dialogs/export_timelapse_dialog.ui"/>
+        <source>Export Rapid Review</source>
+        <translation type="unfinished"></translation>
+    </message>
+    <message>
+        <location/>
+        <source>Initial Video Length</source>
+        <translation type="unfinished"></translation>
+    </message>
+    <message>
+        <location/>
+        <source>Exported Video Length</source>
+        <translation type="unfinished"></translation>
+    </message>
+    <message>
+        <location/>
+        <source>Frames Interval</source>
+        <translation type="unfinished"></translation>
+    </message>
+    <message>
+        <location/>
+        <source>Rapid Review speed</source>
+        <translation type="unfinished"></translation>
+    </message>
+</context>
+<context>
+    <name>FisheyeSettingsWidget</name>
+    <message>
+        <location filename="../src/ui/widgets/properties/fisheye_settings_widget.ui"/>
+        <source>Ceiling Mount</source>
+        <translation type="unfinished"></translation>
+    </message>
+    <message>
+        <location/>
+        <source>Wall Mount</source>
+        <translation type="unfinished"></translation>
+    </message>
+    <message>
+        <location/>
+        <source>Floor/Table Mount</source>
+        <translation type="unfinished"></translation>
+    </message>
+    <message>
+        <location/>
+        <source>Fisheye Dewarping</source>
+        <translation type="unfinished"></translation>
+    </message>
+    <message>
+        <location/>
+        <source>Auto Calibration</source>
+        <translation type="unfinished"></translation>
+    </message>
+    <message>
+        <location/>
+        <source>Mount Angle Correction:</source>
+        <translation type="unfinished"></translation>
+    </message>
+    <message>
+        <location/>
+        <source>Y Offset</source>
+        <translation type="unfinished"></translation>
+    </message>
+    <message>
+        <location/>
+        <source>X Offset</source>
+        <translation type="unfinished"></translation>
+    </message>
+    <message>
+        <location/>
+        <source>Size</source>
+        <translation type="unfinished"></translation>
+    </message>
+    <message>
+        <location/>
+        <source>Ellipticity</source>
+        <translation type="unfinished"></translation>
+    </message>
+</context>
+<context>
+    <name>GeneralPreferencesWidget</name>
+    <message>
+        <location filename="../src/ui/widgets/local_settings/general_preferences_widget.ui"/>
+        <source>Misc</source>
+        <translation type="unfinished"></translation>
+    </message>
+    <message>
+        <location/>
+        <source>Auto Pause Video</source>
+        <translation type="unfinished"></translation>
+    </message>
+    <message>
+        <location/>
+        <source>after</source>
+        <translation type="unfinished"></translation>
+    </message>
+    <message>
+        <location/>
+        <source>Minutes of Inactivity</source>
+        <translation type="unfinished"></translation>
+    </message>
+    <message>
+        <location/>
+        <source>Local Media Folders</source>
+        <translation type="unfinished"></translation>
+    </message>
+    <message>
+        <location/>
+        <source>Add...</source>
+        <translation type="unfinished"></translation>
+    </message>
+    <message>
+        <location/>
+        <source>Remove</source>
+        <translation type="unfinished"></translation>
+    </message>
+    <message>
+        <location/>
+        <source>Audio Input</source>
+        <translation type="unfinished"></translation>
+    </message>
+    <message>
+        <location/>
+        <source>First Source</source>
+        <translation type="unfinished"></translation>
+    </message>
+    <message>
+        <location/>
+        <source>None</source>
+        <translation type="unfinished"></translation>
+    </message>
+    <message>
+        <location/>
+        <source>Second Source</source>
+        <translation type="unfinished"></translation>
+    </message>
+    <message>
+        <location/>
+        <source>Run application when PC Boots up</source>
+        <translation type="unfinished"></translation>
+    </message>
+</context>
+<context>
+    <name>GeneralSystemAdministrationWidget</name>
+    <message>
+        <location filename="../src/ui/widgets/system_settings/general_system_administration_widget.ui"/>
+        <source>System Settings</source>
+        <translation type="unfinished"></translation>
+    </message>
+    <message>
+        <location/>
+        <source>Backup and Restore</source>
+        <translation type="unfinished"></translation>
+    </message>
+</context>
+<context>
+    <name>ImageControlWidget</name>
+    <message>
+        <location filename="../src/ui/widgets/properties/image_control_widget.ui"/>
+        <source>Image Control</source>
+        <translation type="unfinished"></translation>
+    </message>
+    <message>
+        <location/>
+        <source>Aspect Ratio</source>
+        <translation type="unfinished"></translation>
+    </message>
+    <message>
+        <location/>
+        <source>Rotation</source>
+        <translation type="unfinished"></translation>
+    </message>
+</context>
+<context>
+    <name>ImagePreviewDialog</name>
+    <message>
+        <location filename="../src/ui/dialogs/image_preview_dialog.ui"/>
+        <source>Image View</source>
+        <translation type="unfinished"></translation>
+    </message>
+    <message>
+        <location/>
+        <source>Loading Image...Please Wait.</source>
+        <translation type="unfinished"></translation>
+    </message>
+    <message>
+        <location/>
+        <source>No image</source>
+        <translation type="unfinished"></translation>
+    </message>
+</context>
+<context>
+    <name>LayoutSettingsDialog</name>
+    <message>
+        <location filename="../src/ui/dialogs/resource_properties/layout_settings_dialog.ui"/>
+        <source>Layout Settings</source>
+        <translation type="unfinished"></translation>
+    </message>
+    <message>
+        <location/>
+        <source>General Settings</source>
+        <translation type="unfinished"></translation>
+    </message>
+    <message>
+        <location/>
+        <source>Layout is Locked</source>
+        <translation type="unfinished"></translation>
+    </message>
+    <message>
+        <location/>
+        <source>Background</source>
+        <translation type="unfinished"></translation>
+    </message>
+    <message>
+        <location/>
+        <source>Browse...</source>
+        <translation type="unfinished"></translation>
+    </message>
+    <message>
+        <location/>
+        <source>View...</source>
+        <translation type="unfinished"></translation>
+    </message>
+    <message>
+        <location/>
+        <source>Clear</source>
+        <translation type="unfinished"></translation>
+    </message>
+    <message>
+        <location/>
+        <source>Processing Image...Please Wait.</source>
+        <translation type="unfinished"></translation>
+    </message>
+    <message>
+        <location/>
+        <source>Keep Aspect Ratio</source>
+        <translation type="unfinished"></translation>
+    </message>
+    <message>
+        <location/>
+        <source>Crop to monitor aspect ratio</source>
+        <translation type="unfinished"></translation>
+    </message>
+    <message>
+        <location/>
+        <source>Width:</source>
+        <translation type="unfinished"></translation>
+    </message>
+    <message>
+        <location/>
+        <source>Height:</source>
+        <translation type="unfinished"></translation>
+    </message>
+    <message>
+        <location/>
+        <source>Opacity:</source>
+        <translation type="unfinished"></translation>
+    </message>
+</context>
+<context>
+    <name>LdapSettingsDialog</name>
+    <message>
+        <location filename="../src/ui/dialogs/ldap_settings_dialog.ui"/>
+        <source>LDAP Settings</source>
+        <translation type="unfinished"></translation>
+    </message>
+    <message>
+        <location/>
+        <source>ldap(s)://host:port</source>
+        <translation type="unfinished"></translation>
+    </message>
+    <message>
+        <location/>
+        <source>Optional</source>
+        <translation type="unfinished"></translation>
+    </message>
+    <message>
+        <location/>
+        <source>Testing...</source>
+        <translation type="unfinished"></translation>
+    </message>
+    <message>
+        <location/>
+        <source>Server URL</source>
+        <translation type="unfinished"></translation>
+    </message>
+    <message>
+        <location/>
+        <source>Admin DN</source>
+        <translation type="unfinished"></translation>
+    </message>
+    <message>
+        <location/>
+        <source>Password</source>
+        <translation type="unfinished"></translation>
+    </message>
+    <message>
+        <location/>
+        <source>Search Base</source>
+        <translation type="unfinished"></translation>
+    </message>
+    <message>
+        <location/>
+        <source>Search Filter</source>
+        <translation type="unfinished"></translation>
+    </message>
+</context>
+<context>
+    <name>LdapUsersDialog</name>
+    <message>
+        <location filename="../src/ui/dialogs/ldap_users_dialog.ui"/>
+        <source>Fetch Users from LDAP...</source>
+        <translation type="unfinished"></translation>
+    </message>
+    <message>
+        <location/>
+        <source>Select users to import</source>
+        <translation type="unfinished"></translation>
+    </message>
+    <message>
+        <location/>
+        <source>Filter...</source>
+        <translation type="unfinished"></translation>
+    </message>
+    <message>
+        <location/>
+        <source>Loading...</source>
+        <translation type="unfinished"></translation>
+    </message>
+    <message>
+        <location/>
+        <source>Connection error</source>
+        <translation type="unfinished"></translation>
+    </message>
+</context>
+<context>
+    <name>LicenseDetailsDialog</name>
+    <message>
+        <location filename="../src/ui/dialogs/license_details_dialog.ui"/>
+        <source>License Details</source>
+        <translation type="unfinished"></translation>
+    </message>
+    <message>
+        <location/>
+        <source>Generic</source>
+        <translation type="unfinished"></translation>
+    </message>
+    <message>
+        <location/>
+        <source>License Type:</source>
+        <translation type="unfinished"></translation>
+    </message>
+    <message>
+        <location/>
+        <source>License Key:</source>
+        <translation type="unfinished"></translation>
+    </message>
+    <message>
+        <location/>
+        <source>Locked to Hardware ID:</source>
+        <translation type="unfinished"></translation>
+    </message>
+    <message>
+        <location/>
+        <source>Features</source>
+        <translation type="unfinished"></translation>
+    </message>
+</context>
+<context>
+    <name>LicenseManagerWidget</name>
+    <message>
+        <location filename="../src/ui/widgets/system_settings/license_manager_widget.ui"/>
+        <source>Active Licenses</source>
+        <translation type="unfinished"></translation>
+    </message>
+    <message>
+        <location/>
+        <source>Remove</source>
+        <translation type="unfinished"></translation>
+    </message>
+    <message>
+        <location/>
+        <source>New License</source>
+        <translation type="unfinished"></translation>
+    </message>
+    <message>
+        <location/>
+        <source>Details...</source>
+        <translation type="unfinished"></translation>
+    </message>
+    <message>
+        <location/>
+        <source>The software is licensed to</source>
+        <translation type="unfinished"></translation>
+    </message>
+</context>
+<context>
+    <name>LicenseNotificationDialog</name>
+    <message>
+        <location filename="../src/ui/dialogs/license_notification_dialog.ui"/>
+        <source>Warning</source>
+        <translation type="unfinished"></translation>
+    </message>
+    <message>
+        <location/>
+        <source>License issues:</source>
+        <translation type="unfinished"></translation>
+    </message>
+</context>
+<context>
+    <name>LicenseWidget</name>
+    <message>
+        <location filename="../src/ui/widgets/system_settings/license_widget.ui"/>
+        <source>Manual Activation</source>
+        <translation type="unfinished"></translation>
+    </message>
+    <message>
+        <location/>
+        <source>Paste from Clipboard</source>
+        <translation type="unfinished"></translation>
+    </message>
+    <message>
+        <location/>
+        <source>Copy to Clipboard</source>
+        <translation type="unfinished"></translation>
+    </message>
+    <message>
+        <location/>
+        <source>Select License File...</source>
+        <translation type="unfinished"></translation>
+    </message>
+    <message>
+        <location/>
+        <source>Browse...</source>
+        <translation type="unfinished"></translation>
+    </message>
+    <message>
+        <location/>
+        <source>License will be bound to the current server</source>
+        <translation type="unfinished"></translation>
+    </message>
+    <message>
+        <location/>
+        <source>Activate Free License</source>
+        <translation type="unfinished"></translation>
+    </message>
+    <message>
+        <location/>
+        <source>Activate License</source>
+        <translation type="unfinished"></translation>
+    </message>
+    <message>
+        <location/>
+        <source>Internet Activation</source>
+        <translation type="unfinished"></translation>
+    </message>
+    <message>
+        <location/>
+        <source>License Key</source>
+        <translation type="unfinished"></translation>
+    </message>
+    <message>
+        <location/>
+        <source>Invalid License Key</source>
+        <translation type="unfinished"></translation>
+    </message>
+    <message>
+        <location/>
+        <source>Hardware ID</source>
+        <translation type="unfinished"></translation>
+    </message>
+    <message>
+        <location/>
+        <source>Activation Key File</source>
+        <translation type="unfinished"></translation>
+    </message>
+</context>
+<context>
+    <name>LicensesProposeWidget</name>
+    <message>
+        <location filename="../src/ui/widgets/licensing/licenses_propose_widget.ui"/>
+        <source>Licensing</source>
+        <translation type="unfinished"></translation>
+    </message>
+    <message>
+        <location/>
+        <source>Activate License...</source>
+        <translation type="unfinished"></translation>
+    </message>
+</context>
+<context>
+    <name>LocalSettingsDialog</name>
+    <message>
+        <location filename="../src/ui/dialogs/local_settings_dialog.ui"/>
+        <source>Local Settings</source>
+        <translation type="unfinished"></translation>
+    </message>
+</context>
+<context>
+    <name>LoginDialog</name>
+    <message>
+        <location filename="../src/ui/dialogs/login_dialog.ui"/>
+        <source>Save...</source>
+        <translation type="unfinished"></translation>
+    </message>
+    <message>
+        <location/>
+        <source>Delete</source>
+        <translation type="unfinished"></translation>
+    </message>
+    <message>
+        <location/>
+        <source>Connection Options:</source>
+        <translation type="unfinished"></translation>
+    </message>
+    <message>
+        <location/>
+        <source>Host</source>
+        <translation type="unfinished"></translation>
+    </message>
+    <message>
+        <location/>
+        <source>Port</source>
+        <translation type="unfinished"></translation>
+    </message>
+    <message>
+        <location/>
+        <source>Login</source>
+        <translation type="unfinished"></translation>
+    </message>
+    <message>
+        <location/>
+        <source>Password</source>
+        <translation type="unfinished"></translation>
+    </message>
+    <message>
+        <location/>
+        <source>Test</source>
+        <translation type="unfinished"></translation>
+    </message>
+    <message>
+        <location/>
+        <source>Auto-Login</source>
+        <translation type="unfinished"></translation>
+    </message>
+</context>
+<context>
+    <name>LookAndFeelPreferencesWidget</name>
+    <message>
+        <location filename="../src/ui/widgets/local_settings/look_and_feel_preferences_widget.ui"/>
+        <source>Look and Feel</source>
+        <translation type="unfinished"></translation>
+    </message>
+    <message>
+        <location/>
+        <source>Background Image</source>
+        <translation type="unfinished"></translation>
+    </message>
+    <message>
+        <location/>
+        <source>Browse...</source>
+        <translation type="unfinished"></translation>
+    </message>
+    <message>
+        <location/>
+        <source>Language</source>
+        <translation type="unfinished"></translation>
+    </message>
+    <message>
+        <location/>
+        <source>Time Mode</source>
+        <translation type="unfinished"></translation>
+    </message>
+    <message>
+        <location/>
+        <source>Show additional info in tree</source>
+        <translation type="unfinished"></translation>
+    </message>
+    <message>
+        <location/>
+        <source>Tour cycle</source>
+        <translation type="unfinished"></translation>
+    </message>
+    <message>
+        <location/>
+        <source>Image</source>
+        <translation type="unfinished"></translation>
+    </message>
+    <message>
+        <location/>
+        <source>Mode</source>
+        <translation type="unfinished"></translation>
+    </message>
+    <message>
+        <location/>
+        <source>Intensity</source>
+        <translation type="unfinished"></translation>
+    </message>
+    <message>
+        <location/>
+        <source>seconds</source>
+        <translation type="unfinished"></translation>
+    </message>
+</context>
+<context>
+    <name>MessageBox</name>
+    <message>
+        <location filename="../src/ui/dialogs/common/message_box.ui"/>
+        <source>Do not show this message again</source>
+        <translation type="unfinished"></translation>
+    </message>
+</context>
+<context>
+    <name>MultipleCameraSettingsWidget</name>
+    <message>
+        <location filename="../src/ui/widgets/properties/multiple_camera_settings_widget.ui"/>
+        <source>General</source>
+        <translation type="unfinished"></translation>
+    </message>
+    <message>
+        <location/>
+        <source>Authentication</source>
+        <translation type="unfinished"></translation>
+    </message>
+    <message>
+        <location/>
+        <source>Password:</source>
+        <translation type="unfinished"></translation>
+    </message>
+    <message>
+        <location/>
+        <source>Login:</source>
+        <translation type="unfinished"></translation>
+    </message>
+    <message>
+        <location/>
+        <source>Enable Audio</source>
+        <translation type="unfinished"></translation>
+    </message>
+    <message>
+        <location/>
+        <source>Recording</source>
+        <translation type="unfinished"></translation>
+    </message>
+    <message>
+        <location/>
+        <source>Expert</source>
+        <translation type="unfinished"></translation>
+    </message>
+</context>
+<context>
+    <name>PlaySoundBusinessActionWidget</name>
+    <message>
+        <location filename="../src/ui/widgets/business/play_sound_business_action_widget.ui"/>
+        <source>Manage...</source>
+        <translation type="unfinished"></translation>
+    </message>
+    <message>
+        <location/>
+        <source>Volume:</source>
+        <translation type="unfinished"></translation>
+    </message>
+    <message>
+        <location/>
+        <source>Test...</source>
+        <translation type="unfinished"></translation>
+    </message>
+    <message>
+        <location/>
+        <source>Play to user</source>
+        <translation type="unfinished"></translation>
+    </message>
+</context>
+<context>
+    <name>PopupBusinessActionWidget</name>
+    <message>
+        <location filename="../src/ui/widgets/business/popup_business_action_widget.ui"/>
+        <source>Show to administrators only</source>
+        <translation type="unfinished"></translation>
+    </message>
+    <message>
+        <location/>
+        <source>Global Notification Settings...</source>
+        <translation type="unfinished"></translation>
+    </message>
+</context>
+<context>
+    <name>PopupSettingsWidget</name>
+    <message>
+        <location filename="../src/ui/widgets/local_settings/popup_settings_widget.ui"/>
+        <source>Show all notifications</source>
+        <translation type="unfinished"></translation>
+    </message>
+    <message>
+        <location/>
+        <source>System Notifications</source>
+        <translation type="unfinished"></translation>
+    </message>
+    <message>
+        <location/>
+        <source>Events</source>
+        <translation type="unfinished"></translation>
+    </message>
+</context>
+<context>
+    <name>PtzManageDialog</name>
+    <message>
+        <location filename="../src/ui/dialogs/ptz_manage_dialog.ui"/>
+        <source>Save Current Position</source>
+        <translation type="unfinished"></translation>
+    </message>
+    <message>
+        <location/>
+        <source>Go To Position</source>
+        <translation type="unfinished"></translation>
+    </message>
+    <message>
+        <location/>
+        <source>Create Tour</source>
+        <translation type="unfinished"></translation>
+    </message>
+    <message>
+        <location/>
+        <source>Start Tour</source>
+        <translation type="unfinished"></translation>
+    </message>
+    <message>
+        <location/>
+        <source>Delete</source>
+        <translation type="unfinished"></translation>
+    </message>
+    <message>
+        <location/>
+        <source>Details</source>
+        <translation type="unfinished"></translation>
+    </message>
+    <message>
+        <location/>
+        <source>No Tour Selected</source>
+        <translation type="unfinished"></translation>
+    </message>
+    <message>
+        <location/>
+        <source>Preview</source>
+        <translation type="unfinished"></translation>
+    </message>
+    <message>
+        <location/>
+        <source>No preview available</source>
+        <translation type="unfinished"></translation>
+    </message>
+    <message>
+        <location/>
+        <source>Get Preview</source>
+        <translation type="unfinished"></translation>
+    </message>
+</context>
+<context>
+    <name>PtzPresetDialog</name>
+    <message>
+        <location filename="../src/ui/dialogs/ptz_preset_dialog.ui"/>
+        <source>Save Position</source>
+        <translation type="unfinished"></translation>
+    </message>
+    <message>
+        <location/>
+        <source>Name:</source>
+        <translation type="unfinished"></translation>
+    </message>
+    <message>
+        <location/>
+        <source>Hotkey:</source>
+        <translation type="unfinished"></translation>
+    </message>
+</context>
+<context>
+    <name>QnAttachToVideowallDialog</name>
+    <message>
+        <location filename="../src/ui/dialogs/attach_to_videowall_dialog.ui"/>
+        <source>Attach to Video Wall...</source>
+        <translation type="unfinished"></translation>
+    </message>
+    <message>
+        <location/>
+        <source>Preview</source>
+        <translation type="unfinished"></translation>
+    </message>
+</context>
+<context>
+    <name>QnBuildNumberDialog</name>
+    <message>
+        <location filename="../src/ui/dialogs/build_number_dialog.ui"/>
+        <source>Choose a specific build</source>
+        <translation type="unfinished"></translation>
+    </message>
+</context>
+<context>
+    <name>QnCameraBookmarkDialog</name>
+    <message>
+        <location filename="../src/ui/dialogs/camera_bookmark_dialog.ui"/>
+        <source>Bookmark</source>
+        <translation type="unfinished"></translation>
+    </message>
+</context>
+<context>
+    <name>QnCompatibilityVersionInstallationDialog</name>
+    <message>
+        <location filename="../src/ui/dialogs/compatibility_version_installation_dialog.ui"/>
+        <source>Installing Compatibility Version...</source>
+        <translation type="unfinished"></translation>
+    </message>
+</context>
+<context>
+    <name>QnCredentialsDialog</name>
+    <message>
+        <location filename="../src/ui/dialogs/credentials_dialog.ui"/>
+        <source>Enter a valid username and password...</source>
+        <translation type="unfinished"></translation>
+    </message>
+    <message>
+        <location/>
+        <source>User:</source>
+        <translation type="unfinished"></translation>
+    </message>
+    <message>
+        <location/>
+        <source>Password:</source>
+        <translation type="unfinished"></translation>
+    </message>
+</context>
+<context>
+    <name>QnIOPortSettingsWidget</name>
+    <message>
+        <location filename="../src/ui/widgets/properties/ioport_settings_widget.ui"/>
+        <source>Form</source>
+        <translation type="unfinished"></translation>
+    </message>
+    <message>
+        <location/>
+        <source>Enable tile interface</source>
+        <translation type="unfinished"></translation>
+    </message>
+</context>
+<context>
+    <name>QnLoginToCloudDialog</name>
+    <message>
+        <location filename="../src/ui/dialogs/cloud/login_to_cloud_dialog.ui"/>
+        <source>Log in</source>
+        <translation type="unfinished"></translation>
+    </message>
+    <message>
+        <location/>
+        <source>Stay logged in</source>
+        <translation type="unfinished"></translation>
+    </message>
+    <message>
+        <location/>
+        <source>Incorrect Email or password</source>
+        <translation type="unfinished"></translation>
+    </message>
+</context>
+<context>
+    <name>QnMediaFileSettingsDialog</name>
+    <message>
+        <location filename="../src/ui/dialogs/media_file_settings_dialog.ui"/>
+        <source>File Settings</source>
+        <translation type="unfinished"></translation>
+    </message>
+</context>
+<context>
+    <name>QnMergeSystemsDialog</name>
+    <message>
+        <location filename="../src/ui/dialogs/merge_systems_dialog.ui"/>
+        <source>Merge Systems...</source>
+        <translation type="unfinished"></translation>
+    </message>
+    <message>
+        <location/>
+        <source>Server URL:</source>
+        <translation type="unfinished"></translation>
+    </message>
+    <message>
+        <location/>
+        <source>Password:</source>
+        <translation type="unfinished"></translation>
+    </message>
+    <message>
+        <location/>
+        <source>Check</source>
+        <translation type="unfinished"></translation>
+    </message>
+    <message>
+        <location/>
+        <source>The new system will have password and name from the system:</source>
+        <translation type="unfinished"></translation>
+    </message>
+    <message>
+        <location/>
+        <source>You will be reconnected.</source>
+        <translation type="unfinished"></translation>
+    </message>
+    <message>
+        <location/>
+        <source>Login:</source>
+        <translation type="unfinished"></translation>
+    </message>
+</context>
+<context>
+    <name>QnNotificationSoundManagerDialog</name>
+    <message>
+        <location filename="../src/ui/dialogs/notification_sound_manager_dialog.ui"/>
+        <source>Notification Sounds</source>
+        <translation type="unfinished"></translation>
+    </message>
+    <message>
+        <location/>
+        <source>Play</source>
+        <translation type="unfinished"></translation>
+    </message>
+    <message>
+        <location/>
+        <source>Add...</source>
+        <translation type="unfinished"></translation>
+    </message>
+    <message>
+        <location/>
+        <source>Rename...</source>
+        <translation type="unfinished"></translation>
+    </message>
+    <message>
+        <location/>
+        <source>Delete...</source>
+        <translation type="unfinished"></translation>
+    </message>
+</context>
+<context>
+    <name>QnResourceTreeWidget</name>
+    <message>
+        <location filename="../src/ui/widgets/resource_tree_widget.ui"/>
+        <source>Filter</source>
+        <translation type="unfinished"></translation>
+    </message>
+</context>
+<context>
+    <name>QnRoutingManagementWidget</name>
+    <message>
+        <location filename="../src/ui/widgets/system_settings/routing_management_widget.ui"/>
+        <source>Add URL</source>
+        <translation type="unfinished"></translation>
+    </message>
+    <message>
+        <location/>
+        <source>Remove</source>
+        <translation type="unfinished"></translation>
+    </message>
+    <message>
+        <location/>
+        <source>Removing this connection option could lead to system malfunction.</source>
+        <translation type="unfinished"></translation>
+    </message>
+    <message>
+        <location/>
+        <source>Add</source>
+        <translation type="unfinished"></translation>
+    </message>
+</context>
+<context>
+    <name>QnServerUpdatesWidget</name>
+    <message>
+        <location filename="../src/ui/widgets/system_settings/server_updates_widget.ui"/>
+        <source>Cancel</source>
+        <translation type="unfinished"></translation>
+    </message>
+    <message>
+        <location/>
+        <source>It looks like the update process is taking more time than usual. Please keep waiting.</source>
+        <translation type="unfinished"></translation>
+    </message>
+    <message>
+        <location/>
+        <source>Check for updates automatically</source>
+        <translation type="unfinished"></translation>
+    </message>
+    <message>
+        <location/>
+        <source>Applying system updates at the end of the week is not recommended.</source>
+        <translation type="unfinished"></translation>
+    </message>
+    <message>
+        <location/>
+        <source>Updating to...</source>
+        <translation type="unfinished"></translation>
+    </message>
+    <message>
+        <location/>
+        <source>You have the latest version installed</source>
+        <translation type="unfinished"></translation>
+    </message>
+    <message>
+        <location/>
+        <source>Link copied</source>
+        <translation type="unfinished"></translation>
+    </message>
+</context>
+<context>
+    <name>QnSystemAdministrationDialog</name>
+    <message>
+        <location filename="../src/ui/dialogs/system_administration_dialog.ui"/>
+        <source>System Administration</source>
+        <translation type="unfinished"></translation>
+    </message>
+</context>
+<context>
+    <name>QnTwoStepFileDialog</name>
+    <message>
+        <location filename="../src/ui/dialogs/two_step_file_dialog.ui"/>
+        <source>Folder:</source>
+        <translation type="unfinished"></translation>
+    </message>
+    <message>
+        <location/>
+        <source>Browse...</source>
+        <translation type="unfinished"></translation>
+    </message>
+    <message>
+        <location/>
+        <source>Filename:</source>
+        <translation type="unfinished"></translation>
+    </message>
+    <message>
+        <location/>
+        <source>Format:</source>
+        <translation type="unfinished"></translation>
+    </message>
+    <message>
+        <location/>
+        <source>Warning: file with same name already exists!</source>
+        <translation type="unfinished"></translation>
+    </message>
+    <message>
+        <location/>
+        <source>Options</source>
+        <translation type="unfinished"></translation>
+    </message>
+</context>
+<context>
+    <name>QnUpdateDialog</name>
+    <message>
+        <location filename="../src/ui/dialogs/update_dialog.ui"/>
+        <source>Update Servers</source>
+        <translation type="unfinished"></translation>
+    </message>
+</context>
+<context>
+    <name>QnUserManagementWidget</name>
+    <message>
+        <location filename="../src/ui/widgets/system_settings/user_management_widget.ui"/>
+        <source>New User...</source>
+        <translation type="unfinished"></translation>
+    </message>
+    <message>
+        <location/>
+        <source>LDAP Settings...</source>
+        <translation type="unfinished"></translation>
+    </message>
+    <message>
+        <location/>
+        <source>Fetch Users from LDAP...</source>
+        <translation type="unfinished"></translation>
+    </message>
+    <message>
+        <location/>
+        <source>Clear Selection</source>
+        <translation type="unfinished"></translation>
+    </message>
+    <message>
+        <location/>
+        <source>Search users</source>
+        <translation type="unfinished"></translation>
+    </message>
+    <message>
+        <location/>
+        <source>Enable</source>
+        <translation type="unfinished"></translation>
+    </message>
+    <message>
+        <location/>
+        <source>Disable</source>
+        <translation type="unfinished"></translation>
+    </message>
+    <message>
+        <location/>
+        <source>Delete...</source>
+        <translation type="unfinished"></translation>
+    </message>
+    <message>
+        <location/>
+        <source>Edit Roles...</source>
+        <translation type="unfinished"></translation>
+    </message>
+</context>
+<context>
+    <name>QnVideowallSettingsDialog</name>
+    <message>
+        <location filename="../src/ui/dialogs/resource_properties/videowall_settings_dialog.ui"/>
+        <source>Video Wall Settings</source>
+        <translation type="unfinished"></translation>
+    </message>
+    <message>
+        <location/>
+        <source>Launch video wall when Windows starts.</source>
+        <translation type="unfinished"></translation>
+    </message>
+    <message>
+        <location/>
+        <source>Place shortcut on desktop.</source>
+        <translation type="unfinished"></translation>
+    </message>
+</context>
+<context>
+    <name>ReconnectInfoDialog</name>
+    <message>
+        <location filename="../src/ui/dialogs/reconnect_info_dialog.ui"/>
+        <source>Reconnecting...</source>
+        <translation type="unfinished"></translation>
+    </message>
+    <message>
+        <location/>
+        <source>Please wait while the connection is being restored...</source>
+        <translation type="unfinished"></translation>
+    </message>
+</context>
+<context>
+    <name>RecordingBusinessActionWidget</name>
+    <message>
+        <location filename="../src/ui/widgets/business/recording_business_action_widget.ui"/>
+        <source>Quality:</source>
+        <translation type="unfinished"></translation>
+    </message>
+    <message>
+        <location/>
+        <source>FPS</source>
+        <translation type="unfinished"></translation>
+    </message>
+    <message>
+        <location/>
+        <source>Pre-Recording:</source>
+        <translation type="unfinished"></translation>
+    </message>
+    <message>
+        <location/>
+        <source>s</source>
+        <translation type="unfinished"></translation>
+    </message>
+    <message>
+        <location/>
+        <source>Post-Recording:</source>
+        <translation type="unfinished"></translation>
+    </message>
+    <message>
+        <location/>
+        <source>max</source>
+        <translation type="unfinished"></translation>
+    </message>
+</context>
+<context>
+    <name>RecordingSettings</name>
+    <message>
+        <location filename="../src/ui/widgets/local_settings/recording_settings_widget.ui"/>
+        <source>Temporary Folder</source>
+        <translation type="unfinished"></translation>
+    </message>
+    <message>
+        <location/>
+        <source>Capture Mode</source>
+        <translation type="unfinished"></translation>
+    </message>
+    <message>
+        <location/>
+        <source>Fullscreen</source>
+        <translation type="unfinished"></translation>
+    </message>
+    <message>
+        <location/>
+        <source>Application Window</source>
+        <translation type="unfinished"></translation>
+    </message>
+    <message>
+        <location/>
+        <source>Additional Options</source>
+        <translation type="unfinished"></translation>
+    </message>
+    <message>
+        <location/>
+        <source>Disable Aero</source>
+        <translation type="unfinished"></translation>
+    </message>
+    <message>
+        <location/>
+        <source>Capture Cursor</source>
+        <translation type="unfinished"></translation>
+    </message>
+    <message>
+        <location/>
+        <source>Quality</source>
+        <translation type="unfinished"></translation>
+    </message>
+    <message>
+        <location/>
+        <source>A powerful computer is recommended for &quot;Best&quot; quality and resolution.</source>
+        <translation type="unfinished"></translation>
+    </message>
+    <message>
+        <location/>
+        <source>Browse...</source>
+        <translation type="unfinished"></translation>
+    </message>
+    <message>
+        <location/>
+        <source>Resolution</source>
+        <translation type="unfinished"></translation>
+    </message>
+    <message>
+        <location/>
+        <source>Recording Quality</source>
+        <translation type="unfinished"></translation>
+    </message>
+</context>
+<context>
+    <name>ResourceBrowserWidget</name>
+    <message>
+        <location filename="../src/ui/widgets/resource_browser_widget.ui"/>
+        <source>Resources</source>
+        <translation type="unfinished"></translation>
+    </message>
+    <message>
+        <location/>
+        <source>Search</source>
+        <translation type="unfinished"></translation>
+    </message>
+</context>
+<context>
+    <name>SayTextBusinessActionWidget</name>
+    <message>
+        <location filename="../src/ui/widgets/business/say_text_business_action_widget.ui"/>
+        <source>Speak the following:</source>
+        <translation type="unfinished"></translation>
+    </message>
+    <message>
+        <location/>
+        <source>Type any text here</source>
+        <translation type="unfinished"></translation>
+    </message>
+    <message>
+        <location/>
+        <source>Volume:</source>
+        <translation type="unfinished"></translation>
+    </message>
+    <message>
+        <location/>
+        <source>Test...</source>
+        <translation type="unfinished"></translation>
+    </message>
+    <message>
+        <location/>
+        <source>Speak to user</source>
+        <translation type="unfinished"></translation>
+    </message>
+</context>
+<context>
+    <name>SendmailBusinessActionWidget</name>
+    <message>
+        <location filename="../src/ui/widgets/business/sendmail_business_action_widget.ui"/>
+        <source>Additional Recipients:</source>
+        <translation type="unfinished"></translation>
+    </message>
+    <message>
+        <location/>
+        <source>Global Email Settings...</source>
+        <translation type="unfinished"></translation>
+    </message>
+</context>
+<context>
+    <name>ServerSettingsWidget</name>
+    <message>
+        <location filename="../src/ui/widgets/properties/server_settings_widget.ui"/>
+        <source>Ping</source>
+        <translation type="unfinished"></translation>
+    </message>
+    <message>
+        <location/>
+        <source>Failover</source>
+        <translation type="unfinished"></translation>
+    </message>
+    <message>
+        <location/>
+        <source>Failover Priority...</source>
+        <translation type="unfinished"></translation>
+    </message>
+    <message>
+        <location/>
+        <source>Name</source>
+        <translation type="unfinished"></translation>
+    </message>
+    <message>
+        <location/>
+        <source>IP Address</source>
+        <translation type="unfinished"></translation>
+    </message>
+    <message>
+        <location/>
+        <source>Port</source>
+        <translation type="unfinished"></translation>
+    </message>
+</context>
+<context>
+    <name>ShowOnAlarmLayoutActionWidget</name>
+    <message>
+        <location filename="../src/ui/widgets/business/show_on_alarm_layout_action_widget.ui"/>
+        <source>for</source>
+        <translation type="unfinished"></translation>
+    </message>
+    <message>
+        <location/>
+        <source>Force Alarm Layout opening</source>
+        <translation type="unfinished"></translation>
+    </message>
+    <message>
+        <location/>
+        <source>Also show source camera</source>
+        <translation type="unfinished"></translation>
+    </message>
+</context>
+<context>
+    <name>ShowTextOverlayActionWidget</name>
+    <message>
+        <location filename="../src/ui/widgets/business/show_text_overlay_action_widget.ui"/>
+        <source>seconds</source>
+        <translation type="unfinished"></translation>
+    </message>
+    <message>
+        <location/>
+        <source>Rule will work only for prolonged events</source>
+        <translation type="unfinished"></translation>
+    </message>
+    <message>
+        <location/>
+        <source>Also show on source camera</source>
+        <translation type="unfinished"></translation>
+    </message>
+    <message>
+        <location/>
+        <source>Display text for:</source>
+        <translation type="unfinished"></translation>
+    </message>
+    <message>
+        <location/>
+        <source>Use custom text:</source>
+        <translation type="unfinished"></translation>
+    </message>
+</context>
+<context>
+    <name>SignDialog</name>
+    <message>
+        <location filename="../src/ui/dialogs/sign_dialog.ui"/>
+        <source>Watermark Check</source>
+        <translation type="unfinished"></translation>
+    </message>
+    <message>
+        <location/>
+        <source>Checked File:</source>
+        <translation type="unfinished"></translation>
+    </message>
+    <message>
+        <location/>
+        <source>Check Result:</source>
+        <translation type="unfinished"></translation>
+    </message>
+</context>
+<context>
+    <name>SingleCameraSettingsWidget</name>
+    <message>
+        <location filename="../src/ui/widgets/properties/single_camera_settings_widget.ui"/>
+        <source>General</source>
+        <translation type="unfinished"></translation>
+    </message>
+    <message>
+        <location/>
+        <source>Address</source>
+        <translation type="unfinished"></translation>
+    </message>
+    <message>
+        <location/>
+        <source>Ping</source>
+        <translation type="unfinished"></translation>
+    </message>
+    <message>
+        <location/>
+        <source>Authentication</source>
+        <translation type="unfinished"></translation>
+    </message>
+    <message>
+        <location/>
+        <source>Enable Audio</source>
+        <translation type="unfinished"></translation>
+    </message>
+    <message>
+        <location/>
+        <source>Recording</source>
+        <translation type="unfinished"></translation>
+    </message>
+    <message>
+        <location/>
+        <source>Motion</source>
+        <translation type="unfinished"></translation>
+    </message>
+    <message>
+        <location/>
+        <source>Motion is not available for this camera.</source>
+        <translation type="unfinished"></translation>
+    </message>
+    <message>
+        <location/>
+        <source>Motion Detection</source>
+        <translation type="unfinished"></translation>
+    </message>
+    <message>
+        <location/>
+        <source>Fisheye</source>
+        <translation type="unfinished"></translation>
+    </message>
+    <message>
+        <location/>
+        <source>Advanced</source>
+        <translation type="unfinished"></translation>
+    </message>
+    <message>
+        <location/>
+        <source>Expert</source>
+        <translation type="unfinished"></translation>
+    </message>
+    <message>
+        <location/>
+        <source>I/O ports</source>
+        <translation type="unfinished"></translation>
+    </message>
+    <message>
+        <location/>
+        <source>Name</source>
+        <translation type="unfinished"></translation>
+    </message>
+    <message>
+        <location/>
+        <source>Model</source>
+        <translation type="unfinished"></translation>
+    </message>
+    <message>
+        <location/>
+        <source>Firmware</source>
+        <translation type="unfinished"></translation>
+    </message>
+    <message>
+        <location/>
+        <source>Vendor</source>
+        <translation type="unfinished"></translation>
+    </message>
+    <message>
+        <location/>
+        <source>Audio</source>
+        <translation type="unfinished"></translation>
+    </message>
+    <message>
+        <location/>
+        <source>Login</source>
+        <translation type="unfinished"></translation>
+    </message>
+    <message>
+        <location/>
+        <source>Password</source>
+        <translation type="unfinished"></translation>
+    </message>
+    <message>
+        <location/>
+        <source>IP Address</source>
+        <translation type="unfinished"></translation>
+    </message>
+    <message>
+        <location/>
+        <source>Web Page</source>
+        <translation type="unfinished"></translation>
+    </message>
+    <message>
+        <location/>
+        <source>MAC Address</source>
+        <translation type="unfinished"></translation>
+    </message>
+    <message>
+        <location/>
+        <source>Sensitivity</source>
+        <translation type="unfinished"></translation>
+    </message>
+    <message>
+        <location/>
+        <source>Reset</source>
+        <translation type="unfinished"></translation>
+    </message>
+    <message>
+        <location/>
+        <source>TextLabel</source>
+        <translation type="unfinished"></translation>
+    </message>
+</context>
+<context>
+    <name>SmtpAdvancedSettingsWidget</name>
+    <message>
+        <location filename="../src/ui/widgets/system_settings/smtp/smtp_advanced_settings_widget.ui"/>
+        <source>Unsecure Connection</source>
+        <translation type="unfinished"></translation>
+    </message>
+    <message>
+        <location/>
+        <source>(recommended)</source>
+        <translation type="unfinished"></translation>
+    </message>
+    <message>
+        <location/>
+        <source>Secure connection using TLS.</source>
+        <translation type="unfinished"></translation>
+    </message>
+    <message>
+        <location/>
+        <source>Secure connection using SSL.</source>
+        <translation type="unfinished"></translation>
+    </message>
+    <message>
+        <location/>
+        <source>Port:</source>
+        <translation type="unfinished"></translation>
+    </message>
+</context>
+<context>
+    <name>SmtpSettingsWidget</name>
+    <message>
+        <location filename="../src/ui/widgets/system_settings/smtp/smtp_settings_widget.ui"/>
+        <source>Outgoing Email Settings</source>
+        <translation type="unfinished"></translation>
+    </message>
+    <message>
+        <location/>
+        <source>Advanced settings...</source>
+        <translation type="unfinished"></translation>
+    </message>
+    <message>
+        <location/>
+        <source>Test</source>
+        <translation type="unfinished"></translation>
+    </message>
+</context>
+<context>
+    <name>SmtpTestConnectionWidget</name>
+    <message>
+        <location filename="../src/ui/widgets/system_settings/smtp/smtp_test_connection_widget.ui"/>
+        <source>Server:</source>
+        <translation type="unfinished"></translation>
+    </message>
+    <message>
+        <location/>
+        <source>Port:</source>
+        <translation type="unfinished"></translation>
+    </message>
+    <message>
+        <location/>
+        <source>User:</source>
+        <translation type="unfinished"></translation>
+    </message>
+    <message>
+        <location/>
+        <source>Security:</source>
+        <translation type="unfinished"></translation>
+    </message>
+    <message>
+        <location/>
+        <source>Progress:</source>
+        <translation type="unfinished"></translation>
+    </message>
+    <message>
+        <location/>
+        <source>Result:</source>
+        <translation type="unfinished"></translation>
+    </message>
+    <message>
+        <location/>
+        <source>OK</source>
+        <translation type="unfinished"></translation>
+    </message>
+    <message>
+        <location/>
+        <source>Cancel</source>
+        <translation type="unfinished"></translation>
+    </message>
+</context>
+<context>
+    <name>StorageAnalyticsWidget</name>
+    <message>
+        <location filename="../src/ui/widgets/properties/storage_analytics_widget.ui"/>
+        <source>Current Statistics</source>
+        <translation type="unfinished"></translation>
+    </message>
+    <message>
+        <location/>
+        <source>Forecast for Full Storage Usage</source>
+        <translation type="unfinished"></translation>
+    </message>
+    <message>
+        <location/>
+        <source>Additional storage:</source>
+        <translation type="unfinished"></translation>
+    </message>
+    <message>
+        <location/>
+        <source> TB</source>
+        <translation type="unfinished"></translation>
+    </message>
+    <message>
+        <location/>
+        <source>Server is offline. Statistics are not available.</source>
+        <translation type="unfinished"></translation>
+    </message>
+</context>
+<context>
+    <name>StorageConfigWidget</name>
+    <message>
+        <location filename="../src/ui/widgets/properties/storage_config_widget.ui"/>
+        <source>Add External Storage...</source>
+        <translation type="unfinished"></translation>
+    </message>
+    <message>
+        <location/>
+        <source>Start Backup Now</source>
+        <translation type="unfinished"></translation>
+    </message>
+    <message>
+        <location/>
+        <source>Cancel</source>
+        <translation type="unfinished"></translation>
+    </message>
+    <message>
+        <location/>
+        <source>Storage Locations</source>
+        <translation type="unfinished"></translation>
+    </message>
+    <message>
+        <location/>
+        <source>Recording to disabled storage will stop. However, deleting outdated footage from it will continue.</source>
+        <translation type="unfinished"></translation>
+    </message>
+    <message>
+        <location/>
+        <source>Reindex Archive</source>
+        <translation type="unfinished"></translation>
+    </message>
+    <message>
+        <location/>
+        <source>Reindex Backup</source>
+        <translation type="unfinished"></translation>
+    </message>
+    <message>
+        <location/>
+        <source>Backup Archive</source>
+        <translation type="unfinished"></translation>
+    </message>
+    <message>
+        <location/>
+        <source>Backup Settings...</source>
+        <translation type="unfinished"></translation>
+    </message>
+</context>
+<context>
+    <name>StorageRebuildWidget</name>
+    <message>
+        <location filename="../src/ui/widgets/properties/storage_rebuild_widget.ui"/>
+        <source>Cancel</source>
+        <translation type="unfinished"></translation>
+    </message>
+</context>
+<context>
+    <name>StorageUrlDialog</name>
+    <message>
+        <location filename="../src/ui/dialogs/storage_url_dialog.ui"/>
+        <source>Add External Storage...</source>
+        <translation type="unfinished"></translation>
+    </message>
+    <message>
+        <location/>
+        <source>Protocol:</source>
+        <translation type="unfinished"></translation>
+    </message>
+    <message>
+        <location/>
+        <source>URL:</source>
+        <translation type="unfinished"></translation>
+    </message>
+    <message>
+        <location/>
+        <source>Login:</source>
+        <translation type="unfinished"></translation>
+    </message>
+    <message>
+        <location/>
+        <source>Password:</source>
+        <translation type="unfinished"></translation>
+    </message>
+</context>
+<context>
+    <name>SystemSettingsWidget</name>
+    <message>
+        <location filename="../src/ui/widgets/system_settings/system_settings_widget.ui"/>
+        <source>(recommended)</source>
+        <translation type="unfinished"></translation>
+    </message>
+    <message>
+        <location/>
+        <source>Send anonymous usage and crash statistics to software developers</source>
+        <translation type="unfinished"></translation>
+    </message>
+    <message>
+        <location/>
+        <source>Enable audit trail</source>
+        <translation type="unfinished"></translation>
+    </message>
+    <message>
+        <location/>
+        <source>Warning! This will make the Quality and Frame Rate (FPS) settings in the Recording Schedule irrelevant.</source>
+        <translation type="unfinished"></translation>
+    </message>
+</context>
+<context>
+    <name>TimeServerSelectionWidget</name>
+    <message>
+        <location filename="../src/ui/widgets/system_settings/time_server_selection_widget.ui"/>
+        <source>System Time</source>
+        <translation type="unfinished"></translation>
+    </message>
+    <message>
+        <location/>
+        <source>System time is synchronized with the Internet and is independent from server local time.
+Selected server will be used as a time server if the system has no Internet access.</source>
+        <translation type="unfinished"></translation>
+    </message>
+</context>
+<context>
+    <name>UserProfileWidget</name>
+    <message>
+        <location filename="../src/ui/widgets/properties/user_profile_widget.ui"/>
+        <source>Change Password...</source>
+        <translation type="unfinished"></translation>
+    </message>
+</context>
+<context>
+    <name>UserRoleSettingsWidget</name>
+    <message>
+        <location filename="../src/ui/widgets/properties/user_role_settings_widget.ui"/>
+        <source>Name</source>
+        <translation type="unfinished"></translation>
+    </message>
+    <message>
+        <location/>
+        <source>Users</source>
+        <translation type="unfinished"></translation>
+    </message>
+    <message>
+        <location/>
+        <source>Delete Role</source>
+        <translation type="unfinished"></translation>
+    </message>
+</context>
+<context>
+    <name>UserRolesDialog</name>
+    <message>
+        <location filename="../src/ui/dialogs/resource_properties/user_roles_dialog.ui"/>
+        <source>User Roles</source>
+        <translation type="unfinished"></translation>
+    </message>
+    <message>
+        <location/>
+        <source>There are no custom user roles yet.
+Click &quot;New role&quot; button to create one.</source>
+        <translation type="unfinished"></translation>
+    </message>
+    <message>
+        <location/>
+        <source>New role</source>
+        <translation type="unfinished"></translation>
+    </message>
+</context>
+<context>
+    <name>UserSettingsWidget</name>
+    <message>
+        <location filename="../src/ui/widgets/properties/user_settings_widget.ui"/>
+        <source>User Type</source>
+        <translation type="unfinished"></translation>
+    </message>
+    <message>
+        <location/>
+        <source>Role</source>
+        <translation type="unfinished"></translation>
+    </message>
+    <message>
+        <location/>
+        <source>Edit Roles...</source>
+        <translation type="unfinished"></translation>
+    </message>
+</context>
+<context>
+    <name>WeekTimeScheduleDialog</name>
+    <message>
+        <location filename="../src/ui/dialogs/week_time_schedule_dialog.ui"/>
+        <source>Schedule</source>
+        <translation type="unfinished"></translation>
+    </message>
+    <message>
+        <location/>
+        <source>Note: Schedule is based on server time.</source>
+        <translation type="unfinished"></translation>
+    </message>
+    <message>
+        <location/>
+        <source>Schedule Settings</source>
+        <translation type="unfinished"></translation>
+    </message>
+    <message>
+        <location/>
+        <source>On</source>
+        <translation type="unfinished"></translation>
+    </message>
+    <message>
+        <location/>
+        <source>Off</source>
+        <translation type="unfinished"></translation>
+    </message>
+</context>
+</TS>