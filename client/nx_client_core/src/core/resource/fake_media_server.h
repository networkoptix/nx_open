--- conflicted
+++ resolved
@@ -23,13 +23,6 @@
     virtual QString getName() const override;
     virtual Qn::ResourceStatus getStatus() const override;
 
-<<<<<<< HEAD
-    virtual nx::utils::Url getApiUrl() const override;
-
-    void setAuthenticator(const QAuthenticator& authenticator);
-
-=======
->>>>>>> 8d6826ed
 protected:
     virtual void updateInternal(const QnResourcePtr& other, Qn::NotifierList& notifiers) override;
 
