#include "layout_file_camera_data_loader.h"

#include <camera/data/abstract_camera_data.h>
#include <camera/data/time_period_camera_data.h>

#include <core/resource/avi/avi_resource.h>
#include <core/storage/file_storage/layout_storage_resource.h>

#include <recording/time_period_list.h>

#include <nx/client/core/motion/motion_grid.h>
#include <nx/fusion/serialization/json.h>
#include <nx/fusion/serialization/json_functions.h>
#include <nx/streaming/config.h>

namespace {
    QAtomicInt qn_fakeHandle(INT_MAX / 2);
}

QnLayoutFileCameraDataLoader::QnLayoutFileCameraDataLoader(const QnAviResourcePtr &resource, Qn::TimePeriodContent dataType, QObject *parent):
    QnAbstractCameraDataLoader(resource, dataType, parent),
    m_aviResource(resource)
{
    NX_ASSERT(m_aviResource, Q_FUNC_INFO, "Resource must exist");

    /* Preload recording data. */
    if (dataType != Qn::RecordingContent)
        return;

    QnLayoutFileStorageResourcePtr storage = resource->getStorage().dynamicCast<QnLayoutFileStorageResource>();
    if (!storage)
        return;

    QnTimePeriodList chunks = storage->getTimePeriods(resource);
    m_data = QnAbstractCameraDataPtr(new QnTimePeriodCameraData(chunks));
}

QnLayoutFileCameraDataLoader::~QnLayoutFileCameraDataLoader()
{}


int QnLayoutFileCameraDataLoader::sendDataDelayed(const QnAbstractCameraDataPtr& data) {
    int handle = qn_fakeHandle.fetchAndAddAcquire(1);
    emit delayedReady(data, QnTimePeriod(0, QnTimePeriod::infiniteDuration()), handle);
    return handle;
}

int QnLayoutFileCameraDataLoader::loadMotion(const QList<QRegion> &motionRegions)
{
    if (!m_aviResource)
        return -1;

    using nx::client::core::MotionGrid;

    QVector<char*> masks;
    for (int i = 0; i < motionRegions.size(); ++i) {
        masks << (char*) qMallocAligned(MotionGrid::kCellCount / 8, CL_MEDIA_ALIGNMENT);
        QnMetaDataV1::createMask(motionRegions[i], masks.last());
    }

    std::vector<QnTimePeriodList> periods;
    for (int channel = 0; channel < motionRegions.size(); ++channel)
    {
        const QnMetaDataLightVector& m_motionData = m_aviResource->getMotionBuffer(channel);
        if (!m_motionData.empty())
        {
            periods.push_back(QnTimePeriodList());

            for (auto itr = m_motionData.begin(); itr != m_motionData.end(); ++itr)
            {
                if (itr->channel <= motionRegions.size() && QnMetaDataV1::matchImage((simd128i*) itr->data, (simd128i*) masks[itr->channel]))
                    periods.rbegin()->push_back(QnTimePeriod(itr->startTimeMs, itr->durationMs));
            }
        }
    }
    QnTimePeriodList merged = QnTimePeriodList::mergeTimePeriods(periods);
    QnAbstractCameraDataPtr result(new QnTimePeriodCameraData(merged));

    for (int i = 0; i < masks.size(); ++i)
        qFreeAligned(masks[i]);

    return sendDataDelayed(result);
}

int QnLayoutFileCameraDataLoader::load(const QString& filter, const qint64 /*resolutionMs*/)
{
    switch (m_dataType)
    {
        case Qn::RecordingContent:
<<<<<<< HEAD
        {
            return sendDataDelayed(m_data);
        }
        case Qn::MotionContent:
        {
=======
        {
            return sendDataDelayed(m_data);
        }
        case Qn::MotionContent:
        {
>>>>>>> fcbf70f4
            const auto motionRegions = QJson::deserialized<QList<QRegion>>(filter.toUtf8());
            for (const QRegion& region: motionRegions)
            {
                if (!region.isEmpty())
                    return loadMotion(motionRegions);
            }
            NX_EXPECT(false, "Empty motion region in exported video.");
        }
        case Qn::AnalyticsContent:
        {
            // Analytics export is not supported yet.
            return 0;
        }
        default:
            NX_ASSERT(false, "Should never get here");
            return 0;
    }
}<|MERGE_RESOLUTION|>--- conflicted
+++ resolved
@@ -87,19 +87,11 @@
     switch (m_dataType)
     {
         case Qn::RecordingContent:
-<<<<<<< HEAD
         {
             return sendDataDelayed(m_data);
         }
         case Qn::MotionContent:
         {
-=======
-        {
-            return sendDataDelayed(m_data);
-        }
-        case Qn::MotionContent:
-        {
->>>>>>> fcbf70f4
             const auto motionRegions = QJson::deserialized<QList<QRegion>>(filter.toUtf8());
             for (const QRegion& region: motionRegions)
             {
