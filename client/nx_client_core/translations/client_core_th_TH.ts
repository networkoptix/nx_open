--- conflicted
+++ resolved
@@ -21,11 +21,7 @@
     </message>
     <message>
       <source>This account is blocked.</source>
-<<<<<<< HEAD
-      <translation>บัญชีนี้ถูกปิดแล้ว</translation>
-=======
       <translation>บัญชีนี้ถูกปิดแล้ว.</translation>
->>>>>>> 5c4e2656
     </message>
     <message>
       <source>Requested feature is not implemented.</source>
@@ -53,11 +49,7 @@
     </message>
     <message>
       <source>Unknown error.</source>
-<<<<<<< HEAD
-      <translation>ข้อผิดพลาดที่ไม่รู้จัก</translation>
-=======
       <translation>ข้อผิดพลาดที่ไม่รู้จัก.</translation>
->>>>>>> 5c4e2656
     </message>
     <message>
       <source>Unexpected network error. Please check your Internet connection and try again.</source>
