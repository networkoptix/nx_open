if(CMAKE_BUILD_TYPE STREQUAL "Debug")
    set(Qt5MultimediaQuick_names
        Qt5MultimediaQuickd QtMultimediaQuickd Qt5MultimediaQuick QtMultimediaQuick)
else()
    set(Qt5MultimediaQuick_names Qt5MultimediaQuick QtMultimediaQuick)
endif()

find_library(Qt5MultimediaQuick_LIBRARY
    NAMES ${Qt5MultimediaQuick_names}
    PATHS "${QT_DIR}/lib" NO_DEFAULT_PATH NO_CMAKE_FIND_ROOT_PATH)

if(NOT Qt5MultimediaQuick_LIBRARY)
    message(FATAL_ERROR "Library Qt5MultimediaQuick not found.")
endif()

mark_as_advanced(Qt5MultimediaQuick_LIBRARY)

nx_add_target(nx_client_core LIBRARY
    PUBLIC_LIBS
<<<<<<< HEAD
        Qt5::Quick ${Qt5MultimediaQuick_LIBRARY}
        appserver2 nx_vms_utils cloud_db_client nx_media nx_network nx_utils)
=======
        Qt5::Quick
        appserver2 nx_vms_utils cloud_db_client nx_media nx_network nx_utils nx_update)
>>>>>>> 7e11394b

target_include_directories(nx_client_core
    PUBLIC
        ${Qt5Quick_PRIVATE_INCLUDE_DIRS}
        ${Qt5Multimedia_PRIVATE_INCLUDE_DIRS})<|MERGE_RESOLUTION|>--- conflicted
+++ resolved
@@ -17,13 +17,8 @@
 
 nx_add_target(nx_client_core LIBRARY
     PUBLIC_LIBS
-<<<<<<< HEAD
         Qt5::Quick ${Qt5MultimediaQuick_LIBRARY}
-        appserver2 nx_vms_utils cloud_db_client nx_media nx_network nx_utils)
-=======
-        Qt5::Quick
         appserver2 nx_vms_utils cloud_db_client nx_media nx_network nx_utils nx_update)
->>>>>>> 7e11394b
 
 target_include_directories(nx_client_core
     PUBLIC
