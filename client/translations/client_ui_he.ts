<?xml version="1.0" encoding="utf-8"?>
<!DOCTYPE TS>
<TS version="2.1" language="he" sourcelanguage="en">
<context>
    <name>AboutDialog</name>
    <message>
        <location filename="../src/ui/dialogs/about_dialog.ui"/>
        <source>About</source>
        <translatorcomment>erffwfrfr4</translatorcomment>
        <translation>אודות</translation>
    </message>
    <message>
        <location/>
        <source>Information</source>
        <translation>מידע</translation>
    </message>
    <message>
        <location/>
        <source>Credits</source>
        <translation>קרדיטים</translation>
    </message>
    <message>
        <location/>
        <source>GPU Information</source>
        <translation>מידע על המעבד הגראפי</translation>
    </message>
    <message>
        <location/>
        <source>Connected servers</source>
        <translation>שרתים מחוברים</translation>
    </message>
    <message>
        <location/>
        <source>Support</source>
        <translation>תמיכה</translation>
    </message>
</context>
<context>
    <name>AdjustVideoDialog</name>
    <message>
        <location filename="../src/ui/dialogs/adjust_video_dialog.ui"/>
        <source>Image Enhancement</source>
        <translation>שיפור תמונה</translation>
    </message>
    <message>
        <location/>
        <source>Enable image enhancement</source>
        <translation>אפשר שיפור תמונה</translation>
    </message>
    <message>
        <location/>
        <source>Gamma</source>
        <translation>גאמה</translation>
    </message>
    <message>
        <location/>
        <source>Auto</source>
        <translation>אוטו&apos;</translation>
    </message>
    <message>
        <location/>
        <source>Black level</source>
        <translation>רמת שחור</translation>
    </message>
    <message>
        <location/>
        <source>White level</source>
        <translation>רמת לבן</translation>
    </message>
</context>
<context>
    <name>AggregationWidget</name>
    <message>
        <location filename="../src/ui/widgets/business/aggregation_widget.ui"/>
        <source>Check to set aggregation period</source>
        <translation>סמן להגדרת תקופת השמירה</translation>
    </message>
    <message>
        <location/>
        <source>Interval of action :</source>
        <translation>מרווח פעולה:</translation>
    </message>
    <message>
        <location/>
        <source>No more than once per</source>
        <translation>לא יותר מאחת ל</translation>
    </message>
    <message>
        <location/>
        <source>Instant</source>
        <translation>מיידי</translation>
    </message>
</context>
<context>
    <name>AuditLogDialog</name>
    <message>
        <location filename="../src/ui/dialogs/audit_log_dialog.ui"/>
        <source>Audit Trail</source>
        <translation>נתיב ביקורת</translation>
    </message>
    <message>
        <location/>
        <source>From</source>
        <translation>מ</translation>
    </message>
    <message>
        <location/>
        <source>Refresh</source>
        <translation>רענן</translation>
    </message>
    <message>
        <location/>
        <source>User actions</source>
        <translation>פעולות משתמש</translation>
    </message>
    <message>
        <location/>
        <source>Watching archive</source>
        <translation>ארכיון צפיה</translation>
    </message>
    <message>
        <location/>
        <source>Exporting video</source>
        <translation>מייצא וידאו</translation>
    </message>
    <message>
        <location/>
        <source>Watching live</source>
        <translation>צפיה חיה</translation>
    </message>
    <message>
        <location/>
        <source>Login/logout</source>
        <translation>היכנס/צא</translation>
    </message>
    <message>
        <location/>
        <source>Event rules</source>
        <translation>כללי אירוע</translation>
    </message>
    <message>
        <location/>
        <source>Server actions</source>
        <translation>פעולות שרת</translation>
    </message>
    <message>
        <location/>
        <source>E-mail settings</source>
        <translation>הגדרות דואר אלקטרוני</translation>
    </message>
    <message>
        <location/>
        <source>System actions</source>
        <translation>פעולות מערכת</translation>
    </message>
    <message>
        <location/>
        <source>Select all</source>
        <translation>בחר הכל</translation>
    </message>
    <message>
        <location/>
        <source>Sessions</source>
        <translation>הפעלות</translation>
    </message>
    <message>
        <location/>
        <source>Details</source>
        <translation>פרטים</translation>
    </message>
    <message>
        <location/>
        <source>To</source>
        <translation type="unfinished"></translation>
    </message>
    <message>
        <location/>
        <source>All Servers are offline. Audit data is not available.</source>
        <translation type="unfinished"></translation>
    </message>
</context>
<context>
    <name>BackupScheduleDialog</name>
    <message>
        <location filename="../src/ui/dialogs/backup_schedule_dialog.ui"/>
        <source>Backup Schedule...</source>
        <translation type="unfinished"></translation>
    </message>
    <message>
        <location/>
        <source>Execute backup on the following days:</source>
        <translation type="unfinished"></translation>
    </message>
    <message>
        <location/>
        <source>Finish:</source>
        <translation type="unfinished"></translation>
    </message>
    <message>
        <location/>
        <source>Start:</source>
        <translation type="unfinished"></translation>
    </message>
    <message>
        <location/>
        <source>Limit Bandwidth to:</source>
        <translation type="unfinished"></translation>
    </message>
    <message>
        <location/>
        <source>Mbit/s</source>
        <translation type="unfinished"></translation>
    </message>
</context>
<context>
    <name>BookmarkBusinessActionWidget</name>
    <message>
        <location filename="../src/ui/widgets/business/bookmark_business_action_widget.ui"/>
        <source>Fixed duration:</source>
        <translation type="unfinished"></translation>
    </message>
    <message>
        <location/>
        <source>seconds</source>
        <translation type="unfinished"></translation>
    </message>
    <message>
        <location/>
        <source>Tags:</source>
        <translation type="unfinished"></translation>
    </message>
    <message>
        <location/>
        <source>Pre-recording:</source>
        <translation type="unfinished"></translation>
    </message>
    <message>
        <location/>
        <source>Post-recording:</source>
        <translation type="unfinished"></translation>
    </message>
</context>
<context>
    <name>BookmarkWidget</name>
    <message>
        <location filename="../src/ui/widgets/bookmark_widget.ui"/>
        <source>&amp;Name</source>
        <translation type="unfinished">&amp;שם</translation>
    </message>
    <message>
        <location/>
        <source>&amp;Timeout</source>
        <translation type="unfinished">&amp;זמן קצוב</translation>
    </message>
    <message>
        <location/>
        <source>T&amp;ags</source>
        <translation type="unfinished">ת&amp;גיות</translation>
    </message>
    <message>
        <location/>
        <source>&amp;Description</source>
        <translation type="unfinished">&amp;תיאור</translation>
    </message>
    <message>
        <location/>
        <source>List of tags divided by commas or spaces</source>
        <translation type="unfinished"></translation>
    </message>
    <message>
        <location/>
        <source>Popular tags</source>
        <translation type="unfinished"></translation>
    </message>
</context>
<context>
    <name>BookmarksLog</name>
    <message>
        <location filename="../src/ui/dialogs/search_bookmarks_dialog.ui"/>
        <source>-</source>
        <translation type="unfinished">-</translation>
    </message>
    <message>
        <location/>
        <source>Refresh</source>
        <translation type="unfinished">רענן</translation>
    </message>
    <message>
        <location/>
        <source>&lt; Any camera &gt;</source>
        <translation type="unfinished"></translation>
    </message>
    <message>
        <location/>
        <source>All Servers are offline. Logs are not available.</source>
        <translation type="unfinished">כל השרתים אינם מקוונים. רשימות התיעוד אינן זמינות.</translation>
    </message>
    <message>
        <location/>
        <source>Bookmark Log</source>
        <translation type="unfinished"></translation>
    </message>
</context>
<context>
    <name>BusinessRuleWidget</name>
    <message>
        <location filename="../src/ui/widgets/business/business_rule_widget.ui"/>
        <source>Event</source>
        <translation>אירוע</translation>
    </message>
    <message>
        <location/>
        <source>When</source>
        <translation>כאשר</translation>
    </message>
    <message>
        <location/>
        <source>at</source>
        <translation>ב</translation>
    </message>
    <message>
        <location/>
        <source>Schedule...</source>
        <translation>לוח זמנים...</translation>
    </message>
    <message>
        <location/>
        <source>Action</source>
        <translation>פעולה</translation>
    </message>
    <message>
        <location/>
        <source>Do</source>
        <translation>בצע</translation>
    </message>
    <message>
        <location/>
        <source>Comments:</source>
        <translation>הערות:</translation>
    </message>
</context>
<context>
    <name>BusinessRulesDialog</name>
    <message>
        <location filename="../src/ui/dialogs/business_rules_dialog.ui"/>
        <source>Alarm/Event Rules</source>
        <translation>כללי התרעה/אירוע</translation>
    </message>
    <message>
        <location/>
        <source>Add</source>
        <translation>הוסף</translation>
    </message>
    <message>
        <location/>
        <source>Delete</source>
        <translation>מחק</translation>
    </message>
    <message>
        <location/>
        <source>Event log</source>
        <translation>תיעוד אירועים</translation>
    </message>
    <message>
        <location/>
        <source>Advanced...</source>
        <translation>מתקדם...</translation>
    </message>
    <message>
        <location/>
        <source>X</source>
        <translation>X</translation>
    </message>
</context>
<context>
    <name>CameraAdditionDialog</name>
    <message>
        <location filename="../src/ui/dialogs/camera_addition_dialog.ui"/>
        <source>Selected Server:</source>
        <translation>שרת שנבחר:</translation>
    </message>
    <message>
        <location/>
        <source>Server is offline</source>
        <translation>השרת אינו זמין</translation>
    </message>
    <message>
        <location/>
        <source>IP, hostname, RTSP link...</source>
        <translation>IP, שרת שם RTSP...</translation>
    </message>
    <message>
        <location/>
        <source>S&amp;tart IP:</source>
        <translation>ה&amp;תחלת טווח IP:</translation>
    </message>
    <message>
        <location/>
        <source>&amp;End IP:</source>
        <translation>&amp;סוף טווח IP:</translation>
    </message>
    <message>
        <location/>
        <source>S&amp;ubnet Scan</source>
        <translation>ס&amp;ריקת רשת משנה</translation>
    </message>
    <message>
        <location/>
        <source>&amp;Login:</source>
        <translation>&amp;שם משתמש:</translation>
    </message>
    <message>
        <location/>
        <source>&amp;Password:</source>
        <translation>&amp;סיסמה:</translation>
    </message>
    <message>
        <location/>
        <source>Auto</source>
        <translation>אוטומטי</translation>
    </message>
    <message>
        <location/>
        <source>&amp;Discovery Port:</source>
        <translation>&amp;פורט גילוי:</translation>
    </message>
    <message>
        <location/>
        <source>Brand</source>
        <translation>חברה</translation>
    </message>
    <message>
        <location/>
        <source>Model</source>
        <translation>מודל</translation>
    </message>
    <message>
        <location/>
        <source>Address</source>
        <translation>כתובת</translation>
    </message>
    <message>
        <location/>
        <source>Scanning...</source>
        <translation>סורק...</translation>
    </message>
    <message>
        <location/>
        <source>Stop</source>
        <translation>עצירה</translation>
    </message>
    <message>
        <location/>
        <source>&amp;Scan</source>
        <translation>&amp;סרוק</translation>
    </message>
    <message>
        <location/>
        <source>&amp;Add selected</source>
        <translation>&amp;הוסף את הפריטים שנבחרו</translation>
    </message>
    <message>
        <location/>
        <source>New Scan...</source>
        <translation>סריקה חדשה...</translation>
    </message>
    <message>
        <location/>
        <source>Add device(s)...</source>
        <translation>הוסף מכשיר/ים...</translation>
    </message>
    <message>
        <location/>
        <source>Device Address:</source>
        <translation>כתובת המכשיר:</translation>
    </message>
    <message>
        <location/>
        <source>Discovered Devices:</source>
        <translation>מכשירים שנמצאו:</translation>
    </message>
</context>
<context>
    <name>CameraAdvancedParamsWidget</name>
    <message>
        <location filename="../src/ui/widgets/properties/camera_advanced_params_widget.ui"/>
        <source>Category</source>
        <translation type="unfinished">קטגוריה</translation>
    </message>
    <message>
        <location/>
        <source>Refresh</source>
        <translation type="unfinished">רענן</translation>
    </message>
</context>
<context>
    <name>CameraAdvancedSettingsWidget</name>
    <message>
        <location filename="../src/ui/widgets/properties/camera_advanced_settings_widget.ui"/>
        <source>about:blank</source>
        <translation>about:blank</translation>
    </message>
    <message>
        <location/>
        <source>This camera has no advanced settings</source>
        <translation type="unfinished"></translation>
    </message>
</context>
<context>
    <name>CameraExpertSettingsWidget</name>
    <message>
        <location filename="../src/ui/widgets/properties/expert_settings_widget.ui"/>
        <source>I have read the manual and understand the risks</source>
        <translation>קראתי את המדריך ואני מבין את הסיכונים</translation>
    </message>
    <message>
        <location/>
        <source>Camera Settings Control</source>
        <translation>שליטה בהגדרות המצלמה</translation>
    </message>
    <message>
        <location/>
        <source>Keep camera streams&apos; and profiles&apos; settings</source>
        <translation>שמור את הגדרות הזרמים והפרופילים של המצלמה</translation>
    </message>
    <message>
        <location/>
        <source>Warning! This will make the Quality and Frame Rate (FPS) settings in the Recording Schedule irrelevant.</source>
        <translation>אזהרה! צעד זה יהפוך את הגדרות האיכות וקצב הפריימים(FPS) ב&quot;לוח זמני הקלטות&quot; ללא רלוונטיים.</translation>
    </message>
    <message>
        <location/>
        <source>&quot;Allow system to optimize camera settings&quot; is disabled in System Administration.</source>
        <translation>&quot;אפשר למערכת למטב את הגדרות המצלמה&quot; מבוטל ב&quot;ניהול המערכת&quot;.</translation>
    </message>
    <message>
        <location/>
        <source>Secondary Stream Control</source>
        <translation>שליטה בזרם המשני</translation>
    </message>
    <message>
        <location/>
        <source>Override secondary stream quality</source>
        <translation>עקוף את איכות הזרם המשני</translation>
    </message>
    <message>
        <location/>
        <source>Do not use</source>
        <translation>לא יתבצע שימוש</translation>
    </message>
    <message>
        <location/>
        <source>Low quality</source>
        <translation>איכות נמוכה</translation>
    </message>
    <message>
        <location/>
        <source>Medium quality</source>
        <translation>איכות בינונית</translation>
    </message>
    <message>
        <location/>
        <source>High quality</source>
        <translation>איכות גבוהה</translation>
    </message>
    <message>
        <location/>
        <source>Warning! Low quality may result in low resolution image.</source>
        <translation>אזהרה! &quot;איכות נמוכה&quot; עלולה לגרום לרזולוציית תמונה נמוכה.</translation>
    </message>
    <message>
        <location/>
        <source>Warning! Selecting High quality may impact your CPU and network performance and could cause additional issues.</source>
        <translation>אזהרה! בחירה ב&quot;איכות גבוהה&quot; עלולה להשפיע על תפקוד הרשת והמעבד שלך ולגרום לבעיות נוספות.</translation>
    </message>
    <message>
        <location/>
        <source>Archive control</source>
        <translation>שליטה בארכיון</translation>
    </message>
    <message>
        <location/>
        <source>Do not archive primary stream</source>
        <translation>אל תאחסן את הזרם הראשי</translation>
    </message>
    <message>
        <location/>
        <source>Do not archive secondary stream</source>
        <translation>אל תאחסן את הזרם המשני</translation>
    </message>
    <message>
        <location/>
        <source>Media streaming control</source>
        <translation>שליטה בזרימת המדיה</translation>
    </message>
    <message>
        <location/>
        <source>RTP transport:</source>
        <translation>העברת RTP:</translation>
    </message>
    <message>
        <location/>
        <source>Auto</source>
        <translation>אוטומטית</translation>
    </message>
    <message>
        <location/>
        <source>TCP</source>
        <translation>TCP</translation>
    </message>
    <message>
        <location/>
        <source>UDP</source>
        <translation>UDP</translation>
    </message>
    <message>
        <location/>
        <source>Calculate bitrate per GOP instead of bitrate per second (It&apos;ll increase bitrate for camera)</source>
        <translation>חשב קצב נתונים לכל GOP (קבוצת תמונות) במקום קצב נתונים לשניה (קצב הנתונים של המצלמה יגדל)</translation>
    </message>
    <message>
        <location/>
        <source>Warning! Do not change these settings unless you are absolutely sure of their potential impact on your system performance.</source>
        <translation>אזהרה! אל תשנה הגדרות אלו במידה ואינך מבין לחלוטין את ההשפעה האפשרית שלהם על ביצועי המערכת שלך.</translation>
    </message>
    <message>
        <location/>
        <source>Restore Defaults</source>
        <translation>שחזר לברירת המחדל</translation>
    </message>
</context>
<context>
    <name>CameraInputBusinessEventWidget</name>
    <message>
        <location filename="../src/ui/widgets/business/camera_input_business_event_widget.ui"/>
        <source>Input ID:</source>
        <translation>מזהה קלט:</translation>
    </message>
</context>
<context>
    <name>CameraListDialog</name>
    <message>
        <location filename="../src/ui/dialogs/camera_list_dialog.ui"/>
        <source>Filter:</source>
        <translation>מסנן:</translation>
    </message>
</context>
<context>
    <name>CameraOutputBusinessActionWidget</name>
    <message>
        <location filename="../src/ui/widgets/business/camera_output_business_action_widget.ui"/>
        <source>&amp;Output ID:</source>
        <translation>&amp;מזהה פלט:</translation>
    </message>
    <message>
        <location/>
        <source>&amp;Auto-reset in (sec):</source>
        <translation>&amp;אתחול אוטומטי בעוד (שניות):</translation>
    </message>
</context>
<context>
    <name>CameraScheduleWidget</name>
    <message>
        <location filename="../src/ui/widgets/properties/camera_schedule_widget.ui"/>
        <source>Enable Recording</source>
        <translation>אפשר הקלטה</translation>
    </message>
    <message>
        <location/>
        <source>Get More Licenses...</source>
        <translation>השג עוד רשיונות...</translation>
    </message>
    <message>
        <location/>
        <source>Recording Schedule</source>
        <translation>לוח זמני הקלטות</translation>
    </message>
    <message>
        <location/>
        <source>Show Quality on Schedule</source>
        <translation>הצג איכות ב&quot;לוח זמנים&quot;</translation>
    </message>
    <message>
        <location/>
        <source>Panic Mode: </source>
        <translation>מצב מצוקה:</translation>
    </message>
    <message>
        <location/>
        <source>Show FPS on Schedule</source>
        <translation>הצג FPS ב&quot;לוח זמנים&quot;</translation>
    </message>
    <message>
        <location/>
        <source>Note: Recording Schedule is based on Server Time</source>
        <translation>הערה: לוח זמני ההקלטות מבוסס על זמן השרת</translation>
    </message>
    <message>
        <location/>
        <source>Schedule Settings</source>
        <translation>הגדרות לוח זמנים</translation>
    </message>
    <message>
        <location/>
        <source>FPS</source>
        <translation>FPS</translation>
    </message>
    <message>
        <location/>
        <source>Quality</source>
        <translation>איכות</translation>
    </message>
    <message>
        <location/>
        <source>Record Always</source>
        <translation>הקלט תמיד</translation>
    </message>
    <message>
        <location/>
        <source>Motion Only</source>
        <translation>תנועה בלבד</translation>
    </message>
    <message>
        <location/>
        <source>Motion + Low-Res </source>
        <translation>תנועה + רזולוציה נמוכה</translation>
    </message>
    <message>
        <location/>
        <source>Do Not Record</source>
        <translation>אל תקליט</translation>
    </message>
    <message>
        <location/>
        <source>Fixed Archive Length</source>
        <translation>מספר הימים לשמירה בארכיון</translation>
    </message>
    <message>
        <location/>
        <source>Auto</source>
        <translation>אוטומטי</translation>
    </message>
    <message>
        <location/>
        <source>Min. Days</source>
        <translation>מספר ימים מינימלי</translation>
    </message>
    <message>
        <location/>
        <source>Max. Days</source>
        <translation>מספר ימים מקסימלי</translation>
    </message>
    <message>
        <location/>
        <source>Motion Recording</source>
        <translation>הקלטת תנועה</translation>
    </message>
    <message>
        <location/>
        <source>Pre-Recording</source>
        <translation>משך הקלטה לפני </translation>
    </message>
    <message>
        <location/>
        <source> s</source>
        <extracomment>Short for &quot;seconds&quot;</extracomment>
        <translation>ש</translation>
    </message>
    <message>
        <location/>
        <source>Post-Recording</source>
        <translation>משך הקלטה אחרי</translation>
    </message>
    <message>
        <location/>
        <source>Apply changes before copying schedule</source>
        <translation>החלת השינויים לפני העתקת לוח הזמנים</translation>
    </message>
    <message>
        <location/>
        <source>Copy Schedule...</source>
        <translation>העתק לוח זמנים...</translation>
    </message>
</context>
<context>
    <name>ConnectionNameDialog</name>
    <message>
        <location filename="../src/ui/dialogs/connection_name_dialog.ui"/>
        <source>Save connection as...</source>
        <translation>שמור חיבור כ...</translation>
    </message>
    <message>
        <location/>
        <source>Enter name:</source>
        <translation>הכנס שם:</translation>
    </message>
    <message>
        <location/>
        <source>Save password</source>
        <translation>שמור סיסמה</translation>
    </message>
</context>
<context>
    <name>ConnectionTestingDialog</name>
    <message>
        <location filename="../src/ui/dialogs/connection_testing_dialog.ui"/>
        <source>Connection Test</source>
        <translation>בדיקת חיבור</translation>
    </message>
    <message>
        <location/>
        <source>Testing connection...</source>
        <translation>בודק את החיבור...</translation>
    </message>
</context>
<context>
    <name>CustomBusinessEventWidget</name>
    <message>
        <location filename="../src/ui/widgets/business/custom_business_event_widget.ui"/>
        <source>Source contains:</source>
        <translation>המקור מכיל:</translation>
    </message>
    <message>
        <location/>
        <source>Keywords separated by space</source>
        <translation>מילות מפתח מופרדות ע&quot;י רווח</translation>
    </message>
    <message>
        <location/>
        <source>Caption contains:</source>
        <translation>הכתובית מכילה:</translation>
    </message>
    <message>
        <location/>
        <source>Description contains:</source>
        <translation>התיאור מכיל:</translation>
    </message>
</context>
<context>
    <name>DatabaseManagementWidget</name>
    <message>
        <location filename="../src/ui/widgets/settings/database_management_widget.ui"/>
        <source>Create Backup...</source>
        <translation>צור גיבוי...</translation>
    </message>
    <message>
        <location/>
        <source>Restore from Backup...</source>
        <translation>שחזר מגיבוי...</translation>
    </message>
</context>
<context>
    <name>EventLogDialog</name>
    <message>
        <location filename="../src/ui/dialogs/event_log_dialog.ui"/>
        <source>Event Log</source>
        <translation>רשימת אירועים</translation>
    </message>
    <message>
        <location/>
        <source>-</source>
        <translation>-</translation>
    </message>
    <message>
        <location/>
        <source>Clear Filter</source>
        <translation>מחק פילטר</translation>
    </message>
    <message>
        <location/>
        <source>Refresh</source>
        <translation>רענן</translation>
    </message>
    <message>
        <location/>
        <source>Alarm/Event Rules</source>
        <translation>כללי התרעה/אירוע</translation>
    </message>
    <message>
        <location/>
        <source>All Servers are offline. Logs are not available.</source>
        <translation>כל השרתים אינם מקוונים. רשימות התיעוד אינן זמינות.</translation>
    </message>
</context>
<context>
    <name>ExecPtzPresetBusinessActionWidget</name>
    <message>
        <location filename="../src/ui/widgets/business/ptz_preset_business_action_widget.ui"/>
        <source>&amp;PTZ preset:</source>
        <translation type="unfinished"></translation>
    </message>
</context>
<context>
    <name>FisheyeSettingsWidget</name>
    <message>
        <location filename="../src/ui/widgets/properties/fisheye_settings_widget.ui"/>
        <source>Ceiling Mount</source>
        <translation>התקן גג</translation>
    </message>
    <message>
        <location/>
        <source>Wall Mount</source>
        <translation>התקן קיר</translation>
    </message>
    <message>
        <location/>
        <source>Floor/Table Mount</source>
        <translation>התקן רצפה/שולחן</translation>
    </message>
    <message>
        <location/>
        <source>Camera View Angle Correction</source>
        <translation>תיקון זווית צפיית המצלמה</translation>
    </message>
    <message>
        <location/>
        <source>Calibration</source>
        <translation>כיול</translation>
    </message>
</context>
<context>
    <name>GeneralPreferencesWidget</name>
    <message>
        <location filename="../src/ui/widgets/settings/general_preferences_widget.ui"/>
        <source>Main Media Folder</source>
        <translation>תיקיית מדיה ראשית</translation>
    </message>
    <message>
        <location/>
        <source>&amp;Browse...</source>
        <translation>&amp;סייר...</translation>
    </message>
    <message>
        <location/>
        <source>Extra Media Folders</source>
        <translation>תיקיות מדיה נוספות</translation>
    </message>
    <message>
        <location/>
        <source>&amp;Add...</source>
        <translation>&amp;הוסף...</translation>
    </message>
    <message>
        <location/>
        <source>&amp;Remove</source>
        <translation>&amp;הסר</translation>
    </message>
    <message>
        <location/>
        <source>Misc</source>
        <translation>הגדרות שונות</translation>
    </message>
    <message>
        <location/>
        <source>Downmix Audio from 5.1 to 2.1</source>
        <translation>שנמוך(Downmix) אודיו מ5.1 ל2.1</translation>
    </message>
    <message>
        <location/>
        <source>Restart required</source>
        <translation>דורש אתחול</translation>
    </message>
    <message>
        <location/>
        <source>Auto Pause Video</source>
        <translation>השהיית וידאו אוטומטית</translation>
    </message>
    <message>
        <location/>
        <source>after</source>
        <translation>אחרי</translation>
    </message>
    <message>
        <location/>
        <source>Minutes of Inactivity</source>
        <translation>דקות של חוסר פעילות</translation>
    </message>
    <message>
        <location/>
        <source>Run Application when PC Boots:</source>
        <translation>הפעל את התוכנה כשהמחשב עולה:</translation>
    </message>
    <message>
        <location/>
        <source>Double Buffering:</source>
        <translation>החלקת וידאו:</translation>
    </message>
    <message>
        <location/>
        <source>Browse Logs</source>
        <translation>סייר בתיעוד(log)</translation>
    </message>
    <message>
        <location/>
        <source>Clear Local Cache</source>
        <translation>נקה זכרון מטמון מקומי</translation>
    </message>
</context>
<context>
    <name>GeneralSystemAdministrationWidget</name>
    <message>
        <location filename="../src/ui/widgets/settings/general_system_administration_widget.ui"/>
        <source>Administration</source>
        <translation>ניהול</translation>
    </message>
    <message>
        <location/>
        <source>Ctrl+E</source>
        <translation>Ctrl +E</translation>
    </message>
    <message>
        <location/>
        <source>Ctrl+L</source>
        <translation>Ctrl +L</translation>
    </message>
    <message>
        <location/>
        <source>Ctrl+M</source>
        <translation>Ctrl +M</translation>
    </message>
    <message>
        <location/>
        <source>Monitor All Servers on a Single Layout</source>
        <translation>נטר את כל השרתים בפריסה אחת</translation>
<<<<<<< HEAD
    </message>
    <message>
        <location/>
        <source>System Settings</source>
        <translation>הגדרות מערכת</translation>
    </message>
    <message>
        <location/>
        <source>System Backup and Restore</source>
        <translation>גבוי ושחזור המערכת</translation>
    </message>
    <message>
        <location/>
        <source>Ctrl+B</source>
=======
    </message>
    <message>
        <location/>
        <source>System Settings</source>
        <translation>הגדרות מערכת</translation>
    </message>
    <message>
        <location/>
        <source>System Backup and Restore</source>
        <translation>גבוי ושחזור המערכת</translation>
    </message>
    <message>
        <location/>
        <source>Ctrl+B</source>
        <translation type="unfinished"></translation>
    </message>
    <message>
        <location/>
        <source>&amp;Alarm/Event Rules...</source>
>>>>>>> 0ea934a7
        <translation type="unfinished"></translation>
    </message>
    <message>
        <location/>
<<<<<<< HEAD
        <source>&amp;Alarm/Event Rules...</source>
=======
        <source>&amp;Event Log...</source>
>>>>>>> 0ea934a7
        <translation type="unfinished"></translation>
    </message>
    <message>
        <location/>
<<<<<<< HEAD
        <source>&amp;Event Log...</source>
=======
        <source>&amp;Health Monitoring...</source>
>>>>>>> 0ea934a7
        <translation type="unfinished"></translation>
    </message>
    <message>
        <location/>
<<<<<<< HEAD
        <source>&amp;Health Monitoring...</source>
=======
        <source>Audit Trail...</source>
>>>>>>> 0ea934a7
        <translation type="unfinished"></translation>
    </message>
    <message>
        <location/>
<<<<<<< HEAD
        <source>Audit Trail...</source>
        <translation type="unfinished"></translation>
    </message>
    <message>
        <location/>
=======
>>>>>>> 0ea934a7
        <source>Open Audit Trail Log</source>
        <translation type="unfinished"></translation>
    </message>
    <message>
        <location/>
        <source>&amp;Bookmarks...</source>
        <translation type="unfinished"></translation>
    </message>
    <message>
        <location/>
        <source>&lt;html&gt;&lt;head/&gt;&lt;body&gt;&lt;p&gt;Open Bookmarks List (&lt;span style=&quot; font-weight:600;&quot;&gt;Ctrl+B&lt;/span&gt;)&lt;/p&gt;&lt;/body&gt;&lt;/html&gt;</source>
        <translation type="unfinished"></translation>
    </message>
</context>
<context>
    <name>ImageControlWidget</name>
    <message>
        <location filename="../src/ui/widgets/properties/image_control_widget.ui"/>
        <source>Image Control</source>
        <translation>שליטת תמונה</translation>
    </message>
    <message>
        <location/>
        <source>Force aspect ratio to:</source>
        <translation>כפה יחס גובה-רוחב ל:</translation>
    </message>
    <message>
        <location/>
        <source>This is a fish-eye lens camera</source>
        <translation>זוהי מצלמת עדשת עין-הדג</translation>
    </message>
    <message>
        <location/>
        <source>Default Rotation:</source>
        <translation type="unfinished"></translation>
    </message>
</context>
<context>
    <name>ImagePreviewDialog</name>
    <message>
        <location filename="../src/ui/dialogs/image_preview_dialog.ui"/>
        <source>Image View</source>
        <translation>צפיה בתמונה</translation>
    </message>
    <message>
        <location/>
        <source>&lt;No image&gt;</source>
        <translation>אין תמונה</translation>
    </message>
    <message>
        <location/>
        <source>Loading Image...Please Wait.</source>
        <translation>טוען תמונה... אנא המתן.</translation>
    </message>
</context>
<context>
    <name>LayoutSettingsDialog</name>
    <message>
        <location filename="../src/ui/dialogs/layout_settings_dialog.ui"/>
        <source>Layout Settings</source>
        <translation>הגדרות פריסה</translation>
    </message>
    <message>
        <location/>
        <source>General Settings</source>
        <translation>הגדרות כלליות</translation>
    </message>
    <message>
        <location/>
        <source>Layout is Locked</source>
        <translation>הפריסה נעולה</translation>
    </message>
    <message>
        <location/>
        <source>Background</source>
        <translation>רקע</translation>
    </message>
    <message>
        <location/>
        <source>Browse...</source>
        <translation>סייר...</translation>
    </message>
    <message>
        <location/>
        <source>View...</source>
        <translation>הצג...</translation>
    </message>
    <message>
        <location/>
        <source>Clear</source>
        <translation>מחק</translation>
    </message>
    <message>
        <location/>
        <source>Processing Image...Please Wait.</source>
        <translation>מעבד תמונה... אנא המתן.</translation>
    </message>
    <message>
        <location/>
        <source>&amp;Crop to monitor aspect ratio</source>
        <translation>&amp;גזור ליחס הגובה-רוחב של המסך</translation>
    </message>
    <message>
        <location/>
        <source>&amp;Width:</source>
        <translation>&amp;רוחב:</translation>
    </message>
    <message>
        <location/>
        <source> cells</source>
        <translation>תאים</translation>
    </message>
    <message>
        <location/>
        <source>&amp;Height:</source>
        <translation>&amp;גובה:</translation>
    </message>
    <message>
        <location/>
        <source>&amp;Opacity:</source>
        <translation>&amp;אטימות:</translation>
    </message>
    <message>
        <location/>
        <source>%</source>
        <translation>%</translation>
    </message>
    <message>
        <location/>
        <source>Keep Aspect Ratio</source>
        <translation>שמור על יחס הגובה-רוחב</translation>
    </message>
</context>
<context>
    <name>LdapSettingsDialog</name>
    <message>
        <location filename="../src/ui/dialogs/ldap_settings_dialog.ui"/>
        <source>Server UR&amp;L:</source>
        <translation>כתובת השר&amp;ת:</translation>
    </message>
    <message>
        <location/>
        <source>ldap(s)://host:port</source>
        <translation>ldap(s)://host:port</translation>
    </message>
    <message>
        <location/>
        <source>Ad&amp;min DN:</source>
        <translation>ש&amp;ם מנהל דומיין:</translation>
    </message>
    <message>
        <location/>
        <source>&amp;Password:</source>
        <translation>&amp;סיסמה:</translation>
    </message>
    <message>
        <location/>
        <source>Search Base:</source>
        <translation>בסיס החיפוש:</translation>
    </message>
    <message>
        <location/>
        <source>Search Filter:</source>
        <translation>פילטר חיפוש:</translation>
    </message>
    <message>
        <location/>
        <source>Optional</source>
        <translation>אופציונלי</translation>
    </message>
    <message>
        <location/>
        <source>Testing...</source>
        <translation>בודק...</translation>
    </message>
    <message>
        <location/>
        <source>LDAP Settings</source>
        <translation>הגדרות LDAP</translation>
    </message>
</context>
<context>
    <name>LdapUsersDialog</name>
    <message>
        <location filename="../src/ui/dialogs/ldap_users_dialog.ui"/>
        <source>Fetch Users from LDAP...</source>
        <translation>יבא משתמשים מLDAP...</translation>
    </message>
    <message>
        <location/>
        <source>Select users to import</source>
        <translation>בחר משתמשים ליבוא</translation>
    </message>
    <message>
        <location/>
        <source>Filter...</source>
        <translation>פילטר...</translation>
    </message>
    <message>
        <location/>
        <source>Loading...</source>
        <translation>טוען...</translation>
    </message>
    <message>
        <location/>
        <source>Connection error</source>
        <translation>שגיאת חיבור</translation>
    </message>
</context>
<context>
    <name>LicenseDetailsDialog</name>
    <message>
        <location filename="../src/ui/dialogs/license_details_dialog.ui"/>
        <source>License Details</source>
        <translation>פרטי רשיון</translation>
    </message>
    <message>
        <location/>
        <source>Generic</source>
        <translation>גנרי</translation>
    </message>
    <message>
        <location/>
        <source>License Type:</source>
        <translation>סוג רשיון:</translation>
    </message>
    <message>
        <location/>
        <source>License Key:</source>
        <translation>מפתח רשיון:</translation>
    </message>
    <message>
        <location/>
        <source>Locked to Hardware ID:</source>
        <translation>נעול למזהה-חומרה:</translation>
    </message>
    <message>
        <location/>
        <source>Features</source>
        <translation>תכונות</translation>
    </message>
    <message>
        <location/>
        <source>This license type requires a higher software version.</source>
        <translation type="unfinished"></translation>
    </message>
</context>
<context>
    <name>LicenseManagerWidget</name>
    <message>
        <location filename="../src/ui/widgets/settings/license_manager_widget.ui"/>
        <source>Active Licenses</source>
        <translation>רשיונות פעילים</translation>
    </message>
    <message>
        <location/>
        <source>Remove</source>
        <translation>הסר</translation>
    </message>
    <message>
        <location/>
        <source>Selected License Details</source>
        <translation>פרטי רשיונות שנבחרו</translation>
    </message>
    <message>
        <location/>
        <source>New License</source>
        <translation>רשיון חדש</translation>
    </message>
</context>
<context>
    <name>LicenseNotificationDialog</name>
    <message>
        <location filename="../src/ui/dialogs/license_notification_dialog.ui"/>
        <source>Warning</source>
        <translation>אזהרה</translation>
    </message>
</context>
<context>
    <name>LicenseWidget</name>
    <message>
        <location filename="../src/ui/widgets/settings/license_widget.ui"/>
        <source>Automatic Activation via Internet</source>
        <translation>הפעלה אוטומטית דרך האינטרנט</translation>
    </message>
    <message>
        <location/>
        <source>Manual Activation</source>
        <translation>הפעלה ידנית</translation>
    </message>
    <message>
        <location/>
        <source>License Key:</source>
        <translation>מפתח רשיון:</translation>
    </message>
    <message>
        <location/>
        <source>Paste from Clipboard</source>
        <translation>הדבק מהלוח</translation>
    </message>
    <message>
        <location/>
        <source>License Key is Invalid</source>
        <translation>מפתח הרשיון שגוי</translation>
    </message>
    <message>
        <location/>
        <source>Hardware ID:</source>
        <translation>מזהה-חומרה:</translation>
    </message>
    <message>
        <location/>
        <source>Copy to Clipboard</source>
        <translation>העתק ללוח</translation>
    </message>
    <message>
        <location/>
        <source>Activation Key File:</source>
        <translation>קובץ מפתח הפעלה:</translation>
    </message>
    <message>
        <location/>
        <source>Select License File...</source>
        <translation>בחר קובץ רשיון...</translation>
    </message>
    <message>
        <location/>
        <source>Browse...</source>
        <translation>סייר...</translation>
    </message>
    <message>
        <location/>
        <source>License will be bound to the current server</source>
        <translation>הרשיון יחובר לשרת הנוכחי</translation>
    </message>
    <message>
        <location/>
        <source>Activate Free License</source>
        <translation>הפעל רשיון חינמי</translation>
    </message>
    <message>
        <location/>
        <source>Activate License</source>
        <translation>הפעל רשיון</translation>
    </message>
</context>
<context>
    <name>LicensesProposeWidget</name>
    <message>
        <location filename="../src/ui/widgets/licensing/licenses_propose_widget.ui"/>
        <source>Licensing</source>
        <translation>רישוי</translation>
    </message>
    <message>
        <location/>
        <source>Get More Licenses...</source>
        <translation>השג עוד רשיונות...</translation>
    </message>
</context>
<context>
    <name>LoginDialog</name>
    <message>
        <location filename="../src/ui/dialogs/login_dialog.ui"/>
        <source>Connect to Server</source>
        <comment>Groupbox Title</comment>
        <translation>התחבר לשרת</translation>
    </message>
    <message>
        <location/>
        <source>Save...</source>
        <translation>שמור...</translation>
    </message>
    <message>
        <location/>
        <source>Delete</source>
        <translation>מחק</translation>
    </message>
    <message>
        <location/>
        <source>&amp;Connection Options:</source>
        <translation>&amp;אפשרויות חיבור:</translation>
    </message>
    <message>
        <location/>
        <source>&amp;Host:</source>
        <translation>&amp;שרת:</translation>
    </message>
    <message>
        <location/>
        <source>&amp;Login:</source>
        <translation>&amp;שם משתמש:</translation>
    </message>
    <message>
        <location/>
        <source>&amp;Password:</source>
        <translation>&amp;סיסמה:</translation>
    </message>
    <message>
        <location/>
        <source>&amp;Test</source>
        <translation>&amp;בדוק</translation>
    </message>
    <message>
        <location/>
        <source>P&amp;ort:</source>
        <translation>י&amp;ציאה:</translation>
    </message>
    <message>
        <location/>
        <source>&amp;Auto-Login</source>
        <translation>&amp;כניסה אוטומטית</translation>
    </message>
</context>
<context>
    <name>LookAndFeelPreferencesWidget</name>
    <message>
        <location filename="../src/ui/widgets/settings/look_and_feel_preferences_widget.ui"/>
        <source>Look and Feel</source>
        <translation>מראה ותחושה</translation>
    </message>
    <message>
        <location/>
        <source>Language:</source>
        <translation>שפה:</translation>
    </message>
    <message>
        <location/>
        <source>Show IP in tree:</source>
        <translation>הצג IP בעץ:</translation>
    </message>
    <message>
        <location/>
        <source>Skin:</source>
        <translation>מראה:</translation>
    </message>
    <message>
        <location/>
        <source>Tour sequence cycle time:</source>
        <translation>זמן מחזור הסיור:</translation>
    </message>
    <message>
        <location/>
        <source>Restart required.</source>
        <translation>דורש אתחול.</translation>
    </message>
    <message>
        <location/>
        <source> seconds</source>
        <translation>שניות</translation>
    </message>
    <message>
        <location/>
        <source>Background Animation</source>
        <translation>אנימציית רקע</translation>
    </message>
    <message>
        <location/>
        <source>Enable Background Animation</source>
        <translation>אפשר אנימציית רקע</translation>
    </message>
    <message>
        <location/>
        <source>Color:</source>
        <translation>צבע:</translation>
    </message>
    <message>
        <location/>
        <source>Select color...</source>
        <translation>בחר צבע...</translation>
    </message>
    <message>
        <location/>
        <source>Intensity:</source>
        <translation>חוזק:</translation>
    </message>
    <message>
        <location/>
        <source>%</source>
        <translation>%</translation>
    </message>
    <message>
        <location/>
        <source>Background Image</source>
        <translation>תמונת רקע</translation>
    </message>
    <message>
        <location/>
        <source>Enable Background Image</source>
        <translation>אפשר תמונת רקע</translation>
    </message>
    <message>
        <location/>
        <source>Image:</source>
        <translation>תמונה:</translation>
    </message>
    <message>
        <location/>
        <source>&lt;No image&gt;</source>
        <translation>&lt;ללא תמונה&gt;</translation>
    </message>
    <message>
        <location/>
        <source>Browse...</source>
        <translation>סייר...</translation>
    </message>
    <message>
        <location/>
        <source>Mode:</source>
        <translation>מצב:</translation>
    </message>
    <message>
        <location/>
        <source>Time Mode:</source>
        <translation type="unfinished"></translation>
    </message>
</context>
<context>
    <name>MultipleCameraSettingsWidget</name>
    <message>
        <location filename="../src/ui/widgets/properties/multiple_camera_settings_widget.ui"/>
        <source>General</source>
        <translation>כללי</translation>
    </message>
    <message>
        <location/>
        <source>Authentication</source>
        <translation>אימות</translation>
    </message>
    <message>
        <location/>
        <source>Password:</source>
        <translation>סיסמה:</translation>
    </message>
    <message>
        <location/>
        <source>Login:</source>
        <translation>שם משתמש:</translation>
    </message>
    <message>
        <location/>
        <source>Enable Audio</source>
        <translation>אפשר אודיו</translation>
    </message>
    <message>
        <location/>
        <source>Recording</source>
        <translation>מקליט</translation>
    </message>
    <message>
        <location/>
        <source>Expert</source>
        <translation>מומחה</translation>
    </message>
</context>
<context>
    <name>PlaySoundBusinessActionWidget</name>
    <message>
        <location filename="../src/ui/widgets/business/play_sound_business_action_widget.ui"/>
        <source>Manage...</source>
        <translation>נהל...</translation>
    </message>
    <message>
        <location/>
        <source>Volume:</source>
        <translation>ווליום:</translation>
    </message>
    <message>
        <location/>
        <source>Test...</source>
        <translation>בדוק...</translation>
    </message>
</context>
<context>
    <name>PopupBusinessActionWidget</name>
    <message>
        <location filename="../src/ui/widgets/business/popup_business_action_widget.ui"/>
        <source>Show to administrators only</source>
        <translation>הצג למנהלים בלבד</translation>
    </message>
    <message>
        <location/>
        <source>Global Notification Settings...</source>
        <translation>הגדרות התראות גלובליות...</translation>
    </message>
</context>
<context>
    <name>PopupSettingsWidget</name>
    <message>
        <location filename="../src/ui/widgets/settings/popup_settings_widget.ui"/>
        <source>Show all notifications</source>
        <translation>הצג את כל ההתראות</translation>
    </message>
    <message>
        <location/>
        <source>Alarms/Events</source>
        <translation>התרעה/אירוע</translation>
    </message>
    <message>
        <location/>
        <source>System Notifications</source>
        <translation>התראות מערכת</translation>
    </message>
</context>
<context>
    <name>PreferencesDialog</name>
    <message>
        <location filename="../src/ui/dialogs/preferences_dialog.ui"/>
        <source>Local Settings</source>
        <translation>הגדרות מקומיות</translation>
    </message>
</context>
<context>
    <name>PtzManageDialog</name>
    <message>
        <location filename="../src/ui/dialogs/ptz_manage_dialog.ui"/>
        <source>Save Current Position</source>
        <translation>שמור מיקום נוכחי</translation>
    </message>
    <message>
        <location/>
        <source>Go To Position</source>
        <translation>עבור למיקום</translation>
    </message>
    <message>
        <location/>
        <source>Create Tour</source>
        <translation>צור סיור</translation>
    </message>
    <message>
        <location/>
        <source>Start Tour</source>
        <translation>התחל סיור</translation>
    </message>
    <message>
        <location/>
        <source>Delete</source>
        <translation>מחק</translation>
    </message>
    <message>
        <location/>
        <source>Details</source>
        <translation>פרטים</translation>
    </message>
    <message>
        <location/>
        <source>No Tour Selected</source>
        <translation>לא נבחר סיור</translation>
    </message>
    <message>
        <location/>
        <source>Preview</source>
        <translation>תצוגה מקדימה</translation>
    </message>
    <message>
        <location/>
        <source>No preview available</source>
        <translation>אין תצוגה מקדימה זמינה</translation>
    </message>
    <message>
        <location/>
        <source>Get Preview</source>
        <translation>קבל תצוגה מקדימה</translation>
    </message>
</context>
<context>
    <name>PtzPresetDialog</name>
    <message>
        <location filename="../src/ui/dialogs/ptz_preset_dialog.ui"/>
        <source>Save Position</source>
        <translation>שמור מיקום</translation>
    </message>
    <message>
        <location/>
        <source>Name:</source>
        <translation>שם:</translation>
    </message>
    <message>
        <location/>
        <source>Hotkey:</source>
        <translation>מקש קיצור:</translation>
    </message>
</context>
<context>
    <name>QnAttachToVideowallDialog</name>
    <message>
        <location filename="../src/ui/dialogs/attach_to_videowall_dialog.ui"/>
        <source>Attach to Video Wall...</source>
        <translation>הצמד לקיר וידאו...</translation>
    </message>
    <message>
        <location/>
        <source>Preview</source>
        <translation>תצוגה מקדימה</translation>
    </message>
</context>
<context>
    <name>QnBuildNumberDialog</name>
    <message>
        <location filename="../src/ui/dialogs/build_number_dialog.ui"/>
        <source>Install a specific build.</source>
        <translation>התקן גירסה ספציפית.</translation>
    </message>
    <message>
        <location/>
        <source>Build Number:</source>
        <translation>מספר גירסה:</translation>
    </message>
    <message>
        <location/>
        <source>99990</source>
        <translation>99990</translation>
    </message>
    <message>
        <location/>
        <source>Password:</source>
        <translation>סיסמה:</translation>
    </message>
</context>
<context>
    <name>QnCameraBookmarkDialog</name>
    <message>
        <location filename="../src/ui/dialogs/camera_bookmark_dialog.ui"/>
        <source>Bookmark</source>
        <translation>סימניה</translation>
    </message>
</context>
<context>
    <name>QnCredentialsDialog</name>
    <message>
        <location filename="../src/ui/dialogs/credentials_dialog.ui"/>
        <source>Enter a valid username and password...</source>
        <translation>הכנס שם משתמש וסיסמה תקינים...</translation>
    </message>
    <message>
        <location/>
        <source>User:</source>
        <translation>משתמש:</translation>
    </message>
    <message>
        <location/>
        <source>Password:</source>
        <translation>סיסמה:</translation>
    </message>
</context>
<context>
    <name>QnFisheyeCalibrationWidget</name>
    <message>
        <location filename="../src/ui/widgets/fisheye/fisheye_calibration_widget.ui"/>
        <source>Auto Calibration</source>
        <translation>כיול אוטומטי</translation>
    </message>
</context>
<context>
    <name>QnIOPortSettingsWidget</name>
    <message>
        <location filename="../src/ui/widgets/properties/ioport_settings_widget.ui"/>
        <source>Form</source>
        <translation>טופס</translation>
    </message>
</context>
<context>
    <name>QnMediaFileSettingsDialog</name>
    <message>
        <location filename="../src/ui/dialogs/media_file_settings_dialog.ui"/>
        <source>File Settings</source>
        <translation>הגדרות קובץ</translation>
    </message>
    <message>
        <location/>
        <source>Picture is not loaded</source>
        <translation>לא נטענה תמונה</translation>
    </message>
    <message>
        <location/>
        <source>This is a fish-eye lens file</source>
        <translation>זהו קובץ עדשת עין-הדג</translation>
    </message>
</context>
<context>
    <name>QnMergeSystemsDialog</name>
    <message>
        <location filename="../src/ui/dialogs/merge_systems_dialog.ui"/>
        <source>Merge Systems...</source>
        <translation>מזג מערכות...</translation>
    </message>
    <message>
        <location/>
        <source>Server URL:</source>
        <translation>כתובת שרת:</translation>
    </message>
    <message>
        <location/>
        <source>Password:</source>
        <translation>סיסמה:</translation>
    </message>
    <message>
        <location/>
        <source>Check</source>
        <translation>בדוק</translation>
    </message>
    <message>
        <location/>
        <source>The new system will have password and name from the system:</source>
        <translation>המערכת החדשה תקבל שם וסיסמה מהמערכת:</translation>
    </message>
    <message>
        <location/>
        <source>You will be reconnected.</source>
        <translation type="unfinished"></translation>
    </message>
</context>
<context>
    <name>QnNotificationSoundManagerDialog</name>
    <message>
        <location filename="../src/ui/dialogs/notification_sound_manager_dialog.ui"/>
        <source>Notification Sounds</source>
        <translation>צלילי התראות</translation>
    </message>
    <message>
        <location/>
        <source>&amp;Play</source>
        <translation>&amp;הפעל</translation>
    </message>
    <message>
        <location/>
        <source>&amp;Add...</source>
        <translation>&amp;הוסף...</translation>
    </message>
    <message>
        <location/>
        <source>&amp;Rename...</source>
        <translation>&amp;שנה שם...</translation>
    </message>
    <message>
        <location/>
        <source>&amp;Delete...</source>
        <translation>&amp;מחק...</translation>
    </message>
</context>
<context>
    <name>QnResourceTreeWidget</name>
    <message>
        <location filename="../src/ui/widgets/resource_tree_widget.ui"/>
        <source>Filter</source>
        <translation>פילטר</translation>
    </message>
    <message>
        <location/>
        <source>Reset Filter</source>
        <translation>נקה פילטר</translation>
    </message>
    <message>
        <location/>
        <source>X</source>
        <translation>X</translation>
    </message>
</context>
<context>
    <name>QnRoutingManagementWidget</name>
    <message>
        <location filename="../src/ui/widgets/routing_management_widget.ui"/>
        <source>Available Server Addresses</source>
        <translation>כתובות שרת זמינות</translation>
    </message>
    <message>
        <location/>
        <source>Add URL</source>
        <translation>הוסף כתובת(URL)</translation>
    </message>
    <message>
        <location/>
        <source>Remove</source>
        <translation>הסר</translation>
    </message>
    <message>
        <location/>
        <source>Removing this connection option could lead to system malfunction.</source>
        <translation>הסרת אפשרות חיבור זה עלולה להביא לבעיות בתפקוד המערכת.</translation>
    </message>
</context>
<context>
    <name>QnServerUpdatesWidget</name>
    <message>
        <location filename="../src/ui/widgets/server_updates_widget.ui"/>
        <source>Available Update:</source>
        <translation>עדכון זמין:</translation>
    </message>
    <message>
        <location/>
        <source>Unknown</source>
        <translation>לא ידוע</translation>
    </message>
    <message>
        <location/>
        <source>Update</source>
        <translation>עדכן</translation>
    </message>
    <message>
        <location/>
        <source>Update from file:</source>
        <translation>עדכן מקובץ:</translation>
    </message>
    <message>
        <location/>
        <source>Archive url:</source>
        <translation>כתובת(URL) הארכיון:</translation>
    </message>
    <message>
        <location/>
        <source>Copy to Clipboard</source>
        <translation>העתק ללוח</translation>
    </message>
    <message>
        <location/>
        <source>To update manually, download and use the archive file on the following link:</source>
        <translation>על מנת לעדכן בצורה ידנית, הורד והשתמש בקובץ הארכיון שבקישור הבא:</translation>
    </message>
    <message>
        <location/>
        <source>...</source>
        <translation>...</translation>
    </message>
    <message>
        <location/>
        <source>Cancel</source>
        <translation>ביטול</translation>
    </message>
    <message>
        <location/>
        <source>It looks like the update process is taking more time than usual. Please keep waiting.</source>
        <translation>נראה שתהליך העדכון אורך יותר זמן מהרגיל. אנא המשך להמתין.</translation>
    </message>
    <message>
        <location/>
        <source>Check for updates automatically</source>
        <translation>חפש עדכונים זמינים באופן אוטומטי</translation>
    </message>
    <message>
        <location/>
        <source>Unable to check updates on the Internet.</source>
        <translation type="unfinished"></translation>
    </message>
</context>
<context>
    <name>QnSystemAdministrationDialog</name>
    <message>
        <location filename="../src/ui/dialogs/system_administration_dialog.ui"/>
        <source>System Administration</source>
        <translation>ניהול המערכת</translation>
    </message>
</context>
<context>
    <name>QnTwoStepFileDialog</name>
    <message>
        <location filename="../src/ui/dialogs/two_step_file_dialog.ui"/>
        <source>Folder:</source>
        <translation>תיקיה:</translation>
    </message>
    <message>
        <location/>
        <source>Browse...</source>
        <translation>סייר...</translation>
    </message>
    <message>
        <location/>
        <source>Filename:</source>
        <translation>שם קובץ:</translation>
    </message>
    <message>
        <location/>
        <source>Format:</source>
        <translation>פורמט:</translation>
    </message>
    <message>
        <location/>
        <source>Warning: file with same name already exists!</source>
        <translation>אזהרה: קיים קובץ בעל שם זהה!</translation>
    </message>
    <message>
        <location/>
        <source>Options</source>
        <translation>אפשרויות</translation>
    </message>
</context>
<context>
    <name>QnUpdateDialog</name>
    <message>
        <location filename="../src/ui/dialogs/update_dialog.ui"/>
        <source>Update Servers</source>
        <translation>עדכן שרתים</translation>
    </message>
</context>
<context>
    <name>QnUserManagementWidget</name>
    <message>
        <location filename="../src/ui/widgets/settings/user_management_widget.ui"/>
        <source>Filter...</source>
        <translation>סנן...</translation>
    </message>
    <message>
        <location/>
        <source>New User...</source>
        <translation>משתמש חדש...</translation>
    </message>
    <message>
        <location/>
        <source>LDAP Settings...</source>
        <translation>הגדרות LDAP...</translation>
    </message>
    <message>
        <location/>
        <source>Fetch Users from LDAP...</source>
        <translation>קבל משתמשים מLDAP...</translation>
    </message>
    <message>
        <location/>
        <source>Enable Selected</source>
        <translation>הפעל את שנבחרו</translation>
    </message>
    <message>
        <location/>
        <source>Disable Selected</source>
        <translation>כבה את שנבחרו</translation>
    </message>
    <message>
        <location/>
        <source>Delete Selected</source>
        <translation>מחק את שנבחרו</translation>
    </message>
    <message>
        <location/>
        <source>Clear Selection</source>
        <translation>נקה בחירה</translation>
    </message>
</context>
<context>
    <name>QnVideowallSettingsDialog</name>
    <message>
        <location filename="../src/ui/dialogs/videowall_settings_dialog.ui"/>
        <source>Video Wall Settings</source>
        <translation>הגדרות קיר וידאו</translation>
    </message>
    <message>
        <location/>
        <source>Launch video wall when Windows starts.</source>
        <translation>הפעל את קיר הוידאו בעת הפעלת המחשב.</translation>
    </message>
    <message>
        <location/>
        <source>Place shortcut on desktop.</source>
        <translation>הצב קיצור דרך על שולחן העבודה.</translation>
    </message>
</context>
<context>
    <name>ReconnectInfoDialog</name>
    <message>
        <location filename="../src/ui/dialogs/reconnect_info_dialog.ui"/>
        <source>Reconnecting...</source>
        <translation>מתחבר מחדש...</translation>
    </message>
    <message>
        <location/>
        <source>Please wait while the connection is being restored...</source>
        <translation type="unfinished"></translation>
    </message>
</context>
<context>
    <name>RecordingBusinessActionWidget</name>
    <message>
        <location filename="../src/ui/widgets/business/recording_business_action_widget.ui"/>
        <source>Quality:</source>
        <translation>איכות:</translation>
    </message>
    <message>
        <location/>
        <source>FPS</source>
        <translation>פריימים לשניה</translation>
    </message>
    <message>
        <location/>
        <source>Pre-Recording:</source>
        <translation>קודם התנועה:</translation>
    </message>
    <message>
        <location/>
        <source>s</source>
        <translation>ש</translation>
    </message>
    <message>
        <location/>
        <source>Post-Recording:</source>
        <translation>לאחר התנועה:</translation>
    </message>
    <message>
        <location/>
        <source>max</source>
        <translation>מקסימלי</translation>
    </message>
</context>
<context>
    <name>RecordingSettings</name>
    <message>
        <location filename="../src/ui/widgets/settings/recording_settings_widget.ui"/>
        <source>Video Recording</source>
        <translation>הקלטת וידאו</translation>
    </message>
    <message>
        <location/>
        <source>Temporary Folder</source>
        <translation>תיקיה זמנית</translation>
    </message>
    <message>
        <location/>
        <source>&amp;Browse...</source>
        <translation>&amp;סייר...</translation>
    </message>
    <message>
        <location/>
        <source>Capture Mode</source>
        <translation>מצב צילום</translation>
    </message>
    <message>
        <location/>
        <source>Fullscreen</source>
        <translation>מסך מלא</translation>
    </message>
    <message>
        <location/>
        <source>Application Window</source>
        <translation>חלון התוכנה</translation>
    </message>
    <message>
        <location/>
        <source>Additional Options</source>
        <translation>אפשרויות נוספות</translation>
    </message>
    <message>
        <location/>
        <source>Disable Aero</source>
        <translation>בטל את Aero</translation>
    </message>
    <message>
        <location/>
        <source>Capture Cursor</source>
        <translation>כלול את סמן העכבר</translation>
    </message>
    <message>
        <location/>
        <source>Quality</source>
        <translation>איכות</translation>
    </message>
    <message>
        <location/>
        <source>Resolution:</source>
        <translation>רזולוציה:</translation>
    </message>
    <message>
        <location/>
        <source>Native</source>
        <translation>מקורית</translation>
    </message>
    <message>
        <location/>
        <source>Quarter Native</source>
        <translation>רבע מהמקורית</translation>
    </message>
    <message>
        <location/>
        <source>1920x1080</source>
        <translation>1920x1080</translation>
    </message>
    <message>
        <location/>
        <source>1280x720</source>
        <translation>1280x720</translation>
    </message>
    <message>
        <location/>
        <source>640x480</source>
        <translation>640x480</translation>
    </message>
    <message>
        <location/>
        <source>320x240</source>
        <translation>320x240</translation>
    </message>
    <message>
        <location/>
        <source>Recording Quality:</source>
        <translation>איכות הקלטה:</translation>
    </message>
    <message>
        <location/>
        <source>Best</source>
        <translation>מיטבית</translation>
    </message>
    <message>
        <location/>
        <source>Average</source>
        <translation>ממוצעת</translation>
    </message>
    <message>
        <location/>
        <source>Performance</source>
        <translation>ביצועים</translation>
    </message>
    <message>
        <location/>
        <source>Audio Grabber</source>
        <translation>לוכד אודיו</translation>
    </message>
    <message>
        <location/>
        <source>Primary Device:</source>
        <translation>מכשיר עקרי:</translation>
    </message>
    <message>
        <location/>
        <source>None</source>
        <translation>ללא</translation>
    </message>
    <message>
        <location/>
        <source>External Device:</source>
        <translation>מכשיר חיצוני:</translation>
    </message>
    <message>
        <location/>
        <source>A powerful computer is recommended for &quot;Best&quot; quality and resolution.</source>
        <translation>על מנת להשתמש באיכות וברזולוציה המיטביים, מומלץ להשתמש במחשב עוצמתי.</translation>
    </message>
</context>
<context>
    <name>RecordingStatisticsWidget</name>
    <message>
        <location filename="../src/ui/widgets/properties/recording_statistics_widget.ui"/>
        <source>Refresh</source>
        <translation>רענן</translation>
    </message>
    <message>
        <location/>
        <source>Servers is offline. Statistics is not available.</source>
        <translation>השרתים אינם מקוונים. הסטטיסטיקות אינן זמינות.</translation>
    </message>
    <message>
        <location/>
        <source>10 Tb</source>
        <translation>10 Tb</translation>
    </message>
    <message>
        <location/>
        <source>Forecast for full storage(s) usage</source>
        <translation>צפי לניצול מלא של מקום האיחסון</translation>
    </message>
    <message>
        <location/>
        <source>0 Tb</source>
        <translation>0 Tb</translation>
    </message>
    <message>
        <location/>
        <source>Additional storage:</source>
        <translation>אחסון נוסף:</translation>
    </message>
    <message>
        <location/>
        <source>1000 Tb</source>
        <translation>1000 Tb</translation>
    </message>
    <message>
        <location/>
        <source>100 Tb</source>
        <translation>100 Tb</translation>
    </message>
    <message>
        <location/>
        <source>Tb</source>
        <translation>Tb</translation>
    </message>
    <message>
        <location/>
        <source>1 Tb</source>
        <translation>1 Tb</translation>
    </message>
    <message>
        <location/>
        <source>Current usage</source>
        <translation>שימוש עכשווי</translation>
    </message>
    <message>
        <location/>
        <source>Forecast</source>
        <translation>צפי</translation>
    </message>
</context>
<context>
    <name>ResourceBrowserWidget</name>
    <message>
        <location filename="../src/ui/widgets/resource_browser_widget.ui"/>
        <source>Resources</source>
        <translation>משאבים</translation>
    </message>
    <message>
        <location/>
        <source>Search</source>
        <translation>חיפוש</translation>
    </message>
    <message>
        <location/>
        <source>Reset Filter</source>
        <translation>אתחל פילטר</translation>
    </message>
    <message>
        <location/>
        <source>X</source>
        <translation>X</translation>
    </message>
</context>
<context>
    <name>ResourceListDialog</name>
    <message>
        <location filename="../src/ui/dialogs/resource_list_dialog.ui"/>
        <source>Never suggest saving layouts</source>
        <translation>אל תציע שמירת פריסות</translation>
    </message>
</context>
<context>
    <name>SayTextBusinessActionWidget</name>
    <message>
        <location filename="../src/ui/widgets/business/say_text_business_action_widget.ui"/>
        <source>Speak the following:</source>
        <translation>אמור את הטקסט הבא:</translation>
    </message>
    <message>
        <location/>
        <source>Type any text here</source>
        <translation>כתוב כאן טקסט כל שהוא</translation>
    </message>
    <message>
        <location/>
        <source>Volume:</source>
        <translation>ווליום:</translation>
    </message>
    <message>
        <location/>
        <source>Test...</source>
        <translation>בדיקה...</translation>
    </message>
</context>
<context>
    <name>SendmailBusinessActionWidget</name>
    <message>
        <location filename="../src/ui/widgets/business/sendmail_business_action_widget.ui"/>
        <source>&amp;Additional Recipients:</source>
        <translation>&amp;נמענים נוספים:</translation>
    </message>
    <message>
        <location/>
        <source>&amp;Global Email Settings...</source>
        <translation>&amp;הגדרות אימייל גלובליות...</translation>
    </message>
</context>
<context>
    <name>ServerSettingsWidget</name>
    <message>
        <location filename="../src/ui/widgets/properties/server_settings_widget.ui"/>
        <source>Name:</source>
        <translation>שם:</translation>
    </message>
    <message>
        <location/>
        <source>IP Address:</source>
        <translation>כתובת IP:</translation>
    </message>
    <message>
        <location/>
        <source>Ping</source>
        <translation>פינג</translation>
    </message>
    <message>
        <location/>
        <source>Port:</source>
        <translation>יציאה:</translation>
    </message>
    <message>
        <location/>
        <source>9000</source>
        <translation>9000</translation>
    </message>
    <message>
        <location/>
        <source>Failover</source>
        <translation>מעבר בזמן כשל</translation>
    </message>
    <message>
        <location/>
        <source>Failover Priority...</source>
        <translation>קדימות גיבוי...</translation>
    </message>
</context>
<context>
    <name>ShowOnAlarmLayoutActionWidget</name>
    <message>
        <location filename="../src/ui/widgets/business/show_on_alarm_layout_action_widget.ui"/>
        <source>for</source>
        <translation type="unfinished"></translation>
    </message>
    <message>
        <location/>
        <source>Force Alarm Layout opening</source>
        <translation type="unfinished"></translation>
    </message>
    <message>
        <location/>
        <source>Also show source camera</source>
        <translation type="unfinished"></translation>
    </message>
</context>
<context>
    <name>ShowTextOverlayActionWidget</name>
    <message>
        <location filename="../src/ui/widgets/business/show_text_overlay_action_widget.ui"/>
        <source>seconds</source>
        <translation type="unfinished"></translation>
    </message>
    <message>
        <location/>
        <source>Display text for:</source>
        <translation type="unfinished"></translation>
    </message>
    <message>
        <location/>
        <source>Use custom text:</source>
        <translation type="unfinished"></translation>
    </message>
    <message>
        <location/>
        <source>Rule will work only for prolonged events</source>
        <translation type="unfinished"></translation>
    </message>
    <message>
        <location/>
        <source>Also show on source camera</source>
        <translation type="unfinished"></translation>
    </message>
</context>
<context>
    <name>SignDialog</name>
    <message>
        <location filename="../src/ui/dialogs/sign_dialog.ui"/>
        <source>Watermark Check</source>
        <translation>בדיקת סימן מים</translation>
    </message>
    <message>
        <location/>
        <source>Checked File:</source>
        <translation>קובץ שנבדק:</translation>
    </message>
    <message>
        <location/>
        <source>Check Result:</source>
        <translation>בדוק תוצאה:</translation>
    </message>
</context>
<context>
    <name>SingleCameraSettingsWidget</name>
    <message>
        <location filename="../src/ui/widgets/properties/single_camera_settings_widget.ui"/>
        <source>General</source>
        <translation>כללי</translation>
    </message>
    <message>
        <location/>
        <source>Name:</source>
        <translation>שם:</translation>
    </message>
    <message>
        <location/>
        <source>Model:</source>
        <translation>מודל:</translation>
    </message>
    <message>
        <location/>
        <source>Firmware:</source>
        <translation>קושחה:</translation>
    </message>
    <message>
        <location/>
        <source>Vendor:</source>
        <translation>ספק:</translation>
    </message>
    <message>
        <location/>
        <source>Address</source>
        <translation>כתובת</translation>
    </message>
    <message>
        <location/>
        <source>Ping</source>
        <translation>פינג</translation>
    </message>
    <message>
        <location/>
        <source>Web Page:</source>
        <translation>דף אינטרנט:</translation>
    </message>
    <message>
        <location/>
        <source>IP Address:</source>
        <translation>כתובת IP:</translation>
    </message>
    <message>
        <location/>
        <source>MAC Address:</source>
        <translation>כתובת MAC:</translation>
    </message>
    <message>
        <location/>
        <source>Authentication</source>
        <translation>אימות</translation>
    </message>
    <message>
        <location/>
        <source>Login:</source>
        <translation>שם משתמש:</translation>
    </message>
    <message>
        <location/>
        <source>Password:</source>
        <translation>סיסמה:</translation>
    </message>
    <message>
        <location/>
        <source>Enable Audio</source>
        <translation>אפשר אודיו</translation>
    </message>
    <message>
        <location/>
        <source>Recording</source>
        <translation>הקלטה</translation>
    </message>
    <message>
        <location/>
        <source>Motion</source>
        <translation>תנועה</translation>
    </message>
    <message>
        <location/>
        <source>Motion is not available for this camera.</source>
        <translation>אפשרות ה&quot;תנועה&quot; איננה זמינה עבור מצלמה זו.</translation>
    </message>
    <message>
        <location/>
        <source>Motion Settings</source>
        <translation>הגדרות תנועה</translation>
    </message>
    <message>
        <location/>
        <source>Motion Detection</source>
        <translation>זיהוי תנועה</translation>
    </message>
    <message>
        <location/>
        <source>Hardware (camera built-in)</source>
        <translation>חומרה (המצלמה מובנית)</translation>
    </message>
    <message>
        <location/>
        <source>Software - maximum FPS could decrease slightly on server</source>
        <translation>תוכנה - המספר המקסימלי של פריימים לשניה עשוי לרדת במקצת על השרת</translation>
    </message>
    <message>
        <location/>
        <source>Sensitivity:</source>
        <translation>רגישות:</translation>
    </message>
    <message>
        <location/>
        <source>Motion Mask (0)</source>
        <translation>מיסוך תנועה(0)</translation>
    </message>
    <message>
        <location/>
        <source>Maximum sensitivity (9)</source>
        <translation>רגישות מירבית(9)</translation>
    </message>
    <message>
        <location/>
        <source>Camera web page:</source>
        <translation>עמוד האינטרנט של המצלמה:</translation>
    </message>
    <message>
        <location/>
        <source>URL</source>
        <translation>כתובת (URL)</translation>
    </message>
    <message>
        <location/>
        <source>Reset Motion Regions</source>
        <translation>אתחל איזורי תנועה</translation>
    </message>
    <message>
        <location/>
        <source>Fisheye</source>
        <translation>עין הדג</translation>
    </message>
    <message>
        <location/>
        <source>Advanced</source>
        <translation>מתקדם</translation>
    </message>
    <message>
        <location/>
        <source>Expert</source>
        <translation>מומחה</translation>
    </message>
    <message>
        <location/>
        <source>I/O ports</source>
        <translation type="unfinished"></translation>
    </message>
</context>
<context>
    <name>SmtpAdvancedSettingsWidget</name>
    <message>
        <location filename="../src/ui/widgets/system_settings/smtp_advanced_settings_widget.ui"/>
        <source>SMTP &amp;Server:</source>
        <translation type="unfinished">&amp;שרת SMTP:</translation>
    </message>
    <message>
        <location/>
        <source>&amp;User:</source>
        <translation type="unfinished">&amp;משתמש:</translation>
    </message>
    <message>
        <location/>
        <source>&amp;Password:</source>
        <translation type="unfinished">&amp;סיסמה:</translation>
    </message>
    <message>
        <location/>
        <source>Email:</source>
        <translation type="unfinished">אימייל:</translation>
    </message>
    <message>
        <location/>
        <source>P&amp;ort:</source>
        <translation type="unfinished">י&amp;ציאה:</translation>
    </message>
    <message>
        <location/>
        <source>Unsecure Connection</source>
        <translation type="unfinished">חיבור לא מאובטח</translation>
    </message>
    <message>
        <location/>
        <source>(recommended)</source>
        <translation type="unfinished">(מומלץ)</translation>
    </message>
    <message>
        <location/>
        <source>Secure connection using TLS.</source>
        <translation type="unfinished">חיבור מאובטח באמצעות TLS.</translation>
    </message>
    <message>
        <location/>
        <source>Secure connection using SSL.</source>
        <translation type="unfinished">חיבור מאובטח באמצעות SSL.</translation>
    </message>
    <message>
        <location/>
        <source>&amp;System Signature:</source>
        <translation type="unfinished">חתימת &amp;מערכת:</translation>
    </message>
    <message>
        <location/>
        <source>Enter a short system description here.</source>
        <translation type="unfinished">הכנס כאן תיאור קצר למערכת.</translation>
    </message>
    <message>
        <location/>
        <source>Support Signature:</source>
        <translation type="unfinished">חתימת תמיכה:</translation>
    </message>
</context>
<context>
    <name>SmtpSettingsWidget</name>
    <message>
        <location filename="../src/ui/widgets/system_settings/smtp_settings_widget.ui"/>
        <source>Outgoing Email Settings</source>
        <translation>הגדרות דואר יוצא</translation>
    </message>
    <message>
        <location/>
        <source>Advanced settings...</source>
        <translation>הגדרות מתקדמות...</translation>
    </message>
    <message>
        <location/>
        <source>Test</source>
        <translation>בדיקה</translation>
    </message>
</context>
<context>
    <name>SmtpSimpleSettingsWidget</name>
    <message>
        <location filename="../src/ui/widgets/system_settings/smtp_simple_settings_widget.ui"/>
        <source>&amp;Email:</source>
        <translation type="unfinished">&amp;אימייל:</translation>
    </message>
    <message>
        <location/>
        <source>&amp;Password:</source>
        <translation type="unfinished">&amp;סיסמה:</translation>
    </message>
    <message>
        <location/>
        <source>&amp;System Signature:</source>
        <translation type="unfinished">חתימת &amp;מערכת:</translation>
    </message>
    <message>
        <location/>
        <source>Enter a short system description here.</source>
        <translation type="unfinished">הכנס כאן תיאור קצר למערכת.</translation>
    </message>
    <message>
        <location/>
        <source>Support Signature:</source>
        <translation type="unfinished">חתימת תמיכה:</translation>
    </message>
</context>
<context>
    <name>SmtpTestConnectionWidget</name>
    <message>
        <location filename="../src/ui/widgets/system_settings/smtp_test_connection_widget.ui"/>
        <source>Server:</source>
        <translation type="unfinished">שרת:</translation>
    </message>
    <message>
        <location/>
        <source>Port:</source>
        <translation type="unfinished">יציאה:</translation>
    </message>
    <message>
        <location/>
        <source>User:</source>
        <translation type="unfinished">משתמש:</translation>
    </message>
    <message>
        <location/>
        <source>Security:</source>
        <translation type="unfinished">אבטחה:</translation>
    </message>
    <message>
        <location/>
        <source>Progress:</source>
        <translation type="unfinished">התקדמות:</translation>
    </message>
    <message>
        <location/>
        <source>Result:</source>
        <translation type="unfinished">תוצאה:</translation>
    </message>
    <message>
        <location/>
        <source>OK</source>
        <translation type="unfinished">אישור</translation>
    </message>
    <message>
        <location/>
        <source>Cancel</source>
        <translation type="unfinished">ביטול</translation>
    </message>
</context>
<context>
    <name>StorageConfigWidget</name>
    <message>
        <location filename="../src/ui/widgets/properties/storage_config_widget.ui"/>
        <source>Rebuild Archive Index</source>
        <translation type="unfinished"></translation>
    </message>
    <message>
        <location/>
        <source>Backup progress</source>
        <translation type="unfinished"></translation>
    </message>
    <message>
        <location/>
        <source>Cancel</source>
        <translation type="unfinished">ביטול</translation>
    </message>
    <message>
        <location/>
        <source>Start Backup Now</source>
        <translation type="unfinished"></translation>
    </message>
    <message>
        <location/>
        <source>Unchecking the storage will cause nothing but writing stop.
It won&apos;t deny oldest footage removing from the drive.</source>
        <translation type="unfinished">ביטול הסימון מאחסון יגרום רק להפסקת הכתיבה.
פעולה זו לא תמנע הסרת הקלטות ישנות מהכונן.</translation>
    </message>
    <message>
        <location/>
        <source>Add External Storage...</source>
        <translation type="unfinished">הוסף אחסון חיצוני...</translation>
    </message>
    <message>
        <location/>
        <source>Main Storage Locations</source>
        <translation type="unfinished"></translation>
    </message>
    <message>
        <location/>
        <source>Backup Storage Locations</source>
        <translation type="unfinished"></translation>
    </message>
    <message>
        <location/>
        <source>Execute Backup</source>
        <translation type="unfinished"></translation>
    </message>
    <message>
        <location/>
        <source>Set Schedule...</source>
        <translation type="unfinished"></translation>
    </message>
    <message>
        <location/>
        <source>You haven&apos;t configured any backup storage. Backup won&apos;t be performed.</source>
        <translation type="unfinished"></translation>
    </message>
    <message>
        <location/>
        <source>Storage backup is available if there are 2 or more valid storage drives in the system.</source>
        <translation type="unfinished"></translation>
    </message>
    <message>
        <location/>
        <source>Global Backup Settings</source>
        <translation type="unfinished"></translation>
    </message>
    <message>
        <location/>
        <source>Backup Archive From:</source>
        <translation type="unfinished"></translation>
    </message>
    <message>
        <location/>
        <source>Backup Quality:</source>
        <translation type="unfinished"></translation>
    </message>
    <message>
        <location/>
        <source>&lt;Select at least one camera&gt; </source>
        <translation type="unfinished"></translation>
    </message>
    <message>
        <location/>
        <source>Server Backup Settings</source>
        <translation type="unfinished"></translation>
    </message>
    <message>
        <location/>
        <source>Backup Time Label</source>
        <translation type="unfinished"></translation>
    </message>
</context>
<context>
    <name>StorageRebuildWidget</name>
    <message>
        <location filename="../src/ui/widgets/properties/storage_rebuild_widget.ui"/>
        <source>Cancel</source>
        <translation type="unfinished">ביטול</translation>
    </message>
</context>
<context>
    <name>StorageUrlDialog</name>
    <message>
        <location filename="../src/ui/dialogs/storage_url_dialog.ui"/>
        <source>Add External Storage...</source>
        <translation>הוסף אחסון חיצוני...</translation>
    </message>
    <message>
        <location/>
        <source>Protocol:</source>
        <translation>פרוטוקול:</translation>
    </message>
    <message>
        <location/>
        <source>URL:</source>
        <translation>כתובת (URL):</translation>
    </message>
    <message>
        <location/>
        <source>Login:</source>
        <translation>שם משתמש:</translation>
    </message>
    <message>
        <location/>
        <source>Password:</source>
        <translation>סיסמה:</translation>
    </message>
</context>
<context>
    <name>SystemSettingsWidget</name>
    <message>
        <location filename="../src/ui/widgets/settings/system_settings_widget.ui"/>
        <source>(recommended)</source>
        <translation>(מומלץ)</translation>
    </message>
    <message>
        <location/>
        <source>Enable audit trail</source>
        <translation>אפשר נתיב ביקורת</translation>
    </message>
    <message>
        <location/>
        <source>Send anonymous usage and crash statistics to software developers</source>
        <translation>שלח סטטיסטיקות אנונימיות על נתוני שימוש וקריסות למפתחי התוכנה</translation>
    </message>
    <message>
        <location/>
        <source>Warning! This will make the Quality and Frame Rate (FPS) settings in the Recording Schedule irrelevant.</source>
        <translation type="unfinished">אזהרה! צעד זה יהפוך את הגדרות האיכות וקצב הפריימים(FPS) ב&quot;לוח זמני הקלטות&quot; ללא רלוונטיים.</translation>
    </message>
</context>
<context>
    <name>TimeServerSelectionWidget</name>
    <message>
        <location filename="../src/ui/widgets/settings/time_server_selection_widget.ui"/>
        <source>Current System Time:</source>
        <translation>זמן המערכת הנוכחי:</translation>
    </message>
    <message>
        <location/>
        <source>Synchronizing...</source>
        <translation>מסנכרן...</translation>
    </message>
    <message>
        <location/>
        <source>Choose a locally available server to act as the time server if the system has no Internet access:</source>
        <translation>בחר בשרת הזמין באופן מקומי כשרת השעון שלך במידה ולמערכת אין גישה לאינטרנט:</translation>
    </message>
</context>
<context>
    <name>UserSettingsDialog</name>
    <message>
        <location filename="../src/ui/dialogs/user_settings_dialog.ui"/>
        <source>Create New User</source>
        <translation>צור משתמש חדש</translation>
    </message>
    <message>
        <location/>
        <source>Access rights</source>
        <translation>הרשאות גישה</translation>
    </message>
    <message>
        <location/>
        <source>&amp;Login:</source>
        <translation>&amp;שם משתמש:</translation>
    </message>
    <message>
        <location/>
        <source>C&amp;urrent Password:</source>
        <translation>ס&amp;יסמה נוכחית:</translation>
    </message>
    <message>
        <location/>
        <source>E&amp;mail:</source>
        <translation>א&amp;ימייל:</translation>
    </message>
    <message>
        <location/>
        <source>&amp;Password:</source>
        <translation>&amp;סיסמה:</translation>
    </message>
    <message>
        <location/>
        <source>Advanced...</source>
        <translation>מתקדם...</translation>
    </message>
    <message>
        <location/>
        <source>&amp;Access Rights:</source>
        <translation>&amp;הרשאות גישה:</translation>
    </message>
    <message>
        <location/>
        <source>&amp;Confirm Password:</source>
        <translation>&amp;אשר סיסמה:</translation>
    </message>
    <message>
        <location/>
        <source>Enabled:</source>
        <translation>פעיל:</translation>
    </message>
</context>
<context>
    <name>WeekTimeScheduleDialog</name>
    <message>
        <location filename="../src/ui/dialogs/week_time_schedule_dialog.ui"/>
        <source>Schedule</source>
        <translation>לוח זמנים</translation>
    </message>
    <message>
        <location/>
        <source>Note: Schedule is based on server time.</source>
        <translation>הערה: לוח הזמנים מבוסס על זמן השרת.</translation>
    </message>
    <message>
        <location/>
        <source>Schedule Settings</source>
        <translation>הגדרות לוח הזמנים</translation>
    </message>
    <message>
        <location/>
        <source>On</source>
        <translation>פעיל</translation>
    </message>
    <message>
        <location/>
        <source>Off</source>
        <translation>כבוי</translation>
    </message>
</context>
</TS><|MERGE_RESOLUTION|>--- conflicted
+++ resolved
@@ -1022,7 +1022,6 @@
         <location/>
         <source>Monitor All Servers on a Single Layout</source>
         <translation>נטר את כל השרתים בפריסה אחת</translation>
-<<<<<<< HEAD
     </message>
     <message>
         <location/>
@@ -1037,66 +1036,30 @@
     <message>
         <location/>
         <source>Ctrl+B</source>
-=======
-    </message>
-    <message>
-        <location/>
-        <source>System Settings</source>
-        <translation>הגדרות מערכת</translation>
-    </message>
-    <message>
-        <location/>
-        <source>System Backup and Restore</source>
-        <translation>גבוי ושחזור המערכת</translation>
-    </message>
-    <message>
-        <location/>
-        <source>Ctrl+B</source>
         <translation type="unfinished"></translation>
     </message>
     <message>
         <location/>
         <source>&amp;Alarm/Event Rules...</source>
->>>>>>> 0ea934a7
-        <translation type="unfinished"></translation>
-    </message>
-    <message>
-        <location/>
-<<<<<<< HEAD
-        <source>&amp;Alarm/Event Rules...</source>
-=======
+        <translation type="unfinished"></translation>
+    </message>
+    <message>
+        <location/>
         <source>&amp;Event Log...</source>
->>>>>>> 0ea934a7
-        <translation type="unfinished"></translation>
-    </message>
-    <message>
-        <location/>
-<<<<<<< HEAD
-        <source>&amp;Event Log...</source>
-=======
+        <translation type="unfinished"></translation>
+    </message>
+    <message>
+        <location/>
         <source>&amp;Health Monitoring...</source>
->>>>>>> 0ea934a7
-        <translation type="unfinished"></translation>
-    </message>
-    <message>
-        <location/>
-<<<<<<< HEAD
-        <source>&amp;Health Monitoring...</source>
-=======
+        <translation type="unfinished"></translation>
+    </message>
+    <message>
+        <location/>
         <source>Audit Trail...</source>
->>>>>>> 0ea934a7
-        <translation type="unfinished"></translation>
-    </message>
-    <message>
-        <location/>
-<<<<<<< HEAD
-        <source>Audit Trail...</source>
-        <translation type="unfinished"></translation>
-    </message>
-    <message>
-        <location/>
-=======
->>>>>>> 0ea934a7
+        <translation type="unfinished"></translation>
+    </message>
+    <message>
+        <location/>
         <source>Open Audit Trail Log</source>
         <translation type="unfinished"></translation>
     </message>
