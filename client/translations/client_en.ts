<<<<<<< HEAD
<?xml version="1.0" encoding="utf-8"?>
<!DOCTYPE TS>
<TS version="2.0" language="en" sourcelanguage="en">
<context>
    <name>AVSettingsDlg</name>
    <message>
        <location filename="../src/ui/widgets/settings/specific/plugins/arecontvision/arecont_dlg.cpp" line="54"/>
        <source>Suggestions...</source>
        <translation type="unfinished"></translation>
    </message>
    <message>
        <location filename="../src/ui/widgets/settings/specific/plugins/arecontvision/arecont_dlg.cpp" line="240"/>
        <source>To reduce the bandwidth try to set Light Mode on Exposure tab to HightSpeed and set Short Exposure to 30ms.</source>
        <translation type="unfinished"></translation>
    </message>
    <message>
        <location filename="../src/ui/widgets/settings/specific/plugins/arecontvision/arecont_dlg.cpp" line="241"/>
        <source>Suggestion</source>
        <translation type="unfinished"></translation>
    </message>
</context>
<context>
    <name>AboutDialog</name>
    <message>
        <location filename="../src/ui/dialogs/about_dialog.ui" line="14"/>
        <source>About</source>
        <translation type="unfinished"></translation>
    </message>
    <message>
        <location filename="../src/ui/dialogs/about_dialog.ui" line="20"/>
        <source>Information</source>
        <translation type="unfinished"></translation>
    </message>
    <message>
        <location filename="../src/ui/dialogs/about_dialog.ui" line="26"/>
        <location filename="../src/ui/dialogs/about_dialog.ui" line="45"/>
        <location filename="../src/ui/dialogs/about_dialog.ui" line="64"/>
        <location filename="../src/ui/dialogs/about_dialog.ui" line="83"/>
        <source>...</source>
        <translation type="unfinished"></translation>
    </message>
    <message>
        <location filename="../src/ui/dialogs/about_dialog.ui" line="39"/>
        <source>Credits</source>
        <translation type="unfinished"></translation>
    </message>
    <message>
        <location filename="../src/ui/dialogs/about_dialog.ui" line="58"/>
        <source>GPU Information</source>
        <translation>GPU Details</translation>
    </message>
    <message>
        <location filename="../src/ui/dialogs/about_dialog.ui" line="77"/>
        <source>Connected servers</source>
        <translation type="unfinished"></translation>
    </message>
</context>
<context>
    <name>AdjustVideoDialog</name>
    <message>
        <location filename="../src/ui/dialogs/adjust_video_dialog.ui" line="14"/>
        <source>Image Enhancement</source>
        <translation type="unfinished"></translation>
    </message>
    <message>
        <location filename="../src/ui/dialogs/adjust_video_dialog.ui" line="23"/>
        <source>Enable image enhancement</source>
        <translation type="unfinished"></translation>
    </message>
    <message>
        <location filename="../src/ui/dialogs/adjust_video_dialog.ui" line="42"/>
        <source>Gamma</source>
        <translation type="unfinished"></translation>
    </message>
    <message>
        <location filename="../src/ui/dialogs/adjust_video_dialog.ui" line="93"/>
        <source>Auto</source>
        <translation type="unfinished"></translation>
    </message>
    <message>
        <location filename="../src/ui/dialogs/adjust_video_dialog.ui" line="100"/>
        <source>Black level</source>
        <translation type="unfinished"></translation>
    </message>
    <message>
        <location filename="../src/ui/dialogs/adjust_video_dialog.ui" line="136"/>
        <source>White level</source>
        <translation type="unfinished"></translation>
    </message>
</context>
<context>
    <name>AdvancedSettingsWidget</name>
    <message>
        <location filename="../src/ui/widgets/properties/expert_settings_widget.ui" line="14"/>
        <source>Form</source>
        <translation type="unfinished"></translation>
    </message>
    <message>
        <location filename="../src/ui/widgets/properties/expert_settings_widget.ui" line="20"/>
        <source>I have read the manual and understand the risks</source>
        <translation type="unfinished"></translation>
    </message>
    <message>
        <location filename="../src/ui/widgets/properties/expert_settings_widget.ui" line="42"/>
        <source>Camera Settings Control</source>
        <translation type="unfinished"></translation>
    </message>
    <message>
        <location filename="../src/ui/widgets/properties/expert_settings_widget.ui" line="48"/>
        <source>Keep camera streams&apos; and profiles&apos; settings</source>
        <translation>Keep camera stream and profile settings</translation>
    </message>
    <message>
        <location filename="../src/ui/widgets/properties/expert_settings_widget.ui" line="70"/>
        <source>Warning! FPS and quality settings in Recording Schedule will not work!</source>
        <translation type="unfinished"></translation>
    </message>
    <message>
        <location filename="../src/ui/widgets/properties/expert_settings_widget.ui" line="90"/>
        <source>Secondary Stream Control</source>
        <translation type="unfinished"></translation>
    </message>
    <message>
        <location filename="../src/ui/widgets/properties/expert_settings_widget.ui" line="96"/>
        <source>Override current value</source>
        <translation type="unfinished"></translation>
    </message>
    <message>
        <location filename="../src/ui/widgets/properties/expert_settings_widget.ui" line="128"/>
        <source>Don&apos;t use</source>
        <translation>Do not use</translation>
    </message>
    <message>
        <location filename="../src/ui/widgets/properties/expert_settings_widget.ui" line="148"/>
        <source>Low quality</source>
        <translation type="unfinished"></translation>
    </message>
    <message>
        <location filename="../src/ui/widgets/properties/expert_settings_widget.ui" line="171"/>
        <source>Medium quality</source>
        <translation type="unfinished"></translation>
    </message>
    <message>
        <location filename="../src/ui/widgets/properties/expert_settings_widget.ui" line="194"/>
        <source>High quality</source>
        <translation type="unfinished"></translation>
    </message>
    <message>
        <location filename="../src/ui/widgets/properties/expert_settings_widget.ui" line="222"/>
        <source>&lt;html&gt;&lt;head/&gt;&lt;body&gt;&lt;p&gt;Warning! Low quality may result in low resolution image.&lt;/p&gt;&lt;/body&gt;&lt;/html&gt;</source>
        <translation type="unfinished"></translation>
    </message>
    <message utf8="true">
        <location filename="../src/ui/widgets/properties/expert_settings_widget.ui" line="229"/>
        <source>Warning! High quality may result in Media Server’s CPU overload, network connection errors and other issues.</source>
        <translation type="unfinished"></translation>
    </message>
    <message>
        <location filename="../src/ui/widgets/properties/expert_settings_widget.ui" line="249"/>
        <source>Aspect Ratio Control</source>
        <translation type="unfinished"></translation>
    </message>
    <message>
        <location filename="../src/ui/widgets/properties/expert_settings_widget.ui" line="255"/>
        <source>Force aspect ratio to:</source>
        <translation type="unfinished"></translation>
    </message>
    <message>
        <location filename="../src/ui/widgets/properties/expert_settings_widget.ui" line="325"/>
        <source>Warning! Please read documentation before changing these settings!</source>
        <translation type="unfinished"></translation>
    </message>
    <message>
        <location filename="../src/ui/widgets/properties/expert_settings_widget.ui" line="345"/>
        <source>Restore Defaults</source>
        <translation type="unfinished"></translation>
    </message>
</context>
<context>
    <name>AggregationWidget</name>
    <message>
        <location filename="../src/ui/widgets/business/aggregation_widget.ui" line="32"/>
        <source>Check to set aggregation period</source>
        <translation type="unfinished"></translation>
    </message>
    <message>
        <location filename="../src/ui/widgets/business/aggregation_widget.ui" line="42"/>
        <source>Interval of action :</source>
        <translation>Action interval:</translation>
    </message>
    <message>
        <location filename="../src/ui/widgets/business/aggregation_widget.ui" line="64"/>
        <source>No more than once per</source>
        <translation type="unfinished"></translation>
    </message>
    <message>
        <location filename="../src/ui/widgets/business/aggregation_widget.ui" line="100"/>
        <source>Instant</source>
        <translation type="unfinished"></translation>
    </message>
</context>
<context>
    <name>BusinessRuleWidget</name>
    <message>
        <location filename="../src/ui/widgets/business/business_rule_widget.ui" line="51"/>
        <source>&lt;html&gt;&lt;head/&gt;&lt;body&gt;&lt;p&gt;&lt;span style=&quot; font-weight:600;&quot;&gt;When&lt;/span&gt;&lt;/p&gt;&lt;/body&gt;&lt;/html&gt;</source>
        <translation type="unfinished"></translation>
    </message>
    <message>
        <location filename="../src/ui/widgets/business/business_rule_widget.ui" line="79"/>
        <location filename="../src/ui/widgets/business/business_rule_widget.ui" line="224"/>
        <source>at</source>
        <translation type="unfinished"></translation>
    </message>
    <message>
        <location filename="../src/ui/widgets/business/business_rule_widget.ui" line="86"/>
        <source>&lt;Any Camera&gt;</source>
        <translation type="unfinished"></translation>
    </message>
    <message>
        <location filename="../src/ui/widgets/business/business_rule_widget.ui" line="155"/>
        <source>Schedule...</source>
        <translation type="unfinished"></translation>
    </message>
    <message>
        <location filename="../src/ui/widgets/business/business_rule_widget.ui" line="185"/>
        <source>Action</source>
        <translation type="unfinished"></translation>
    </message>
    <message>
        <location filename="../src/ui/widgets/business/business_rule_widget.ui" line="202"/>
        <source>&lt;html&gt;&lt;head/&gt;&lt;body&gt;&lt;p&gt;&lt;span style=&quot; font-weight:600;&quot;&gt;Do&lt;/span&gt;&lt;/p&gt;&lt;/body&gt;&lt;/html&gt;</source>
        <translation type="unfinished"></translation>
    </message>
    <message>
        <location filename="../src/ui/widgets/business/business_rule_widget.ui" line="231"/>
        <source>&lt;Select at least one camera&gt;</source>
        <translation type="unfinished"></translation>
    </message>
    <message>
        <location filename="../src/ui/widgets/business/business_rule_widget.ui" line="313"/>
        <source>Comments:</source>
        <translation type="unfinished"></translation>
    </message>
</context>
<context>
    <name>BusinessRulesDialog</name>
    <message>
        <location filename="../src/ui/dialogs/business_rules_dialog.ui" line="14"/>
        <source>Alarm/Event Rules</source>
        <translation type="unfinished"></translation>
    </message>
    <message>
        <location filename="../src/ui/dialogs/business_rules_dialog.ui" line="22"/>
        <source>Add</source>
        <translation type="unfinished"></translation>
    </message>
    <message>
        <location filename="../src/ui/dialogs/business_rules_dialog.ui" line="33"/>
        <source>Delete</source>
        <translation type="unfinished"></translation>
    </message>
    <message>
        <location filename="../src/ui/dialogs/business_rules_dialog.ui" line="57"/>
        <source>Event log</source>
        <translation>Event Log</translation>
    </message>
    <message>
        <location filename="../src/ui/dialogs/business_rules_dialog.ui" line="69"/>
        <source>Advanced...</source>
        <translation type="unfinished"></translation>
    </message>
    <message>
        <location filename="../src/ui/dialogs/business_rules_dialog.ui" line="85"/>
        <source>Filter by cameras...</source>
        <translation type="unfinished"></translation>
    </message>
    <message>
        <location filename="../src/ui/dialogs/business_rules_dialog.ui" line="92"/>
        <source>X</source>
        <translation type="unfinished"></translation>
    </message>
</context>
<context>
    <name>CLAbstractDeviceSettingsDlg</name>
    <message>
        <location filename="../src/ui/widgets/settings/specific/device_settings_dlg.cpp" line="20"/>
        <source>Camera settings: %1</source>
        <translation type="unfinished"></translation>
    </message>
    <message>
        <location filename="../src/ui/widgets/settings/specific/device_settings_dlg.cpp" line="101"/>
        <source>General</source>
        <translation type="unfinished"></translation>
    </message>
    <message>
        <location filename="../src/ui/widgets/settings/specific/device_settings_dlg.cpp" line="140"/>
        <source>Unable to save changes</source>
        <translation type="unfinished"></translation>
    </message>
    <message>
        <location filename="../src/ui/widgets/settings/specific/device_settings_dlg.cpp" line="140"/>
        <source>Please try to save changes later.</source>
        <translation type="unfinished"></translation>
    </message>
</context>
<context>
    <name>CameraAdditionDialog</name>
    <message>
        <location filename="../src/ui/dialogs/camera_addition_dialog.ui" line="26"/>
        <source>Add cameras...</source>
        <translation type="unfinished"></translation>
    </message>
    <message>
        <location filename="../src/ui/dialogs/camera_addition_dialog.ui" line="34"/>
        <source>Selected server:</source>
        <translation type="unfinished"></translation>
    </message>
    <message>
        <location filename="../src/ui/dialogs/camera_addition_dialog.ui" line="61"/>
        <source>Server is offline</source>
        <translation type="unfinished"></translation>
    </message>
    <message>
        <location filename="../src/ui/dialogs/camera_addition_dialog.ui" line="133"/>
        <source>Ca&amp;mera Address:</source>
        <translation type="unfinished"></translation>
    </message>
    <message>
        <location filename="../src/ui/dialogs/camera_addition_dialog.ui" line="143"/>
        <source>&lt;html&gt;&lt;head/&gt;&lt;body&gt;&lt;p&gt;Examples:&lt;/p&gt;&lt;p&gt;&lt;span style=&quot; font-weight:600;&quot;&gt;62.82.122.156&lt;/span&gt;&lt;/p&gt;&lt;p&gt;&lt;span style=&quot; font-weight:600;&quot;&gt;www.example.com:8080&lt;/span&gt;&lt;/p&gt;&lt;p&gt;&lt;span style=&quot; font-weight:600;&quot;&gt;rtsp://example.com:554/video&lt;/span&gt;&lt;/p&gt;&lt;/body&gt;&lt;/html&gt;</source>
        <translation type="unfinished"></translation>
    </message>
    <message>
        <location filename="../src/ui/dialogs/camera_addition_dialog.ui" line="149"/>
        <source>IP, hostname, RTSP link...</source>
        <translation type="unfinished"></translation>
    </message>
    <message>
        <location filename="../src/ui/dialogs/camera_addition_dialog.ui" line="176"/>
        <source>S&amp;tart IP:</source>
        <translation type="unfinished"></translation>
    </message>
    <message>
        <location filename="../src/ui/dialogs/camera_addition_dialog.ui" line="193"/>
        <source>&amp;End IP:</source>
        <translation type="unfinished"></translation>
    </message>
    <message>
        <location filename="../src/ui/dialogs/camera_addition_dialog.ui" line="216"/>
        <source>S&amp;ubnet scan</source>
        <translation type="unfinished"></translation>
    </message>
    <message>
        <location filename="../src/ui/dialogs/camera_addition_dialog.ui" line="242"/>
        <source>&amp;Login:</source>
        <translation type="unfinished"></translation>
    </message>
    <message>
        <location filename="../src/ui/dialogs/camera_addition_dialog.ui" line="277"/>
        <source>&amp;Password:</source>
        <translation type="unfinished"></translation>
    </message>
    <message>
        <location filename="../src/ui/dialogs/camera_addition_dialog.ui" line="371"/>
        <source>auto</source>
        <translation type="unfinished"></translation>
    </message>
    <message>
        <location filename="../src/ui/dialogs/camera_addition_dialog.ui" line="382"/>
        <source>Auto</source>
        <translation type="unfinished"></translation>
    </message>
    <message>
        <location filename="../src/ui/dialogs/camera_addition_dialog.ui" line="394"/>
        <source>&amp;Discovery Port:</source>
        <translation type="unfinished"></translation>
    </message>
    <message>
        <location filename="../src/ui/dialogs/camera_addition_dialog.ui" line="451"/>
        <source>&lt;b&gt;Discovered Cameras:&lt;/b&gt;</source>
        <translation type="unfinished"></translation>
    </message>
    <message>
        <location filename="../src/ui/dialogs/camera_addition_dialog.ui" line="506"/>
        <source>Manuf.</source>
        <translation type="unfinished"></translation>
    </message>
    <message>
        <location filename="../src/ui/dialogs/camera_addition_dialog.ui" line="511"/>
        <source>Name</source>
        <translation type="unfinished"></translation>
    </message>
    <message>
        <location filename="../src/ui/dialogs/camera_addition_dialog.ui" line="516"/>
        <source>Address</source>
        <translation type="unfinished"></translation>
    </message>
    <message>
        <location filename="../src/ui/dialogs/camera_addition_dialog.ui" line="557"/>
        <source>Scanning...</source>
        <translation type="unfinished"></translation>
    </message>
    <message>
        <location filename="../src/ui/dialogs/camera_addition_dialog.ui" line="564"/>
        <source>Stop</source>
        <translation type="unfinished"></translation>
    </message>
    <message>
        <location filename="../src/ui/dialogs/camera_addition_dialog.ui" line="602"/>
        <source>&amp;Scan</source>
        <translation type="unfinished"></translation>
    </message>
    <message>
        <location filename="../src/ui/dialogs/camera_addition_dialog.ui" line="644"/>
        <source>&amp;Add selected</source>
        <translation type="unfinished"></translation>
    </message>
    <message>
        <location filename="../src/ui/dialogs/camera_addition_dialog.ui" line="651"/>
        <source>New scan...</source>
        <translation type="unfinished"></translation>
    </message>
    <message>
        <location filename="../src/ui/dialogs/camera_addition_dialog.ui" line="687"/>
        <source>Cl&amp;ose</source>
        <translation type="unfinished"></translation>
    </message>
</context>
<context>
    <name>CameraDiagnostics::DiagnoseTool</name>
    <message>
        <location filename="../src/camera/camera_diagnose_tool.cpp" line="142"/>
        <source>No connection to media server %1.</source>
        <translation type="unfinished"></translation>
    </message>
</context>
<context>
    <name>CameraDiagnosticsDialog</name>
    <message>
        <location filename="../src/ui/dialogs/camera_diagnostics_dialog.ui" line="14"/>
        <source>Camera Diagnostics</source>
        <translation type="unfinished"></translation>
    </message>
    <message>
        <location filename="../src/ui/dialogs/camera_diagnostics_dialog.ui" line="20"/>
        <source>Diagnostics for camera</source>
        <translation type="unfinished"></translation>
    </message>
</context>
<context>
    <name>CameraDisconnectedBusinessEventWidget</name>
    <message>
        <location filename="../src/ui/widgets/business/camera_disconnected_business_event_widget.ui" line="32"/>
        <source>Event will be raised when any camera goes offline</source>
        <translatorcomment>Event will be triggered when a camera goes offline.</translatorcomment>
        <translation></translation>
    </message>
</context>
<context>
    <name>CameraInputBusinessEventWidget</name>
    <message>
        <location filename="../src/ui/widgets/business/camera_input_business_event_widget.ui" line="32"/>
        <source>Input ID:</source>
        <translation type="unfinished"></translation>
    </message>
</context>
<context>
    <name>CameraListDialog</name>
    <message>
        <location filename="../src/ui/dialogs/camera_list_dialog.ui" line="14"/>
        <source>Camera list</source>
        <translatorcomment>Camera List</translatorcomment>
        <translation></translation>
    </message>
    <message>
        <location filename="../src/ui/dialogs/camera_list_dialog.ui" line="22"/>
        <source>Filter:</source>
        <translation type="unfinished"></translation>
    </message>
</context>
<context>
    <name>CameraManagementWidget</name>
    <message>
        <location filename="../src/ui/widgets/settings/camera_management_widget.ui" line="20"/>
        <source>Enable camera auto discovery</source>
        <translatorcomment>Enable automatic camera discovery</translatorcomment>
        <translation></translation>
    </message>
    <message>
        <location filename="../src/ui/widgets/settings/camera_management_widget.ui" line="30"/>
        <source>Enable automatic camera settings optimization</source>
        <translatorcomment>Enable automatic camera setting optimization</translatorcomment>
        <translation></translation>
    </message>
</context>
<context>
    <name>CameraOutputBusinessActionWidget</name>
    <message>
        <location filename="../src/ui/widgets/business/camera_output_business_action_widget.ui" line="32"/>
        <source>&amp;Output ID:</source>
        <translation type="unfinished"></translation>
    </message>
    <message>
        <location filename="../src/ui/widgets/business/camera_output_business_action_widget.ui" line="45"/>
        <source>&amp;Auto-reset in (sec):</source>
        <translation type="unfinished"></translation>
    </message>
</context>
<context>
    <name>CameraScheduleWidget</name>
    <message>
        <location filename="../src/ui/widgets/properties/camera_schedule_widget.ui" line="20"/>
        <source>Camera Schedule Editor</source>
        <translation type="unfinished"></translation>
    </message>
    <message>
        <location filename="../src/ui/widgets/properties/camera_schedule_widget.ui" line="28"/>
        <source>Enable Recording</source>
        <translation type="unfinished"></translation>
    </message>
    <message>
        <location filename="../src/ui/widgets/properties/camera_schedule_widget.ui" line="58"/>
        <source>Get More Licenses...</source>
        <translation type="unfinished"></translation>
    </message>
    <message>
        <location filename="../src/ui/widgets/properties/camera_schedule_widget.ui" line="81"/>
        <source>Schedule Grid</source>
        <translation type="unfinished"></translation>
    </message>
    <message>
        <location filename="../src/ui/widgets/properties/camera_schedule_widget.ui" line="98"/>
        <source>Display Quality on Grid</source>
        <translation type="unfinished"></translation>
    </message>
    <message>
        <location filename="../src/ui/widgets/properties/camera_schedule_widget.ui" line="124"/>
        <source>Display FPS on Grid</source>
        <translation type="unfinished"></translation>
    </message>
    <message>
        <location filename="../src/ui/widgets/properties/camera_schedule_widget.ui" line="147"/>
        <source>Panic Mode: </source>
        <translation type="unfinished"></translation>
    </message>
    <message>
        <location filename="../src/ui/widgets/properties/camera_schedule_widget.ui" line="163"/>
        <source>Note: Recording Schedule is based on Server Time</source>
        <translation type="unfinished"></translation>
    </message>
    <message>
        <location filename="../src/ui/widgets/properties/camera_schedule_widget.ui" line="185"/>
        <source>Schedule Settings</source>
        <translation type="unfinished"></translation>
    </message>
    <message>
        <location filename="../src/ui/widgets/properties/camera_schedule_widget.ui" line="201"/>
        <source>FPS</source>
        <translation type="unfinished"></translation>
    </message>
    <message>
        <location filename="../src/ui/widgets/properties/camera_schedule_widget.ui" line="224"/>
        <source>Quality</source>
        <translation type="unfinished"></translation>
    </message>
    <message>
        <location filename="../src/ui/widgets/properties/camera_schedule_widget.ui" line="322"/>
        <source>Record Always</source>
        <translation type="unfinished"></translation>
    </message>
    <message>
        <location filename="../src/ui/widgets/properties/camera_schedule_widget.ui" line="380"/>
        <source>Motion Only</source>
        <translation type="unfinished"></translation>
    </message>
    <message>
        <location filename="../src/ui/widgets/properties/camera_schedule_widget.ui" line="435"/>
        <source>Motion+ Lo-Res Always</source>
        <translation type="unfinished"></translation>
    </message>
    <message>
        <location filename="../src/ui/widgets/properties/camera_schedule_widget.ui" line="490"/>
        <source>Do not Record</source>
        <translation type="unfinished"></translation>
    </message>
    <message>
        <location filename="../src/ui/widgets/properties/camera_schedule_widget.ui" line="525"/>
        <source>Motion Recording</source>
        <translation type="unfinished"></translation>
    </message>
    <message>
        <location filename="../src/ui/widgets/properties/camera_schedule_widget.ui" line="546"/>
        <source>Pre-Recording</source>
        <translation>Pre-recording</translation>
    </message>
    <message>
        <location filename="../src/ui/widgets/properties/camera_schedule_widget.ui" line="553"/>
        <location filename="../src/ui/widgets/properties/camera_schedule_widget.ui" line="576"/>
        <source> s</source>
        <extracomment>Short for &quot;seconds&quot;
----------
Short for &quot;seconds&quot;</extracomment>
        <translation type="unfinished"></translation>
    </message>
    <message>
        <location filename="../src/ui/widgets/properties/camera_schedule_widget.ui" line="569"/>
        <source>Post-Recording</source>
        <translation>Post-recording</translation>
    </message>
    <message>
        <location filename="../src/ui/widgets/properties/camera_schedule_widget.ui" line="608"/>
        <source>Apply changes before copying schedule</source>
        <translation type="unfinished"></translation>
    </message>
    <message>
        <location filename="../src/ui/widgets/properties/camera_schedule_widget.ui" line="618"/>
        <source>Copy Schedule...</source>
        <translation type="unfinished"></translation>
    </message>
</context>
<context>
    <name>CompatibilityVersionInstallationDialog</name>
    <message>
        <location filename="../src/ui/dialogs/compatibility_version_installation_dialog.cpp" line="227"/>
        <source>Installing version %1</source>
        <translation type="unfinished"></translation>
    </message>
    <message>
        <location filename="../src/ui/dialogs/compatibility_version_installation_dialog.cpp" line="238"/>
        <source>Installation failed</source>
        <translation type="unfinished"></translation>
    </message>
    <message>
        <location filename="../src/ui/dialogs/compatibility_version_installation_dialog.cpp" line="250"/>
        <source>Could not cancel installation</source>
        <translation type="unfinished"></translation>
    </message>
    <message>
        <location filename="../src/ui/dialogs/compatibility_version_installation_dialog.cpp" line="259"/>
        <source>Installation completed</source>
        <translation type="unfinished"></translation>
    </message>
    <message>
        <location filename="../src/ui/dialogs/compatibility_version_installation_dialog.cpp" line="277"/>
        <source>Installation has been cancelled</source>
        <translation type="unfinished"></translation>
    </message>
</context>
<context>
    <name>ConnectionTestingDialog</name>
    <message>
        <location filename="../src/ui/dialogs/connection_testing_dialog.ui" line="20"/>
        <source>Connection Test</source>
        <translation type="unfinished"></translation>
    </message>
    <message>
        <location filename="../src/ui/dialogs/connection_testing_dialog.ui" line="35"/>
        <source>Testing connection...</source>
        <translation type="unfinished"></translation>
    </message>
</context>
<context>
    <name>DatabaseManagementWidget</name>
    <message>
        <location filename="../src/ui/widgets/settings/database_management_widget.ui" line="20"/>
        <source>You can create a backup for system configurations that can be restored in case of failure.</source>
        <translation type="unfinished"></translation>
    </message>
    <message>
        <location filename="../src/ui/widgets/settings/database_management_widget.ui" line="45"/>
        <source>Create Backup...</source>
        <translation type="unfinished"></translation>
    </message>
    <message>
        <location filename="../src/ui/widgets/settings/database_management_widget.ui" line="52"/>
        <source>Restore from Backup...</source>
        <translation type="unfinished"></translation>
    </message>
</context>
<context>
    <name>EventLogDialog</name>
    <message>
        <location filename="../src/ui/dialogs/event_log_dialog.ui" line="14"/>
        <source>Event log</source>
        <translation type="unfinished"></translation>
    </message>
    <message>
        <location filename="../src/ui/dialogs/event_log_dialog.ui" line="62"/>
        <source>-</source>
        <translation type="unfinished"></translation>
    </message>
    <message>
        <location filename="../src/ui/dialogs/event_log_dialog.ui" line="87"/>
        <source>Clear filter</source>
        <translation type="unfinished"></translation>
    </message>
    <message>
        <location filename="../src/ui/dialogs/event_log_dialog.ui" line="106"/>
        <source>Refresh</source>
        <translation type="unfinished"></translation>
    </message>
    <message>
        <location filename="../src/ui/dialogs/event_log_dialog.ui" line="128"/>
        <source>&lt; Any camera &gt;</source>
        <translation type="unfinished"></translation>
    </message>
    <message>
        <location filename="../src/ui/dialogs/event_log_dialog.ui" line="151"/>
        <source>Alarm/Event Rules</source>
        <translation type="unfinished"></translation>
    </message>
    <message>
        <location filename="../src/ui/dialogs/event_log_dialog.ui" line="268"/>
        <source>All media servers are offline. Logs are not available.</source>
        <translation type="unfinished"></translation>
    </message>
</context>
<context>
    <name>FisheyeSettingsWidget</name>
    <message>
        <location filename="../src/ui/widgets/properties/fisheye_settings_widget.ui" line="22"/>
        <source>Vertical mount (camera on the floor)</source>
        <translation type="unfinished"></translation>
    </message>
    <message>
        <location filename="../src/ui/widgets/properties/fisheye_settings_widget.ui" line="29"/>
        <source>Vertical mount (camera on the ceiling)</source>
        <translation type="unfinished"></translation>
    </message>
    <message>
        <location filename="../src/ui/widgets/properties/fisheye_settings_widget.ui" line="39"/>
        <source>Horizontal mount (camera on the wall)</source>
        <translation type="unfinished"></translation>
    </message>
    <message>
        <location filename="../src/ui/widgets/properties/fisheye_settings_widget.ui" line="53"/>
        <source>Camera view angle correction:</source>
        <translation type="unfinished"></translation>
    </message>
    <message>
        <location filename="../src/ui/widgets/properties/fisheye_settings_widget.ui" line="94"/>
        <source>Calibration</source>
        <translation type="unfinished"></translation>
    </message>
</context>
<context>
    <name>GeneralPreferencesWidget</name>
    <message>
        <location filename="../src/ui/widgets/settings/general_preferences_widget.ui" line="26"/>
        <source>Main Media Folder</source>
        <translation type="unfinished"></translation>
    </message>
    <message>
        <location filename="../src/ui/widgets/settings/general_preferences_widget.ui" line="45"/>
        <source>&amp;Browse...</source>
        <translation type="unfinished"></translation>
    </message>
    <message>
        <location filename="../src/ui/widgets/settings/general_preferences_widget.ui" line="55"/>
        <source>Extra Media Folders</source>
        <translation type="unfinished"></translation>
    </message>
    <message>
        <location filename="../src/ui/widgets/settings/general_preferences_widget.ui" line="88"/>
        <source>&amp;Add...</source>
        <translation type="unfinished"></translation>
    </message>
    <message>
        <location filename="../src/ui/widgets/settings/general_preferences_widget.ui" line="98"/>
        <source>&amp;Remove</source>
        <translation type="unfinished"></translation>
    </message>
    <message>
        <location filename="../src/ui/widgets/settings/general_preferences_widget.ui" line="125"/>
        <source>Look and Feel</source>
        <translation type="unfinished"></translation>
    </message>
    <message>
        <location filename="../src/ui/widgets/settings/general_preferences_widget.ui" line="134"/>
        <source>Tour sequence cycle time:</source>
        <translation type="unfinished"></translation>
    </message>
    <message>
        <location filename="../src/ui/widgets/settings/general_preferences_widget.ui" line="153"/>
        <source> seconds</source>
        <translation type="unfinished"></translation>
    </message>
    <message>
        <location filename="../src/ui/widgets/settings/general_preferences_widget.ui" line="162"/>
        <source>Show IP in tree:</source>
        <translation type="unfinished"></translation>
    </message>
    <message>
        <location filename="../src/ui/widgets/settings/general_preferences_widget.ui" line="179"/>
        <source>Timeline mode:</source>
        <translation type="unfinished"></translation>
    </message>
    <message>
        <location filename="../src/ui/widgets/settings/general_preferences_widget.ui" line="206"/>
        <source>Skin:</source>
        <translation type="unfinished"></translation>
    </message>
    <message>
        <location filename="../src/ui/widgets/settings/general_preferences_widget.ui" line="231"/>
        <location filename="../src/ui/widgets/settings/general_preferences_widget.ui" line="292"/>
        <location filename="../src/ui/widgets/settings/general_preferences_widget.ui" line="342"/>
        <source>Restart required.</source>
        <translation type="unfinished"></translation>
    </message>
    <message>
        <location filename="../src/ui/widgets/settings/general_preferences_widget.ui" line="243"/>
        <source>Misc</source>
        <translation type="unfinished"></translation>
    </message>
    <message>
        <location filename="../src/ui/widgets/settings/general_preferences_widget.ui" line="264"/>
        <source>Language:</source>
        <translation type="unfinished"></translation>
    </message>
    <message>
        <location filename="../src/ui/widgets/settings/general_preferences_widget.ui" line="313"/>
        <source>Downmix audio from 5.1 to 2.1:</source>
        <translation type="unfinished"></translation>
    </message>
    <message>
        <location filename="../src/ui/widgets/settings/general_preferences_widget.ui" line="357"/>
        <source>Auto pause video</source>
        <translation type="unfinished"></translation>
    </message>
    <message>
        <location filename="../src/ui/widgets/settings/general_preferences_widget.ui" line="388"/>
        <source>after</source>
        <translation type="unfinished"></translation>
    </message>
    <message>
        <location filename="../src/ui/widgets/settings/general_preferences_widget.ui" line="408"/>
        <source>minutes of inactivity</source>
        <translation type="unfinished"></translation>
    </message>
    <message>
        <location filename="../src/ui/widgets/settings/general_preferences_widget.ui" line="448"/>
        <source>Browse logs</source>
        <translation type="unfinished"></translation>
    </message>
    <message>
        <location filename="../src/ui/widgets/settings/general_preferences_widget.ui" line="461"/>
        <source>Clear local cache</source>
        <translation type="unfinished"></translation>
    </message>
    <message>
        <location filename="../src/ui/widgets/settings/general_preferences_widget.ui" line="482"/>
        <source>Run application when PC boots up:</source>
        <translation type="unfinished"></translation>
    </message>
    <message>
        <location filename="../src/ui/widgets/settings/general_preferences_widget.ui" line="499"/>
        <source>Network Interfaces</source>
        <translation type="unfinished"></translation>
    </message>
</context>
<context>
    <name>GraphicsScrollBar</name>
    <message>
        <location filename="../src/ui/graphics/items/standard/graphics_scroll_bar.cpp" line="191"/>
        <source>Scroll here</source>
        <translation type="unfinished"></translation>
    </message>
    <message>
        <location filename="../src/ui/graphics/items/standard/graphics_scroll_bar.cpp" line="193"/>
        <source>Left edge</source>
        <translation type="unfinished"></translation>
    </message>
    <message>
        <location filename="../src/ui/graphics/items/standard/graphics_scroll_bar.cpp" line="193"/>
        <source>Top</source>
        <translation type="unfinished"></translation>
    </message>
    <message>
        <location filename="../src/ui/graphics/items/standard/graphics_scroll_bar.cpp" line="194"/>
        <source>Right edge</source>
        <translation type="unfinished"></translation>
    </message>
    <message>
        <location filename="../src/ui/graphics/items/standard/graphics_scroll_bar.cpp" line="194"/>
        <source>Bottom</source>
        <translation type="unfinished"></translation>
    </message>
    <message>
        <location filename="../src/ui/graphics/items/standard/graphics_scroll_bar.cpp" line="196"/>
        <source>Page left</source>
        <translation type="unfinished"></translation>
    </message>
    <message>
        <location filename="../src/ui/graphics/items/standard/graphics_scroll_bar.cpp" line="196"/>
        <source>Page up</source>
        <translation type="unfinished"></translation>
    </message>
    <message>
        <location filename="../src/ui/graphics/items/standard/graphics_scroll_bar.cpp" line="197"/>
        <source>Page right</source>
        <translation type="unfinished"></translation>
    </message>
    <message>
        <location filename="../src/ui/graphics/items/standard/graphics_scroll_bar.cpp" line="197"/>
        <source>Page down</source>
        <translation type="unfinished"></translation>
    </message>
    <message>
        <location filename="../src/ui/graphics/items/standard/graphics_scroll_bar.cpp" line="199"/>
        <source>Scroll left</source>
        <translation type="unfinished"></translation>
    </message>
    <message>
        <location filename="../src/ui/graphics/items/standard/graphics_scroll_bar.cpp" line="199"/>
        <source>Scroll up</source>
        <translation type="unfinished"></translation>
    </message>
    <message>
        <location filename="../src/ui/graphics/items/standard/graphics_scroll_bar.cpp" line="200"/>
        <source>Scroll right</source>
        <translation type="unfinished"></translation>
    </message>
    <message>
        <location filename="../src/ui/graphics/items/standard/graphics_scroll_bar.cpp" line="200"/>
        <source>Scroll down</source>
        <translation type="unfinished"></translation>
    </message>
</context>
<context>
    <name>ImagePreviewDialog</name>
    <message>
        <location filename="../src/ui/dialogs/image_preview_dialog.ui" line="14"/>
        <source>Image View</source>
        <translation type="unfinished"></translation>
    </message>
    <message>
        <location filename="../src/ui/dialogs/image_preview_dialog.ui" line="72"/>
        <source>Loading image... Please wait.</source>
        <translation type="unfinished"></translation>
    </message>
</context>
<context>
    <name>LayoutSettingsDialog</name>
    <message>
        <location filename="../src/ui/dialogs/layout_settings_dialog.ui" line="20"/>
        <source>General Settings</source>
        <translation type="unfinished"></translation>
    </message>
    <message>
        <location filename="../src/ui/dialogs/layout_settings_dialog.ui" line="26"/>
        <source>Layout is locked</source>
        <translation type="unfinished"></translation>
    </message>
    <message>
        <location filename="../src/ui/dialogs/layout_settings_dialog.ui" line="36"/>
        <source>Background</source>
        <translation type="unfinished"></translation>
    </message>
    <message>
        <location filename="../src/ui/dialogs/layout_settings_dialog.ui" line="64"/>
        <source>Browse...</source>
        <translation type="unfinished"></translation>
    </message>
    <message>
        <location filename="../src/ui/dialogs/layout_settings_dialog.ui" line="71"/>
        <source>View...</source>
        <translation type="unfinished"></translation>
    </message>
    <message>
        <location filename="../src/ui/dialogs/layout_settings_dialog.ui" line="84"/>
        <source>Clear</source>
        <translation type="unfinished"></translation>
    </message>
    <message>
        <location filename="../src/ui/dialogs/layout_settings_dialog.ui" line="123"/>
        <source>Processing image... Please wait.</source>
        <translation type="unfinished"></translation>
    </message>
    <message>
        <location filename="../src/ui/dialogs/layout_settings_dialog.ui" line="163"/>
        <source>&amp;Crop to monitor aspect ratio</source>
        <translation type="unfinished"></translation>
    </message>
    <message>
        <location filename="../src/ui/dialogs/layout_settings_dialog.ui" line="175"/>
        <source>&amp;Width:</source>
        <translation type="unfinished"></translation>
    </message>
    <message>
        <location filename="../src/ui/dialogs/layout_settings_dialog.ui" line="188"/>
        <location filename="../src/ui/dialogs/layout_settings_dialog.ui" line="217"/>
        <source> cells</source>
        <translation type="unfinished"></translation>
    </message>
    <message>
        <location filename="../src/ui/dialogs/layout_settings_dialog.ui" line="204"/>
        <source>&amp;Height:</source>
        <translation type="unfinished"></translation>
    </message>
    <message>
        <location filename="../src/ui/dialogs/layout_settings_dialog.ui" line="233"/>
        <source>&amp;Opacity:</source>
        <translation type="unfinished"></translation>
    </message>
    <message>
        <location filename="../src/ui/dialogs/layout_settings_dialog.ui" line="246"/>
        <source>%</source>
        <translation type="unfinished"></translation>
    </message>
    <message>
        <location filename="../src/ui/dialogs/layout_settings_dialog.ui" line="265"/>
        <source>Keep aspect ratio</source>
        <translation type="unfinished"></translation>
    </message>
</context>
<context>
    <name>LicenseManagerWidget</name>
    <message>
        <location filename="../src/ui/widgets/settings/license_manager_widget.ui" line="14"/>
        <source>Form</source>
        <translation type="unfinished"></translation>
    </message>
    <message>
        <location filename="../src/ui/widgets/settings/license_manager_widget.ui" line="22"/>
        <source>Active Licenses</source>
        <translation type="unfinished"></translation>
    </message>
    <message>
        <location filename="../src/ui/widgets/settings/license_manager_widget.ui" line="58"/>
        <source>Selected License Details</source>
        <translation type="unfinished"></translation>
    </message>
    <message>
        <location filename="../src/ui/widgets/settings/license_manager_widget.ui" line="72"/>
        <source>New License</source>
        <translation type="unfinished"></translation>
    </message>
</context>
<context>
    <name>LicenseNotificationDialog</name>
    <message>
        <location filename="../src/ui/dialogs/license_notification_dialog.ui" line="14"/>
        <source>Warning</source>
        <translation type="unfinished"></translation>
    </message>
</context>
<context>
    <name>LicenseWidget</name>
    <message>
        <location filename="../src/ui/widgets/settings/license_widget.ui" line="20"/>
        <source>Activate your License Key</source>
        <translation type="unfinished"></translation>
    </message>
    <message>
        <location filename="../src/ui/widgets/settings/license_widget.ui" line="30"/>
        <source>Automatic Activation via Internet</source>
        <translation type="unfinished"></translation>
    </message>
    <message>
        <location filename="../src/ui/widgets/settings/license_widget.ui" line="35"/>
        <source>Manual Activation</source>
        <translation type="unfinished"></translation>
    </message>
    <message>
        <location filename="../src/ui/widgets/settings/license_widget.ui" line="49"/>
        <source>&lt;!DOCTYPE HTML PUBLIC &quot;-//W3C//DTD HTML 4.0//EN&quot; &quot;http://www.w3.org/TR/REC-html40/strict.dtd&quot;&gt;
&lt;html&gt;&lt;head&gt;&lt;meta name=&quot;qrichtext&quot; content=&quot;1&quot; /&gt;&lt;style type=&quot;text/css&quot;&gt;
p, li { white-space: pre-wrap; }
&lt;/style&gt;&lt;/head&gt;&lt;body style=&quot; font-family:&apos;MS Shell Dlg 2&apos;; font-size:8.25pt; font-weight:400; font-style:normal;&quot;&gt;
&lt;p style=&quot;-qt-paragraph-type:empty; margin-top:0px; margin-bottom:0px; margin-left:0px; margin-right:0px; -qt-block-indent:0; text-indent:0px; font-size:8pt;&quot;&gt;&lt;/p&gt;&lt;/body&gt;&lt;/html&gt;</source>
        <translation type="unfinished"></translation>
    </message>
    <message>
        <location filename="../src/ui/widgets/settings/license_widget.ui" line="80"/>
        <source>License Key:</source>
        <translation type="unfinished"></translation>
    </message>
    <message>
        <location filename="../src/ui/widgets/settings/license_widget.ui" line="103"/>
        <source>Hardware ID:</source>
        <translation type="unfinished"></translation>
    </message>
    <message>
        <location filename="../src/ui/widgets/settings/license_widget.ui" line="123"/>
        <source>Activation Key:</source>
        <translation type="unfinished"></translation>
    </message>
    <message>
        <location filename="../src/ui/widgets/settings/license_widget.ui" line="154"/>
        <source>...</source>
        <translation type="unfinished"></translation>
    </message>
    <message>
        <location filename="../src/ui/widgets/settings/license_widget.ui" line="161"/>
        <source>Browse...</source>
        <translation type="unfinished"></translation>
    </message>
    <message>
        <location filename="../src/ui/widgets/settings/license_widget.ui" line="170"/>
        <source>Activation Key File:</source>
        <translation type="unfinished"></translation>
    </message>
    <message>
        <location filename="../src/ui/widgets/settings/license_widget.ui" line="197"/>
        <source>Activate Free License</source>
        <translation type="unfinished"></translation>
    </message>
    <message>
        <location filename="../src/ui/widgets/settings/license_widget.ui" line="207"/>
        <source>Activate License</source>
        <translation type="unfinished"></translation>
    </message>
</context>
<context>
    <name>LoginDialog</name>
    <message>
        <location filename="../src/ui/dialogs/login_dialog.ui" line="14"/>
        <source>Connect to Enterprise Controller</source>
        <comment>Window Title</comment>
        <translation type="unfinished"></translation>
    </message>
    <message>
        <location filename="../src/ui/dialogs/login_dialog.ui" line="65"/>
        <source>Connect to Enterprise Controller</source>
        <comment>Groupbox Title</comment>
        <translation type="unfinished"></translation>
    </message>
    <message>
        <location filename="../src/ui/dialogs/login_dialog.ui" line="89"/>
        <source>Save...</source>
        <translation type="unfinished"></translation>
    </message>
    <message>
        <location filename="../src/ui/dialogs/login_dialog.ui" line="96"/>
        <source>Delete</source>
        <translation type="unfinished"></translation>
    </message>
    <message>
        <location filename="../src/ui/dialogs/login_dialog.ui" line="105"/>
        <source>&amp;Connection options:</source>
        <translation type="unfinished"></translation>
    </message>
    <message>
        <location filename="../src/ui/dialogs/login_dialog.ui" line="117"/>
        <source>&amp;Host:</source>
        <translation type="unfinished"></translation>
    </message>
    <message>
        <location filename="../src/ui/dialogs/login_dialog.ui" line="127"/>
        <source>&amp;Login:</source>
        <translation type="unfinished"></translation>
    </message>
    <message>
        <location filename="../src/ui/dialogs/login_dialog.ui" line="156"/>
        <source>&amp;Password:</source>
        <translation type="unfinished"></translation>
    </message>
    <message>
        <location filename="../src/ui/dialogs/login_dialog.ui" line="209"/>
        <source>&amp;Test</source>
        <translation type="unfinished"></translation>
    </message>
    <message>
        <location filename="../src/ui/dialogs/login_dialog.ui" line="237"/>
        <source>P&amp;ort:</source>
        <translation type="unfinished"></translation>
    </message>
    <message>
        <location filename="../src/ui/dialogs/login_dialog.ui" line="264"/>
        <source>&amp;Auto-Login</source>
        <translation type="unfinished"></translation>
    </message>
</context>
<context>
    <name>MultipleCameraSettingsWidget</name>
    <message>
        <location filename="../src/ui/widgets/properties/multiple_camera_settings_widget.ui" line="14"/>
        <source>Camera settings</source>
        <translation>Camera Settings</translation>
    </message>
    <message>
        <location filename="../src/ui/widgets/properties/multiple_camera_settings_widget.ui" line="24"/>
        <source>General</source>
        <translation type="unfinished"></translation>
    </message>
    <message>
        <location filename="../src/ui/widgets/properties/multiple_camera_settings_widget.ui" line="30"/>
        <source>Authentication</source>
        <translation type="unfinished"></translation>
    </message>
    <message>
        <location filename="../src/ui/widgets/properties/multiple_camera_settings_widget.ui" line="50"/>
        <source>Login:</source>
        <translation type="unfinished"></translation>
    </message>
    <message>
        <location filename="../src/ui/widgets/properties/multiple_camera_settings_widget.ui" line="60"/>
        <source>Password:</source>
        <translation type="unfinished"></translation>
    </message>
    <message>
        <location filename="../src/ui/widgets/properties/multiple_camera_settings_widget.ui" line="79"/>
        <source>Enable audio</source>
        <translation type="unfinished"></translation>
    </message>
    <message>
        <location filename="../src/ui/widgets/properties/multiple_camera_settings_widget.ui" line="103"/>
        <source>Recording</source>
        <translation type="unfinished"></translation>
    </message>
    <message>
        <location filename="../src/ui/widgets/properties/multiple_camera_settings_widget.ui" line="125"/>
        <source>Expert</source>
        <translation type="unfinished"></translation>
    </message>
</context>
<context>
    <name>PlaySoundBusinessActionWidget</name>
    <message>
        <location filename="../src/ui/widgets/business/play_sound_business_action_widget.ui" line="37"/>
        <source>Manage...</source>
        <translation type="unfinished"></translation>
    </message>
    <message>
        <location filename="../src/ui/widgets/business/play_sound_business_action_widget.ui" line="48"/>
        <source>Volume:</source>
        <translation type="unfinished"></translation>
    </message>
    <message>
        <location filename="../src/ui/widgets/business/play_sound_business_action_widget.ui" line="65"/>
        <source>Test...</source>
        <translation type="unfinished"></translation>
    </message>
</context>
<context>
    <name>PopupBusinessActionWidget</name>
    <message>
        <location filename="../src/ui/widgets/business/popup_business_action_widget.ui" line="32"/>
        <source>Show to Administrators only</source>
        <translation type="unfinished"></translation>
    </message>
    <message>
        <location filename="../src/ui/widgets/business/popup_business_action_widget.ui" line="52"/>
        <source>Global Notification Settings...</source>
        <translation type="unfinished"></translation>
    </message>
</context>
<context>
    <name>PopupSettingsWidget</name>
    <message>
        <location filename="../src/ui/widgets/settings/popup_settings_widget.ui" line="20"/>
        <source>Show all notifications</source>
        <translation type="unfinished"></translation>
    </message>
    <message>
        <location filename="../src/ui/widgets/settings/popup_settings_widget.ui" line="34"/>
        <source>Alarms/Events</source>
        <translation type="unfinished"></translation>
    </message>
    <message>
        <location filename="../src/ui/widgets/settings/popup_settings_widget.ui" line="42"/>
        <source>System Notifications</source>
        <translation type="unfinished"></translation>
    </message>
</context>
<context>
    <name>PreferencesDialog</name>
    <message>
        <location filename="../src/ui/dialogs/preferences_dialog.ui" line="20"/>
        <source>System Settings</source>
        <translation type="unfinished"></translation>
    </message>
</context>
<context>
    <name>PtzManageDialog</name>
    <message>
        <location filename="../src/ui/dialogs/ptz_manage_dialog.ui" line="38"/>
        <source>Save Current Position</source>
        <translation type="unfinished"></translation>
    </message>
    <message>
        <location filename="../src/ui/dialogs/ptz_manage_dialog.ui" line="52"/>
        <source>Go To Position</source>
        <translation>Go to Position</translation>
    </message>
    <message>
        <location filename="../src/ui/dialogs/ptz_manage_dialog.ui" line="79"/>
        <source>Create Tour</source>
        <translation type="unfinished"></translation>
    </message>
    <message>
        <location filename="../src/ui/dialogs/ptz_manage_dialog.ui" line="93"/>
        <source>Start Tour</source>
        <translation type="unfinished"></translation>
    </message>
    <message>
        <location filename="../src/ui/dialogs/ptz_manage_dialog.ui" line="120"/>
        <source>Delete</source>
        <translation type="unfinished"></translation>
    </message>
    <message>
        <location filename="../src/ui/dialogs/ptz_manage_dialog.ui" line="180"/>
        <source>Details</source>
        <translation type="unfinished"></translation>
    </message>
    <message>
        <location filename="../src/ui/dialogs/ptz_manage_dialog.ui" line="212"/>
        <source>No tour selected</source>
        <translation type="unfinished"></translation>
    </message>
    <message>
        <location filename="../src/ui/dialogs/ptz_manage_dialog.ui" line="229"/>
        <source>Preview</source>
        <translation type="unfinished"></translation>
    </message>
    <message>
        <location filename="../src/ui/dialogs/ptz_manage_dialog.ui" line="296"/>
        <source>No preview available</source>
        <translation type="unfinished"></translation>
    </message>
    <message>
        <location filename="../src/ui/dialogs/ptz_manage_dialog.ui" line="306"/>
        <source>Get Preview</source>
        <translation type="unfinished"></translation>
    </message>
</context>
<context>
    <name>PtzOverlayWidget</name>
    <message>
        <location filename="../src/ui/graphics/instruments/ptz_instrument_p.h" line="196"/>
        <source>Dewarping panoramic mode</source>
        <translation type="unfinished"></translation>
    </message>
</context>
<context>
    <name>PtzPresetDialog</name>
    <message>
        <location filename="../src/ui/dialogs/ptz_preset_dialog.ui" line="14"/>
        <source>Save position</source>
        <translation type="unfinished"></translation>
    </message>
    <message>
        <location filename="../src/ui/dialogs/ptz_preset_dialog.ui" line="26"/>
        <source>Name:</source>
        <translation type="unfinished"></translation>
    </message>
    <message>
        <location filename="../src/ui/dialogs/ptz_preset_dialog.ui" line="36"/>
        <source>Hotkey:</source>
        <translation type="unfinished"></translation>
    </message>
</context>
<context>
    <name>QObject</name>
    <message>
        <location filename="../src/ui/graphics/items/resource/server_resource_widget.cpp" line="63"/>
        <source>b/s</source>
        <translation type="unfinished"></translation>
    </message>
    <message>
        <location filename="../src/ui/graphics/items/resource/server_resource_widget.cpp" line="64"/>
        <source>Kb/s</source>
        <translation type="unfinished"></translation>
    </message>
    <message>
        <location filename="../src/ui/graphics/items/resource/server_resource_widget.cpp" line="65"/>
        <source>Mb/s</source>
        <translation type="unfinished"></translation>
    </message>
    <message>
        <location filename="../src/ui/screen_recording/video_recorder_settings.cpp" line="102"/>
        <source>None</source>
        <translation type="unfinished"></translation>
    </message>
    <message>
        <location filename="../src/ui/widgets/business/business_rule_widget.cpp" line="48"/>
        <source>Stops</source>
        <translation type="unfinished"></translation>
    </message>
    <message>
        <location filename="../src/ui/widgets/business/business_rule_widget.cpp" line="50"/>
        <source>Starts</source>
        <translation type="unfinished"></translation>
    </message>
    <message>
        <location filename="../src/ui/widgets/business/business_rule_widget.cpp" line="53"/>
        <source>Starts/Stops</source>
        <translation type="unfinished"></translation>
    </message>
    <message>
        <location filename="../src/ui/widgets/business/business_rule_widget.cpp" line="55"/>
        <source>Occurs</source>
        <translation type="unfinished"></translation>
    </message>
    <message>
        <location filename="../src/ui/workbench/workbench_controller.cpp" line="668"/>
        <source>Warning</source>
        <translation type="unfinished"></translation>
    </message>
</context>
<context>
    <name>QnAboutDialog</name>
    <message>
        <location filename="../src/ui/dialogs/about_dialog.cpp" line="79"/>
        <source>Copy to Clipboard</source>
        <translation type="unfinished"></translation>
    </message>
    <message>
        <location filename="../src/ui/dialogs/about_dialog.cpp" line="82"/>
        <source>&lt;b&gt;%1&lt;/b&gt; version %2 (%3).&lt;br/&gt;
Built for %5-%6 with %7.&lt;br/&gt;
</source>
        <translation type="unfinished"></translation>
    </message>
    <message>
        <location filename="../src/ui/dialogs/about_dialog.cpp" line="98"/>
        <source>&lt;b&gt;Enterprise controller&lt;/b&gt; is not connected.&lt;br&gt;
</source>
        <translation type="unfinished"></translation>
    </message>
    <message>
        <location filename="../src/ui/dialogs/about_dialog.cpp" line="100"/>
        <source>&lt;b&gt;Enterprise controller&lt;/b&gt; version %1 at %2:%3.&lt;br&gt;
</source>
        <translation type="unfinished"></translation>
    </message>
    <message>
        <location filename="../src/ui/dialogs/about_dialog.cpp" line="111"/>
        <source>&lt;b&gt;Media Server&lt;/b&gt; version %2 at %3.</source>
        <translation type="unfinished"></translation>
    </message>
    <message>
        <location filename="../src/ui/dialogs/about_dialog.cpp" line="118"/>
        <source>&lt;b&gt;%1 %2&lt;/b&gt; uses the following external libraries:&lt;br/&gt;
&lt;br /&gt;
&lt;b&gt;Qt v.%3&lt;/b&gt; - Copyright (c) 2012 Nokia Corporation.&lt;br/&gt;
&lt;b&gt;FFMpeg %4&lt;/b&gt; - Copyright (c) 2000-2012 FFmpeg developers.&lt;br/&gt;
&lt;b&gt;Color Picker v2.6 Qt Solution&lt;/b&gt; - Copyright (c) 2009 Nokia Corporation.&lt;br/&gt;
&lt;b&gt;LAME 3.99.0&lt;/b&gt; - Copyright (c) 1998-2012 LAME developers.&lt;br/&gt;
&lt;b&gt;OpenAL %5&lt;/b&gt; - Copyright (c) 2000-2006 %6.&lt;br/&gt;
&lt;b&gt;SIGAR %7&lt;/b&gt; - Copyright (c) 2004-2011 VMware Inc.&lt;br/&gt;
&lt;b&gt;Boost %8&lt;/b&gt; - Copyright (c) 2000-2012 Boost developers.&lt;br/&gt;
</source>
        <translation type="unfinished"></translation>
    </message>
    <message>
        <location filename="../src/ui/dialogs/about_dialog.cpp" line="139"/>
        <source>&lt;b&gt;Bespin style&lt;/b&gt; - Copyright (c) 2007-2010 Thomas Luebking.&lt;br/&gt;</source>
        <translation type="unfinished"></translation>
    </message>
    <message>
        <location filename="../src/ui/dialogs/about_dialog.cpp" line="145"/>
        <source>&lt;b&gt;OpenGL version&lt;/b&gt;: %1.&lt;br/&gt;
&lt;b&gt;OpenGL renderer&lt;/b&gt;: %2.&lt;br/&gt;
&lt;b&gt;OpenGL vendor&lt;/b&gt;: %3.&lt;br/&gt;
&lt;b&gt;OpenGL max texture size&lt;/b&gt;: %4.&lt;br/&gt;
</source>
        <translation type="unfinished"></translation>
    </message>
</context>
<context>
    <name>QnAbstractPtzDialog</name>
    <message>
        <location filename="../src/ui/dialogs/abstract_ptz_dialog.cpp" line="53"/>
        <source>Loading...</source>
        <translation type="unfinished"></translation>
    </message>
    <message>
        <location filename="../src/ui/dialogs/abstract_ptz_dialog.cpp" line="203"/>
        <source>Saving...</source>
        <translation type="unfinished"></translation>
    </message>
</context>
<context>
    <name>QnAction</name>
    <message>
        <location filename="../src/ui/actions/action.cpp" line="110"/>
        <source>%n</source>
        <translation type="unfinished"></translation>
    </message>
    <message>
        <location filename="../src/ui/actions/action.cpp" line="112"/>
        <source>%n (&lt;b&gt;%s&lt;/b&gt;)</source>
        <translation type="unfinished"></translation>
    </message>
</context>
<context>
    <name>QnActionManager</name>
    <message>
        <location filename="../src/ui/actions/action_manager.cpp" line="342"/>
        <source>Show FPS</source>
        <translation type="unfinished"></translation>
    </message>
    <message>
        <location filename="../src/ui/actions/action_manager.cpp" line="343"/>
        <source>Hide FPS</source>
        <translation type="unfinished"></translation>
    </message>
    <message>
        <location filename="../src/ui/actions/action_manager.cpp" line="344"/>
        <source>Ctrl+Alt+F</source>
        <translation type="unfinished"></translation>
    </message>
    <message>
        <location filename="../src/ui/actions/action_manager.cpp" line="349"/>
        <source>Drop Resources</source>
        <translation type="unfinished"></translation>
    </message>
    <message>
        <location filename="../src/ui/actions/action_manager.cpp" line="353"/>
        <source>Drop Resources into a New Layout</source>
        <translation>Drop Resources into New Layout</translation>
    </message>
    <message>
        <location filename="../src/ui/actions/action_manager.cpp" line="357"/>
        <source>Delayed Drop Resources</source>
        <translation type="unfinished"></translation>
    </message>
    <message>
        <location filename="../src/ui/actions/action_manager.cpp" line="361"/>
        <source>Instant Drop Resources</source>
        <translation type="unfinished"></translation>
    </message>
    <message>
        <location filename="../src/ui/actions/action_manager.cpp" line="366"/>
        <source>Move Cameras</source>
        <translation type="unfinished"></translation>
    </message>
    <message>
        <location filename="../src/ui/actions/action_manager.cpp" line="371"/>
        <source>Next Layout</source>
        <translation type="unfinished"></translation>
    </message>
    <message>
        <location filename="../src/ui/actions/action_manager.cpp" line="372"/>
        <source>Ctrl+Tab</source>
        <translation type="unfinished"></translation>
    </message>
    <message>
        <location filename="../src/ui/actions/action_manager.cpp" line="377"/>
        <source>Previous Layout</source>
        <translation type="unfinished"></translation>
    </message>
    <message>
        <location filename="../src/ui/actions/action_manager.cpp" line="378"/>
        <source>Ctrl+Shift+Tab</source>
        <translation type="unfinished"></translation>
    </message>
    <message>
        <location filename="../src/ui/actions/action_manager.cpp" line="383"/>
        <source>Select All</source>
        <translation type="unfinished"></translation>
    </message>
    <message>
        <location filename="../src/ui/actions/action_manager.cpp" line="384"/>
        <source>Ctrl+A</source>
        <translation type="unfinished"></translation>
    </message>
    <message>
        <location filename="../src/ui/actions/action_manager.cpp" line="390"/>
        <source>Selection Changed</source>
        <translation type="unfinished"></translation>
    </message>
    <message>
        <location filename="../src/ui/actions/action_manager.cpp" line="394"/>
        <source>Get More Licenses...</source>
        <translation type="unfinished"></translation>
    </message>
    <message>
        <location filename="../src/ui/actions/action_manager.cpp" line="398"/>
        <source>Settings...</source>
        <translation type="unfinished"></translation>
    </message>
    <message>
        <location filename="../src/ui/actions/action_manager.cpp" line="402"/>
        <source>Reconnect to Server</source>
        <translation type="unfinished"></translation>
    </message>
    <message>
        <location filename="../src/ui/actions/action_manager.cpp" line="406"/>
        <source>Go to Freespace Mode</source>
        <translation type="unfinished"></translation>
    </message>
    <message>
        <location filename="../src/ui/actions/action_manager.cpp" line="407"/>
        <source>F11</source>
        <translation type="unfinished"></translation>
    </message>
    <message>
        <location filename="../src/ui/actions/action_manager.cpp" line="412"/>
        <source>Help</source>
        <translation type="unfinished"></translation>
    </message>
    <message>
        <location filename="../src/ui/actions/action_manager.cpp" line="417"/>
        <source>Clear cache</source>
        <translation>Clear Cache</translation>
    </message>
    <message>
        <location filename="../src/ui/actions/action_manager.cpp" line="421"/>
        <location filename="../src/ui/actions/action_manager.cpp" line="1092"/>
        <source>Check Camera Issues...</source>
        <translation type="unfinished"></translation>
    </message>
    <message>
        <location filename="../src/ui/actions/action_manager.cpp" line="427"/>
        <location filename="../src/ui/actions/action_manager.cpp" line="686"/>
        <source>Alarm/Event Log...</source>
        <translation type="unfinished"></translation>
    </message>
    <message>
        <location filename="../src/ui/actions/action_manager.cpp" line="432"/>
        <location filename="../src/ui/actions/action_manager.cpp" line="678"/>
        <source>Alarm/Event Rules...</source>
        <translation type="unfinished"></translation>
    </message>
    <message>
        <location filename="../src/ui/actions/action_manager.cpp" line="436"/>
        <source>Restart application</source>
        <translation type="unfinished"></translation>
    </message>
    <message>
        <location filename="../src/ui/actions/action_manager.cpp" line="440"/>
        <source>Go To Saved Position</source>
        <translation type="unfinished"></translation>
    </message>
    <message>
        <location filename="../src/ui/actions/action_manager.cpp" line="446"/>
        <source>Activate PTZ Tour</source>
        <translation type="unfinished"></translation>
    </message>
    <message>
        <location filename="../src/ui/actions/action_manager.cpp" line="452"/>
        <source>Activate PTZ object</source>
        <translation type="unfinished"></translation>
    </message>
    <message>
        <location filename="../src/ui/actions/action_manager.cpp" line="459"/>
        <source>Fit in View</source>
        <translation type="unfinished"></translation>
    </message>
    <message>
        <location filename="../src/ui/actions/action_manager.cpp" line="467"/>
        <source>Main Menu</source>
        <translation type="unfinished"></translation>
    </message>
    <message>
        <location filename="../src/ui/actions/action_manager.cpp" line="469"/>
        <source>Alt+Space</source>
        <translation type="unfinished"></translation>
    </message>
    <message>
        <location filename="../src/ui/actions/action_manager.cpp" line="481"/>
        <source>Logout</source>
        <translation type="unfinished"></translation>
    </message>
    <message>
        <location filename="../src/ui/actions/action_manager.cpp" line="491"/>
        <source>Start Panic Recording</source>
        <translation type="unfinished"></translation>
    </message>
    <message>
        <location filename="../src/ui/actions/action_manager.cpp" line="492"/>
        <source>Stop Panic Recording</source>
        <translation type="unfinished"></translation>
    </message>
    <message>
        <location filename="../src/ui/actions/action_manager.cpp" line="494"/>
        <source>Ctrl+P</source>
        <translation type="unfinished"></translation>
    </message>
    <message>
        <location filename="../src/ui/actions/action_manager.cpp" line="505"/>
        <source>New...</source>
        <translation type="unfinished"></translation>
    </message>
    <message>
        <location filename="../src/ui/actions/action_manager.cpp" line="511"/>
        <source>Layout...</source>
        <translation type="unfinished"></translation>
    </message>
    <message>
        <location filename="../src/ui/actions/action_manager.cpp" line="512"/>
        <source>New Layout...</source>
        <translation type="unfinished"></translation>
    </message>
    <message>
        <location filename="../src/ui/actions/action_manager.cpp" line="517"/>
        <source>Tab</source>
        <translation type="unfinished"></translation>
    </message>
    <message>
        <location filename="../src/ui/actions/action_manager.cpp" line="518"/>
        <source>New Tab</source>
        <translation type="unfinished"></translation>
    </message>
    <message>
        <location filename="../src/ui/actions/action_manager.cpp" line="519"/>
        <source>Ctrl+T</source>
        <translation type="unfinished"></translation>
    </message>
    <message>
        <location filename="../src/ui/actions/action_manager.cpp" line="525"/>
        <source>Window</source>
        <translation type="unfinished"></translation>
    </message>
    <message>
        <location filename="../src/ui/actions/action_manager.cpp" line="526"/>
        <source>New Window</source>
        <translation type="unfinished"></translation>
    </message>
    <message>
        <location filename="../src/ui/actions/action_manager.cpp" line="527"/>
        <source>Ctrl+N</source>
        <translation type="unfinished"></translation>
    </message>
    <message>
        <location filename="../src/ui/actions/action_manager.cpp" line="534"/>
        <source>User...</source>
        <translation type="unfinished"></translation>
    </message>
    <message>
        <location filename="../src/ui/actions/action_manager.cpp" line="535"/>
        <source>New User...</source>
        <translation type="unfinished"></translation>
    </message>
    <message>
        <location filename="../src/ui/actions/action_manager.cpp" line="540"/>
        <source>Open Layout...</source>
        <translation type="unfinished"></translation>
    </message>
    <message>
        <location filename="../src/ui/actions/action_manager.cpp" line="546"/>
        <source>Open...</source>
        <translation type="unfinished"></translation>
    </message>
    <message>
        <location filename="../src/ui/actions/action_manager.cpp" line="552"/>
        <source>File(s)...</source>
        <translation type="unfinished"></translation>
    </message>
    <message>
        <location filename="../src/ui/actions/action_manager.cpp" line="553"/>
        <source>Ctrl+O</source>
        <translation type="unfinished"></translation>
    </message>
    <message>
        <location filename="../src/ui/actions/action_manager.cpp" line="560"/>
        <source>Layout(s)...</source>
        <translation type="unfinished"></translation>
    </message>
    <message>
        <location filename="../src/ui/actions/action_manager.cpp" line="566"/>
        <source>Folder...</source>
        <translation type="unfinished"></translation>
    </message>
    <message>
        <location filename="../src/ui/actions/action_manager.cpp" line="572"/>
        <source>Save Current Layout</source>
        <translation type="unfinished"></translation>
    </message>
    <message>
        <location filename="../src/ui/actions/action_manager.cpp" line="573"/>
        <source>Ctrl+S</source>
        <translation type="unfinished"></translation>
    </message>
    <message>
        <location filename="../src/ui/actions/action_manager.cpp" line="581"/>
        <source>Save Current Layout As...</source>
        <translation type="unfinished"></translation>
    </message>
    <message>
        <location filename="../src/ui/actions/action_manager.cpp" line="582"/>
        <source>Ctrl+Alt+S</source>
        <translation type="unfinished"></translation>
    </message>
    <message>
        <location filename="../src/ui/actions/action_manager.cpp" line="592"/>
        <source>Start Screen Recording</source>
        <translation type="unfinished"></translation>
    </message>
    <message>
        <location filename="../src/ui/actions/action_manager.cpp" line="593"/>
        <source>Stop Screen Recording</source>
        <translation type="unfinished"></translation>
    </message>
    <message>
        <location filename="../src/ui/actions/action_manager.cpp" line="594"/>
        <source>Alt+R</source>
        <translation type="unfinished"></translation>
    </message>
    <message>
        <location filename="../src/ui/actions/action_manager.cpp" line="605"/>
        <source>Esc</source>
        <translation type="unfinished"></translation>
    </message>
    <message>
        <location filename="../src/ui/actions/action_manager.cpp" line="607"/>
        <source>Stop current action</source>
        <translation type="unfinished"></translation>
    </message>
    <message>
        <location filename="../src/ui/actions/action_manager.cpp" line="611"/>
        <source>Go to Fullscreen</source>
        <translation type="unfinished"></translation>
    </message>
    <message>
        <location filename="../src/ui/actions/action_manager.cpp" line="612"/>
        <source>Exit Fullscreen</source>
        <translation type="unfinished"></translation>
    </message>
    <message>
        <location filename="../src/ui/actions/action_manager.cpp" line="618"/>
        <source>Minimize</source>
        <translation type="unfinished"></translation>
    </message>
    <message>
        <location filename="../src/ui/actions/action_manager.cpp" line="623"/>
        <source>Maximize</source>
        <translation type="unfinished"></translation>
    </message>
    <message>
        <location filename="../src/ui/actions/action_manager.cpp" line="624"/>
        <source>Restore Down</source>
        <translation type="unfinished"></translation>
    </message>
    <message>
        <location filename="../src/ui/actions/action_manager.cpp" line="633"/>
        <source>Ctrl+F</source>
        <translation type="unfinished"></translation>
    </message>
    <message>
        <location filename="../src/ui/actions/action_manager.cpp" line="635"/>
        <source>Alt+Enter</source>
        <translation type="unfinished"></translation>
    </message>
    <message>
        <location filename="../src/ui/actions/action_manager.cpp" line="636"/>
        <source>Alt+Return</source>
        <translation type="unfinished"></translation>
    </message>
    <message>
        <location filename="../src/ui/actions/action_manager.cpp" line="643"/>
        <source>Show Message</source>
        <translation type="unfinished"></translation>
    </message>
    <message>
        <location filename="../src/ui/actions/action_manager.cpp" line="647"/>
        <source>Show Version Mismatch Message</source>
        <translation type="unfinished"></translation>
    </message>
    <message>
        <location filename="../src/ui/actions/action_manager.cpp" line="651"/>
        <source>Show Beta Version Warning Message</source>
        <translation type="unfinished"></translation>
    </message>
    <message>
        <location filename="../src/ui/actions/action_manager.cpp" line="655"/>
        <source>Open in Browser...</source>
        <translation type="unfinished"></translation>
    </message>
    <message>
        <location filename="../src/ui/actions/action_manager.cpp" line="660"/>
        <source>System Settings...</source>
        <translation type="unfinished"></translation>
    </message>
    <message>
        <location filename="../src/ui/actions/action_manager.cpp" line="667"/>
        <source>Open Web Client...</source>
        <translation type="unfinished"></translation>
    </message>
    <message>
        <location filename="../src/ui/actions/action_manager.cpp" line="679"/>
        <source>Ctrl+E</source>
        <translation type="unfinished"></translation>
    </message>
    <message>
        <location filename="../src/ui/actions/action_manager.cpp" line="687"/>
        <source>Ctrl+L</source>
        <translation type="unfinished"></translation>
    </message>
    <message>
        <location filename="../src/ui/actions/action_manager.cpp" line="694"/>
        <source>Camera List...</source>
        <translation type="unfinished"></translation>
    </message>
    <message>
        <location filename="../src/ui/actions/action_manager.cpp" line="695"/>
        <source>Ctrl+M</source>
        <translation type="unfinished"></translation>
    </message>
    <message>
        <location filename="../src/ui/actions/action_manager.cpp" line="702"/>
        <source>Backup/Restore Configuration...</source>
        <translation type="unfinished"></translation>
    </message>
    <message>
        <location filename="../src/ui/actions/action_manager.cpp" line="712"/>
        <source>How-to Videos and FAQ...</source>
        <translation type="unfinished"></translation>
    </message>
    <message>
        <location filename="../src/ui/actions/action_manager.cpp" line="717"/>
        <source>Check for Updates...</source>
        <translation type="unfinished"></translation>
    </message>
    <message>
        <location filename="../src/ui/actions/action_manager.cpp" line="722"/>
        <source>About...</source>
        <translation type="unfinished"></translation>
    </message>
    <message>
        <location filename="../src/ui/actions/action_manager.cpp" line="723"/>
        <source>F1</source>
        <translation type="unfinished"></translation>
    </message>
    <message>
        <location filename="../src/ui/actions/action_manager.cpp" line="734"/>
        <source>Exit</source>
        <translation type="unfinished"></translation>
    </message>
    <message>
        <location filename="../src/ui/actions/action_manager.cpp" line="735"/>
        <source>Alt+F4</source>
        <translation type="unfinished"></translation>
    </message>
    <message>
        <location filename="../src/ui/actions/action_manager.cpp" line="749"/>
        <source>Close</source>
        <translation type="unfinished"></translation>
    </message>
    <message>
        <location filename="../src/ui/actions/action_manager.cpp" line="750"/>
        <source>Ctrl+W</source>
        <translation type="unfinished"></translation>
    </message>
    <message>
        <location filename="../src/ui/actions/action_manager.cpp" line="755"/>
        <source>Close All But This</source>
        <translation type="unfinished"></translation>
    </message>
    <message>
        <location filename="../src/ui/actions/action_manager.cpp" line="764"/>
        <source>Open in Layout</source>
        <translation type="unfinished"></translation>
    </message>
    <message>
        <location filename="../src/ui/actions/action_manager.cpp" line="769"/>
        <source>Open</source>
        <translation type="unfinished"></translation>
    </message>
    <message>
        <location filename="../src/ui/actions/action_manager.cpp" line="770"/>
        <source>Monitor</source>
        <translation type="unfinished"></translation>
    </message>
    <message>
        <location filename="../src/ui/actions/action_manager.cpp" line="775"/>
        <source>Open in New Tab</source>
        <translation type="unfinished"></translation>
    </message>
    <message>
        <location filename="../src/ui/actions/action_manager.cpp" line="776"/>
        <source>Monitor in a New Tab</source>
        <translation>Monitor in New Tab</translation>
    </message>
    <message>
        <location filename="../src/ui/actions/action_manager.cpp" line="781"/>
        <source>Open in New Window</source>
        <translation type="unfinished"></translation>
    </message>
    <message>
        <location filename="../src/ui/actions/action_manager.cpp" line="782"/>
        <source>Monitor in a New Window</source>
        <translation>Monitor in New Window</translation>
    </message>
    <message>
        <location filename="../src/ui/actions/action_manager.cpp" line="790"/>
        <source>Open Layout in a New Tab</source>
        <translation>Open Layout in New Tab</translation>
    </message>
    <message>
        <location filename="../src/ui/actions/action_manager.cpp" line="795"/>
        <source>Open Layouts</source>
        <translation type="unfinished"></translation>
    </message>
    <message>
        <location filename="../src/ui/actions/action_manager.cpp" line="800"/>
        <source>Open Layout(s) in a New Window</source>
        <translation>Open Layout(s) in New Window</translation>
    </message>
    <message>
        <location filename="../src/ui/actions/action_manager.cpp" line="808"/>
        <source>Open Current Layout in a New Window</source>
        <translation>Open Current Layout in New Window</translation>
    </message>
    <message>
        <location filename="../src/ui/actions/action_manager.cpp" line="813"/>
        <source>Open Layout(s)</source>
        <translation type="unfinished"></translation>
    </message>
    <message>
        <location filename="../src/ui/actions/action_manager.cpp" line="818"/>
        <source>Open Containing Folder</source>
        <translation type="unfinished"></translation>
    </message>
    <message>
        <location filename="../src/ui/actions/action_manager.cpp" line="819"/>
        <source>Ctrl+Enter</source>
        <translation type="unfinished"></translation>
    </message>
    <message>
        <location filename="../src/ui/actions/action_manager.cpp" line="820"/>
        <source>Ctrl+Return</source>
        <translation type="unfinished"></translation>
    </message>
    <message>
        <location filename="../src/ui/actions/action_manager.cpp" line="832"/>
        <source>Save Layout</source>
        <translation type="unfinished"></translation>
    </message>
    <message>
        <location filename="../src/ui/actions/action_manager.cpp" line="839"/>
        <location filename="../src/ui/actions/action_manager.cpp" line="846"/>
        <source>Save Layout As...</source>
        <translation type="unfinished"></translation>
    </message>
    <message>
        <location filename="../src/ui/actions/action_manager.cpp" line="856"/>
        <source>Maximize Item</source>
        <translation type="unfinished"></translation>
    </message>
    <message>
        <location filename="../src/ui/actions/action_manager.cpp" line="857"/>
        <location filename="../src/ui/actions/action_manager.cpp" line="865"/>
        <source>Enter</source>
        <translation type="unfinished"></translation>
    </message>
    <message>
        <location filename="../src/ui/actions/action_manager.cpp" line="858"/>
        <location filename="../src/ui/actions/action_manager.cpp" line="866"/>
        <source>Return</source>
        <translation type="unfinished"></translation>
    </message>
    <message>
        <location filename="../src/ui/actions/action_manager.cpp" line="864"/>
        <source>Restore Item</source>
        <translation type="unfinished"></translation>
    </message>
    <message>
        <location filename="../src/ui/actions/action_manager.cpp" line="872"/>
        <source>Show Info</source>
        <translation type="unfinished"></translation>
    </message>
    <message>
        <location filename="../src/ui/actions/action_manager.cpp" line="873"/>
        <location filename="../src/ui/actions/action_manager.cpp" line="879"/>
        <location filename="../src/ui/actions/action_manager.cpp" line="885"/>
        <location filename="../src/ui/actions/action_manager.cpp" line="945"/>
        <source>Alt+I</source>
        <translation type="unfinished"></translation>
    </message>
    <message>
        <location filename="../src/ui/actions/action_manager.cpp" line="878"/>
        <source>Hide Info</source>
        <translation type="unfinished"></translation>
    </message>
    <message>
        <location filename="../src/ui/actions/action_manager.cpp" line="884"/>
        <source>Toggle Info</source>
        <translation type="unfinished"></translation>
    </message>
    <message>
        <location filename="../src/ui/actions/action_manager.cpp" line="890"/>
        <source>Change Resolution...</source>
        <translation type="unfinished"></translation>
    </message>
    <message>
        <location filename="../src/ui/actions/action_manager.cpp" line="897"/>
        <source>Auto</source>
        <translation type="unfinished"></translation>
    </message>
    <message>
        <location filename="../src/ui/actions/action_manager.cpp" line="903"/>
        <source>Low</source>
        <translation type="unfinished"></translation>
    </message>
    <message>
        <location filename="../src/ui/actions/action_manager.cpp" line="908"/>
        <source>High</source>
        <translation type="unfinished"></translation>
    </message>
    <message>
        <location filename="../src/ui/actions/action_manager.cpp" line="916"/>
        <source>PTZ...</source>
        <translation type="unfinished"></translation>
    </message>
    <message>
        <location filename="../src/ui/actions/action_manager.cpp" line="924"/>
        <source>Save Current Position...</source>
        <translation type="unfinished"></translation>
    </message>
    <message>
        <location filename="../src/ui/actions/action_manager.cpp" line="930"/>
        <source>Manage...</source>
        <translation type="unfinished"></translation>
    </message>
    <message>
        <location filename="../src/ui/actions/action_manager.cpp" line="938"/>
        <source>Calibrate Fisheye</source>
        <translation type="unfinished"></translation>
    </message>
    <message>
        <location filename="../src/ui/actions/action_manager.cpp" line="944"/>
        <source>Toggle Resolution Mode</source>
        <translation type="unfinished"></translation>
    </message>
    <message>
        <location filename="../src/ui/actions/action_manager.cpp" line="951"/>
        <source>Show Motion/Smart Search</source>
        <translation type="unfinished"></translation>
    </message>
    <message>
        <location filename="../src/ui/actions/action_manager.cpp" line="952"/>
        <source>Show Motion</source>
        <translation type="unfinished"></translation>
    </message>
    <message>
        <location filename="../src/ui/actions/action_manager.cpp" line="953"/>
        <location filename="../src/ui/actions/action_manager.cpp" line="960"/>
        <location filename="../src/ui/actions/action_manager.cpp" line="971"/>
        <source>Alt+G</source>
        <translation type="unfinished"></translation>
    </message>
    <message>
        <location filename="../src/ui/actions/action_manager.cpp" line="958"/>
        <source>Hide Motion/Smart Search</source>
        <translation type="unfinished"></translation>
    </message>
    <message>
        <location filename="../src/ui/actions/action_manager.cpp" line="959"/>
        <source>Hide Motion</source>
        <translation type="unfinished"></translation>
    </message>
    <message>
        <location filename="../src/ui/actions/action_manager.cpp" line="965"/>
        <source>Clear Motion Selection</source>
        <translation type="unfinished"></translation>
    </message>
    <message>
        <location filename="../src/ui/actions/action_manager.cpp" line="970"/>
        <source>Toggle Smart Search</source>
        <translation type="unfinished"></translation>
    </message>
    <message>
        <location filename="../src/ui/actions/action_manager.cpp" line="976"/>
        <source>Check File Watermark</source>
        <translation type="unfinished"></translation>
    </message>
    <message>
        <location filename="../src/ui/actions/action_manager.cpp" line="977"/>
        <source>Alt+C</source>
        <translation type="unfinished"></translation>
    </message>
    <message>
        <location filename="../src/ui/actions/action_manager.cpp" line="983"/>
        <source>Take Screenshot</source>
        <translation type="unfinished"></translation>
    </message>
    <message>
        <location filename="../src/ui/actions/action_manager.cpp" line="984"/>
        <source>Alt+S</source>
        <translation type="unfinished"></translation>
    </message>
    <message>
        <location filename="../src/ui/actions/action_manager.cpp" line="990"/>
        <source>Image Enhancement...</source>
        <translation type="unfinished"></translation>
    </message>
    <message>
        <location filename="../src/ui/actions/action_manager.cpp" line="991"/>
        <source>Alt+J</source>
        <translation type="unfinished"></translation>
    </message>
    <message>
        <location filename="../src/ui/actions/action_manager.cpp" line="997"/>
        <source>Create Zoom Window</source>
        <translation type="unfinished"></translation>
    </message>
    <message>
        <location filename="../src/ui/actions/action_manager.cpp" line="1002"/>
        <source>Rotate to...</source>
        <translation type="unfinished"></translation>
    </message>
    <message>
        <location filename="../src/ui/actions/action_manager.cpp" line="1007"/>
        <source>0 degrees</source>
        <translation type="unfinished"></translation>
    </message>
    <message>
        <location filename="../src/ui/actions/action_manager.cpp" line="1011"/>
        <source>90 degrees</source>
        <translation type="unfinished"></translation>
    </message>
    <message>
        <location filename="../src/ui/actions/action_manager.cpp" line="1015"/>
        <source>180 degrees</source>
        <translation type="unfinished"></translation>
    </message>
    <message>
        <location filename="../src/ui/actions/action_manager.cpp" line="1019"/>
        <source>270 degrees</source>
        <translation type="unfinished"></translation>
    </message>
    <message>
        <location filename="../src/ui/actions/action_manager.cpp" line="1028"/>
        <source>Remove from Layout</source>
        <translation type="unfinished"></translation>
    </message>
    <message>
        <location filename="../src/ui/actions/action_manager.cpp" line="1032"/>
        <location filename="../src/ui/actions/action_manager.cpp" line="1044"/>
        <source>Del</source>
        <translation type="unfinished"></translation>
    </message>
    <message>
        <location filename="../src/ui/actions/action_manager.cpp" line="1040"/>
        <source>Delete</source>
        <translation type="unfinished"></translation>
    </message>
    <message>
        <location filename="../src/ui/actions/action_manager.cpp" line="1057"/>
        <source>Rename</source>
        <translation type="unfinished"></translation>
    </message>
    <message>
        <location filename="../src/ui/actions/action_manager.cpp" line="1058"/>
        <source>F2</source>
        <translation type="unfinished"></translation>
    </message>
    <message>
        <location filename="../src/ui/actions/action_manager.cpp" line="1067"/>
        <source>Upload to YouTube...</source>
        <translation type="unfinished"></translation>
    </message>
    <message>
        <location filename="../src/ui/actions/action_manager.cpp" line="1074"/>
        <source>Delete from Disk</source>
        <translation type="unfinished"></translation>
    </message>
    <message>
        <location filename="../src/ui/actions/action_manager.cpp" line="1081"/>
        <source>Set as Layout Background</source>
        <translation type="unfinished"></translation>
    </message>
    <message>
        <location filename="../src/ui/actions/action_manager.cpp" line="1087"/>
        <source>User Settings...</source>
        <translation type="unfinished"></translation>
    </message>
    <message>
        <location filename="../src/ui/actions/action_manager.cpp" line="1098"/>
        <source>Camera Rules...</source>
        <translation type="unfinished"></translation>
    </message>
    <message>
        <location filename="../src/ui/actions/action_manager.cpp" line="1104"/>
        <source>Camera Settings...</source>
        <translation type="unfinished"></translation>
    </message>
    <message>
        <location filename="../src/ui/actions/action_manager.cpp" line="1110"/>
        <source>Picture Settings...</source>
        <translation type="unfinished"></translation>
    </message>
    <message>
        <location filename="../src/ui/actions/action_manager.cpp" line="1115"/>
        <location filename="../src/ui/actions/action_manager.cpp" line="1238"/>
        <source>Layout Settings...</source>
        <translation type="unfinished"></translation>
    </message>
    <message>
        <location filename="../src/ui/actions/action_manager.cpp" line="1121"/>
        <source>Open in Camera Settings Dialog</source>
        <translation type="unfinished"></translation>
    </message>
    <message>
        <location filename="../src/ui/actions/action_manager.cpp" line="1125"/>
        <source>Clear Camera Settings Dialog</source>
        <translation type="unfinished"></translation>
    </message>
    <message>
        <location filename="../src/ui/actions/action_manager.cpp" line="1129"/>
        <source>Add Camera(s)...</source>
        <translation type="unfinished"></translation>
    </message>
    <message>
        <location filename="../src/ui/actions/action_manager.cpp" line="1134"/>
        <source>Camera(s) List by Server...</source>
        <translation type="unfinished"></translation>
    </message>
    <message>
        <location filename="../src/ui/actions/action_manager.cpp" line="1139"/>
        <source>Ping...</source>
        <translation type="unfinished"></translation>
    </message>
    <message>
        <location filename="../src/ui/actions/action_manager.cpp" line="1143"/>
        <source>Server Logs...</source>
        <translation type="unfinished"></translation>
    </message>
    <message>
        <location filename="../src/ui/actions/action_manager.cpp" line="1148"/>
        <source>Server Diagnostics...</source>
        <translation type="unfinished"></translation>
    </message>
    <message>
        <location filename="../src/ui/actions/action_manager.cpp" line="1153"/>
        <source>Server Settings...</source>
        <translation type="unfinished"></translation>
    </message>
    <message>
        <location filename="../src/ui/actions/action_manager.cpp" line="1159"/>
        <source>Change Cell Aspect Ratio...</source>
        <translation type="unfinished"></translation>
    </message>
    <message>
        <location filename="../src/ui/actions/action_manager.cpp" line="1167"/>
        <source>4:3</source>
        <translation type="unfinished"></translation>
    </message>
    <message>
        <location filename="../src/ui/actions/action_manager.cpp" line="1174"/>
        <source>16:9</source>
        <translation type="unfinished"></translation>
    </message>
    <message>
        <location filename="../src/ui/actions/action_manager.cpp" line="1183"/>
        <source>Change Cell Spacing...</source>
        <translation type="unfinished"></translation>
    </message>
    <message>
        <location filename="../src/ui/actions/action_manager.cpp" line="1191"/>
        <source>None</source>
        <translation type="unfinished"></translation>
    </message>
    <message>
        <location filename="../src/ui/actions/action_manager.cpp" line="1198"/>
        <source>Small</source>
        <translation type="unfinished"></translation>
    </message>
    <message>
        <location filename="../src/ui/actions/action_manager.cpp" line="1205"/>
        <source>Medium</source>
        <translation type="unfinished"></translation>
    </message>
    <message>
        <location filename="../src/ui/actions/action_manager.cpp" line="1212"/>
        <source>Large</source>
        <translation type="unfinished"></translation>
    </message>
    <message>
        <location filename="../src/ui/actions/action_manager.cpp" line="1225"/>
        <source>Start Tour</source>
        <translation type="unfinished"></translation>
    </message>
    <message>
        <location filename="../src/ui/actions/action_manager.cpp" line="1226"/>
        <source>Stop Tour</source>
        <translation type="unfinished"></translation>
    </message>
    <message>
        <location filename="../src/ui/actions/action_manager.cpp" line="1227"/>
        <source>Alt+T</source>
        <translation type="unfinished"></translation>
    </message>
    <message>
        <location filename="../src/ui/actions/action_manager.cpp" line="1243"/>
        <source>Mark Selection Start</source>
        <translation type="unfinished"></translation>
    </message>
    <message>
        <location filename="../src/ui/actions/action_manager.cpp" line="1244"/>
        <source>[</source>
        <translation type="unfinished"></translation>
    </message>
    <message>
        <location filename="../src/ui/actions/action_manager.cpp" line="1250"/>
        <source>Mark Selection End</source>
        <translation type="unfinished"></translation>
    </message>
    <message>
        <location filename="../src/ui/actions/action_manager.cpp" line="1251"/>
        <source>]</source>
        <translation type="unfinished"></translation>
    </message>
    <message>
        <location filename="../src/ui/actions/action_manager.cpp" line="1257"/>
        <source>Clear Selection</source>
        <translation type="unfinished"></translation>
    </message>
    <message>
        <location filename="../src/ui/actions/action_manager.cpp" line="1262"/>
        <source>Zoom to Selection</source>
        <translation type="unfinished"></translation>
    </message>
    <message>
        <location filename="../src/ui/actions/action_manager.cpp" line="1267"/>
        <source>Export Selected Area...</source>
        <translation type="unfinished"></translation>
    </message>
    <message>
        <location filename="../src/ui/actions/action_manager.cpp" line="1273"/>
        <source>Export Multi-Video...</source>
        <translation type="unfinished"></translation>
    </message>
    <message>
        <location filename="../src/ui/actions/action_manager.cpp" line="1279"/>
        <source>Preview Search...</source>
        <translation type="unfinished"></translation>
    </message>
    <message>
        <location filename="../src/ui/actions/action_manager.cpp" line="1286"/>
        <source>Ctrl+Alt+Shift++</source>
        <translation type="unfinished"></translation>
    </message>
    <message>
        <location filename="../src/ui/actions/action_manager.cpp" line="1287"/>
        <source>Increment Debug Counter</source>
        <translation type="unfinished"></translation>
    </message>
    <message>
        <location filename="../src/ui/actions/action_manager.cpp" line="1291"/>
        <source>Ctrl+Alt+Shift+-</source>
        <translation type="unfinished"></translation>
    </message>
    <message>
        <location filename="../src/ui/actions/action_manager.cpp" line="1292"/>
        <source>Decrement Debug Counter</source>
        <translation type="unfinished"></translation>
    </message>
    <message>
        <location filename="../src/ui/actions/action_manager.cpp" line="1296"/>
        <source>Ctrl+Alt+Shift+R</source>
        <translation type="unfinished"></translation>
    </message>
    <message>
        <location filename="../src/ui/actions/action_manager.cpp" line="1297"/>
        <source>Show Resource Pool</source>
        <translation type="unfinished"></translation>
    </message>
    <message>
        <location filename="../src/ui/actions/action_manager.cpp" line="1301"/>
        <source>Calibrate PTZ</source>
        <translation type="unfinished"></translation>
    </message>
    <message>
        <location filename="../src/ui/actions/action_manager.cpp" line="1305"/>
        <source>Get PTZ Position</source>
        <translation type="unfinished"></translation>
    </message>
    <message>
        <location filename="../src/ui/actions/action_manager.cpp" line="1309"/>
        <source>Ctrl+Alt+Shift+D</source>
        <translation type="unfinished"></translation>
    </message>
    <message>
        <location filename="../src/ui/actions/action_manager.cpp" line="1310"/>
        <source>Debug Control Panel</source>
        <translation type="unfinished"></translation>
    </message>
    <message>
        <location filename="../src/ui/actions/action_manager.cpp" line="1314"/>
        <source>Space</source>
        <translation type="unfinished"></translation>
    </message>
    <message>
        <location filename="../src/ui/actions/action_manager.cpp" line="1315"/>
        <source>Play</source>
        <translation type="unfinished"></translation>
    </message>
    <message>
        <location filename="../src/ui/actions/action_manager.cpp" line="1316"/>
        <source>Pause</source>
        <translation type="unfinished"></translation>
    </message>
    <message>
        <location filename="../src/ui/actions/action_manager.cpp" line="1321"/>
        <source>Ctrl+-</source>
        <translation type="unfinished"></translation>
    </message>
    <message>
        <location filename="../src/ui/actions/action_manager.cpp" line="1322"/>
        <source>Speed Down</source>
        <translation type="unfinished"></translation>
    </message>
    <message>
        <location filename="../src/ui/actions/action_manager.cpp" line="1327"/>
        <source>Ctrl++</source>
        <translation type="unfinished"></translation>
    </message>
    <message>
        <location filename="../src/ui/actions/action_manager.cpp" line="1328"/>
        <source>Speed Up</source>
        <translation type="unfinished"></translation>
    </message>
    <message>
        <location filename="../src/ui/actions/action_manager.cpp" line="1333"/>
        <source>Ctrl+Left</source>
        <translation type="unfinished"></translation>
    </message>
    <message>
        <location filename="../src/ui/actions/action_manager.cpp" line="1334"/>
        <source>Previous Frame</source>
        <translation type="unfinished"></translation>
    </message>
    <message>
        <location filename="../src/ui/actions/action_manager.cpp" line="1339"/>
        <source>Ctrl+Right</source>
        <translation type="unfinished"></translation>
    </message>
    <message>
        <location filename="../src/ui/actions/action_manager.cpp" line="1340"/>
        <source>Next Frame</source>
        <translation type="unfinished"></translation>
    </message>
    <message>
        <location filename="../src/ui/actions/action_manager.cpp" line="1345"/>
        <source>Z</source>
        <translation type="unfinished"></translation>
    </message>
    <message>
        <location filename="../src/ui/actions/action_manager.cpp" line="1346"/>
        <source>To Start</source>
        <translation type="unfinished"></translation>
    </message>
    <message>
        <location filename="../src/ui/actions/action_manager.cpp" line="1351"/>
        <source>X</source>
        <translation type="unfinished"></translation>
    </message>
    <message>
        <location filename="../src/ui/actions/action_manager.cpp" line="1352"/>
        <source>To End</source>
        <translation type="unfinished"></translation>
    </message>
    <message>
        <location filename="../src/ui/actions/action_manager.cpp" line="1357"/>
        <source>Ctrl+Up</source>
        <translation type="unfinished"></translation>
    </message>
    <message>
        <location filename="../src/ui/actions/action_manager.cpp" line="1358"/>
        <source>Volume Down</source>
        <translation type="unfinished"></translation>
    </message>
    <message>
        <location filename="../src/ui/actions/action_manager.cpp" line="1362"/>
        <source>Ctrl+Down</source>
        <translation type="unfinished"></translation>
    </message>
    <message>
        <location filename="../src/ui/actions/action_manager.cpp" line="1363"/>
        <source>Volume Up</source>
        <translation type="unfinished"></translation>
    </message>
    <message>
        <location filename="../src/ui/actions/action_manager.cpp" line="1367"/>
        <source>M</source>
        <translation type="unfinished"></translation>
    </message>
    <message>
        <location filename="../src/ui/actions/action_manager.cpp" line="1368"/>
        <source>Toggle Mute</source>
        <translation type="unfinished"></translation>
    </message>
    <message>
        <location filename="../src/ui/actions/action_manager.cpp" line="1373"/>
        <source>L</source>
        <translation type="unfinished"></translation>
    </message>
    <message>
        <location filename="../src/ui/actions/action_manager.cpp" line="1374"/>
        <source>Jump to Live</source>
        <translation type="unfinished"></translation>
    </message>
    <message>
        <location filename="../src/ui/actions/action_manager.cpp" line="1380"/>
        <source>S</source>
        <translation type="unfinished"></translation>
    </message>
    <message>
        <location filename="../src/ui/actions/action_manager.cpp" line="1381"/>
        <source>Synchronize Streams</source>
        <translation type="unfinished"></translation>
    </message>
    <message>
        <location filename="../src/ui/actions/action_manager.cpp" line="1382"/>
        <source>Disable Stream Synchronization</source>
        <translation type="unfinished"></translation>
    </message>
    <message>
        <location filename="../src/ui/actions/action_manager.cpp" line="1392"/>
        <source>Show Thumbnails</source>
        <translation type="unfinished"></translation>
    </message>
    <message>
        <location filename="../src/ui/actions/action_manager.cpp" line="1393"/>
        <source>Hide Thumbnails</source>
        <translation type="unfinished"></translation>
    </message>
    <message>
        <location filename="../src/ui/actions/action_manager.cpp" line="1397"/>
        <source>Show Calendar</source>
        <translation type="unfinished"></translation>
    </message>
    <message>
        <location filename="../src/ui/actions/action_manager.cpp" line="1398"/>
        <source>Hide Calendar</source>
        <translation type="unfinished"></translation>
    </message>
    <message>
        <location filename="../src/ui/actions/action_manager.cpp" line="1402"/>
        <source>Show Title Bar</source>
        <translation type="unfinished"></translation>
    </message>
    <message>
        <location filename="../src/ui/actions/action_manager.cpp" line="1403"/>
        <source>Hide Title Bar</source>
        <translation type="unfinished"></translation>
    </message>
    <message>
        <location filename="../src/ui/actions/action_manager.cpp" line="1408"/>
        <source>Pin Tree</source>
        <translation type="unfinished"></translation>
    </message>
    <message>
        <location filename="../src/ui/actions/action_manager.cpp" line="1409"/>
        <source>Unpin Tree</source>
        <translation type="unfinished"></translation>
    </message>
    <message>
        <location filename="../src/ui/actions/action_manager.cpp" line="1414"/>
        <source>Show Tree</source>
        <translation type="unfinished"></translation>
    </message>
    <message>
        <location filename="../src/ui/actions/action_manager.cpp" line="1415"/>
        <source>Hide Tree</source>
        <translation type="unfinished"></translation>
    </message>
    <message>
        <location filename="../src/ui/actions/action_manager.cpp" line="1420"/>
        <source>Show Timeline</source>
        <translation type="unfinished"></translation>
    </message>
    <message>
        <location filename="../src/ui/actions/action_manager.cpp" line="1421"/>
        <source>Hide Timeline</source>
        <translation type="unfinished"></translation>
    </message>
    <message>
        <location filename="../src/ui/actions/action_manager.cpp" line="1425"/>
        <source>Pin Notifications</source>
        <translation type="unfinished"></translation>
    </message>
    <message>
        <location filename="../src/ui/actions/action_manager.cpp" line="1426"/>
        <source>Unpin Notifications</source>
        <translation type="unfinished"></translation>
    </message>
</context>
<context>
    <name>QnAdjustVideoDialog</name>
    <message>
        <location filename="../src/ui/dialogs/adjust_video_dialog.cpp" line="61"/>
        <source>Image Enhancement</source>
        <translation type="unfinished"></translation>
    </message>
    <message>
        <location filename="../src/ui/dialogs/adjust_video_dialog.cpp" line="63"/>
        <source>Image Enhancement - %1</source>
        <translation type="unfinished"></translation>
    </message>
</context>
<context>
    <name>QnAdvancedSettingsWidget</name>
    <message>
        <location filename="../src/ui/widgets/properties/expert_settings_widget.cpp" line="53"/>
        <source>4:3</source>
        <translation type="unfinished"></translation>
    </message>
    <message>
        <location filename="../src/ui/widgets/properties/expert_settings_widget.cpp" line="54"/>
        <source>16:9</source>
        <translation type="unfinished"></translation>
    </message>
    <message>
        <location filename="../src/ui/widgets/properties/expert_settings_widget.cpp" line="55"/>
        <source>1:1</source>
        <translation type="unfinished"></translation>
    </message>
</context>
<context>
    <name>QnAggregationWidget</name>
    <message>
        <location filename="../src/ui/widgets/business/aggregation_widget.cpp" line="9"/>
        <source>sec</source>
        <translation type="unfinished"></translation>
    </message>
    <message>
        <location filename="../src/ui/widgets/business/aggregation_widget.cpp" line="10"/>
        <source>min</source>
        <translation type="unfinished"></translation>
    </message>
    <message>
        <location filename="../src/ui/widgets/business/aggregation_widget.cpp" line="11"/>
        <source>hrs</source>
        <translation type="unfinished"></translation>
    </message>
    <message>
        <location filename="../src/ui/widgets/business/aggregation_widget.cpp" line="12"/>
        <source>days</source>
        <translation type="unfinished"></translation>
    </message>
</context>
<context>
    <name>QnAutoTester</name>
    <message>
        <location filename="../src/tests/auto_tester.cpp" line="31"/>
        <source>Time to wait before finishing the test, in milliseconds. Default is %1.</source>
        <translation type="unfinished"></translation>
    </message>
    <message>
        <location filename="../src/tests/auto_tester.cpp" line="32"/>
        <source>Substring that must be present in one of the resources.</source>
        <translation>A substring must be present in one of the resources.</translation>
    </message>
    <message>
        <location filename="../src/tests/auto_tester.cpp" line="33"/>
        <source>Show this help screen.</source>
        <translation type="unfinished"></translation>
    </message>
    <message>
        <location filename="../src/tests/auto_tester.cpp" line="86"/>
        <source>All tests completed successfully.
</source>
        <translation type="unfinished"></translation>
    </message>
    <message>
        <location filename="../src/tests/auto_tester.cpp" line="89"/>
        <source>Test for resource substring &apos;%1&apos; failed.
</source>
        <translation type="unfinished"></translation>
    </message>
</context>
<context>
    <name>QnBlinkingImageButtonWidget</name>
    <message>
        <location filename="../src/ui/graphics/items/notifications/notifications_collection_widget.cpp" line="69"/>
        <source>You have new notifications</source>
        <translation type="unfinished"></translation>
    </message>
    <message numerus="yes">
        <location filename="../src/ui/graphics/items/notifications/notifications_collection_widget.cpp" line="120"/>
        <source>You have %n notifications</source>
        <translation>
            <numerusform>You have %n notification</numerusform>
            <numerusform>You have %n notifications</numerusform>
        </translation>
    </message>
</context>
<context>
    <name>QnBusinessResourceValidationStrings</name>
    <message>
        <location filename="../src/business/business_resource_validation.cpp" line="15"/>
        <source>&lt;Any Camera&gt;</source>
        <translation type="unfinished"></translation>
    </message>
    <message>
        <location filename="../src/business/business_resource_validation.cpp" line="16"/>
        <source>Select at least one camera</source>
        <translation type="unfinished"></translation>
    </message>
    <message numerus="yes">
        <location filename="../src/business/business_resource_validation.cpp" line="17"/>
        <source>%n Camera(s)</source>
        <translation type="unfinished">
            <numerusform>%n Camera</numerusform>
            <numerusform>%n Cameras</numerusform>
        </translation>
    </message>
    <message numerus="yes">
        <location filename="../src/business/business_resource_validation.cpp" line="18"/>
        <source>%n of %1 cameras</source>
        <translation type="unfinished">
            <numerusform></numerusform>
        </translation>
    </message>
</context>
<context>
    <name>QnBusinessRuleItemDelegate</name>
    <message>
        <location filename="../src/ui/delegates/business_rule_item_delegate.cpp" line="141"/>
        <source>For All Users</source>
        <translation type="unfinished"></translation>
    </message>
    <message>
        <location filename="../src/ui/delegates/business_rule_item_delegate.cpp" line="142"/>
        <source>For Administrators Only</source>
        <translation type="unfinished"></translation>
    </message>
</context>
<context>
    <name>QnBusinessRuleViewModel</name>
    <message numerus="yes">
        <location filename="../src/ui/models/business_rule_view_model.cpp" line="792"/>
        <location filename="../src/ui/models/business_rule_view_model.cpp" line="857"/>
        <source>%n Camera(s)</source>
        <translation>
            <numerusform>%n Camera</numerusform>
            <numerusform>%n Cameras</numerusform>
        </translation>
    </message>
    <message numerus="yes">
        <location filename="../src/ui/models/business_rule_view_model.cpp" line="787"/>
        <source>%n Server(s)</source>
        <translation>
            <numerusform>%n Server</numerusform>
            <numerusform>%n Servers</numerusform>
        </translation>
    </message>
    <message numerus="yes">
        <source>%1 of %n cameras</source>
        <comment>...for</comment>
        <translation type="obsolete">
            <numerusform>%1 of %n camera</numerusform>
            <numerusform>%1 of %n cameras</numerusform>
        </translation>
    </message>
    <message numerus="yes">
        <source>no more than once per %n days</source>
        <translation type="obsolete">
            <numerusform>no more than once per day</numerusform>
            <numerusform>no more than once per %n days</numerusform>
        </translation>
    </message>
    <message numerus="yes">
        <source>no more than once per %n hours</source>
        <translation type="obsolete">
            <numerusform>no more than once per hour</numerusform>
            <numerusform>no more than once per %n hours</numerusform>
        </translation>
    </message>
    <message numerus="yes">
        <source>no more than once per %n minutes</source>
        <translation type="obsolete">
            <numerusform>no more than once per minute</numerusform>
            <numerusform>no more than once per %n minutes</numerusform>
        </translation>
    </message>
    <message numerus="yes">
        <source>no more than once per %n seconds</source>
        <translation type="obsolete">
            <numerusform>no more than once per second</numerusform>
            <numerusform>no more than once per %n seconds</numerusform>
        </translation>
    </message>
    <message>
        <location filename="../src/ui/models/business_rule_view_model.cpp" line="603"/>
        <source>Error: %1</source>
        <translation type="unfinished"></translation>
    </message>
    <message>
        <location filename="../src/ui/models/business_rule_view_model.cpp" line="780"/>
        <location filename="../src/ui/models/business_rule_view_model.cpp" line="850"/>
        <source>&lt;System&gt;</source>
        <translation type="unfinished"></translation>
    </message>
    <message>
        <location filename="../src/ui/models/business_rule_view_model.cpp" line="785"/>
        <source>&lt;Any Server&gt;</source>
        <translation type="unfinished"></translation>
    </message>
    <message>
        <location filename="../src/ui/models/business_rule_view_model.cpp" line="790"/>
        <source>&lt;Any Camera&gt;</source>
        <translation type="unfinished"></translation>
    </message>
    <message>
        <location filename="../src/ui/models/business_rule_view_model.cpp" line="814"/>
        <source>Administrators only</source>
        <translation type="unfinished"></translation>
    </message>
    <message>
        <location filename="../src/ui/models/business_rule_view_model.cpp" line="816"/>
        <source>All users</source>
        <translation type="unfinished"></translation>
    </message>
    <message>
        <location filename="../src/ui/models/business_rule_view_model.cpp" line="832"/>
        <source>Select a sound</source>
        <translation>Select sound</translation>
    </message>
    <message>
        <location filename="../src/ui/models/business_rule_view_model.cpp" line="840"/>
        <source>Enter text</source>
        <translation type="unfinished"></translation>
    </message>
    <message>
        <location filename="../src/ui/models/business_rule_view_model.cpp" line="855"/>
        <source>Select at least one camera</source>
        <translation type="unfinished"></translation>
    </message>
    <message>
        <location filename="../src/ui/models/business_rule_view_model.cpp" line="868"/>
        <source>Not Applied</source>
        <translation type="unfinished"></translation>
    </message>
    <message>
        <location filename="../src/ui/models/business_rule_view_model.cpp" line="871"/>
        <source>Instant</source>
        <translation type="unfinished"></translation>
    </message>
    <message numerus="yes">
        <location filename="../src/ui/models/business_rule_view_model.cpp" line="874"/>
        <source>Every %n days</source>
        <translation>
            <numerusform>Every day</numerusform>
            <numerusform>Every %n days</numerusform>
        </translation>
    </message>
    <message numerus="yes">
        <location filename="../src/ui/models/business_rule_view_model.cpp" line="877"/>
        <source>Every %n hours</source>
        <translation>
            <numerusform>Every hour</numerusform>
            <numerusform>Every %n hours</numerusform>
        </translation>
    </message>
    <message numerus="yes">
        <location filename="../src/ui/models/business_rule_view_model.cpp" line="880"/>
        <source>Every %n minutes</source>
        <translation>
            <numerusform>Every minute</numerusform>
            <numerusform>Every %n minutes</numerusform>
        </translation>
    </message>
    <message numerus="yes">
        <location filename="../src/ui/models/business_rule_view_model.cpp" line="882"/>
        <source>Every %n seconds</source>
        <translation>
            <numerusform>Every second</numerusform>
            <numerusform>Every %n seconds</numerusform>
        </translation>
    </message>
    <message>
        <location filename="../src/ui/models/business_rule_view_model.cpp" line="889"/>
        <source>Stops</source>
        <translation type="unfinished"></translation>
    </message>
    <message>
        <location filename="../src/ui/models/business_rule_view_model.cpp" line="891"/>
        <source>Starts</source>
        <translation type="unfinished"></translation>
    </message>
    <message>
        <location filename="../src/ui/models/business_rule_view_model.cpp" line="893"/>
        <source>Starts/Stops</source>
        <translation type="unfinished"></translation>
    </message>
    <message>
        <location filename="../src/ui/models/business_rule_view_model.cpp" line="901"/>
        <source>start</source>
        <translation type="unfinished"></translation>
    </message>
    <message>
        <location filename="../src/ui/models/business_rule_view_model.cpp" line="903"/>
        <source>stop</source>
        <translation type="unfinished"></translation>
    </message>
    <message>
        <location filename="../src/ui/models/business_rule_view_model.cpp" line="913"/>
        <source>While %1</source>
        <translation type="unfinished"></translation>
    </message>
    <message>
        <location filename="../src/ui/models/business_rule_view_model.cpp" line="915"/>
        <source>On %1 %2</source>
        <translation type="unfinished"></translation>
    </message>
</context>
<context>
    <name>QnBusinessRuleWidget</name>
    <message>
        <location filename="../src/ui/widgets/business/business_rule_widget.cpp" line="165"/>
        <source>to</source>
        <translation type="unfinished"></translation>
    </message>
    <message>
        <location filename="../src/ui/widgets/business/business_rule_widget.cpp" line="165"/>
        <source>at</source>
        <translation type="unfinished"></translation>
    </message>
</context>
<context>
    <name>QnBusinessRulesDialog</name>
    <message>
        <location filename="../src/ui/dialogs/business_rules_dialog.cpp" line="44"/>
        <source>Reset Default Rules</source>
        <translation type="unfinished"></translation>
    </message>
    <message>
        <location filename="../src/ui/dialogs/business_rules_dialog.cpp" line="131"/>
        <source>Confirm exit</source>
        <translation type="unfinished"></translation>
    </message>
    <message>
        <location filename="../src/ui/dialogs/business_rules_dialog.cpp" line="132"/>
        <source>Unsaved changes will be lost. Save?</source>
        <translation>Any unsaved changes will be lost. Save now?</translation>
    </message>
    <message>
        <location filename="../src/ui/dialogs/business_rules_dialog.cpp" line="236"/>
        <source>Confirm rules reset</source>
        <translation>Confirm rule reset</translation>
    </message>
    <message>
        <location filename="../src/ui/dialogs/business_rules_dialog.cpp" line="237"/>
        <source>Are you sure you want to reset rules to the defaults?
This action CANNOT be undone!</source>
        <translation>Are you sure you want to reset all rules to default?
This action CANNOT be undone!</translation>
    </message>
    <message>
        <location filename="../src/ui/dialogs/business_rules_dialog.cpp" line="256"/>
        <location filename="../src/ui/dialogs/business_rules_dialog.cpp" line="259"/>
        <source>Error</source>
        <translation type="unfinished"></translation>
    </message>
    <message>
        <location filename="../src/ui/dialogs/business_rules_dialog.cpp" line="256"/>
        <source>Error while receiving rules.</source>
        <translation>Error while receiving rules.</translation>
    </message>
    <message>
        <location filename="../src/ui/dialogs/business_rules_dialog.cpp" line="259"/>
        <source>Error while saving rule.</source>
        <translation>Error while saving a rule.</translation>
    </message>
    <message>
        <location filename="../src/ui/dialogs/business_rules_dialog.cpp" line="279"/>
        <source>Error while deleting rule</source>
        <translation>Error while deleting a rule.</translation>
    </message>
    <message>
        <location filename="../src/ui/dialogs/business_rules_dialog.cpp" line="316"/>
        <source>Hide Advanced</source>
        <translation type="unfinished"></translation>
    </message>
    <message>
        <location filename="../src/ui/dialogs/business_rules_dialog.cpp" line="316"/>
        <source>Show Advanced</source>
        <translation type="unfinished"></translation>
    </message>
    <message>
        <location filename="../src/ui/dialogs/business_rules_dialog.cpp" line="320"/>
        <source>&amp;New...</source>
        <translation type="unfinished"></translation>
    </message>
    <message>
        <location filename="../src/ui/dialogs/business_rules_dialog.cpp" line="323"/>
        <source>&amp;Delete</source>
        <translation type="unfinished"></translation>
    </message>
    <message>
        <location filename="../src/ui/dialogs/business_rules_dialog.cpp" line="330"/>
        <source>&amp;Schedule...</source>
        <translation type="unfinished"></translation>
    </message>
    <message>
        <location filename="../src/ui/dialogs/business_rules_dialog.cpp" line="347"/>
        <source>Confirm save</source>
        <translation type="unfinished"></translation>
    </message>
    <message>
        <location filename="../src/ui/dialogs/business_rules_dialog.cpp" line="348"/>
        <source>Some rules are not valid. Should they be disabled?</source>
        <translation type="unfinished"></translation>
    </message>
</context>
<context>
    <name>QnBusinessRulesViewModel</name>
    <message>
        <location filename="../src/ui/models/business_rules_view_model.cpp" line="89"/>
        <source>#</source>
        <translation type="unfinished"></translation>
    </message>
    <message>
        <location filename="../src/ui/models/business_rules_view_model.cpp" line="90"/>
        <source>On</source>
        <translation type="unfinished"></translation>
    </message>
    <message>
        <location filename="../src/ui/models/business_rules_view_model.cpp" line="91"/>
        <source>Event</source>
        <translation type="unfinished"></translation>
    </message>
    <message>
        <location filename="../src/ui/models/business_rules_view_model.cpp" line="92"/>
        <source>Source</source>
        <translation type="unfinished"></translation>
    </message>
    <message>
        <location filename="../src/ui/models/business_rules_view_model.cpp" line="93"/>
        <source>-&gt;</source>
        <translation type="unfinished"></translation>
    </message>
    <message>
        <location filename="../src/ui/models/business_rules_view_model.cpp" line="94"/>
        <source>Action</source>
        <translation type="unfinished"></translation>
    </message>
    <message>
        <location filename="../src/ui/models/business_rules_view_model.cpp" line="95"/>
        <source>Target</source>
        <translation type="unfinished"></translation>
    </message>
    <message>
        <location filename="../src/ui/models/business_rules_view_model.cpp" line="96"/>
        <source>Interval of Action</source>
        <translation type="unfinished"></translation>
    </message>
</context>
<context>
    <name>QnCameraAdditionDialog</name>
    <message numerus="yes">
        <location filename="../src/ui/dialogs/camera_addition_dialog.cpp" line="620"/>
        <source>%n camera(s) added successfully.
It might take a few moments to populate them in the tree.</source>
        <translation>
            <numerusform>%n camera(s) added successfully.
It might take a few seconds for the cameras to populate in the tree.</numerusform>
            <numerusform>%n camera(s) added successfully.
It might take a few seconds for the cameras to populate in the tree.</numerusform>
        </translation>
    </message>
    <message numerus="yes">
        <source>Error while adding camera(s)</source>
        <translation type="obsolete">
            <numerusform>Error while adding a camera</numerusform>
            <numerusform>Error while adding cameras</numerusform>
        </translation>
    </message>
    <message>
        <location filename="../src/ui/dialogs/camera_addition_dialog.cpp" line="175"/>
        <source>Add cameras to %1</source>
        <translation type="unfinished"></translation>
    </message>
    <message>
        <location filename="../src/ui/dialogs/camera_addition_dialog.cpp" line="181"/>
        <source>Add cameras...</source>
        <translation type="unfinished"></translation>
    </message>
    <message>
        <location filename="../src/ui/dialogs/camera_addition_dialog.cpp" line="182"/>
        <source>select target mediaserver in the tree</source>
        <translation>Select target Media Server in the tree</translation>
    </message>
    <message>
        <location filename="../src/ui/dialogs/camera_addition_dialog.cpp" line="226"/>
        <location filename="../src/ui/dialogs/camera_addition_dialog.cpp" line="737"/>
        <source>Initializing scan...</source>
        <translation type="unfinished"></translation>
    </message>
    <message>
        <location filename="../src/ui/dialogs/camera_addition_dialog.cpp" line="376"/>
        <location filename="../src/ui/dialogs/camera_addition_dialog.cpp" line="628"/>
        <location filename="../src/ui/dialogs/camera_addition_dialog.cpp" line="726"/>
        <source>Error</source>
        <translation type="unfinished"></translation>
    </message>
    <message>
        <location filename="../src/ui/dialogs/camera_addition_dialog.cpp" line="377"/>
        <source>Server is offline.
Camera addition is possible for online servers only.</source>
        <translation type="unfinished"></translation>
    </message>
    <message>
        <location filename="../src/ui/dialogs/camera_addition_dialog.cpp" line="535"/>
        <source>First address in range is greater than the last one.</source>
        <translation>The first address in the range is greater than the last one.</translation>
    </message>
    <message>
        <location filename="../src/ui/dialogs/camera_addition_dialog.cpp" line="541"/>
        <source>Specified IP address range contains more than 255 addresses.</source>
        <translation>The specified IP address range contains more than 255 addresses.</translation>
    </message>
    <message>
        <location filename="../src/ui/dialogs/camera_addition_dialog.cpp" line="549"/>
        <source>Camera address field must contain valid URL, IP address or RTSP link.</source>
        <translation>The camera address field must contain a valid URL, IP address or RTSP link.</translation>
    </message>
    <message>
        <location filename="../src/ui/dialogs/camera_addition_dialog.cpp" line="572"/>
        <source>Finishing search...</source>
        <translation type="unfinished"></translation>
    </message>
    <message>
        <location filename="../src/ui/dialogs/camera_addition_dialog.cpp" line="597"/>
        <source>No cameras selected</source>
        <translation type="unfinished"></translation>
    </message>
    <message>
        <location filename="../src/ui/dialogs/camera_addition_dialog.cpp" line="597"/>
        <source>Please select at least one camera</source>
        <translation type="unfinished"></translation>
    </message>
    <message>
        <location filename="../src/ui/dialogs/camera_addition_dialog.cpp" line="619"/>
        <source>Success</source>
        <translation type="unfinished"></translation>
    </message>
    <message>
        <location filename="../src/ui/dialogs/camera_addition_dialog.cpp" line="669"/>
        <location filename="../src/ui/dialogs/camera_addition_dialog.cpp" line="676"/>
        <source>Server went offline</source>
        <translation type="unfinished"></translation>
    </message>
    <message>
        <location filename="../src/ui/dialogs/camera_addition_dialog.cpp" line="670"/>
        <source>Server went offline, search aborted.</source>
        <translation>Server has gone offline. Search aborted.</translation>
    </message>
    <message>
        <location filename="../src/ui/dialogs/camera_addition_dialog.cpp" line="677"/>
        <source>Server went offline, cameras can be added when the server will be available.</source>
        <translation>Server has gone offline. Cameras can only be added when server is back online.</translation>
    </message>
    <message>
        <location filename="../src/ui/dialogs/camera_addition_dialog.cpp" line="704"/>
        <location filename="../src/ui/dialogs/camera_addition_dialog.cpp" line="710"/>
        <source>Server was removed</source>
        <translation type="unfinished"></translation>
    </message>
    <message>
        <location filename="../src/ui/dialogs/camera_addition_dialog.cpp" line="705"/>
        <source>Server was removed, search aborted.</source>
        <translation>Server has been removed. Search aborted.</translation>
    </message>
    <message>
        <location filename="../src/ui/dialogs/camera_addition_dialog.cpp" line="711"/>
        <source>Server was removed, cameras cannot be added anymore.</source>
        <translation>Server has been removed. Cameras can no longer be added.</translation>
    </message>
    <message>
        <location filename="../src/ui/dialogs/camera_addition_dialog.cpp" line="726"/>
        <source>Error while searching cameras.</source>
        <translation>An error occurred while searching cameras.</translation>
    </message>
    <message>
        <location filename="../src/ui/dialogs/camera_addition_dialog.cpp" line="741"/>
        <source>Scanning online hosts...</source>
        <translation type="unfinished"></translation>
    </message>
    <message numerus="yes">
        <location filename="../src/ui/dialogs/camera_addition_dialog.cpp" line="746"/>
        <source>Scanning hosts... (%1)</source>
        <translation type="unfinished">
            <numerusform></numerusform>
        </translation>
    </message>
    <message numerus="yes">
        <location filename="../src/ui/dialogs/camera_addition_dialog.cpp" line="747"/>
        <source>%n cameras found</source>
        <translation type="unfinished">
            <numerusform></numerusform>
        </translation>
    </message>
    <message>
        <location filename="../src/ui/dialogs/camera_addition_dialog.cpp" line="758"/>
        <location filename="../src/ui/dialogs/camera_addition_dialog.cpp" line="761"/>
        <source>Finished</source>
        <translation type="unfinished"></translation>
    </message>
    <message>
        <location filename="../src/ui/dialogs/camera_addition_dialog.cpp" line="758"/>
        <source>All cameras are already in the resource tree.</source>
        <translation type="unfinished"></translation>
    </message>
    <message>
        <location filename="../src/ui/dialogs/camera_addition_dialog.cpp" line="761"/>
        <source>No cameras found.</source>
        <translation type="unfinished"></translation>
    </message>
    <message numerus="yes">
        <location filename="../src/ui/dialogs/camera_addition_dialog.cpp" line="628"/>
        <source>Error while adding camera(s).</source>
        <translation type="unfinished">
            <numerusform></numerusform>
        </translation>
    </message>
</context>
<context>
    <name>QnCameraDiagnosticsDialog</name>
    <message>
        <location filename="../src/ui/dialogs/camera_diagnostics_dialog.cpp" line="30"/>
        <source>Copy to Clipboard</source>
        <translation type="unfinished"></translation>
    </message>
    <message>
        <location filename="../src/ui/dialogs/camera_diagnostics_dialog.cpp" line="99"/>
        <source>Diagnostics for camera %1.</source>
        <translation type="unfinished"></translation>
    </message>
    <message>
        <location filename="../src/ui/dialogs/camera_diagnostics_dialog.cpp" line="114"/>
        <source>Checking media server availability</source>
        <translation type="unfinished"></translation>
    </message>
    <message>
        <location filename="../src/ui/dialogs/camera_diagnostics_dialog.cpp" line="116"/>
        <source>Checking that camera is accessible</source>
        <translation>Checking for camera accessibility</translation>
    </message>
    <message>
        <location filename="../src/ui/dialogs/camera_diagnostics_dialog.cpp" line="118"/>
        <source>Checking that camera provides media stream</source>
        <translation>Checking for camera media stream</translation>
    </message>
    <message>
        <location filename="../src/ui/dialogs/camera_diagnostics_dialog.cpp" line="120"/>
        <source>Checking media stream for errors</source>
        <translation type="unfinished"></translation>
    </message>
    <message>
        <location filename="../src/ui/dialogs/camera_diagnostics_dialog.cpp" line="136"/>
        <source>OK</source>
        <translation type="unfinished"></translation>
    </message>
    <message>
        <location filename="../src/ui/dialogs/camera_diagnostics_dialog.cpp" line="139"/>
        <source>FAILED: %1</source>
        <translation type="unfinished"></translation>
    </message>
    <message>
        <location filename="../src/ui/dialogs/camera_diagnostics_dialog.cpp" line="149"/>
        <source>Diagnostics finished</source>
        <translation>Diagnostic completed</translation>
    </message>
</context>
<context>
    <name>QnCameraInputBusinessEventWidget</name>
    <message>
        <location filename="../src/ui/widgets/business/camera_input_business_event_widget.cpp" line="50"/>
        <source>&lt;automatic&gt;</source>
        <translation type="unfinished"></translation>
    </message>
</context>
<context>
    <name>QnCameraInputPolicy</name>
    <message numerus="yes">
        <location filename="../src/business/business_resource_validation.cpp" line="61"/>
        <source>%1 have no input ports</source>
        <translation type="unfinished">
            <numerusform></numerusform>
        </translation>
    </message>
</context>
<context>
    <name>QnCameraListDialog</name>
    <message>
        <location filename="../src/ui/dialogs/camera_list_dialog.cpp" line="58"/>
        <source>Copy Selection to Clipboard</source>
        <translation type="unfinished"></translation>
    </message>
    <message>
        <location filename="../src/ui/dialogs/camera_list_dialog.cpp" line="62"/>
        <source>Export Selection to File...</source>
        <translation type="unfinished"></translation>
    </message>
    <message>
        <location filename="../src/ui/dialogs/camera_list_dialog.cpp" line="63"/>
        <source>Select All</source>
        <translation type="unfinished"></translation>
    </message>
    <message numerus="yes">
        <location filename="../src/ui/dialogs/camera_list_dialog.cpp" line="97"/>
        <source>Camera List - %n camera(s) found</source>
        <translation>
            <numerusform>Camera List - %n camera found</numerusform>
            <numerusform>Camera List - %n cameras found</numerusform>
        </translation>
    </message>
    <message numerus="yes">
        <location filename="../src/ui/dialogs/camera_list_dialog.cpp" line="99"/>
        <source>Camera List for &apos;%1&apos; - %n camera(s) found</source>
        <translation type="unfinished">
            <numerusform></numerusform>
        </translation>
    </message>
    <message>
        <location filename="../src/ui/dialogs/camera_list_dialog.cpp" line="147"/>
        <source>Export selected cameras to file</source>
        <translation type="unfinished"></translation>
    </message>
    <message numerus="yes">
        <source>Camera List for media server &apos;%1&apos; - %n camera(s) found</source>
        <translation type="obsolete">
            <numerusform>Camera List for media server &apos;%1&apos; - %n camera found</numerusform>
            <numerusform>Camera List for media server &apos;%1&apos; - %n cameras found</numerusform>
        </translation>
    </message>
</context>
<context>
    <name>QnCameraListModel</name>
    <message>
        <location filename="../src/ui/models/camera_list_model.cpp" line="124"/>
        <source>Recording</source>
        <translation type="unfinished"></translation>
    </message>
    <message>
        <location filename="../src/ui/models/camera_list_model.cpp" line="125"/>
        <source>Name</source>
        <translation type="unfinished"></translation>
    </message>
    <message>
        <location filename="../src/ui/models/camera_list_model.cpp" line="126"/>
        <source>Vendor</source>
        <translation type="unfinished"></translation>
    </message>
    <message>
        <location filename="../src/ui/models/camera_list_model.cpp" line="127"/>
        <source>Model</source>
        <translation type="unfinished"></translation>
    </message>
    <message>
        <location filename="../src/ui/models/camera_list_model.cpp" line="128"/>
        <source>Firmware</source>
        <translation type="unfinished"></translation>
    </message>
    <message>
        <location filename="../src/ui/models/camera_list_model.cpp" line="129"/>
        <source>IP/Name</source>
        <translation type="unfinished"></translation>
    </message>
    <message>
        <location filename="../src/ui/models/camera_list_model.cpp" line="130"/>
        <source>ID/MAC</source>
        <translation type="unfinished"></translation>
    </message>
    <message>
        <location filename="../src/ui/models/camera_list_model.cpp" line="131"/>
        <source>Server</source>
        <translation type="unfinished"></translation>
    </message>
</context>
<context>
    <name>QnCameraMotionMaskWidget</name>
    <message>
        <location filename="../src/ui/widgets/properties/camera_motion_mask_widget.cpp" line="174"/>
        <location filename="../src/ui/widgets/properties/camera_motion_mask_widget.cpp" line="183"/>
        <location filename="../src/ui/widgets/properties/camera_motion_mask_widget.cpp" line="192"/>
        <source>Too many motion windows</source>
        <translation type="unfinished"></translation>
    </message>
    <message>
        <location filename="../src/ui/widgets/properties/camera_motion_mask_widget.cpp" line="175"/>
        <source>Maximum number of motion windows for current camera is %1, but %2 motion windows are currently selected.</source>
        <translation type="unfinished"></translation>
    </message>
    <message>
        <location filename="../src/ui/widgets/properties/camera_motion_mask_widget.cpp" line="184"/>
        <source>Maximum number of different motion sensitivities for current camera is %1, but %2 motion sensitivities are currently selected.</source>
        <translation type="unfinished"></translation>
    </message>
    <message>
        <location filename="../src/ui/widgets/properties/camera_motion_mask_widget.cpp" line="193"/>
        <source>Maximum number of motion mask windows for current camera is %1, but %2 motion mask windows are currently selected.</source>
        <translation type="unfinished"></translation>
    </message>
</context>
<context>
    <name>QnCameraMotionPolicy</name>
    <message numerus="yes">
        <location filename="../src/business/business_resource_validation.cpp" line="83"/>
        <source>Recording or motion detection is disabled for %1</source>
        <translation type="unfinished">
            <numerusform></numerusform>
        </translation>
    </message>
</context>
<context>
    <name>QnCameraOutputBusinessActionWidget</name>
    <message>
        <location filename="../src/ui/widgets/business/camera_output_business_action_widget.cpp" line="71"/>
        <source>&lt;automatic&gt;</source>
        <translation type="unfinished"></translation>
    </message>
</context>
<context>
    <name>QnCameraOutputPolicy</name>
    <message numerus="yes">
        <location filename="../src/business/business_resource_validation.cpp" line="71"/>
        <source>%1 have no output relays</source>
        <translation type="unfinished">
            <numerusform></numerusform>
        </translation>
    </message>
</context>
<context>
    <name>QnCameraRecordingPolicy</name>
    <message numerus="yes">
        <location filename="../src/business/business_resource_validation.cpp" line="93"/>
        <source>Recording is disabled for %1</source>
        <translation type="unfinished">
            <numerusform></numerusform>
        </translation>
    </message>
</context>
<context>
    <name>QnCameraScheduleWidget</name>
    <message numerus="yes">
        <source>%n digital license(s) are used out of %1.</source>
        <translation type="obsolete">
            <numerusform>%n digital license is used out of %1.</numerusform>
            <numerusform>%n digital licenses are used out of %1.</numerusform>
        </translation>
    </message>
    <message numerus="yes">
        <location filename="../src/ui/widgets/properties/camera_schedule_widget.cpp" line="632"/>
        <source>%n analog license(s) are used out of %1.</source>
        <translation>
            <numerusform>%n analog license is used out of %1.</numerusform>
            <numerusform>%n analog licenses are used out of %1.</numerusform>
        </translation>
    </message>
    <message numerus="yes">
        <source>Activate %n more digital license(s).</source>
        <translation type="obsolete">
            <numerusform>Activate %n more digital license.</numerusform>
            <numerusform>Activate %n more digital licenses.</numerusform>
        </translation>
    </message>
    <message numerus="yes">
        <source>Activate %1 more analog license(s).</source>
        <translation type="obsolete">
            <numerusform>Activate %1 more analog license.</numerusform>
            <numerusform>Activate %1 more analog licenses.</numerusform>
        </translation>
    </message>
    <message numerus="yes">
        <source>%n more digital license(s) will be used.</source>
        <translation type="obsolete">
            <numerusform>%n more digital license will be used.</numerusform>
            <numerusform>%n more digital licenses will be used.</numerusform>
        </translation>
    </message>
    <message numerus="yes">
        <location filename="../src/ui/widgets/properties/camera_schedule_widget.cpp" line="664"/>
        <source>%n more analog license(s) will be used.</source>
        <translation>
            <numerusform>%n more analog license will be used.</numerusform>
            <numerusform>%n more analog licenses will be used.</numerusform>
        </translation>
    </message>
    <message numerus="yes">
        <source>Activate %n more analog license(s).</source>
        <translation type="obsolete">
            <numerusform>Activate %n more analog license.</numerusform>
            <numerusform>Activate %n more analog licenses.</numerusform>
        </translation>
    </message>
    <message>
        <location filename="../src/ui/widgets/properties/camera_schedule_widget.cpp" line="325"/>
        <source>Off</source>
        <translation type="unfinished"></translation>
    </message>
    <message>
        <location filename="../src/ui/widgets/properties/camera_schedule_widget.cpp" line="335"/>
        <source>On</source>
        <translation type="unfinished"></translation>
    </message>
    <message>
        <location filename="../src/ui/widgets/properties/camera_schedule_widget.cpp" line="526"/>
        <location filename="../src/ui/widgets/properties/camera_schedule_widget.cpp" line="532"/>
        <source>FPS value is too high</source>
        <translation type="unfinished"></translation>
    </message>
    <message>
        <location filename="../src/ui/widgets/properties/camera_schedule_widget.cpp" line="527"/>
        <source>Current fps in schedule grid is %1. Fps was dropped down to maximum camera fps %2.</source>
        <translation type="unfinished"></translation>
    </message>
    <message>
        <location filename="../src/ui/widgets/properties/camera_schedule_widget.cpp" line="533"/>
        <source>For software motion 2 fps is reserved for secondary stream. Current fps in schedule grid is %1. Fps was dropped down to %2.</source>
        <translation type="unfinished"></translation>
    </message>
    <message numerus="yes">
        <location filename="../src/ui/widgets/properties/camera_schedule_widget.cpp" line="623"/>
        <source>%n license(s) are used out of %1.</source>
        <translation type="unfinished">
            <numerusform></numerusform>
        </translation>
    </message>
    <message numerus="yes">
        <location filename="../src/ui/widgets/properties/camera_schedule_widget.cpp" line="655"/>
        <source>Activate %n more license(s).</source>
        <translation type="unfinished">
            <numerusform></numerusform>
        </translation>
    </message>
    <message>
        <location filename="../src/ui/widgets/properties/camera_schedule_widget.cpp" line="657"/>
        <source>%1 more licenses and %2 more analog licenses will be used.</source>
        <translation type="unfinished"></translation>
    </message>
    <message numerus="yes">
        <location filename="../src/ui/widgets/properties/camera_schedule_widget.cpp" line="662"/>
        <source>%n more license(s) will be used.</source>
        <translation type="unfinished">
            <numerusform></numerusform>
        </translation>
    </message>
    <message>
        <location filename="../src/ui/widgets/properties/camera_schedule_widget.cpp" line="805"/>
        <location filename="../src/ui/widgets/properties/camera_schedule_widget.cpp" line="808"/>
        <location filename="../src/ui/widgets/properties/camera_schedule_widget.cpp" line="810"/>
        <location filename="../src/ui/widgets/properties/camera_schedule_widget.cpp" line="812"/>
        <source>Warning</source>
        <translation type="unfinished"></translation>
    </message>
    <message>
        <location filename="../src/ui/widgets/properties/camera_schedule_widget.cpp" line="805"/>
        <source>Motion Recording is disabled or not supported by some of the selected cameras. Please go to the cameras&apos; motion setup page to ensure it is supported and enabled.</source>
        <translation>Motion Recording is disabled or not supported by some of the selected cameras. Please go to camera motion setup page to ensure it is supported and enabled.</translation>
    </message>
    <message>
        <location filename="../src/ui/widgets/properties/camera_schedule_widget.cpp" line="808"/>
        <source>Dual-Streaming is not supported by this camera.</source>
        <translation type="unfinished"></translation>
    </message>
    <message>
        <location filename="../src/ui/widgets/properties/camera_schedule_widget.cpp" line="810"/>
        <source>Dual-Streaming and Motion Detection are not available for this camera.</source>
        <translation type="unfinished"></translation>
    </message>
    <message>
        <location filename="../src/ui/widgets/properties/camera_schedule_widget.cpp" line="812"/>
        <source>Motion Recording is disabled. Please go to the motion setup page to setup the camera&apos;s motion area and sensitivity.</source>
        <translation>Motion Recording is disabled. Please go to motion setup page to establish camera&apos;s motion areas and sensitivity.</translation>
    </message>
</context>
<context>
    <name>QnCameraSettingsDialog</name>
    <message>
        <location filename="../src/ui/dialogs/camera_settings_dialog.cpp" line="17"/>
        <source>Camera settings</source>
        <translation>Camera Settings</translation>
    </message>
    <message>
        <location filename="../src/ui/dialogs/camera_settings_dialog.cpp" line="26"/>
        <source>Open in New Tab</source>
        <translation type="unfinished"></translation>
    </message>
    <message>
        <location filename="../src/ui/dialogs/camera_settings_dialog.cpp" line="29"/>
        <source>Camera Diagnostics</source>
        <translation type="unfinished"></translation>
    </message>
    <message>
        <location filename="../src/ui/dialogs/camera_settings_dialog.cpp" line="32"/>
        <source>Camera Rules</source>
        <translation type="unfinished"></translation>
    </message>
</context>
<context>
    <name>QnCameraSettingsWidget</name>
    <message>
        <location filename="../src/ui/widgets/properties/camera_settings_widget.cpp" line="22"/>
        <source>Cannot edit properties for items of different types.</source>
        <translation>Cannot edit properties for different type items.</translation>
    </message>
    <message>
        <location filename="../src/ui/widgets/properties/camera_settings_widget.cpp" line="26"/>
        <source>No cameras selected.</source>
        <translation type="unfinished"></translation>
    </message>
</context>
<context>
    <name>QnCheckableMessageBox</name>
    <message>
        <location filename="../src/ui/dialogs/checkable_message_box.cpp" line="43"/>
        <source>Do not ask again</source>
        <translation type="unfinished"></translation>
    </message>
</context>
<context>
    <name>QnClientVideoCamera</name>
    <message>
        <location filename="../src/camera/client_video_camera.cpp" line="14"/>
        <source>Invalid resource type for data export.</source>
        <translation type="unfinished"></translation>
    </message>
</context>
<context>
    <name>QnConnectionTestingDialog</name>
    <message>
        <location filename="../src/ui/dialogs/connection_testing_dialog.cpp" line="95"/>
        <source>Testing connection to %1</source>
        <translation type="unfinished"></translation>
    </message>
    <message>
        <location filename="../src/ui/dialogs/connection_testing_dialog.cpp" line="112"/>
        <source>Request timed out.</source>
        <translation type="unfinished"></translation>
    </message>
    <message>
        <location filename="../src/ui/dialogs/connection_testing_dialog.cpp" line="142"/>
        <source>Login or password you have entered are incorrect, please try again.</source>
        <translation type="unfinished"></translation>
    </message>
    <message>
        <location filename="../src/ui/dialogs/connection_testing_dialog.cpp" line="146"/>
        <source>Connection to the Enterprise Controller could not be established.
Connection details that you have entered are incorrect, please try again.

If this error persists, please contact your VMS administrator.</source>
        <translation type="unfinished"></translation>
    </message>
    <message>
        <location filename="../src/ui/dialogs/connection_testing_dialog.cpp" line="152"/>
        <source>You are trying to connect to incompatible Enterprise Controller.</source>
        <translation type="unfinished"></translation>
    </message>
    <message>
        <location filename="../src/ui/dialogs/connection_testing_dialog.cpp" line="158"/>
        <source>Enterprise Controller has a different version:
 - Client version: %1.
 - EC version: %2.
Compatibility mode for versions lower than %3 is not supported.</source>
        <translation type="unfinished"></translation>
    </message>
    <message>
        <location filename="../src/ui/dialogs/connection_testing_dialog.cpp" line="168"/>
        <source>Enterprise Controller has a different version:
 - Client version: %1.
 - EC version: %2.
You will be asked to restart the client in compatibility mode.</source>
        <translation type="unfinished"></translation>
    </message>
    <message>
        <location filename="../src/ui/dialogs/connection_testing_dialog.cpp" line="191"/>
        <source>Success</source>
        <translation type="unfinished"></translation>
    </message>
    <message>
        <location filename="../src/ui/dialogs/connection_testing_dialog.cpp" line="191"/>
        <source>Failed</source>
        <translation type="unfinished"></translation>
    </message>
</context>
<context>
    <name>QnDatabaseManagementWidget</name>
    <message>
        <location filename="../src/ui/widgets/settings/database_management_widget.cpp" line="42"/>
        <source>Save Database Backup...</source>
        <translation type="unfinished"></translation>
    </message>
    <message>
        <location filename="../src/ui/widgets/settings/database_management_widget.cpp" line="42"/>
        <location filename="../src/ui/widgets/settings/database_management_widget.cpp" line="80"/>
        <source>Database Backup Files (*.db)</source>
        <translation type="unfinished"></translation>
    </message>
    <message>
        <location filename="../src/ui/widgets/settings/database_management_widget.cpp" line="52"/>
        <location filename="../src/ui/widgets/settings/database_management_widget.cpp" line="87"/>
        <location filename="../src/ui/widgets/settings/database_management_widget.cpp" line="122"/>
        <source>Error</source>
        <translation type="unfinished"></translation>
    </message>
    <message>
        <location filename="../src/ui/widgets/settings/database_management_widget.cpp" line="52"/>
        <source>Could not open file &apos;%1&apos; for writing.</source>
        <translation type="unfinished"></translation>
    </message>
    <message>
        <location filename="../src/ui/widgets/settings/database_management_widget.cpp" line="59"/>
        <source>Downloading Database Backup</source>
        <translation type="unfinished"></translation>
    </message>
    <message>
        <location filename="../src/ui/widgets/settings/database_management_widget.cpp" line="60"/>
        <source>Database backup is being downloaded from the server. Please wait.</source>
        <translation type="unfinished"></translation>
    </message>
    <message>
        <location filename="../src/ui/widgets/settings/database_management_widget.cpp" line="76"/>
        <location filename="../src/ui/widgets/settings/database_management_widget.cpp" line="118"/>
        <source>Information</source>
        <translation type="unfinished"></translation>
    </message>
    <message>
        <location filename="../src/ui/widgets/settings/database_management_widget.cpp" line="76"/>
        <source>Database was successfully backed up into file &apos;%1&apos;.</source>
        <translation>Database was  successfully backed up into a file %1.</translation>
    </message>
    <message>
        <location filename="../src/ui/widgets/settings/database_management_widget.cpp" line="80"/>
        <source>Open Database Backup...</source>
        <translation type="unfinished"></translation>
    </message>
    <message>
        <location filename="../src/ui/widgets/settings/database_management_widget.cpp" line="87"/>
        <source>Could not open file &apos;%1&apos; for reading.</source>
        <translation type="unfinished"></translation>
    </message>
    <message>
        <location filename="../src/ui/widgets/settings/database_management_widget.cpp" line="91"/>
        <source>Warning</source>
        <translation type="unfinished"></translation>
    </message>
    <message>
        <location filename="../src/ui/widgets/settings/database_management_widget.cpp" line="91"/>
        <source>Are you sure you want to start restoring database? All current data will be lost.</source>
        <translation>Are you sure you want to restore the database? All data will be lost.</translation>
    </message>
    <message>
        <location filename="../src/ui/widgets/settings/database_management_widget.cpp" line="103"/>
        <source>Restoring Database Backup</source>
        <translation type="unfinished"></translation>
    </message>
    <message>
        <location filename="../src/ui/widgets/settings/database_management_widget.cpp" line="104"/>
        <source>Database backup is being uploaded to the server. Please wait.</source>
        <translation type="unfinished"></translation>
    </message>
    <message>
        <location filename="../src/ui/widgets/settings/database_management_widget.cpp" line="119"/>
        <source>Database was successfully restored from file &apos;%1&apos;.</source>
        <translation type="unfinished"></translation>
    </message>
    <message>
        <location filename="../src/ui/widgets/settings/database_management_widget.cpp" line="122"/>
        <source>An error has occured while restoring the database from file &apos;%1&apos;.</source>
        <translation type="unfinished"></translation>
    </message>
</context>
<context>
    <name>QnDesktopDataProvider</name>
    <message>
        <location filename="../src/device_plugins/desktop_win/desktop_data_provider.cpp" line="247"/>
        <source>44.1Khz and 48Khz audio formats are not supported by audio capturing device! Please select other audio device or &apos;none&apos; value in screen recording settings</source>
        <translation type="unfinished"></translation>
    </message>
    <message>
        <location filename="../src/device_plugins/desktop_win/desktop_data_provider.cpp" line="393"/>
        <source>Could not find video encoder %1.</source>
        <translation type="unfinished"></translation>
    </message>
    <message>
        <location filename="../src/device_plugins/desktop_win/desktop_data_provider.cpp" line="398"/>
        <source>Screen width must be a multiplier of 8.</source>
        <translation type="unfinished"></translation>
    </message>
    <message>
        <location filename="../src/device_plugins/desktop_win/desktop_data_provider.cpp" line="475"/>
        <source>Could not initialize video encoder.</source>
        <translation type="unfinished"></translation>
    </message>
    <message>
        <location filename="../src/device_plugins/desktop_win/desktop_data_provider.cpp" line="494"/>
        <source>Could not find audio encoder &apos;%1&apos;.</source>
        <translation type="unfinished"></translation>
    </message>
    <message>
        <location filename="../src/device_plugins/desktop_win/desktop_data_provider.cpp" line="513"/>
        <source>Could not initialize audio encoder.</source>
        <translation type="unfinished"></translation>
    </message>
    <message>
        <location filename="../src/device_plugins/desktop_win/desktop_data_provider.cpp" line="521"/>
        <source>Could not initialize audio device &apos;%1&apos;.</source>
        <translation type="unfinished"></translation>
    </message>
    <message>
        <location filename="../src/device_plugins/desktop_win/desktop_data_provider.cpp" line="542"/>
        <source>Could not start primary audio device.</source>
        <translation type="unfinished"></translation>
    </message>
</context>
<context>
    <name>QnDesktopFileEncoder</name>
    <message>
        <location filename="../src/device_plugins/desktop_win/desktop_file_encoder.cpp" line="315"/>
        <source>44.1Khz and 48Khz audio formats are not supported by audio capturing device! Please select other audio device or &apos;none&apos; value in screen recording settings.</source>
        <translation type="unfinished"></translation>
    </message>
    <message>
        <location filename="../src/device_plugins/desktop_win/desktop_file_encoder.cpp" line="482"/>
        <source>Could not find video encoder %1.</source>
        <translation type="unfinished"></translation>
    </message>
    <message>
        <location filename="../src/device_plugins/desktop_win/desktop_file_encoder.cpp" line="490"/>
        <source>Could not create temporary file in folder &apos;%1&apos;. Please configure &apos;Main Media Folder&apos; in Screen Recording settings.</source>
        <translation type="unfinished"></translation>
    </message>
    <message>
        <location filename="../src/device_plugins/desktop_win/desktop_file_encoder.cpp" line="514"/>
        <source>Could not allocate output stream for video codec.</source>
        <translation type="unfinished"></translation>
    </message>
    <message>
        <location filename="../src/device_plugins/desktop_win/desktop_file_encoder.cpp" line="519"/>
        <source>Screen width must be a multiplier of 8.</source>
        <translation type="unfinished"></translation>
    </message>
    <message>
        <location filename="../src/device_plugins/desktop_win/desktop_file_encoder.cpp" line="594"/>
        <source>Could not initialize video encoder.</source>
        <translation type="unfinished"></translation>
    </message>
    <message>
        <location filename="../src/device_plugins/desktop_win/desktop_file_encoder.cpp" line="618"/>
        <source>Could not allocate output audio stream.</source>
        <translation type="unfinished"></translation>
    </message>
    <message>
        <location filename="../src/device_plugins/desktop_win/desktop_file_encoder.cpp" line="626"/>
        <source>Could not find audio encoder &apos;%1&apos;.</source>
        <translation type="unfinished"></translation>
    </message>
    <message>
        <location filename="../src/device_plugins/desktop_win/desktop_file_encoder.cpp" line="644"/>
        <source>Could not initialize audio encoder.</source>
        <translation type="unfinished"></translation>
    </message>
    <message>
        <location filename="../src/device_plugins/desktop_win/desktop_file_encoder.cpp" line="652"/>
        <source>Could not initialize audio device &apos;%1&apos;.</source>
        <translation type="unfinished"></translation>
    </message>
    <message>
        <location filename="../src/device_plugins/desktop_win/desktop_file_encoder.cpp" line="675"/>
        <source>Could not start primary audio device.</source>
        <translation type="unfinished"></translation>
    </message>
</context>
<context>
    <name>QnEventLogDialog</name>
    <message>
        <location filename="../src/ui/dialogs/event_log_dialog.cpp" line="84"/>
        <source>Any action</source>
        <translation type="unfinished"></translation>
    </message>
    <message>
        <location filename="../src/ui/dialogs/event_log_dialog.cpp" line="104"/>
        <source>Filter Similar Rows</source>
        <translation type="unfinished"></translation>
    </message>
    <message>
        <location filename="../src/ui/dialogs/event_log_dialog.cpp" line="106"/>
        <source>Copy Selection to Clipboard</source>
        <translation type="unfinished"></translation>
    </message>
    <message>
        <location filename="../src/ui/dialogs/event_log_dialog.cpp" line="107"/>
        <source>Export Selection to File...</source>
        <translation type="unfinished"></translation>
    </message>
    <message>
        <location filename="../src/ui/dialogs/event_log_dialog.cpp" line="108"/>
        <source>Select All</source>
        <translation type="unfinished"></translation>
    </message>
    <message>
        <location filename="../src/ui/dialogs/event_log_dialog.cpp" line="111"/>
        <source>Clear Filter</source>
        <translation type="unfinished"></translation>
    </message>
    <message numerus="yes">
        <location filename="../src/ui/dialogs/event_log_dialog.cpp" line="366"/>
        <source>Event log for period from %1 to %2 - %n event(s) found</source>
        <translation type="unfinished">
            <numerusform></numerusform>
        </translation>
    </message>
    <message numerus="yes">
        <location filename="../src/ui/dialogs/event_log_dialog.cpp" line="370"/>
        <source>Event log for %1 - %n event(s) found</source>
        <translation type="unfinished">
            <numerusform></numerusform>
        </translation>
    </message>
    <message>
        <location filename="../src/ui/dialogs/event_log_dialog.cpp" line="408"/>
        <source>&lt;Any camera&gt;</source>
        <translation type="unfinished"></translation>
    </message>
    <message numerus="yes">
        <location filename="../src/ui/dialogs/event_log_dialog.cpp" line="410"/>
        <source>&lt;%n camera(s)&gt;</source>
        <translation type="unfinished">
            <numerusform></numerusform>
        </translation>
    </message>
    <message>
        <location filename="../src/ui/dialogs/event_log_dialog.cpp" line="517"/>
        <source>Export selected events to file</source>
        <translation type="unfinished"></translation>
    </message>
</context>
<context>
    <name>QnEventLogModel</name>
    <message>
        <location filename="../src/ui/models/event_log_model.cpp" line="385"/>
        <source>All users</source>
        <translation type="unfinished"></translation>
    </message>
    <message>
        <location filename="../src/ui/models/event_log_model.cpp" line="387"/>
        <source>Administrators Only</source>
        <translation type="unfinished"></translation>
    </message>
    <message>
        <location filename="../src/ui/models/event_log_model.cpp" line="422"/>
        <source>Motion video</source>
        <translation type="unfinished"></translation>
    </message>
    <message>
        <location filename="../src/ui/models/event_log_model.cpp" line="425"/>
        <source>
</source>
        <translation type="unfinished"></translation>
    </message>
    <message>
        <location filename="../src/ui/models/event_log_model.cpp" line="431"/>
        <source> (%1 times)</source>
        <translation type="unfinished"></translation>
    </message>
    <message>
        <location filename="../src/ui/models/event_log_model.cpp" line="493"/>
        <source>Date/Time</source>
        <translation type="unfinished"></translation>
    </message>
    <message>
        <location filename="../src/ui/models/event_log_model.cpp" line="494"/>
        <source>Event</source>
        <translation type="unfinished"></translation>
    </message>
    <message>
        <location filename="../src/ui/models/event_log_model.cpp" line="495"/>
        <source>Source</source>
        <translation type="unfinished"></translation>
    </message>
    <message>
        <location filename="../src/ui/models/event_log_model.cpp" line="496"/>
        <source>Action</source>
        <translation type="unfinished"></translation>
    </message>
    <message>
        <location filename="../src/ui/models/event_log_model.cpp" line="497"/>
        <source>Target</source>
        <translation type="unfinished"></translation>
    </message>
    <message>
        <location filename="../src/ui/models/event_log_model.cpp" line="498"/>
        <source>Description</source>
        <translation type="unfinished"></translation>
    </message>
</context>
<context>
    <name>QnExportCameraSettingsDialog</name>
    <message numerus="yes">
        <source>%n digital license(s) will be used out of %1.</source>
        <translation type="obsolete">
            <numerusform>%n digital license will be used out of %1.</numerusform>
            <numerusform>%n digital licenses will be used out of %1.</numerusform>
        </translation>
    </message>
    <message numerus="yes">
        <source>%n analog  license(s) will be used out of %1.</source>
        <translation type="obsolete">
            <numerusform>%n analog license will be used out of %1.</numerusform>
            <numerusform>%n analog  licenses will be used out of %1.</numerusform>
        </translation>
    </message>
    <message numerus="yes">
        <source>%n analog license(s) will be used out of %1.</source>
        <translation type="obsolete">
            <numerusform>%n analog license will be used out of %1.</numerusform>
            <numerusform>%n analog licenses will be used out of %1.</numerusform>
        </translation>
    </message>
</context>
<context>
    <name>QnExportScheduleResourceSelectionDialogDelegate</name>
    <message numerus="yes">
        <source>%n digital license(s) will be used out of %1.</source>
        <translation type="obsolete">
            <numerusform>%n digital license will be used out of %1.</numerusform>
            <numerusform>%n digital licenses will be used out of %1.</numerusform>
        </translation>
    </message>
    <message>
        <location filename="../src/ui/widgets/properties/camera_schedule_widget.cpp" line="63"/>
        <source>Schedule motion type is not supported by some cameras</source>
        <translation type="unfinished"></translation>
    </message>
    <message>
        <location filename="../src/ui/widgets/properties/camera_schedule_widget.cpp" line="69"/>
        <source>Recording cannot be enabled for some cameras</source>
        <translation type="unfinished"></translation>
    </message>
    <message numerus="yes">
        <location filename="../src/ui/widgets/properties/camera_schedule_widget.cpp" line="91"/>
        <source>%n analog license(s) will be used out of %1.</source>
        <translation>
            <numerusform>%n analog license will be used out of %1.</numerusform>
            <numerusform>%n analog licenses will be used out of %1.</numerusform>
        </translation>
    </message>
    <message numerus="yes">
        <location filename="../src/ui/widgets/properties/camera_schedule_widget.cpp" line="87"/>
        <source>%n license(s) will be used out of %1.</source>
        <translation type="unfinished">
            <numerusform></numerusform>
        </translation>
    </message>
</context>
<context>
    <name>QnFisheyeCalibrationWidget</name>
    <message>
        <location filename="../src/ui/widgets/fisheye/fisheye_calibration_widget.ui" line="84"/>
        <source>Auto Calibration</source>
        <translation type="unfinished"></translation>
    </message>
    <message>
        <location filename="../src/ui/widgets/fisheye/fisheye_calibration_widget.cpp" line="127"/>
        <location filename="../src/ui/widgets/fisheye/fisheye_calibration_widget.cpp" line="130"/>
        <source>Error</source>
        <translation type="unfinished"></translation>
    </message>
    <message>
        <location filename="../src/ui/widgets/fisheye/fisheye_calibration_widget.cpp" line="127"/>
        <source>Autodetection failed. Image is not round.</source>
        <translation>Auto-detection failed. Image was not round.</translation>
    </message>
    <message>
        <location filename="../src/ui/widgets/fisheye/fisheye_calibration_widget.cpp" line="130"/>
        <source>Autodetection failed. The image might be too dim.</source>
        <translation>Auto-detection failed. Dark image.</translation>
    </message>
</context>
<context>
    <name>QnGeneralPreferencesWidget</name>
    <message>
        <location filename="../src/ui/widgets/settings/general_preferences_widget.cpp" line="38"/>
        <source>Server Time</source>
        <translation type="unfinished"></translation>
    </message>
    <message>
        <location filename="../src/ui/widgets/settings/general_preferences_widget.cpp" line="39"/>
        <source>Client Time</source>
        <translation type="unfinished"></translation>
    </message>
    <message>
        <location filename="../src/ui/widgets/settings/general_preferences_widget.cpp" line="41"/>
        <source>Dark</source>
        <translation type="unfinished"></translation>
    </message>
    <message>
        <location filename="../src/ui/widgets/settings/general_preferences_widget.cpp" line="42"/>
        <source>Light</source>
        <translation type="unfinished"></translation>
    </message>
    <message>
        <location filename="../src/ui/widgets/settings/general_preferences_widget.cpp" line="138"/>
        <source>IP Address: %1, Network Mask: %2</source>
        <translation type="unfinished"></translation>
    </message>
    <message>
        <location filename="../src/ui/widgets/settings/general_preferences_widget.cpp" line="159"/>
        <location filename="../src/ui/widgets/settings/general_preferences_widget.cpp" line="247"/>
        <source>Information</source>
        <translation type="unfinished"></translation>
    </message>
    <message>
        <location filename="../src/ui/widgets/settings/general_preferences_widget.cpp" line="160"/>
        <source>Some changes will take effect only after application restart. Do you want to restart the application now?</source>
        <translation type="unfinished"></translation>
    </message>
    <message>
        <location filename="../src/ui/widgets/settings/general_preferences_widget.cpp" line="189"/>
        <location filename="../src/ui/widgets/settings/general_preferences_widget.cpp" line="202"/>
        <source>Select folder...</source>
        <translation type="unfinished"></translation>
    </message>
    <message>
        <location filename="../src/ui/widgets/settings/general_preferences_widget.cpp" line="209"/>
        <source>Folder is already added</source>
        <translation type="unfinished"></translation>
    </message>
    <message>
        <location filename="../src/ui/widgets/settings/general_preferences_widget.cpp" line="209"/>
        <source>This folder is already added.</source>
        <translation type="unfinished"></translation>
    </message>
    <message>
        <location filename="../src/ui/widgets/settings/general_preferences_widget.cpp" line="227"/>
        <source>Warning</source>
        <translation type="unfinished"></translation>
    </message>
    <message>
        <location filename="../src/ui/widgets/settings/general_preferences_widget.cpp" line="227"/>
        <source>This option will not affect Recording Schedule. 
Recording Schedule is always based on Server Time.</source>
        <translation type="unfinished"></translation>
    </message>
    <message>
        <location filename="../src/ui/widgets/settings/general_preferences_widget.cpp" line="248"/>
        <source>Folder &apos;%1&apos; does not exist.</source>
        <translation type="unfinished"></translation>
    </message>
</context>
<context>
    <name>QnGridWidgetHelper</name>
    <message>
        <location filename="../src/ui/common/grid_widget_helper.cpp" line="26"/>
        <source>HTML file (*.html);;Spread Sheet (CSV) File(*.csv)</source>
        <translation type="unfinished"></translation>
    </message>
    <message>
        <location filename="../src/ui/common/grid_widget_helper.cpp" line="39"/>
        <source>Save As</source>
        <translation type="unfinished"></translation>
    </message>
    <message>
        <location filename="../src/ui/common/grid_widget_helper.cpp" line="40"/>
        <source>File &apos;%1&apos; already exists. Overwrite?</source>
        <translation type="unfinished"></translation>
    </message>
    <message>
        <location filename="../src/ui/common/grid_widget_helper.cpp" line="52"/>
        <source>Could not overwrite file</source>
        <translation type="unfinished"></translation>
    </message>
    <message>
        <location filename="../src/ui/common/grid_widget_helper.cpp" line="53"/>
        <source>File &apos;%1&apos; is used by another process. Please try another name.</source>
        <translation>File &apos;%1&apos; is being used by another process. Please try a different name.</translation>
    </message>
</context>
<context>
    <name>QnHistogramWidget</name>
    <message>
        <location filename="../src/ui/widgets/histogram_widget.cpp" line="85"/>
        <source>Gamma %1</source>
        <translation type="unfinished"></translation>
    </message>
</context>
<context>
    <name>QnLayoutExportTool</name>
    <message>
        <location filename="../src/ui/workbench/extensions/workbench_layout_export_tool.cpp" line="74"/>
        <source>File &apos;%1&apos; is used by another process. Please try another name.</source>
        <translation>File &apos;%1&apos;  is being used by another process. Please try a different name.</translation>
    </message>
    <message>
        <location filename="../src/ui/workbench/extensions/workbench_layout_export_tool.cpp" line="314"/>
        <source>Exporting %1 to &quot;%2&quot;...</source>
        <translation type="unfinished"></translation>
    </message>
    <message>
        <location filename="../src/ui/workbench/extensions/workbench_layout_export_tool.cpp" line="367"/>
        <source>Could not export camera %1</source>
        <translation type="unfinished"></translation>
    </message>
</context>
<context>
    <name>QnLayoutSettingsDialog</name>
    <message>
        <location filename="../src/ui/dialogs/layout_settings_dialog.cpp" line="312"/>
        <source>&lt;No image&gt;</source>
        <translation type="unfinished"></translation>
    </message>
    <message>
        <location filename="../src/ui/dialogs/layout_settings_dialog.cpp" line="429"/>
        <location filename="../src/ui/dialogs/layout_settings_dialog.cpp" line="531"/>
        <source>&lt;Image cannot be loaded&gt;</source>
        <translation type="unfinished"></translation>
    </message>
    <message>
        <location filename="../src/ui/dialogs/layout_settings_dialog.cpp" line="442"/>
        <source>&lt;Image cannot be uploaded&gt;</source>
        <translation type="unfinished"></translation>
    </message>
    <message>
        <location filename="../src/ui/dialogs/layout_settings_dialog.cpp" line="503"/>
        <source>Open file</source>
        <translation type="unfinished"></translation>
    </message>
    <message>
        <location filename="../src/ui/dialogs/layout_settings_dialog.cpp" line="505"/>
        <source>Pictures %1</source>
        <translation type="unfinished"></translation>
    </message>
</context>
<context>
    <name>QnLicenseListModel</name>
    <message>
        <location filename="../src/ui/models/license_list_model.cpp" line="53"/>
        <source>Type</source>
        <translation type="unfinished"></translation>
    </message>
    <message>
        <location filename="../src/ui/models/license_list_model.cpp" line="54"/>
        <source>Cameras</source>
        <translation type="unfinished"></translation>
    </message>
    <message>
        <location filename="../src/ui/models/license_list_model.cpp" line="55"/>
        <source>License Key</source>
        <translation type="unfinished"></translation>
    </message>
    <message>
        <location filename="../src/ui/models/license_list_model.cpp" line="56"/>
        <source>Expiration Date</source>
        <translation type="unfinished"></translation>
    </message>
    <message>
        <location filename="../src/ui/models/license_list_model.cpp" line="57"/>
        <source>Expires in</source>
        <translation type="unfinished"></translation>
    </message>
    <message>
        <location filename="../src/ui/models/license_list_model.cpp" line="78"/>
        <source>Never</source>
        <translation type="unfinished"></translation>
    </message>
    <message>
        <location filename="../src/ui/models/license_list_model.cpp" line="87"/>
        <source>Expired</source>
        <translation type="unfinished"></translation>
    </message>
    <message>
        <location filename="../src/ui/models/license_list_model.cpp" line="95"/>
        <source>Today</source>
        <translation type="unfinished"></translation>
    </message>
    <message>
        <location filename="../src/ui/models/license_list_model.cpp" line="97"/>
        <source>Tomorrow</source>
        <translation type="unfinished"></translation>
    </message>
    <message numerus="yes">
        <location filename="../src/ui/models/license_list_model.cpp" line="99"/>
        <source>In %n days</source>
        <translation>
            <numerusform>In %n day</numerusform>
            <numerusform>In %n days</numerusform>
        </translation>
    </message>
</context>
<context>
    <name>QnLicenseManagerWidget</name>
    <message>
        <location filename="../src/ui/widgets/settings/license_manager_widget.cpp" line="102"/>
        <source>The software is licensed to %1 cameras and %2 analog cameras.
At least %3 licenses are required.</source>
        <translation type="unfinished"></translation>
    </message>
    <message>
        <location filename="../src/ui/widgets/settings/license_manager_widget.cpp" line="109"/>
        <source>The software is licensed to %1 cameras.
At least %3 licenses are required.</source>
        <translation type="unfinished"></translation>
    </message>
    <message>
        <location filename="../src/ui/widgets/settings/license_manager_widget.cpp" line="117"/>
        <source>The software is licensed to %1 cameras and %2 analog cameras.
%3 licenses and %4 analog licenses are currently in use.</source>
        <translation type="unfinished"></translation>
    </message>
    <message>
        <location filename="../src/ui/widgets/settings/license_manager_widget.cpp" line="125"/>
        <source>The software is licensed to %1 cameras.
%2 licenses are currently in use.</source>
        <translation type="unfinished"></translation>
    </message>
    <message>
        <location filename="../src/ui/widgets/settings/license_manager_widget.cpp" line="133"/>
        <source>Obtaining licenses from Enterprise Controller...</source>
        <translation type="unfinished"></translation>
    </message>
    <message>
        <location filename="../src/ui/widgets/settings/license_manager_widget.cpp" line="137"/>
        <source>You do not have a valid license installed. Please activate your commercial or trial license.</source>
        <translation type="unfinished"></translation>
    </message>
    <message>
        <location filename="../src/ui/widgets/settings/license_manager_widget.cpp" line="138"/>
        <source>You do not have a valid license installed. Please activate your commercial license.</source>
        <translation type="unfinished"></translation>
    </message>
    <message>
        <location filename="../src/ui/widgets/settings/license_manager_widget.cpp" line="232"/>
        <location filename="../src/ui/widgets/settings/license_manager_widget.cpp" line="236"/>
        <location filename="../src/ui/widgets/settings/license_manager_widget.cpp" line="288"/>
        <location filename="../src/ui/widgets/settings/license_manager_widget.cpp" line="302"/>
        <location filename="../src/ui/widgets/settings/license_manager_widget.cpp" line="341"/>
        <source>License Activation</source>
        <translation type="unfinished"></translation>
    </message>
    <message>
        <location filename="../src/ui/widgets/settings/license_manager_widget.cpp" line="233"/>
        <source>Invalid License. Please contact our support team to get a valid license.</source>
        <translation type="unfinished"></translation>
    </message>
    <message>
        <location filename="../src/ui/widgets/settings/license_manager_widget.cpp" line="237"/>
        <source>The license is already activated.</source>
        <translation type="unfinished"></translation>
    </message>
    <message>
        <location filename="../src/ui/widgets/settings/license_manager_widget.cpp" line="243"/>
        <source>&lt;b&gt;Generic:&lt;/b&gt;&lt;br /&gt;
License Type: %1&lt;br /&gt;
License Key: %2&lt;br /&gt;
Locked to Hardware ID: %3&lt;br /&gt;
&lt;br /&gt;
&lt;b&gt;Features:&lt;/b&gt;&lt;br /&gt;
Archive Streams Allowed: %4</source>
        <translation type="unfinished"></translation>
    </message>
    <message>
        <location filename="../src/ui/widgets/settings/license_manager_widget.cpp" line="254"/>
        <source>License Details</source>
        <translation type="unfinished"></translation>
    </message>
    <message>
        <location filename="../src/ui/widgets/settings/license_manager_widget.cpp" line="278"/>
        <location filename="../src/ui/widgets/settings/license_manager_widget.cpp" line="342"/>
        <source>There was a problem activating your license.</source>
        <translation type="unfinished"></translation>
    </message>
    <message>
        <location filename="../src/ui/widgets/settings/license_manager_widget.cpp" line="280"/>
        <source>License was successfully activated.</source>
        <translation type="unfinished"></translation>
    </message>
    <message>
        <location filename="../src/ui/widgets/settings/license_manager_widget.cpp" line="303"/>
        <source>Network error has occurred during automatic license activation.
Try to activate your license manually.</source>
        <translation>Network error has occurred during the automatic license activation. 
Please try activating your license manually.</translation>
    </message>
    <message>
        <location filename="../src/ui/widgets/settings/license_manager_widget.cpp" line="327"/>
        <source>Database error has occurred.</source>
        <translation>Database error occured.</translation>
    </message>
    <message>
        <location filename="../src/ui/widgets/settings/license_manager_widget.cpp" line="329"/>
        <source>Invalid data was received.</source>
        <translation></translation>
    </message>
    <message>
        <location filename="../src/ui/widgets/settings/license_manager_widget.cpp" line="331"/>
        <source>The license key is invalid.</source>
        <translation type="unfinished"></translation>
    </message>
    <message>
        <location filename="../src/ui/widgets/settings/license_manager_widget.cpp" line="333"/>
        <source>You are trying to activate an incompatible license with your software.</source>
        <translation type="unfinished"></translation>
    </message>
    <message>
        <location filename="../src/ui/widgets/settings/license_manager_widget.cpp" line="335"/>
        <source>This license key has been previously activated to hardware id {{hwid}} on {{time}}.</source>
        <translation type="unfinished"></translation>
    </message>
</context>
<context>
    <name>QnLicenseNotificationDialog</name>
    <message>
        <location filename="../src/ui/dialogs/license_notification_dialog.cpp" line="41"/>
        <source>Some of your licenses have expired.</source>
        <translation type="unfinished"></translation>
    </message>
    <message>
        <location filename="../src/ui/dialogs/license_notification_dialog.cpp" line="43"/>
        <source>Some of your licenses will soon expire.</source>
        <translation type="unfinished"></translation>
    </message>
</context>
<context>
    <name>QnLicenseWidget</name>
    <message>
        <location filename="../src/ui/widgets/settings/license_widget.cpp" line="38"/>
        <source>Activate Trial License</source>
        <translation type="unfinished"></translation>
    </message>
    <message>
        <location filename="../src/ui/widgets/settings/license_widget.cpp" line="38"/>
        <source>Activate Free License</source>
        <translation type="unfinished"></translation>
    </message>
    <message>
        <location filename="../src/ui/widgets/settings/license_widget.cpp" line="40"/>
        <source>Please send E-Mail with the Serial Key and the Hardware ID provided to &lt;a href=&quot;mailto:%1&quot;&gt;%1&lt;/a&gt;. Then we&apos;ll send you an Activation Key which should be filled in the field below.</source>
        <translation>Please send E-Mail with Serial Key and the Hardware ID to &lt;a href=&quot;mailto:%1&quot;&gt;%1&lt;/a&gt;. Our team will then send you an activation key for the field below.</translation>
    </message>
    <message>
        <location filename="../src/ui/widgets/settings/license_widget.cpp" line="109"/>
        <source>Activate License</source>
        <translation type="unfinished"></translation>
    </message>
    <message>
        <location filename="../src/ui/widgets/settings/license_widget.cpp" line="112"/>
        <source>Activating...</source>
        <translation type="unfinished"></translation>
    </message>
    <message>
        <location filename="../src/ui/widgets/settings/license_widget.cpp" line="145"/>
        <source>Open License File</source>
        <translation type="unfinished"></translation>
    </message>
    <message>
        <location filename="../src/ui/widgets/settings/license_widget.cpp" line="147"/>
        <source>All files (*.*)</source>
        <translation type="unfinished"></translation>
    </message>
</context>
<context>
    <name>QnLoginDialog</name>
    <message>
        <location filename="../src/ui/dialogs/login_dialog.cpp" line="107"/>
        <source>Saved Sessions</source>
        <translation type="unfinished"></translation>
    </message>
    <message>
        <location filename="../src/ui/dialogs/login_dialog.cpp" line="109"/>
        <source>Auto-Discovered ECs</source>
        <translation type="unfinished"></translation>
    </message>
    <message>
        <location filename="../src/ui/dialogs/login_dialog.cpp" line="174"/>
        <source>Invalid Login Information</source>
        <translation type="unfinished"></translation>
    </message>
    <message>
        <location filename="../src/ui/dialogs/login_dialog.cpp" line="174"/>
        <source>The login information you have entered is not valid.</source>
        <translation>Login information is invalid.</translation>
    </message>
    <message>
        <location filename="../src/ui/dialogs/login_dialog.cpp" line="244"/>
        <source>* Last used connection *</source>
        <translation type="unfinished"></translation>
    </message>
    <message>
        <location filename="../src/ui/dialogs/login_dialog.cpp" line="283"/>
        <source>&lt;none&gt;</source>
        <translation type="unfinished"></translation>
    </message>
    <message>
        <location filename="../src/ui/dialogs/login_dialog.cpp" line="355"/>
        <source>Login or password you have entered are incorrect, please try again.</source>
        <translation>The login or password you entered is incorrect. Please try again.</translation>
    </message>
    <message>
        <location filename="../src/ui/dialogs/login_dialog.cpp" line="357"/>
        <source>Connection to the Enterprise Controller could not be established.
Connection details that you have entered are incorrect, please try again.

If this error persists, please contact your VMS administrator.</source>
        <translation>Connection to the to Enterprise Controller cannot be established. 
Connection details are incorrect. Please try again.

If this error persists, please contact your VMS administrator.</translation>
    </message>
    <message>
        <location filename="../src/ui/dialogs/login_dialog.cpp" line="361"/>
        <source>You are trying to connect to incompatible Enterprise Controller.</source>
        <translation>You are trying to connect to an incompatible Enterprise Controller.</translation>
    </message>
    <message>
        <location filename="../src/ui/dialogs/login_dialog.cpp" line="368"/>
        <location filename="../src/ui/dialogs/login_dialog.cpp" line="393"/>
        <location filename="../src/ui/dialogs/login_dialog.cpp" line="408"/>
        <location filename="../src/ui/dialogs/login_dialog.cpp" line="428"/>
        <location filename="../src/ui/dialogs/login_dialog.cpp" line="442"/>
        <location filename="../src/ui/dialogs/login_dialog.cpp" line="499"/>
        <source>Could not connect to Enterprise Controller</source>
        <translation>Cannot not connect to Enterprise Controller.</translation>
    </message>
    <message>
        <location filename="../src/ui/dialogs/login_dialog.cpp" line="394"/>
        <source>You are about to connect to Enterprise Controller which has a different version:
 - Client version: %1.
 - EC version: %2.
Compatibility mode for versions lower than %3 is not supported.</source>
        <translation>The selected Enterprise Controller is running a different version.:
 - Client version: %1.
 - EC version: %2.
Compatibility mode for versions lower than %3 is not supported.</translation>
    </message>
    <message>
        <location filename="../src/ui/dialogs/login_dialog.cpp" line="409"/>
        <location filename="../src/ui/dialogs/login_dialog.cpp" line="429"/>
        <source>Selected Enterprise controller has a different version:
 - Client version: %1.
 - EC version: %2.
An error has occurred while trying to restart in compatibility mode.</source>
        <translation type="unfinished">You are about to connect to Enterprise Controller with a different version:
 - Client version: %1.
 - EC version: %2.
Would you like to restart in compatibility mode?</translation>
An error has occurred while trying to restart in compatibility mode.</translation>
    </message>
    <message>
        <location filename="../src/ui/dialogs/login_dialog.cpp" line="443"/>
        <source>You are about to connect to Enterprise Controller which has a different version:
 - Client version: %1.
 - EC version: %2.
Would you like to restart in compatibility mode?</source>
        <translation>You are about to connect to Enterprise Controller with a different version:
 - Client version: %1.
 - EC version: %2.
Compatibility mode for versions lower than %3 is not supported.</translation>
Would you like to restart in compatibility mode?</translation>
    </message>
    <message>
        <location filename="../src/ui/dialogs/login_dialog.cpp" line="460"/>
        <source>Launcher process is not found</source>
        <translation type="unfinished"></translation>
    </message>
    <message>
        <location filename="../src/ui/dialogs/login_dialog.cpp" line="461"/>
        <source>Cannot restart the client in compatibility mode.
Please close the application and start it again using the shortcut in the start menu.</source>
        <translation>Cannot restart the client in compatibility mode.
Please close and open the application using a shortcut located in the start menu.</translation>
    </message>
    <message>
        <location filename="../src/ui/dialogs/login_dialog.cpp" line="472"/>
        <source>Failure</source>
        <translation type="unfinished"></translation>
    </message>
    <message>
        <location filename="../src/ui/dialogs/login_dialog.cpp" line="473"/>
        <source>Failed to launch compatiblity version %1
Try to restore version %1?</source>
        <translation>Failed to launch the compatiblity version %1
Try to restore version %1?</translation>
    </message>
    <message>
        <location filename="../src/ui/dialogs/login_dialog.cpp" line="500"/>
        <source>You are about to connect to Enterprise Controller which has a different version:
 - Client version: %1.
 - EC version: %2.
Client version %3 is required to connect to this Enterprise Controller.
Download version %3?</source>
        <translation>You are about to connect to Enterprise Controller with a different version:
 - Client version: %1.
 - EC version: %2.
Client version %3 is required to connect to this Enterprise Controller.
Download version %3?</translation>
    </message>
    <message>
        <location filename="../src/ui/dialogs/login_dialog.cpp" line="549"/>
        <location filename="../src/ui/dialogs/login_dialog.cpp" line="564"/>
        <location filename="../src/ui/dialogs/login_dialog.cpp" line="570"/>
        <source>Invalid parameters</source>
        <translation type="unfinished"></translation>
    </message>
    <message>
        <location filename="../src/ui/dialogs/login_dialog.cpp" line="549"/>
        <source>The information you have entered is not valid.</source>
        <translation>The entered information is invalid.</translation>
    </message>
    <message>
        <location filename="../src/ui/dialogs/login_dialog.cpp" line="564"/>
        <source>Entered hostname is not valid.</source>
        <translation>The entered hostname is invalid.</translation>
    </message>
    <message>
        <location filename="../src/ui/dialogs/login_dialog.cpp" line="570"/>
        <source>Host field cannot be empty.</source>
        <translation>The &quot;Host&quot; field cannot be left empty.</translation>
    </message>
    <message>
        <location filename="../src/ui/dialogs/login_dialog.cpp" line="579"/>
        <source>%1 at %2</source>
        <translation type="unfinished"></translation>
    </message>
    <message>
        <location filename="../src/ui/dialogs/login_dialog.cpp" line="580"/>
        <source>Save connection as...</source>
        <translation type="unfinished"></translation>
    </message>
    <message>
        <location filename="../src/ui/dialogs/login_dialog.cpp" line="580"/>
        <source>Enter name:</source>
        <translation type="unfinished"></translation>
    </message>
    <message>
        <location filename="../src/ui/dialogs/login_dialog.cpp" line="588"/>
        <source>Connection already exists</source>
        <translation type="unfinished"></translation>
    </message>
    <message>
        <location filename="../src/ui/dialogs/login_dialog.cpp" line="589"/>
        <source>Connection with this name already exists. Do you want to overwrite it?</source>
        <translation type="unfinished"></translation>
    </message>
    <message>
        <location filename="../src/ui/dialogs/login_dialog.cpp" line="623"/>
        <source>Delete connections</source>
        <translation type="unfinished"></translation>
    </message>
    <message>
        <location filename="../src/ui/dialogs/login_dialog.cpp" line="624"/>
        <source>Are you sure you want to delete the connection
%1?</source>
        <translation type="unfinished"></translation>
    </message>
</context>
<context>
    <name>QnMediaResourceWidget</name>
    <message>
        <location filename="../src/ui/graphics/items/resource/media_resource_widget.cpp" line="170"/>
        <source>Screenshot</source>
        <translation type="unfinished"></translation>
    </message>
    <message>
        <location filename="../src/ui/graphics/items/resource/media_resource_widget.cpp" line="178"/>
        <source>Smart Search</source>
        <translation type="unfinished"></translation>
    </message>
    <message>
        <location filename="../src/ui/graphics/items/resource/media_resource_widget.cpp" line="186"/>
        <source>PTZ</source>
        <translation type="unfinished"></translation>
    </message>
    <message>
        <location filename="../src/ui/graphics/items/resource/media_resource_widget.cpp" line="194"/>
        <source>Dewarping</source>
        <translation type="unfinished"></translation>
    </message>
    <message>
        <location filename="../src/ui/graphics/items/resource/media_resource_widget.cpp" line="203"/>
        <source>Create Zoom Window</source>
        <translation type="unfinished"></translation>
    </message>
    <message>
        <location filename="../src/ui/graphics/items/resource/media_resource_widget.cpp" line="211"/>
        <source>Image Enhancement</source>
        <translation type="unfinished"></translation>
    </message>
    <message>
        <location filename="../src/ui/graphics/items/resource/media_resource_widget.cpp" line="500"/>
        <source>Zoom window</source>
        <translation>Zoom Window</translation>
    </message>
    <message>
        <location filename="../src/ui/graphics/items/resource/media_resource_widget.cpp" line="815"/>
        <source> (%1)</source>
        <translation type="unfinished"></translation>
    </message>
    <message>
        <location filename="../src/ui/graphics/items/resource/media_resource_widget.cpp" line="822"/>
        <source> Lo-Res</source>
        <translation type="unfinished"></translation>
    </message>
    <message>
        <location filename="../src/ui/graphics/items/resource/media_resource_widget.cpp" line="822"/>
        <source> Hi-Res</source>
        <translation type="unfinished"></translation>
    </message>
    <message>
        <location filename="../src/ui/graphics/items/resource/media_resource_widget.cpp" line="831"/>
        <source>	%1</source>
        <translation type="unfinished"></translation>
    </message>
    <message>
        <location filename="../src/ui/graphics/items/resource/media_resource_widget.cpp" line="833"/>
        <source>LIVE</source>
        <translation type="unfinished"></translation>
    </message>
    <message>
        <location filename="../src/ui/graphics/items/resource/media_resource_widget.cpp" line="838"/>
        <source>%1x%2 %3fps @ %4Mbps%5%6%7</source>
        <translation type="unfinished"></translation>
    </message>
    <message>
        <location filename="../src/ui/graphics/items/resource/media_resource_widget.cpp" line="852"/>
        <source>%1 (Tour &quot;%2&quot; is active)</source>
        <translation type="unfinished"></translation>
    </message>
</context>
<context>
    <name>QnMultipleCameraSettingsWidget</name>
    <message numerus="yes">
        <source>%n digital license(s) are used out of %1.</source>
        <translation type="obsolete">
            <numerusform>%n digital license is used out of %1.</numerusform>
            <numerusform>%n digital licenses are used out of %1.</numerusform>
        </translation>
    </message>
    <message numerus="yes">
        <source>%n analog license(s) are used out of %1.</source>
        <translation type="obsolete">
            <numerusform>%n analog license is used out of %1.</numerusform>
            <numerusform>%n analog licenses are used out of %1.</numerusform>
        </translation>
    </message>
    <message>
        <location filename="../src/ui/widgets/properties/multiple_camera_settings_widget.cpp" line="257"/>
        <source>&lt;multiple values&gt;</source>
        <comment>LoginEdit</comment>
        <translation type="unfinished"></translation>
    </message>
    <message>
        <location filename="../src/ui/widgets/properties/multiple_camera_settings_widget.cpp" line="266"/>
        <source>&lt;multiple values&gt;</source>
        <comment>PasswordEdit</comment>
        <translation type="unfinished"></translation>
    </message>
</context>
<context>
    <name>QnNavigationItem</name>
    <message>
        <location filename="../src/ui/graphics/items/controls/navigation_item.cpp" line="363"/>
        <source>Speed Down</source>
        <translation type="unfinished"></translation>
    </message>
    <message>
        <location filename="../src/ui/graphics/items/controls/navigation_item.cpp" line="363"/>
        <source>Previous Frame</source>
        <translation type="unfinished"></translation>
    </message>
    <message>
        <location filename="../src/ui/graphics/items/controls/navigation_item.cpp" line="364"/>
        <source>Speed Up</source>
        <translation type="unfinished"></translation>
    </message>
    <message>
        <location filename="../src/ui/graphics/items/controls/navigation_item.cpp" line="364"/>
        <source>Next Frame</source>
        <translation type="unfinished"></translation>
    </message>
    <message>
        <location filename="../src/ui/graphics/items/controls/navigation_item.cpp" line="376"/>
        <source>Previuos Chunk</source>
        <translation>Previous Chunk</translation>
    </message>
    <message>
        <location filename="../src/ui/graphics/items/controls/navigation_item.cpp" line="376"/>
        <source>To Start</source>
        <translation type="unfinished"></translation>
    </message>
    <message>
        <location filename="../src/ui/graphics/items/controls/navigation_item.cpp" line="377"/>
        <source>Next Chunk</source>
        <translation type="unfinished"></translation>
    </message>
    <message>
        <location filename="../src/ui/graphics/items/controls/navigation_item.cpp" line="377"/>
        <source>To End</source>
        <translation type="unfinished"></translation>
    </message>
</context>
<context>
    <name>QnNotificationListWidget</name>
    <message numerus="yes">
        <location filename="../src/ui/graphics/items/notifications/notification_list_widget.cpp" line="178"/>
        <source>%n more item(s)</source>
        <translation type="unfinished">
            <numerusform></numerusform>
        </translation>
    </message>
</context>
<context>
    <name>QnNotificationSoundManagerDialog</name>
    <message>
        <location filename="../src/ui/dialogs/notification_sound_manager_dialog.ui" line="14"/>
        <source>Notification Sounds</source>
        <translation type="unfinished"></translation>
    </message>
    <message>
        <location filename="../src/ui/dialogs/notification_sound_manager_dialog.ui" line="43"/>
        <source>&amp;Play</source>
        <translation type="unfinished"></translation>
    </message>
    <message>
        <location filename="../src/ui/dialogs/notification_sound_manager_dialog.ui" line="57"/>
        <source>&amp;Add...</source>
        <translation type="unfinished"></translation>
    </message>
    <message>
        <location filename="../src/ui/dialogs/notification_sound_manager_dialog.ui" line="68"/>
        <source>&amp;Rename...</source>
        <translation type="unfinished"></translation>
    </message>
    <message>
        <location filename="../src/ui/dialogs/notification_sound_manager_dialog.ui" line="75"/>
        <source>&amp;Delete...</source>
        <translation type="unfinished"></translation>
    </message>
    <message>
        <location filename="../src/ui/dialogs/notification_sound_manager_dialog.cpp" line="62"/>
        <source>Sound files</source>
        <translation type="unfinished"></translation>
    </message>
    <message>
        <location filename="../src/ui/dialogs/notification_sound_manager_dialog.cpp" line="66"/>
        <source>Select file...</source>
        <translation type="unfinished"></translation>
    </message>
    <message>
        <location filename="../src/ui/dialogs/notification_sound_manager_dialog.cpp" line="72"/>
        <source>Clip sound up to %1 seconds</source>
        <translation type="unfinished"></translation>
    </message>
    <message>
        <location filename="../src/ui/dialogs/notification_sound_manager_dialog.cpp" line="73"/>
        <source>Custom Title:</source>
        <translation type="unfinished"></translation>
    </message>
    <message>
        <location filename="../src/ui/dialogs/notification_sound_manager_dialog.cpp" line="83"/>
        <location filename="../src/ui/dialogs/notification_sound_manager_dialog.cpp" line="108"/>
        <source>Error</source>
        <translation type="unfinished"></translation>
    </message>
    <message>
        <location filename="../src/ui/dialogs/notification_sound_manager_dialog.cpp" line="84"/>
        <source>File cannot be added.</source>
        <translation type="unfinished"></translation>
    </message>
    <message>
        <location filename="../src/ui/dialogs/notification_sound_manager_dialog.cpp" line="99"/>
        <source>Rename sound</source>
        <translation type="unfinished"></translation>
    </message>
    <message>
        <location filename="../src/ui/dialogs/notification_sound_manager_dialog.cpp" line="100"/>
        <source>Enter new title:</source>
        <translation type="unfinished"></translation>
    </message>
    <message>
        <location filename="../src/ui/dialogs/notification_sound_manager_dialog.cpp" line="109"/>
        <source>New title could not be set.</source>
        <translation>New title cannot be created.</translation>
    </message>
    <message>
        <location filename="../src/ui/dialogs/notification_sound_manager_dialog.cpp" line="125"/>
        <source>Confirm file deletion</source>
        <translation type="unfinished"></translation>
    </message>
    <message>
        <location filename="../src/ui/dialogs/notification_sound_manager_dialog.cpp" line="126"/>
        <source>Are you sure you want to delete &apos;%1&apos;?</source>
        <translation type="unfinished"></translation>
    </message>
</context>
<context>
    <name>QnNotificationSoundModel</name>
    <message>
        <location filename="../src/ui/models/notification_sound_model.cpp" line="13"/>
        <source>&lt;Downloading sound list...&gt;</source>
        <translation type="unfinished"></translation>
    </message>
    <message>
        <location filename="../src/ui/models/notification_sound_model.cpp" line="23"/>
        <source>&lt;No Sound&gt;</source>
        <translation type="unfinished"></translation>
    </message>
    <message>
        <location filename="../src/ui/models/notification_sound_model.cpp" line="35"/>
        <source>&lt;Downloading sound...&gt;</source>
        <translation type="unfinished"></translation>
    </message>
    <message>
        <location filename="../src/ui/models/notification_sound_model.cpp" line="45"/>
        <source>&lt;Uploading sound...&gt;</source>
        <translation type="unfinished"></translation>
    </message>
</context>
<context>
    <name>QnNotificationToolTipWidget</name>
    <message>
        <location filename="../src/ui/graphics/items/notifications/notification_widget.cpp" line="49"/>
        <source>Close (&lt;b&gt;Right Click&lt;/b&gt;)</source>
        <translation type="unfinished"></translation>
    </message>
</context>
<context>
    <name>QnNotificationsCollectionWidget</name>
    <message>
        <location filename="../src/ui/graphics/items/notifications/notifications_collection_widget.cpp" line="158"/>
        <source>Settings...</source>
        <translation type="unfinished"></translation>
    </message>
    <message>
        <location filename="../src/ui/graphics/items/notifications/notifications_collection_widget.cpp" line="167"/>
        <source>Filter...</source>
        <translation type="unfinished"></translation>
    </message>
    <message>
        <location filename="../src/ui/graphics/items/notifications/notifications_collection_widget.cpp" line="176"/>
        <source>Event Log</source>
        <translation type="unfinished"></translation>
    </message>
    <message>
        <location filename="../src/ui/graphics/items/notifications/notifications_collection_widget.cpp" line="188"/>
        <source>DEBUG</source>
        <translation type="unfinished"></translation>
    </message>
    <message>
        <location filename="../src/ui/graphics/items/notifications/notifications_collection_widget.cpp" line="310"/>
        <source>Browse Archive</source>
        <translation type="unfinished"></translation>
    </message>
    <message>
        <location filename="../src/ui/graphics/items/notifications/notifications_collection_widget.cpp" line="321"/>
        <source>Open Camera</source>
        <translation type="unfinished"></translation>
    </message>
    <message>
        <location filename="../src/ui/graphics/items/notifications/notifications_collection_widget.cpp" line="331"/>
        <location filename="../src/ui/graphics/items/notifications/notifications_collection_widget.cpp" line="350"/>
        <source>Camera Settings</source>
        <translation type="unfinished"></translation>
    </message>
    <message>
        <location filename="../src/ui/graphics/items/notifications/notifications_collection_widget.cpp" line="341"/>
        <location filename="../src/ui/graphics/items/notifications/notifications_collection_widget.cpp" line="487"/>
        <source>Server settings</source>
        <translation type="unfinished"></translation>
    </message>
    <message>
        <location filename="../src/ui/graphics/items/notifications/notifications_collection_widget.cpp" line="362"/>
        <source>Open camera web page...</source>
        <translation type="unfinished"></translation>
    </message>
    <message>
        <location filename="../src/ui/graphics/items/notifications/notifications_collection_widget.cpp" line="371"/>
        <source>Settings</source>
        <translation type="unfinished"></translation>
    </message>
    <message>
        <location filename="../src/ui/graphics/items/notifications/notifications_collection_widget.cpp" line="441"/>
        <location filename="../src/ui/graphics/items/notifications/notifications_collection_widget.cpp" line="463"/>
        <source>User Settings</source>
        <translation type="unfinished"></translation>
    </message>
    <message>
        <location filename="../src/ui/graphics/items/notifications/notifications_collection_widget.cpp" line="449"/>
        <source>Licenses</source>
        <translation type="unfinished"></translation>
    </message>
    <message>
        <location filename="../src/ui/graphics/items/notifications/notifications_collection_widget.cpp" line="456"/>
        <location filename="../src/ui/graphics/items/notifications/notifications_collection_widget.cpp" line="478"/>
        <source>SMTP Settings</source>
        <translation type="unfinished"></translation>
    </message>
    <message>
        <location filename="../src/ui/graphics/items/notifications/notifications_collection_widget.cpp" line="471"/>
        <source>Connect to server</source>
        <translation type="unfinished"></translation>
    </message>
</context>
<context>
    <name>QnPerformance</name>
    <message>
        <location filename="../src/utils/performance_test.cpp" line="48"/>
        <source>Warning</source>
        <translation type="unfinished"></translation>
    </message>
    <message>
        <location filename="../src/utils/performance_test.cpp" line="49"/>
        <source>Performance of this computer allows running %1 in configuration mode only. For full-featured mode please use another computer.</source>
        <translation>Performance of this computer allows for running %1 in configuration mode only. For a full-feature mode, please use another computer.</translation>
    </message>
</context>
<context>
    <name>QnPictureSettingsDialog</name>
    <message>
        <location filename="../src/ui/dialogs/picture_settings_dialog.ui" line="14"/>
        <source>Picture Settings</source>
        <translation type="unfinished"></translation>
    </message>
    <message>
        <location filename="../src/ui/dialogs/picture_settings_dialog.ui" line="42"/>
        <source>Image is not loaded</source>
        <translation type="unfinished"></translation>
    </message>
    <message>
        <location filename="../src/ui/dialogs/picture_settings_dialog.ui" line="78"/>
        <source>This is a fish-eye lens image</source>
        <translation type="unfinished"></translation>
    </message>
</context>
<context>
    <name>QnPreferencesDialog</name>
    <message>
        <location filename="../src/ui/dialogs/preferences_dialog.cpp" line="26"/>
        <source>General</source>
        <translation type="unfinished"></translation>
    </message>
    <message>
        <location filename="../src/ui/dialogs/preferences_dialog.cpp" line="30"/>
        <source>Screen Recording</source>
        <translation type="unfinished"></translation>
    </message>
    <message>
        <location filename="../src/ui/dialogs/preferences_dialog.cpp" line="34"/>
        <source>Notifications</source>
        <translation type="unfinished"></translation>
    </message>
    <message>
        <location filename="../src/ui/dialogs/preferences_dialog.cpp" line="40"/>
        <source>Licenses</source>
        <translation type="unfinished"></translation>
    </message>
    <message>
        <location filename="../src/ui/dialogs/preferences_dialog.cpp" line="46"/>
        <source>Server</source>
        <translation type="unfinished"></translation>
    </message>
    <message>
        <location filename="../src/ui/dialogs/preferences_dialog.cpp" line="55"/>
        <source>Settings file is read-only. Please contact your system administrator.
All changes will be lost after program exit.</source>
        <translation type="unfinished"></translation>
    </message>
    <message>
        <location filename="../src/ui/dialogs/preferences_dialog.cpp" line="57"/>
        <source>Settings cannot be saved. Please contact your system administrator.
All changes will be lost after program exit.</source>
        <translation type="unfinished"></translation>
    </message>
</context>
<context>
    <name>QnProgressDialog</name>
    <message>
        <location filename="../src/ui/dialogs/progress_dialog.cpp" line="172"/>
        <source>Cancel</source>
        <translation type="unfinished"></translation>
    </message>
</context>
<context>
    <name>QnPtzManageDialog</name>
    <message>
        <location filename="../src/ui/dialogs/ptz_manage_dialog.cpp" line="368"/>
        <source>Could not get position from camera</source>
        <translation>Cannot obtain camera position.</translation>
    </message>
    <message>
        <location filename="../src/ui/dialogs/ptz_manage_dialog.cpp" line="369"/>
        <source>An error has occurred while trying to get current position from camera %1.

Please wait for the camera to go online.</source>
        <translation type="unfinished"></translation>
    </message>
    <message>
        <location filename="../src/ui/dialogs/ptz_manage_dialog.cpp" line="390"/>
        <location filename="../src/ui/dialogs/ptz_manage_dialog.cpp" line="431"/>
        <source>Could not set position for camera</source>
        <translation>Cannot set camera position.</translation>
    </message>
    <message>
        <location filename="../src/ui/dialogs/ptz_manage_dialog.cpp" line="391"/>
        <location filename="../src/ui/dialogs/ptz_manage_dialog.cpp" line="432"/>
        <source>An error has occurred while trying to set current position for camera %1.

Please wait for the camera to go online.</source>
        <translation type="unfinished"></translation>
    </message>
    <message>
        <location filename="../src/ui/dialogs/ptz_manage_dialog.cpp" line="486"/>
        <source>Remove preset</source>
        <translation type="unfinished"></translation>
    </message>
    <message>
        <location filename="../src/ui/dialogs/ptz_manage_dialog.cpp" line="487"/>
        <source>This preset is used in some tours.
These tours will become invalid if you remove it.</source>
        <translation type="unfinished"></translation>
    </message>
    <message>
        <location filename="../src/ui/dialogs/ptz_manage_dialog.cpp" line="488"/>
        <source>Do not show again.</source>
        <translation type="unfinished"></translation>
    </message>
    <message>
        <location filename="../src/ui/dialogs/ptz_manage_dialog.cpp" line="622"/>
        <source>Manage PTZ for %1</source>
        <translation type="unfinished"></translation>
    </message>
    <message>
        <location filename="../src/ui/dialogs/ptz_manage_dialog.cpp" line="638"/>
        <source>PTZ configuration is not saved</source>
        <translation type="unfinished"></translation>
    </message>
    <message>
        <location filename="../src/ui/dialogs/ptz_manage_dialog.cpp" line="638"/>
        <source>Changes are not saved. Do you want to save them?</source>
        <translation type="unfinished"></translation>
    </message>
</context>
<context>
    <name>QnPtzManageModel</name>
    <message>
        <location filename="../src/ui/models/ptz_manage_model.cpp" line="51"/>
        <source>New tour %1</source>
        <translation type="unfinished"></translation>
    </message>
    <message>
        <location filename="../src/ui/models/ptz_manage_model.cpp" line="114"/>
        <source>Saved position %1</source>
        <translation type="unfinished"></translation>
    </message>
    <message>
        <location filename="../src/ui/models/ptz_manage_model.cpp" line="274"/>
        <source>This hotkey is used by preset &quot;%1&quot;</source>
        <translation type="unfinished"></translation>
    </message>
    <message>
        <location filename="../src/ui/models/ptz_manage_model.cpp" line="275"/>
        <source>This hotkey is used by tour &quot;%1&quot;</source>
        <translation type="unfinished"></translation>
    </message>
    <message>
        <location filename="../src/ui/models/ptz_manage_model.cpp" line="277"/>
        <source>Change hotkey</source>
        <translation type="unfinished"></translation>
    </message>
    <message>
        <location filename="../src/ui/models/ptz_manage_model.cpp" line="278"/>
        <source>Reassign</source>
        <translation type="unfinished"></translation>
    </message>
    <message>
        <location filename="../src/ui/models/ptz_manage_model.cpp" line="385"/>
        <source>#</source>
        <translation type="unfinished"></translation>
    </message>
    <message>
        <location filename="../src/ui/models/ptz_manage_model.cpp" line="387"/>
        <source>Name</source>
        <translation type="unfinished"></translation>
    </message>
    <message>
        <location filename="../src/ui/models/ptz_manage_model.cpp" line="389"/>
        <source>Hotkey</source>
        <translation type="unfinished"></translation>
    </message>
    <message>
        <location filename="../src/ui/models/ptz_manage_model.cpp" line="391"/>
        <source>Home</source>
        <translation type="unfinished"></translation>
    </message>
    <message>
        <location filename="../src/ui/models/ptz_manage_model.cpp" line="393"/>
        <source>Details</source>
        <translation type="unfinished"></translation>
    </message>
    <message>
        <location filename="../src/ui/models/ptz_manage_model.cpp" line="549"/>
        <source>Tours</source>
        <translation type="unfinished"></translation>
    </message>
    <message>
        <location filename="../src/ui/models/ptz_manage_model.cpp" line="550"/>
        <source>Positions</source>
        <translation type="unfinished"></translation>
    </message>
    <message>
        <location filename="../src/ui/models/ptz_manage_model.cpp" line="584"/>
        <location filename="../src/ui/models/ptz_manage_model.cpp" line="628"/>
        <source>None</source>
        <translation type="unfinished"></translation>
    </message>
    <message numerus="yes">
        <location filename="../src/ui/models/ptz_manage_model.cpp" line="588"/>
        <source>This preset will be activated after %n minutes of inactivity</source>
        <translation type="unfinished">
            <numerusform></numerusform>
        </translation>
    </message>
    <message>
        <location filename="../src/ui/models/ptz_manage_model.cpp" line="681"/>
        <source>Tour should contain at least 2 positions</source>
        <translation>Tour should contain at least two positions</translation>
    </message>
    <message numerus="yes">
        <location filename="../src/ui/models/ptz_manage_model.cpp" line="694"/>
        <source>Tour has %n identical positions</source>
        <translation type="unfinished">
            <numerusform></numerusform>
        </translation>
    </message>
    <message numerus="yes">
        <location filename="../src/ui/models/ptz_manage_model.cpp" line="703"/>
        <source>about %n minute(s)</source>
        <translation type="unfinished">
            <numerusform></numerusform>
        </translation>
    </message>
    <message>
        <location filename="../src/ui/models/ptz_manage_model.cpp" line="703"/>
        <source>Tour time: %1</source>
        <translation type="unfinished"></translation>
    </message>
    <message>
        <location filename="../src/ui/models/ptz_manage_model.cpp" line="703"/>
        <source>less than a minute</source>
        <translation type="unfinished"></translation>
    </message>
    <message>
        <location filename="../src/ui/models/ptz_manage_model.cpp" line="708"/>
        <source>Invalid tour</source>
        <translation type="unfinished"></translation>
    </message>
</context>
<context>
    <name>QnPtzPresetDialog</name>
    <message>
        <location filename="../src/ui/dialogs/ptz_preset_dialog.cpp" line="33"/>
        <source>Saved Position %1</source>
        <translation type="unfinished"></translation>
    </message>
    <message>
        <location filename="../src/ui/dialogs/ptz_preset_dialog.cpp" line="58"/>
        <source>None</source>
        <translation type="unfinished"></translation>
    </message>
</context>
<context>
    <name>QnPtzPresetHotkeyItemDelegate</name>
    <message>
        <location filename="../src/ui/delegates/ptz_preset_hotkey_item_delegate.cpp" line="46"/>
        <source>None</source>
        <translation type="unfinished"></translation>
    </message>
</context>
<context>
    <name>QnPtzPresetsToursActionFactory</name>
    <message>
        <location filename="../src/ui/actions/action_factories.cpp" line="89"/>
        <source>%1 (active)</source>
        <comment>Template for active PTZ preset</comment>
        <translation type="unfinished"></translation>
    </message>
    <message>
        <location filename="../src/ui/actions/action_factories.cpp" line="120"/>
        <source>%1 (active)</source>
        <comment>Template for active PTZ tour</comment>
        <translation type="unfinished"></translation>
    </message>
</context>
<context>
    <name>QnPtzTourSpotsModel</name>
    <message>
        <location filename="../src/ui/models/ptz_tour_spots_model.cpp" line="63"/>
        <source>Lowest</source>
        <translation type="unfinished"></translation>
    </message>
    <message>
        <location filename="../src/ui/models/ptz_tour_spots_model.cpp" line="63"/>
        <source>Low</source>
        <translation type="unfinished"></translation>
    </message>
    <message>
        <location filename="../src/ui/models/ptz_tour_spots_model.cpp" line="63"/>
        <source>Normal</source>
        <translation type="unfinished"></translation>
    </message>
    <message>
        <location filename="../src/ui/models/ptz_tour_spots_model.cpp" line="63"/>
        <source>High</source>
        <translation type="unfinished"></translation>
    </message>
    <message>
        <location filename="../src/ui/models/ptz_tour_spots_model.cpp" line="63"/>
        <source>Highest</source>
        <translation type="unfinished"></translation>
    </message>
    <message>
        <location filename="../src/ui/models/ptz_tour_spots_model.cpp" line="85"/>
        <source>Instant</source>
        <translation type="unfinished"></translation>
    </message>
    <message numerus="yes">
        <location filename="../src/ui/models/ptz_tour_spots_model.cpp" line="86"/>
        <source>%n seconds</source>
        <translation type="unfinished">
            <numerusform></numerusform>
        </translation>
    </message>
    <message>
        <location filename="../src/ui/models/ptz_tour_spots_model.cpp" line="215"/>
        <source>&lt;Invalid&gt;</source>
        <translation type="unfinished"></translation>
    </message>
    <message>
        <location filename="../src/ui/models/ptz_tour_spots_model.cpp" line="274"/>
        <source>Position</source>
        <translation type="unfinished"></translation>
    </message>
    <message>
        <location filename="../src/ui/models/ptz_tour_spots_model.cpp" line="276"/>
        <source>Stay Time</source>
        <translation type="unfinished"></translation>
    </message>
    <message>
        <location filename="../src/ui/models/ptz_tour_spots_model.cpp" line="278"/>
        <source>Speed</source>
        <translation type="unfinished"></translation>
    </message>
</context>
<context>
    <name>QnRecordingSettingsWidget</name>
    <message>
        <location filename="../src/ui/widgets/settings/recording_settings_widget.cpp" line="56"/>
        <source>Screen %1 - %2x%3</source>
        <translation type="unfinished"></translation>
    </message>
    <message>
        <location filename="../src/ui/widgets/settings/recording_settings_widget.cpp" line="61"/>
        <source>%1 (Primary)</source>
        <translation type="unfinished"></translation>
    </message>
    <message>
        <location filename="../src/ui/widgets/settings/recording_settings_widget.cpp" line="322"/>
        <source>Select folder...</source>
        <translation type="unfinished"></translation>
    </message>
</context>
<context>
    <name>QnRecordingStatusHelper</name>
    <message>
        <location filename="../src/ui/common/recording_status_helper.cpp" line="38"/>
        <location filename="../src/ui/common/recording_status_helper.cpp" line="55"/>
        <source>Not recording</source>
        <translation type="unfinished"></translation>
    </message>
    <message>
        <location filename="../src/ui/common/recording_status_helper.cpp" line="40"/>
        <source>Recording everything</source>
        <translation type="unfinished"></translation>
    </message>
    <message>
        <location filename="../src/ui/common/recording_status_helper.cpp" line="42"/>
        <source>Recording motion only</source>
        <translation type="unfinished"></translation>
    </message>
    <message>
        <location filename="../src/ui/common/recording_status_helper.cpp" line="44"/>
        <source>Recording motion and low quality</source>
        <translation type="unfinished"></translation>
    </message>
    <message>
        <location filename="../src/ui/common/recording_status_helper.cpp" line="57"/>
        <source>Continuous</source>
        <translation type="unfinished"></translation>
    </message>
    <message>
        <location filename="../src/ui/common/recording_status_helper.cpp" line="59"/>
        <source>Motion only</source>
        <translation type="unfinished"></translation>
    </message>
    <message>
        <location filename="../src/ui/common/recording_status_helper.cpp" line="61"/>
        <source>Motion + Lo-Res</source>
        <translation type="unfinished"></translation>
    </message>
</context>
<context>
    <name>QnResourceBrowserWidget</name>
    <message>
        <location filename="../src/ui/widgets/resource_browser_widget.cpp" line="170"/>
        <source>Any Type</source>
        <translation type="unfinished"></translation>
    </message>
    <message>
        <location filename="../src/ui/widgets/resource_browser_widget.cpp" line="171"/>
        <source>Video Files</source>
        <translation type="unfinished"></translation>
    </message>
    <message>
        <location filename="../src/ui/widgets/resource_browser_widget.cpp" line="172"/>
        <source>Image Files</source>
        <translation type="unfinished"></translation>
    </message>
    <message>
        <location filename="../src/ui/widgets/resource_browser_widget.cpp" line="173"/>
        <source>Live Cameras</source>
        <translation type="unfinished"></translation>
    </message>
</context>
<context>
    <name>QnResourcePoolModel::Node</name>
    <message>
        <location filename="../src/ui/models/resource_pool_model.cpp" line="80"/>
        <source>Root</source>
        <translation type="unfinished"></translation>
    </message>
    <message>
        <location filename="../src/ui/models/resource_pool_model.cpp" line="83"/>
        <source>Local</source>
        <translation type="unfinished"></translation>
    </message>
    <message>
        <location filename="../src/ui/models/resource_pool_model.cpp" line="87"/>
        <source>System</source>
        <translation type="unfinished"></translation>
    </message>
    <message>
        <location filename="../src/ui/models/resource_pool_model.cpp" line="91"/>
        <source>Users</source>
        <translation type="unfinished"></translation>
    </message>
</context>
<context>
    <name>QnResourceSelectionDialog</name>
    <message>
        <location filename="../src/ui/dialogs/resource_selection_dialog.cpp" line="81"/>
        <source>Select users...</source>
        <translation type="unfinished"></translation>
    </message>
    <message>
        <location filename="../src/ui/dialogs/resource_selection_dialog.cpp" line="88"/>
        <source>Select cameras...</source>
        <translation type="unfinished"></translation>
    </message>
    <message>
        <location filename="../src/ui/dialogs/resource_selection_dialog.cpp" line="94"/>
        <source>Select resources...</source>
        <translation type="unfinished"></translation>
    </message>
</context>
<context>
    <name>QnResourceTreeWidget</name>
    <message>
        <location filename="../src/ui/widgets/resource_tree_widget.ui" line="32"/>
        <location filename="../src/ui/widgets/resource_tree_widget.ui" line="42"/>
        <source>Filter</source>
        <translation type="unfinished"></translation>
    </message>
    <message>
        <location filename="../src/ui/widgets/resource_tree_widget.ui" line="49"/>
        <source>Reset Filter</source>
        <translation type="unfinished"></translation>
    </message>
    <message>
        <location filename="../src/ui/widgets/resource_tree_widget.ui" line="52"/>
        <source>X</source>
        <translation type="unfinished"></translation>
    </message>
</context>
<context>
    <name>QnResourceWidget</name>
    <message>
        <location filename="../src/ui/graphics/items/resource/resource_widget.cpp" line="155"/>
        <source>Close</source>
        <translation type="unfinished"></translation>
    </message>
    <message>
        <location filename="../src/ui/graphics/items/resource/resource_widget.cpp" line="163"/>
        <source>Information</source>
        <translation type="unfinished"></translation>
    </message>
    <message>
        <location filename="../src/ui/graphics/items/resource/resource_widget.cpp" line="169"/>
        <source>Rotate</source>
        <translation type="unfinished"></translation>
    </message>
</context>
<context>
    <name>QnScreenRecorder</name>
    <message>
        <location filename="../src/ui/screen_recording/screen_recorder.cpp" line="66"/>
        <source>Screen capturing subsystem is not initialized yet. Please try again later.</source>
        <translation type="unfinished"></translation>
    </message>
</context>
<context>
    <name>QnServerResourceWidget</name>
    <message>
        <location filename="../src/ui/graphics/items/resource/server_resource_widget.cpp" line="499"/>
        <source>Show Log</source>
        <translation type="unfinished"></translation>
    </message>
    <message>
        <location filename="../src/ui/graphics/items/resource/server_resource_widget.cpp" line="508"/>
        <source>Check Issues</source>
        <translation type="unfinished"></translation>
    </message>
    <message numerus="yes">
        <location filename="../src/ui/graphics/items/resource/server_resource_widget.cpp" line="731"/>
        <source>%1 %2 (up %n days, %3)</source>
        <translation type="unfinished">
            <numerusform></numerusform>
        </translation>
    </message>
    <message>
        <location filename="../src/ui/graphics/items/resource/server_resource_widget.cpp" line="736"/>
        <source>%1 %2</source>
        <translation type="unfinished"></translation>
    </message>
</context>
<context>
    <name>QnServerSettingsDialog</name>
    <message>
        <location filename="../src/ui/dialogs/server_settings_dialog.cpp" line="124"/>
        <source>Remove Storage</source>
        <translation type="unfinished"></translation>
    </message>
    <message>
        <location filename="../src/ui/dialogs/server_settings_dialog.cpp" line="190"/>
        <source>Not available</source>
        <translation type="unfinished"></translation>
    </message>
    <message>
        <location filename="../src/ui/dialogs/server_settings_dialog.cpp" line="265"/>
        <source>Loading...</source>
        <translation type="unfinished"></translation>
    </message>
    <message>
        <location filename="../src/ui/dialogs/server_settings_dialog.cpp" line="417"/>
        <source>Warning</source>
        <translation type="unfinished"></translation>
    </message>
    <message>
        <location filename="../src/ui/dialogs/server_settings_dialog.cpp" line="418"/>
        <source>You are about to launch the archive re-synchronization routine. ATTENTION! Your hard disk usage will be increased during re-synchronization process! Depending on the total size of archive it can take several hours. This process is only necessary if your archive folders have been moved, renamed or replaced. You can cancel rebuild operation at any moment without loosing data. Continue?</source>
        <translation type="unfinished"></translation>
    </message>
    <message>
        <location filename="../src/ui/dialogs/server_settings_dialog.cpp" line="456"/>
        <source>Finished</source>
        <translation type="unfinished"></translation>
    </message>
    <message>
        <location filename="../src/ui/dialogs/server_settings_dialog.cpp" line="457"/>
        <source>Rebuilding archive index is completed.</source>
        <translation type="unfinished"></translation>
    </message>
    <message>
        <location filename="../src/ui/dialogs/server_settings_dialog.cpp" line="493"/>
        <source>Could not load storages from server.</source>
        <translation>Cannot load storages from server.</translation>
    </message>
    <message>
        <location filename="../src/ui/dialogs/server_settings_dialog.cpp" line="530"/>
        <source>&lt;a href=&apos;1&apos;&gt;Add external Storage...&lt;/a&gt;</source>
        <translation type="unfinished"></translation>
    </message>
</context>
<context>
    <name>QnSignInfo</name>
    <message>
        <location filename="../src/ui/dialogs/sign_info.cpp" line="69"/>
        <source>Analyzing: %1%</source>
        <translation type="unfinished"></translation>
    </message>
    <message>
        <location filename="../src/ui/dialogs/sign_info.cpp" line="79"/>
        <source>Watermark not found</source>
        <translation type="unfinished"></translation>
    </message>
    <message>
        <location filename="../src/ui/dialogs/sign_info.cpp" line="83"/>
        <source>Watermark matched</source>
        <translation type="unfinished"></translation>
    </message>
    <message>
        <location filename="../src/ui/dialogs/sign_info.cpp" line="87"/>
        <source>Invalid watermark</source>
        <translation type="unfinished"></translation>
    </message>
</context>
<context>
    <name>QnSingleCameraSettingsWidget</name>
    <message numerus="yes">
        <source>%n digital license(s) are used out of %1.</source>
        <translation type="obsolete">
            <numerusform>%n digital license is used out of %1.</numerusform>
            <numerusform>%n digital licenses are used out of %1.</numerusform>
        </translation>
    </message>
    <message numerus="yes">
        <source>%n analog license(s) are used out of %1.</source>
        <translation type="obsolete">
            <numerusform>%n analog license is used out of %1.</numerusform>
            <numerusform>%n analog licenses are used out of %1.</numerusform>
        </translation>
    </message>
    <message>
        <location filename="../src/ui/widgets/properties/single_camera_settings_widget.cpp" line="457"/>
        <source>Hardware (Camera built-in)</source>
        <translation type="unfinished"></translation>
    </message>
    <message>
        <location filename="../src/ui/widgets/properties/single_camera_settings_widget.cpp" line="459"/>
        <source>Do not record motion</source>
        <translation type="unfinished"></translation>
    </message>
    <message>
        <location filename="../src/ui/widgets/properties/single_camera_settings_widget.cpp" line="823"/>
        <location filename="../src/ui/widgets/properties/single_camera_settings_widget.cpp" line="827"/>
        <source>&lt;a href=&quot;%1&quot;&gt;%2&lt;/a&gt;</source>
        <translation type="unfinished"></translation>
    </message>
</context>
<context>
    <name>QnSmtpSettingsWidget</name>
    <message>
        <location filename="../src/ui/widgets/settings/smtp_settings_widget.cpp" line="81"/>
        <source>Auto</source>
        <translation type="unfinished"></translation>
    </message>
    <message>
        <location filename="../src/ui/widgets/settings/smtp_settings_widget.cpp" line="212"/>
        <source>Email is not valid</source>
        <translation>Invalid E-Mail</translation>
    </message>
    <message>
        <location filename="../src/ui/widgets/settings/smtp_settings_widget.cpp" line="215"/>
        <source>No preset found. Use &apos;Advanced&apos; option.</source>
        <translation type="unfinished"></translation>
    </message>
    <message>
        <location filename="../src/ui/widgets/settings/smtp_settings_widget.cpp" line="254"/>
        <source>Invalid data</source>
        <translation type="unfinished"></translation>
    </message>
    <message>
        <location filename="../src/ui/widgets/settings/smtp_settings_widget.cpp" line="254"/>
        <source>Provided parameters are not valid. Could not perform a test.</source>
        <translation>Provided parameters are not valid. Test cannot be performed.</translation>
    </message>
    <message>
        <location filename="../src/ui/widgets/settings/smtp_settings_widget.cpp" line="266"/>
        <source>TLS</source>
        <translation type="unfinished"></translation>
    </message>
    <message>
        <location filename="../src/ui/widgets/settings/smtp_settings_widget.cpp" line="268"/>
        <source>SSL</source>
        <translation type="unfinished"></translation>
    </message>
    <message>
        <location filename="../src/ui/widgets/settings/smtp_settings_widget.cpp" line="269"/>
        <source>Unsecured</source>
        <translation type="unfinished"></translation>
    </message>
    <message>
        <location filename="../src/ui/widgets/settings/smtp_settings_widget.cpp" line="276"/>
        <source>In Progress...</source>
        <translation type="unfinished"></translation>
    </message>
    <message>
        <location filename="../src/ui/widgets/settings/smtp_settings_widget.cpp" line="287"/>
        <source>Canceled</source>
        <translation type="unfinished"></translation>
    </message>
    <message>
        <location filename="../src/ui/widgets/settings/smtp_settings_widget.cpp" line="297"/>
        <source>Timed out</source>
        <translation type="unfinished"></translation>
    </message>
    <message>
        <location filename="../src/ui/widgets/settings/smtp_settings_widget.cpp" line="305"/>
        <source>Error while testing settings</source>
        <translation type="unfinished"></translation>
    </message>
    <message>
        <location filename="../src/ui/widgets/settings/smtp_settings_widget.cpp" line="307"/>
        <source>Success</source>
        <translation type="unfinished"></translation>
    </message>
    <message>
        <location filename="../src/ui/widgets/settings/smtp_settings_widget.cpp" line="308"/>
        <location filename="../src/ui/widgets/settings/smtp_settings_widget.cpp" line="328"/>
        <source>Error</source>
        <translation type="unfinished"></translation>
    </message>
    <message>
        <location filename="../src/ui/widgets/settings/smtp_settings_widget.cpp" line="328"/>
        <source>Could not read settings from Enterprise Controller.</source>
        <translation>Cannot read settings from Enterprise Controller.</translation>
    </message>
</context>
<context>
    <name>QnSpeedSlider</name>
    <message>
        <location filename="../src/ui/graphics/items/controls/speed_slider.cpp" line="177"/>
        <source>%1x</source>
        <translation type="unfinished"></translation>
    </message>
    <message>
        <location filename="../src/ui/graphics/items/controls/speed_slider.cpp" line="177"/>
        <source>Paused</source>
        <translation type="unfinished"></translation>
    </message>
</context>
<context>
    <name>QnStatusOverlayWidget</name>
    <message>
        <location filename="../src/ui/graphics/items/resource/resource_status_overlay_widget.cpp" line="58"/>
        <source>NO DATA</source>
        <translation type="unfinished"></translation>
    </message>
    <message>
        <location filename="../src/ui/graphics/items/resource/resource_status_overlay_widget.cpp" line="59"/>
        <source>NO SIGNAL</source>
        <translation type="unfinished"></translation>
    </message>
    <message>
        <location filename="../src/ui/graphics/items/resource/resource_status_overlay_widget.cpp" line="60"/>
        <source>Server offline</source>
        <translation type="unfinished"></translation>
    </message>
    <message>
        <location filename="../src/ui/graphics/items/resource/resource_status_overlay_widget.cpp" line="61"/>
        <source>Unauthorized</source>
        <translation type="unfinished"></translation>
    </message>
    <message>
        <location filename="../src/ui/graphics/items/resource/resource_status_overlay_widget.cpp" line="62"/>
        <source>Please check authentication information&lt;br/&gt;in camera settings</source>
        <translation type="unfinished"></translation>
    </message>
    <message>
        <location filename="../src/ui/graphics/items/resource/resource_status_overlay_widget.cpp" line="63"/>
        <source>Loading...</source>
        <translation type="unfinished"></translation>
    </message>
    <message>
        <location filename="../src/ui/graphics/items/resource/resource_status_overlay_widget.cpp" line="74"/>
        <source>Diagnose...</source>
        <translation type="unfinished"></translation>
    </message>
</context>
<context>
    <name>QnStorageSpaceSlider</name>
    <message>
        <location filename="../src/ui/widgets/storage_space_slider.h" line="54"/>
        <source>%1%</source>
        <translation type="unfinished"></translation>
    </message>
</context>
<context>
    <name>QnStorageUrlDialog</name>
    <message>
        <location filename="../src/ui/dialogs/storage_url_dialog.cpp" line="65"/>
        <source>Invalid Storage</source>
        <translation type="unfinished"></translation>
    </message>
    <message>
        <location filename="../src/ui/dialogs/storage_url_dialog.cpp" line="65"/>
        <source>Provided storage path does not define a valid external storage.</source>
        <translation type="unfinished"></translation>
    </message>
</context>
<context>
    <name>QnTimeSlider</name>
    <message>
        <location filename="../src/ui/graphics/items/controls/time_slider.cpp" line="503"/>
        <source>auto</source>
        <extracomment>Translate this into &apos;none&apos; or &apos;forced&apos; if you want to switch off automatic detection of AM/PM usage based on user&apos;s system locale. Do not translate this string unless you know what you&apos;re doing.</extracomment>
        <translation type="unfinished"></translation>
    </message>
    <message>
        <location filename="../src/ui/graphics/items/controls/time_slider.cpp" line="515"/>
        <source>ms</source>
        <extracomment>Suffix for displaying milliseconds on timeline. Do not translate this string unless you know what you&apos;re doing.</extracomment>
        <translation type="unfinished"></translation>
    </message>
    <message>
        <location filename="../src/ui/graphics/items/controls/time_slider.cpp" line="518"/>
        <source>s</source>
        <extracomment>Suffix for displaying seconds on timeline. Do not translate this string unless you know what you&apos;re doing.</extracomment>
        <translation type="unfinished"></translation>
    </message>
    <message>
        <location filename="../src/ui/graphics/items/controls/time_slider.cpp" line="521"/>
        <source>m</source>
        <extracomment>Suffix for displaying minutes on timeline. Do not translate this string unless you know what you&apos;re doing.</extracomment>
        <translation type="unfinished"></translation>
    </message>
    <message>
        <location filename="../src/ui/graphics/items/controls/time_slider.cpp" line="524"/>
        <source>h</source>
        <extracomment>Suffix for displaying hours on timeline. Do not translate this string unless you know what you&apos;re doing.</extracomment>
        <translation type="unfinished"></translation>
    </message>
    <message>
        <location filename="../src/ui/graphics/items/controls/time_slider.cpp" line="527"/>
        <source>d</source>
        <extracomment>Suffix for displaying days on timeline. Do not translate this string unless you know what you&apos;re doing.</extracomment>
        <translation type="unfinished"></translation>
    </message>
    <message>
        <location filename="../src/ui/graphics/items/controls/time_slider.cpp" line="530"/>
        <source>M</source>
        <extracomment>Suffix for displaying months on timeline. Do not translate this string unless you know what you&apos;re doing.</extracomment>
        <translation type="unfinished"></translation>
    </message>
    <message>
        <location filename="../src/ui/graphics/items/controls/time_slider.cpp" line="533"/>
        <source>y</source>
        <extracomment>Suffix for displaying years on timeline. Do not translate this string unless you know what you&apos;re doing.</extracomment>
        <translation type="unfinished"></translation>
    </message>
    <message>
        <location filename="../src/ui/graphics/items/controls/time_slider.cpp" line="537"/>
        <source>dd MMMM</source>
        <extracomment>Format for displaying days on timeline. Do not translate this string unless you know what you&apos;re doing.</extracomment>
        <translation type="unfinished"></translation>
    </message>
    <message>
        <location filename="../src/ui/graphics/items/controls/time_slider.cpp" line="540"/>
        <source>MMMM</source>
        <extracomment>Format for displaying months on timeline. Do not translate this string unless you know what you&apos;re doing.</extracomment>
        <translation type="unfinished"></translation>
    </message>
    <message>
        <location filename="../src/ui/graphics/items/controls/time_slider.cpp" line="543"/>
        <location filename="../src/ui/graphics/items/controls/time_slider.cpp" line="565"/>
        <source>yyyy</source>
        <extracomment>Format for displaying years on timeline. Do not translate this string unless you know what you&apos;re doing.
----------
Format for displaying year caption in timeline&apos;s header. Do not translate this string unless you know what you&apos;re doing.</extracomment>
        <translation type="unfinished"></translation>
    </message>
    <message>
        <location filename="../src/ui/graphics/items/controls/time_slider.cpp" line="547"/>
        <source>dd MMMM yyyy hh:mm</source>
        <comment>MINUTES</comment>
        <extracomment>Format for displaying minute caption in timeline&apos;s header, without am/pm indicator. Do not translate this string unless you know what you&apos;re doing.</extracomment>
        <translation type="unfinished"></translation>
    </message>
    <message>
        <location filename="../src/ui/graphics/items/controls/time_slider.cpp" line="550"/>
        <source>dd MMMM yyyy hh:mm ap</source>
        <extracomment>Format for displaying minute caption in timeline&apos;s header, with am/pm indicator. Do not translate this string unless you know what you&apos;re doing.</extracomment>
        <translation type="unfinished"></translation>
    </message>
    <message>
        <location filename="../src/ui/graphics/items/controls/time_slider.cpp" line="553"/>
        <source>dd MMMM yyyy hh:mm</source>
        <comment>HOURS</comment>
        <extracomment>Format for displaying hour caption in timeline&apos;s header, without am/pm indicator. Do not translate this string unless you know what you&apos;re doing.</extracomment>
        <translation type="unfinished"></translation>
    </message>
    <message>
        <location filename="../src/ui/graphics/items/controls/time_slider.cpp" line="556"/>
        <source>dd MMMM yyyy h ap</source>
        <extracomment>Format for displaying hour caption in timeline&apos;s header, with am/pm indicator. Do not translate this string unless you know what you&apos;re doing.</extracomment>
        <translation type="unfinished"></translation>
    </message>
    <message>
        <location filename="../src/ui/graphics/items/controls/time_slider.cpp" line="559"/>
        <source>dd MMMM yyyy</source>
        <extracomment>Format for displaying day caption in timeline&apos;s header. Do not translate this string unless you know what you&apos;re doing.</extracomment>
        <translation type="unfinished"></translation>
    </message>
    <message>
        <location filename="../src/ui/graphics/items/controls/time_slider.cpp" line="562"/>
        <source>MMMM yyyy</source>
        <extracomment>Format for displaying month caption in timeline&apos;s header. Do not translate this string unless you know what you&apos;re doing.</extracomment>
        <translation type="unfinished"></translation>
    </message>
    <message>
        <location filename="../src/ui/graphics/items/controls/time_slider.cpp" line="1215"/>
        <source>NO THUMBNAILS
AVAILABLE</source>
        <translation type="unfinished"></translation>
    </message>
</context>
<context>
    <name>QnTwoStepFileDialog</name>
    <message>
        <location filename="../src/ui/dialogs/two_step_file_dialog.ui" line="47"/>
        <source>Folder:</source>
        <translation type="unfinished"></translation>
    </message>
    <message>
        <location filename="../src/ui/dialogs/two_step_file_dialog.ui" line="66"/>
        <location filename="../src/ui/dialogs/two_step_file_dialog.ui" line="140"/>
        <source>Browse...</source>
        <translation type="unfinished"></translation>
    </message>
    <message>
        <location filename="../src/ui/dialogs/two_step_file_dialog.ui" line="75"/>
        <location filename="../src/ui/dialogs/two_step_file_dialog.ui" line="126"/>
        <source>Filename:</source>
        <translation type="unfinished"></translation>
    </message>
    <message>
        <location filename="../src/ui/dialogs/two_step_file_dialog.ui" line="85"/>
        <source>Format:</source>
        <translation type="unfinished"></translation>
    </message>
    <message>
        <location filename="../src/ui/dialogs/two_step_file_dialog.ui" line="101"/>
        <source>Warning: file with same name already exists!</source>
        <translation>Warning! This file already exists.</translation>
    </message>
    <message>
        <location filename="../src/ui/dialogs/two_step_file_dialog.ui" line="156"/>
        <source>Options</source>
        <translation type="unfinished"></translation>
    </message>
    <message>
        <location filename="../src/ui/dialogs/two_step_file_dialog.cpp" line="178"/>
        <source>Select folder...</source>
        <translation type="unfinished"></translation>
    </message>
    <message>
        <location filename="../src/ui/dialogs/two_step_file_dialog.cpp" line="189"/>
        <source>Select file...</source>
        <translation type="unfinished"></translation>
    </message>
</context>
<context>
    <name>QnUserEmailPolicy</name>
    <message>
        <location filename="../src/business/business_resource_validation.cpp" line="104"/>
        <source>Select at least one user</source>
        <translation type="unfinished"></translation>
    </message>
    <message>
        <location filename="../src/business/business_resource_validation.cpp" line="118"/>
        <source>User %1 has invalid email address</source>
        <translation>User %1 has an invalid email address</translation>
    </message>
    <message>
        <location filename="../src/business/business_resource_validation.cpp" line="133"/>
        <source>Invalid E-Mail address %1</source>
        <translation type="unfinished"></translation>
    </message>
    <message numerus="yes">
        <location filename="../src/business/business_resource_validation.cpp" line="134"/>
        <source>%n of %1 additional E-Mail addresses are invalid</source>
        <translation>
            <numerusform>%n of %1 additional E-Mail address is invalid</numerusform>
            <numerusform>%n of %1 additional E-Mail addresses are invalid</numerusform>
        </translation>
    </message>
    <message>
        <location filename="../src/business/business_resource_validation.cpp" line="137"/>
        <source>Send mail to %1</source>
        <translation type="unfinished"></translation>
    </message>
    <message numerus="yes">
        <location filename="../src/business/business_resource_validation.cpp" line="139"/>
        <source>%n User(s)</source>
        <translation type="unfinished">
            <numerusform></numerusform>
        </translation>
    </message>
    <message numerus="yes">
        <location filename="../src/business/business_resource_validation.cpp" line="141"/>
        <source>%1, %n additional</source>
        <translation type="unfinished">
            <numerusform></numerusform>
        </translation>
    </message>
    <message numerus="yes">
        <location filename="../src/business/business_resource_validation.cpp" line="119"/>
        <source>%n of %1 users have invalid E-Mail address</source>
        <translation>
            <numerusform>%n of %1 user has and invalid E-Mail address</numerusform>
            <numerusform>%n of %1 users have and invalid E-Mail address</numerusform>
        </translation>
    </message>
</context>
<context>
    <name>QnUserSettingsDialog</name>
    <message>
        <location filename="../src/ui/dialogs/user_settings_dialog.cpp" line="113"/>
        <source>New Password</source>
        <translation type="unfinished"></translation>
    </message>
    <message>
        <location filename="../src/ui/dialogs/user_settings_dialog.cpp" line="115"/>
        <source>Password</source>
        <translation type="unfinished"></translation>
    </message>
    <message>
        <location filename="../src/ui/dialogs/user_settings_dialog.cpp" line="302"/>
        <source>Login cannot be empty.</source>
        <translation type="unfinished"></translation>
    </message>
    <message>
        <location filename="../src/ui/dialogs/user_settings_dialog.cpp" line="306"/>
        <source>User with specified login already exists.</source>
        <translation type="unfinished"></translation>
    </message>
    <message>
        <location filename="../src/ui/dialogs/user_settings_dialog.cpp" line="315"/>
        <source>To change your password, please
 enter your current password.</source>
        <translation type="unfinished"></translation>
    </message>
    <message>
        <location filename="../src/ui/dialogs/user_settings_dialog.cpp" line="318"/>
        <source>Invalid current password.</source>
        <translation type="unfinished"></translation>
    </message>
    <message>
        <location filename="../src/ui/dialogs/user_settings_dialog.cpp" line="325"/>
        <source>Passwords do not match.</source>
        <translation type="unfinished"></translation>
    </message>
    <message>
        <location filename="../src/ui/dialogs/user_settings_dialog.cpp" line="331"/>
        <source>Password cannot be empty.</source>
        <translation type="unfinished"></translation>
    </message>
    <message>
        <location filename="../src/ui/dialogs/user_settings_dialog.cpp" line="337"/>
        <source>Choose access rights.</source>
        <translation type="unfinished"></translation>
    </message>
    <message>
        <location filename="../src/ui/dialogs/user_settings_dialog.cpp" line="349"/>
        <source>Invalid email address.</source>
        <translation>Invalid E-Mail address.</translation>
    </message>
    <message>
        <location filename="../src/ui/dialogs/user_settings_dialog.cpp" line="439"/>
        <location filename="../src/ui/dialogs/user_settings_dialog.cpp" line="460"/>
        <source>Owner</source>
        <translation type="unfinished"></translation>
    </message>
    <message>
        <location filename="../src/ui/dialogs/user_settings_dialog.cpp" line="443"/>
        <location filename="../src/ui/dialogs/user_settings_dialog.cpp" line="462"/>
        <source>Administrator</source>
        <translation type="unfinished"></translation>
    </message>
    <message>
        <location filename="../src/ui/dialogs/user_settings_dialog.cpp" line="445"/>
        <source>Advanced Viewer</source>
        <translation type="unfinished"></translation>
    </message>
    <message>
        <location filename="../src/ui/dialogs/user_settings_dialog.cpp" line="446"/>
        <source>Viewer</source>
        <translation type="unfinished"></translation>
    </message>
    <message>
        <location filename="../src/ui/dialogs/user_settings_dialog.cpp" line="447"/>
        <source>Live Viewer</source>
        <translation type="unfinished"></translation>
    </message>
    <message>
        <location filename="../src/ui/dialogs/user_settings_dialog.cpp" line="449"/>
        <source>Custom...</source>
        <translation type="unfinished"></translation>
    </message>
    <message>
        <location filename="../src/ui/dialogs/user_settings_dialog.cpp" line="465"/>
        <source>Can adjust camera settings</source>
        <translation type="unfinished"></translation>
    </message>
    <message>
        <location filename="../src/ui/dialogs/user_settings_dialog.cpp" line="466"/>
        <source>Can use PTZ controls</source>
        <translation type="unfinished"></translation>
    </message>
    <message>
        <location filename="../src/ui/dialogs/user_settings_dialog.cpp" line="467"/>
        <source>Can view video archives</source>
        <translation type="unfinished"></translation>
    </message>
    <message>
        <location filename="../src/ui/dialogs/user_settings_dialog.cpp" line="468"/>
        <source>Can export video</source>
        <translation type="unfinished"></translation>
    </message>
</context>
<context>
    <name>QnVolumeSlider</name>
    <message>
        <location filename="../src/ui/graphics/items/controls/volume_slider.cpp" line="51"/>
        <source>Muted</source>
        <translation type="unfinished"></translation>
    </message>
    <message>
        <location filename="../src/ui/graphics/items/controls/volume_slider.cpp" line="51"/>
        <source>%1%</source>
        <translation type="unfinished"></translation>
    </message>
</context>
<context>
    <name>QnWorkbenchActionHandler</name>
    <message numerus="yes">
        <source>The following %n layout(s) are not saved. Do you want to save them?</source>
        <translation type="obsolete">
            <numerusform>The following layout is not saved. Do you want to save it?</numerusform>
            <numerusform>The following %n layouts are not saved. Do you want to save them?</numerusform>
        </translation>
    </message>
    <message numerus="yes">
        <source>The following %n layout(s) are being saved.</source>
        <translation type="obsolete">
            <numerusform>The following layout is being saved.</numerusform>
            <numerusform>The following %n layouts are being saved.</numerusform>
        </translation>
    </message>
    <message>
        <location filename="../src/ui/workbench/handlers/workbench_action_handler.cpp" line="475"/>
        <source> Recording changes have not been saved. Pick desired Recording Type, FPS, and Quality and mark the changes on the schedule.</source>
        <translation> Recording changes have not been saved. Select a desired Recording Type, FPS and Quality, and mark the changes on the schedule.</translation>
    </message>
    <message>
        <location filename="../src/ui/workbench/handlers/workbench_action_handler.cpp" line="476"/>
        <location filename="../src/ui/workbench/handlers/workbench_action_handler.cpp" line="485"/>
        <source>Changes are not applied</source>
        <translation type="unfinished"></translation>
    </message>
    <message>
        <location filename="../src/ui/workbench/handlers/workbench_action_handler.cpp" line="484"/>
        <source>Actual motion sensitivity was not changed. To change motion sensitivity draw rectangles on the image.</source>
        <translation>Motion sensitivity was not modified. To change, draw rectangles on the image.</translation>
    </message>
    <message>
        <location filename="../src/ui/workbench/handlers/workbench_action_handler.cpp" line="512"/>
        <source>Licenses limit exceeded. The changes will be saved, but will not take effect.</source>
        <translation type="unfinished"></translation>
    </message>
    <message>
        <location filename="../src/ui/workbench/handlers/workbench_action_handler.cpp" line="513"/>
        <source>Could not apply changes</source>
        <translation>Cannot apply changes</translation>
    </message>
    <message>
        <location filename="../src/ui/workbench/handlers/workbench_action_handler.cpp" line="560"/>
        <location filename="../src/ui/workbench/handlers/workbench_action_handler.cpp" line="2318"/>
        <source>Could not save parameters</source>
        <translation>Cannot save parameters</translation>
    </message>
    <message>
        <location filename="../src/ui/workbench/handlers/workbench_action_handler.cpp" line="561"/>
        <location filename="../src/ui/workbench/handlers/workbench_action_handler.cpp" line="2319"/>
        <source>Failed to save the following parameters (%1):
%2</source>
        <translation type="unfinished"></translation>
    </message>
    <message>
        <location filename="../src/ui/workbench/handlers/workbench_action_handler.cpp" line="779"/>
        <source>Connect to Server...</source>
        <translation type="unfinished"></translation>
    </message>
    <message>
        <location filename="../src/ui/workbench/handlers/workbench_action_handler.cpp" line="791"/>
        <source>Connect to Another Server...</source>
        <translation type="unfinished"></translation>
    </message>
    <message>
        <location filename="../src/ui/workbench/handlers/workbench_action_handler.cpp" line="993"/>
        <source>New layout</source>
        <translation type="unfinished"></translation>
    </message>
    <message>
        <location filename="../src/ui/workbench/handlers/workbench_action_handler.cpp" line="993"/>
        <source>New layout %1</source>
        <translation type="unfinished"></translation>
    </message>
    <message>
        <location filename="../src/ui/workbench/handlers/workbench_action_handler.cpp" line="1063"/>
        <location filename="../src/ui/workbench/handlers/workbench_action_handler.cpp" line="2450"/>
        <location filename="../src/ui/workbench/handlers/workbench_action_handler.cpp" line="2506"/>
        <location filename="../src/ui/workbench/handlers/workbench_action_handler.cpp" line="2529"/>
        <source>Error</source>
        <translation type="unfinished"></translation>
    </message>
    <message>
        <location filename="../src/ui/workbench/handlers/workbench_action_handler.cpp" line="1064"/>
        <source>Camera(s) cannot be moved to server &apos;%1&apos;. It might have been offline since the server is up.</source>
        <translation type="unfinished"></translation>
    </message>
    <message>
        <location filename="../src/ui/workbench/handlers/workbench_action_handler.cpp" line="1086"/>
        <source>Layout is locked and cannot be changed.</source>
        <translation type="unfinished"></translation>
    </message>
    <message>
        <location filename="../src/ui/workbench/handlers/workbench_action_handler.cpp" line="1107"/>
        <source>Cannot add item</source>
        <translation type="unfinished"></translation>
    </message>
    <message>
        <location filename="../src/ui/workbench/handlers/workbench_action_handler.cpp" line="1108"/>
        <source>Cannot add a local file to Multi-Video</source>
        <translation type="unfinished"></translation>
    </message>
    <message>
        <location filename="../src/ui/workbench/handlers/workbench_action_handler.cpp" line="1155"/>
        <source>All Supported (*.nov *.avi *.mkv *.mp4 *.mov *.ts *.m2ts *.mpeg *.mpg *.flv *.wmv *.3gp *.jpg *.png *.gif *.bmp *.tiff)</source>
        <translation type="unfinished"></translation>
    </message>
    <message>
        <location filename="../src/ui/workbench/handlers/workbench_action_handler.cpp" line="1156"/>
        <source>Video (*.avi *.mkv *.mp4 *.mov *.ts *.m2ts *.mpeg *.mpg *.flv *.wmv *.3gp)</source>
        <translation type="unfinished"></translation>
    </message>
    <message>
        <location filename="../src/ui/workbench/handlers/workbench_action_handler.cpp" line="1157"/>
        <source>Pictures (*.jpg *.png *.gif *.bmp *.tiff)</source>
        <translation type="unfinished"></translation>
    </message>
    <message>
        <location filename="../src/ui/workbench/handlers/workbench_action_handler.cpp" line="1159"/>
        <location filename="../src/ui/workbench/handlers/workbench_action_handler.cpp" line="1176"/>
        <source>All files (*.*)</source>
        <translation type="unfinished"></translation>
    </message>
    <message>
        <location filename="../src/ui/workbench/handlers/workbench_action_handler.cpp" line="1162"/>
        <location filename="../src/ui/workbench/handlers/workbench_action_handler.cpp" line="1179"/>
        <source>Open file</source>
        <translation type="unfinished"></translation>
    </message>
    <message>
        <location filename="../src/ui/workbench/handlers/workbench_action_handler.cpp" line="1174"/>
        <source>All Supported (*.layout)</source>
        <translation type="unfinished"></translation>
    </message>
    <message>
        <location filename="../src/ui/workbench/handlers/workbench_action_handler.cpp" line="1175"/>
        <source>Layouts (*.layout)</source>
        <translation type="unfinished"></translation>
    </message>
    <message>
        <location filename="../src/ui/workbench/handlers/workbench_action_handler.cpp" line="1191"/>
        <source>Select folder...</source>
        <translation type="unfinished"></translation>
    </message>
    <message>
        <location filename="../src/ui/workbench/handlers/workbench_action_handler.cpp" line="1203"/>
        <source>Information</source>
        <translation type="unfinished"></translation>
    </message>
    <message>
        <location filename="../src/ui/workbench/handlers/workbench_action_handler.cpp" line="1203"/>
        <source>No updates available.</source>
        <translation type="unfinished"></translation>
    </message>
    <message>
        <location filename="../src/ui/workbench/handlers/workbench_action_handler.cpp" line="1216"/>
        <source>Software update is available</source>
        <translation type="unfinished"></translation>
    </message>
    <message>
        <location filename="../src/ui/workbench/handlers/workbench_action_handler.cpp" line="1217"/>
        <source>Version %1 is available for download at &lt;a href=&quot;%2&quot;&gt;%2&lt;/a&gt;.</source>
        <translation type="unfinished"></translation>
    </message>
    <message>
        <location filename="../src/ui/workbench/handlers/workbench_action_handler.cpp" line="1218"/>
        <source>Don&apos;t notify again about this update.</source>
        <translation type="unfinished"></translation>
    </message>
    <message>
        <location filename="../src/ui/workbench/handlers/workbench_action_handler.cpp" line="1237"/>
        <source>Layout Settings</source>
        <translation type="unfinished"></translation>
    </message>
    <message>
        <location filename="../src/ui/workbench/handlers/workbench_action_handler.cpp" line="1624"/>
        <source>Could not perform preview search</source>
        <translation>Cannot perform preview search</translation>
    </message>
    <message>
        <location filename="../src/ui/workbench/handlers/workbench_action_handler.cpp" line="1624"/>
        <source>Selected time period is too short to perform preview search. Please select a longer period.</source>
        <translation type="unfinished"></translation>
    </message>
    <message>
        <location filename="../src/ui/workbench/handlers/workbench_action_handler.cpp" line="1708"/>
        <source>Preview Search for %1</source>
        <translation type="unfinished"></translation>
    </message>
    <message>
        <location filename="../src/ui/workbench/handlers/workbench_action_handler.cpp" line="1764"/>
        <source>Camera(s) not Saved</source>
        <translation type="unfinished"></translation>
    </message>
    <message numerus="yes">
        <location filename="../src/ui/workbench/handlers/workbench_action_handler.cpp" line="1765"/>
        <source>Save changes to the following %n camera(s)?</source>
        <translation>
            <numerusform>Save changes to the following camera?</numerusform>
            <numerusform>Save changes to the following %n cameras?</numerusform>
        </translation>
    </message>
    <message>
        <location filename="../src/ui/workbench/handlers/workbench_action_handler.cpp" line="1905"/>
        <source>Process is in progress</source>
        <translation type="unfinished"></translation>
    </message>
    <message>
        <location filename="../src/ui/workbench/handlers/workbench_action_handler.cpp" line="1906"/>
        <source>Camera addition is already in progress.Are you sure you want to cancel current process?</source>
        <translation>Camera addition is already in progress. Are you sure you want to cancel the current process?</translation>
    </message>
    <message>
        <location filename="../src/ui/workbench/handlers/workbench_action_handler.cpp" line="2021"/>
        <source>Delete Files</source>
        <translation type="unfinished"></translation>
    </message>
    <message numerus="yes">
        <location filename="../src/ui/workbench/handlers/workbench_action_handler.cpp" line="2022"/>
        <source>Are you sure you want to permanently delete these %n file(s)?</source>
        <translation>
            <numerusform>Are you sure you want to delete this file permanently?</numerusform>
            <numerusform>Are you sure you want to delete these %n files permanently?</numerusform>
        </translation>
    </message>
    <message>
        <location filename="../src/ui/workbench/handlers/workbench_action_handler.cpp" line="2039"/>
        <source>Remove Items</source>
        <translation type="unfinished"></translation>
    </message>
    <message numerus="yes">
        <location filename="../src/ui/workbench/handlers/workbench_action_handler.cpp" line="2040"/>
        <source>Are you sure you want to remove these %n item(s) from layout?</source>
        <translation>
            <numerusform>Are you sure you want to remove this item from layout?</numerusform>
            <numerusform>Are you sure you want to remove these %n items from layout?</numerusform>
        </translation>
    </message>
    <message>
        <location filename="../src/ui/workbench/handlers/workbench_action_handler.cpp" line="2082"/>
        <source>Rename</source>
        <translation type="unfinished"></translation>
    </message>
    <message>
        <location filename="../src/ui/workbench/handlers/workbench_action_handler.cpp" line="2083"/>
        <source>Enter new name for the selected item:</source>
        <translation>Enter a new name for the selected item:</translation>
    </message>
    <message>
        <location filename="../src/ui/workbench/handlers/workbench_action_handler.cpp" line="2124"/>
        <source>Delete Resources</source>
        <translation type="unfinished"></translation>
    </message>
    <message numerus="yes">
        <location filename="../src/ui/workbench/handlers/workbench_action_handler.cpp" line="2125"/>
        <source>Do you really want to delete the following %n item(s)?</source>
        <translation>
            <numerusform>Are you sure you want to delete the following item?</numerusform>
            <numerusform>Are you sure you want to delete the following %n items?</numerusform>
        </translation>
    </message>
    <message>
        <location filename="../src/ui/workbench/handlers/workbench_action_handler.cpp" line="2221"/>
        <source>User Settings</source>
        <translation type="unfinished"></translation>
    </message>
    <message>
        <location filename="../src/ui/workbench/handlers/workbench_action_handler.cpp" line="2415"/>
        <source>Updating background</source>
        <translation type="unfinished"></translation>
    </message>
    <message>
        <location filename="../src/ui/workbench/handlers/workbench_action_handler.cpp" line="2416"/>
        <source>Image processing can take a lot of time. Please be patient.</source>
        <translation>Image processing might take a while. Please be patient.</translation>
    </message>
    <message>
        <location filename="../src/ui/workbench/handlers/workbench_action_handler.cpp" line="2450"/>
        <source>Image cannot be uploaded</source>
        <translation type="unfinished"></translation>
    </message>
    <message>
        <location filename="../src/ui/workbench/handlers/workbench_action_handler.cpp" line="2675"/>
        <source>Client v%1&lt;br/&gt;</source>
        <translation type="unfinished"></translation>
    </message>
    <message>
        <location filename="../src/ui/workbench/handlers/workbench_action_handler.cpp" line="2678"/>
        <source>Enterprise Controller v%1&lt;br/&gt;</source>
        <translation type="unfinished"></translation>
    </message>
    <message>
        <location filename="../src/ui/workbench/handlers/workbench_action_handler.cpp" line="2683"/>
        <source>Media Server v%1 at %2&lt;br/&gt;</source>
        <translation type="unfinished"></translation>
    </message>
    <message>
        <location filename="../src/ui/workbench/handlers/workbench_action_handler.cpp" line="2685"/>
        <source>Media Server v%1&lt;br/&gt;</source>
        <translation type="unfinished"></translation>
    </message>
    <message>
        <location filename="../src/ui/workbench/handlers/workbench_action_handler.cpp" line="2714"/>
        <source>Some components of the system are not upgraded:&lt;br/&gt;&lt;br/&gt;%1&lt;br/&gt;Please upgrade all components to the latest version %2.</source>
        <translation type="unfinished"></translation>
    </message>
    <message>
        <location filename="../src/ui/workbench/handlers/workbench_action_handler.cpp" line="2722"/>
        <source>Version Mismatch</source>
        <translation type="unfinished"></translation>
    </message>
    <message>
        <location filename="../src/ui/workbench/handlers/workbench_action_handler.cpp" line="2731"/>
        <source>Beta version</source>
        <translation type="unfinished"></translation>
    </message>
    <message>
        <location filename="../src/ui/workbench/handlers/workbench_action_handler.cpp" line="2732"/>
        <source>You are running beta version of %1.</source>
        <translation>You are running a beta version of %1.</translation>
    </message>
    <message>
        <location filename="../src/ui/workbench/handlers/workbench_action_handler.cpp" line="2774"/>
        <source>Launcher process is not found</source>
        <translation type="unfinished"></translation>
    </message>
    <message>
        <location filename="../src/ui/workbench/handlers/workbench_action_handler.cpp" line="2775"/>
        <source>Cannot restart the client.
Please close the application and start it again using the shortcut in the start menu.</source>
        <translation type="unfinished"></translation>
    </message>
    <message numerus="yes">
        <source>Exactly one item must be selected for export, but %n item(s) are currently selected.</source>
        <translation type="obsolete">
            <numerusform>Exactly one item must be selected for export, but %n item is currently selected.</numerusform>
            <numerusform>Exactly one item must be selected for export, but %n items are currently selected.</numerusform>
        </translation>
    </message>
    <message numerus="yes">
        <source>Could not save the following %n layout(s) to Enterprise Controller.</source>
        <translation type="obsolete">
            <numerusform>Could not save the following layout to Enterprise Controller.</numerusform>
            <numerusform>Could not save the following %n layouts to Enterprise Controller.</numerusform>
        </translation>
    </message>
    <message numerus="yes">
        <source>Do you want to restore these %n layout(s)?</source>
        <translation type="obsolete">
            <numerusform>Do you want to restore this layout?</numerusform>
            <numerusform>Do you want to restore these %n layouts?</numerusform>
        </translation>
    </message>
    <message numerus="yes">
        <location filename="../src/ui/workbench/handlers/workbench_action_handler.cpp" line="2507"/>
        <source>Could not save the following %n items to Enterprise Controller.</source>
        <translation>
            <numerusform>Cannot save the following item to Enterprise Controller.</numerusform>
            <numerusform>Cannot save the following %n items to Enterprise Controller.</numerusform>
        </translation>
    </message>
    <message>
        <location filename="../src/ui/workbench/handlers/workbench_action_handler.cpp" line="2519"/>
        <source>Could not delete resource</source>
        <translation>Cannot delete resource</translation>
    </message>
    <message>
        <location filename="../src/ui/workbench/handlers/workbench_action_handler.cpp" line="2519"/>
        <source>An error has occurred while trying to delete a resource from Enterprise Controller. 

Error description: &apos;%2&apos;</source>
        <translation type="unfinished"></translation>
    </message>
    <message numerus="yes">
        <location filename="../src/ui/workbench/handlers/workbench_action_handler.cpp" line="2530"/>
        <source>Could not save changes made to the following %n resource(s).</source>
        <translation>
            <numerusform>Cannot save changes made to the following resource.</numerusform>
            <numerusform>Cannot save changes made to the following %n resources.</numerusform>
        </translation>
    </message>
</context>
<context>
    <name>QnWorkbenchController</name>
    <message>
        <location filename="../src/ui/workbench/workbench_controller.cpp" line="588"/>
        <location filename="../src/ui/workbench/workbench_controller.cpp" line="629"/>
        <source>Recording in...</source>
        <translation type="unfinished"></translation>
    </message>
    <message>
        <location filename="../src/ui/workbench/workbench_controller.cpp" line="623"/>
        <source>Canceled</source>
        <translation type="unfinished"></translation>
    </message>
    <message>
        <location filename="../src/ui/workbench/workbench_controller.cpp" line="640"/>
        <source>Warning</source>
        <translation type="unfinished"></translation>
    </message>
    <message>
        <location filename="../src/ui/workbench/workbench_controller.cpp" line="640"/>
        <source>Can&apos;t start recording due to the following error: %1</source>
        <translation>Cannot start recording due to the following error: %1</translation>
    </message>
    <message>
        <location filename="../src/ui/workbench/workbench_controller.cpp" line="646"/>
        <source>Recorded Video</source>
        <translation type="unfinished"></translation>
    </message>
    <message>
        <location filename="../src/ui/workbench/workbench_controller.cpp" line="653"/>
        <source>Save Recording As...</source>
        <translation type="unfinished"></translation>
    </message>
    <message>
        <location filename="../src/ui/workbench/workbench_controller.cpp" line="655"/>
        <source>AVI (Audio/Video Interleaved) (*.avi)</source>
        <translation type="unfinished"></translation>
    </message>
    <message>
        <location filename="../src/ui/workbench/workbench_controller.cpp" line="666"/>
        <source>Could not overwrite file &apos;%1&apos;. Please try another name.</source>
        <translation>Cannot overwrite file &apos;%1&apos;. Please try another name.</translation>
    </message>
    <message>
        <location filename="../src/ui/workbench/workbench_controller.cpp" line="1396"/>
        <source>Press any key to stop the tour</source>
        <translation type="unfinished"></translation>
    </message>
</context>
<context>
    <name>QnWorkbenchEcsHandler</name>
    <message numerus="yes">
        <source>Could not save the following %n layout(s) to Enterprise Controller.</source>
        <translation type="obsolete">
            <numerusform>Could not save the following layout to Enterprise Controller.</numerusform>
            <numerusform>Could not save the following %n layouts to Enterprise Controller.</numerusform>
        </translation>
    </message>
    <message numerus="yes">
        <source>Do you want to restore these %n layout(s)?</source>
        <translation type="obsolete">
            <numerusform>Do you want to restore this layout?</numerusform>
            <numerusform>Do you want to restore these %n layouts?</numerusform>
        </translation>
    </message>
    <message numerus="yes">
        <source>Could not save the following %n items to Enterprise Controller.</source>
        <translation type="obsolete">
            <numerusform>Could not save the following item to Enterprise Controller.</numerusform>
            <numerusform>Could not save the following %n items to Enterprise Controller.</numerusform>
        </translation>
    </message>
    <message numerus="yes">
        <source>Could not save changes made to the following %n resource(s).</source>
        <translation type="obsolete">
            <numerusform>Could not save changes made to the following resource.</numerusform>
            <numerusform>Could not save changes made to the following %n resources.</numerusform>
        </translation>
    </message>
</context>
<context>
    <name>QnWorkbenchExportHandler</name>
    <message>
        <location filename="../src/ui/workbench/handlers/workbench_export_handler.cpp" line="83"/>
        <source>Executable %1 Media File (x64) (*.exe)</source>
        <translation type="unfinished"></translation>
    </message>
    <message>
        <location filename="../src/ui/workbench/handlers/workbench_export_handler.cpp" line="85"/>
        <source>Executable %1 Media File (x86) (*.exe)</source>
        <translation type="unfinished"></translation>
    </message>
    <message>
        <location filename="../src/ui/workbench/handlers/workbench_export_handler.cpp" line="94"/>
        <source>File is in use</source>
        <translation type="unfinished"></translation>
    </message>
    <message>
        <location filename="../src/ui/workbench/handlers/workbench_export_handler.cpp" line="95"/>
        <source>File &apos;%1&apos; is used for recording already. Please enter another name.</source>
        <translation type="unfinished"></translation>
    </message>
    <message>
        <location filename="../src/ui/workbench/handlers/workbench_export_handler.cpp" line="104"/>
        <source>Could not overwrite file</source>
        <translation type="unfinished"></translation>
    </message>
    <message>
        <location filename="../src/ui/workbench/handlers/workbench_export_handler.cpp" line="105"/>
        <source>File &apos;%1&apos; is used by another process. Please enter another name.</source>
        <translation>File &apos;%1&apos; is used by another process. Please enter a different name.</translation>
    </message>
    <message>
        <location filename="../src/ui/workbench/handlers/workbench_export_handler.cpp" line="142"/>
        <source>Exporting Layout</source>
        <translation type="unfinished"></translation>
    </message>
    <message>
        <location filename="../src/ui/workbench/handlers/workbench_export_handler.cpp" line="183"/>
        <source>Could not export file</source>
        <translation type="unfinished"></translation>
    </message>
    <message numerus="yes">
        <location filename="../src/ui/workbench/handlers/workbench_export_handler.cpp" line="184"/>
        <source>Exactly one item must be selected for export, but %n item(s) are currently selected.</source>
        <translation type="unfinished">
            <numerusform>Exactly one item must be selected for export, but %n item is currently selected.</numerusform>
            <numerusform>Exactly one item must be selected for export, but %n items are currently selected.</numerusform>
        </translation>
    </message>
    <message>
        <location filename="../src/ui/workbench/handlers/workbench_export_handler.cpp" line="201"/>
        <location filename="../src/ui/workbench/handlers/workbench_export_handler.cpp" line="595"/>
        <source>Warning</source>
        <translation type="unfinished"></translation>
    </message>
    <message>
        <location filename="../src/ui/workbench/handlers/workbench_export_handler.cpp" line="202"/>
        <source>You are about to export a video sequence that is longer than 30 minutes.
It may require over a gigabyte of HDD space, and, depending on your connection speed, may also take several minutes to complete.
Do you want to continue?</source>
        <translation type="unfinished"></translation>
    </message>
    <message>
        <location filename="../src/ui/workbench/handlers/workbench_export_handler.cpp" line="216"/>
        <source>AVI (*.avi)</source>
        <translation type="unfinished"></translation>
    </message>
    <message>
        <location filename="../src/ui/workbench/handlers/workbench_export_handler.cpp" line="217"/>
        <source>Matroska (*.mkv)</source>
        <translation type="unfinished"></translation>
    </message>
    <message>
        <location filename="../src/ui/workbench/handlers/workbench_export_handler.cpp" line="246"/>
        <source>Export Video As...</source>
        <translation type="unfinished"></translation>
    </message>
    <message>
        <location filename="../src/ui/workbench/handlers/workbench_export_handler.cpp" line="258"/>
        <source>No timestamp</source>
        <translation type="unfinished"></translation>
    </message>
    <message>
        <location filename="../src/ui/workbench/handlers/workbench_export_handler.cpp" line="259"/>
        <source>Top left corner (requires transcoding)</source>
        <translation type="unfinished"></translation>
    </message>
    <message>
        <location filename="../src/ui/workbench/handlers/workbench_export_handler.cpp" line="260"/>
        <source>Top right corner (requires transcoding)</source>
        <translation type="unfinished"></translation>
    </message>
    <message>
        <location filename="../src/ui/workbench/handlers/workbench_export_handler.cpp" line="261"/>
        <source>Bottom left corner (requires transcoding)</source>
        <translation type="unfinished"></translation>
    </message>
    <message>
        <location filename="../src/ui/workbench/handlers/workbench_export_handler.cpp" line="262"/>
        <source>Bottom right corner (requires transcoding)</source>
        <translation type="unfinished"></translation>
    </message>
    <message>
        <location filename="../src/ui/workbench/handlers/workbench_export_handler.cpp" line="264"/>
        <source>Timestamps:</source>
        <translation type="unfinished"></translation>
    </message>
    <message>
        <location filename="../src/ui/workbench/handlers/workbench_export_handler.cpp" line="270"/>
        <source>Apply dewarping and image correction (requires transcoding)</source>
        <translation type="unfinished"></translation>
    </message>
    <message>
        <location filename="../src/ui/workbench/handlers/workbench_export_handler.cpp" line="272"/>
        <source>Apply image correction (requires transcoding)</source>
        <translation type="unfinished"></translation>
    </message>
    <message>
        <location filename="../src/ui/workbench/handlers/workbench_export_handler.cpp" line="274"/>
        <source>Apply dewarping (requires transcoding)</source>
        <translation type="unfinished"></translation>
    </message>
    <message>
        <location filename="../src/ui/workbench/handlers/workbench_export_handler.cpp" line="299"/>
        <source>AVI format is not recommended</source>
        <translation type="unfinished"></translation>
    </message>
    <message>
        <location filename="../src/ui/workbench/handlers/workbench_export_handler.cpp" line="300"/>
        <source>AVI format is not recommended for export of non-continuous recording when audio track is present.Do you want to continue?</source>
        <translation type="unfinished"></translation>
    </message>
    <message>
        <location filename="../src/ui/workbench/handlers/workbench_export_handler.cpp" line="313"/>
        <location filename="../src/ui/workbench/handlers/workbench_export_handler.cpp" line="330"/>
        <location filename="../src/ui/workbench/handlers/workbench_export_handler.cpp" line="553"/>
        <source>Save As</source>
        <translation type="unfinished"></translation>
    </message>
    <message>
        <location filename="../src/ui/workbench/handlers/workbench_export_handler.cpp" line="314"/>
        <source>You are about to export video with filters that require transcoding, which can take a long time. Do you want to continue?</source>
        <translation type="unfinished"></translation>
    </message>
    <message>
        <location filename="../src/ui/workbench/handlers/workbench_export_handler.cpp" line="331"/>
        <location filename="../src/ui/workbench/handlers/workbench_export_handler.cpp" line="554"/>
        <source>File &apos;%1&apos; already exists. Do you want to overwrite it?</source>
        <translation type="unfinished"></translation>
    </message>
    <message>
        <location filename="../src/ui/workbench/handlers/workbench_export_handler.cpp" line="367"/>
        <source>Exporting Video</source>
        <translation type="unfinished"></translation>
    </message>
    <message>
        <location filename="../src/ui/workbench/handlers/workbench_export_handler.cpp" line="368"/>
        <source>Exporting to &quot;%1&quot;...</source>
        <translation type="unfinished"></translation>
    </message>
    <message>
        <location filename="../src/ui/workbench/handlers/workbench_export_handler.cpp" line="422"/>
        <location filename="../src/ui/workbench/handlers/workbench_export_handler.cpp" line="621"/>
        <source>Export finished</source>
        <translation type="unfinished"></translation>
    </message>
    <message>
        <location filename="../src/ui/workbench/handlers/workbench_export_handler.cpp" line="422"/>
        <source>Export successfully finished</source>
        <translation type="unfinished"></translation>
    </message>
    <message>
        <location filename="../src/ui/workbench/handlers/workbench_export_handler.cpp" line="425"/>
        <source>Could not export layout</source>
        <translation type="unfinished"></translation>
    </message>
    <message>
        <location filename="../src/ui/workbench/handlers/workbench_export_handler.cpp" line="458"/>
        <location filename="../src/ui/workbench/handlers/workbench_export_handler.cpp" line="467"/>
        <source>Could not save a layout</source>
        <translation type="unfinished"></translation>
    </message>
    <message>
        <location filename="../src/ui/workbench/handlers/workbench_export_handler.cpp" line="459"/>
        <source>Current layout contains image files. Images are not allowed for Multi-Video export.</source>
        <translation type="unfinished"></translation>
    </message>
    <message>
        <location filename="../src/ui/workbench/handlers/workbench_export_handler.cpp" line="468"/>
        <source>Current layout contains several cameras and local files. You have to keep only cameras or only local files.</source>
        <translation type="unfinished"></translation>
    </message>
    <message>
        <location filename="../src/ui/workbench/handlers/workbench_export_handler.cpp" line="501"/>
        <source>Save local layout As...</source>
        <translation type="unfinished"></translation>
    </message>
    <message>
        <location filename="../src/ui/workbench/handlers/workbench_export_handler.cpp" line="503"/>
        <source>Export Layout As...</source>
        <translation type="unfinished"></translation>
    </message>
    <message>
        <location filename="../src/ui/workbench/handlers/workbench_export_handler.cpp" line="520"/>
        <source>%1 Media File (*.nov)</source>
        <translation type="unfinished"></translation>
    </message>
    <message>
        <location filename="../src/ui/workbench/handlers/workbench_export_handler.cpp" line="536"/>
        <source>Make file read-only</source>
        <translation type="unfinished"></translation>
    </message>
    <message>
        <location filename="../src/ui/workbench/handlers/workbench_export_handler.cpp" line="596"/>
        <source>You are about to export several video sequences with a total length exceeding 30 minutes. 
It may require over a gigabyte of HDD space, and, depending on your connection speed, may also take several minutes to complete.
Do you want to continue?</source>
        <translation type="unfinished"></translation>
    </message>
    <message>
        <location filename="../src/ui/workbench/handlers/workbench_export_handler.cpp" line="613"/>
        <source>Could not export video</source>
        <translation type="unfinished"></translation>
    </message>
    <message>
        <location filename="../src/ui/workbench/handlers/workbench_export_handler.cpp" line="621"/>
        <source>Export successfully finished.</source>
        <translation type="unfinished"></translation>
    </message>
</context>
<context>
    <name>QnWorkbenchLayoutsHandler</name>
    <message>
        <location filename="../src/ui/workbench/handlers/workbench_layouts_handler.cpp" line="56"/>
        <location filename="../src/ui/workbench/handlers/workbench_layouts_handler.cpp" line="143"/>
        <location filename="../src/ui/workbench/handlers/workbench_layouts_handler.cpp" line="164"/>
        <location filename="../src/ui/workbench/handlers/workbench_layouts_handler.cpp" line="245"/>
        <location filename="../src/ui/workbench/handlers/workbench_layouts_handler.cpp" line="442"/>
        <source>Layout already exists</source>
        <translation type="unfinished"></translation>
    </message>
    <message>
        <location filename="../src/ui/workbench/handlers/workbench_layouts_handler.cpp" line="57"/>
        <location filename="../src/ui/workbench/handlers/workbench_layouts_handler.cpp" line="144"/>
        <location filename="../src/ui/workbench/handlers/workbench_layouts_handler.cpp" line="165"/>
        <location filename="../src/ui/workbench/handlers/workbench_layouts_handler.cpp" line="443"/>
        <source>Layout with the same name already exists and you do not have the rights to overwrite it.</source>
        <translation>Layout with the same name already exists. You do not have the right to overwrite it.</translation>
    </message>
    <message>
        <location filename="../src/ui/workbench/handlers/workbench_layouts_handler.cpp" line="114"/>
        <source>Save Layout As</source>
        <translation type="unfinished"></translation>
    </message>
    <message>
        <location filename="../src/ui/workbench/handlers/workbench_layouts_handler.cpp" line="115"/>
        <source>Enter layout name:</source>
        <translation type="unfinished"></translation>
    </message>
    <message>
        <location filename="../src/ui/workbench/handlers/workbench_layouts_handler.cpp" line="246"/>
        <source>Layout with the same name already exists. Do you want to overwrite it?</source>
        <translation type="unfinished"></translation>
    </message>
    <message>
        <location filename="../src/ui/workbench/handlers/workbench_layouts_handler.cpp" line="311"/>
        <source>Close Layouts</source>
        <translation type="unfinished"></translation>
    </message>
    <message numerus="yes">
        <location filename="../src/ui/workbench/handlers/workbench_layouts_handler.cpp" line="312"/>
        <source>The following %n layout(s) are not saved. Do you want to save them?</source>
        <translation type="unfinished">
            <numerusform>The following layout is not saved. Do you want to save it?</numerusform>
            <numerusform>The following %n layouts are not saved. Do you want to save them?</numerusform>
        </translation>
    </message>
    <message>
        <location filename="../src/ui/workbench/handlers/workbench_layouts_handler.cpp" line="340"/>
        <source>Saving Layouts</source>
        <translation type="unfinished"></translation>
    </message>
    <message numerus="yes">
        <location filename="../src/ui/workbench/handlers/workbench_layouts_handler.cpp" line="341"/>
        <source>The following %n layout(s) are being saved.</source>
        <translation type="unfinished">
            <numerusform>The following layout is being saved.</numerusform>
            <numerusform>The following %n layouts are being saved.</numerusform>
        </translation>
    </message>
    <message>
        <location filename="../src/ui/workbench/handlers/workbench_layouts_handler.cpp" line="342"/>
        <source>Please wait.</source>
        <translation type="unfinished"></translation>
    </message>
    <message>
        <location filename="../src/ui/workbench/handlers/workbench_layouts_handler.cpp" line="426"/>
        <source>New Layout</source>
        <translation type="unfinished"></translation>
    </message>
    <message>
        <location filename="../src/ui/workbench/handlers/workbench_layouts_handler.cpp" line="427"/>
        <source>Enter the name of the layout to create:</source>
        <translation>Enter the layout name:</translation>
    </message>
    <message>
        <location filename="../src/ui/workbench/handlers/workbench_layouts_handler.cpp" line="428"/>
        <source>New layout</source>
        <translation type="unfinished"></translation>
    </message>
    <message>
        <location filename="../src/ui/workbench/handlers/workbench_layouts_handler.cpp" line="428"/>
        <source>New layout %1</source>
        <translation type="unfinished"></translation>
    </message>
    <message>
        <location filename="../src/ui/workbench/handlers/workbench_layouts_handler.cpp" line="540"/>
        <source>Error</source>
        <translation type="unfinished"></translation>
    </message>
    <message numerus="yes">
        <location filename="../src/ui/workbench/handlers/workbench_layouts_handler.cpp" line="541"/>
        <source>Could not save the following %n layout(s) to Enterprise Controller.</source>
        <translation>
            <numerusform>Cannot save the following layout to Enterprise Controller.</numerusform>
            <numerusform>Cannot save the following %n layouts to Enterprise Controller.</numerusform>
        </translation>
    </message>
    <message numerus="yes">
        <location filename="../src/ui/workbench/handlers/workbench_layouts_handler.cpp" line="542"/>
        <source>Do you want to restore these %n layout(s)?</source>
        <translation type="unfinished">
            <numerusform>Do you want to restore this layout?</numerusform>
            <numerusform>Do you want to restore these %n layouts?</numerusform>
        </translation>
    </message>
</context>
<context>
    <name>QnWorkbenchNavigator</name>
    <message>
        <location filename="../src/ui/workbench/workbench_navigator.cpp" line="976"/>
        <source>All Cameras</source>
        <translation type="unfinished"></translation>
    </message>
    <message>
        <location filename="../src/ui/workbench/workbench_navigator.cpp" line="1267"/>
        <source>&apos;Live&apos;</source>
        <extracomment>Time slider&apos;s tooltip for position on live. Note from QDateTime docs: any sequence of characters that are enclosed in single quotes will be treated as text and not be used as an expression for. That&apos;s where these single quotes come from.</extracomment>
        <translation type="unfinished"></translation>
    </message>
    <message>
        <location filename="../src/ui/workbench/workbench_navigator.cpp" line="1271"/>
        <source>yyyy MMM dd
hh:mm:ss</source>
        <extracomment>This is a date/time format for time slider&apos;s tooltip. Please translate it only if you&apos;re absolutely sure that you know what you&apos;re doing.</extracomment>
        <translation type="unfinished"></translation>
    </message>
    <message>
        <location filename="../src/ui/workbench/workbench_navigator.cpp" line="1275"/>
        <source>hh:mm:ss</source>
        <extracomment>This is a date/time format for time slider&apos;s tooltip for local files. Please translate it only if you&apos;re absolutely sure that you know what you&apos;re doing.</extracomment>
        <translation type="unfinished"></translation>
    </message>
    <message>
        <location filename="../src/ui/workbench/workbench_navigator.cpp" line="1278"/>
        <source>mm:ss</source>
        <extracomment>This is a date/time format for time slider&apos;s tooltip for short local files. Please translate it only if you&apos;re absolutely sure that you know what you&apos;re doing.</extracomment>
        <translation type="unfinished"></translation>
    </message>
</context>
<context>
    <name>QnWorkbenchPtzHandler</name>
    <message>
        <location filename="../src/ui/workbench/handlers/workbench_ptz_handler.cpp" line="108"/>
        <source>Could not get position from camera</source>
        <translation>Cannot determine camera position</translation>
    </message>
    <message>
        <location filename="../src/ui/workbench/handlers/workbench_ptz_handler.cpp" line="109"/>
        <source>An error has occurred while trying to get current position from camera %1.

Please wait for the camera to go online.</source>
        <translation>An error has occurred while trying to obtain the current camera position %1. 

Please wait for the camera to get back online.</translation>
    </message>
    <message>
        <location filename="../src/ui/workbench/handlers/workbench_ptz_handler.cpp" line="149"/>
        <source>Could not set position for camera</source>
        <translation>Cannot set camera position</translation>
    </message>
    <message>
        <location filename="../src/ui/workbench/handlers/workbench_ptz_handler.cpp" line="150"/>
        <location filename="../src/ui/workbench/handlers/workbench_ptz_handler.cpp" line="183"/>
        <source>An error has occurred while trying to set current position for camera %1.

Please wait for the camera to go online.</source>
        <translation>An error has occurred while trying to set the current camera position: %1. 

Please wait for the camera to get back online.</translation>
    </message>
    <message>
        <location filename="../src/ui/workbench/handlers/workbench_ptz_handler.cpp" line="182"/>
        <source>Could not set position to camera</source>
        <translation>Cannot set camera position</translation>
    </message>
    <message>
        <location filename="../src/ui/workbench/handlers/workbench_ptz_handler.cpp" line="262"/>
        <source>PTZ_CALIBRATION_%1.jpg</source>
        <translation type="unfinished"></translation>
    </message>
</context>
<context>
    <name>QnWorkbenchScreenshotHandler</name>
    <message>
        <location filename="../src/ui/workbench/handlers/workbench_screenshot_handler.cpp" line="238"/>
        <source>PNG Image (*.png)</source>
        <translation type="unfinished"></translation>
    </message>
    <message>
        <location filename="../src/ui/workbench/handlers/workbench_screenshot_handler.cpp" line="239"/>
        <source>JPEG Image (*.jpg)</source>
        <translation type="unfinished"></translation>
    </message>
    <message>
        <location filename="../src/ui/workbench/handlers/workbench_screenshot_handler.cpp" line="250"/>
        <source>Save Screenshot As...</source>
        <translation type="unfinished"></translation>
    </message>
    <message>
        <location filename="../src/ui/workbench/handlers/workbench_screenshot_handler.cpp" line="259"/>
        <source>No timestamp</source>
        <translation type="unfinished"></translation>
    </message>
    <message>
        <location filename="../src/ui/workbench/handlers/workbench_screenshot_handler.cpp" line="260"/>
        <source>Top left corner</source>
        <translation type="unfinished"></translation>
    </message>
    <message>
        <location filename="../src/ui/workbench/handlers/workbench_screenshot_handler.cpp" line="261"/>
        <source>Top right corner</source>
        <translation type="unfinished"></translation>
    </message>
    <message>
        <location filename="../src/ui/workbench/handlers/workbench_screenshot_handler.cpp" line="262"/>
        <source>Bottom left corner</source>
        <translation type="unfinished"></translation>
    </message>
    <message>
        <location filename="../src/ui/workbench/handlers/workbench_screenshot_handler.cpp" line="263"/>
        <source>Bottom right corner</source>
        <translation type="unfinished"></translation>
    </message>
    <message>
        <location filename="../src/ui/workbench/handlers/workbench_screenshot_handler.cpp" line="266"/>
        <source>Timestamp:</source>
        <translation type="unfinished"></translation>
    </message>
    <message>
        <location filename="../src/ui/workbench/handlers/workbench_screenshot_handler.cpp" line="283"/>
        <source>Save As</source>
        <translation type="unfinished"></translation>
    </message>
    <message>
        <location filename="../src/ui/workbench/handlers/workbench_screenshot_handler.cpp" line="284"/>
        <source>File &apos;%1&apos; already exists. Do you want to overwrite it?</source>
        <translation type="unfinished"></translation>
    </message>
    <message>
        <location filename="../src/ui/workbench/handlers/workbench_screenshot_handler.cpp" line="295"/>
        <source>Could not overwrite file</source>
        <translation>Cannot overwrite file</translation>
    </message>
    <message>
        <location filename="../src/ui/workbench/handlers/workbench_screenshot_handler.cpp" line="296"/>
        <source>File &apos;%1&apos; is used by another process. Please enter another name.</source>
        <translation>File &apos;%1&apos; is being used by another process. Please enter a different name.</translation>
    </message>
    <message>
        <location filename="../src/ui/workbench/handlers/workbench_screenshot_handler.cpp" line="353"/>
        <source>Could not save screenshot</source>
        <translation>Cannot save this screenshot</translation>
    </message>
    <message>
        <location filename="../src/ui/workbench/handlers/workbench_screenshot_handler.cpp" line="354"/>
        <source>An error has occurred while saving screenshot &apos;%1&apos;.</source>
        <translation type="unfinished"></translation>
    </message>
</context>
<context>
    <name>RecordingBusinessActionWidget</name>
    <message>
        <location filename="../src/ui/widgets/business/recording_business_action_widget.ui" line="32"/>
        <source>Quality:</source>
        <translation type="unfinished"></translation>
    </message>
    <message>
        <location filename="../src/ui/widgets/business/recording_business_action_widget.ui" line="52"/>
        <source>FPS</source>
        <translation type="unfinished"></translation>
    </message>
    <message>
        <location filename="../src/ui/widgets/business/recording_business_action_widget.ui" line="72"/>
        <source>Pre-recording:</source>
        <translation type="unfinished"></translation>
    </message>
    <message>
        <location filename="../src/ui/widgets/business/recording_business_action_widget.ui" line="79"/>
        <location filename="../src/ui/widgets/business/recording_business_action_widget.ui" line="96"/>
        <location filename="../src/ui/widgets/business/recording_business_action_widget.ui" line="106"/>
        <source>s</source>
        <translation type="unfinished"></translation>
    </message>
    <message>
        <location filename="../src/ui/widgets/business/recording_business_action_widget.ui" line="89"/>
        <source>Post-recording:</source>
        <translation type="unfinished"></translation>
    </message>
    <message>
        <location filename="../src/ui/widgets/business/recording_business_action_widget.ui" line="119"/>
        <source>max</source>
        <translation type="unfinished"></translation>
    </message>
</context>
<context>
    <name>RecordingSettings</name>
    <message>
        <location filename="../src/ui/widgets/settings/recording_settings_widget.ui" line="14"/>
        <source>Video Recording</source>
        <translation type="unfinished"></translation>
    </message>
    <message>
        <location filename="../src/ui/widgets/settings/recording_settings_widget.ui" line="26"/>
        <source>Temporary Folder</source>
        <translation type="unfinished"></translation>
    </message>
    <message>
        <location filename="../src/ui/widgets/settings/recording_settings_widget.ui" line="45"/>
        <source>&amp;Browse...</source>
        <translation type="unfinished"></translation>
    </message>
    <message>
        <location filename="../src/ui/widgets/settings/recording_settings_widget.ui" line="55"/>
        <source>Capture Mode</source>
        <translation type="unfinished"></translation>
    </message>
    <message>
        <location filename="../src/ui/widgets/settings/recording_settings_widget.ui" line="79"/>
        <source>Fullscreen</source>
        <translation type="unfinished"></translation>
    </message>
    <message>
        <location filename="../src/ui/widgets/settings/recording_settings_widget.ui" line="92"/>
        <source>Application Window</source>
        <translation type="unfinished"></translation>
    </message>
    <message>
        <location filename="../src/ui/widgets/settings/recording_settings_widget.ui" line="112"/>
        <source>Additional Options</source>
        <translation type="unfinished"></translation>
    </message>
    <message>
        <location filename="../src/ui/widgets/settings/recording_settings_widget.ui" line="121"/>
        <source>Disable Aero</source>
        <translation type="unfinished"></translation>
    </message>
    <message>
        <location filename="../src/ui/widgets/settings/recording_settings_widget.ui" line="128"/>
        <source>Capture Cursor</source>
        <translation type="unfinished"></translation>
    </message>
    <message>
        <location filename="../src/ui/widgets/settings/recording_settings_widget.ui" line="141"/>
        <source>Quality</source>
        <translation type="unfinished"></translation>
    </message>
    <message>
        <location filename="../src/ui/widgets/settings/recording_settings_widget.ui" line="150"/>
        <source>Resolution:</source>
        <translation type="unfinished"></translation>
    </message>
    <message>
        <location filename="../src/ui/widgets/settings/recording_settings_widget.ui" line="173"/>
        <source>Native</source>
        <translation type="unfinished"></translation>
    </message>
    <message>
        <location filename="../src/ui/widgets/settings/recording_settings_widget.ui" line="178"/>
        <source>Quarter Native</source>
        <translation type="unfinished"></translation>
    </message>
    <message>
        <location filename="../src/ui/widgets/settings/recording_settings_widget.ui" line="183"/>
        <source>1920x1080</source>
        <translation type="unfinished"></translation>
    </message>
    <message>
        <location filename="../src/ui/widgets/settings/recording_settings_widget.ui" line="188"/>
        <source>1280x720</source>
        <translation type="unfinished"></translation>
    </message>
    <message>
        <location filename="../src/ui/widgets/settings/recording_settings_widget.ui" line="193"/>
        <source>640x480</source>
        <translation type="unfinished"></translation>
    </message>
    <message>
        <location filename="../src/ui/widgets/settings/recording_settings_widget.ui" line="198"/>
        <source>320x240</source>
        <translation type="unfinished"></translation>
    </message>
    <message>
        <location filename="../src/ui/widgets/settings/recording_settings_widget.ui" line="206"/>
        <source>Recording Quality:</source>
        <translation type="unfinished"></translation>
    </message>
    <message>
        <location filename="../src/ui/widgets/settings/recording_settings_widget.ui" line="229"/>
        <source>Best</source>
        <translation type="unfinished"></translation>
    </message>
    <message>
        <location filename="../src/ui/widgets/settings/recording_settings_widget.ui" line="234"/>
        <source>Average</source>
        <translation type="unfinished"></translation>
    </message>
    <message>
        <location filename="../src/ui/widgets/settings/recording_settings_widget.ui" line="239"/>
        <source>Performance</source>
        <translation type="unfinished"></translation>
    </message>
    <message>
        <location filename="../src/ui/widgets/settings/recording_settings_widget.ui" line="250"/>
        <source>Audio Grabber</source>
        <translation type="unfinished"></translation>
    </message>
    <message>
        <location filename="../src/ui/widgets/settings/recording_settings_widget.ui" line="281"/>
        <source>Primary Device:</source>
        <translation type="unfinished"></translation>
    </message>
    <message>
        <location filename="../src/ui/widgets/settings/recording_settings_widget.ui" line="298"/>
        <location filename="../src/ui/widgets/settings/recording_settings_widget.ui" line="345"/>
        <source>None</source>
        <translation type="unfinished"></translation>
    </message>
    <message>
        <location filename="../src/ui/widgets/settings/recording_settings_widget.ui" line="331"/>
        <source>External Device:</source>
        <translation type="unfinished"></translation>
    </message>
    <message>
        <location filename="../src/ui/widgets/settings/recording_settings_widget.ui" line="369"/>
        <source>Very powerful machine is required for Best quality and high resolution.</source>
        <translation>A very powerful machine is required for best quality and high resolution.</translation>
    </message>
</context>
<context>
    <name>ResourceBrowserWidget</name>
    <message>
        <location filename="../src/ui/widgets/resource_browser_widget.ui" line="14"/>
        <location filename="../src/ui/widgets/resource_browser_widget.ui" line="27"/>
        <source>Resources</source>
        <translation type="unfinished"></translation>
    </message>
    <message>
        <location filename="../src/ui/widgets/resource_browser_widget.ui" line="44"/>
        <location filename="../src/ui/widgets/resource_browser_widget.ui" line="64"/>
        <source>Search</source>
        <translation type="unfinished"></translation>
    </message>
    <message>
        <location filename="../src/ui/widgets/resource_browser_widget.ui" line="71"/>
        <source>Reset Filter</source>
        <translation type="unfinished"></translation>
    </message>
    <message>
        <location filename="../src/ui/widgets/resource_browser_widget.ui" line="74"/>
        <source>X</source>
        <translation type="unfinished"></translation>
    </message>
</context>
<context>
    <name>SayTextBusinessActionWidget</name>
    <message>
        <location filename="../src/ui/widgets/business/say_text_business_action_widget.ui" line="34"/>
        <source>Speak the following:</source>
        <translation type="unfinished"></translation>
    </message>
    <message>
        <location filename="../src/ui/widgets/business/say_text_business_action_widget.ui" line="41"/>
        <source>Type any text here</source>
        <translation type="unfinished"></translation>
    </message>
    <message>
        <location filename="../src/ui/widgets/business/say_text_business_action_widget.ui" line="52"/>
        <source>Volume:</source>
        <translation type="unfinished"></translation>
    </message>
    <message>
        <location filename="../src/ui/widgets/business/say_text_business_action_widget.ui" line="69"/>
        <source>Test...</source>
        <translation type="unfinished"></translation>
    </message>
</context>
<context>
    <name>SendmailBusinessActionWidget</name>
    <message>
        <location filename="../src/ui/widgets/business/sendmail_business_action_widget.ui" line="32"/>
        <source>&amp;Additional Recipients:</source>
        <translation type="unfinished"></translation>
    </message>
    <message>
        <location filename="../src/ui/widgets/business/sendmail_business_action_widget.ui" line="45"/>
        <source>&amp;Global Email Settings...</source>
        <translation>&amp;Global E-Mail Settings...</translation>
    </message>
</context>
<context>
    <name>ServerSettingsDialog</name>
    <message>
        <location filename="../src/ui/dialogs/server_settings_dialog.ui" line="14"/>
        <source>Server settings</source>
        <translation>Server Settings</translation>
    </message>
    <message>
        <location filename="../src/ui/dialogs/server_settings_dialog.ui" line="25"/>
        <source>Name:</source>
        <translation type="unfinished"></translation>
    </message>
    <message>
        <location filename="../src/ui/dialogs/server_settings_dialog.ui" line="35"/>
        <source>IP Address:</source>
        <translation type="unfinished"></translation>
    </message>
    <message>
        <location filename="../src/ui/dialogs/server_settings_dialog.ui" line="60"/>
        <source>Ping</source>
        <translation type="unfinished"></translation>
    </message>
    <message>
        <location filename="../src/ui/dialogs/server_settings_dialog.ui" line="69"/>
        <source>Port:</source>
        <translation type="unfinished"></translation>
    </message>
    <message>
        <location filename="../src/ui/dialogs/server_settings_dialog.ui" line="79"/>
        <source>9000</source>
        <translation type="unfinished"></translation>
    </message>
    <message>
        <location filename="../src/ui/dialogs/server_settings_dialog.ui" line="91"/>
        <source>Storages</source>
        <translation type="unfinished"></translation>
    </message>
    <message>
        <location filename="../src/ui/dialogs/server_settings_dialog.ui" line="128"/>
        <source>In Use</source>
        <translation type="unfinished"></translation>
    </message>
    <message>
        <location filename="../src/ui/dialogs/server_settings_dialog.ui" line="133"/>
        <source>Path</source>
        <translation type="unfinished"></translation>
    </message>
    <message>
        <location filename="../src/ui/dialogs/server_settings_dialog.ui" line="138"/>
        <source>Capacity</source>
        <translation type="unfinished"></translation>
    </message>
    <message>
        <location filename="../src/ui/dialogs/server_settings_dialog.ui" line="143"/>
        <source>Video Storage</source>
        <translation type="unfinished"></translation>
    </message>
    <message>
        <location filename="../src/ui/dialogs/server_settings_dialog.ui" line="154"/>
        <source>Rebuild archive index</source>
        <translation type="unfinished"></translation>
    </message>
    <message>
        <location filename="../src/ui/dialogs/server_settings_dialog.ui" line="195"/>
        <source>Start</source>
        <translation type="unfinished"></translation>
    </message>
    <message>
        <location filename="../src/ui/dialogs/server_settings_dialog.ui" line="222"/>
        <source>Rebuild progress</source>
        <translation type="unfinished"></translation>
    </message>
    <message>
        <location filename="../src/ui/dialogs/server_settings_dialog.ui" line="239"/>
        <source>Cancel</source>
        <translation type="unfinished"></translation>
    </message>
</context>
<context>
    <name>ServerSettingsWidget</name>
    <message>
        <location filename="../src/ui/widgets/settings/server_settings_widget.ui" line="20"/>
        <source>Outgoing E-Mail Settings</source>
        <translation type="unfinished"></translation>
    </message>
    <message>
        <location filename="../src/ui/widgets/settings/server_settings_widget.ui" line="39"/>
        <source>Camera Management</source>
        <translation type="unfinished"></translation>
    </message>
    <message>
        <location filename="../src/ui/widgets/settings/server_settings_widget.ui" line="58"/>
        <source>System Configuration Backup and Restore</source>
        <translation type="unfinished"></translation>
    </message>
</context>
<context>
    <name>SignDialog</name>
    <message>
        <location filename="../src/ui/dialogs/sign_dialog.ui" line="20"/>
        <source>Watermark check</source>
        <translation type="unfinished"></translation>
    </message>
    <message>
        <location filename="../src/ui/dialogs/sign_dialog.ui" line="34"/>
        <source>Checked file:</source>
        <translation type="unfinished"></translation>
    </message>
    <message>
        <location filename="../src/ui/dialogs/sign_dialog.ui" line="41"/>
        <source>Check result:</source>
        <translation type="unfinished"></translation>
    </message>
</context>
<context>
    <name>SingleCameraSettingsWidget</name>
    <message>
        <location filename="../src/ui/widgets/properties/single_camera_settings_widget.ui" line="14"/>
        <source>Camera settings</source>
        <translation>Camera Settings</translation>
    </message>
    <message>
        <location filename="../src/ui/widgets/properties/single_camera_settings_widget.ui" line="24"/>
        <source>General</source>
        <translation type="unfinished"></translation>
    </message>
    <message>
        <location filename="../src/ui/widgets/properties/single_camera_settings_widget.ui" line="35"/>
        <source>Name:</source>
        <translation type="unfinished"></translation>
    </message>
    <message>
        <location filename="../src/ui/widgets/properties/single_camera_settings_widget.ui" line="45"/>
        <source>Model:</source>
        <translation type="unfinished"></translation>
    </message>
    <message>
        <location filename="../src/ui/widgets/properties/single_camera_settings_widget.ui" line="66"/>
        <source>Firmware:</source>
        <translation type="unfinished"></translation>
    </message>
    <message>
        <location filename="../src/ui/widgets/properties/single_camera_settings_widget.ui" line="73"/>
        <source>Vendor:</source>
        <translation type="unfinished"></translation>
    </message>
    <message>
        <location filename="../src/ui/widgets/properties/single_camera_settings_widget.ui" line="96"/>
        <source>Address</source>
        <translation type="unfinished"></translation>
    </message>
    <message>
        <location filename="../src/ui/widgets/properties/single_camera_settings_widget.ui" line="119"/>
        <source>IP Address:</source>
        <translation type="unfinished"></translation>
    </message>
    <message>
        <location filename="../src/ui/widgets/properties/single_camera_settings_widget.ui" line="147"/>
        <source>Ping</source>
        <translation type="unfinished"></translation>
    </message>
    <message>
        <location filename="../src/ui/widgets/properties/single_camera_settings_widget.ui" line="156"/>
        <source>Web Page:</source>
        <translation type="unfinished"></translation>
    </message>
    <message>
        <location filename="../src/ui/widgets/properties/single_camera_settings_widget.ui" line="173"/>
        <source>MAC Address:</source>
        <translation type="unfinished"></translation>
    </message>
    <message>
        <location filename="../src/ui/widgets/properties/single_camera_settings_widget.ui" line="192"/>
        <source>Authentication</source>
        <translation type="unfinished"></translation>
    </message>
    <message>
        <location filename="../src/ui/widgets/properties/single_camera_settings_widget.ui" line="215"/>
        <source>Login:</source>
        <translation type="unfinished"></translation>
    </message>
    <message>
        <location filename="../src/ui/widgets/properties/single_camera_settings_widget.ui" line="225"/>
        <source>Password:</source>
        <translation type="unfinished"></translation>
    </message>
    <message>
        <location filename="../src/ui/widgets/properties/single_camera_settings_widget.ui" line="244"/>
        <source>Enable audio</source>
        <translation type="unfinished"></translation>
    </message>
    <message>
        <location filename="../src/ui/widgets/properties/single_camera_settings_widget.ui" line="251"/>
        <source>This is a fish-eye lens camera</source>
        <translation type="unfinished"></translation>
    </message>
    <message>
        <location filename="../src/ui/widgets/properties/single_camera_settings_widget.ui" line="272"/>
        <source>Recording</source>
        <translation type="unfinished"></translation>
    </message>
    <message>
        <location filename="../src/ui/widgets/properties/single_camera_settings_widget.ui" line="294"/>
        <source>Motion</source>
        <translation type="unfinished"></translation>
    </message>
    <message>
        <location filename="../src/ui/widgets/properties/single_camera_settings_widget.ui" line="305"/>
        <source>Motion is not available for this camera</source>
        <translation type="unfinished"></translation>
    </message>
    <message>
        <location filename="../src/ui/widgets/properties/single_camera_settings_widget.ui" line="318"/>
        <source>Motion settings</source>
        <translation type="unfinished"></translation>
    </message>
    <message>
        <location filename="../src/ui/widgets/properties/single_camera_settings_widget.ui" line="324"/>
        <source>Motion detection:</source>
        <translation type="unfinished"></translation>
    </message>
    <message>
        <location filename="../src/ui/widgets/properties/single_camera_settings_widget.ui" line="333"/>
        <source>Hardware (Camera built-in)</source>
        <translation type="unfinished"></translation>
    </message>
    <message>
        <location filename="../src/ui/widgets/properties/single_camera_settings_widget.ui" line="343"/>
        <source>Software (Max FPS may be slightly decreased on media server)</source>
        <translation type="unfinished"></translation>
    </message>
    <message>
        <location filename="../src/ui/widgets/properties/single_camera_settings_widget.ui" line="355"/>
        <source>Sensitivity:</source>
        <translation type="unfinished"></translation>
    </message>
    <message>
        <location filename="../src/ui/widgets/properties/single_camera_settings_widget.ui" line="392"/>
        <source>Motion mask (0)</source>
        <translation type="unfinished"></translation>
    </message>
    <message>
        <location filename="../src/ui/widgets/properties/single_camera_settings_widget.ui" line="402"/>
        <source>Maximum sensitivity (9)</source>
        <translation type="unfinished"></translation>
    </message>
    <message>
        <location filename="../src/ui/widgets/properties/single_camera_settings_widget.ui" line="452"/>
        <source>Camera motion web page:</source>
        <translation type="unfinished"></translation>
    </message>
    <message>
        <location filename="../src/ui/widgets/properties/single_camera_settings_widget.ui" line="468"/>
        <source>URL</source>
        <translation type="unfinished"></translation>
    </message>
    <message>
        <location filename="../src/ui/widgets/properties/single_camera_settings_widget.ui" line="493"/>
        <source>Reset motion regions</source>
        <translation type="unfinished"></translation>
    </message>
    <message>
        <location filename="../src/ui/widgets/properties/single_camera_settings_widget.ui" line="503"/>
        <source>Dewarping</source>
        <translation type="unfinished"></translation>
    </message>
    <message>
        <location filename="../src/ui/widgets/properties/single_camera_settings_widget.ui" line="525"/>
        <source>Advanced</source>
        <translation type="unfinished"></translation>
    </message>
    <message>
        <location filename="../src/ui/widgets/properties/single_camera_settings_widget.ui" line="530"/>
        <source>Expert</source>
        <translation type="unfinished"></translation>
    </message>
</context>
<context>
    <name>SmtpSettingsWidget</name>
    <message>
        <location filename="../src/ui/widgets/settings/smtp_settings_widget.ui" line="41"/>
        <source>Advanced settings...</source>
        <translation>Advanced Settings...</translation>
    </message>
    <message>
        <location filename="../src/ui/widgets/settings/smtp_settings_widget.ui" line="61"/>
        <source>Test</source>
        <translation type="unfinished"></translation>
    </message>
    <message>
        <location filename="../src/ui/widgets/settings/smtp_settings_widget.ui" line="99"/>
        <source>&amp;E-Mail:</source>
        <translation type="unfinished"></translation>
    </message>
    <message>
        <location filename="../src/ui/widgets/settings/smtp_settings_widget.ui" line="112"/>
        <location filename="../src/ui/widgets/settings/smtp_settings_widget.ui" line="215"/>
        <source>&amp;Password:</source>
        <translation type="unfinished"></translation>
    </message>
    <message>
        <location filename="../src/ui/widgets/settings/smtp_settings_widget.ui" line="129"/>
        <location filename="../src/ui/widgets/settings/smtp_settings_widget.ui" line="311"/>
        <source>&amp;System Signature:</source>
        <translation type="unfinished"></translation>
    </message>
    <message>
        <location filename="../src/ui/widgets/settings/smtp_settings_widget.ui" line="146"/>
        <location filename="../src/ui/widgets/settings/smtp_settings_widget.ui" line="321"/>
        <source>Enter short system description here...</source>
        <translation>Enter a short system description here...</translation>
    </message>
    <message>
        <location filename="../src/ui/widgets/settings/smtp_settings_widget.ui" line="189"/>
        <source>SMTP &amp;Server:</source>
        <translation type="unfinished"></translation>
    </message>
    <message>
        <location filename="../src/ui/widgets/settings/smtp_settings_widget.ui" line="202"/>
        <source>&amp;User:</source>
        <translation type="unfinished"></translation>
    </message>
    <message>
        <location filename="../src/ui/widgets/settings/smtp_settings_widget.ui" line="236"/>
        <source>P&amp;ort:</source>
        <translation type="unfinished"></translation>
    </message>
    <message>
        <location filename="../src/ui/widgets/settings/smtp_settings_widget.ui" line="260"/>
        <source>Unsecure connection</source>
        <translation type="unfinished"></translation>
    </message>
    <message>
        <location filename="../src/ui/widgets/settings/smtp_settings_widget.ui" line="267"/>
        <location filename="../src/ui/widgets/settings/smtp_settings_widget.ui" line="297"/>
        <source>&lt;html&gt;&lt;head/&gt;&lt;body&gt;&lt;p&gt;&lt;span style=&quot; font-weight:600;&quot;&gt;(recommended)&lt;/span&gt;&lt;/p&gt;&lt;/body&gt;&lt;/html&gt;</source>
        <translation type="unfinished"></translation>
    </message>
    <message>
        <location filename="../src/ui/widgets/settings/smtp_settings_widget.ui" line="280"/>
        <source>Secure connection using TLS</source>
        <translation type="unfinished"></translation>
    </message>
    <message>
        <location filename="../src/ui/widgets/settings/smtp_settings_widget.ui" line="290"/>
        <source>Secure connection using SSL</source>
        <translation type="unfinished"></translation>
    </message>
    <message>
        <location filename="../src/ui/widgets/settings/smtp_settings_widget.ui" line="351"/>
        <source>Server:</source>
        <translation type="unfinished"></translation>
    </message>
    <message>
        <location filename="../src/ui/widgets/settings/smtp_settings_widget.ui" line="365"/>
        <source>Port:</source>
        <translation type="unfinished"></translation>
    </message>
    <message>
        <location filename="../src/ui/widgets/settings/smtp_settings_widget.ui" line="379"/>
        <source>User:</source>
        <translation type="unfinished"></translation>
    </message>
    <message>
        <location filename="../src/ui/widgets/settings/smtp_settings_widget.ui" line="393"/>
        <source>Security:</source>
        <translation type="unfinished"></translation>
    </message>
    <message>
        <location filename="../src/ui/widgets/settings/smtp_settings_widget.ui" line="407"/>
        <source>Progress:</source>
        <translation type="unfinished"></translation>
    </message>
    <message>
        <location filename="../src/ui/widgets/settings/smtp_settings_widget.ui" line="427"/>
        <source>Result:</source>
        <translation type="unfinished"></translation>
    </message>
    <message>
        <location filename="../src/ui/widgets/settings/smtp_settings_widget.ui" line="445"/>
        <source>OK</source>
        <translation type="unfinished"></translation>
    </message>
    <message>
        <location filename="../src/ui/widgets/settings/smtp_settings_widget.ui" line="458"/>
        <source>Cancel</source>
        <translation type="unfinished"></translation>
    </message>
</context>
<context>
    <name>StatisticsOverlayWidget</name>
    <message>
        <location filename="../src/ui/graphics/items/resource/server_resource_widget.cpp" line="442"/>
        <source>%1%</source>
        <translation type="unfinished"></translation>
    </message>
</context>
<context>
    <name>StorageUrlDialog</name>
    <message>
        <location filename="../src/ui/dialogs/storage_url_dialog.ui" line="14"/>
        <source>Add External Storage...</source>
        <translation type="unfinished"></translation>
    </message>
    <message>
        <location filename="../src/ui/dialogs/storage_url_dialog.ui" line="25"/>
        <source>Protocol:</source>
        <translation type="unfinished"></translation>
    </message>
    <message>
        <location filename="../src/ui/dialogs/storage_url_dialog.ui" line="35"/>
        <source>URL:</source>
        <translation type="unfinished"></translation>
    </message>
    <message>
        <location filename="../src/ui/dialogs/storage_url_dialog.ui" line="47"/>
        <source>...</source>
        <translation type="unfinished"></translation>
    </message>
</context>
<context>
    <name>UserSettingsDialog</name>
    <message>
        <location filename="../src/ui/dialogs/user_settings_dialog.ui" line="20"/>
        <source>Create New User</source>
        <translation type="unfinished"></translation>
    </message>
    <message>
        <location filename="../src/ui/dialogs/user_settings_dialog.ui" line="35"/>
        <source>User Properties</source>
        <translation type="unfinished"></translation>
    </message>
    <message>
        <location filename="../src/ui/dialogs/user_settings_dialog.ui" line="62"/>
        <source>Advanced...</source>
        <translation type="unfinished"></translation>
    </message>
    <message>
        <location filename="../src/ui/dialogs/user_settings_dialog.ui" line="75"/>
        <source>C&amp;urrent Password:</source>
        <translation type="unfinished"></translation>
    </message>
    <message>
        <location filename="../src/ui/dialogs/user_settings_dialog.ui" line="88"/>
        <source>&amp;Confirm Password:</source>
        <translation type="unfinished"></translation>
    </message>
    <message>
        <location filename="../src/ui/dialogs/user_settings_dialog.ui" line="98"/>
        <source>&amp;Access Rights:</source>
        <translation type="unfinished"></translation>
    </message>
    <message>
        <location filename="../src/ui/dialogs/user_settings_dialog.ui" line="115"/>
        <source>&amp;Password:</source>
        <translation type="unfinished"></translation>
    </message>
    <message>
        <location filename="../src/ui/dialogs/user_settings_dialog.ui" line="125"/>
        <source>Access rights</source>
        <translation type="unfinished"></translation>
    </message>
    <message>
        <location filename="../src/ui/dialogs/user_settings_dialog.ui" line="140"/>
        <source>&amp;Login:</source>
        <translation type="unfinished"></translation>
    </message>
    <message>
        <location filename="../src/ui/dialogs/user_settings_dialog.ui" line="166"/>
        <source>&amp;Email:</source>
        <translation>&amp;E-mail:</translation>
    </message>
</context>
<context>
    <name>WeekTimeScheduleDialog</name>
    <message>
        <location filename="../src/ui/dialogs/week_time_schedule_dialog.ui" line="20"/>
        <source>Schedule Grid</source>
        <translation type="unfinished"></translation>
    </message>
    <message>
        <location filename="../src/ui/dialogs/week_time_schedule_dialog.ui" line="54"/>
        <source>Note: Schedule is based on Server Time</source>
        <translation type="unfinished"></translation>
    </message>
    <message>
        <location filename="../src/ui/dialogs/week_time_schedule_dialog.ui" line="82"/>
        <source>Schedule Settings</source>
        <translation type="unfinished"></translation>
    </message>
    <message>
        <location filename="../src/ui/dialogs/week_time_schedule_dialog.ui" line="139"/>
        <source>On</source>
        <translation type="unfinished"></translation>
    </message>
    <message>
        <location filename="../src/ui/dialogs/week_time_schedule_dialog.ui" line="193"/>
        <source>Off</source>
        <translation type="unfinished"></translation>
    </message>
</context>
</TS>
=======
<?xml version="1.0" encoding="utf-8"?>
<!DOCTYPE TS>
<TS version="2.0" language="en" sourcelanguage="en">
<context>
    <name>QnBlinkingImageButtonWidget</name>
    <message numerus="yes">
        <location filename="../src/ui/graphics/items/notifications/notifications_collection_widget.cpp" line="120"/>
        <source>You have %n notifications</source>
        <translation>
            <numerusform>You have %n notification</numerusform>
            <numerusform>You have %n notifications</numerusform>
        </translation>
    </message>
</context>
<context>
    <name>QnBusinessResourceValidationStrings</name>
    <message numerus="yes">
        <location filename="../src/business/business_resource_validation.cpp" line="17"/>
        <source>%n Camera(s)</source>
        <translation type="unfinished">
            <numerusform>%n Camera</numerusform>
            <numerusform>%n Cameras</numerusform>
        </translation>
    </message>
    <message numerus="yes">
        <location filename="../src/business/business_resource_validation.cpp" line="18"/>
        <source>%n of %1 cameras</source>
        <translation type="unfinished">
            <numerusform></numerusform>
            <numerusform></numerusform>
        </translation>
    </message>
</context>
<context>
    <name>QnBusinessRuleViewModel</name>
    <message numerus="yes">
        <location filename="../src/ui/models/business_rule_view_model.cpp" line="792"/>
        <location filename="../src/ui/models/business_rule_view_model.cpp" line="857"/>
        <source>%n Camera(s)</source>
        <translation>
            <numerusform>%n Camera</numerusform>
            <numerusform>%n Cameras</numerusform>
        </translation>
    </message>
    <message numerus="yes">
        <location filename="../src/ui/models/business_rule_view_model.cpp" line="787"/>
        <source>%n Server(s)</source>
        <translation>
            <numerusform>%n Server</numerusform>
            <numerusform>%n Servers</numerusform>
        </translation>
    </message>
    <message numerus="yes">
        <source>%1 of %n cameras</source>
        <comment>...for</comment>
        <translation type="obsolete">
            <numerusform>%1 of %n camera</numerusform>
            <numerusform>%1 of %n cameras</numerusform>
        </translation>
    </message>
    <message numerus="yes">
        <source>no more than once per %n days</source>
        <translation type="obsolete">
            <numerusform>no more than once per day</numerusform>
            <numerusform>no more than once per %n days</numerusform>
        </translation>
    </message>
    <message numerus="yes">
        <source>no more than once per %n hours</source>
        <translation type="obsolete">
            <numerusform>no more than once per hour</numerusform>
            <numerusform>no more than once per %n hours</numerusform>
        </translation>
    </message>
    <message numerus="yes">
        <source>no more than once per %n minutes</source>
        <translation type="obsolete">
            <numerusform>no more than once per minute</numerusform>
            <numerusform>no more than once per %n minutes</numerusform>
        </translation>
    </message>
    <message numerus="yes">
        <source>no more than once per %n seconds</source>
        <translation type="obsolete">
            <numerusform>no more than once per second</numerusform>
            <numerusform>no more than once per %n seconds</numerusform>
        </translation>
    </message>
    <message numerus="yes">
        <location filename="../src/ui/models/business_rule_view_model.cpp" line="874"/>
        <source>Every %n days</source>
        <translation>
            <numerusform>Every day</numerusform>
            <numerusform>Every %n days</numerusform>
        </translation>
    </message>
    <message numerus="yes">
        <location filename="../src/ui/models/business_rule_view_model.cpp" line="877"/>
        <source>Every %n hours</source>
        <translation>
            <numerusform>Every hour</numerusform>
            <numerusform>Every %n hours</numerusform>
        </translation>
    </message>
    <message numerus="yes">
        <location filename="../src/ui/models/business_rule_view_model.cpp" line="880"/>
        <source>Every %n minutes</source>
        <translation>
            <numerusform>Every minute</numerusform>
            <numerusform>Every %n minutes</numerusform>
        </translation>
    </message>
    <message numerus="yes">
        <location filename="../src/ui/models/business_rule_view_model.cpp" line="882"/>
        <source>Every %n seconds</source>
        <translation>
            <numerusform>Every second</numerusform>
            <numerusform>Every %n seconds</numerusform>
        </translation>
    </message>
</context>
<context>
    <name>QnCameraAdditionDialog</name>
    <message numerus="yes">
        <location filename="../src/ui/dialogs/camera_addition_dialog.cpp" line="616"/>
        <source>%n camera(s) added successfully.
It might take a few moments to populate them in the tree.</source>
        <translation>
            <numerusform>%n camera(s) added successfully.
It might take a few seconds for the cameras to populate in the tree.</numerusform>
            <numerusform>%n camera(s) added successfully.
It might take a few seconds for the cameras to populate in the tree.</numerusform>
        </translation>
    </message>
    <message numerus="yes">
        <source>Error while adding camera(s)</source>
        <translation type="obsolete">
            <numerusform>Error while adding a camera</numerusform>
            <numerusform>Error while adding cameras</numerusform>
        </translation>
    </message>
    <message numerus="yes">
        <location filename="../src/ui/dialogs/camera_addition_dialog.cpp" line="742"/>
        <source>Scanning hosts... (%1)</source>
        <translation type="unfinished">
            <numerusform></numerusform>
            <numerusform></numerusform>
        </translation>
    </message>
    <message numerus="yes">
        <location filename="../src/ui/dialogs/camera_addition_dialog.cpp" line="743"/>
        <source>%n cameras found</source>
        <translation type="unfinished">
            <numerusform></numerusform>
            <numerusform></numerusform>
        </translation>
    </message>
    <message numerus="yes">
        <location filename="../src/ui/dialogs/camera_addition_dialog.cpp" line="624"/>
        <source>Error while adding camera(s).</source>
        <translation type="unfinished">
            <numerusform></numerusform>
            <numerusform></numerusform>
        </translation>
    </message>
</context>
<context>
    <name>QnCameraInputPolicy</name>
    <message numerus="yes">
        <location filename="../src/business/business_resource_validation.cpp" line="61"/>
        <source>%1 have no input ports</source>
        <translation type="unfinished">
            <numerusform></numerusform>
            <numerusform></numerusform>
        </translation>
    </message>
</context>
<context>
    <name>QnCameraListDialog</name>
    <message numerus="yes">
        <location filename="../src/ui/dialogs/camera_list_dialog.cpp" line="93"/>
        <source>Camera List - %n camera(s) found</source>
        <translation>
            <numerusform>Camera List - %n camera found</numerusform>
            <numerusform>Camera List - %n cameras found</numerusform>
        </translation>
    </message>
    <message numerus="yes">
        <location filename="../src/ui/dialogs/camera_list_dialog.cpp" line="95"/>
        <source>Camera List for &apos;%1&apos; - %n camera(s) found</source>
        <translation type="unfinished">
            <numerusform></numerusform>
            <numerusform></numerusform>
        </translation>
    </message>
    <message numerus="yes">
        <source>Camera List for media server &apos;%1&apos; - %n camera(s) found</source>
        <translation type="obsolete">
            <numerusform>Camera List for media server &apos;%1&apos; - %n camera found</numerusform>
            <numerusform>Camera List for media server &apos;%1&apos; - %n cameras found</numerusform>
        </translation>
    </message>
</context>
<context>
    <name>QnCameraMotionPolicy</name>
    <message numerus="yes">
        <location filename="../src/business/business_resource_validation.cpp" line="83"/>
        <source>Recording or motion detection is disabled for %1</source>
        <translation type="unfinished">
            <numerusform></numerusform>
            <numerusform></numerusform>
        </translation>
    </message>
</context>
<context>
    <name>QnCameraOutputPolicy</name>
    <message numerus="yes">
        <location filename="../src/business/business_resource_validation.cpp" line="71"/>
        <source>%1 have no output relays</source>
        <translation type="unfinished">
            <numerusform></numerusform>
            <numerusform></numerusform>
        </translation>
    </message>
</context>
<context>
    <name>QnCameraRecordingPolicy</name>
    <message numerus="yes">
        <location filename="../src/business/business_resource_validation.cpp" line="93"/>
        <source>Recording is disabled for %1</source>
        <translation type="unfinished">
            <numerusform></numerusform>
            <numerusform></numerusform>
        </translation>
    </message>
</context>
<context>
    <name>QnCameraScheduleWidget</name>
    <message numerus="yes">
        <source>%n digital license(s) are used out of %1.</source>
        <translation type="obsolete">
            <numerusform>%n digital license is used out of %1.</numerusform>
            <numerusform>%n digital licenses are used out of %1.</numerusform>
        </translation>
    </message>
    <message numerus="yes">
        <location filename="../src/ui/widgets/properties/camera_schedule_widget.cpp" line="632"/>
        <source>%n analog license(s) are used out of %1.</source>
        <translation>
            <numerusform>%n analog license is used out of %1.</numerusform>
            <numerusform>%n analog licenses are used out of %1.</numerusform>
        </translation>
    </message>
    <message numerus="yes">
        <source>Activate %n more digital license(s).</source>
        <translation type="obsolete">
            <numerusform>Activate %n more digital license.</numerusform>
            <numerusform>Activate %n more digital licenses.</numerusform>
        </translation>
    </message>
    <message numerus="yes">
        <source>Activate %1 more analog license(s).</source>
        <translation type="obsolete">
            <numerusform>Activate %1 more analog license.</numerusform>
            <numerusform>Activate %1 more analog licenses.</numerusform>
        </translation>
    </message>
    <message numerus="yes">
        <source>%n more digital license(s) will be used.</source>
        <translation type="obsolete">
            <numerusform>%n more digital license will be used.</numerusform>
            <numerusform>%n more digital licenses will be used.</numerusform>
        </translation>
    </message>
    <message numerus="yes">
        <location filename="../src/ui/widgets/properties/camera_schedule_widget.cpp" line="664"/>
        <source>%n more analog license(s) will be used.</source>
        <translation>
            <numerusform>%n more analog license will be used.</numerusform>
            <numerusform>%n more analog licenses will be used.</numerusform>
        </translation>
    </message>
    <message numerus="yes">
        <source>Activate %n more analog license(s).</source>
        <translation type="obsolete">
            <numerusform>Activate %n more analog license.</numerusform>
            <numerusform>Activate %n more analog licenses.</numerusform>
        </translation>
    </message>
    <message numerus="yes">
        <location filename="../src/ui/widgets/properties/camera_schedule_widget.cpp" line="623"/>
        <source>%n license(s) are used out of %1.</source>
        <translation type="unfinished">
            <numerusform></numerusform>
            <numerusform></numerusform>
        </translation>
    </message>
    <message numerus="yes">
        <location filename="../src/ui/widgets/properties/camera_schedule_widget.cpp" line="655"/>
        <source>Activate %n more license(s).</source>
        <translation type="unfinished">
            <numerusform></numerusform>
            <numerusform></numerusform>
        </translation>
    </message>
    <message numerus="yes">
        <location filename="../src/ui/widgets/properties/camera_schedule_widget.cpp" line="662"/>
        <source>%n more license(s) will be used.</source>
        <translation type="unfinished">
            <numerusform></numerusform>
            <numerusform></numerusform>
        </translation>
    </message>
</context>
<context>
    <name>QnEventLogDialog</name>
    <message numerus="yes">
        <location filename="../src/ui/dialogs/event_log_dialog.cpp" line="362"/>
        <source>Event log for period from %1 to %2 - %n event(s) found</source>
        <translation type="unfinished">
            <numerusform></numerusform>
            <numerusform></numerusform>
        </translation>
    </message>
    <message numerus="yes">
        <location filename="../src/ui/dialogs/event_log_dialog.cpp" line="366"/>
        <source>Event log for %1 - %n event(s) found</source>
        <translation type="unfinished">
            <numerusform></numerusform>
            <numerusform></numerusform>
        </translation>
    </message>
    <message numerus="yes">
        <location filename="../src/ui/dialogs/event_log_dialog.cpp" line="406"/>
        <source>&lt;%n camera(s)&gt;</source>
        <translation type="unfinished">
            <numerusform></numerusform>
            <numerusform></numerusform>
        </translation>
    </message>
</context>
<context>
    <name>QnExportCameraSettingsDialog</name>
    <message numerus="yes">
        <source>%n digital license(s) will be used out of %1.</source>
        <translation type="obsolete">
            <numerusform>%n digital license will be used out of %1.</numerusform>
            <numerusform>%n digital licenses will be used out of %1.</numerusform>
        </translation>
    </message>
    <message numerus="yes">
        <source>%n analog  license(s) will be used out of %1.</source>
        <translation type="obsolete">
            <numerusform>%n analog license will be used out of %1.</numerusform>
            <numerusform>%n analog  licenses will be used out of %1.</numerusform>
        </translation>
    </message>
    <message numerus="yes">
        <source>%n analog license(s) will be used out of %1.</source>
        <translation type="obsolete">
            <numerusform>%n analog license will be used out of %1.</numerusform>
            <numerusform>%n analog licenses will be used out of %1.</numerusform>
        </translation>
    </message>
</context>
<context>
    <name>QnExportScheduleResourceSelectionDialogDelegate</name>
    <message numerus="yes">
        <source>%n digital license(s) will be used out of %1.</source>
        <translation type="obsolete">
            <numerusform>%n digital license will be used out of %1.</numerusform>
            <numerusform>%n digital licenses will be used out of %1.</numerusform>
        </translation>
    </message>
    <message numerus="yes">
        <location filename="../src/ui/widgets/properties/camera_schedule_widget.cpp" line="91"/>
        <source>%n analog license(s) will be used out of %1.</source>
        <translation>
            <numerusform>%n analog license will be used out of %1.</numerusform>
            <numerusform>%n analog licenses will be used out of %1.</numerusform>
        </translation>
    </message>
    <message numerus="yes">
        <location filename="../src/ui/widgets/properties/camera_schedule_widget.cpp" line="87"/>
        <source>%n license(s) will be used out of %1.</source>
        <translation type="unfinished">
            <numerusform></numerusform>
            <numerusform></numerusform>
        </translation>
    </message>
</context>
<context>
    <name>QnLicenseListModel</name>
    <message numerus="yes">
        <location filename="../src/ui/models/license_list_model.cpp" line="110"/>
        <source>In %n days</source>
        <translation>
            <numerusform>In %n day</numerusform>
            <numerusform>In %n days</numerusform>
        </translation>
    </message>
</context>
<context>
    <name>QnMultipleCameraSettingsWidget</name>
    <message numerus="yes">
        <source>%n digital license(s) are used out of %1.</source>
        <translation type="obsolete">
            <numerusform>%n digital license is used out of %1.</numerusform>
            <numerusform>%n digital licenses are used out of %1.</numerusform>
        </translation>
    </message>
    <message numerus="yes">
        <location filename="../src/ui/widgets/properties/multiple_camera_settings_widget.cpp" line="473"/>
        <source>%n analog license(s) are used out of %1.</source>
        <translation type="unfinished">
            <numerusform>%n analog license is used out of %1.</numerusform>
            <numerusform>%n analog licenses are used out of %1.</numerusform>
        </translation>
    </message>
    <message numerus="yes">
        <location filename="../src/ui/widgets/properties/multiple_camera_settings_widget.cpp" line="464"/>
        <source>%n license(s) are used out of %1.</source>
        <translation type="unfinished">
            <numerusform></numerusform>
            <numerusform></numerusform>
        </translation>
    </message>
    <message numerus="yes">
        <location filename="../src/ui/widgets/properties/multiple_camera_settings_widget.cpp" line="496"/>
        <source>Activate %n more license(s).</source>
        <translation type="unfinished">
            <numerusform></numerusform>
            <numerusform></numerusform>
        </translation>
    </message>
    <message numerus="yes">
        <location filename="../src/ui/widgets/properties/multiple_camera_settings_widget.cpp" line="503"/>
        <source>%n more license(s) will be used.</source>
        <translation type="unfinished">
            <numerusform></numerusform>
            <numerusform></numerusform>
        </translation>
    </message>
    <message numerus="yes">
        <location filename="../src/ui/widgets/properties/multiple_camera_settings_widget.cpp" line="505"/>
        <source>%n more analog license(s) will be used.</source>
        <translation type="unfinished">
            <numerusform>%n more analog license will be used.</numerusform>
            <numerusform>%n more analog licenses will be used.</numerusform>
        </translation>
    </message>
</context>
<context>
    <name>QnNotificationListWidget</name>
    <message numerus="yes">
        <location filename="../src/ui/graphics/items/notifications/notification_list_widget.cpp" line="178"/>
        <source>%n more item(s)</source>
        <translation type="unfinished">
            <numerusform></numerusform>
            <numerusform></numerusform>
        </translation>
    </message>
</context>
<context>
    <name>QnPtzManageModel</name>
    <message numerus="yes">
        <location filename="../src/ui/models/ptz_manage_model.cpp" line="595"/>
        <source>This preset will be activated after %n minutes of inactivity</source>
        <translation type="unfinished">
            <numerusform></numerusform>
            <numerusform></numerusform>
        </translation>
    </message>
    <message numerus="yes">
        <location filename="../src/ui/models/ptz_manage_model.cpp" line="705"/>
        <source>Tour has %n identical positions</source>
        <translation type="unfinished">
            <numerusform></numerusform>
            <numerusform></numerusform>
        </translation>
    </message>
    <message numerus="yes">
        <location filename="../src/ui/models/ptz_manage_model.cpp" line="714"/>
        <source>about %n minute(s)</source>
        <translation type="unfinished">
            <numerusform></numerusform>
            <numerusform></numerusform>
        </translation>
    </message>
</context>
<context>
    <name>QnPtzTourSpotsModel</name>
    <message numerus="yes">
        <location filename="../src/ui/models/ptz_tour_spots_model.cpp" line="90"/>
        <source>%n seconds</source>
        <translation type="unfinished">
            <numerusform></numerusform>
            <numerusform></numerusform>
        </translation>
    </message>
</context>
<context>
    <name>QnServerResourceWidget</name>
    <message numerus="yes">
        <location filename="../src/ui/graphics/items/resource/server_resource_widget.cpp" line="758"/>
        <source>%1 %2 (up %n days, %3)</source>
        <translation type="unfinished">
            <numerusform></numerusform>
            <numerusform></numerusform>
        </translation>
    </message>
</context>
<context>
    <name>QnSingleCameraSettingsWidget</name>
    <message numerus="yes">
        <source>%n digital license(s) are used out of %1.</source>
        <translation type="obsolete">
            <numerusform>%n digital license is used out of %1.</numerusform>
            <numerusform>%n digital licenses are used out of %1.</numerusform>
        </translation>
    </message>
    <message numerus="yes">
        <location filename="../src/ui/widgets/properties/single_camera_settings_widget.cpp" line="855"/>
        <source>%n analog license(s) are used out of %1.</source>
        <translation type="unfinished">
            <numerusform>%n analog license is used out of %1.</numerusform>
            <numerusform>%n analog licenses are used out of %1.</numerusform>
        </translation>
    </message>
    <message numerus="yes">
        <location filename="../src/ui/widgets/properties/single_camera_settings_widget.cpp" line="846"/>
        <source>%n license(s) are used out of %1.</source>
        <translation type="unfinished">
            <numerusform></numerusform>
            <numerusform></numerusform>
        </translation>
    </message>
    <message numerus="yes">
        <location filename="../src/ui/widgets/properties/single_camera_settings_widget.cpp" line="878"/>
        <source>Activate %n more license(s).</source>
        <translation type="unfinished">
            <numerusform></numerusform>
            <numerusform></numerusform>
        </translation>
    </message>
    <message numerus="yes">
        <location filename="../src/ui/widgets/properties/single_camera_settings_widget.cpp" line="885"/>
        <source>%n more license(s) will be used.</source>
        <translation type="unfinished">
            <numerusform></numerusform>
            <numerusform></numerusform>
        </translation>
    </message>
    <message numerus="yes">
        <location filename="../src/ui/widgets/properties/single_camera_settings_widget.cpp" line="887"/>
        <source>%n more analog license(s) will be used.</source>
        <translation type="unfinished">
            <numerusform>%n more analog license will be used.</numerusform>
            <numerusform>%n more analog licenses will be used.</numerusform>
        </translation>
    </message>
</context>
<context>
    <name>QnUserEmailPolicy</name>
    <message numerus="yes">
        <location filename="../src/business/business_resource_validation.cpp" line="134"/>
        <source>%n of %1 additional E-Mail addresses are invalid</source>
        <translation>
            <numerusform>%n of %1 additional E-Mail address is invalid</numerusform>
            <numerusform>%n of %1 additional E-Mail addresses are invalid</numerusform>
        </translation>
    </message>
    <message numerus="yes">
        <location filename="../src/business/business_resource_validation.cpp" line="139"/>
        <source>%n User(s)</source>
        <translation type="unfinished">
            <numerusform></numerusform>
            <numerusform></numerusform>
        </translation>
    </message>
    <message numerus="yes">
        <location filename="../src/business/business_resource_validation.cpp" line="141"/>
        <source>%1, %n additional</source>
        <translation type="unfinished">
            <numerusform></numerusform>
            <numerusform></numerusform>
        </translation>
    </message>
    <message numerus="yes">
        <location filename="../src/business/business_resource_validation.cpp" line="119"/>
        <source>%n of %1 users have invalid E-Mail address</source>
        <translation>
            <numerusform>%n of %1 user has and invalid E-Mail address</numerusform>
            <numerusform>%n of %1 users have and invalid E-Mail address</numerusform>
        </translation>
    </message>
</context>
<context>
    <name>QnWorkbenchActionHandler</name>
    <message numerus="yes">
        <source>The following %n layout(s) are not saved. Do you want to save them?</source>
        <translation type="obsolete">
            <numerusform>The following layout is not saved. Do you want to save it?</numerusform>
            <numerusform>The following %n layouts are not saved. Do you want to save them?</numerusform>
        </translation>
    </message>
    <message numerus="yes">
        <source>The following %n layout(s) are being saved.</source>
        <translation type="obsolete">
            <numerusform>The following layout is being saved.</numerusform>
            <numerusform>The following %n layouts are being saved.</numerusform>
        </translation>
    </message>
    <message numerus="yes">
        <location filename="../src/ui/workbench/handlers/workbench_action_handler.cpp" line="1797"/>
        <source>Save changes to the following %n camera(s)?</source>
        <translation>
            <numerusform>Save changes to the following camera?</numerusform>
            <numerusform>Save changes to the following %n cameras?</numerusform>
        </translation>
    </message>
    <message numerus="yes">
        <location filename="../src/ui/workbench/handlers/workbench_action_handler.cpp" line="2054"/>
        <source>Are you sure you want to permanently delete these %n file(s)?</source>
        <translation>
            <numerusform>Are you sure you want to delete this file permanently?</numerusform>
            <numerusform>Are you sure you want to delete these %n files permanently?</numerusform>
        </translation>
    </message>
    <message numerus="yes">
        <location filename="../src/ui/workbench/handlers/workbench_action_handler.cpp" line="2072"/>
        <source>Are you sure you want to remove these %n item(s) from layout?</source>
        <translation>
            <numerusform>Are you sure you want to remove this item from layout?</numerusform>
            <numerusform>Are you sure you want to remove these %n items from layout?</numerusform>
        </translation>
    </message>
    <message numerus="yes">
        <location filename="../src/ui/workbench/handlers/workbench_action_handler.cpp" line="2183"/>
        <source>Do you really want to delete the following %n item(s)?</source>
        <translation>
            <numerusform>Are you sure you want to delete the following item?</numerusform>
            <numerusform>Are you sure you want to delete the following %n items?</numerusform>
        </translation>
    </message>
    <message numerus="yes">
        <source>Exactly one item must be selected for export, but %n item(s) are currently selected.</source>
        <translation type="obsolete">
            <numerusform>Exactly one item must be selected for export, but %n item is currently selected.</numerusform>
            <numerusform>Exactly one item must be selected for export, but %n items are currently selected.</numerusform>
        </translation>
    </message>
    <message numerus="yes">
        <source>Could not save the following %n layout(s) to Enterprise Controller.</source>
        <translation type="obsolete">
            <numerusform>Could not save the following layout to Enterprise Controller.</numerusform>
            <numerusform>Could not save the following %n layouts to Enterprise Controller.</numerusform>
        </translation>
    </message>
    <message numerus="yes">
        <source>Do you want to restore these %n layout(s)?</source>
        <translation type="obsolete">
            <numerusform>Do you want to restore this layout?</numerusform>
            <numerusform>Do you want to restore these %n layouts?</numerusform>
        </translation>
    </message>
    <message numerus="yes">
        <location filename="../src/ui/workbench/handlers/workbench_action_handler.cpp" line="2569"/>
        <source>Could not save the following %n items to Enterprise Controller.</source>
        <translation>
            <numerusform>Cannot save the following item to Enterprise Controller.</numerusform>
            <numerusform>Cannot save the following %n items to Enterprise Controller.</numerusform>
        </translation>
    </message>
    <message numerus="yes">
        <location filename="../src/ui/workbench/handlers/workbench_action_handler.cpp" line="2592"/>
        <source>Could not save changes made to the following %n resource(s).</source>
        <translation>
            <numerusform>Cannot save changes made to the following resource.</numerusform>
            <numerusform>Cannot save changes made to the following %n resources.</numerusform>
        </translation>
    </message>
</context>
<context>
    <name>QnWorkbenchEcsHandler</name>
    <message numerus="yes">
        <source>Could not save the following %n layout(s) to Enterprise Controller.</source>
        <translation type="obsolete">
            <numerusform>Could not save the following layout to Enterprise Controller.</numerusform>
            <numerusform>Could not save the following %n layouts to Enterprise Controller.</numerusform>
        </translation>
    </message>
    <message numerus="yes">
        <source>Do you want to restore these %n layout(s)?</source>
        <translation type="obsolete">
            <numerusform>Do you want to restore this layout?</numerusform>
            <numerusform>Do you want to restore these %n layouts?</numerusform>
        </translation>
    </message>
    <message numerus="yes">
        <source>Could not save the following %n items to Enterprise Controller.</source>
        <translation type="obsolete">
            <numerusform>Could not save the following item to Enterprise Controller.</numerusform>
            <numerusform>Could not save the following %n items to Enterprise Controller.</numerusform>
        </translation>
    </message>
    <message numerus="yes">
        <source>Could not save changes made to the following %n resource(s).</source>
        <translation type="obsolete">
            <numerusform>Could not save changes made to the following resource.</numerusform>
            <numerusform>Could not save changes made to the following %n resources.</numerusform>
        </translation>
    </message>
</context>
<context>
    <name>QnWorkbenchExportHandler</name>
    <message numerus="yes">
        <location filename="../src/ui/workbench/handlers/workbench_export_handler.cpp" line="186"/>
        <source>Exactly one item must be selected for export, but %n item(s) are currently selected.</source>
        <translation type="unfinished">
            <numerusform>Exactly one item must be selected for export, but %n item is currently selected.</numerusform>
            <numerusform>Exactly one item must be selected for export, but %n items are currently selected.</numerusform>
        </translation>
    </message>
</context>
<context>
    <name>QnWorkbenchLayoutsHandler</name>
    <message numerus="yes">
        <location filename="../src/ui/workbench/handlers/workbench_layouts_handler.cpp" line="314"/>
        <source>The following %n layout(s) are not saved. Do you want to save them?</source>
        <translation type="unfinished">
            <numerusform>The following layout is not saved. Do you want to save it?</numerusform>
            <numerusform>The following %n layouts are not saved. Do you want to save them?</numerusform>
        </translation>
    </message>
    <message numerus="yes">
        <location filename="../src/ui/workbench/handlers/workbench_layouts_handler.cpp" line="343"/>
        <source>The following %n layout(s) are being saved.</source>
        <translation type="unfinished">
            <numerusform>The following layout is being saved.</numerusform>
            <numerusform>The following %n layouts are being saved.</numerusform>
        </translation>
    </message>
    <message numerus="yes">
        <location filename="../src/ui/workbench/handlers/workbench_layouts_handler.cpp" line="543"/>
        <source>Could not save the following %n layout(s) to Enterprise Controller.</source>
        <translation>
            <numerusform>Cannot save the following layout to Enterprise Controller.</numerusform>
            <numerusform>Cannot save the following %n layouts to Enterprise Controller.</numerusform>
        </translation>
    </message>
    <message numerus="yes">
        <location filename="../src/ui/workbench/handlers/workbench_layouts_handler.cpp" line="544"/>
        <source>Do you want to restore these %n layout(s)?</source>
        <translation type="unfinished">
            <numerusform>Do you want to restore this layout?</numerusform>
            <numerusform>Do you want to restore these %n layouts?</numerusform>
        </translation>
    </message>
</context>
</TS>
>>>>>>> 3bc34559
<|MERGE_RESOLUTION|>--- conflicted
+++ resolved
@@ -1,8660 +1,761 @@
-<<<<<<< HEAD
-<?xml version="1.0" encoding="utf-8"?>
-<!DOCTYPE TS>
-<TS version="2.0" language="en" sourcelanguage="en">
-<context>
-    <name>AVSettingsDlg</name>
-    <message>
-        <location filename="../src/ui/widgets/settings/specific/plugins/arecontvision/arecont_dlg.cpp" line="54"/>
-        <source>Suggestions...</source>
-        <translation type="unfinished"></translation>
-    </message>
-    <message>
-        <location filename="../src/ui/widgets/settings/specific/plugins/arecontvision/arecont_dlg.cpp" line="240"/>
-        <source>To reduce the bandwidth try to set Light Mode on Exposure tab to HightSpeed and set Short Exposure to 30ms.</source>
-        <translation type="unfinished"></translation>
-    </message>
-    <message>
-        <location filename="../src/ui/widgets/settings/specific/plugins/arecontvision/arecont_dlg.cpp" line="241"/>
-        <source>Suggestion</source>
-        <translation type="unfinished"></translation>
-    </message>
-</context>
-<context>
-    <name>AboutDialog</name>
-    <message>
-        <location filename="../src/ui/dialogs/about_dialog.ui" line="14"/>
-        <source>About</source>
-        <translation type="unfinished"></translation>
-    </message>
-    <message>
-        <location filename="../src/ui/dialogs/about_dialog.ui" line="20"/>
-        <source>Information</source>
-        <translation type="unfinished"></translation>
-    </message>
-    <message>
-        <location filename="../src/ui/dialogs/about_dialog.ui" line="26"/>
-        <location filename="../src/ui/dialogs/about_dialog.ui" line="45"/>
-        <location filename="../src/ui/dialogs/about_dialog.ui" line="64"/>
-        <location filename="../src/ui/dialogs/about_dialog.ui" line="83"/>
-        <source>...</source>
-        <translation type="unfinished"></translation>
-    </message>
-    <message>
-        <location filename="../src/ui/dialogs/about_dialog.ui" line="39"/>
-        <source>Credits</source>
-        <translation type="unfinished"></translation>
-    </message>
-    <message>
-        <location filename="../src/ui/dialogs/about_dialog.ui" line="58"/>
-        <source>GPU Information</source>
-        <translation>GPU Details</translation>
-    </message>
-    <message>
-        <location filename="../src/ui/dialogs/about_dialog.ui" line="77"/>
-        <source>Connected servers</source>
-        <translation type="unfinished"></translation>
-    </message>
-</context>
-<context>
-    <name>AdjustVideoDialog</name>
-    <message>
-        <location filename="../src/ui/dialogs/adjust_video_dialog.ui" line="14"/>
-        <source>Image Enhancement</source>
-        <translation type="unfinished"></translation>
-    </message>
-    <message>
-        <location filename="../src/ui/dialogs/adjust_video_dialog.ui" line="23"/>
-        <source>Enable image enhancement</source>
-        <translation type="unfinished"></translation>
-    </message>
-    <message>
-        <location filename="../src/ui/dialogs/adjust_video_dialog.ui" line="42"/>
-        <source>Gamma</source>
-        <translation type="unfinished"></translation>
-    </message>
-    <message>
-        <location filename="../src/ui/dialogs/adjust_video_dialog.ui" line="93"/>
-        <source>Auto</source>
-        <translation type="unfinished"></translation>
-    </message>
-    <message>
-        <location filename="../src/ui/dialogs/adjust_video_dialog.ui" line="100"/>
-        <source>Black level</source>
-        <translation type="unfinished"></translation>
-    </message>
-    <message>
-        <location filename="../src/ui/dialogs/adjust_video_dialog.ui" line="136"/>
-        <source>White level</source>
-        <translation type="unfinished"></translation>
-    </message>
-</context>
-<context>
-    <name>AdvancedSettingsWidget</name>
-    <message>
-        <location filename="../src/ui/widgets/properties/expert_settings_widget.ui" line="14"/>
-        <source>Form</source>
-        <translation type="unfinished"></translation>
-    </message>
-    <message>
-        <location filename="../src/ui/widgets/properties/expert_settings_widget.ui" line="20"/>
-        <source>I have read the manual and understand the risks</source>
-        <translation type="unfinished"></translation>
-    </message>
-    <message>
-        <location filename="../src/ui/widgets/properties/expert_settings_widget.ui" line="42"/>
-        <source>Camera Settings Control</source>
-        <translation type="unfinished"></translation>
-    </message>
-    <message>
-        <location filename="../src/ui/widgets/properties/expert_settings_widget.ui" line="48"/>
-        <source>Keep camera streams&apos; and profiles&apos; settings</source>
-        <translation>Keep camera stream and profile settings</translation>
-    </message>
-    <message>
-        <location filename="../src/ui/widgets/properties/expert_settings_widget.ui" line="70"/>
-        <source>Warning! FPS and quality settings in Recording Schedule will not work!</source>
-        <translation type="unfinished"></translation>
-    </message>
-    <message>
-        <location filename="../src/ui/widgets/properties/expert_settings_widget.ui" line="90"/>
-        <source>Secondary Stream Control</source>
-        <translation type="unfinished"></translation>
-    </message>
-    <message>
-        <location filename="../src/ui/widgets/properties/expert_settings_widget.ui" line="96"/>
-        <source>Override current value</source>
-        <translation type="unfinished"></translation>
-    </message>
-    <message>
-        <location filename="../src/ui/widgets/properties/expert_settings_widget.ui" line="128"/>
-        <source>Don&apos;t use</source>
-        <translation>Do not use</translation>
-    </message>
-    <message>
-        <location filename="../src/ui/widgets/properties/expert_settings_widget.ui" line="148"/>
-        <source>Low quality</source>
-        <translation type="unfinished"></translation>
-    </message>
-    <message>
-        <location filename="../src/ui/widgets/properties/expert_settings_widget.ui" line="171"/>
-        <source>Medium quality</source>
-        <translation type="unfinished"></translation>
-    </message>
-    <message>
-        <location filename="../src/ui/widgets/properties/expert_settings_widget.ui" line="194"/>
-        <source>High quality</source>
-        <translation type="unfinished"></translation>
-    </message>
-    <message>
-        <location filename="../src/ui/widgets/properties/expert_settings_widget.ui" line="222"/>
-        <source>&lt;html&gt;&lt;head/&gt;&lt;body&gt;&lt;p&gt;Warning! Low quality may result in low resolution image.&lt;/p&gt;&lt;/body&gt;&lt;/html&gt;</source>
-        <translation type="unfinished"></translation>
-    </message>
-    <message utf8="true">
-        <location filename="../src/ui/widgets/properties/expert_settings_widget.ui" line="229"/>
-        <source>Warning! High quality may result in Media Server’s CPU overload, network connection errors and other issues.</source>
-        <translation type="unfinished"></translation>
-    </message>
-    <message>
-        <location filename="../src/ui/widgets/properties/expert_settings_widget.ui" line="249"/>
-        <source>Aspect Ratio Control</source>
-        <translation type="unfinished"></translation>
-    </message>
-    <message>
-        <location filename="../src/ui/widgets/properties/expert_settings_widget.ui" line="255"/>
-        <source>Force aspect ratio to:</source>
-        <translation type="unfinished"></translation>
-    </message>
-    <message>
-        <location filename="../src/ui/widgets/properties/expert_settings_widget.ui" line="325"/>
-        <source>Warning! Please read documentation before changing these settings!</source>
-        <translation type="unfinished"></translation>
-    </message>
-    <message>
-        <location filename="../src/ui/widgets/properties/expert_settings_widget.ui" line="345"/>
-        <source>Restore Defaults</source>
-        <translation type="unfinished"></translation>
-    </message>
-</context>
-<context>
-    <name>AggregationWidget</name>
-    <message>
-        <location filename="../src/ui/widgets/business/aggregation_widget.ui" line="32"/>
-        <source>Check to set aggregation period</source>
-        <translation type="unfinished"></translation>
-    </message>
-    <message>
-        <location filename="../src/ui/widgets/business/aggregation_widget.ui" line="42"/>
-        <source>Interval of action :</source>
-        <translation>Action interval:</translation>
-    </message>
-    <message>
-        <location filename="../src/ui/widgets/business/aggregation_widget.ui" line="64"/>
-        <source>No more than once per</source>
-        <translation type="unfinished"></translation>
-    </message>
-    <message>
-        <location filename="../src/ui/widgets/business/aggregation_widget.ui" line="100"/>
-        <source>Instant</source>
-        <translation type="unfinished"></translation>
-    </message>
-</context>
-<context>
-    <name>BusinessRuleWidget</name>
-    <message>
-        <location filename="../src/ui/widgets/business/business_rule_widget.ui" line="51"/>
-        <source>&lt;html&gt;&lt;head/&gt;&lt;body&gt;&lt;p&gt;&lt;span style=&quot; font-weight:600;&quot;&gt;When&lt;/span&gt;&lt;/p&gt;&lt;/body&gt;&lt;/html&gt;</source>
-        <translation type="unfinished"></translation>
-    </message>
-    <message>
-        <location filename="../src/ui/widgets/business/business_rule_widget.ui" line="79"/>
-        <location filename="../src/ui/widgets/business/business_rule_widget.ui" line="224"/>
-        <source>at</source>
-        <translation type="unfinished"></translation>
-    </message>
-    <message>
-        <location filename="../src/ui/widgets/business/business_rule_widget.ui" line="86"/>
-        <source>&lt;Any Camera&gt;</source>
-        <translation type="unfinished"></translation>
-    </message>
-    <message>
-        <location filename="../src/ui/widgets/business/business_rule_widget.ui" line="155"/>
-        <source>Schedule...</source>
-        <translation type="unfinished"></translation>
-    </message>
-    <message>
-        <location filename="../src/ui/widgets/business/business_rule_widget.ui" line="185"/>
-        <source>Action</source>
-        <translation type="unfinished"></translation>
-    </message>
-    <message>
-        <location filename="../src/ui/widgets/business/business_rule_widget.ui" line="202"/>
-        <source>&lt;html&gt;&lt;head/&gt;&lt;body&gt;&lt;p&gt;&lt;span style=&quot; font-weight:600;&quot;&gt;Do&lt;/span&gt;&lt;/p&gt;&lt;/body&gt;&lt;/html&gt;</source>
-        <translation type="unfinished"></translation>
-    </message>
-    <message>
-        <location filename="../src/ui/widgets/business/business_rule_widget.ui" line="231"/>
-        <source>&lt;Select at least one camera&gt;</source>
-        <translation type="unfinished"></translation>
-    </message>
-    <message>
-        <location filename="../src/ui/widgets/business/business_rule_widget.ui" line="313"/>
-        <source>Comments:</source>
-        <translation type="unfinished"></translation>
-    </message>
-</context>
-<context>
-    <name>BusinessRulesDialog</name>
-    <message>
-        <location filename="../src/ui/dialogs/business_rules_dialog.ui" line="14"/>
-        <source>Alarm/Event Rules</source>
-        <translation type="unfinished"></translation>
-    </message>
-    <message>
-        <location filename="../src/ui/dialogs/business_rules_dialog.ui" line="22"/>
-        <source>Add</source>
-        <translation type="unfinished"></translation>
-    </message>
-    <message>
-        <location filename="../src/ui/dialogs/business_rules_dialog.ui" line="33"/>
-        <source>Delete</source>
-        <translation type="unfinished"></translation>
-    </message>
-    <message>
-        <location filename="../src/ui/dialogs/business_rules_dialog.ui" line="57"/>
-        <source>Event log</source>
-        <translation>Event Log</translation>
-    </message>
-    <message>
-        <location filename="../src/ui/dialogs/business_rules_dialog.ui" line="69"/>
-        <source>Advanced...</source>
-        <translation type="unfinished"></translation>
-    </message>
-    <message>
-        <location filename="../src/ui/dialogs/business_rules_dialog.ui" line="85"/>
-        <source>Filter by cameras...</source>
-        <translation type="unfinished"></translation>
-    </message>
-    <message>
-        <location filename="../src/ui/dialogs/business_rules_dialog.ui" line="92"/>
-        <source>X</source>
-        <translation type="unfinished"></translation>
-    </message>
-</context>
-<context>
-    <name>CLAbstractDeviceSettingsDlg</name>
-    <message>
-        <location filename="../src/ui/widgets/settings/specific/device_settings_dlg.cpp" line="20"/>
-        <source>Camera settings: %1</source>
-        <translation type="unfinished"></translation>
-    </message>
-    <message>
-        <location filename="../src/ui/widgets/settings/specific/device_settings_dlg.cpp" line="101"/>
-        <source>General</source>
-        <translation type="unfinished"></translation>
-    </message>
-    <message>
-        <location filename="../src/ui/widgets/settings/specific/device_settings_dlg.cpp" line="140"/>
-        <source>Unable to save changes</source>
-        <translation type="unfinished"></translation>
-    </message>
-    <message>
-        <location filename="../src/ui/widgets/settings/specific/device_settings_dlg.cpp" line="140"/>
-        <source>Please try to save changes later.</source>
-        <translation type="unfinished"></translation>
-    </message>
-</context>
-<context>
-    <name>CameraAdditionDialog</name>
-    <message>
-        <location filename="../src/ui/dialogs/camera_addition_dialog.ui" line="26"/>
-        <source>Add cameras...</source>
-        <translation type="unfinished"></translation>
-    </message>
-    <message>
-        <location filename="../src/ui/dialogs/camera_addition_dialog.ui" line="34"/>
-        <source>Selected server:</source>
-        <translation type="unfinished"></translation>
-    </message>
-    <message>
-        <location filename="../src/ui/dialogs/camera_addition_dialog.ui" line="61"/>
-        <source>Server is offline</source>
-        <translation type="unfinished"></translation>
-    </message>
-    <message>
-        <location filename="../src/ui/dialogs/camera_addition_dialog.ui" line="133"/>
-        <source>Ca&amp;mera Address:</source>
-        <translation type="unfinished"></translation>
-    </message>
-    <message>
-        <location filename="../src/ui/dialogs/camera_addition_dialog.ui" line="143"/>
-        <source>&lt;html&gt;&lt;head/&gt;&lt;body&gt;&lt;p&gt;Examples:&lt;/p&gt;&lt;p&gt;&lt;span style=&quot; font-weight:600;&quot;&gt;62.82.122.156&lt;/span&gt;&lt;/p&gt;&lt;p&gt;&lt;span style=&quot; font-weight:600;&quot;&gt;www.example.com:8080&lt;/span&gt;&lt;/p&gt;&lt;p&gt;&lt;span style=&quot; font-weight:600;&quot;&gt;rtsp://example.com:554/video&lt;/span&gt;&lt;/p&gt;&lt;/body&gt;&lt;/html&gt;</source>
-        <translation type="unfinished"></translation>
-    </message>
-    <message>
-        <location filename="../src/ui/dialogs/camera_addition_dialog.ui" line="149"/>
-        <source>IP, hostname, RTSP link...</source>
-        <translation type="unfinished"></translation>
-    </message>
-    <message>
-        <location filename="../src/ui/dialogs/camera_addition_dialog.ui" line="176"/>
-        <source>S&amp;tart IP:</source>
-        <translation type="unfinished"></translation>
-    </message>
-    <message>
-        <location filename="../src/ui/dialogs/camera_addition_dialog.ui" line="193"/>
-        <source>&amp;End IP:</source>
-        <translation type="unfinished"></translation>
-    </message>
-    <message>
-        <location filename="../src/ui/dialogs/camera_addition_dialog.ui" line="216"/>
-        <source>S&amp;ubnet scan</source>
-        <translation type="unfinished"></translation>
-    </message>
-    <message>
-        <location filename="../src/ui/dialogs/camera_addition_dialog.ui" line="242"/>
-        <source>&amp;Login:</source>
-        <translation type="unfinished"></translation>
-    </message>
-    <message>
-        <location filename="../src/ui/dialogs/camera_addition_dialog.ui" line="277"/>
-        <source>&amp;Password:</source>
-        <translation type="unfinished"></translation>
-    </message>
-    <message>
-        <location filename="../src/ui/dialogs/camera_addition_dialog.ui" line="371"/>
-        <source>auto</source>
-        <translation type="unfinished"></translation>
-    </message>
-    <message>
-        <location filename="../src/ui/dialogs/camera_addition_dialog.ui" line="382"/>
-        <source>Auto</source>
-        <translation type="unfinished"></translation>
-    </message>
-    <message>
-        <location filename="../src/ui/dialogs/camera_addition_dialog.ui" line="394"/>
-        <source>&amp;Discovery Port:</source>
-        <translation type="unfinished"></translation>
-    </message>
-    <message>
-        <location filename="../src/ui/dialogs/camera_addition_dialog.ui" line="451"/>
-        <source>&lt;b&gt;Discovered Cameras:&lt;/b&gt;</source>
-        <translation type="unfinished"></translation>
-    </message>
-    <message>
-        <location filename="../src/ui/dialogs/camera_addition_dialog.ui" line="506"/>
-        <source>Manuf.</source>
-        <translation type="unfinished"></translation>
-    </message>
-    <message>
-        <location filename="../src/ui/dialogs/camera_addition_dialog.ui" line="511"/>
-        <source>Name</source>
-        <translation type="unfinished"></translation>
-    </message>
-    <message>
-        <location filename="../src/ui/dialogs/camera_addition_dialog.ui" line="516"/>
-        <source>Address</source>
-        <translation type="unfinished"></translation>
-    </message>
-    <message>
-        <location filename="../src/ui/dialogs/camera_addition_dialog.ui" line="557"/>
-        <source>Scanning...</source>
-        <translation type="unfinished"></translation>
-    </message>
-    <message>
-        <location filename="../src/ui/dialogs/camera_addition_dialog.ui" line="564"/>
-        <source>Stop</source>
-        <translation type="unfinished"></translation>
-    </message>
-    <message>
-        <location filename="../src/ui/dialogs/camera_addition_dialog.ui" line="602"/>
-        <source>&amp;Scan</source>
-        <translation type="unfinished"></translation>
-    </message>
-    <message>
-        <location filename="../src/ui/dialogs/camera_addition_dialog.ui" line="644"/>
-        <source>&amp;Add selected</source>
-        <translation type="unfinished"></translation>
-    </message>
-    <message>
-        <location filename="../src/ui/dialogs/camera_addition_dialog.ui" line="651"/>
-        <source>New scan...</source>
-        <translation type="unfinished"></translation>
-    </message>
-    <message>
-        <location filename="../src/ui/dialogs/camera_addition_dialog.ui" line="687"/>
-        <source>Cl&amp;ose</source>
-        <translation type="unfinished"></translation>
-    </message>
-</context>
-<context>
-    <name>CameraDiagnostics::DiagnoseTool</name>
-    <message>
-        <location filename="../src/camera/camera_diagnose_tool.cpp" line="142"/>
-        <source>No connection to media server %1.</source>
-        <translation type="unfinished"></translation>
-    </message>
-</context>
-<context>
-    <name>CameraDiagnosticsDialog</name>
-    <message>
-        <location filename="../src/ui/dialogs/camera_diagnostics_dialog.ui" line="14"/>
-        <source>Camera Diagnostics</source>
-        <translation type="unfinished"></translation>
-    </message>
-    <message>
-        <location filename="../src/ui/dialogs/camera_diagnostics_dialog.ui" line="20"/>
-        <source>Diagnostics for camera</source>
-        <translation type="unfinished"></translation>
-    </message>
-</context>
-<context>
-    <name>CameraDisconnectedBusinessEventWidget</name>
-    <message>
-        <location filename="../src/ui/widgets/business/camera_disconnected_business_event_widget.ui" line="32"/>
-        <source>Event will be raised when any camera goes offline</source>
-        <translatorcomment>Event will be triggered when a camera goes offline.</translatorcomment>
-        <translation></translation>
-    </message>
-</context>
-<context>
-    <name>CameraInputBusinessEventWidget</name>
-    <message>
-        <location filename="../src/ui/widgets/business/camera_input_business_event_widget.ui" line="32"/>
-        <source>Input ID:</source>
-        <translation type="unfinished"></translation>
-    </message>
-</context>
-<context>
-    <name>CameraListDialog</name>
-    <message>
-        <location filename="../src/ui/dialogs/camera_list_dialog.ui" line="14"/>
-        <source>Camera list</source>
-        <translatorcomment>Camera List</translatorcomment>
-        <translation></translation>
-    </message>
-    <message>
-        <location filename="../src/ui/dialogs/camera_list_dialog.ui" line="22"/>
-        <source>Filter:</source>
-        <translation type="unfinished"></translation>
-    </message>
-</context>
-<context>
-    <name>CameraManagementWidget</name>
-    <message>
-        <location filename="../src/ui/widgets/settings/camera_management_widget.ui" line="20"/>
-        <source>Enable camera auto discovery</source>
-        <translatorcomment>Enable automatic camera discovery</translatorcomment>
-        <translation></translation>
-    </message>
-    <message>
-        <location filename="../src/ui/widgets/settings/camera_management_widget.ui" line="30"/>
-        <source>Enable automatic camera settings optimization</source>
-        <translatorcomment>Enable automatic camera setting optimization</translatorcomment>
-        <translation></translation>
-    </message>
-</context>
-<context>
-    <name>CameraOutputBusinessActionWidget</name>
-    <message>
-        <location filename="../src/ui/widgets/business/camera_output_business_action_widget.ui" line="32"/>
-        <source>&amp;Output ID:</source>
-        <translation type="unfinished"></translation>
-    </message>
-    <message>
-        <location filename="../src/ui/widgets/business/camera_output_business_action_widget.ui" line="45"/>
-        <source>&amp;Auto-reset in (sec):</source>
-        <translation type="unfinished"></translation>
-    </message>
-</context>
-<context>
-    <name>CameraScheduleWidget</name>
-    <message>
-        <location filename="../src/ui/widgets/properties/camera_schedule_widget.ui" line="20"/>
-        <source>Camera Schedule Editor</source>
-        <translation type="unfinished"></translation>
-    </message>
-    <message>
-        <location filename="../src/ui/widgets/properties/camera_schedule_widget.ui" line="28"/>
-        <source>Enable Recording</source>
-        <translation type="unfinished"></translation>
-    </message>
-    <message>
-        <location filename="../src/ui/widgets/properties/camera_schedule_widget.ui" line="58"/>
-        <source>Get More Licenses...</source>
-        <translation type="unfinished"></translation>
-    </message>
-    <message>
-        <location filename="../src/ui/widgets/properties/camera_schedule_widget.ui" line="81"/>
-        <source>Schedule Grid</source>
-        <translation type="unfinished"></translation>
-    </message>
-    <message>
-        <location filename="../src/ui/widgets/properties/camera_schedule_widget.ui" line="98"/>
-        <source>Display Quality on Grid</source>
-        <translation type="unfinished"></translation>
-    </message>
-    <message>
-        <location filename="../src/ui/widgets/properties/camera_schedule_widget.ui" line="124"/>
-        <source>Display FPS on Grid</source>
-        <translation type="unfinished"></translation>
-    </message>
-    <message>
-        <location filename="../src/ui/widgets/properties/camera_schedule_widget.ui" line="147"/>
-        <source>Panic Mode: </source>
-        <translation type="unfinished"></translation>
-    </message>
-    <message>
-        <location filename="../src/ui/widgets/properties/camera_schedule_widget.ui" line="163"/>
-        <source>Note: Recording Schedule is based on Server Time</source>
-        <translation type="unfinished"></translation>
-    </message>
-    <message>
-        <location filename="../src/ui/widgets/properties/camera_schedule_widget.ui" line="185"/>
-        <source>Schedule Settings</source>
-        <translation type="unfinished"></translation>
-    </message>
-    <message>
-        <location filename="../src/ui/widgets/properties/camera_schedule_widget.ui" line="201"/>
-        <source>FPS</source>
-        <translation type="unfinished"></translation>
-    </message>
-    <message>
-        <location filename="../src/ui/widgets/properties/camera_schedule_widget.ui" line="224"/>
-        <source>Quality</source>
-        <translation type="unfinished"></translation>
-    </message>
-    <message>
-        <location filename="../src/ui/widgets/properties/camera_schedule_widget.ui" line="322"/>
-        <source>Record Always</source>
-        <translation type="unfinished"></translation>
-    </message>
-    <message>
-        <location filename="../src/ui/widgets/properties/camera_schedule_widget.ui" line="380"/>
-        <source>Motion Only</source>
-        <translation type="unfinished"></translation>
-    </message>
-    <message>
-        <location filename="../src/ui/widgets/properties/camera_schedule_widget.ui" line="435"/>
-        <source>Motion+ Lo-Res Always</source>
-        <translation type="unfinished"></translation>
-    </message>
-    <message>
-        <location filename="../src/ui/widgets/properties/camera_schedule_widget.ui" line="490"/>
-        <source>Do not Record</source>
-        <translation type="unfinished"></translation>
-    </message>
-    <message>
-        <location filename="../src/ui/widgets/properties/camera_schedule_widget.ui" line="525"/>
-        <source>Motion Recording</source>
-        <translation type="unfinished"></translation>
-    </message>
-    <message>
-        <location filename="../src/ui/widgets/properties/camera_schedule_widget.ui" line="546"/>
-        <source>Pre-Recording</source>
-        <translation>Pre-recording</translation>
-    </message>
-    <message>
-        <location filename="../src/ui/widgets/properties/camera_schedule_widget.ui" line="553"/>
-        <location filename="../src/ui/widgets/properties/camera_schedule_widget.ui" line="576"/>
-        <source> s</source>
-        <extracomment>Short for &quot;seconds&quot;
-----------
-Short for &quot;seconds&quot;</extracomment>
-        <translation type="unfinished"></translation>
-    </message>
-    <message>
-        <location filename="../src/ui/widgets/properties/camera_schedule_widget.ui" line="569"/>
-        <source>Post-Recording</source>
-        <translation>Post-recording</translation>
-    </message>
-    <message>
-        <location filename="../src/ui/widgets/properties/camera_schedule_widget.ui" line="608"/>
-        <source>Apply changes before copying schedule</source>
-        <translation type="unfinished"></translation>
-    </message>
-    <message>
-        <location filename="../src/ui/widgets/properties/camera_schedule_widget.ui" line="618"/>
-        <source>Copy Schedule...</source>
-        <translation type="unfinished"></translation>
-    </message>
-</context>
-<context>
-    <name>CompatibilityVersionInstallationDialog</name>
-    <message>
-        <location filename="../src/ui/dialogs/compatibility_version_installation_dialog.cpp" line="227"/>
-        <source>Installing version %1</source>
-        <translation type="unfinished"></translation>
-    </message>
-    <message>
-        <location filename="../src/ui/dialogs/compatibility_version_installation_dialog.cpp" line="238"/>
-        <source>Installation failed</source>
-        <translation type="unfinished"></translation>
-    </message>
-    <message>
-        <location filename="../src/ui/dialogs/compatibility_version_installation_dialog.cpp" line="250"/>
-        <source>Could not cancel installation</source>
-        <translation type="unfinished"></translation>
-    </message>
-    <message>
-        <location filename="../src/ui/dialogs/compatibility_version_installation_dialog.cpp" line="259"/>
-        <source>Installation completed</source>
-        <translation type="unfinished"></translation>
-    </message>
-    <message>
-        <location filename="../src/ui/dialogs/compatibility_version_installation_dialog.cpp" line="277"/>
-        <source>Installation has been cancelled</source>
-        <translation type="unfinished"></translation>
-    </message>
-</context>
-<context>
-    <name>ConnectionTestingDialog</name>
-    <message>
-        <location filename="../src/ui/dialogs/connection_testing_dialog.ui" line="20"/>
-        <source>Connection Test</source>
-        <translation type="unfinished"></translation>
-    </message>
-    <message>
-        <location filename="../src/ui/dialogs/connection_testing_dialog.ui" line="35"/>
-        <source>Testing connection...</source>
-        <translation type="unfinished"></translation>
-    </message>
-</context>
-<context>
-    <name>DatabaseManagementWidget</name>
-    <message>
-        <location filename="../src/ui/widgets/settings/database_management_widget.ui" line="20"/>
-        <source>You can create a backup for system configurations that can be restored in case of failure.</source>
-        <translation type="unfinished"></translation>
-    </message>
-    <message>
-        <location filename="../src/ui/widgets/settings/database_management_widget.ui" line="45"/>
-        <source>Create Backup...</source>
-        <translation type="unfinished"></translation>
-    </message>
-    <message>
-        <location filename="../src/ui/widgets/settings/database_management_widget.ui" line="52"/>
-        <source>Restore from Backup...</source>
-        <translation type="unfinished"></translation>
-    </message>
-</context>
-<context>
-    <name>EventLogDialog</name>
-    <message>
-        <location filename="../src/ui/dialogs/event_log_dialog.ui" line="14"/>
-        <source>Event log</source>
-        <translation type="unfinished"></translation>
-    </message>
-    <message>
-        <location filename="../src/ui/dialogs/event_log_dialog.ui" line="62"/>
-        <source>-</source>
-        <translation type="unfinished"></translation>
-    </message>
-    <message>
-        <location filename="../src/ui/dialogs/event_log_dialog.ui" line="87"/>
-        <source>Clear filter</source>
-        <translation type="unfinished"></translation>
-    </message>
-    <message>
-        <location filename="../src/ui/dialogs/event_log_dialog.ui" line="106"/>
-        <source>Refresh</source>
-        <translation type="unfinished"></translation>
-    </message>
-    <message>
-        <location filename="../src/ui/dialogs/event_log_dialog.ui" line="128"/>
-        <source>&lt; Any camera &gt;</source>
-        <translation type="unfinished"></translation>
-    </message>
-    <message>
-        <location filename="../src/ui/dialogs/event_log_dialog.ui" line="151"/>
-        <source>Alarm/Event Rules</source>
-        <translation type="unfinished"></translation>
-    </message>
-    <message>
-        <location filename="../src/ui/dialogs/event_log_dialog.ui" line="268"/>
-        <source>All media servers are offline. Logs are not available.</source>
-        <translation type="unfinished"></translation>
-    </message>
-</context>
-<context>
-    <name>FisheyeSettingsWidget</name>
-    <message>
-        <location filename="../src/ui/widgets/properties/fisheye_settings_widget.ui" line="22"/>
-        <source>Vertical mount (camera on the floor)</source>
-        <translation type="unfinished"></translation>
-    </message>
-    <message>
-        <location filename="../src/ui/widgets/properties/fisheye_settings_widget.ui" line="29"/>
-        <source>Vertical mount (camera on the ceiling)</source>
-        <translation type="unfinished"></translation>
-    </message>
-    <message>
-        <location filename="../src/ui/widgets/properties/fisheye_settings_widget.ui" line="39"/>
-        <source>Horizontal mount (camera on the wall)</source>
-        <translation type="unfinished"></translation>
-    </message>
-    <message>
-        <location filename="../src/ui/widgets/properties/fisheye_settings_widget.ui" line="53"/>
-        <source>Camera view angle correction:</source>
-        <translation type="unfinished"></translation>
-    </message>
-    <message>
-        <location filename="../src/ui/widgets/properties/fisheye_settings_widget.ui" line="94"/>
-        <source>Calibration</source>
-        <translation type="unfinished"></translation>
-    </message>
-</context>
-<context>
-    <name>GeneralPreferencesWidget</name>
-    <message>
-        <location filename="../src/ui/widgets/settings/general_preferences_widget.ui" line="26"/>
-        <source>Main Media Folder</source>
-        <translation type="unfinished"></translation>
-    </message>
-    <message>
-        <location filename="../src/ui/widgets/settings/general_preferences_widget.ui" line="45"/>
-        <source>&amp;Browse...</source>
-        <translation type="unfinished"></translation>
-    </message>
-    <message>
-        <location filename="../src/ui/widgets/settings/general_preferences_widget.ui" line="55"/>
-        <source>Extra Media Folders</source>
-        <translation type="unfinished"></translation>
-    </message>
-    <message>
-        <location filename="../src/ui/widgets/settings/general_preferences_widget.ui" line="88"/>
-        <source>&amp;Add...</source>
-        <translation type="unfinished"></translation>
-    </message>
-    <message>
-        <location filename="../src/ui/widgets/settings/general_preferences_widget.ui" line="98"/>
-        <source>&amp;Remove</source>
-        <translation type="unfinished"></translation>
-    </message>
-    <message>
-        <location filename="../src/ui/widgets/settings/general_preferences_widget.ui" line="125"/>
-        <source>Look and Feel</source>
-        <translation type="unfinished"></translation>
-    </message>
-    <message>
-        <location filename="../src/ui/widgets/settings/general_preferences_widget.ui" line="134"/>
-        <source>Tour sequence cycle time:</source>
-        <translation type="unfinished"></translation>
-    </message>
-    <message>
-        <location filename="../src/ui/widgets/settings/general_preferences_widget.ui" line="153"/>
-        <source> seconds</source>
-        <translation type="unfinished"></translation>
-    </message>
-    <message>
-        <location filename="../src/ui/widgets/settings/general_preferences_widget.ui" line="162"/>
-        <source>Show IP in tree:</source>
-        <translation type="unfinished"></translation>
-    </message>
-    <message>
-        <location filename="../src/ui/widgets/settings/general_preferences_widget.ui" line="179"/>
-        <source>Timeline mode:</source>
-        <translation type="unfinished"></translation>
-    </message>
-    <message>
-        <location filename="../src/ui/widgets/settings/general_preferences_widget.ui" line="206"/>
-        <source>Skin:</source>
-        <translation type="unfinished"></translation>
-    </message>
-    <message>
-        <location filename="../src/ui/widgets/settings/general_preferences_widget.ui" line="231"/>
-        <location filename="../src/ui/widgets/settings/general_preferences_widget.ui" line="292"/>
-        <location filename="../src/ui/widgets/settings/general_preferences_widget.ui" line="342"/>
-        <source>Restart required.</source>
-        <translation type="unfinished"></translation>
-    </message>
-    <message>
-        <location filename="../src/ui/widgets/settings/general_preferences_widget.ui" line="243"/>
-        <source>Misc</source>
-        <translation type="unfinished"></translation>
-    </message>
-    <message>
-        <location filename="../src/ui/widgets/settings/general_preferences_widget.ui" line="264"/>
-        <source>Language:</source>
-        <translation type="unfinished"></translation>
-    </message>
-    <message>
-        <location filename="../src/ui/widgets/settings/general_preferences_widget.ui" line="313"/>
-        <source>Downmix audio from 5.1 to 2.1:</source>
-        <translation type="unfinished"></translation>
-    </message>
-    <message>
-        <location filename="../src/ui/widgets/settings/general_preferences_widget.ui" line="357"/>
-        <source>Auto pause video</source>
-        <translation type="unfinished"></translation>
-    </message>
-    <message>
-        <location filename="../src/ui/widgets/settings/general_preferences_widget.ui" line="388"/>
-        <source>after</source>
-        <translation type="unfinished"></translation>
-    </message>
-    <message>
-        <location filename="../src/ui/widgets/settings/general_preferences_widget.ui" line="408"/>
-        <source>minutes of inactivity</source>
-        <translation type="unfinished"></translation>
-    </message>
-    <message>
-        <location filename="../src/ui/widgets/settings/general_preferences_widget.ui" line="448"/>
-        <source>Browse logs</source>
-        <translation type="unfinished"></translation>
-    </message>
-    <message>
-        <location filename="../src/ui/widgets/settings/general_preferences_widget.ui" line="461"/>
-        <source>Clear local cache</source>
-        <translation type="unfinished"></translation>
-    </message>
-    <message>
-        <location filename="../src/ui/widgets/settings/general_preferences_widget.ui" line="482"/>
-        <source>Run application when PC boots up:</source>
-        <translation type="unfinished"></translation>
-    </message>
-    <message>
-        <location filename="../src/ui/widgets/settings/general_preferences_widget.ui" line="499"/>
-        <source>Network Interfaces</source>
-        <translation type="unfinished"></translation>
-    </message>
-</context>
-<context>
-    <name>GraphicsScrollBar</name>
-    <message>
-        <location filename="../src/ui/graphics/items/standard/graphics_scroll_bar.cpp" line="191"/>
-        <source>Scroll here</source>
-        <translation type="unfinished"></translation>
-    </message>
-    <message>
-        <location filename="../src/ui/graphics/items/standard/graphics_scroll_bar.cpp" line="193"/>
-        <source>Left edge</source>
-        <translation type="unfinished"></translation>
-    </message>
-    <message>
-        <location filename="../src/ui/graphics/items/standard/graphics_scroll_bar.cpp" line="193"/>
-        <source>Top</source>
-        <translation type="unfinished"></translation>
-    </message>
-    <message>
-        <location filename="../src/ui/graphics/items/standard/graphics_scroll_bar.cpp" line="194"/>
-        <source>Right edge</source>
-        <translation type="unfinished"></translation>
-    </message>
-    <message>
-        <location filename="../src/ui/graphics/items/standard/graphics_scroll_bar.cpp" line="194"/>
-        <source>Bottom</source>
-        <translation type="unfinished"></translation>
-    </message>
-    <message>
-        <location filename="../src/ui/graphics/items/standard/graphics_scroll_bar.cpp" line="196"/>
-        <source>Page left</source>
-        <translation type="unfinished"></translation>
-    </message>
-    <message>
-        <location filename="../src/ui/graphics/items/standard/graphics_scroll_bar.cpp" line="196"/>
-        <source>Page up</source>
-        <translation type="unfinished"></translation>
-    </message>
-    <message>
-        <location filename="../src/ui/graphics/items/standard/graphics_scroll_bar.cpp" line="197"/>
-        <source>Page right</source>
-        <translation type="unfinished"></translation>
-    </message>
-    <message>
-        <location filename="../src/ui/graphics/items/standard/graphics_scroll_bar.cpp" line="197"/>
-        <source>Page down</source>
-        <translation type="unfinished"></translation>
-    </message>
-    <message>
-        <location filename="../src/ui/graphics/items/standard/graphics_scroll_bar.cpp" line="199"/>
-        <source>Scroll left</source>
-        <translation type="unfinished"></translation>
-    </message>
-    <message>
-        <location filename="../src/ui/graphics/items/standard/graphics_scroll_bar.cpp" line="199"/>
-        <source>Scroll up</source>
-        <translation type="unfinished"></translation>
-    </message>
-    <message>
-        <location filename="../src/ui/graphics/items/standard/graphics_scroll_bar.cpp" line="200"/>
-        <source>Scroll right</source>
-        <translation type="unfinished"></translation>
-    </message>
-    <message>
-        <location filename="../src/ui/graphics/items/standard/graphics_scroll_bar.cpp" line="200"/>
-        <source>Scroll down</source>
-        <translation type="unfinished"></translation>
-    </message>
-</context>
-<context>
-    <name>ImagePreviewDialog</name>
-    <message>
-        <location filename="../src/ui/dialogs/image_preview_dialog.ui" line="14"/>
-        <source>Image View</source>
-        <translation type="unfinished"></translation>
-    </message>
-    <message>
-        <location filename="../src/ui/dialogs/image_preview_dialog.ui" line="72"/>
-        <source>Loading image... Please wait.</source>
-        <translation type="unfinished"></translation>
-    </message>
-</context>
-<context>
-    <name>LayoutSettingsDialog</name>
-    <message>
-        <location filename="../src/ui/dialogs/layout_settings_dialog.ui" line="20"/>
-        <source>General Settings</source>
-        <translation type="unfinished"></translation>
-    </message>
-    <message>
-        <location filename="../src/ui/dialogs/layout_settings_dialog.ui" line="26"/>
-        <source>Layout is locked</source>
-        <translation type="unfinished"></translation>
-    </message>
-    <message>
-        <location filename="../src/ui/dialogs/layout_settings_dialog.ui" line="36"/>
-        <source>Background</source>
-        <translation type="unfinished"></translation>
-    </message>
-    <message>
-        <location filename="../src/ui/dialogs/layout_settings_dialog.ui" line="64"/>
-        <source>Browse...</source>
-        <translation type="unfinished"></translation>
-    </message>
-    <message>
-        <location filename="../src/ui/dialogs/layout_settings_dialog.ui" line="71"/>
-        <source>View...</source>
-        <translation type="unfinished"></translation>
-    </message>
-    <message>
-        <location filename="../src/ui/dialogs/layout_settings_dialog.ui" line="84"/>
-        <source>Clear</source>
-        <translation type="unfinished"></translation>
-    </message>
-    <message>
-        <location filename="../src/ui/dialogs/layout_settings_dialog.ui" line="123"/>
-        <source>Processing image... Please wait.</source>
-        <translation type="unfinished"></translation>
-    </message>
-    <message>
-        <location filename="../src/ui/dialogs/layout_settings_dialog.ui" line="163"/>
-        <source>&amp;Crop to monitor aspect ratio</source>
-        <translation type="unfinished"></translation>
-    </message>
-    <message>
-        <location filename="../src/ui/dialogs/layout_settings_dialog.ui" line="175"/>
-        <source>&amp;Width:</source>
-        <translation type="unfinished"></translation>
-    </message>
-    <message>
-        <location filename="../src/ui/dialogs/layout_settings_dialog.ui" line="188"/>
-        <location filename="../src/ui/dialogs/layout_settings_dialog.ui" line="217"/>
-        <source> cells</source>
-        <translation type="unfinished"></translation>
-    </message>
-    <message>
-        <location filename="../src/ui/dialogs/layout_settings_dialog.ui" line="204"/>
-        <source>&amp;Height:</source>
-        <translation type="unfinished"></translation>
-    </message>
-    <message>
-        <location filename="../src/ui/dialogs/layout_settings_dialog.ui" line="233"/>
-        <source>&amp;Opacity:</source>
-        <translation type="unfinished"></translation>
-    </message>
-    <message>
-        <location filename="../src/ui/dialogs/layout_settings_dialog.ui" line="246"/>
-        <source>%</source>
-        <translation type="unfinished"></translation>
-    </message>
-    <message>
-        <location filename="../src/ui/dialogs/layout_settings_dialog.ui" line="265"/>
-        <source>Keep aspect ratio</source>
-        <translation type="unfinished"></translation>
-    </message>
-</context>
-<context>
-    <name>LicenseManagerWidget</name>
-    <message>
-        <location filename="../src/ui/widgets/settings/license_manager_widget.ui" line="14"/>
-        <source>Form</source>
-        <translation type="unfinished"></translation>
-    </message>
-    <message>
-        <location filename="../src/ui/widgets/settings/license_manager_widget.ui" line="22"/>
-        <source>Active Licenses</source>
-        <translation type="unfinished"></translation>
-    </message>
-    <message>
-        <location filename="../src/ui/widgets/settings/license_manager_widget.ui" line="58"/>
-        <source>Selected License Details</source>
-        <translation type="unfinished"></translation>
-    </message>
-    <message>
-        <location filename="../src/ui/widgets/settings/license_manager_widget.ui" line="72"/>
-        <source>New License</source>
-        <translation type="unfinished"></translation>
-    </message>
-</context>
-<context>
-    <name>LicenseNotificationDialog</name>
-    <message>
-        <location filename="../src/ui/dialogs/license_notification_dialog.ui" line="14"/>
-        <source>Warning</source>
-        <translation type="unfinished"></translation>
-    </message>
-</context>
-<context>
-    <name>LicenseWidget</name>
-    <message>
-        <location filename="../src/ui/widgets/settings/license_widget.ui" line="20"/>
-        <source>Activate your License Key</source>
-        <translation type="unfinished"></translation>
-    </message>
-    <message>
-        <location filename="../src/ui/widgets/settings/license_widget.ui" line="30"/>
-        <source>Automatic Activation via Internet</source>
-        <translation type="unfinished"></translation>
-    </message>
-    <message>
-        <location filename="../src/ui/widgets/settings/license_widget.ui" line="35"/>
-        <source>Manual Activation</source>
-        <translation type="unfinished"></translation>
-    </message>
-    <message>
-        <location filename="../src/ui/widgets/settings/license_widget.ui" line="49"/>
-        <source>&lt;!DOCTYPE HTML PUBLIC &quot;-//W3C//DTD HTML 4.0//EN&quot; &quot;http://www.w3.org/TR/REC-html40/strict.dtd&quot;&gt;
-&lt;html&gt;&lt;head&gt;&lt;meta name=&quot;qrichtext&quot; content=&quot;1&quot; /&gt;&lt;style type=&quot;text/css&quot;&gt;
-p, li { white-space: pre-wrap; }
-&lt;/style&gt;&lt;/head&gt;&lt;body style=&quot; font-family:&apos;MS Shell Dlg 2&apos;; font-size:8.25pt; font-weight:400; font-style:normal;&quot;&gt;
-&lt;p style=&quot;-qt-paragraph-type:empty; margin-top:0px; margin-bottom:0px; margin-left:0px; margin-right:0px; -qt-block-indent:0; text-indent:0px; font-size:8pt;&quot;&gt;&lt;/p&gt;&lt;/body&gt;&lt;/html&gt;</source>
-        <translation type="unfinished"></translation>
-    </message>
-    <message>
-        <location filename="../src/ui/widgets/settings/license_widget.ui" line="80"/>
-        <source>License Key:</source>
-        <translation type="unfinished"></translation>
-    </message>
-    <message>
-        <location filename="../src/ui/widgets/settings/license_widget.ui" line="103"/>
-        <source>Hardware ID:</source>
-        <translation type="unfinished"></translation>
-    </message>
-    <message>
-        <location filename="../src/ui/widgets/settings/license_widget.ui" line="123"/>
-        <source>Activation Key:</source>
-        <translation type="unfinished"></translation>
-    </message>
-    <message>
-        <location filename="../src/ui/widgets/settings/license_widget.ui" line="154"/>
-        <source>...</source>
-        <translation type="unfinished"></translation>
-    </message>
-    <message>
-        <location filename="../src/ui/widgets/settings/license_widget.ui" line="161"/>
-        <source>Browse...</source>
-        <translation type="unfinished"></translation>
-    </message>
-    <message>
-        <location filename="../src/ui/widgets/settings/license_widget.ui" line="170"/>
-        <source>Activation Key File:</source>
-        <translation type="unfinished"></translation>
-    </message>
-    <message>
-        <location filename="../src/ui/widgets/settings/license_widget.ui" line="197"/>
-        <source>Activate Free License</source>
-        <translation type="unfinished"></translation>
-    </message>
-    <message>
-        <location filename="../src/ui/widgets/settings/license_widget.ui" line="207"/>
-        <source>Activate License</source>
-        <translation type="unfinished"></translation>
-    </message>
-</context>
-<context>
-    <name>LoginDialog</name>
-    <message>
-        <location filename="../src/ui/dialogs/login_dialog.ui" line="14"/>
-        <source>Connect to Enterprise Controller</source>
-        <comment>Window Title</comment>
-        <translation type="unfinished"></translation>
-    </message>
-    <message>
-        <location filename="../src/ui/dialogs/login_dialog.ui" line="65"/>
-        <source>Connect to Enterprise Controller</source>
-        <comment>Groupbox Title</comment>
-        <translation type="unfinished"></translation>
-    </message>
-    <message>
-        <location filename="../src/ui/dialogs/login_dialog.ui" line="89"/>
-        <source>Save...</source>
-        <translation type="unfinished"></translation>
-    </message>
-    <message>
-        <location filename="../src/ui/dialogs/login_dialog.ui" line="96"/>
-        <source>Delete</source>
-        <translation type="unfinished"></translation>
-    </message>
-    <message>
-        <location filename="../src/ui/dialogs/login_dialog.ui" line="105"/>
-        <source>&amp;Connection options:</source>
-        <translation type="unfinished"></translation>
-    </message>
-    <message>
-        <location filename="../src/ui/dialogs/login_dialog.ui" line="117"/>
-        <source>&amp;Host:</source>
-        <translation type="unfinished"></translation>
-    </message>
-    <message>
-        <location filename="../src/ui/dialogs/login_dialog.ui" line="127"/>
-        <source>&amp;Login:</source>
-        <translation type="unfinished"></translation>
-    </message>
-    <message>
-        <location filename="../src/ui/dialogs/login_dialog.ui" line="156"/>
-        <source>&amp;Password:</source>
-        <translation type="unfinished"></translation>
-    </message>
-    <message>
-        <location filename="../src/ui/dialogs/login_dialog.ui" line="209"/>
-        <source>&amp;Test</source>
-        <translation type="unfinished"></translation>
-    </message>
-    <message>
-        <location filename="../src/ui/dialogs/login_dialog.ui" line="237"/>
-        <source>P&amp;ort:</source>
-        <translation type="unfinished"></translation>
-    </message>
-    <message>
-        <location filename="../src/ui/dialogs/login_dialog.ui" line="264"/>
-        <source>&amp;Auto-Login</source>
-        <translation type="unfinished"></translation>
-    </message>
-</context>
-<context>
-    <name>MultipleCameraSettingsWidget</name>
-    <message>
-        <location filename="../src/ui/widgets/properties/multiple_camera_settings_widget.ui" line="14"/>
-        <source>Camera settings</source>
-        <translation>Camera Settings</translation>
-    </message>
-    <message>
-        <location filename="../src/ui/widgets/properties/multiple_camera_settings_widget.ui" line="24"/>
-        <source>General</source>
-        <translation type="unfinished"></translation>
-    </message>
-    <message>
-        <location filename="../src/ui/widgets/properties/multiple_camera_settings_widget.ui" line="30"/>
-        <source>Authentication</source>
-        <translation type="unfinished"></translation>
-    </message>
-    <message>
-        <location filename="../src/ui/widgets/properties/multiple_camera_settings_widget.ui" line="50"/>
-        <source>Login:</source>
-        <translation type="unfinished"></translation>
-    </message>
-    <message>
-        <location filename="../src/ui/widgets/properties/multiple_camera_settings_widget.ui" line="60"/>
-        <source>Password:</source>
-        <translation type="unfinished"></translation>
-    </message>
-    <message>
-        <location filename="../src/ui/widgets/properties/multiple_camera_settings_widget.ui" line="79"/>
-        <source>Enable audio</source>
-        <translation type="unfinished"></translation>
-    </message>
-    <message>
-        <location filename="../src/ui/widgets/properties/multiple_camera_settings_widget.ui" line="103"/>
-        <source>Recording</source>
-        <translation type="unfinished"></translation>
-    </message>
-    <message>
-        <location filename="../src/ui/widgets/properties/multiple_camera_settings_widget.ui" line="125"/>
-        <source>Expert</source>
-        <translation type="unfinished"></translation>
-    </message>
-</context>
-<context>
-    <name>PlaySoundBusinessActionWidget</name>
-    <message>
-        <location filename="../src/ui/widgets/business/play_sound_business_action_widget.ui" line="37"/>
-        <source>Manage...</source>
-        <translation type="unfinished"></translation>
-    </message>
-    <message>
-        <location filename="../src/ui/widgets/business/play_sound_business_action_widget.ui" line="48"/>
-        <source>Volume:</source>
-        <translation type="unfinished"></translation>
-    </message>
-    <message>
-        <location filename="../src/ui/widgets/business/play_sound_business_action_widget.ui" line="65"/>
-        <source>Test...</source>
-        <translation type="unfinished"></translation>
-    </message>
-</context>
-<context>
-    <name>PopupBusinessActionWidget</name>
-    <message>
-        <location filename="../src/ui/widgets/business/popup_business_action_widget.ui" line="32"/>
-        <source>Show to Administrators only</source>
-        <translation type="unfinished"></translation>
-    </message>
-    <message>
-        <location filename="../src/ui/widgets/business/popup_business_action_widget.ui" line="52"/>
-        <source>Global Notification Settings...</source>
-        <translation type="unfinished"></translation>
-    </message>
-</context>
-<context>
-    <name>PopupSettingsWidget</name>
-    <message>
-        <location filename="../src/ui/widgets/settings/popup_settings_widget.ui" line="20"/>
-        <source>Show all notifications</source>
-        <translation type="unfinished"></translation>
-    </message>
-    <message>
-        <location filename="../src/ui/widgets/settings/popup_settings_widget.ui" line="34"/>
-        <source>Alarms/Events</source>
-        <translation type="unfinished"></translation>
-    </message>
-    <message>
-        <location filename="../src/ui/widgets/settings/popup_settings_widget.ui" line="42"/>
-        <source>System Notifications</source>
-        <translation type="unfinished"></translation>
-    </message>
-</context>
-<context>
-    <name>PreferencesDialog</name>
-    <message>
-        <location filename="../src/ui/dialogs/preferences_dialog.ui" line="20"/>
-        <source>System Settings</source>
-        <translation type="unfinished"></translation>
-    </message>
-</context>
-<context>
-    <name>PtzManageDialog</name>
-    <message>
-        <location filename="../src/ui/dialogs/ptz_manage_dialog.ui" line="38"/>
-        <source>Save Current Position</source>
-        <translation type="unfinished"></translation>
-    </message>
-    <message>
-        <location filename="../src/ui/dialogs/ptz_manage_dialog.ui" line="52"/>
-        <source>Go To Position</source>
-        <translation>Go to Position</translation>
-    </message>
-    <message>
-        <location filename="../src/ui/dialogs/ptz_manage_dialog.ui" line="79"/>
-        <source>Create Tour</source>
-        <translation type="unfinished"></translation>
-    </message>
-    <message>
-        <location filename="../src/ui/dialogs/ptz_manage_dialog.ui" line="93"/>
-        <source>Start Tour</source>
-        <translation type="unfinished"></translation>
-    </message>
-    <message>
-        <location filename="../src/ui/dialogs/ptz_manage_dialog.ui" line="120"/>
-        <source>Delete</source>
-        <translation type="unfinished"></translation>
-    </message>
-    <message>
-        <location filename="../src/ui/dialogs/ptz_manage_dialog.ui" line="180"/>
-        <source>Details</source>
-        <translation type="unfinished"></translation>
-    </message>
-    <message>
-        <location filename="../src/ui/dialogs/ptz_manage_dialog.ui" line="212"/>
-        <source>No tour selected</source>
-        <translation type="unfinished"></translation>
-    </message>
-    <message>
-        <location filename="../src/ui/dialogs/ptz_manage_dialog.ui" line="229"/>
-        <source>Preview</source>
-        <translation type="unfinished"></translation>
-    </message>
-    <message>
-        <location filename="../src/ui/dialogs/ptz_manage_dialog.ui" line="296"/>
-        <source>No preview available</source>
-        <translation type="unfinished"></translation>
-    </message>
-    <message>
-        <location filename="../src/ui/dialogs/ptz_manage_dialog.ui" line="306"/>
-        <source>Get Preview</source>
-        <translation type="unfinished"></translation>
-    </message>
-</context>
-<context>
-    <name>PtzOverlayWidget</name>
-    <message>
-        <location filename="../src/ui/graphics/instruments/ptz_instrument_p.h" line="196"/>
-        <source>Dewarping panoramic mode</source>
-        <translation type="unfinished"></translation>
-    </message>
-</context>
-<context>
-    <name>PtzPresetDialog</name>
-    <message>
-        <location filename="../src/ui/dialogs/ptz_preset_dialog.ui" line="14"/>
-        <source>Save position</source>
-        <translation type="unfinished"></translation>
-    </message>
-    <message>
-        <location filename="../src/ui/dialogs/ptz_preset_dialog.ui" line="26"/>
-        <source>Name:</source>
-        <translation type="unfinished"></translation>
-    </message>
-    <message>
-        <location filename="../src/ui/dialogs/ptz_preset_dialog.ui" line="36"/>
-        <source>Hotkey:</source>
-        <translation type="unfinished"></translation>
-    </message>
-</context>
-<context>
-    <name>QObject</name>
-    <message>
-        <location filename="../src/ui/graphics/items/resource/server_resource_widget.cpp" line="63"/>
-        <source>b/s</source>
-        <translation type="unfinished"></translation>
-    </message>
-    <message>
-        <location filename="../src/ui/graphics/items/resource/server_resource_widget.cpp" line="64"/>
-        <source>Kb/s</source>
-        <translation type="unfinished"></translation>
-    </message>
-    <message>
-        <location filename="../src/ui/graphics/items/resource/server_resource_widget.cpp" line="65"/>
-        <source>Mb/s</source>
-        <translation type="unfinished"></translation>
-    </message>
-    <message>
-        <location filename="../src/ui/screen_recording/video_recorder_settings.cpp" line="102"/>
-        <source>None</source>
-        <translation type="unfinished"></translation>
-    </message>
-    <message>
-        <location filename="../src/ui/widgets/business/business_rule_widget.cpp" line="48"/>
-        <source>Stops</source>
-        <translation type="unfinished"></translation>
-    </message>
-    <message>
-        <location filename="../src/ui/widgets/business/business_rule_widget.cpp" line="50"/>
-        <source>Starts</source>
-        <translation type="unfinished"></translation>
-    </message>
-    <message>
-        <location filename="../src/ui/widgets/business/business_rule_widget.cpp" line="53"/>
-        <source>Starts/Stops</source>
-        <translation type="unfinished"></translation>
-    </message>
-    <message>
-        <location filename="../src/ui/widgets/business/business_rule_widget.cpp" line="55"/>
-        <source>Occurs</source>
-        <translation type="unfinished"></translation>
-    </message>
-    <message>
-        <location filename="../src/ui/workbench/workbench_controller.cpp" line="668"/>
-        <source>Warning</source>
-        <translation type="unfinished"></translation>
-    </message>
-</context>
-<context>
-    <name>QnAboutDialog</name>
-    <message>
-        <location filename="../src/ui/dialogs/about_dialog.cpp" line="79"/>
-        <source>Copy to Clipboard</source>
-        <translation type="unfinished"></translation>
-    </message>
-    <message>
-        <location filename="../src/ui/dialogs/about_dialog.cpp" line="82"/>
-        <source>&lt;b&gt;%1&lt;/b&gt; version %2 (%3).&lt;br/&gt;
-Built for %5-%6 with %7.&lt;br/&gt;
-</source>
-        <translation type="unfinished"></translation>
-    </message>
-    <message>
-        <location filename="../src/ui/dialogs/about_dialog.cpp" line="98"/>
-        <source>&lt;b&gt;Enterprise controller&lt;/b&gt; is not connected.&lt;br&gt;
-</source>
-        <translation type="unfinished"></translation>
-    </message>
-    <message>
-        <location filename="../src/ui/dialogs/about_dialog.cpp" line="100"/>
-        <source>&lt;b&gt;Enterprise controller&lt;/b&gt; version %1 at %2:%3.&lt;br&gt;
-</source>
-        <translation type="unfinished"></translation>
-    </message>
-    <message>
-        <location filename="../src/ui/dialogs/about_dialog.cpp" line="111"/>
-        <source>&lt;b&gt;Media Server&lt;/b&gt; version %2 at %3.</source>
-        <translation type="unfinished"></translation>
-    </message>
-    <message>
-        <location filename="../src/ui/dialogs/about_dialog.cpp" line="118"/>
-        <source>&lt;b&gt;%1 %2&lt;/b&gt; uses the following external libraries:&lt;br/&gt;
-&lt;br /&gt;
-&lt;b&gt;Qt v.%3&lt;/b&gt; - Copyright (c) 2012 Nokia Corporation.&lt;br/&gt;
-&lt;b&gt;FFMpeg %4&lt;/b&gt; - Copyright (c) 2000-2012 FFmpeg developers.&lt;br/&gt;
-&lt;b&gt;Color Picker v2.6 Qt Solution&lt;/b&gt; - Copyright (c) 2009 Nokia Corporation.&lt;br/&gt;
-&lt;b&gt;LAME 3.99.0&lt;/b&gt; - Copyright (c) 1998-2012 LAME developers.&lt;br/&gt;
-&lt;b&gt;OpenAL %5&lt;/b&gt; - Copyright (c) 2000-2006 %6.&lt;br/&gt;
-&lt;b&gt;SIGAR %7&lt;/b&gt; - Copyright (c) 2004-2011 VMware Inc.&lt;br/&gt;
-&lt;b&gt;Boost %8&lt;/b&gt; - Copyright (c) 2000-2012 Boost developers.&lt;br/&gt;
-</source>
-        <translation type="unfinished"></translation>
-    </message>
-    <message>
-        <location filename="../src/ui/dialogs/about_dialog.cpp" line="139"/>
-        <source>&lt;b&gt;Bespin style&lt;/b&gt; - Copyright (c) 2007-2010 Thomas Luebking.&lt;br/&gt;</source>
-        <translation type="unfinished"></translation>
-    </message>
-    <message>
-        <location filename="../src/ui/dialogs/about_dialog.cpp" line="145"/>
-        <source>&lt;b&gt;OpenGL version&lt;/b&gt;: %1.&lt;br/&gt;
-&lt;b&gt;OpenGL renderer&lt;/b&gt;: %2.&lt;br/&gt;
-&lt;b&gt;OpenGL vendor&lt;/b&gt;: %3.&lt;br/&gt;
-&lt;b&gt;OpenGL max texture size&lt;/b&gt;: %4.&lt;br/&gt;
-</source>
-        <translation type="unfinished"></translation>
-    </message>
-</context>
-<context>
-    <name>QnAbstractPtzDialog</name>
-    <message>
-        <location filename="../src/ui/dialogs/abstract_ptz_dialog.cpp" line="53"/>
-        <source>Loading...</source>
-        <translation type="unfinished"></translation>
-    </message>
-    <message>
-        <location filename="../src/ui/dialogs/abstract_ptz_dialog.cpp" line="203"/>
-        <source>Saving...</source>
-        <translation type="unfinished"></translation>
-    </message>
-</context>
-<context>
-    <name>QnAction</name>
-    <message>
-        <location filename="../src/ui/actions/action.cpp" line="110"/>
-        <source>%n</source>
-        <translation type="unfinished"></translation>
-    </message>
-    <message>
-        <location filename="../src/ui/actions/action.cpp" line="112"/>
-        <source>%n (&lt;b&gt;%s&lt;/b&gt;)</source>
-        <translation type="unfinished"></translation>
-    </message>
-</context>
-<context>
-    <name>QnActionManager</name>
-    <message>
-        <location filename="../src/ui/actions/action_manager.cpp" line="342"/>
-        <source>Show FPS</source>
-        <translation type="unfinished"></translation>
-    </message>
-    <message>
-        <location filename="../src/ui/actions/action_manager.cpp" line="343"/>
-        <source>Hide FPS</source>
-        <translation type="unfinished"></translation>
-    </message>
-    <message>
-        <location filename="../src/ui/actions/action_manager.cpp" line="344"/>
-        <source>Ctrl+Alt+F</source>
-        <translation type="unfinished"></translation>
-    </message>
-    <message>
-        <location filename="../src/ui/actions/action_manager.cpp" line="349"/>
-        <source>Drop Resources</source>
-        <translation type="unfinished"></translation>
-    </message>
-    <message>
-        <location filename="../src/ui/actions/action_manager.cpp" line="353"/>
-        <source>Drop Resources into a New Layout</source>
-        <translation>Drop Resources into New Layout</translation>
-    </message>
-    <message>
-        <location filename="../src/ui/actions/action_manager.cpp" line="357"/>
-        <source>Delayed Drop Resources</source>
-        <translation type="unfinished"></translation>
-    </message>
-    <message>
-        <location filename="../src/ui/actions/action_manager.cpp" line="361"/>
-        <source>Instant Drop Resources</source>
-        <translation type="unfinished"></translation>
-    </message>
-    <message>
-        <location filename="../src/ui/actions/action_manager.cpp" line="366"/>
-        <source>Move Cameras</source>
-        <translation type="unfinished"></translation>
-    </message>
-    <message>
-        <location filename="../src/ui/actions/action_manager.cpp" line="371"/>
-        <source>Next Layout</source>
-        <translation type="unfinished"></translation>
-    </message>
-    <message>
-        <location filename="../src/ui/actions/action_manager.cpp" line="372"/>
-        <source>Ctrl+Tab</source>
-        <translation type="unfinished"></translation>
-    </message>
-    <message>
-        <location filename="../src/ui/actions/action_manager.cpp" line="377"/>
-        <source>Previous Layout</source>
-        <translation type="unfinished"></translation>
-    </message>
-    <message>
-        <location filename="../src/ui/actions/action_manager.cpp" line="378"/>
-        <source>Ctrl+Shift+Tab</source>
-        <translation type="unfinished"></translation>
-    </message>
-    <message>
-        <location filename="../src/ui/actions/action_manager.cpp" line="383"/>
-        <source>Select All</source>
-        <translation type="unfinished"></translation>
-    </message>
-    <message>
-        <location filename="../src/ui/actions/action_manager.cpp" line="384"/>
-        <source>Ctrl+A</source>
-        <translation type="unfinished"></translation>
-    </message>
-    <message>
-        <location filename="../src/ui/actions/action_manager.cpp" line="390"/>
-        <source>Selection Changed</source>
-        <translation type="unfinished"></translation>
-    </message>
-    <message>
-        <location filename="../src/ui/actions/action_manager.cpp" line="394"/>
-        <source>Get More Licenses...</source>
-        <translation type="unfinished"></translation>
-    </message>
-    <message>
-        <location filename="../src/ui/actions/action_manager.cpp" line="398"/>
-        <source>Settings...</source>
-        <translation type="unfinished"></translation>
-    </message>
-    <message>
-        <location filename="../src/ui/actions/action_manager.cpp" line="402"/>
-        <source>Reconnect to Server</source>
-        <translation type="unfinished"></translation>
-    </message>
-    <message>
-        <location filename="../src/ui/actions/action_manager.cpp" line="406"/>
-        <source>Go to Freespace Mode</source>
-        <translation type="unfinished"></translation>
-    </message>
-    <message>
-        <location filename="../src/ui/actions/action_manager.cpp" line="407"/>
-        <source>F11</source>
-        <translation type="unfinished"></translation>
-    </message>
-    <message>
-        <location filename="../src/ui/actions/action_manager.cpp" line="412"/>
-        <source>Help</source>
-        <translation type="unfinished"></translation>
-    </message>
-    <message>
-        <location filename="../src/ui/actions/action_manager.cpp" line="417"/>
-        <source>Clear cache</source>
-        <translation>Clear Cache</translation>
-    </message>
-    <message>
-        <location filename="../src/ui/actions/action_manager.cpp" line="421"/>
-        <location filename="../src/ui/actions/action_manager.cpp" line="1092"/>
-        <source>Check Camera Issues...</source>
-        <translation type="unfinished"></translation>
-    </message>
-    <message>
-        <location filename="../src/ui/actions/action_manager.cpp" line="427"/>
-        <location filename="../src/ui/actions/action_manager.cpp" line="686"/>
-        <source>Alarm/Event Log...</source>
-        <translation type="unfinished"></translation>
-    </message>
-    <message>
-        <location filename="../src/ui/actions/action_manager.cpp" line="432"/>
-        <location filename="../src/ui/actions/action_manager.cpp" line="678"/>
-        <source>Alarm/Event Rules...</source>
-        <translation type="unfinished"></translation>
-    </message>
-    <message>
-        <location filename="../src/ui/actions/action_manager.cpp" line="436"/>
-        <source>Restart application</source>
-        <translation type="unfinished"></translation>
-    </message>
-    <message>
-        <location filename="../src/ui/actions/action_manager.cpp" line="440"/>
-        <source>Go To Saved Position</source>
-        <translation type="unfinished"></translation>
-    </message>
-    <message>
-        <location filename="../src/ui/actions/action_manager.cpp" line="446"/>
-        <source>Activate PTZ Tour</source>
-        <translation type="unfinished"></translation>
-    </message>
-    <message>
-        <location filename="../src/ui/actions/action_manager.cpp" line="452"/>
-        <source>Activate PTZ object</source>
-        <translation type="unfinished"></translation>
-    </message>
-    <message>
-        <location filename="../src/ui/actions/action_manager.cpp" line="459"/>
-        <source>Fit in View</source>
-        <translation type="unfinished"></translation>
-    </message>
-    <message>
-        <location filename="../src/ui/actions/action_manager.cpp" line="467"/>
-        <source>Main Menu</source>
-        <translation type="unfinished"></translation>
-    </message>
-    <message>
-        <location filename="../src/ui/actions/action_manager.cpp" line="469"/>
-        <source>Alt+Space</source>
-        <translation type="unfinished"></translation>
-    </message>
-    <message>
-        <location filename="../src/ui/actions/action_manager.cpp" line="481"/>
-        <source>Logout</source>
-        <translation type="unfinished"></translation>
-    </message>
-    <message>
-        <location filename="../src/ui/actions/action_manager.cpp" line="491"/>
-        <source>Start Panic Recording</source>
-        <translation type="unfinished"></translation>
-    </message>
-    <message>
-        <location filename="../src/ui/actions/action_manager.cpp" line="492"/>
-        <source>Stop Panic Recording</source>
-        <translation type="unfinished"></translation>
-    </message>
-    <message>
-        <location filename="../src/ui/actions/action_manager.cpp" line="494"/>
-        <source>Ctrl+P</source>
-        <translation type="unfinished"></translation>
-    </message>
-    <message>
-        <location filename="../src/ui/actions/action_manager.cpp" line="505"/>
-        <source>New...</source>
-        <translation type="unfinished"></translation>
-    </message>
-    <message>
-        <location filename="../src/ui/actions/action_manager.cpp" line="511"/>
-        <source>Layout...</source>
-        <translation type="unfinished"></translation>
-    </message>
-    <message>
-        <location filename="../src/ui/actions/action_manager.cpp" line="512"/>
-        <source>New Layout...</source>
-        <translation type="unfinished"></translation>
-    </message>
-    <message>
-        <location filename="../src/ui/actions/action_manager.cpp" line="517"/>
-        <source>Tab</source>
-        <translation type="unfinished"></translation>
-    </message>
-    <message>
-        <location filename="../src/ui/actions/action_manager.cpp" line="518"/>
-        <source>New Tab</source>
-        <translation type="unfinished"></translation>
-    </message>
-    <message>
-        <location filename="../src/ui/actions/action_manager.cpp" line="519"/>
-        <source>Ctrl+T</source>
-        <translation type="unfinished"></translation>
-    </message>
-    <message>
-        <location filename="../src/ui/actions/action_manager.cpp" line="525"/>
-        <source>Window</source>
-        <translation type="unfinished"></translation>
-    </message>
-    <message>
-        <location filename="../src/ui/actions/action_manager.cpp" line="526"/>
-        <source>New Window</source>
-        <translation type="unfinished"></translation>
-    </message>
-    <message>
-        <location filename="../src/ui/actions/action_manager.cpp" line="527"/>
-        <source>Ctrl+N</source>
-        <translation type="unfinished"></translation>
-    </message>
-    <message>
-        <location filename="../src/ui/actions/action_manager.cpp" line="534"/>
-        <source>User...</source>
-        <translation type="unfinished"></translation>
-    </message>
-    <message>
-        <location filename="../src/ui/actions/action_manager.cpp" line="535"/>
-        <source>New User...</source>
-        <translation type="unfinished"></translation>
-    </message>
-    <message>
-        <location filename="../src/ui/actions/action_manager.cpp" line="540"/>
-        <source>Open Layout...</source>
-        <translation type="unfinished"></translation>
-    </message>
-    <message>
-        <location filename="../src/ui/actions/action_manager.cpp" line="546"/>
-        <source>Open...</source>
-        <translation type="unfinished"></translation>
-    </message>
-    <message>
-        <location filename="../src/ui/actions/action_manager.cpp" line="552"/>
-        <source>File(s)...</source>
-        <translation type="unfinished"></translation>
-    </message>
-    <message>
-        <location filename="../src/ui/actions/action_manager.cpp" line="553"/>
-        <source>Ctrl+O</source>
-        <translation type="unfinished"></translation>
-    </message>
-    <message>
-        <location filename="../src/ui/actions/action_manager.cpp" line="560"/>
-        <source>Layout(s)...</source>
-        <translation type="unfinished"></translation>
-    </message>
-    <message>
-        <location filename="../src/ui/actions/action_manager.cpp" line="566"/>
-        <source>Folder...</source>
-        <translation type="unfinished"></translation>
-    </message>
-    <message>
-        <location filename="../src/ui/actions/action_manager.cpp" line="572"/>
-        <source>Save Current Layout</source>
-        <translation type="unfinished"></translation>
-    </message>
-    <message>
-        <location filename="../src/ui/actions/action_manager.cpp" line="573"/>
-        <source>Ctrl+S</source>
-        <translation type="unfinished"></translation>
-    </message>
-    <message>
-        <location filename="../src/ui/actions/action_manager.cpp" line="581"/>
-        <source>Save Current Layout As...</source>
-        <translation type="unfinished"></translation>
-    </message>
-    <message>
-        <location filename="../src/ui/actions/action_manager.cpp" line="582"/>
-        <source>Ctrl+Alt+S</source>
-        <translation type="unfinished"></translation>
-    </message>
-    <message>
-        <location filename="../src/ui/actions/action_manager.cpp" line="592"/>
-        <source>Start Screen Recording</source>
-        <translation type="unfinished"></translation>
-    </message>
-    <message>
-        <location filename="../src/ui/actions/action_manager.cpp" line="593"/>
-        <source>Stop Screen Recording</source>
-        <translation type="unfinished"></translation>
-    </message>
-    <message>
-        <location filename="../src/ui/actions/action_manager.cpp" line="594"/>
-        <source>Alt+R</source>
-        <translation type="unfinished"></translation>
-    </message>
-    <message>
-        <location filename="../src/ui/actions/action_manager.cpp" line="605"/>
-        <source>Esc</source>
-        <translation type="unfinished"></translation>
-    </message>
-    <message>
-        <location filename="../src/ui/actions/action_manager.cpp" line="607"/>
-        <source>Stop current action</source>
-        <translation type="unfinished"></translation>
-    </message>
-    <message>
-        <location filename="../src/ui/actions/action_manager.cpp" line="611"/>
-        <source>Go to Fullscreen</source>
-        <translation type="unfinished"></translation>
-    </message>
-    <message>
-        <location filename="../src/ui/actions/action_manager.cpp" line="612"/>
-        <source>Exit Fullscreen</source>
-        <translation type="unfinished"></translation>
-    </message>
-    <message>
-        <location filename="../src/ui/actions/action_manager.cpp" line="618"/>
-        <source>Minimize</source>
-        <translation type="unfinished"></translation>
-    </message>
-    <message>
-        <location filename="../src/ui/actions/action_manager.cpp" line="623"/>
-        <source>Maximize</source>
-        <translation type="unfinished"></translation>
-    </message>
-    <message>
-        <location filename="../src/ui/actions/action_manager.cpp" line="624"/>
-        <source>Restore Down</source>
-        <translation type="unfinished"></translation>
-    </message>
-    <message>
-        <location filename="../src/ui/actions/action_manager.cpp" line="633"/>
-        <source>Ctrl+F</source>
-        <translation type="unfinished"></translation>
-    </message>
-    <message>
-        <location filename="../src/ui/actions/action_manager.cpp" line="635"/>
-        <source>Alt+Enter</source>
-        <translation type="unfinished"></translation>
-    </message>
-    <message>
-        <location filename="../src/ui/actions/action_manager.cpp" line="636"/>
-        <source>Alt+Return</source>
-        <translation type="unfinished"></translation>
-    </message>
-    <message>
-        <location filename="../src/ui/actions/action_manager.cpp" line="643"/>
-        <source>Show Message</source>
-        <translation type="unfinished"></translation>
-    </message>
-    <message>
-        <location filename="../src/ui/actions/action_manager.cpp" line="647"/>
-        <source>Show Version Mismatch Message</source>
-        <translation type="unfinished"></translation>
-    </message>
-    <message>
-        <location filename="../src/ui/actions/action_manager.cpp" line="651"/>
-        <source>Show Beta Version Warning Message</source>
-        <translation type="unfinished"></translation>
-    </message>
-    <message>
-        <location filename="../src/ui/actions/action_manager.cpp" line="655"/>
-        <source>Open in Browser...</source>
-        <translation type="unfinished"></translation>
-    </message>
-    <message>
-        <location filename="../src/ui/actions/action_manager.cpp" line="660"/>
-        <source>System Settings...</source>
-        <translation type="unfinished"></translation>
-    </message>
-    <message>
-        <location filename="../src/ui/actions/action_manager.cpp" line="667"/>
-        <source>Open Web Client...</source>
-        <translation type="unfinished"></translation>
-    </message>
-    <message>
-        <location filename="../src/ui/actions/action_manager.cpp" line="679"/>
-        <source>Ctrl+E</source>
-        <translation type="unfinished"></translation>
-    </message>
-    <message>
-        <location filename="../src/ui/actions/action_manager.cpp" line="687"/>
-        <source>Ctrl+L</source>
-        <translation type="unfinished"></translation>
-    </message>
-    <message>
-        <location filename="../src/ui/actions/action_manager.cpp" line="694"/>
-        <source>Camera List...</source>
-        <translation type="unfinished"></translation>
-    </message>
-    <message>
-        <location filename="../src/ui/actions/action_manager.cpp" line="695"/>
-        <source>Ctrl+M</source>
-        <translation type="unfinished"></translation>
-    </message>
-    <message>
-        <location filename="../src/ui/actions/action_manager.cpp" line="702"/>
-        <source>Backup/Restore Configuration...</source>
-        <translation type="unfinished"></translation>
-    </message>
-    <message>
-        <location filename="../src/ui/actions/action_manager.cpp" line="712"/>
-        <source>How-to Videos and FAQ...</source>
-        <translation type="unfinished"></translation>
-    </message>
-    <message>
-        <location filename="../src/ui/actions/action_manager.cpp" line="717"/>
-        <source>Check for Updates...</source>
-        <translation type="unfinished"></translation>
-    </message>
-    <message>
-        <location filename="../src/ui/actions/action_manager.cpp" line="722"/>
-        <source>About...</source>
-        <translation type="unfinished"></translation>
-    </message>
-    <message>
-        <location filename="../src/ui/actions/action_manager.cpp" line="723"/>
-        <source>F1</source>
-        <translation type="unfinished"></translation>
-    </message>
-    <message>
-        <location filename="../src/ui/actions/action_manager.cpp" line="734"/>
-        <source>Exit</source>
-        <translation type="unfinished"></translation>
-    </message>
-    <message>
-        <location filename="../src/ui/actions/action_manager.cpp" line="735"/>
-        <source>Alt+F4</source>
-        <translation type="unfinished"></translation>
-    </message>
-    <message>
-        <location filename="../src/ui/actions/action_manager.cpp" line="749"/>
-        <source>Close</source>
-        <translation type="unfinished"></translation>
-    </message>
-    <message>
-        <location filename="../src/ui/actions/action_manager.cpp" line="750"/>
-        <source>Ctrl+W</source>
-        <translation type="unfinished"></translation>
-    </message>
-    <message>
-        <location filename="../src/ui/actions/action_manager.cpp" line="755"/>
-        <source>Close All But This</source>
-        <translation type="unfinished"></translation>
-    </message>
-    <message>
-        <location filename="../src/ui/actions/action_manager.cpp" line="764"/>
-        <source>Open in Layout</source>
-        <translation type="unfinished"></translation>
-    </message>
-    <message>
-        <location filename="../src/ui/actions/action_manager.cpp" line="769"/>
-        <source>Open</source>
-        <translation type="unfinished"></translation>
-    </message>
-    <message>
-        <location filename="../src/ui/actions/action_manager.cpp" line="770"/>
-        <source>Monitor</source>
-        <translation type="unfinished"></translation>
-    </message>
-    <message>
-        <location filename="../src/ui/actions/action_manager.cpp" line="775"/>
-        <source>Open in New Tab</source>
-        <translation type="unfinished"></translation>
-    </message>
-    <message>
-        <location filename="../src/ui/actions/action_manager.cpp" line="776"/>
-        <source>Monitor in a New Tab</source>
-        <translation>Monitor in New Tab</translation>
-    </message>
-    <message>
-        <location filename="../src/ui/actions/action_manager.cpp" line="781"/>
-        <source>Open in New Window</source>
-        <translation type="unfinished"></translation>
-    </message>
-    <message>
-        <location filename="../src/ui/actions/action_manager.cpp" line="782"/>
-        <source>Monitor in a New Window</source>
-        <translation>Monitor in New Window</translation>
-    </message>
-    <message>
-        <location filename="../src/ui/actions/action_manager.cpp" line="790"/>
-        <source>Open Layout in a New Tab</source>
-        <translation>Open Layout in New Tab</translation>
-    </message>
-    <message>
-        <location filename="../src/ui/actions/action_manager.cpp" line="795"/>
-        <source>Open Layouts</source>
-        <translation type="unfinished"></translation>
-    </message>
-    <message>
-        <location filename="../src/ui/actions/action_manager.cpp" line="800"/>
-        <source>Open Layout(s) in a New Window</source>
-        <translation>Open Layout(s) in New Window</translation>
-    </message>
-    <message>
-        <location filename="../src/ui/actions/action_manager.cpp" line="808"/>
-        <source>Open Current Layout in a New Window</source>
-        <translation>Open Current Layout in New Window</translation>
-    </message>
-    <message>
-        <location filename="../src/ui/actions/action_manager.cpp" line="813"/>
-        <source>Open Layout(s)</source>
-        <translation type="unfinished"></translation>
-    </message>
-    <message>
-        <location filename="../src/ui/actions/action_manager.cpp" line="818"/>
-        <source>Open Containing Folder</source>
-        <translation type="unfinished"></translation>
-    </message>
-    <message>
-        <location filename="../src/ui/actions/action_manager.cpp" line="819"/>
-        <source>Ctrl+Enter</source>
-        <translation type="unfinished"></translation>
-    </message>
-    <message>
-        <location filename="../src/ui/actions/action_manager.cpp" line="820"/>
-        <source>Ctrl+Return</source>
-        <translation type="unfinished"></translation>
-    </message>
-    <message>
-        <location filename="../src/ui/actions/action_manager.cpp" line="832"/>
-        <source>Save Layout</source>
-        <translation type="unfinished"></translation>
-    </message>
-    <message>
-        <location filename="../src/ui/actions/action_manager.cpp" line="839"/>
-        <location filename="../src/ui/actions/action_manager.cpp" line="846"/>
-        <source>Save Layout As...</source>
-        <translation type="unfinished"></translation>
-    </message>
-    <message>
-        <location filename="../src/ui/actions/action_manager.cpp" line="856"/>
-        <source>Maximize Item</source>
-        <translation type="unfinished"></translation>
-    </message>
-    <message>
-        <location filename="../src/ui/actions/action_manager.cpp" line="857"/>
-        <location filename="../src/ui/actions/action_manager.cpp" line="865"/>
-        <source>Enter</source>
-        <translation type="unfinished"></translation>
-    </message>
-    <message>
-        <location filename="../src/ui/actions/action_manager.cpp" line="858"/>
-        <location filename="../src/ui/actions/action_manager.cpp" line="866"/>
-        <source>Return</source>
-        <translation type="unfinished"></translation>
-    </message>
-    <message>
-        <location filename="../src/ui/actions/action_manager.cpp" line="864"/>
-        <source>Restore Item</source>
-        <translation type="unfinished"></translation>
-    </message>
-    <message>
-        <location filename="../src/ui/actions/action_manager.cpp" line="872"/>
-        <source>Show Info</source>
-        <translation type="unfinished"></translation>
-    </message>
-    <message>
-        <location filename="../src/ui/actions/action_manager.cpp" line="873"/>
-        <location filename="../src/ui/actions/action_manager.cpp" line="879"/>
-        <location filename="../src/ui/actions/action_manager.cpp" line="885"/>
-        <location filename="../src/ui/actions/action_manager.cpp" line="945"/>
-        <source>Alt+I</source>
-        <translation type="unfinished"></translation>
-    </message>
-    <message>
-        <location filename="../src/ui/actions/action_manager.cpp" line="878"/>
-        <source>Hide Info</source>
-        <translation type="unfinished"></translation>
-    </message>
-    <message>
-        <location filename="../src/ui/actions/action_manager.cpp" line="884"/>
-        <source>Toggle Info</source>
-        <translation type="unfinished"></translation>
-    </message>
-    <message>
-        <location filename="../src/ui/actions/action_manager.cpp" line="890"/>
-        <source>Change Resolution...</source>
-        <translation type="unfinished"></translation>
-    </message>
-    <message>
-        <location filename="../src/ui/actions/action_manager.cpp" line="897"/>
-        <source>Auto</source>
-        <translation type="unfinished"></translation>
-    </message>
-    <message>
-        <location filename="../src/ui/actions/action_manager.cpp" line="903"/>
-        <source>Low</source>
-        <translation type="unfinished"></translation>
-    </message>
-    <message>
-        <location filename="../src/ui/actions/action_manager.cpp" line="908"/>
-        <source>High</source>
-        <translation type="unfinished"></translation>
-    </message>
-    <message>
-        <location filename="../src/ui/actions/action_manager.cpp" line="916"/>
-        <source>PTZ...</source>
-        <translation type="unfinished"></translation>
-    </message>
-    <message>
-        <location filename="../src/ui/actions/action_manager.cpp" line="924"/>
-        <source>Save Current Position...</source>
-        <translation type="unfinished"></translation>
-    </message>
-    <message>
-        <location filename="../src/ui/actions/action_manager.cpp" line="930"/>
-        <source>Manage...</source>
-        <translation type="unfinished"></translation>
-    </message>
-    <message>
-        <location filename="../src/ui/actions/action_manager.cpp" line="938"/>
-        <source>Calibrate Fisheye</source>
-        <translation type="unfinished"></translation>
-    </message>
-    <message>
-        <location filename="../src/ui/actions/action_manager.cpp" line="944"/>
-        <source>Toggle Resolution Mode</source>
-        <translation type="unfinished"></translation>
-    </message>
-    <message>
-        <location filename="../src/ui/actions/action_manager.cpp" line="951"/>
-        <source>Show Motion/Smart Search</source>
-        <translation type="unfinished"></translation>
-    </message>
-    <message>
-        <location filename="../src/ui/actions/action_manager.cpp" line="952"/>
-        <source>Show Motion</source>
-        <translation type="unfinished"></translation>
-    </message>
-    <message>
-        <location filename="../src/ui/actions/action_manager.cpp" line="953"/>
-        <location filename="../src/ui/actions/action_manager.cpp" line="960"/>
-        <location filename="../src/ui/actions/action_manager.cpp" line="971"/>
-        <source>Alt+G</source>
-        <translation type="unfinished"></translation>
-    </message>
-    <message>
-        <location filename="../src/ui/actions/action_manager.cpp" line="958"/>
-        <source>Hide Motion/Smart Search</source>
-        <translation type="unfinished"></translation>
-    </message>
-    <message>
-        <location filename="../src/ui/actions/action_manager.cpp" line="959"/>
-        <source>Hide Motion</source>
-        <translation type="unfinished"></translation>
-    </message>
-    <message>
-        <location filename="../src/ui/actions/action_manager.cpp" line="965"/>
-        <source>Clear Motion Selection</source>
-        <translation type="unfinished"></translation>
-    </message>
-    <message>
-        <location filename="../src/ui/actions/action_manager.cpp" line="970"/>
-        <source>Toggle Smart Search</source>
-        <translation type="unfinished"></translation>
-    </message>
-    <message>
-        <location filename="../src/ui/actions/action_manager.cpp" line="976"/>
-        <source>Check File Watermark</source>
-        <translation type="unfinished"></translation>
-    </message>
-    <message>
-        <location filename="../src/ui/actions/action_manager.cpp" line="977"/>
-        <source>Alt+C</source>
-        <translation type="unfinished"></translation>
-    </message>
-    <message>
-        <location filename="../src/ui/actions/action_manager.cpp" line="983"/>
-        <source>Take Screenshot</source>
-        <translation type="unfinished"></translation>
-    </message>
-    <message>
-        <location filename="../src/ui/actions/action_manager.cpp" line="984"/>
-        <source>Alt+S</source>
-        <translation type="unfinished"></translation>
-    </message>
-    <message>
-        <location filename="../src/ui/actions/action_manager.cpp" line="990"/>
-        <source>Image Enhancement...</source>
-        <translation type="unfinished"></translation>
-    </message>
-    <message>
-        <location filename="../src/ui/actions/action_manager.cpp" line="991"/>
-        <source>Alt+J</source>
-        <translation type="unfinished"></translation>
-    </message>
-    <message>
-        <location filename="../src/ui/actions/action_manager.cpp" line="997"/>
-        <source>Create Zoom Window</source>
-        <translation type="unfinished"></translation>
-    </message>
-    <message>
-        <location filename="../src/ui/actions/action_manager.cpp" line="1002"/>
-        <source>Rotate to...</source>
-        <translation type="unfinished"></translation>
-    </message>
-    <message>
-        <location filename="../src/ui/actions/action_manager.cpp" line="1007"/>
-        <source>0 degrees</source>
-        <translation type="unfinished"></translation>
-    </message>
-    <message>
-        <location filename="../src/ui/actions/action_manager.cpp" line="1011"/>
-        <source>90 degrees</source>
-        <translation type="unfinished"></translation>
-    </message>
-    <message>
-        <location filename="../src/ui/actions/action_manager.cpp" line="1015"/>
-        <source>180 degrees</source>
-        <translation type="unfinished"></translation>
-    </message>
-    <message>
-        <location filename="../src/ui/actions/action_manager.cpp" line="1019"/>
-        <source>270 degrees</source>
-        <translation type="unfinished"></translation>
-    </message>
-    <message>
-        <location filename="../src/ui/actions/action_manager.cpp" line="1028"/>
-        <source>Remove from Layout</source>
-        <translation type="unfinished"></translation>
-    </message>
-    <message>
-        <location filename="../src/ui/actions/action_manager.cpp" line="1032"/>
-        <location filename="../src/ui/actions/action_manager.cpp" line="1044"/>
-        <source>Del</source>
-        <translation type="unfinished"></translation>
-    </message>
-    <message>
-        <location filename="../src/ui/actions/action_manager.cpp" line="1040"/>
-        <source>Delete</source>
-        <translation type="unfinished"></translation>
-    </message>
-    <message>
-        <location filename="../src/ui/actions/action_manager.cpp" line="1057"/>
-        <source>Rename</source>
-        <translation type="unfinished"></translation>
-    </message>
-    <message>
-        <location filename="../src/ui/actions/action_manager.cpp" line="1058"/>
-        <source>F2</source>
-        <translation type="unfinished"></translation>
-    </message>
-    <message>
-        <location filename="../src/ui/actions/action_manager.cpp" line="1067"/>
-        <source>Upload to YouTube...</source>
-        <translation type="unfinished"></translation>
-    </message>
-    <message>
-        <location filename="../src/ui/actions/action_manager.cpp" line="1074"/>
-        <source>Delete from Disk</source>
-        <translation type="unfinished"></translation>
-    </message>
-    <message>
-        <location filename="../src/ui/actions/action_manager.cpp" line="1081"/>
-        <source>Set as Layout Background</source>
-        <translation type="unfinished"></translation>
-    </message>
-    <message>
-        <location filename="../src/ui/actions/action_manager.cpp" line="1087"/>
-        <source>User Settings...</source>
-        <translation type="unfinished"></translation>
-    </message>
-    <message>
-        <location filename="../src/ui/actions/action_manager.cpp" line="1098"/>
-        <source>Camera Rules...</source>
-        <translation type="unfinished"></translation>
-    </message>
-    <message>
-        <location filename="../src/ui/actions/action_manager.cpp" line="1104"/>
-        <source>Camera Settings...</source>
-        <translation type="unfinished"></translation>
-    </message>
-    <message>
-        <location filename="../src/ui/actions/action_manager.cpp" line="1110"/>
-        <source>Picture Settings...</source>
-        <translation type="unfinished"></translation>
-    </message>
-    <message>
-        <location filename="../src/ui/actions/action_manager.cpp" line="1115"/>
-        <location filename="../src/ui/actions/action_manager.cpp" line="1238"/>
-        <source>Layout Settings...</source>
-        <translation type="unfinished"></translation>
-    </message>
-    <message>
-        <location filename="../src/ui/actions/action_manager.cpp" line="1121"/>
-        <source>Open in Camera Settings Dialog</source>
-        <translation type="unfinished"></translation>
-    </message>
-    <message>
-        <location filename="../src/ui/actions/action_manager.cpp" line="1125"/>
-        <source>Clear Camera Settings Dialog</source>
-        <translation type="unfinished"></translation>
-    </message>
-    <message>
-        <location filename="../src/ui/actions/action_manager.cpp" line="1129"/>
-        <source>Add Camera(s)...</source>
-        <translation type="unfinished"></translation>
-    </message>
-    <message>
-        <location filename="../src/ui/actions/action_manager.cpp" line="1134"/>
-        <source>Camera(s) List by Server...</source>
-        <translation type="unfinished"></translation>
-    </message>
-    <message>
-        <location filename="../src/ui/actions/action_manager.cpp" line="1139"/>
-        <source>Ping...</source>
-        <translation type="unfinished"></translation>
-    </message>
-    <message>
-        <location filename="../src/ui/actions/action_manager.cpp" line="1143"/>
-        <source>Server Logs...</source>
-        <translation type="unfinished"></translation>
-    </message>
-    <message>
-        <location filename="../src/ui/actions/action_manager.cpp" line="1148"/>
-        <source>Server Diagnostics...</source>
-        <translation type="unfinished"></translation>
-    </message>
-    <message>
-        <location filename="../src/ui/actions/action_manager.cpp" line="1153"/>
-        <source>Server Settings...</source>
-        <translation type="unfinished"></translation>
-    </message>
-    <message>
-        <location filename="../src/ui/actions/action_manager.cpp" line="1159"/>
-        <source>Change Cell Aspect Ratio...</source>
-        <translation type="unfinished"></translation>
-    </message>
-    <message>
-        <location filename="../src/ui/actions/action_manager.cpp" line="1167"/>
-        <source>4:3</source>
-        <translation type="unfinished"></translation>
-    </message>
-    <message>
-        <location filename="../src/ui/actions/action_manager.cpp" line="1174"/>
-        <source>16:9</source>
-        <translation type="unfinished"></translation>
-    </message>
-    <message>
-        <location filename="../src/ui/actions/action_manager.cpp" line="1183"/>
-        <source>Change Cell Spacing...</source>
-        <translation type="unfinished"></translation>
-    </message>
-    <message>
-        <location filename="../src/ui/actions/action_manager.cpp" line="1191"/>
-        <source>None</source>
-        <translation type="unfinished"></translation>
-    </message>
-    <message>
-        <location filename="../src/ui/actions/action_manager.cpp" line="1198"/>
-        <source>Small</source>
-        <translation type="unfinished"></translation>
-    </message>
-    <message>
-        <location filename="../src/ui/actions/action_manager.cpp" line="1205"/>
-        <source>Medium</source>
-        <translation type="unfinished"></translation>
-    </message>
-    <message>
-        <location filename="../src/ui/actions/action_manager.cpp" line="1212"/>
-        <source>Large</source>
-        <translation type="unfinished"></translation>
-    </message>
-    <message>
-        <location filename="../src/ui/actions/action_manager.cpp" line="1225"/>
-        <source>Start Tour</source>
-        <translation type="unfinished"></translation>
-    </message>
-    <message>
-        <location filename="../src/ui/actions/action_manager.cpp" line="1226"/>
-        <source>Stop Tour</source>
-        <translation type="unfinished"></translation>
-    </message>
-    <message>
-        <location filename="../src/ui/actions/action_manager.cpp" line="1227"/>
-        <source>Alt+T</source>
-        <translation type="unfinished"></translation>
-    </message>
-    <message>
-        <location filename="../src/ui/actions/action_manager.cpp" line="1243"/>
-        <source>Mark Selection Start</source>
-        <translation type="unfinished"></translation>
-    </message>
-    <message>
-        <location filename="../src/ui/actions/action_manager.cpp" line="1244"/>
-        <source>[</source>
-        <translation type="unfinished"></translation>
-    </message>
-    <message>
-        <location filename="../src/ui/actions/action_manager.cpp" line="1250"/>
-        <source>Mark Selection End</source>
-        <translation type="unfinished"></translation>
-    </message>
-    <message>
-        <location filename="../src/ui/actions/action_manager.cpp" line="1251"/>
-        <source>]</source>
-        <translation type="unfinished"></translation>
-    </message>
-    <message>
-        <location filename="../src/ui/actions/action_manager.cpp" line="1257"/>
-        <source>Clear Selection</source>
-        <translation type="unfinished"></translation>
-    </message>
-    <message>
-        <location filename="../src/ui/actions/action_manager.cpp" line="1262"/>
-        <source>Zoom to Selection</source>
-        <translation type="unfinished"></translation>
-    </message>
-    <message>
-        <location filename="../src/ui/actions/action_manager.cpp" line="1267"/>
-        <source>Export Selected Area...</source>
-        <translation type="unfinished"></translation>
-    </message>
-    <message>
-        <location filename="../src/ui/actions/action_manager.cpp" line="1273"/>
-        <source>Export Multi-Video...</source>
-        <translation type="unfinished"></translation>
-    </message>
-    <message>
-        <location filename="../src/ui/actions/action_manager.cpp" line="1279"/>
-        <source>Preview Search...</source>
-        <translation type="unfinished"></translation>
-    </message>
-    <message>
-        <location filename="../src/ui/actions/action_manager.cpp" line="1286"/>
-        <source>Ctrl+Alt+Shift++</source>
-        <translation type="unfinished"></translation>
-    </message>
-    <message>
-        <location filename="../src/ui/actions/action_manager.cpp" line="1287"/>
-        <source>Increment Debug Counter</source>
-        <translation type="unfinished"></translation>
-    </message>
-    <message>
-        <location filename="../src/ui/actions/action_manager.cpp" line="1291"/>
-        <source>Ctrl+Alt+Shift+-</source>
-        <translation type="unfinished"></translation>
-    </message>
-    <message>
-        <location filename="../src/ui/actions/action_manager.cpp" line="1292"/>
-        <source>Decrement Debug Counter</source>
-        <translation type="unfinished"></translation>
-    </message>
-    <message>
-        <location filename="../src/ui/actions/action_manager.cpp" line="1296"/>
-        <source>Ctrl+Alt+Shift+R</source>
-        <translation type="unfinished"></translation>
-    </message>
-    <message>
-        <location filename="../src/ui/actions/action_manager.cpp" line="1297"/>
-        <source>Show Resource Pool</source>
-        <translation type="unfinished"></translation>
-    </message>
-    <message>
-        <location filename="../src/ui/actions/action_manager.cpp" line="1301"/>
-        <source>Calibrate PTZ</source>
-        <translation type="unfinished"></translation>
-    </message>
-    <message>
-        <location filename="../src/ui/actions/action_manager.cpp" line="1305"/>
-        <source>Get PTZ Position</source>
-        <translation type="unfinished"></translation>
-    </message>
-    <message>
-        <location filename="../src/ui/actions/action_manager.cpp" line="1309"/>
-        <source>Ctrl+Alt+Shift+D</source>
-        <translation type="unfinished"></translation>
-    </message>
-    <message>
-        <location filename="../src/ui/actions/action_manager.cpp" line="1310"/>
-        <source>Debug Control Panel</source>
-        <translation type="unfinished"></translation>
-    </message>
-    <message>
-        <location filename="../src/ui/actions/action_manager.cpp" line="1314"/>
-        <source>Space</source>
-        <translation type="unfinished"></translation>
-    </message>
-    <message>
-        <location filename="../src/ui/actions/action_manager.cpp" line="1315"/>
-        <source>Play</source>
-        <translation type="unfinished"></translation>
-    </message>
-    <message>
-        <location filename="../src/ui/actions/action_manager.cpp" line="1316"/>
-        <source>Pause</source>
-        <translation type="unfinished"></translation>
-    </message>
-    <message>
-        <location filename="../src/ui/actions/action_manager.cpp" line="1321"/>
-        <source>Ctrl+-</source>
-        <translation type="unfinished"></translation>
-    </message>
-    <message>
-        <location filename="../src/ui/actions/action_manager.cpp" line="1322"/>
-        <source>Speed Down</source>
-        <translation type="unfinished"></translation>
-    </message>
-    <message>
-        <location filename="../src/ui/actions/action_manager.cpp" line="1327"/>
-        <source>Ctrl++</source>
-        <translation type="unfinished"></translation>
-    </message>
-    <message>
-        <location filename="../src/ui/actions/action_manager.cpp" line="1328"/>
-        <source>Speed Up</source>
-        <translation type="unfinished"></translation>
-    </message>
-    <message>
-        <location filename="../src/ui/actions/action_manager.cpp" line="1333"/>
-        <source>Ctrl+Left</source>
-        <translation type="unfinished"></translation>
-    </message>
-    <message>
-        <location filename="../src/ui/actions/action_manager.cpp" line="1334"/>
-        <source>Previous Frame</source>
-        <translation type="unfinished"></translation>
-    </message>
-    <message>
-        <location filename="../src/ui/actions/action_manager.cpp" line="1339"/>
-        <source>Ctrl+Right</source>
-        <translation type="unfinished"></translation>
-    </message>
-    <message>
-        <location filename="../src/ui/actions/action_manager.cpp" line="1340"/>
-        <source>Next Frame</source>
-        <translation type="unfinished"></translation>
-    </message>
-    <message>
-        <location filename="../src/ui/actions/action_manager.cpp" line="1345"/>
-        <source>Z</source>
-        <translation type="unfinished"></translation>
-    </message>
-    <message>
-        <location filename="../src/ui/actions/action_manager.cpp" line="1346"/>
-        <source>To Start</source>
-        <translation type="unfinished"></translation>
-    </message>
-    <message>
-        <location filename="../src/ui/actions/action_manager.cpp" line="1351"/>
-        <source>X</source>
-        <translation type="unfinished"></translation>
-    </message>
-    <message>
-        <location filename="../src/ui/actions/action_manager.cpp" line="1352"/>
-        <source>To End</source>
-        <translation type="unfinished"></translation>
-    </message>
-    <message>
-        <location filename="../src/ui/actions/action_manager.cpp" line="1357"/>
-        <source>Ctrl+Up</source>
-        <translation type="unfinished"></translation>
-    </message>
-    <message>
-        <location filename="../src/ui/actions/action_manager.cpp" line="1358"/>
-        <source>Volume Down</source>
-        <translation type="unfinished"></translation>
-    </message>
-    <message>
-        <location filename="../src/ui/actions/action_manager.cpp" line="1362"/>
-        <source>Ctrl+Down</source>
-        <translation type="unfinished"></translation>
-    </message>
-    <message>
-        <location filename="../src/ui/actions/action_manager.cpp" line="1363"/>
-        <source>Volume Up</source>
-        <translation type="unfinished"></translation>
-    </message>
-    <message>
-        <location filename="../src/ui/actions/action_manager.cpp" line="1367"/>
-        <source>M</source>
-        <translation type="unfinished"></translation>
-    </message>
-    <message>
-        <location filename="../src/ui/actions/action_manager.cpp" line="1368"/>
-        <source>Toggle Mute</source>
-        <translation type="unfinished"></translation>
-    </message>
-    <message>
-        <location filename="../src/ui/actions/action_manager.cpp" line="1373"/>
-        <source>L</source>
-        <translation type="unfinished"></translation>
-    </message>
-    <message>
-        <location filename="../src/ui/actions/action_manager.cpp" line="1374"/>
-        <source>Jump to Live</source>
-        <translation type="unfinished"></translation>
-    </message>
-    <message>
-        <location filename="../src/ui/actions/action_manager.cpp" line="1380"/>
-        <source>S</source>
-        <translation type="unfinished"></translation>
-    </message>
-    <message>
-        <location filename="../src/ui/actions/action_manager.cpp" line="1381"/>
-        <source>Synchronize Streams</source>
-        <translation type="unfinished"></translation>
-    </message>
-    <message>
-        <location filename="../src/ui/actions/action_manager.cpp" line="1382"/>
-        <source>Disable Stream Synchronization</source>
-        <translation type="unfinished"></translation>
-    </message>
-    <message>
-        <location filename="../src/ui/actions/action_manager.cpp" line="1392"/>
-        <source>Show Thumbnails</source>
-        <translation type="unfinished"></translation>
-    </message>
-    <message>
-        <location filename="../src/ui/actions/action_manager.cpp" line="1393"/>
-        <source>Hide Thumbnails</source>
-        <translation type="unfinished"></translation>
-    </message>
-    <message>
-        <location filename="../src/ui/actions/action_manager.cpp" line="1397"/>
-        <source>Show Calendar</source>
-        <translation type="unfinished"></translation>
-    </message>
-    <message>
-        <location filename="../src/ui/actions/action_manager.cpp" line="1398"/>
-        <source>Hide Calendar</source>
-        <translation type="unfinished"></translation>
-    </message>
-    <message>
-        <location filename="../src/ui/actions/action_manager.cpp" line="1402"/>
-        <source>Show Title Bar</source>
-        <translation type="unfinished"></translation>
-    </message>
-    <message>
-        <location filename="../src/ui/actions/action_manager.cpp" line="1403"/>
-        <source>Hide Title Bar</source>
-        <translation type="unfinished"></translation>
-    </message>
-    <message>
-        <location filename="../src/ui/actions/action_manager.cpp" line="1408"/>
-        <source>Pin Tree</source>
-        <translation type="unfinished"></translation>
-    </message>
-    <message>
-        <location filename="../src/ui/actions/action_manager.cpp" line="1409"/>
-        <source>Unpin Tree</source>
-        <translation type="unfinished"></translation>
-    </message>
-    <message>
-        <location filename="../src/ui/actions/action_manager.cpp" line="1414"/>
-        <source>Show Tree</source>
-        <translation type="unfinished"></translation>
-    </message>
-    <message>
-        <location filename="../src/ui/actions/action_manager.cpp" line="1415"/>
-        <source>Hide Tree</source>
-        <translation type="unfinished"></translation>
-    </message>
-    <message>
-        <location filename="../src/ui/actions/action_manager.cpp" line="1420"/>
-        <source>Show Timeline</source>
-        <translation type="unfinished"></translation>
-    </message>
-    <message>
-        <location filename="../src/ui/actions/action_manager.cpp" line="1421"/>
-        <source>Hide Timeline</source>
-        <translation type="unfinished"></translation>
-    </message>
-    <message>
-        <location filename="../src/ui/actions/action_manager.cpp" line="1425"/>
-        <source>Pin Notifications</source>
-        <translation type="unfinished"></translation>
-    </message>
-    <message>
-        <location filename="../src/ui/actions/action_manager.cpp" line="1426"/>
-        <source>Unpin Notifications</source>
-        <translation type="unfinished"></translation>
-    </message>
-</context>
-<context>
-    <name>QnAdjustVideoDialog</name>
-    <message>
-        <location filename="../src/ui/dialogs/adjust_video_dialog.cpp" line="61"/>
-        <source>Image Enhancement</source>
-        <translation type="unfinished"></translation>
-    </message>
-    <message>
-        <location filename="../src/ui/dialogs/adjust_video_dialog.cpp" line="63"/>
-        <source>Image Enhancement - %1</source>
-        <translation type="unfinished"></translation>
-    </message>
-</context>
-<context>
-    <name>QnAdvancedSettingsWidget</name>
-    <message>
-        <location filename="../src/ui/widgets/properties/expert_settings_widget.cpp" line="53"/>
-        <source>4:3</source>
-        <translation type="unfinished"></translation>
-    </message>
-    <message>
-        <location filename="../src/ui/widgets/properties/expert_settings_widget.cpp" line="54"/>
-        <source>16:9</source>
-        <translation type="unfinished"></translation>
-    </message>
-    <message>
-        <location filename="../src/ui/widgets/properties/expert_settings_widget.cpp" line="55"/>
-        <source>1:1</source>
-        <translation type="unfinished"></translation>
-    </message>
-</context>
-<context>
-    <name>QnAggregationWidget</name>
-    <message>
-        <location filename="../src/ui/widgets/business/aggregation_widget.cpp" line="9"/>
-        <source>sec</source>
-        <translation type="unfinished"></translation>
-    </message>
-    <message>
-        <location filename="../src/ui/widgets/business/aggregation_widget.cpp" line="10"/>
-        <source>min</source>
-        <translation type="unfinished"></translation>
-    </message>
-    <message>
-        <location filename="../src/ui/widgets/business/aggregation_widget.cpp" line="11"/>
-        <source>hrs</source>
-        <translation type="unfinished"></translation>
-    </message>
-    <message>
-        <location filename="../src/ui/widgets/business/aggregation_widget.cpp" line="12"/>
-        <source>days</source>
-        <translation type="unfinished"></translation>
-    </message>
-</context>
-<context>
-    <name>QnAutoTester</name>
-    <message>
-        <location filename="../src/tests/auto_tester.cpp" line="31"/>
-        <source>Time to wait before finishing the test, in milliseconds. Default is %1.</source>
-        <translation type="unfinished"></translation>
-    </message>
-    <message>
-        <location filename="../src/tests/auto_tester.cpp" line="32"/>
-        <source>Substring that must be present in one of the resources.</source>
-        <translation>A substring must be present in one of the resources.</translation>
-    </message>
-    <message>
-        <location filename="../src/tests/auto_tester.cpp" line="33"/>
-        <source>Show this help screen.</source>
-        <translation type="unfinished"></translation>
-    </message>
-    <message>
-        <location filename="../src/tests/auto_tester.cpp" line="86"/>
-        <source>All tests completed successfully.
-</source>
-        <translation type="unfinished"></translation>
-    </message>
-    <message>
-        <location filename="../src/tests/auto_tester.cpp" line="89"/>
-        <source>Test for resource substring &apos;%1&apos; failed.
-</source>
-        <translation type="unfinished"></translation>
-    </message>
-</context>
-<context>
-    <name>QnBlinkingImageButtonWidget</name>
-    <message>
-        <location filename="../src/ui/graphics/items/notifications/notifications_collection_widget.cpp" line="69"/>
-        <source>You have new notifications</source>
-        <translation type="unfinished"></translation>
-    </message>
-    <message numerus="yes">
-        <location filename="../src/ui/graphics/items/notifications/notifications_collection_widget.cpp" line="120"/>
-        <source>You have %n notifications</source>
-        <translation>
-            <numerusform>You have %n notification</numerusform>
-            <numerusform>You have %n notifications</numerusform>
-        </translation>
-    </message>
-</context>
-<context>
-    <name>QnBusinessResourceValidationStrings</name>
-    <message>
-        <location filename="../src/business/business_resource_validation.cpp" line="15"/>
-        <source>&lt;Any Camera&gt;</source>
-        <translation type="unfinished"></translation>
-    </message>
-    <message>
-        <location filename="../src/business/business_resource_validation.cpp" line="16"/>
-        <source>Select at least one camera</source>
-        <translation type="unfinished"></translation>
-    </message>
-    <message numerus="yes">
-        <location filename="../src/business/business_resource_validation.cpp" line="17"/>
-        <source>%n Camera(s)</source>
-        <translation type="unfinished">
-            <numerusform>%n Camera</numerusform>
-            <numerusform>%n Cameras</numerusform>
-        </translation>
-    </message>
-    <message numerus="yes">
-        <location filename="../src/business/business_resource_validation.cpp" line="18"/>
-        <source>%n of %1 cameras</source>
-        <translation type="unfinished">
-            <numerusform></numerusform>
-        </translation>
-    </message>
-</context>
-<context>
-    <name>QnBusinessRuleItemDelegate</name>
-    <message>
-        <location filename="../src/ui/delegates/business_rule_item_delegate.cpp" line="141"/>
-        <source>For All Users</source>
-        <translation type="unfinished"></translation>
-    </message>
-    <message>
-        <location filename="../src/ui/delegates/business_rule_item_delegate.cpp" line="142"/>
-        <source>For Administrators Only</source>
-        <translation type="unfinished"></translation>
-    </message>
-</context>
-<context>
-    <name>QnBusinessRuleViewModel</name>
-    <message numerus="yes">
-        <location filename="../src/ui/models/business_rule_view_model.cpp" line="792"/>
-        <location filename="../src/ui/models/business_rule_view_model.cpp" line="857"/>
-        <source>%n Camera(s)</source>
-        <translation>
-            <numerusform>%n Camera</numerusform>
-            <numerusform>%n Cameras</numerusform>
-        </translation>
-    </message>
-    <message numerus="yes">
-        <location filename="../src/ui/models/business_rule_view_model.cpp" line="787"/>
-        <source>%n Server(s)</source>
-        <translation>
-            <numerusform>%n Server</numerusform>
-            <numerusform>%n Servers</numerusform>
-        </translation>
-    </message>
-    <message numerus="yes">
-        <source>%1 of %n cameras</source>
-        <comment>...for</comment>
-        <translation type="obsolete">
-            <numerusform>%1 of %n camera</numerusform>
-            <numerusform>%1 of %n cameras</numerusform>
-        </translation>
-    </message>
-    <message numerus="yes">
-        <source>no more than once per %n days</source>
-        <translation type="obsolete">
-            <numerusform>no more than once per day</numerusform>
-            <numerusform>no more than once per %n days</numerusform>
-        </translation>
-    </message>
-    <message numerus="yes">
-        <source>no more than once per %n hours</source>
-        <translation type="obsolete">
-            <numerusform>no more than once per hour</numerusform>
-            <numerusform>no more than once per %n hours</numerusform>
-        </translation>
-    </message>
-    <message numerus="yes">
-        <source>no more than once per %n minutes</source>
-        <translation type="obsolete">
-            <numerusform>no more than once per minute</numerusform>
-            <numerusform>no more than once per %n minutes</numerusform>
-        </translation>
-    </message>
-    <message numerus="yes">
-        <source>no more than once per %n seconds</source>
-        <translation type="obsolete">
-            <numerusform>no more than once per second</numerusform>
-            <numerusform>no more than once per %n seconds</numerusform>
-        </translation>
-    </message>
-    <message>
-        <location filename="../src/ui/models/business_rule_view_model.cpp" line="603"/>
-        <source>Error: %1</source>
-        <translation type="unfinished"></translation>
-    </message>
-    <message>
-        <location filename="../src/ui/models/business_rule_view_model.cpp" line="780"/>
-        <location filename="../src/ui/models/business_rule_view_model.cpp" line="850"/>
-        <source>&lt;System&gt;</source>
-        <translation type="unfinished"></translation>
-    </message>
-    <message>
-        <location filename="../src/ui/models/business_rule_view_model.cpp" line="785"/>
-        <source>&lt;Any Server&gt;</source>
-        <translation type="unfinished"></translation>
-    </message>
-    <message>
-        <location filename="../src/ui/models/business_rule_view_model.cpp" line="790"/>
-        <source>&lt;Any Camera&gt;</source>
-        <translation type="unfinished"></translation>
-    </message>
-    <message>
-        <location filename="../src/ui/models/business_rule_view_model.cpp" line="814"/>
-        <source>Administrators only</source>
-        <translation type="unfinished"></translation>
-    </message>
-    <message>
-        <location filename="../src/ui/models/business_rule_view_model.cpp" line="816"/>
-        <source>All users</source>
-        <translation type="unfinished"></translation>
-    </message>
-    <message>
-        <location filename="../src/ui/models/business_rule_view_model.cpp" line="832"/>
-        <source>Select a sound</source>
-        <translation>Select sound</translation>
-    </message>
-    <message>
-        <location filename="../src/ui/models/business_rule_view_model.cpp" line="840"/>
-        <source>Enter text</source>
-        <translation type="unfinished"></translation>
-    </message>
-    <message>
-        <location filename="../src/ui/models/business_rule_view_model.cpp" line="855"/>
-        <source>Select at least one camera</source>
-        <translation type="unfinished"></translation>
-    </message>
-    <message>
-        <location filename="../src/ui/models/business_rule_view_model.cpp" line="868"/>
-        <source>Not Applied</source>
-        <translation type="unfinished"></translation>
-    </message>
-    <message>
-        <location filename="../src/ui/models/business_rule_view_model.cpp" line="871"/>
-        <source>Instant</source>
-        <translation type="unfinished"></translation>
-    </message>
-    <message numerus="yes">
-        <location filename="../src/ui/models/business_rule_view_model.cpp" line="874"/>
-        <source>Every %n days</source>
-        <translation>
-            <numerusform>Every day</numerusform>
-            <numerusform>Every %n days</numerusform>
-        </translation>
-    </message>
-    <message numerus="yes">
-        <location filename="../src/ui/models/business_rule_view_model.cpp" line="877"/>
-        <source>Every %n hours</source>
-        <translation>
-            <numerusform>Every hour</numerusform>
-            <numerusform>Every %n hours</numerusform>
-        </translation>
-    </message>
-    <message numerus="yes">
-        <location filename="../src/ui/models/business_rule_view_model.cpp" line="880"/>
-        <source>Every %n minutes</source>
-        <translation>
-            <numerusform>Every minute</numerusform>
-            <numerusform>Every %n minutes</numerusform>
-        </translation>
-    </message>
-    <message numerus="yes">
-        <location filename="../src/ui/models/business_rule_view_model.cpp" line="882"/>
-        <source>Every %n seconds</source>
-        <translation>
-            <numerusform>Every second</numerusform>
-            <numerusform>Every %n seconds</numerusform>
-        </translation>
-    </message>
-    <message>
-        <location filename="../src/ui/models/business_rule_view_model.cpp" line="889"/>
-        <source>Stops</source>
-        <translation type="unfinished"></translation>
-    </message>
-    <message>
-        <location filename="../src/ui/models/business_rule_view_model.cpp" line="891"/>
-        <source>Starts</source>
-        <translation type="unfinished"></translation>
-    </message>
-    <message>
-        <location filename="../src/ui/models/business_rule_view_model.cpp" line="893"/>
-        <source>Starts/Stops</source>
-        <translation type="unfinished"></translation>
-    </message>
-    <message>
-        <location filename="../src/ui/models/business_rule_view_model.cpp" line="901"/>
-        <source>start</source>
-        <translation type="unfinished"></translation>
-    </message>
-    <message>
-        <location filename="../src/ui/models/business_rule_view_model.cpp" line="903"/>
-        <source>stop</source>
-        <translation type="unfinished"></translation>
-    </message>
-    <message>
-        <location filename="../src/ui/models/business_rule_view_model.cpp" line="913"/>
-        <source>While %1</source>
-        <translation type="unfinished"></translation>
-    </message>
-    <message>
-        <location filename="../src/ui/models/business_rule_view_model.cpp" line="915"/>
-        <source>On %1 %2</source>
-        <translation type="unfinished"></translation>
-    </message>
-</context>
-<context>
-    <name>QnBusinessRuleWidget</name>
-    <message>
-        <location filename="../src/ui/widgets/business/business_rule_widget.cpp" line="165"/>
-        <source>to</source>
-        <translation type="unfinished"></translation>
-    </message>
-    <message>
-        <location filename="../src/ui/widgets/business/business_rule_widget.cpp" line="165"/>
-        <source>at</source>
-        <translation type="unfinished"></translation>
-    </message>
-</context>
-<context>
-    <name>QnBusinessRulesDialog</name>
-    <message>
-        <location filename="../src/ui/dialogs/business_rules_dialog.cpp" line="44"/>
-        <source>Reset Default Rules</source>
-        <translation type="unfinished"></translation>
-    </message>
-    <message>
-        <location filename="../src/ui/dialogs/business_rules_dialog.cpp" line="131"/>
-        <source>Confirm exit</source>
-        <translation type="unfinished"></translation>
-    </message>
-    <message>
-        <location filename="../src/ui/dialogs/business_rules_dialog.cpp" line="132"/>
-        <source>Unsaved changes will be lost. Save?</source>
-        <translation>Any unsaved changes will be lost. Save now?</translation>
-    </message>
-    <message>
-        <location filename="../src/ui/dialogs/business_rules_dialog.cpp" line="236"/>
-        <source>Confirm rules reset</source>
-        <translation>Confirm rule reset</translation>
-    </message>
-    <message>
-        <location filename="../src/ui/dialogs/business_rules_dialog.cpp" line="237"/>
-        <source>Are you sure you want to reset rules to the defaults?
-This action CANNOT be undone!</source>
-        <translation>Are you sure you want to reset all rules to default?
-This action CANNOT be undone!</translation>
-    </message>
-    <message>
-        <location filename="../src/ui/dialogs/business_rules_dialog.cpp" line="256"/>
-        <location filename="../src/ui/dialogs/business_rules_dialog.cpp" line="259"/>
-        <source>Error</source>
-        <translation type="unfinished"></translation>
-    </message>
-    <message>
-        <location filename="../src/ui/dialogs/business_rules_dialog.cpp" line="256"/>
-        <source>Error while receiving rules.</source>
-        <translation>Error while receiving rules.</translation>
-    </message>
-    <message>
-        <location filename="../src/ui/dialogs/business_rules_dialog.cpp" line="259"/>
-        <source>Error while saving rule.</source>
-        <translation>Error while saving a rule.</translation>
-    </message>
-    <message>
-        <location filename="../src/ui/dialogs/business_rules_dialog.cpp" line="279"/>
-        <source>Error while deleting rule</source>
-        <translation>Error while deleting a rule.</translation>
-    </message>
-    <message>
-        <location filename="../src/ui/dialogs/business_rules_dialog.cpp" line="316"/>
-        <source>Hide Advanced</source>
-        <translation type="unfinished"></translation>
-    </message>
-    <message>
-        <location filename="../src/ui/dialogs/business_rules_dialog.cpp" line="316"/>
-        <source>Show Advanced</source>
-        <translation type="unfinished"></translation>
-    </message>
-    <message>
-        <location filename="../src/ui/dialogs/business_rules_dialog.cpp" line="320"/>
-        <source>&amp;New...</source>
-        <translation type="unfinished"></translation>
-    </message>
-    <message>
-        <location filename="../src/ui/dialogs/business_rules_dialog.cpp" line="323"/>
-        <source>&amp;Delete</source>
-        <translation type="unfinished"></translation>
-    </message>
-    <message>
-        <location filename="../src/ui/dialogs/business_rules_dialog.cpp" line="330"/>
-        <source>&amp;Schedule...</source>
-        <translation type="unfinished"></translation>
-    </message>
-    <message>
-        <location filename="../src/ui/dialogs/business_rules_dialog.cpp" line="347"/>
-        <source>Confirm save</source>
-        <translation type="unfinished"></translation>
-    </message>
-    <message>
-        <location filename="../src/ui/dialogs/business_rules_dialog.cpp" line="348"/>
-        <source>Some rules are not valid. Should they be disabled?</source>
-        <translation type="unfinished"></translation>
-    </message>
-</context>
-<context>
-    <name>QnBusinessRulesViewModel</name>
-    <message>
-        <location filename="../src/ui/models/business_rules_view_model.cpp" line="89"/>
-        <source>#</source>
-        <translation type="unfinished"></translation>
-    </message>
-    <message>
-        <location filename="../src/ui/models/business_rules_view_model.cpp" line="90"/>
-        <source>On</source>
-        <translation type="unfinished"></translation>
-    </message>
-    <message>
-        <location filename="../src/ui/models/business_rules_view_model.cpp" line="91"/>
-        <source>Event</source>
-        <translation type="unfinished"></translation>
-    </message>
-    <message>
-        <location filename="../src/ui/models/business_rules_view_model.cpp" line="92"/>
-        <source>Source</source>
-        <translation type="unfinished"></translation>
-    </message>
-    <message>
-        <location filename="../src/ui/models/business_rules_view_model.cpp" line="93"/>
-        <source>-&gt;</source>
-        <translation type="unfinished"></translation>
-    </message>
-    <message>
-        <location filename="../src/ui/models/business_rules_view_model.cpp" line="94"/>
-        <source>Action</source>
-        <translation type="unfinished"></translation>
-    </message>
-    <message>
-        <location filename="../src/ui/models/business_rules_view_model.cpp" line="95"/>
-        <source>Target</source>
-        <translation type="unfinished"></translation>
-    </message>
-    <message>
-        <location filename="../src/ui/models/business_rules_view_model.cpp" line="96"/>
-        <source>Interval of Action</source>
-        <translation type="unfinished"></translation>
-    </message>
-</context>
-<context>
-    <name>QnCameraAdditionDialog</name>
-    <message numerus="yes">
-        <location filename="../src/ui/dialogs/camera_addition_dialog.cpp" line="620"/>
-        <source>%n camera(s) added successfully.
-It might take a few moments to populate them in the tree.</source>
-        <translation>
-            <numerusform>%n camera(s) added successfully.
-It might take a few seconds for the cameras to populate in the tree.</numerusform>
-            <numerusform>%n camera(s) added successfully.
-It might take a few seconds for the cameras to populate in the tree.</numerusform>
-        </translation>
-    </message>
-    <message numerus="yes">
-        <source>Error while adding camera(s)</source>
-        <translation type="obsolete">
-            <numerusform>Error while adding a camera</numerusform>
-            <numerusform>Error while adding cameras</numerusform>
-        </translation>
-    </message>
-    <message>
-        <location filename="../src/ui/dialogs/camera_addition_dialog.cpp" line="175"/>
-        <source>Add cameras to %1</source>
-        <translation type="unfinished"></translation>
-    </message>
-    <message>
-        <location filename="../src/ui/dialogs/camera_addition_dialog.cpp" line="181"/>
-        <source>Add cameras...</source>
-        <translation type="unfinished"></translation>
-    </message>
-    <message>
-        <location filename="../src/ui/dialogs/camera_addition_dialog.cpp" line="182"/>
-        <source>select target mediaserver in the tree</source>
-        <translation>Select target Media Server in the tree</translation>
-    </message>
-    <message>
-        <location filename="../src/ui/dialogs/camera_addition_dialog.cpp" line="226"/>
-        <location filename="../src/ui/dialogs/camera_addition_dialog.cpp" line="737"/>
-        <source>Initializing scan...</source>
-        <translation type="unfinished"></translation>
-    </message>
-    <message>
-        <location filename="../src/ui/dialogs/camera_addition_dialog.cpp" line="376"/>
-        <location filename="../src/ui/dialogs/camera_addition_dialog.cpp" line="628"/>
-        <location filename="../src/ui/dialogs/camera_addition_dialog.cpp" line="726"/>
-        <source>Error</source>
-        <translation type="unfinished"></translation>
-    </message>
-    <message>
-        <location filename="../src/ui/dialogs/camera_addition_dialog.cpp" line="377"/>
-        <source>Server is offline.
-Camera addition is possible for online servers only.</source>
-        <translation type="unfinished"></translation>
-    </message>
-    <message>
-        <location filename="../src/ui/dialogs/camera_addition_dialog.cpp" line="535"/>
-        <source>First address in range is greater than the last one.</source>
-        <translation>The first address in the range is greater than the last one.</translation>
-    </message>
-    <message>
-        <location filename="../src/ui/dialogs/camera_addition_dialog.cpp" line="541"/>
-        <source>Specified IP address range contains more than 255 addresses.</source>
-        <translation>The specified IP address range contains more than 255 addresses.</translation>
-    </message>
-    <message>
-        <location filename="../src/ui/dialogs/camera_addition_dialog.cpp" line="549"/>
-        <source>Camera address field must contain valid URL, IP address or RTSP link.</source>
-        <translation>The camera address field must contain a valid URL, IP address or RTSP link.</translation>
-    </message>
-    <message>
-        <location filename="../src/ui/dialogs/camera_addition_dialog.cpp" line="572"/>
-        <source>Finishing search...</source>
-        <translation type="unfinished"></translation>
-    </message>
-    <message>
-        <location filename="../src/ui/dialogs/camera_addition_dialog.cpp" line="597"/>
-        <source>No cameras selected</source>
-        <translation type="unfinished"></translation>
-    </message>
-    <message>
-        <location filename="../src/ui/dialogs/camera_addition_dialog.cpp" line="597"/>
-        <source>Please select at least one camera</source>
-        <translation type="unfinished"></translation>
-    </message>
-    <message>
-        <location filename="../src/ui/dialogs/camera_addition_dialog.cpp" line="619"/>
-        <source>Success</source>
-        <translation type="unfinished"></translation>
-    </message>
-    <message>
-        <location filename="../src/ui/dialogs/camera_addition_dialog.cpp" line="669"/>
-        <location filename="../src/ui/dialogs/camera_addition_dialog.cpp" line="676"/>
-        <source>Server went offline</source>
-        <translation type="unfinished"></translation>
-    </message>
-    <message>
-        <location filename="../src/ui/dialogs/camera_addition_dialog.cpp" line="670"/>
-        <source>Server went offline, search aborted.</source>
-        <translation>Server has gone offline. Search aborted.</translation>
-    </message>
-    <message>
-        <location filename="../src/ui/dialogs/camera_addition_dialog.cpp" line="677"/>
-        <source>Server went offline, cameras can be added when the server will be available.</source>
-        <translation>Server has gone offline. Cameras can only be added when server is back online.</translation>
-    </message>
-    <message>
-        <location filename="../src/ui/dialogs/camera_addition_dialog.cpp" line="704"/>
-        <location filename="../src/ui/dialogs/camera_addition_dialog.cpp" line="710"/>
-        <source>Server was removed</source>
-        <translation type="unfinished"></translation>
-    </message>
-    <message>
-        <location filename="../src/ui/dialogs/camera_addition_dialog.cpp" line="705"/>
-        <source>Server was removed, search aborted.</source>
-        <translation>Server has been removed. Search aborted.</translation>
-    </message>
-    <message>
-        <location filename="../src/ui/dialogs/camera_addition_dialog.cpp" line="711"/>
-        <source>Server was removed, cameras cannot be added anymore.</source>
-        <translation>Server has been removed. Cameras can no longer be added.</translation>
-    </message>
-    <message>
-        <location filename="../src/ui/dialogs/camera_addition_dialog.cpp" line="726"/>
-        <source>Error while searching cameras.</source>
-        <translation>An error occurred while searching cameras.</translation>
-    </message>
-    <message>
-        <location filename="../src/ui/dialogs/camera_addition_dialog.cpp" line="741"/>
-        <source>Scanning online hosts...</source>
-        <translation type="unfinished"></translation>
-    </message>
-    <message numerus="yes">
-        <location filename="../src/ui/dialogs/camera_addition_dialog.cpp" line="746"/>
-        <source>Scanning hosts... (%1)</source>
-        <translation type="unfinished">
-            <numerusform></numerusform>
-        </translation>
-    </message>
-    <message numerus="yes">
-        <location filename="../src/ui/dialogs/camera_addition_dialog.cpp" line="747"/>
-        <source>%n cameras found</source>
-        <translation type="unfinished">
-            <numerusform></numerusform>
-        </translation>
-    </message>
-    <message>
-        <location filename="../src/ui/dialogs/camera_addition_dialog.cpp" line="758"/>
-        <location filename="../src/ui/dialogs/camera_addition_dialog.cpp" line="761"/>
-        <source>Finished</source>
-        <translation type="unfinished"></translation>
-    </message>
-    <message>
-        <location filename="../src/ui/dialogs/camera_addition_dialog.cpp" line="758"/>
-        <source>All cameras are already in the resource tree.</source>
-        <translation type="unfinished"></translation>
-    </message>
-    <message>
-        <location filename="../src/ui/dialogs/camera_addition_dialog.cpp" line="761"/>
-        <source>No cameras found.</source>
-        <translation type="unfinished"></translation>
-    </message>
-    <message numerus="yes">
-        <location filename="../src/ui/dialogs/camera_addition_dialog.cpp" line="628"/>
-        <source>Error while adding camera(s).</source>
-        <translation type="unfinished">
-            <numerusform></numerusform>
-        </translation>
-    </message>
-</context>
-<context>
-    <name>QnCameraDiagnosticsDialog</name>
-    <message>
-        <location filename="../src/ui/dialogs/camera_diagnostics_dialog.cpp" line="30"/>
-        <source>Copy to Clipboard</source>
-        <translation type="unfinished"></translation>
-    </message>
-    <message>
-        <location filename="../src/ui/dialogs/camera_diagnostics_dialog.cpp" line="99"/>
-        <source>Diagnostics for camera %1.</source>
-        <translation type="unfinished"></translation>
-    </message>
-    <message>
-        <location filename="../src/ui/dialogs/camera_diagnostics_dialog.cpp" line="114"/>
-        <source>Checking media server availability</source>
-        <translation type="unfinished"></translation>
-    </message>
-    <message>
-        <location filename="../src/ui/dialogs/camera_diagnostics_dialog.cpp" line="116"/>
-        <source>Checking that camera is accessible</source>
-        <translation>Checking for camera accessibility</translation>
-    </message>
-    <message>
-        <location filename="../src/ui/dialogs/camera_diagnostics_dialog.cpp" line="118"/>
-        <source>Checking that camera provides media stream</source>
-        <translation>Checking for camera media stream</translation>
-    </message>
-    <message>
-        <location filename="../src/ui/dialogs/camera_diagnostics_dialog.cpp" line="120"/>
-        <source>Checking media stream for errors</source>
-        <translation type="unfinished"></translation>
-    </message>
-    <message>
-        <location filename="../src/ui/dialogs/camera_diagnostics_dialog.cpp" line="136"/>
-        <source>OK</source>
-        <translation type="unfinished"></translation>
-    </message>
-    <message>
-        <location filename="../src/ui/dialogs/camera_diagnostics_dialog.cpp" line="139"/>
-        <source>FAILED: %1</source>
-        <translation type="unfinished"></translation>
-    </message>
-    <message>
-        <location filename="../src/ui/dialogs/camera_diagnostics_dialog.cpp" line="149"/>
-        <source>Diagnostics finished</source>
-        <translation>Diagnostic completed</translation>
-    </message>
-</context>
-<context>
-    <name>QnCameraInputBusinessEventWidget</name>
-    <message>
-        <location filename="../src/ui/widgets/business/camera_input_business_event_widget.cpp" line="50"/>
-        <source>&lt;automatic&gt;</source>
-        <translation type="unfinished"></translation>
-    </message>
-</context>
-<context>
-    <name>QnCameraInputPolicy</name>
-    <message numerus="yes">
-        <location filename="../src/business/business_resource_validation.cpp" line="61"/>
-        <source>%1 have no input ports</source>
-        <translation type="unfinished">
-            <numerusform></numerusform>
-        </translation>
-    </message>
-</context>
-<context>
-    <name>QnCameraListDialog</name>
-    <message>
-        <location filename="../src/ui/dialogs/camera_list_dialog.cpp" line="58"/>
-        <source>Copy Selection to Clipboard</source>
-        <translation type="unfinished"></translation>
-    </message>
-    <message>
-        <location filename="../src/ui/dialogs/camera_list_dialog.cpp" line="62"/>
-        <source>Export Selection to File...</source>
-        <translation type="unfinished"></translation>
-    </message>
-    <message>
-        <location filename="../src/ui/dialogs/camera_list_dialog.cpp" line="63"/>
-        <source>Select All</source>
-        <translation type="unfinished"></translation>
-    </message>
-    <message numerus="yes">
-        <location filename="../src/ui/dialogs/camera_list_dialog.cpp" line="97"/>
-        <source>Camera List - %n camera(s) found</source>
-        <translation>
-            <numerusform>Camera List - %n camera found</numerusform>
-            <numerusform>Camera List - %n cameras found</numerusform>
-        </translation>
-    </message>
-    <message numerus="yes">
-        <location filename="../src/ui/dialogs/camera_list_dialog.cpp" line="99"/>
-        <source>Camera List for &apos;%1&apos; - %n camera(s) found</source>
-        <translation type="unfinished">
-            <numerusform></numerusform>
-        </translation>
-    </message>
-    <message>
-        <location filename="../src/ui/dialogs/camera_list_dialog.cpp" line="147"/>
-        <source>Export selected cameras to file</source>
-        <translation type="unfinished"></translation>
-    </message>
-    <message numerus="yes">
-        <source>Camera List for media server &apos;%1&apos; - %n camera(s) found</source>
-        <translation type="obsolete">
-            <numerusform>Camera List for media server &apos;%1&apos; - %n camera found</numerusform>
-            <numerusform>Camera List for media server &apos;%1&apos; - %n cameras found</numerusform>
-        </translation>
-    </message>
-</context>
-<context>
-    <name>QnCameraListModel</name>
-    <message>
-        <location filename="../src/ui/models/camera_list_model.cpp" line="124"/>
-        <source>Recording</source>
-        <translation type="unfinished"></translation>
-    </message>
-    <message>
-        <location filename="../src/ui/models/camera_list_model.cpp" line="125"/>
-        <source>Name</source>
-        <translation type="unfinished"></translation>
-    </message>
-    <message>
-        <location filename="../src/ui/models/camera_list_model.cpp" line="126"/>
-        <source>Vendor</source>
-        <translation type="unfinished"></translation>
-    </message>
-    <message>
-        <location filename="../src/ui/models/camera_list_model.cpp" line="127"/>
-        <source>Model</source>
-        <translation type="unfinished"></translation>
-    </message>
-    <message>
-        <location filename="../src/ui/models/camera_list_model.cpp" line="128"/>
-        <source>Firmware</source>
-        <translation type="unfinished"></translation>
-    </message>
-    <message>
-        <location filename="../src/ui/models/camera_list_model.cpp" line="129"/>
-        <source>IP/Name</source>
-        <translation type="unfinished"></translation>
-    </message>
-    <message>
-        <location filename="../src/ui/models/camera_list_model.cpp" line="130"/>
-        <source>ID/MAC</source>
-        <translation type="unfinished"></translation>
-    </message>
-    <message>
-        <location filename="../src/ui/models/camera_list_model.cpp" line="131"/>
-        <source>Server</source>
-        <translation type="unfinished"></translation>
-    </message>
-</context>
-<context>
-    <name>QnCameraMotionMaskWidget</name>
-    <message>
-        <location filename="../src/ui/widgets/properties/camera_motion_mask_widget.cpp" line="174"/>
-        <location filename="../src/ui/widgets/properties/camera_motion_mask_widget.cpp" line="183"/>
-        <location filename="../src/ui/widgets/properties/camera_motion_mask_widget.cpp" line="192"/>
-        <source>Too many motion windows</source>
-        <translation type="unfinished"></translation>
-    </message>
-    <message>
-        <location filename="../src/ui/widgets/properties/camera_motion_mask_widget.cpp" line="175"/>
-        <source>Maximum number of motion windows for current camera is %1, but %2 motion windows are currently selected.</source>
-        <translation type="unfinished"></translation>
-    </message>
-    <message>
-        <location filename="../src/ui/widgets/properties/camera_motion_mask_widget.cpp" line="184"/>
-        <source>Maximum number of different motion sensitivities for current camera is %1, but %2 motion sensitivities are currently selected.</source>
-        <translation type="unfinished"></translation>
-    </message>
-    <message>
-        <location filename="../src/ui/widgets/properties/camera_motion_mask_widget.cpp" line="193"/>
-        <source>Maximum number of motion mask windows for current camera is %1, but %2 motion mask windows are currently selected.</source>
-        <translation type="unfinished"></translation>
-    </message>
-</context>
-<context>
-    <name>QnCameraMotionPolicy</name>
-    <message numerus="yes">
-        <location filename="../src/business/business_resource_validation.cpp" line="83"/>
-        <source>Recording or motion detection is disabled for %1</source>
-        <translation type="unfinished">
-            <numerusform></numerusform>
-        </translation>
-    </message>
-</context>
-<context>
-    <name>QnCameraOutputBusinessActionWidget</name>
-    <message>
-        <location filename="../src/ui/widgets/business/camera_output_business_action_widget.cpp" line="71"/>
-        <source>&lt;automatic&gt;</source>
-        <translation type="unfinished"></translation>
-    </message>
-</context>
-<context>
-    <name>QnCameraOutputPolicy</name>
-    <message numerus="yes">
-        <location filename="../src/business/business_resource_validation.cpp" line="71"/>
-        <source>%1 have no output relays</source>
-        <translation type="unfinished">
-            <numerusform></numerusform>
-        </translation>
-    </message>
-</context>
-<context>
-    <name>QnCameraRecordingPolicy</name>
-    <message numerus="yes">
-        <location filename="../src/business/business_resource_validation.cpp" line="93"/>
-        <source>Recording is disabled for %1</source>
-        <translation type="unfinished">
-            <numerusform></numerusform>
-        </translation>
-    </message>
-</context>
-<context>
-    <name>QnCameraScheduleWidget</name>
-    <message numerus="yes">
-        <source>%n digital license(s) are used out of %1.</source>
-        <translation type="obsolete">
-            <numerusform>%n digital license is used out of %1.</numerusform>
-            <numerusform>%n digital licenses are used out of %1.</numerusform>
-        </translation>
-    </message>
-    <message numerus="yes">
-        <location filename="../src/ui/widgets/properties/camera_schedule_widget.cpp" line="632"/>
-        <source>%n analog license(s) are used out of %1.</source>
-        <translation>
-            <numerusform>%n analog license is used out of %1.</numerusform>
-            <numerusform>%n analog licenses are used out of %1.</numerusform>
-        </translation>
-    </message>
-    <message numerus="yes">
-        <source>Activate %n more digital license(s).</source>
-        <translation type="obsolete">
-            <numerusform>Activate %n more digital license.</numerusform>
-            <numerusform>Activate %n more digital licenses.</numerusform>
-        </translation>
-    </message>
-    <message numerus="yes">
-        <source>Activate %1 more analog license(s).</source>
-        <translation type="obsolete">
-            <numerusform>Activate %1 more analog license.</numerusform>
-            <numerusform>Activate %1 more analog licenses.</numerusform>
-        </translation>
-    </message>
-    <message numerus="yes">
-        <source>%n more digital license(s) will be used.</source>
-        <translation type="obsolete">
-            <numerusform>%n more digital license will be used.</numerusform>
-            <numerusform>%n more digital licenses will be used.</numerusform>
-        </translation>
-    </message>
-    <message numerus="yes">
-        <location filename="../src/ui/widgets/properties/camera_schedule_widget.cpp" line="664"/>
-        <source>%n more analog license(s) will be used.</source>
-        <translation>
-            <numerusform>%n more analog license will be used.</numerusform>
-            <numerusform>%n more analog licenses will be used.</numerusform>
-        </translation>
-    </message>
-    <message numerus="yes">
-        <source>Activate %n more analog license(s).</source>
-        <translation type="obsolete">
-            <numerusform>Activate %n more analog license.</numerusform>
-            <numerusform>Activate %n more analog licenses.</numerusform>
-        </translation>
-    </message>
-    <message>
-        <location filename="../src/ui/widgets/properties/camera_schedule_widget.cpp" line="325"/>
-        <source>Off</source>
-        <translation type="unfinished"></translation>
-    </message>
-    <message>
-        <location filename="../src/ui/widgets/properties/camera_schedule_widget.cpp" line="335"/>
-        <source>On</source>
-        <translation type="unfinished"></translation>
-    </message>
-    <message>
-        <location filename="../src/ui/widgets/properties/camera_schedule_widget.cpp" line="526"/>
-        <location filename="../src/ui/widgets/properties/camera_schedule_widget.cpp" line="532"/>
-        <source>FPS value is too high</source>
-        <translation type="unfinished"></translation>
-    </message>
-    <message>
-        <location filename="../src/ui/widgets/properties/camera_schedule_widget.cpp" line="527"/>
-        <source>Current fps in schedule grid is %1. Fps was dropped down to maximum camera fps %2.</source>
-        <translation type="unfinished"></translation>
-    </message>
-    <message>
-        <location filename="../src/ui/widgets/properties/camera_schedule_widget.cpp" line="533"/>
-        <source>For software motion 2 fps is reserved for secondary stream. Current fps in schedule grid is %1. Fps was dropped down to %2.</source>
-        <translation type="unfinished"></translation>
-    </message>
-    <message numerus="yes">
-        <location filename="../src/ui/widgets/properties/camera_schedule_widget.cpp" line="623"/>
-        <source>%n license(s) are used out of %1.</source>
-        <translation type="unfinished">
-            <numerusform></numerusform>
-        </translation>
-    </message>
-    <message numerus="yes">
-        <location filename="../src/ui/widgets/properties/camera_schedule_widget.cpp" line="655"/>
-        <source>Activate %n more license(s).</source>
-        <translation type="unfinished">
-            <numerusform></numerusform>
-        </translation>
-    </message>
-    <message>
-        <location filename="../src/ui/widgets/properties/camera_schedule_widget.cpp" line="657"/>
-        <source>%1 more licenses and %2 more analog licenses will be used.</source>
-        <translation type="unfinished"></translation>
-    </message>
-    <message numerus="yes">
-        <location filename="../src/ui/widgets/properties/camera_schedule_widget.cpp" line="662"/>
-        <source>%n more license(s) will be used.</source>
-        <translation type="unfinished">
-            <numerusform></numerusform>
-        </translation>
-    </message>
-    <message>
-        <location filename="../src/ui/widgets/properties/camera_schedule_widget.cpp" line="805"/>
-        <location filename="../src/ui/widgets/properties/camera_schedule_widget.cpp" line="808"/>
-        <location filename="../src/ui/widgets/properties/camera_schedule_widget.cpp" line="810"/>
-        <location filename="../src/ui/widgets/properties/camera_schedule_widget.cpp" line="812"/>
-        <source>Warning</source>
-        <translation type="unfinished"></translation>
-    </message>
-    <message>
-        <location filename="../src/ui/widgets/properties/camera_schedule_widget.cpp" line="805"/>
-        <source>Motion Recording is disabled or not supported by some of the selected cameras. Please go to the cameras&apos; motion setup page to ensure it is supported and enabled.</source>
-        <translation>Motion Recording is disabled or not supported by some of the selected cameras. Please go to camera motion setup page to ensure it is supported and enabled.</translation>
-    </message>
-    <message>
-        <location filename="../src/ui/widgets/properties/camera_schedule_widget.cpp" line="808"/>
-        <source>Dual-Streaming is not supported by this camera.</source>
-        <translation type="unfinished"></translation>
-    </message>
-    <message>
-        <location filename="../src/ui/widgets/properties/camera_schedule_widget.cpp" line="810"/>
-        <source>Dual-Streaming and Motion Detection are not available for this camera.</source>
-        <translation type="unfinished"></translation>
-    </message>
-    <message>
-        <location filename="../src/ui/widgets/properties/camera_schedule_widget.cpp" line="812"/>
-        <source>Motion Recording is disabled. Please go to the motion setup page to setup the camera&apos;s motion area and sensitivity.</source>
-        <translation>Motion Recording is disabled. Please go to motion setup page to establish camera&apos;s motion areas and sensitivity.</translation>
-    </message>
-</context>
-<context>
-    <name>QnCameraSettingsDialog</name>
-    <message>
-        <location filename="../src/ui/dialogs/camera_settings_dialog.cpp" line="17"/>
-        <source>Camera settings</source>
-        <translation>Camera Settings</translation>
-    </message>
-    <message>
-        <location filename="../src/ui/dialogs/camera_settings_dialog.cpp" line="26"/>
-        <source>Open in New Tab</source>
-        <translation type="unfinished"></translation>
-    </message>
-    <message>
-        <location filename="../src/ui/dialogs/camera_settings_dialog.cpp" line="29"/>
-        <source>Camera Diagnostics</source>
-        <translation type="unfinished"></translation>
-    </message>
-    <message>
-        <location filename="../src/ui/dialogs/camera_settings_dialog.cpp" line="32"/>
-        <source>Camera Rules</source>
-        <translation type="unfinished"></translation>
-    </message>
-</context>
-<context>
-    <name>QnCameraSettingsWidget</name>
-    <message>
-        <location filename="../src/ui/widgets/properties/camera_settings_widget.cpp" line="22"/>
-        <source>Cannot edit properties for items of different types.</source>
-        <translation>Cannot edit properties for different type items.</translation>
-    </message>
-    <message>
-        <location filename="../src/ui/widgets/properties/camera_settings_widget.cpp" line="26"/>
-        <source>No cameras selected.</source>
-        <translation type="unfinished"></translation>
-    </message>
-</context>
-<context>
-    <name>QnCheckableMessageBox</name>
-    <message>
-        <location filename="../src/ui/dialogs/checkable_message_box.cpp" line="43"/>
-        <source>Do not ask again</source>
-        <translation type="unfinished"></translation>
-    </message>
-</context>
-<context>
-    <name>QnClientVideoCamera</name>
-    <message>
-        <location filename="../src/camera/client_video_camera.cpp" line="14"/>
-        <source>Invalid resource type for data export.</source>
-        <translation type="unfinished"></translation>
-    </message>
-</context>
-<context>
-    <name>QnConnectionTestingDialog</name>
-    <message>
-        <location filename="../src/ui/dialogs/connection_testing_dialog.cpp" line="95"/>
-        <source>Testing connection to %1</source>
-        <translation type="unfinished"></translation>
-    </message>
-    <message>
-        <location filename="../src/ui/dialogs/connection_testing_dialog.cpp" line="112"/>
-        <source>Request timed out.</source>
-        <translation type="unfinished"></translation>
-    </message>
-    <message>
-        <location filename="../src/ui/dialogs/connection_testing_dialog.cpp" line="142"/>
-        <source>Login or password you have entered are incorrect, please try again.</source>
-        <translation type="unfinished"></translation>
-    </message>
-    <message>
-        <location filename="../src/ui/dialogs/connection_testing_dialog.cpp" line="146"/>
-        <source>Connection to the Enterprise Controller could not be established.
-Connection details that you have entered are incorrect, please try again.
-
-If this error persists, please contact your VMS administrator.</source>
-        <translation type="unfinished"></translation>
-    </message>
-    <message>
-        <location filename="../src/ui/dialogs/connection_testing_dialog.cpp" line="152"/>
-        <source>You are trying to connect to incompatible Enterprise Controller.</source>
-        <translation type="unfinished"></translation>
-    </message>
-    <message>
-        <location filename="../src/ui/dialogs/connection_testing_dialog.cpp" line="158"/>
-        <source>Enterprise Controller has a different version:
- - Client version: %1.
- - EC version: %2.
-Compatibility mode for versions lower than %3 is not supported.</source>
-        <translation type="unfinished"></translation>
-    </message>
-    <message>
-        <location filename="../src/ui/dialogs/connection_testing_dialog.cpp" line="168"/>
-        <source>Enterprise Controller has a different version:
- - Client version: %1.
- - EC version: %2.
-You will be asked to restart the client in compatibility mode.</source>
-        <translation type="unfinished"></translation>
-    </message>
-    <message>
-        <location filename="../src/ui/dialogs/connection_testing_dialog.cpp" line="191"/>
-        <source>Success</source>
-        <translation type="unfinished"></translation>
-    </message>
-    <message>
-        <location filename="../src/ui/dialogs/connection_testing_dialog.cpp" line="191"/>
-        <source>Failed</source>
-        <translation type="unfinished"></translation>
-    </message>
-</context>
-<context>
-    <name>QnDatabaseManagementWidget</name>
-    <message>
-        <location filename="../src/ui/widgets/settings/database_management_widget.cpp" line="42"/>
-        <source>Save Database Backup...</source>
-        <translation type="unfinished"></translation>
-    </message>
-    <message>
-        <location filename="../src/ui/widgets/settings/database_management_widget.cpp" line="42"/>
-        <location filename="../src/ui/widgets/settings/database_management_widget.cpp" line="80"/>
-        <source>Database Backup Files (*.db)</source>
-        <translation type="unfinished"></translation>
-    </message>
-    <message>
-        <location filename="../src/ui/widgets/settings/database_management_widget.cpp" line="52"/>
-        <location filename="../src/ui/widgets/settings/database_management_widget.cpp" line="87"/>
-        <location filename="../src/ui/widgets/settings/database_management_widget.cpp" line="122"/>
-        <source>Error</source>
-        <translation type="unfinished"></translation>
-    </message>
-    <message>
-        <location filename="../src/ui/widgets/settings/database_management_widget.cpp" line="52"/>
-        <source>Could not open file &apos;%1&apos; for writing.</source>
-        <translation type="unfinished"></translation>
-    </message>
-    <message>
-        <location filename="../src/ui/widgets/settings/database_management_widget.cpp" line="59"/>
-        <source>Downloading Database Backup</source>
-        <translation type="unfinished"></translation>
-    </message>
-    <message>
-        <location filename="../src/ui/widgets/settings/database_management_widget.cpp" line="60"/>
-        <source>Database backup is being downloaded from the server. Please wait.</source>
-        <translation type="unfinished"></translation>
-    </message>
-    <message>
-        <location filename="../src/ui/widgets/settings/database_management_widget.cpp" line="76"/>
-        <location filename="../src/ui/widgets/settings/database_management_widget.cpp" line="118"/>
-        <source>Information</source>
-        <translation type="unfinished"></translation>
-    </message>
-    <message>
-        <location filename="../src/ui/widgets/settings/database_management_widget.cpp" line="76"/>
-        <source>Database was successfully backed up into file &apos;%1&apos;.</source>
-        <translation>Database was  successfully backed up into a file %1.</translation>
-    </message>
-    <message>
-        <location filename="../src/ui/widgets/settings/database_management_widget.cpp" line="80"/>
-        <source>Open Database Backup...</source>
-        <translation type="unfinished"></translation>
-    </message>
-    <message>
-        <location filename="../src/ui/widgets/settings/database_management_widget.cpp" line="87"/>
-        <source>Could not open file &apos;%1&apos; for reading.</source>
-        <translation type="unfinished"></translation>
-    </message>
-    <message>
-        <location filename="../src/ui/widgets/settings/database_management_widget.cpp" line="91"/>
-        <source>Warning</source>
-        <translation type="unfinished"></translation>
-    </message>
-    <message>
-        <location filename="../src/ui/widgets/settings/database_management_widget.cpp" line="91"/>
-        <source>Are you sure you want to start restoring database? All current data will be lost.</source>
-        <translation>Are you sure you want to restore the database? All data will be lost.</translation>
-    </message>
-    <message>
-        <location filename="../src/ui/widgets/settings/database_management_widget.cpp" line="103"/>
-        <source>Restoring Database Backup</source>
-        <translation type="unfinished"></translation>
-    </message>
-    <message>
-        <location filename="../src/ui/widgets/settings/database_management_widget.cpp" line="104"/>
-        <source>Database backup is being uploaded to the server. Please wait.</source>
-        <translation type="unfinished"></translation>
-    </message>
-    <message>
-        <location filename="../src/ui/widgets/settings/database_management_widget.cpp" line="119"/>
-        <source>Database was successfully restored from file &apos;%1&apos;.</source>
-        <translation type="unfinished"></translation>
-    </message>
-    <message>
-        <location filename="../src/ui/widgets/settings/database_management_widget.cpp" line="122"/>
-        <source>An error has occured while restoring the database from file &apos;%1&apos;.</source>
-        <translation type="unfinished"></translation>
-    </message>
-</context>
-<context>
-    <name>QnDesktopDataProvider</name>
-    <message>
-        <location filename="../src/device_plugins/desktop_win/desktop_data_provider.cpp" line="247"/>
-        <source>44.1Khz and 48Khz audio formats are not supported by audio capturing device! Please select other audio device or &apos;none&apos; value in screen recording settings</source>
-        <translation type="unfinished"></translation>
-    </message>
-    <message>
-        <location filename="../src/device_plugins/desktop_win/desktop_data_provider.cpp" line="393"/>
-        <source>Could not find video encoder %1.</source>
-        <translation type="unfinished"></translation>
-    </message>
-    <message>
-        <location filename="../src/device_plugins/desktop_win/desktop_data_provider.cpp" line="398"/>
-        <source>Screen width must be a multiplier of 8.</source>
-        <translation type="unfinished"></translation>
-    </message>
-    <message>
-        <location filename="../src/device_plugins/desktop_win/desktop_data_provider.cpp" line="475"/>
-        <source>Could not initialize video encoder.</source>
-        <translation type="unfinished"></translation>
-    </message>
-    <message>
-        <location filename="../src/device_plugins/desktop_win/desktop_data_provider.cpp" line="494"/>
-        <source>Could not find audio encoder &apos;%1&apos;.</source>
-        <translation type="unfinished"></translation>
-    </message>
-    <message>
-        <location filename="../src/device_plugins/desktop_win/desktop_data_provider.cpp" line="513"/>
-        <source>Could not initialize audio encoder.</source>
-        <translation type="unfinished"></translation>
-    </message>
-    <message>
-        <location filename="../src/device_plugins/desktop_win/desktop_data_provider.cpp" line="521"/>
-        <source>Could not initialize audio device &apos;%1&apos;.</source>
-        <translation type="unfinished"></translation>
-    </message>
-    <message>
-        <location filename="../src/device_plugins/desktop_win/desktop_data_provider.cpp" line="542"/>
-        <source>Could not start primary audio device.</source>
-        <translation type="unfinished"></translation>
-    </message>
-</context>
-<context>
-    <name>QnDesktopFileEncoder</name>
-    <message>
-        <location filename="../src/device_plugins/desktop_win/desktop_file_encoder.cpp" line="315"/>
-        <source>44.1Khz and 48Khz audio formats are not supported by audio capturing device! Please select other audio device or &apos;none&apos; value in screen recording settings.</source>
-        <translation type="unfinished"></translation>
-    </message>
-    <message>
-        <location filename="../src/device_plugins/desktop_win/desktop_file_encoder.cpp" line="482"/>
-        <source>Could not find video encoder %1.</source>
-        <translation type="unfinished"></translation>
-    </message>
-    <message>
-        <location filename="../src/device_plugins/desktop_win/desktop_file_encoder.cpp" line="490"/>
-        <source>Could not create temporary file in folder &apos;%1&apos;. Please configure &apos;Main Media Folder&apos; in Screen Recording settings.</source>
-        <translation type="unfinished"></translation>
-    </message>
-    <message>
-        <location filename="../src/device_plugins/desktop_win/desktop_file_encoder.cpp" line="514"/>
-        <source>Could not allocate output stream for video codec.</source>
-        <translation type="unfinished"></translation>
-    </message>
-    <message>
-        <location filename="../src/device_plugins/desktop_win/desktop_file_encoder.cpp" line="519"/>
-        <source>Screen width must be a multiplier of 8.</source>
-        <translation type="unfinished"></translation>
-    </message>
-    <message>
-        <location filename="../src/device_plugins/desktop_win/desktop_file_encoder.cpp" line="594"/>
-        <source>Could not initialize video encoder.</source>
-        <translation type="unfinished"></translation>
-    </message>
-    <message>
-        <location filename="../src/device_plugins/desktop_win/desktop_file_encoder.cpp" line="618"/>
-        <source>Could not allocate output audio stream.</source>
-        <translation type="unfinished"></translation>
-    </message>
-    <message>
-        <location filename="../src/device_plugins/desktop_win/desktop_file_encoder.cpp" line="626"/>
-        <source>Could not find audio encoder &apos;%1&apos;.</source>
-        <translation type="unfinished"></translation>
-    </message>
-    <message>
-        <location filename="../src/device_plugins/desktop_win/desktop_file_encoder.cpp" line="644"/>
-        <source>Could not initialize audio encoder.</source>
-        <translation type="unfinished"></translation>
-    </message>
-    <message>
-        <location filename="../src/device_plugins/desktop_win/desktop_file_encoder.cpp" line="652"/>
-        <source>Could not initialize audio device &apos;%1&apos;.</source>
-        <translation type="unfinished"></translation>
-    </message>
-    <message>
-        <location filename="../src/device_plugins/desktop_win/desktop_file_encoder.cpp" line="675"/>
-        <source>Could not start primary audio device.</source>
-        <translation type="unfinished"></translation>
-    </message>
-</context>
-<context>
-    <name>QnEventLogDialog</name>
-    <message>
-        <location filename="../src/ui/dialogs/event_log_dialog.cpp" line="84"/>
-        <source>Any action</source>
-        <translation type="unfinished"></translation>
-    </message>
-    <message>
-        <location filename="../src/ui/dialogs/event_log_dialog.cpp" line="104"/>
-        <source>Filter Similar Rows</source>
-        <translation type="unfinished"></translation>
-    </message>
-    <message>
-        <location filename="../src/ui/dialogs/event_log_dialog.cpp" line="106"/>
-        <source>Copy Selection to Clipboard</source>
-        <translation type="unfinished"></translation>
-    </message>
-    <message>
-        <location filename="../src/ui/dialogs/event_log_dialog.cpp" line="107"/>
-        <source>Export Selection to File...</source>
-        <translation type="unfinished"></translation>
-    </message>
-    <message>
-        <location filename="../src/ui/dialogs/event_log_dialog.cpp" line="108"/>
-        <source>Select All</source>
-        <translation type="unfinished"></translation>
-    </message>
-    <message>
-        <location filename="../src/ui/dialogs/event_log_dialog.cpp" line="111"/>
-        <source>Clear Filter</source>
-        <translation type="unfinished"></translation>
-    </message>
-    <message numerus="yes">
-        <location filename="../src/ui/dialogs/event_log_dialog.cpp" line="366"/>
-        <source>Event log for period from %1 to %2 - %n event(s) found</source>
-        <translation type="unfinished">
-            <numerusform></numerusform>
-        </translation>
-    </message>
-    <message numerus="yes">
-        <location filename="../src/ui/dialogs/event_log_dialog.cpp" line="370"/>
-        <source>Event log for %1 - %n event(s) found</source>
-        <translation type="unfinished">
-            <numerusform></numerusform>
-        </translation>
-    </message>
-    <message>
-        <location filename="../src/ui/dialogs/event_log_dialog.cpp" line="408"/>
-        <source>&lt;Any camera&gt;</source>
-        <translation type="unfinished"></translation>
-    </message>
-    <message numerus="yes">
-        <location filename="../src/ui/dialogs/event_log_dialog.cpp" line="410"/>
-        <source>&lt;%n camera(s)&gt;</source>
-        <translation type="unfinished">
-            <numerusform></numerusform>
-        </translation>
-    </message>
-    <message>
-        <location filename="../src/ui/dialogs/event_log_dialog.cpp" line="517"/>
-        <source>Export selected events to file</source>
-        <translation type="unfinished"></translation>
-    </message>
-</context>
-<context>
-    <name>QnEventLogModel</name>
-    <message>
-        <location filename="../src/ui/models/event_log_model.cpp" line="385"/>
-        <source>All users</source>
-        <translation type="unfinished"></translation>
-    </message>
-    <message>
-        <location filename="../src/ui/models/event_log_model.cpp" line="387"/>
-        <source>Administrators Only</source>
-        <translation type="unfinished"></translation>
-    </message>
-    <message>
-        <location filename="../src/ui/models/event_log_model.cpp" line="422"/>
-        <source>Motion video</source>
-        <translation type="unfinished"></translation>
-    </message>
-    <message>
-        <location filename="../src/ui/models/event_log_model.cpp" line="425"/>
-        <source>
-</source>
-        <translation type="unfinished"></translation>
-    </message>
-    <message>
-        <location filename="../src/ui/models/event_log_model.cpp" line="431"/>
-        <source> (%1 times)</source>
-        <translation type="unfinished"></translation>
-    </message>
-    <message>
-        <location filename="../src/ui/models/event_log_model.cpp" line="493"/>
-        <source>Date/Time</source>
-        <translation type="unfinished"></translation>
-    </message>
-    <message>
-        <location filename="../src/ui/models/event_log_model.cpp" line="494"/>
-        <source>Event</source>
-        <translation type="unfinished"></translation>
-    </message>
-    <message>
-        <location filename="../src/ui/models/event_log_model.cpp" line="495"/>
-        <source>Source</source>
-        <translation type="unfinished"></translation>
-    </message>
-    <message>
-        <location filename="../src/ui/models/event_log_model.cpp" line="496"/>
-        <source>Action</source>
-        <translation type="unfinished"></translation>
-    </message>
-    <message>
-        <location filename="../src/ui/models/event_log_model.cpp" line="497"/>
-        <source>Target</source>
-        <translation type="unfinished"></translation>
-    </message>
-    <message>
-        <location filename="../src/ui/models/event_log_model.cpp" line="498"/>
-        <source>Description</source>
-        <translation type="unfinished"></translation>
-    </message>
-</context>
-<context>
-    <name>QnExportCameraSettingsDialog</name>
-    <message numerus="yes">
-        <source>%n digital license(s) will be used out of %1.</source>
-        <translation type="obsolete">
-            <numerusform>%n digital license will be used out of %1.</numerusform>
-            <numerusform>%n digital licenses will be used out of %1.</numerusform>
-        </translation>
-    </message>
-    <message numerus="yes">
-        <source>%n analog  license(s) will be used out of %1.</source>
-        <translation type="obsolete">
-            <numerusform>%n analog license will be used out of %1.</numerusform>
-            <numerusform>%n analog  licenses will be used out of %1.</numerusform>
-        </translation>
-    </message>
-    <message numerus="yes">
-        <source>%n analog license(s) will be used out of %1.</source>
-        <translation type="obsolete">
-            <numerusform>%n analog license will be used out of %1.</numerusform>
-            <numerusform>%n analog licenses will be used out of %1.</numerusform>
-        </translation>
-    </message>
-</context>
-<context>
-    <name>QnExportScheduleResourceSelectionDialogDelegate</name>
-    <message numerus="yes">
-        <source>%n digital license(s) will be used out of %1.</source>
-        <translation type="obsolete">
-            <numerusform>%n digital license will be used out of %1.</numerusform>
-            <numerusform>%n digital licenses will be used out of %1.</numerusform>
-        </translation>
-    </message>
-    <message>
-        <location filename="../src/ui/widgets/properties/camera_schedule_widget.cpp" line="63"/>
-        <source>Schedule motion type is not supported by some cameras</source>
-        <translation type="unfinished"></translation>
-    </message>
-    <message>
-        <location filename="../src/ui/widgets/properties/camera_schedule_widget.cpp" line="69"/>
-        <source>Recording cannot be enabled for some cameras</source>
-        <translation type="unfinished"></translation>
-    </message>
-    <message numerus="yes">
-        <location filename="../src/ui/widgets/properties/camera_schedule_widget.cpp" line="91"/>
-        <source>%n analog license(s) will be used out of %1.</source>
-        <translation>
-            <numerusform>%n analog license will be used out of %1.</numerusform>
-            <numerusform>%n analog licenses will be used out of %1.</numerusform>
-        </translation>
-    </message>
-    <message numerus="yes">
-        <location filename="../src/ui/widgets/properties/camera_schedule_widget.cpp" line="87"/>
-        <source>%n license(s) will be used out of %1.</source>
-        <translation type="unfinished">
-            <numerusform></numerusform>
-        </translation>
-    </message>
-</context>
-<context>
-    <name>QnFisheyeCalibrationWidget</name>
-    <message>
-        <location filename="../src/ui/widgets/fisheye/fisheye_calibration_widget.ui" line="84"/>
-        <source>Auto Calibration</source>
-        <translation type="unfinished"></translation>
-    </message>
-    <message>
-        <location filename="../src/ui/widgets/fisheye/fisheye_calibration_widget.cpp" line="127"/>
-        <location filename="../src/ui/widgets/fisheye/fisheye_calibration_widget.cpp" line="130"/>
-        <source>Error</source>
-        <translation type="unfinished"></translation>
-    </message>
-    <message>
-        <location filename="../src/ui/widgets/fisheye/fisheye_calibration_widget.cpp" line="127"/>
-        <source>Autodetection failed. Image is not round.</source>
-        <translation>Auto-detection failed. Image was not round.</translation>
-    </message>
-    <message>
-        <location filename="../src/ui/widgets/fisheye/fisheye_calibration_widget.cpp" line="130"/>
-        <source>Autodetection failed. The image might be too dim.</source>
-        <translation>Auto-detection failed. Dark image.</translation>
-    </message>
-</context>
-<context>
-    <name>QnGeneralPreferencesWidget</name>
-    <message>
-        <location filename="../src/ui/widgets/settings/general_preferences_widget.cpp" line="38"/>
-        <source>Server Time</source>
-        <translation type="unfinished"></translation>
-    </message>
-    <message>
-        <location filename="../src/ui/widgets/settings/general_preferences_widget.cpp" line="39"/>
-        <source>Client Time</source>
-        <translation type="unfinished"></translation>
-    </message>
-    <message>
-        <location filename="../src/ui/widgets/settings/general_preferences_widget.cpp" line="41"/>
-        <source>Dark</source>
-        <translation type="unfinished"></translation>
-    </message>
-    <message>
-        <location filename="../src/ui/widgets/settings/general_preferences_widget.cpp" line="42"/>
-        <source>Light</source>
-        <translation type="unfinished"></translation>
-    </message>
-    <message>
-        <location filename="../src/ui/widgets/settings/general_preferences_widget.cpp" line="138"/>
-        <source>IP Address: %1, Network Mask: %2</source>
-        <translation type="unfinished"></translation>
-    </message>
-    <message>
-        <location filename="../src/ui/widgets/settings/general_preferences_widget.cpp" line="159"/>
-        <location filename="../src/ui/widgets/settings/general_preferences_widget.cpp" line="247"/>
-        <source>Information</source>
-        <translation type="unfinished"></translation>
-    </message>
-    <message>
-        <location filename="../src/ui/widgets/settings/general_preferences_widget.cpp" line="160"/>
-        <source>Some changes will take effect only after application restart. Do you want to restart the application now?</source>
-        <translation type="unfinished"></translation>
-    </message>
-    <message>
-        <location filename="../src/ui/widgets/settings/general_preferences_widget.cpp" line="189"/>
-        <location filename="../src/ui/widgets/settings/general_preferences_widget.cpp" line="202"/>
-        <source>Select folder...</source>
-        <translation type="unfinished"></translation>
-    </message>
-    <message>
-        <location filename="../src/ui/widgets/settings/general_preferences_widget.cpp" line="209"/>
-        <source>Folder is already added</source>
-        <translation type="unfinished"></translation>
-    </message>
-    <message>
-        <location filename="../src/ui/widgets/settings/general_preferences_widget.cpp" line="209"/>
-        <source>This folder is already added.</source>
-        <translation type="unfinished"></translation>
-    </message>
-    <message>
-        <location filename="../src/ui/widgets/settings/general_preferences_widget.cpp" line="227"/>
-        <source>Warning</source>
-        <translation type="unfinished"></translation>
-    </message>
-    <message>
-        <location filename="../src/ui/widgets/settings/general_preferences_widget.cpp" line="227"/>
-        <source>This option will not affect Recording Schedule. 
-Recording Schedule is always based on Server Time.</source>
-        <translation type="unfinished"></translation>
-    </message>
-    <message>
-        <location filename="../src/ui/widgets/settings/general_preferences_widget.cpp" line="248"/>
-        <source>Folder &apos;%1&apos; does not exist.</source>
-        <translation type="unfinished"></translation>
-    </message>
-</context>
-<context>
-    <name>QnGridWidgetHelper</name>
-    <message>
-        <location filename="../src/ui/common/grid_widget_helper.cpp" line="26"/>
-        <source>HTML file (*.html);;Spread Sheet (CSV) File(*.csv)</source>
-        <translation type="unfinished"></translation>
-    </message>
-    <message>
-        <location filename="../src/ui/common/grid_widget_helper.cpp" line="39"/>
-        <source>Save As</source>
-        <translation type="unfinished"></translation>
-    </message>
-    <message>
-        <location filename="../src/ui/common/grid_widget_helper.cpp" line="40"/>
-        <source>File &apos;%1&apos; already exists. Overwrite?</source>
-        <translation type="unfinished"></translation>
-    </message>
-    <message>
-        <location filename="../src/ui/common/grid_widget_helper.cpp" line="52"/>
-        <source>Could not overwrite file</source>
-        <translation type="unfinished"></translation>
-    </message>
-    <message>
-        <location filename="../src/ui/common/grid_widget_helper.cpp" line="53"/>
-        <source>File &apos;%1&apos; is used by another process. Please try another name.</source>
-        <translation>File &apos;%1&apos; is being used by another process. Please try a different name.</translation>
-    </message>
-</context>
-<context>
-    <name>QnHistogramWidget</name>
-    <message>
-        <location filename="../src/ui/widgets/histogram_widget.cpp" line="85"/>
-        <source>Gamma %1</source>
-        <translation type="unfinished"></translation>
-    </message>
-</context>
-<context>
-    <name>QnLayoutExportTool</name>
-    <message>
-        <location filename="../src/ui/workbench/extensions/workbench_layout_export_tool.cpp" line="74"/>
-        <source>File &apos;%1&apos; is used by another process. Please try another name.</source>
-        <translation>File &apos;%1&apos;  is being used by another process. Please try a different name.</translation>
-    </message>
-    <message>
-        <location filename="../src/ui/workbench/extensions/workbench_layout_export_tool.cpp" line="314"/>
-        <source>Exporting %1 to &quot;%2&quot;...</source>
-        <translation type="unfinished"></translation>
-    </message>
-    <message>
-        <location filename="../src/ui/workbench/extensions/workbench_layout_export_tool.cpp" line="367"/>
-        <source>Could not export camera %1</source>
-        <translation type="unfinished"></translation>
-    </message>
-</context>
-<context>
-    <name>QnLayoutSettingsDialog</name>
-    <message>
-        <location filename="../src/ui/dialogs/layout_settings_dialog.cpp" line="312"/>
-        <source>&lt;No image&gt;</source>
-        <translation type="unfinished"></translation>
-    </message>
-    <message>
-        <location filename="../src/ui/dialogs/layout_settings_dialog.cpp" line="429"/>
-        <location filename="../src/ui/dialogs/layout_settings_dialog.cpp" line="531"/>
-        <source>&lt;Image cannot be loaded&gt;</source>
-        <translation type="unfinished"></translation>
-    </message>
-    <message>
-        <location filename="../src/ui/dialogs/layout_settings_dialog.cpp" line="442"/>
-        <source>&lt;Image cannot be uploaded&gt;</source>
-        <translation type="unfinished"></translation>
-    </message>
-    <message>
-        <location filename="../src/ui/dialogs/layout_settings_dialog.cpp" line="503"/>
-        <source>Open file</source>
-        <translation type="unfinished"></translation>
-    </message>
-    <message>
-        <location filename="../src/ui/dialogs/layout_settings_dialog.cpp" line="505"/>
-        <source>Pictures %1</source>
-        <translation type="unfinished"></translation>
-    </message>
-</context>
-<context>
-    <name>QnLicenseListModel</name>
-    <message>
-        <location filename="../src/ui/models/license_list_model.cpp" line="53"/>
-        <source>Type</source>
-        <translation type="unfinished"></translation>
-    </message>
-    <message>
-        <location filename="../src/ui/models/license_list_model.cpp" line="54"/>
-        <source>Cameras</source>
-        <translation type="unfinished"></translation>
-    </message>
-    <message>
-        <location filename="../src/ui/models/license_list_model.cpp" line="55"/>
-        <source>License Key</source>
-        <translation type="unfinished"></translation>
-    </message>
-    <message>
-        <location filename="../src/ui/models/license_list_model.cpp" line="56"/>
-        <source>Expiration Date</source>
-        <translation type="unfinished"></translation>
-    </message>
-    <message>
-        <location filename="../src/ui/models/license_list_model.cpp" line="57"/>
-        <source>Expires in</source>
-        <translation type="unfinished"></translation>
-    </message>
-    <message>
-        <location filename="../src/ui/models/license_list_model.cpp" line="78"/>
-        <source>Never</source>
-        <translation type="unfinished"></translation>
-    </message>
-    <message>
-        <location filename="../src/ui/models/license_list_model.cpp" line="87"/>
-        <source>Expired</source>
-        <translation type="unfinished"></translation>
-    </message>
-    <message>
-        <location filename="../src/ui/models/license_list_model.cpp" line="95"/>
-        <source>Today</source>
-        <translation type="unfinished"></translation>
-    </message>
-    <message>
-        <location filename="../src/ui/models/license_list_model.cpp" line="97"/>
-        <source>Tomorrow</source>
-        <translation type="unfinished"></translation>
-    </message>
-    <message numerus="yes">
-        <location filename="../src/ui/models/license_list_model.cpp" line="99"/>
-        <source>In %n days</source>
-        <translation>
-            <numerusform>In %n day</numerusform>
-            <numerusform>In %n days</numerusform>
-        </translation>
-    </message>
-</context>
-<context>
-    <name>QnLicenseManagerWidget</name>
-    <message>
-        <location filename="../src/ui/widgets/settings/license_manager_widget.cpp" line="102"/>
-        <source>The software is licensed to %1 cameras and %2 analog cameras.
-At least %3 licenses are required.</source>
-        <translation type="unfinished"></translation>
-    </message>
-    <message>
-        <location filename="../src/ui/widgets/settings/license_manager_widget.cpp" line="109"/>
-        <source>The software is licensed to %1 cameras.
-At least %3 licenses are required.</source>
-        <translation type="unfinished"></translation>
-    </message>
-    <message>
-        <location filename="../src/ui/widgets/settings/license_manager_widget.cpp" line="117"/>
-        <source>The software is licensed to %1 cameras and %2 analog cameras.
-%3 licenses and %4 analog licenses are currently in use.</source>
-        <translation type="unfinished"></translation>
-    </message>
-    <message>
-        <location filename="../src/ui/widgets/settings/license_manager_widget.cpp" line="125"/>
-        <source>The software is licensed to %1 cameras.
-%2 licenses are currently in use.</source>
-        <translation type="unfinished"></translation>
-    </message>
-    <message>
-        <location filename="../src/ui/widgets/settings/license_manager_widget.cpp" line="133"/>
-        <source>Obtaining licenses from Enterprise Controller...</source>
-        <translation type="unfinished"></translation>
-    </message>
-    <message>
-        <location filename="../src/ui/widgets/settings/license_manager_widget.cpp" line="137"/>
-        <source>You do not have a valid license installed. Please activate your commercial or trial license.</source>
-        <translation type="unfinished"></translation>
-    </message>
-    <message>
-        <location filename="../src/ui/widgets/settings/license_manager_widget.cpp" line="138"/>
-        <source>You do not have a valid license installed. Please activate your commercial license.</source>
-        <translation type="unfinished"></translation>
-    </message>
-    <message>
-        <location filename="../src/ui/widgets/settings/license_manager_widget.cpp" line="232"/>
-        <location filename="../src/ui/widgets/settings/license_manager_widget.cpp" line="236"/>
-        <location filename="../src/ui/widgets/settings/license_manager_widget.cpp" line="288"/>
-        <location filename="../src/ui/widgets/settings/license_manager_widget.cpp" line="302"/>
-        <location filename="../src/ui/widgets/settings/license_manager_widget.cpp" line="341"/>
-        <source>License Activation</source>
-        <translation type="unfinished"></translation>
-    </message>
-    <message>
-        <location filename="../src/ui/widgets/settings/license_manager_widget.cpp" line="233"/>
-        <source>Invalid License. Please contact our support team to get a valid license.</source>
-        <translation type="unfinished"></translation>
-    </message>
-    <message>
-        <location filename="../src/ui/widgets/settings/license_manager_widget.cpp" line="237"/>
-        <source>The license is already activated.</source>
-        <translation type="unfinished"></translation>
-    </message>
-    <message>
-        <location filename="../src/ui/widgets/settings/license_manager_widget.cpp" line="243"/>
-        <source>&lt;b&gt;Generic:&lt;/b&gt;&lt;br /&gt;
-License Type: %1&lt;br /&gt;
-License Key: %2&lt;br /&gt;
-Locked to Hardware ID: %3&lt;br /&gt;
-&lt;br /&gt;
-&lt;b&gt;Features:&lt;/b&gt;&lt;br /&gt;
-Archive Streams Allowed: %4</source>
-        <translation type="unfinished"></translation>
-    </message>
-    <message>
-        <location filename="../src/ui/widgets/settings/license_manager_widget.cpp" line="254"/>
-        <source>License Details</source>
-        <translation type="unfinished"></translation>
-    </message>
-    <message>
-        <location filename="../src/ui/widgets/settings/license_manager_widget.cpp" line="278"/>
-        <location filename="../src/ui/widgets/settings/license_manager_widget.cpp" line="342"/>
-        <source>There was a problem activating your license.</source>
-        <translation type="unfinished"></translation>
-    </message>
-    <message>
-        <location filename="../src/ui/widgets/settings/license_manager_widget.cpp" line="280"/>
-        <source>License was successfully activated.</source>
-        <translation type="unfinished"></translation>
-    </message>
-    <message>
-        <location filename="../src/ui/widgets/settings/license_manager_widget.cpp" line="303"/>
-        <source>Network error has occurred during automatic license activation.
-Try to activate your license manually.</source>
-        <translation>Network error has occurred during the automatic license activation. 
-Please try activating your license manually.</translation>
-    </message>
-    <message>
-        <location filename="../src/ui/widgets/settings/license_manager_widget.cpp" line="327"/>
-        <source>Database error has occurred.</source>
-        <translation>Database error occured.</translation>
-    </message>
-    <message>
-        <location filename="../src/ui/widgets/settings/license_manager_widget.cpp" line="329"/>
-        <source>Invalid data was received.</source>
-        <translation></translation>
-    </message>
-    <message>
-        <location filename="../src/ui/widgets/settings/license_manager_widget.cpp" line="331"/>
-        <source>The license key is invalid.</source>
-        <translation type="unfinished"></translation>
-    </message>
-    <message>
-        <location filename="../src/ui/widgets/settings/license_manager_widget.cpp" line="333"/>
-        <source>You are trying to activate an incompatible license with your software.</source>
-        <translation type="unfinished"></translation>
-    </message>
-    <message>
-        <location filename="../src/ui/widgets/settings/license_manager_widget.cpp" line="335"/>
-        <source>This license key has been previously activated to hardware id {{hwid}} on {{time}}.</source>
-        <translation type="unfinished"></translation>
-    </message>
-</context>
-<context>
-    <name>QnLicenseNotificationDialog</name>
-    <message>
-        <location filename="../src/ui/dialogs/license_notification_dialog.cpp" line="41"/>
-        <source>Some of your licenses have expired.</source>
-        <translation type="unfinished"></translation>
-    </message>
-    <message>
-        <location filename="../src/ui/dialogs/license_notification_dialog.cpp" line="43"/>
-        <source>Some of your licenses will soon expire.</source>
-        <translation type="unfinished"></translation>
-    </message>
-</context>
-<context>
-    <name>QnLicenseWidget</name>
-    <message>
-        <location filename="../src/ui/widgets/settings/license_widget.cpp" line="38"/>
-        <source>Activate Trial License</source>
-        <translation type="unfinished"></translation>
-    </message>
-    <message>
-        <location filename="../src/ui/widgets/settings/license_widget.cpp" line="38"/>
-        <source>Activate Free License</source>
-        <translation type="unfinished"></translation>
-    </message>
-    <message>
-        <location filename="../src/ui/widgets/settings/license_widget.cpp" line="40"/>
-        <source>Please send E-Mail with the Serial Key and the Hardware ID provided to &lt;a href=&quot;mailto:%1&quot;&gt;%1&lt;/a&gt;. Then we&apos;ll send you an Activation Key which should be filled in the field below.</source>
-        <translation>Please send E-Mail with Serial Key and the Hardware ID to &lt;a href=&quot;mailto:%1&quot;&gt;%1&lt;/a&gt;. Our team will then send you an activation key for the field below.</translation>
-    </message>
-    <message>
-        <location filename="../src/ui/widgets/settings/license_widget.cpp" line="109"/>
-        <source>Activate License</source>
-        <translation type="unfinished"></translation>
-    </message>
-    <message>
-        <location filename="../src/ui/widgets/settings/license_widget.cpp" line="112"/>
-        <source>Activating...</source>
-        <translation type="unfinished"></translation>
-    </message>
-    <message>
-        <location filename="../src/ui/widgets/settings/license_widget.cpp" line="145"/>
-        <source>Open License File</source>
-        <translation type="unfinished"></translation>
-    </message>
-    <message>
-        <location filename="../src/ui/widgets/settings/license_widget.cpp" line="147"/>
-        <source>All files (*.*)</source>
-        <translation type="unfinished"></translation>
-    </message>
-</context>
-<context>
-    <name>QnLoginDialog</name>
-    <message>
-        <location filename="../src/ui/dialogs/login_dialog.cpp" line="107"/>
-        <source>Saved Sessions</source>
-        <translation type="unfinished"></translation>
-    </message>
-    <message>
-        <location filename="../src/ui/dialogs/login_dialog.cpp" line="109"/>
-        <source>Auto-Discovered ECs</source>
-        <translation type="unfinished"></translation>
-    </message>
-    <message>
-        <location filename="../src/ui/dialogs/login_dialog.cpp" line="174"/>
-        <source>Invalid Login Information</source>
-        <translation type="unfinished"></translation>
-    </message>
-    <message>
-        <location filename="../src/ui/dialogs/login_dialog.cpp" line="174"/>
-        <source>The login information you have entered is not valid.</source>
-        <translation>Login information is invalid.</translation>
-    </message>
-    <message>
-        <location filename="../src/ui/dialogs/login_dialog.cpp" line="244"/>
-        <source>* Last used connection *</source>
-        <translation type="unfinished"></translation>
-    </message>
-    <message>
-        <location filename="../src/ui/dialogs/login_dialog.cpp" line="283"/>
-        <source>&lt;none&gt;</source>
-        <translation type="unfinished"></translation>
-    </message>
-    <message>
-        <location filename="../src/ui/dialogs/login_dialog.cpp" line="355"/>
-        <source>Login or password you have entered are incorrect, please try again.</source>
-        <translation>The login or password you entered is incorrect. Please try again.</translation>
-    </message>
-    <message>
-        <location filename="../src/ui/dialogs/login_dialog.cpp" line="357"/>
-        <source>Connection to the Enterprise Controller could not be established.
-Connection details that you have entered are incorrect, please try again.
-
-If this error persists, please contact your VMS administrator.</source>
-        <translation>Connection to the to Enterprise Controller cannot be established. 
-Connection details are incorrect. Please try again.
-
-If this error persists, please contact your VMS administrator.</translation>
-    </message>
-    <message>
-        <location filename="../src/ui/dialogs/login_dialog.cpp" line="361"/>
-        <source>You are trying to connect to incompatible Enterprise Controller.</source>
-        <translation>You are trying to connect to an incompatible Enterprise Controller.</translation>
-    </message>
-    <message>
-        <location filename="../src/ui/dialogs/login_dialog.cpp" line="368"/>
-        <location filename="../src/ui/dialogs/login_dialog.cpp" line="393"/>
-        <location filename="../src/ui/dialogs/login_dialog.cpp" line="408"/>
-        <location filename="../src/ui/dialogs/login_dialog.cpp" line="428"/>
-        <location filename="../src/ui/dialogs/login_dialog.cpp" line="442"/>
-        <location filename="../src/ui/dialogs/login_dialog.cpp" line="499"/>
-        <source>Could not connect to Enterprise Controller</source>
-        <translation>Cannot not connect to Enterprise Controller.</translation>
-    </message>
-    <message>
-        <location filename="../src/ui/dialogs/login_dialog.cpp" line="394"/>
-        <source>You are about to connect to Enterprise Controller which has a different version:
- - Client version: %1.
- - EC version: %2.
-Compatibility mode for versions lower than %3 is not supported.</source>
-        <translation>The selected Enterprise Controller is running a different version.:
- - Client version: %1.
- - EC version: %2.
-Compatibility mode for versions lower than %3 is not supported.</translation>
-    </message>
-    <message>
-        <location filename="../src/ui/dialogs/login_dialog.cpp" line="409"/>
-        <location filename="../src/ui/dialogs/login_dialog.cpp" line="429"/>
-        <source>Selected Enterprise controller has a different version:
- - Client version: %1.
- - EC version: %2.
-An error has occurred while trying to restart in compatibility mode.</source>
-        <translation type="unfinished">You are about to connect to Enterprise Controller with a different version:
- - Client version: %1.
- - EC version: %2.
-Would you like to restart in compatibility mode?</translation>
-An error has occurred while trying to restart in compatibility mode.</translation>
-    </message>
-    <message>
-        <location filename="../src/ui/dialogs/login_dialog.cpp" line="443"/>
-        <source>You are about to connect to Enterprise Controller which has a different version:
- - Client version: %1.
- - EC version: %2.
-Would you like to restart in compatibility mode?</source>
-        <translation>You are about to connect to Enterprise Controller with a different version:
- - Client version: %1.
- - EC version: %2.
-Compatibility mode for versions lower than %3 is not supported.</translation>
-Would you like to restart in compatibility mode?</translation>
-    </message>
-    <message>
-        <location filename="../src/ui/dialogs/login_dialog.cpp" line="460"/>
-        <source>Launcher process is not found</source>
-        <translation type="unfinished"></translation>
-    </message>
-    <message>
-        <location filename="../src/ui/dialogs/login_dialog.cpp" line="461"/>
-        <source>Cannot restart the client in compatibility mode.
-Please close the application and start it again using the shortcut in the start menu.</source>
-        <translation>Cannot restart the client in compatibility mode.
-Please close and open the application using a shortcut located in the start menu.</translation>
-    </message>
-    <message>
-        <location filename="../src/ui/dialogs/login_dialog.cpp" line="472"/>
-        <source>Failure</source>
-        <translation type="unfinished"></translation>
-    </message>
-    <message>
-        <location filename="../src/ui/dialogs/login_dialog.cpp" line="473"/>
-        <source>Failed to launch compatiblity version %1
-Try to restore version %1?</source>
-        <translation>Failed to launch the compatiblity version %1
-Try to restore version %1?</translation>
-    </message>
-    <message>
-        <location filename="../src/ui/dialogs/login_dialog.cpp" line="500"/>
-        <source>You are about to connect to Enterprise Controller which has a different version:
- - Client version: %1.
- - EC version: %2.
-Client version %3 is required to connect to this Enterprise Controller.
-Download version %3?</source>
-        <translation>You are about to connect to Enterprise Controller with a different version:
- - Client version: %1.
- - EC version: %2.
-Client version %3 is required to connect to this Enterprise Controller.
-Download version %3?</translation>
-    </message>
-    <message>
-        <location filename="../src/ui/dialogs/login_dialog.cpp" line="549"/>
-        <location filename="../src/ui/dialogs/login_dialog.cpp" line="564"/>
-        <location filename="../src/ui/dialogs/login_dialog.cpp" line="570"/>
-        <source>Invalid parameters</source>
-        <translation type="unfinished"></translation>
-    </message>
-    <message>
-        <location filename="../src/ui/dialogs/login_dialog.cpp" line="549"/>
-        <source>The information you have entered is not valid.</source>
-        <translation>The entered information is invalid.</translation>
-    </message>
-    <message>
-        <location filename="../src/ui/dialogs/login_dialog.cpp" line="564"/>
-        <source>Entered hostname is not valid.</source>
-        <translation>The entered hostname is invalid.</translation>
-    </message>
-    <message>
-        <location filename="../src/ui/dialogs/login_dialog.cpp" line="570"/>
-        <source>Host field cannot be empty.</source>
-        <translation>The &quot;Host&quot; field cannot be left empty.</translation>
-    </message>
-    <message>
-        <location filename="../src/ui/dialogs/login_dialog.cpp" line="579"/>
-        <source>%1 at %2</source>
-        <translation type="unfinished"></translation>
-    </message>
-    <message>
-        <location filename="../src/ui/dialogs/login_dialog.cpp" line="580"/>
-        <source>Save connection as...</source>
-        <translation type="unfinished"></translation>
-    </message>
-    <message>
-        <location filename="../src/ui/dialogs/login_dialog.cpp" line="580"/>
-        <source>Enter name:</source>
-        <translation type="unfinished"></translation>
-    </message>
-    <message>
-        <location filename="../src/ui/dialogs/login_dialog.cpp" line="588"/>
-        <source>Connection already exists</source>
-        <translation type="unfinished"></translation>
-    </message>
-    <message>
-        <location filename="../src/ui/dialogs/login_dialog.cpp" line="589"/>
-        <source>Connection with this name already exists. Do you want to overwrite it?</source>
-        <translation type="unfinished"></translation>
-    </message>
-    <message>
-        <location filename="../src/ui/dialogs/login_dialog.cpp" line="623"/>
-        <source>Delete connections</source>
-        <translation type="unfinished"></translation>
-    </message>
-    <message>
-        <location filename="../src/ui/dialogs/login_dialog.cpp" line="624"/>
-        <source>Are you sure you want to delete the connection
-%1?</source>
-        <translation type="unfinished"></translation>
-    </message>
-</context>
-<context>
-    <name>QnMediaResourceWidget</name>
-    <message>
-        <location filename="../src/ui/graphics/items/resource/media_resource_widget.cpp" line="170"/>
-        <source>Screenshot</source>
-        <translation type="unfinished"></translation>
-    </message>
-    <message>
-        <location filename="../src/ui/graphics/items/resource/media_resource_widget.cpp" line="178"/>
-        <source>Smart Search</source>
-        <translation type="unfinished"></translation>
-    </message>
-    <message>
-        <location filename="../src/ui/graphics/items/resource/media_resource_widget.cpp" line="186"/>
-        <source>PTZ</source>
-        <translation type="unfinished"></translation>
-    </message>
-    <message>
-        <location filename="../src/ui/graphics/items/resource/media_resource_widget.cpp" line="194"/>
-        <source>Dewarping</source>
-        <translation type="unfinished"></translation>
-    </message>
-    <message>
-        <location filename="../src/ui/graphics/items/resource/media_resource_widget.cpp" line="203"/>
-        <source>Create Zoom Window</source>
-        <translation type="unfinished"></translation>
-    </message>
-    <message>
-        <location filename="../src/ui/graphics/items/resource/media_resource_widget.cpp" line="211"/>
-        <source>Image Enhancement</source>
-        <translation type="unfinished"></translation>
-    </message>
-    <message>
-        <location filename="../src/ui/graphics/items/resource/media_resource_widget.cpp" line="500"/>
-        <source>Zoom window</source>
-        <translation>Zoom Window</translation>
-    </message>
-    <message>
-        <location filename="../src/ui/graphics/items/resource/media_resource_widget.cpp" line="815"/>
-        <source> (%1)</source>
-        <translation type="unfinished"></translation>
-    </message>
-    <message>
-        <location filename="../src/ui/graphics/items/resource/media_resource_widget.cpp" line="822"/>
-        <source> Lo-Res</source>
-        <translation type="unfinished"></translation>
-    </message>
-    <message>
-        <location filename="../src/ui/graphics/items/resource/media_resource_widget.cpp" line="822"/>
-        <source> Hi-Res</source>
-        <translation type="unfinished"></translation>
-    </message>
-    <message>
-        <location filename="../src/ui/graphics/items/resource/media_resource_widget.cpp" line="831"/>
-        <source>	%1</source>
-        <translation type="unfinished"></translation>
-    </message>
-    <message>
-        <location filename="../src/ui/graphics/items/resource/media_resource_widget.cpp" line="833"/>
-        <source>LIVE</source>
-        <translation type="unfinished"></translation>
-    </message>
-    <message>
-        <location filename="../src/ui/graphics/items/resource/media_resource_widget.cpp" line="838"/>
-        <source>%1x%2 %3fps @ %4Mbps%5%6%7</source>
-        <translation type="unfinished"></translation>
-    </message>
-    <message>
-        <location filename="../src/ui/graphics/items/resource/media_resource_widget.cpp" line="852"/>
-        <source>%1 (Tour &quot;%2&quot; is active)</source>
-        <translation type="unfinished"></translation>
-    </message>
-</context>
-<context>
-    <name>QnMultipleCameraSettingsWidget</name>
-    <message numerus="yes">
-        <source>%n digital license(s) are used out of %1.</source>
-        <translation type="obsolete">
-            <numerusform>%n digital license is used out of %1.</numerusform>
-            <numerusform>%n digital licenses are used out of %1.</numerusform>
-        </translation>
-    </message>
-    <message numerus="yes">
-        <source>%n analog license(s) are used out of %1.</source>
-        <translation type="obsolete">
-            <numerusform>%n analog license is used out of %1.</numerusform>
-            <numerusform>%n analog licenses are used out of %1.</numerusform>
-        </translation>
-    </message>
-    <message>
-        <location filename="../src/ui/widgets/properties/multiple_camera_settings_widget.cpp" line="257"/>
-        <source>&lt;multiple values&gt;</source>
-        <comment>LoginEdit</comment>
-        <translation type="unfinished"></translation>
-    </message>
-    <message>
-        <location filename="../src/ui/widgets/properties/multiple_camera_settings_widget.cpp" line="266"/>
-        <source>&lt;multiple values&gt;</source>
-        <comment>PasswordEdit</comment>
-        <translation type="unfinished"></translation>
-    </message>
-</context>
-<context>
-    <name>QnNavigationItem</name>
-    <message>
-        <location filename="../src/ui/graphics/items/controls/navigation_item.cpp" line="363"/>
-        <source>Speed Down</source>
-        <translation type="unfinished"></translation>
-    </message>
-    <message>
-        <location filename="../src/ui/graphics/items/controls/navigation_item.cpp" line="363"/>
-        <source>Previous Frame</source>
-        <translation type="unfinished"></translation>
-    </message>
-    <message>
-        <location filename="../src/ui/graphics/items/controls/navigation_item.cpp" line="364"/>
-        <source>Speed Up</source>
-        <translation type="unfinished"></translation>
-    </message>
-    <message>
-        <location filename="../src/ui/graphics/items/controls/navigation_item.cpp" line="364"/>
-        <source>Next Frame</source>
-        <translation type="unfinished"></translation>
-    </message>
-    <message>
-        <location filename="../src/ui/graphics/items/controls/navigation_item.cpp" line="376"/>
-        <source>Previuos Chunk</source>
-        <translation>Previous Chunk</translation>
-    </message>
-    <message>
-        <location filename="../src/ui/graphics/items/controls/navigation_item.cpp" line="376"/>
-        <source>To Start</source>
-        <translation type="unfinished"></translation>
-    </message>
-    <message>
-        <location filename="../src/ui/graphics/items/controls/navigation_item.cpp" line="377"/>
-        <source>Next Chunk</source>
-        <translation type="unfinished"></translation>
-    </message>
-    <message>
-        <location filename="../src/ui/graphics/items/controls/navigation_item.cpp" line="377"/>
-        <source>To End</source>
-        <translation type="unfinished"></translation>
-    </message>
-</context>
-<context>
-    <name>QnNotificationListWidget</name>
-    <message numerus="yes">
-        <location filename="../src/ui/graphics/items/notifications/notification_list_widget.cpp" line="178"/>
-        <source>%n more item(s)</source>
-        <translation type="unfinished">
-            <numerusform></numerusform>
-        </translation>
-    </message>
-</context>
-<context>
-    <name>QnNotificationSoundManagerDialog</name>
-    <message>
-        <location filename="../src/ui/dialogs/notification_sound_manager_dialog.ui" line="14"/>
-        <source>Notification Sounds</source>
-        <translation type="unfinished"></translation>
-    </message>
-    <message>
-        <location filename="../src/ui/dialogs/notification_sound_manager_dialog.ui" line="43"/>
-        <source>&amp;Play</source>
-        <translation type="unfinished"></translation>
-    </message>
-    <message>
-        <location filename="../src/ui/dialogs/notification_sound_manager_dialog.ui" line="57"/>
-        <source>&amp;Add...</source>
-        <translation type="unfinished"></translation>
-    </message>
-    <message>
-        <location filename="../src/ui/dialogs/notification_sound_manager_dialog.ui" line="68"/>
-        <source>&amp;Rename...</source>
-        <translation type="unfinished"></translation>
-    </message>
-    <message>
-        <location filename="../src/ui/dialogs/notification_sound_manager_dialog.ui" line="75"/>
-        <source>&amp;Delete...</source>
-        <translation type="unfinished"></translation>
-    </message>
-    <message>
-        <location filename="../src/ui/dialogs/notification_sound_manager_dialog.cpp" line="62"/>
-        <source>Sound files</source>
-        <translation type="unfinished"></translation>
-    </message>
-    <message>
-        <location filename="../src/ui/dialogs/notification_sound_manager_dialog.cpp" line="66"/>
-        <source>Select file...</source>
-        <translation type="unfinished"></translation>
-    </message>
-    <message>
-        <location filename="../src/ui/dialogs/notification_sound_manager_dialog.cpp" line="72"/>
-        <source>Clip sound up to %1 seconds</source>
-        <translation type="unfinished"></translation>
-    </message>
-    <message>
-        <location filename="../src/ui/dialogs/notification_sound_manager_dialog.cpp" line="73"/>
-        <source>Custom Title:</source>
-        <translation type="unfinished"></translation>
-    </message>
-    <message>
-        <location filename="../src/ui/dialogs/notification_sound_manager_dialog.cpp" line="83"/>
-        <location filename="../src/ui/dialogs/notification_sound_manager_dialog.cpp" line="108"/>
-        <source>Error</source>
-        <translation type="unfinished"></translation>
-    </message>
-    <message>
-        <location filename="../src/ui/dialogs/notification_sound_manager_dialog.cpp" line="84"/>
-        <source>File cannot be added.</source>
-        <translation type="unfinished"></translation>
-    </message>
-    <message>
-        <location filename="../src/ui/dialogs/notification_sound_manager_dialog.cpp" line="99"/>
-        <source>Rename sound</source>
-        <translation type="unfinished"></translation>
-    </message>
-    <message>
-        <location filename="../src/ui/dialogs/notification_sound_manager_dialog.cpp" line="100"/>
-        <source>Enter new title:</source>
-        <translation type="unfinished"></translation>
-    </message>
-    <message>
-        <location filename="../src/ui/dialogs/notification_sound_manager_dialog.cpp" line="109"/>
-        <source>New title could not be set.</source>
-        <translation>New title cannot be created.</translation>
-    </message>
-    <message>
-        <location filename="../src/ui/dialogs/notification_sound_manager_dialog.cpp" line="125"/>
-        <source>Confirm file deletion</source>
-        <translation type="unfinished"></translation>
-    </message>
-    <message>
-        <location filename="../src/ui/dialogs/notification_sound_manager_dialog.cpp" line="126"/>
-        <source>Are you sure you want to delete &apos;%1&apos;?</source>
-        <translation type="unfinished"></translation>
-    </message>
-</context>
-<context>
-    <name>QnNotificationSoundModel</name>
-    <message>
-        <location filename="../src/ui/models/notification_sound_model.cpp" line="13"/>
-        <source>&lt;Downloading sound list...&gt;</source>
-        <translation type="unfinished"></translation>
-    </message>
-    <message>
-        <location filename="../src/ui/models/notification_sound_model.cpp" line="23"/>
-        <source>&lt;No Sound&gt;</source>
-        <translation type="unfinished"></translation>
-    </message>
-    <message>
-        <location filename="../src/ui/models/notification_sound_model.cpp" line="35"/>
-        <source>&lt;Downloading sound...&gt;</source>
-        <translation type="unfinished"></translation>
-    </message>
-    <message>
-        <location filename="../src/ui/models/notification_sound_model.cpp" line="45"/>
-        <source>&lt;Uploading sound...&gt;</source>
-        <translation type="unfinished"></translation>
-    </message>
-</context>
-<context>
-    <name>QnNotificationToolTipWidget</name>
-    <message>
-        <location filename="../src/ui/graphics/items/notifications/notification_widget.cpp" line="49"/>
-        <source>Close (&lt;b&gt;Right Click&lt;/b&gt;)</source>
-        <translation type="unfinished"></translation>
-    </message>
-</context>
-<context>
-    <name>QnNotificationsCollectionWidget</name>
-    <message>
-        <location filename="../src/ui/graphics/items/notifications/notifications_collection_widget.cpp" line="158"/>
-        <source>Settings...</source>
-        <translation type="unfinished"></translation>
-    </message>
-    <message>
-        <location filename="../src/ui/graphics/items/notifications/notifications_collection_widget.cpp" line="167"/>
-        <source>Filter...</source>
-        <translation type="unfinished"></translation>
-    </message>
-    <message>
-        <location filename="../src/ui/graphics/items/notifications/notifications_collection_widget.cpp" line="176"/>
-        <source>Event Log</source>
-        <translation type="unfinished"></translation>
-    </message>
-    <message>
-        <location filename="../src/ui/graphics/items/notifications/notifications_collection_widget.cpp" line="188"/>
-        <source>DEBUG</source>
-        <translation type="unfinished"></translation>
-    </message>
-    <message>
-        <location filename="../src/ui/graphics/items/notifications/notifications_collection_widget.cpp" line="310"/>
-        <source>Browse Archive</source>
-        <translation type="unfinished"></translation>
-    </message>
-    <message>
-        <location filename="../src/ui/graphics/items/notifications/notifications_collection_widget.cpp" line="321"/>
-        <source>Open Camera</source>
-        <translation type="unfinished"></translation>
-    </message>
-    <message>
-        <location filename="../src/ui/graphics/items/notifications/notifications_collection_widget.cpp" line="331"/>
-        <location filename="../src/ui/graphics/items/notifications/notifications_collection_widget.cpp" line="350"/>
-        <source>Camera Settings</source>
-        <translation type="unfinished"></translation>
-    </message>
-    <message>
-        <location filename="../src/ui/graphics/items/notifications/notifications_collection_widget.cpp" line="341"/>
-        <location filename="../src/ui/graphics/items/notifications/notifications_collection_widget.cpp" line="487"/>
-        <source>Server settings</source>
-        <translation type="unfinished"></translation>
-    </message>
-    <message>
-        <location filename="../src/ui/graphics/items/notifications/notifications_collection_widget.cpp" line="362"/>
-        <source>Open camera web page...</source>
-        <translation type="unfinished"></translation>
-    </message>
-    <message>
-        <location filename="../src/ui/graphics/items/notifications/notifications_collection_widget.cpp" line="371"/>
-        <source>Settings</source>
-        <translation type="unfinished"></translation>
-    </message>
-    <message>
-        <location filename="../src/ui/graphics/items/notifications/notifications_collection_widget.cpp" line="441"/>
-        <location filename="../src/ui/graphics/items/notifications/notifications_collection_widget.cpp" line="463"/>
-        <source>User Settings</source>
-        <translation type="unfinished"></translation>
-    </message>
-    <message>
-        <location filename="../src/ui/graphics/items/notifications/notifications_collection_widget.cpp" line="449"/>
-        <source>Licenses</source>
-        <translation type="unfinished"></translation>
-    </message>
-    <message>
-        <location filename="../src/ui/graphics/items/notifications/notifications_collection_widget.cpp" line="456"/>
-        <location filename="../src/ui/graphics/items/notifications/notifications_collection_widget.cpp" line="478"/>
-        <source>SMTP Settings</source>
-        <translation type="unfinished"></translation>
-    </message>
-    <message>
-        <location filename="../src/ui/graphics/items/notifications/notifications_collection_widget.cpp" line="471"/>
-        <source>Connect to server</source>
-        <translation type="unfinished"></translation>
-    </message>
-</context>
-<context>
-    <name>QnPerformance</name>
-    <message>
-        <location filename="../src/utils/performance_test.cpp" line="48"/>
-        <source>Warning</source>
-        <translation type="unfinished"></translation>
-    </message>
-    <message>
-        <location filename="../src/utils/performance_test.cpp" line="49"/>
-        <source>Performance of this computer allows running %1 in configuration mode only. For full-featured mode please use another computer.</source>
-        <translation>Performance of this computer allows for running %1 in configuration mode only. For a full-feature mode, please use another computer.</translation>
-    </message>
-</context>
-<context>
-    <name>QnPictureSettingsDialog</name>
-    <message>
-        <location filename="../src/ui/dialogs/picture_settings_dialog.ui" line="14"/>
-        <source>Picture Settings</source>
-        <translation type="unfinished"></translation>
-    </message>
-    <message>
-        <location filename="../src/ui/dialogs/picture_settings_dialog.ui" line="42"/>
-        <source>Image is not loaded</source>
-        <translation type="unfinished"></translation>
-    </message>
-    <message>
-        <location filename="../src/ui/dialogs/picture_settings_dialog.ui" line="78"/>
-        <source>This is a fish-eye lens image</source>
-        <translation type="unfinished"></translation>
-    </message>
-</context>
-<context>
-    <name>QnPreferencesDialog</name>
-    <message>
-        <location filename="../src/ui/dialogs/preferences_dialog.cpp" line="26"/>
-        <source>General</source>
-        <translation type="unfinished"></translation>
-    </message>
-    <message>
-        <location filename="../src/ui/dialogs/preferences_dialog.cpp" line="30"/>
-        <source>Screen Recording</source>
-        <translation type="unfinished"></translation>
-    </message>
-    <message>
-        <location filename="../src/ui/dialogs/preferences_dialog.cpp" line="34"/>
-        <source>Notifications</source>
-        <translation type="unfinished"></translation>
-    </message>
-    <message>
-        <location filename="../src/ui/dialogs/preferences_dialog.cpp" line="40"/>
-        <source>Licenses</source>
-        <translation type="unfinished"></translation>
-    </message>
-    <message>
-        <location filename="../src/ui/dialogs/preferences_dialog.cpp" line="46"/>
-        <source>Server</source>
-        <translation type="unfinished"></translation>
-    </message>
-    <message>
-        <location filename="../src/ui/dialogs/preferences_dialog.cpp" line="55"/>
-        <source>Settings file is read-only. Please contact your system administrator.
-All changes will be lost after program exit.</source>
-        <translation type="unfinished"></translation>
-    </message>
-    <message>
-        <location filename="../src/ui/dialogs/preferences_dialog.cpp" line="57"/>
-        <source>Settings cannot be saved. Please contact your system administrator.
-All changes will be lost after program exit.</source>
-        <translation type="unfinished"></translation>
-    </message>
-</context>
-<context>
-    <name>QnProgressDialog</name>
-    <message>
-        <location filename="../src/ui/dialogs/progress_dialog.cpp" line="172"/>
-        <source>Cancel</source>
-        <translation type="unfinished"></translation>
-    </message>
-</context>
-<context>
-    <name>QnPtzManageDialog</name>
-    <message>
-        <location filename="../src/ui/dialogs/ptz_manage_dialog.cpp" line="368"/>
-        <source>Could not get position from camera</source>
-        <translation>Cannot obtain camera position.</translation>
-    </message>
-    <message>
-        <location filename="../src/ui/dialogs/ptz_manage_dialog.cpp" line="369"/>
-        <source>An error has occurred while trying to get current position from camera %1.
-
-Please wait for the camera to go online.</source>
-        <translation type="unfinished"></translation>
-    </message>
-    <message>
-        <location filename="../src/ui/dialogs/ptz_manage_dialog.cpp" line="390"/>
-        <location filename="../src/ui/dialogs/ptz_manage_dialog.cpp" line="431"/>
-        <source>Could not set position for camera</source>
-        <translation>Cannot set camera position.</translation>
-    </message>
-    <message>
-        <location filename="../src/ui/dialogs/ptz_manage_dialog.cpp" line="391"/>
-        <location filename="../src/ui/dialogs/ptz_manage_dialog.cpp" line="432"/>
-        <source>An error has occurred while trying to set current position for camera %1.
-
-Please wait for the camera to go online.</source>
-        <translation type="unfinished"></translation>
-    </message>
-    <message>
-        <location filename="../src/ui/dialogs/ptz_manage_dialog.cpp" line="486"/>
-        <source>Remove preset</source>
-        <translation type="unfinished"></translation>
-    </message>
-    <message>
-        <location filename="../src/ui/dialogs/ptz_manage_dialog.cpp" line="487"/>
-        <source>This preset is used in some tours.
-These tours will become invalid if you remove it.</source>
-        <translation type="unfinished"></translation>
-    </message>
-    <message>
-        <location filename="../src/ui/dialogs/ptz_manage_dialog.cpp" line="488"/>
-        <source>Do not show again.</source>
-        <translation type="unfinished"></translation>
-    </message>
-    <message>
-        <location filename="../src/ui/dialogs/ptz_manage_dialog.cpp" line="622"/>
-        <source>Manage PTZ for %1</source>
-        <translation type="unfinished"></translation>
-    </message>
-    <message>
-        <location filename="../src/ui/dialogs/ptz_manage_dialog.cpp" line="638"/>
-        <source>PTZ configuration is not saved</source>
-        <translation type="unfinished"></translation>
-    </message>
-    <message>
-        <location filename="../src/ui/dialogs/ptz_manage_dialog.cpp" line="638"/>
-        <source>Changes are not saved. Do you want to save them?</source>
-        <translation type="unfinished"></translation>
-    </message>
-</context>
-<context>
-    <name>QnPtzManageModel</name>
-    <message>
-        <location filename="../src/ui/models/ptz_manage_model.cpp" line="51"/>
-        <source>New tour %1</source>
-        <translation type="unfinished"></translation>
-    </message>
-    <message>
-        <location filename="../src/ui/models/ptz_manage_model.cpp" line="114"/>
-        <source>Saved position %1</source>
-        <translation type="unfinished"></translation>
-    </message>
-    <message>
-        <location filename="../src/ui/models/ptz_manage_model.cpp" line="274"/>
-        <source>This hotkey is used by preset &quot;%1&quot;</source>
-        <translation type="unfinished"></translation>
-    </message>
-    <message>
-        <location filename="../src/ui/models/ptz_manage_model.cpp" line="275"/>
-        <source>This hotkey is used by tour &quot;%1&quot;</source>
-        <translation type="unfinished"></translation>
-    </message>
-    <message>
-        <location filename="../src/ui/models/ptz_manage_model.cpp" line="277"/>
-        <source>Change hotkey</source>
-        <translation type="unfinished"></translation>
-    </message>
-    <message>
-        <location filename="../src/ui/models/ptz_manage_model.cpp" line="278"/>
-        <source>Reassign</source>
-        <translation type="unfinished"></translation>
-    </message>
-    <message>
-        <location filename="../src/ui/models/ptz_manage_model.cpp" line="385"/>
-        <source>#</source>
-        <translation type="unfinished"></translation>
-    </message>
-    <message>
-        <location filename="../src/ui/models/ptz_manage_model.cpp" line="387"/>
-        <source>Name</source>
-        <translation type="unfinished"></translation>
-    </message>
-    <message>
-        <location filename="../src/ui/models/ptz_manage_model.cpp" line="389"/>
-        <source>Hotkey</source>
-        <translation type="unfinished"></translation>
-    </message>
-    <message>
-        <location filename="../src/ui/models/ptz_manage_model.cpp" line="391"/>
-        <source>Home</source>
-        <translation type="unfinished"></translation>
-    </message>
-    <message>
-        <location filename="../src/ui/models/ptz_manage_model.cpp" line="393"/>
-        <source>Details</source>
-        <translation type="unfinished"></translation>
-    </message>
-    <message>
-        <location filename="../src/ui/models/ptz_manage_model.cpp" line="549"/>
-        <source>Tours</source>
-        <translation type="unfinished"></translation>
-    </message>
-    <message>
-        <location filename="../src/ui/models/ptz_manage_model.cpp" line="550"/>
-        <source>Positions</source>
-        <translation type="unfinished"></translation>
-    </message>
-    <message>
-        <location filename="../src/ui/models/ptz_manage_model.cpp" line="584"/>
-        <location filename="../src/ui/models/ptz_manage_model.cpp" line="628"/>
-        <source>None</source>
-        <translation type="unfinished"></translation>
-    </message>
-    <message numerus="yes">
-        <location filename="../src/ui/models/ptz_manage_model.cpp" line="588"/>
-        <source>This preset will be activated after %n minutes of inactivity</source>
-        <translation type="unfinished">
-            <numerusform></numerusform>
-        </translation>
-    </message>
-    <message>
-        <location filename="../src/ui/models/ptz_manage_model.cpp" line="681"/>
-        <source>Tour should contain at least 2 positions</source>
-        <translation>Tour should contain at least two positions</translation>
-    </message>
-    <message numerus="yes">
-        <location filename="../src/ui/models/ptz_manage_model.cpp" line="694"/>
-        <source>Tour has %n identical positions</source>
-        <translation type="unfinished">
-            <numerusform></numerusform>
-        </translation>
-    </message>
-    <message numerus="yes">
-        <location filename="../src/ui/models/ptz_manage_model.cpp" line="703"/>
-        <source>about %n minute(s)</source>
-        <translation type="unfinished">
-            <numerusform></numerusform>
-        </translation>
-    </message>
-    <message>
-        <location filename="../src/ui/models/ptz_manage_model.cpp" line="703"/>
-        <source>Tour time: %1</source>
-        <translation type="unfinished"></translation>
-    </message>
-    <message>
-        <location filename="../src/ui/models/ptz_manage_model.cpp" line="703"/>
-        <source>less than a minute</source>
-        <translation type="unfinished"></translation>
-    </message>
-    <message>
-        <location filename="../src/ui/models/ptz_manage_model.cpp" line="708"/>
-        <source>Invalid tour</source>
-        <translation type="unfinished"></translation>
-    </message>
-</context>
-<context>
-    <name>QnPtzPresetDialog</name>
-    <message>
-        <location filename="../src/ui/dialogs/ptz_preset_dialog.cpp" line="33"/>
-        <source>Saved Position %1</source>
-        <translation type="unfinished"></translation>
-    </message>
-    <message>
-        <location filename="../src/ui/dialogs/ptz_preset_dialog.cpp" line="58"/>
-        <source>None</source>
-        <translation type="unfinished"></translation>
-    </message>
-</context>
-<context>
-    <name>QnPtzPresetHotkeyItemDelegate</name>
-    <message>
-        <location filename="../src/ui/delegates/ptz_preset_hotkey_item_delegate.cpp" line="46"/>
-        <source>None</source>
-        <translation type="unfinished"></translation>
-    </message>
-</context>
-<context>
-    <name>QnPtzPresetsToursActionFactory</name>
-    <message>
-        <location filename="../src/ui/actions/action_factories.cpp" line="89"/>
-        <source>%1 (active)</source>
-        <comment>Template for active PTZ preset</comment>
-        <translation type="unfinished"></translation>
-    </message>
-    <message>
-        <location filename="../src/ui/actions/action_factories.cpp" line="120"/>
-        <source>%1 (active)</source>
-        <comment>Template for active PTZ tour</comment>
-        <translation type="unfinished"></translation>
-    </message>
-</context>
-<context>
-    <name>QnPtzTourSpotsModel</name>
-    <message>
-        <location filename="../src/ui/models/ptz_tour_spots_model.cpp" line="63"/>
-        <source>Lowest</source>
-        <translation type="unfinished"></translation>
-    </message>
-    <message>
-        <location filename="../src/ui/models/ptz_tour_spots_model.cpp" line="63"/>
-        <source>Low</source>
-        <translation type="unfinished"></translation>
-    </message>
-    <message>
-        <location filename="../src/ui/models/ptz_tour_spots_model.cpp" line="63"/>
-        <source>Normal</source>
-        <translation type="unfinished"></translation>
-    </message>
-    <message>
-        <location filename="../src/ui/models/ptz_tour_spots_model.cpp" line="63"/>
-        <source>High</source>
-        <translation type="unfinished"></translation>
-    </message>
-    <message>
-        <location filename="../src/ui/models/ptz_tour_spots_model.cpp" line="63"/>
-        <source>Highest</source>
-        <translation type="unfinished"></translation>
-    </message>
-    <message>
-        <location filename="../src/ui/models/ptz_tour_spots_model.cpp" line="85"/>
-        <source>Instant</source>
-        <translation type="unfinished"></translation>
-    </message>
-    <message numerus="yes">
-        <location filename="../src/ui/models/ptz_tour_spots_model.cpp" line="86"/>
-        <source>%n seconds</source>
-        <translation type="unfinished">
-            <numerusform></numerusform>
-        </translation>
-    </message>
-    <message>
-        <location filename="../src/ui/models/ptz_tour_spots_model.cpp" line="215"/>
-        <source>&lt;Invalid&gt;</source>
-        <translation type="unfinished"></translation>
-    </message>
-    <message>
-        <location filename="../src/ui/models/ptz_tour_spots_model.cpp" line="274"/>
-        <source>Position</source>
-        <translation type="unfinished"></translation>
-    </message>
-    <message>
-        <location filename="../src/ui/models/ptz_tour_spots_model.cpp" line="276"/>
-        <source>Stay Time</source>
-        <translation type="unfinished"></translation>
-    </message>
-    <message>
-        <location filename="../src/ui/models/ptz_tour_spots_model.cpp" line="278"/>
-        <source>Speed</source>
-        <translation type="unfinished"></translation>
-    </message>
-</context>
-<context>
-    <name>QnRecordingSettingsWidget</name>
-    <message>
-        <location filename="../src/ui/widgets/settings/recording_settings_widget.cpp" line="56"/>
-        <source>Screen %1 - %2x%3</source>
-        <translation type="unfinished"></translation>
-    </message>
-    <message>
-        <location filename="../src/ui/widgets/settings/recording_settings_widget.cpp" line="61"/>
-        <source>%1 (Primary)</source>
-        <translation type="unfinished"></translation>
-    </message>
-    <message>
-        <location filename="../src/ui/widgets/settings/recording_settings_widget.cpp" line="322"/>
-        <source>Select folder...</source>
-        <translation type="unfinished"></translation>
-    </message>
-</context>
-<context>
-    <name>QnRecordingStatusHelper</name>
-    <message>
-        <location filename="../src/ui/common/recording_status_helper.cpp" line="38"/>
-        <location filename="../src/ui/common/recording_status_helper.cpp" line="55"/>
-        <source>Not recording</source>
-        <translation type="unfinished"></translation>
-    </message>
-    <message>
-        <location filename="../src/ui/common/recording_status_helper.cpp" line="40"/>
-        <source>Recording everything</source>
-        <translation type="unfinished"></translation>
-    </message>
-    <message>
-        <location filename="../src/ui/common/recording_status_helper.cpp" line="42"/>
-        <source>Recording motion only</source>
-        <translation type="unfinished"></translation>
-    </message>
-    <message>
-        <location filename="../src/ui/common/recording_status_helper.cpp" line="44"/>
-        <source>Recording motion and low quality</source>
-        <translation type="unfinished"></translation>
-    </message>
-    <message>
-        <location filename="../src/ui/common/recording_status_helper.cpp" line="57"/>
-        <source>Continuous</source>
-        <translation type="unfinished"></translation>
-    </message>
-    <message>
-        <location filename="../src/ui/common/recording_status_helper.cpp" line="59"/>
-        <source>Motion only</source>
-        <translation type="unfinished"></translation>
-    </message>
-    <message>
-        <location filename="../src/ui/common/recording_status_helper.cpp" line="61"/>
-        <source>Motion + Lo-Res</source>
-        <translation type="unfinished"></translation>
-    </message>
-</context>
-<context>
-    <name>QnResourceBrowserWidget</name>
-    <message>
-        <location filename="../src/ui/widgets/resource_browser_widget.cpp" line="170"/>
-        <source>Any Type</source>
-        <translation type="unfinished"></translation>
-    </message>
-    <message>
-        <location filename="../src/ui/widgets/resource_browser_widget.cpp" line="171"/>
-        <source>Video Files</source>
-        <translation type="unfinished"></translation>
-    </message>
-    <message>
-        <location filename="../src/ui/widgets/resource_browser_widget.cpp" line="172"/>
-        <source>Image Files</source>
-        <translation type="unfinished"></translation>
-    </message>
-    <message>
-        <location filename="../src/ui/widgets/resource_browser_widget.cpp" line="173"/>
-        <source>Live Cameras</source>
-        <translation type="unfinished"></translation>
-    </message>
-</context>
-<context>
-    <name>QnResourcePoolModel::Node</name>
-    <message>
-        <location filename="../src/ui/models/resource_pool_model.cpp" line="80"/>
-        <source>Root</source>
-        <translation type="unfinished"></translation>
-    </message>
-    <message>
-        <location filename="../src/ui/models/resource_pool_model.cpp" line="83"/>
-        <source>Local</source>
-        <translation type="unfinished"></translation>
-    </message>
-    <message>
-        <location filename="../src/ui/models/resource_pool_model.cpp" line="87"/>
-        <source>System</source>
-        <translation type="unfinished"></translation>
-    </message>
-    <message>
-        <location filename="../src/ui/models/resource_pool_model.cpp" line="91"/>
-        <source>Users</source>
-        <translation type="unfinished"></translation>
-    </message>
-</context>
-<context>
-    <name>QnResourceSelectionDialog</name>
-    <message>
-        <location filename="../src/ui/dialogs/resource_selection_dialog.cpp" line="81"/>
-        <source>Select users...</source>
-        <translation type="unfinished"></translation>
-    </message>
-    <message>
-        <location filename="../src/ui/dialogs/resource_selection_dialog.cpp" line="88"/>
-        <source>Select cameras...</source>
-        <translation type="unfinished"></translation>
-    </message>
-    <message>
-        <location filename="../src/ui/dialogs/resource_selection_dialog.cpp" line="94"/>
-        <source>Select resources...</source>
-        <translation type="unfinished"></translation>
-    </message>
-</context>
-<context>
-    <name>QnResourceTreeWidget</name>
-    <message>
-        <location filename="../src/ui/widgets/resource_tree_widget.ui" line="32"/>
-        <location filename="../src/ui/widgets/resource_tree_widget.ui" line="42"/>
-        <source>Filter</source>
-        <translation type="unfinished"></translation>
-    </message>
-    <message>
-        <location filename="../src/ui/widgets/resource_tree_widget.ui" line="49"/>
-        <source>Reset Filter</source>
-        <translation type="unfinished"></translation>
-    </message>
-    <message>
-        <location filename="../src/ui/widgets/resource_tree_widget.ui" line="52"/>
-        <source>X</source>
-        <translation type="unfinished"></translation>
-    </message>
-</context>
-<context>
-    <name>QnResourceWidget</name>
-    <message>
-        <location filename="../src/ui/graphics/items/resource/resource_widget.cpp" line="155"/>
-        <source>Close</source>
-        <translation type="unfinished"></translation>
-    </message>
-    <message>
-        <location filename="../src/ui/graphics/items/resource/resource_widget.cpp" line="163"/>
-        <source>Information</source>
-        <translation type="unfinished"></translation>
-    </message>
-    <message>
-        <location filename="../src/ui/graphics/items/resource/resource_widget.cpp" line="169"/>
-        <source>Rotate</source>
-        <translation type="unfinished"></translation>
-    </message>
-</context>
-<context>
-    <name>QnScreenRecorder</name>
-    <message>
-        <location filename="../src/ui/screen_recording/screen_recorder.cpp" line="66"/>
-        <source>Screen capturing subsystem is not initialized yet. Please try again later.</source>
-        <translation type="unfinished"></translation>
-    </message>
-</context>
-<context>
-    <name>QnServerResourceWidget</name>
-    <message>
-        <location filename="../src/ui/graphics/items/resource/server_resource_widget.cpp" line="499"/>
-        <source>Show Log</source>
-        <translation type="unfinished"></translation>
-    </message>
-    <message>
-        <location filename="../src/ui/graphics/items/resource/server_resource_widget.cpp" line="508"/>
-        <source>Check Issues</source>
-        <translation type="unfinished"></translation>
-    </message>
-    <message numerus="yes">
-        <location filename="../src/ui/graphics/items/resource/server_resource_widget.cpp" line="731"/>
-        <source>%1 %2 (up %n days, %3)</source>
-        <translation type="unfinished">
-            <numerusform></numerusform>
-        </translation>
-    </message>
-    <message>
-        <location filename="../src/ui/graphics/items/resource/server_resource_widget.cpp" line="736"/>
-        <source>%1 %2</source>
-        <translation type="unfinished"></translation>
-    </message>
-</context>
-<context>
-    <name>QnServerSettingsDialog</name>
-    <message>
-        <location filename="../src/ui/dialogs/server_settings_dialog.cpp" line="124"/>
-        <source>Remove Storage</source>
-        <translation type="unfinished"></translation>
-    </message>
-    <message>
-        <location filename="../src/ui/dialogs/server_settings_dialog.cpp" line="190"/>
-        <source>Not available</source>
-        <translation type="unfinished"></translation>
-    </message>
-    <message>
-        <location filename="../src/ui/dialogs/server_settings_dialog.cpp" line="265"/>
-        <source>Loading...</source>
-        <translation type="unfinished"></translation>
-    </message>
-    <message>
-        <location filename="../src/ui/dialogs/server_settings_dialog.cpp" line="417"/>
-        <source>Warning</source>
-        <translation type="unfinished"></translation>
-    </message>
-    <message>
-        <location filename="../src/ui/dialogs/server_settings_dialog.cpp" line="418"/>
-        <source>You are about to launch the archive re-synchronization routine. ATTENTION! Your hard disk usage will be increased during re-synchronization process! Depending on the total size of archive it can take several hours. This process is only necessary if your archive folders have been moved, renamed or replaced. You can cancel rebuild operation at any moment without loosing data. Continue?</source>
-        <translation type="unfinished"></translation>
-    </message>
-    <message>
-        <location filename="../src/ui/dialogs/server_settings_dialog.cpp" line="456"/>
-        <source>Finished</source>
-        <translation type="unfinished"></translation>
-    </message>
-    <message>
-        <location filename="../src/ui/dialogs/server_settings_dialog.cpp" line="457"/>
-        <source>Rebuilding archive index is completed.</source>
-        <translation type="unfinished"></translation>
-    </message>
-    <message>
-        <location filename="../src/ui/dialogs/server_settings_dialog.cpp" line="493"/>
-        <source>Could not load storages from server.</source>
-        <translation>Cannot load storages from server.</translation>
-    </message>
-    <message>
-        <location filename="../src/ui/dialogs/server_settings_dialog.cpp" line="530"/>
-        <source>&lt;a href=&apos;1&apos;&gt;Add external Storage...&lt;/a&gt;</source>
-        <translation type="unfinished"></translation>
-    </message>
-</context>
-<context>
-    <name>QnSignInfo</name>
-    <message>
-        <location filename="../src/ui/dialogs/sign_info.cpp" line="69"/>
-        <source>Analyzing: %1%</source>
-        <translation type="unfinished"></translation>
-    </message>
-    <message>
-        <location filename="../src/ui/dialogs/sign_info.cpp" line="79"/>
-        <source>Watermark not found</source>
-        <translation type="unfinished"></translation>
-    </message>
-    <message>
-        <location filename="../src/ui/dialogs/sign_info.cpp" line="83"/>
-        <source>Watermark matched</source>
-        <translation type="unfinished"></translation>
-    </message>
-    <message>
-        <location filename="../src/ui/dialogs/sign_info.cpp" line="87"/>
-        <source>Invalid watermark</source>
-        <translation type="unfinished"></translation>
-    </message>
-</context>
-<context>
-    <name>QnSingleCameraSettingsWidget</name>
-    <message numerus="yes">
-        <source>%n digital license(s) are used out of %1.</source>
-        <translation type="obsolete">
-            <numerusform>%n digital license is used out of %1.</numerusform>
-            <numerusform>%n digital licenses are used out of %1.</numerusform>
-        </translation>
-    </message>
-    <message numerus="yes">
-        <source>%n analog license(s) are used out of %1.</source>
-        <translation type="obsolete">
-            <numerusform>%n analog license is used out of %1.</numerusform>
-            <numerusform>%n analog licenses are used out of %1.</numerusform>
-        </translation>
-    </message>
-    <message>
-        <location filename="../src/ui/widgets/properties/single_camera_settings_widget.cpp" line="457"/>
-        <source>Hardware (Camera built-in)</source>
-        <translation type="unfinished"></translation>
-    </message>
-    <message>
-        <location filename="../src/ui/widgets/properties/single_camera_settings_widget.cpp" line="459"/>
-        <source>Do not record motion</source>
-        <translation type="unfinished"></translation>
-    </message>
-    <message>
-        <location filename="../src/ui/widgets/properties/single_camera_settings_widget.cpp" line="823"/>
-        <location filename="../src/ui/widgets/properties/single_camera_settings_widget.cpp" line="827"/>
-        <source>&lt;a href=&quot;%1&quot;&gt;%2&lt;/a&gt;</source>
-        <translation type="unfinished"></translation>
-    </message>
-</context>
-<context>
-    <name>QnSmtpSettingsWidget</name>
-    <message>
-        <location filename="../src/ui/widgets/settings/smtp_settings_widget.cpp" line="81"/>
-        <source>Auto</source>
-        <translation type="unfinished"></translation>
-    </message>
-    <message>
-        <location filename="../src/ui/widgets/settings/smtp_settings_widget.cpp" line="212"/>
-        <source>Email is not valid</source>
-        <translation>Invalid E-Mail</translation>
-    </message>
-    <message>
-        <location filename="../src/ui/widgets/settings/smtp_settings_widget.cpp" line="215"/>
-        <source>No preset found. Use &apos;Advanced&apos; option.</source>
-        <translation type="unfinished"></translation>
-    </message>
-    <message>
-        <location filename="../src/ui/widgets/settings/smtp_settings_widget.cpp" line="254"/>
-        <source>Invalid data</source>
-        <translation type="unfinished"></translation>
-    </message>
-    <message>
-        <location filename="../src/ui/widgets/settings/smtp_settings_widget.cpp" line="254"/>
-        <source>Provided parameters are not valid. Could not perform a test.</source>
-        <translation>Provided parameters are not valid. Test cannot be performed.</translation>
-    </message>
-    <message>
-        <location filename="../src/ui/widgets/settings/smtp_settings_widget.cpp" line="266"/>
-        <source>TLS</source>
-        <translation type="unfinished"></translation>
-    </message>
-    <message>
-        <location filename="../src/ui/widgets/settings/smtp_settings_widget.cpp" line="268"/>
-        <source>SSL</source>
-        <translation type="unfinished"></translation>
-    </message>
-    <message>
-        <location filename="../src/ui/widgets/settings/smtp_settings_widget.cpp" line="269"/>
-        <source>Unsecured</source>
-        <translation type="unfinished"></translation>
-    </message>
-    <message>
-        <location filename="../src/ui/widgets/settings/smtp_settings_widget.cpp" line="276"/>
-        <source>In Progress...</source>
-        <translation type="unfinished"></translation>
-    </message>
-    <message>
-        <location filename="../src/ui/widgets/settings/smtp_settings_widget.cpp" line="287"/>
-        <source>Canceled</source>
-        <translation type="unfinished"></translation>
-    </message>
-    <message>
-        <location filename="../src/ui/widgets/settings/smtp_settings_widget.cpp" line="297"/>
-        <source>Timed out</source>
-        <translation type="unfinished"></translation>
-    </message>
-    <message>
-        <location filename="../src/ui/widgets/settings/smtp_settings_widget.cpp" line="305"/>
-        <source>Error while testing settings</source>
-        <translation type="unfinished"></translation>
-    </message>
-    <message>
-        <location filename="../src/ui/widgets/settings/smtp_settings_widget.cpp" line="307"/>
-        <source>Success</source>
-        <translation type="unfinished"></translation>
-    </message>
-    <message>
-        <location filename="../src/ui/widgets/settings/smtp_settings_widget.cpp" line="308"/>
-        <location filename="../src/ui/widgets/settings/smtp_settings_widget.cpp" line="328"/>
-        <source>Error</source>
-        <translation type="unfinished"></translation>
-    </message>
-    <message>
-        <location filename="../src/ui/widgets/settings/smtp_settings_widget.cpp" line="328"/>
-        <source>Could not read settings from Enterprise Controller.</source>
-        <translation>Cannot read settings from Enterprise Controller.</translation>
-    </message>
-</context>
-<context>
-    <name>QnSpeedSlider</name>
-    <message>
-        <location filename="../src/ui/graphics/items/controls/speed_slider.cpp" line="177"/>
-        <source>%1x</source>
-        <translation type="unfinished"></translation>
-    </message>
-    <message>
-        <location filename="../src/ui/graphics/items/controls/speed_slider.cpp" line="177"/>
-        <source>Paused</source>
-        <translation type="unfinished"></translation>
-    </message>
-</context>
-<context>
-    <name>QnStatusOverlayWidget</name>
-    <message>
-        <location filename="../src/ui/graphics/items/resource/resource_status_overlay_widget.cpp" line="58"/>
-        <source>NO DATA</source>
-        <translation type="unfinished"></translation>
-    </message>
-    <message>
-        <location filename="../src/ui/graphics/items/resource/resource_status_overlay_widget.cpp" line="59"/>
-        <source>NO SIGNAL</source>
-        <translation type="unfinished"></translation>
-    </message>
-    <message>
-        <location filename="../src/ui/graphics/items/resource/resource_status_overlay_widget.cpp" line="60"/>
-        <source>Server offline</source>
-        <translation type="unfinished"></translation>
-    </message>
-    <message>
-        <location filename="../src/ui/graphics/items/resource/resource_status_overlay_widget.cpp" line="61"/>
-        <source>Unauthorized</source>
-        <translation type="unfinished"></translation>
-    </message>
-    <message>
-        <location filename="../src/ui/graphics/items/resource/resource_status_overlay_widget.cpp" line="62"/>
-        <source>Please check authentication information&lt;br/&gt;in camera settings</source>
-        <translation type="unfinished"></translation>
-    </message>
-    <message>
-        <location filename="../src/ui/graphics/items/resource/resource_status_overlay_widget.cpp" line="63"/>
-        <source>Loading...</source>
-        <translation type="unfinished"></translation>
-    </message>
-    <message>
-        <location filename="../src/ui/graphics/items/resource/resource_status_overlay_widget.cpp" line="74"/>
-        <source>Diagnose...</source>
-        <translation type="unfinished"></translation>
-    </message>
-</context>
-<context>
-    <name>QnStorageSpaceSlider</name>
-    <message>
-        <location filename="../src/ui/widgets/storage_space_slider.h" line="54"/>
-        <source>%1%</source>
-        <translation type="unfinished"></translation>
-    </message>
-</context>
-<context>
-    <name>QnStorageUrlDialog</name>
-    <message>
-        <location filename="../src/ui/dialogs/storage_url_dialog.cpp" line="65"/>
-        <source>Invalid Storage</source>
-        <translation type="unfinished"></translation>
-    </message>
-    <message>
-        <location filename="../src/ui/dialogs/storage_url_dialog.cpp" line="65"/>
-        <source>Provided storage path does not define a valid external storage.</source>
-        <translation type="unfinished"></translation>
-    </message>
-</context>
-<context>
-    <name>QnTimeSlider</name>
-    <message>
-        <location filename="../src/ui/graphics/items/controls/time_slider.cpp" line="503"/>
-        <source>auto</source>
-        <extracomment>Translate this into &apos;none&apos; or &apos;forced&apos; if you want to switch off automatic detection of AM/PM usage based on user&apos;s system locale. Do not translate this string unless you know what you&apos;re doing.</extracomment>
-        <translation type="unfinished"></translation>
-    </message>
-    <message>
-        <location filename="../src/ui/graphics/items/controls/time_slider.cpp" line="515"/>
-        <source>ms</source>
-        <extracomment>Suffix for displaying milliseconds on timeline. Do not translate this string unless you know what you&apos;re doing.</extracomment>
-        <translation type="unfinished"></translation>
-    </message>
-    <message>
-        <location filename="../src/ui/graphics/items/controls/time_slider.cpp" line="518"/>
-        <source>s</source>
-        <extracomment>Suffix for displaying seconds on timeline. Do not translate this string unless you know what you&apos;re doing.</extracomment>
-        <translation type="unfinished"></translation>
-    </message>
-    <message>
-        <location filename="../src/ui/graphics/items/controls/time_slider.cpp" line="521"/>
-        <source>m</source>
-        <extracomment>Suffix for displaying minutes on timeline. Do not translate this string unless you know what you&apos;re doing.</extracomment>
-        <translation type="unfinished"></translation>
-    </message>
-    <message>
-        <location filename="../src/ui/graphics/items/controls/time_slider.cpp" line="524"/>
-        <source>h</source>
-        <extracomment>Suffix for displaying hours on timeline. Do not translate this string unless you know what you&apos;re doing.</extracomment>
-        <translation type="unfinished"></translation>
-    </message>
-    <message>
-        <location filename="../src/ui/graphics/items/controls/time_slider.cpp" line="527"/>
-        <source>d</source>
-        <extracomment>Suffix for displaying days on timeline. Do not translate this string unless you know what you&apos;re doing.</extracomment>
-        <translation type="unfinished"></translation>
-    </message>
-    <message>
-        <location filename="../src/ui/graphics/items/controls/time_slider.cpp" line="530"/>
-        <source>M</source>
-        <extracomment>Suffix for displaying months on timeline. Do not translate this string unless you know what you&apos;re doing.</extracomment>
-        <translation type="unfinished"></translation>
-    </message>
-    <message>
-        <location filename="../src/ui/graphics/items/controls/time_slider.cpp" line="533"/>
-        <source>y</source>
-        <extracomment>Suffix for displaying years on timeline. Do not translate this string unless you know what you&apos;re doing.</extracomment>
-        <translation type="unfinished"></translation>
-    </message>
-    <message>
-        <location filename="../src/ui/graphics/items/controls/time_slider.cpp" line="537"/>
-        <source>dd MMMM</source>
-        <extracomment>Format for displaying days on timeline. Do not translate this string unless you know what you&apos;re doing.</extracomment>
-        <translation type="unfinished"></translation>
-    </message>
-    <message>
-        <location filename="../src/ui/graphics/items/controls/time_slider.cpp" line="540"/>
-        <source>MMMM</source>
-        <extracomment>Format for displaying months on timeline. Do not translate this string unless you know what you&apos;re doing.</extracomment>
-        <translation type="unfinished"></translation>
-    </message>
-    <message>
-        <location filename="../src/ui/graphics/items/controls/time_slider.cpp" line="543"/>
-        <location filename="../src/ui/graphics/items/controls/time_slider.cpp" line="565"/>
-        <source>yyyy</source>
-        <extracomment>Format for displaying years on timeline. Do not translate this string unless you know what you&apos;re doing.
-----------
-Format for displaying year caption in timeline&apos;s header. Do not translate this string unless you know what you&apos;re doing.</extracomment>
-        <translation type="unfinished"></translation>
-    </message>
-    <message>
-        <location filename="../src/ui/graphics/items/controls/time_slider.cpp" line="547"/>
-        <source>dd MMMM yyyy hh:mm</source>
-        <comment>MINUTES</comment>
-        <extracomment>Format for displaying minute caption in timeline&apos;s header, without am/pm indicator. Do not translate this string unless you know what you&apos;re doing.</extracomment>
-        <translation type="unfinished"></translation>
-    </message>
-    <message>
-        <location filename="../src/ui/graphics/items/controls/time_slider.cpp" line="550"/>
-        <source>dd MMMM yyyy hh:mm ap</source>
-        <extracomment>Format for displaying minute caption in timeline&apos;s header, with am/pm indicator. Do not translate this string unless you know what you&apos;re doing.</extracomment>
-        <translation type="unfinished"></translation>
-    </message>
-    <message>
-        <location filename="../src/ui/graphics/items/controls/time_slider.cpp" line="553"/>
-        <source>dd MMMM yyyy hh:mm</source>
-        <comment>HOURS</comment>
-        <extracomment>Format for displaying hour caption in timeline&apos;s header, without am/pm indicator. Do not translate this string unless you know what you&apos;re doing.</extracomment>
-        <translation type="unfinished"></translation>
-    </message>
-    <message>
-        <location filename="../src/ui/graphics/items/controls/time_slider.cpp" line="556"/>
-        <source>dd MMMM yyyy h ap</source>
-        <extracomment>Format for displaying hour caption in timeline&apos;s header, with am/pm indicator. Do not translate this string unless you know what you&apos;re doing.</extracomment>
-        <translation type="unfinished"></translation>
-    </message>
-    <message>
-        <location filename="../src/ui/graphics/items/controls/time_slider.cpp" line="559"/>
-        <source>dd MMMM yyyy</source>
-        <extracomment>Format for displaying day caption in timeline&apos;s header. Do not translate this string unless you know what you&apos;re doing.</extracomment>
-        <translation type="unfinished"></translation>
-    </message>
-    <message>
-        <location filename="../src/ui/graphics/items/controls/time_slider.cpp" line="562"/>
-        <source>MMMM yyyy</source>
-        <extracomment>Format for displaying month caption in timeline&apos;s header. Do not translate this string unless you know what you&apos;re doing.</extracomment>
-        <translation type="unfinished"></translation>
-    </message>
-    <message>
-        <location filename="../src/ui/graphics/items/controls/time_slider.cpp" line="1215"/>
-        <source>NO THUMBNAILS
-AVAILABLE</source>
-        <translation type="unfinished"></translation>
-    </message>
-</context>
-<context>
-    <name>QnTwoStepFileDialog</name>
-    <message>
-        <location filename="../src/ui/dialogs/two_step_file_dialog.ui" line="47"/>
-        <source>Folder:</source>
-        <translation type="unfinished"></translation>
-    </message>
-    <message>
-        <location filename="../src/ui/dialogs/two_step_file_dialog.ui" line="66"/>
-        <location filename="../src/ui/dialogs/two_step_file_dialog.ui" line="140"/>
-        <source>Browse...</source>
-        <translation type="unfinished"></translation>
-    </message>
-    <message>
-        <location filename="../src/ui/dialogs/two_step_file_dialog.ui" line="75"/>
-        <location filename="../src/ui/dialogs/two_step_file_dialog.ui" line="126"/>
-        <source>Filename:</source>
-        <translation type="unfinished"></translation>
-    </message>
-    <message>
-        <location filename="../src/ui/dialogs/two_step_file_dialog.ui" line="85"/>
-        <source>Format:</source>
-        <translation type="unfinished"></translation>
-    </message>
-    <message>
-        <location filename="../src/ui/dialogs/two_step_file_dialog.ui" line="101"/>
-        <source>Warning: file with same name already exists!</source>
-        <translation>Warning! This file already exists.</translation>
-    </message>
-    <message>
-        <location filename="../src/ui/dialogs/two_step_file_dialog.ui" line="156"/>
-        <source>Options</source>
-        <translation type="unfinished"></translation>
-    </message>
-    <message>
-        <location filename="../src/ui/dialogs/two_step_file_dialog.cpp" line="178"/>
-        <source>Select folder...</source>
-        <translation type="unfinished"></translation>
-    </message>
-    <message>
-        <location filename="../src/ui/dialogs/two_step_file_dialog.cpp" line="189"/>
-        <source>Select file...</source>
-        <translation type="unfinished"></translation>
-    </message>
-</context>
-<context>
-    <name>QnUserEmailPolicy</name>
-    <message>
-        <location filename="../src/business/business_resource_validation.cpp" line="104"/>
-        <source>Select at least one user</source>
-        <translation type="unfinished"></translation>
-    </message>
-    <message>
-        <location filename="../src/business/business_resource_validation.cpp" line="118"/>
-        <source>User %1 has invalid email address</source>
-        <translation>User %1 has an invalid email address</translation>
-    </message>
-    <message>
-        <location filename="../src/business/business_resource_validation.cpp" line="133"/>
-        <source>Invalid E-Mail address %1</source>
-        <translation type="unfinished"></translation>
-    </message>
-    <message numerus="yes">
-        <location filename="../src/business/business_resource_validation.cpp" line="134"/>
-        <source>%n of %1 additional E-Mail addresses are invalid</source>
-        <translation>
-            <numerusform>%n of %1 additional E-Mail address is invalid</numerusform>
-            <numerusform>%n of %1 additional E-Mail addresses are invalid</numerusform>
-        </translation>
-    </message>
-    <message>
-        <location filename="../src/business/business_resource_validation.cpp" line="137"/>
-        <source>Send mail to %1</source>
-        <translation type="unfinished"></translation>
-    </message>
-    <message numerus="yes">
-        <location filename="../src/business/business_resource_validation.cpp" line="139"/>
-        <source>%n User(s)</source>
-        <translation type="unfinished">
-            <numerusform></numerusform>
-        </translation>
-    </message>
-    <message numerus="yes">
-        <location filename="../src/business/business_resource_validation.cpp" line="141"/>
-        <source>%1, %n additional</source>
-        <translation type="unfinished">
-            <numerusform></numerusform>
-        </translation>
-    </message>
-    <message numerus="yes">
-        <location filename="../src/business/business_resource_validation.cpp" line="119"/>
-        <source>%n of %1 users have invalid E-Mail address</source>
-        <translation>
-            <numerusform>%n of %1 user has and invalid E-Mail address</numerusform>
-            <numerusform>%n of %1 users have and invalid E-Mail address</numerusform>
-        </translation>
-    </message>
-</context>
-<context>
-    <name>QnUserSettingsDialog</name>
-    <message>
-        <location filename="../src/ui/dialogs/user_settings_dialog.cpp" line="113"/>
-        <source>New Password</source>
-        <translation type="unfinished"></translation>
-    </message>
-    <message>
-        <location filename="../src/ui/dialogs/user_settings_dialog.cpp" line="115"/>
-        <source>Password</source>
-        <translation type="unfinished"></translation>
-    </message>
-    <message>
-        <location filename="../src/ui/dialogs/user_settings_dialog.cpp" line="302"/>
-        <source>Login cannot be empty.</source>
-        <translation type="unfinished"></translation>
-    </message>
-    <message>
-        <location filename="../src/ui/dialogs/user_settings_dialog.cpp" line="306"/>
-        <source>User with specified login already exists.</source>
-        <translation type="unfinished"></translation>
-    </message>
-    <message>
-        <location filename="../src/ui/dialogs/user_settings_dialog.cpp" line="315"/>
-        <source>To change your password, please
- enter your current password.</source>
-        <translation type="unfinished"></translation>
-    </message>
-    <message>
-        <location filename="../src/ui/dialogs/user_settings_dialog.cpp" line="318"/>
-        <source>Invalid current password.</source>
-        <translation type="unfinished"></translation>
-    </message>
-    <message>
-        <location filename="../src/ui/dialogs/user_settings_dialog.cpp" line="325"/>
-        <source>Passwords do not match.</source>
-        <translation type="unfinished"></translation>
-    </message>
-    <message>
-        <location filename="../src/ui/dialogs/user_settings_dialog.cpp" line="331"/>
-        <source>Password cannot be empty.</source>
-        <translation type="unfinished"></translation>
-    </message>
-    <message>
-        <location filename="../src/ui/dialogs/user_settings_dialog.cpp" line="337"/>
-        <source>Choose access rights.</source>
-        <translation type="unfinished"></translation>
-    </message>
-    <message>
-        <location filename="../src/ui/dialogs/user_settings_dialog.cpp" line="349"/>
-        <source>Invalid email address.</source>
-        <translation>Invalid E-Mail address.</translation>
-    </message>
-    <message>
-        <location filename="../src/ui/dialogs/user_settings_dialog.cpp" line="439"/>
-        <location filename="../src/ui/dialogs/user_settings_dialog.cpp" line="460"/>
-        <source>Owner</source>
-        <translation type="unfinished"></translation>
-    </message>
-    <message>
-        <location filename="../src/ui/dialogs/user_settings_dialog.cpp" line="443"/>
-        <location filename="../src/ui/dialogs/user_settings_dialog.cpp" line="462"/>
-        <source>Administrator</source>
-        <translation type="unfinished"></translation>
-    </message>
-    <message>
-        <location filename="../src/ui/dialogs/user_settings_dialog.cpp" line="445"/>
-        <source>Advanced Viewer</source>
-        <translation type="unfinished"></translation>
-    </message>
-    <message>
-        <location filename="../src/ui/dialogs/user_settings_dialog.cpp" line="446"/>
-        <source>Viewer</source>
-        <translation type="unfinished"></translation>
-    </message>
-    <message>
-        <location filename="../src/ui/dialogs/user_settings_dialog.cpp" line="447"/>
-        <source>Live Viewer</source>
-        <translation type="unfinished"></translation>
-    </message>
-    <message>
-        <location filename="../src/ui/dialogs/user_settings_dialog.cpp" line="449"/>
-        <source>Custom...</source>
-        <translation type="unfinished"></translation>
-    </message>
-    <message>
-        <location filename="../src/ui/dialogs/user_settings_dialog.cpp" line="465"/>
-        <source>Can adjust camera settings</source>
-        <translation type="unfinished"></translation>
-    </message>
-    <message>
-        <location filename="../src/ui/dialogs/user_settings_dialog.cpp" line="466"/>
-        <source>Can use PTZ controls</source>
-        <translation type="unfinished"></translation>
-    </message>
-    <message>
-        <location filename="../src/ui/dialogs/user_settings_dialog.cpp" line="467"/>
-        <source>Can view video archives</source>
-        <translation type="unfinished"></translation>
-    </message>
-    <message>
-        <location filename="../src/ui/dialogs/user_settings_dialog.cpp" line="468"/>
-        <source>Can export video</source>
-        <translation type="unfinished"></translation>
-    </message>
-</context>
-<context>
-    <name>QnVolumeSlider</name>
-    <message>
-        <location filename="../src/ui/graphics/items/controls/volume_slider.cpp" line="51"/>
-        <source>Muted</source>
-        <translation type="unfinished"></translation>
-    </message>
-    <message>
-        <location filename="../src/ui/graphics/items/controls/volume_slider.cpp" line="51"/>
-        <source>%1%</source>
-        <translation type="unfinished"></translation>
-    </message>
-</context>
-<context>
-    <name>QnWorkbenchActionHandler</name>
-    <message numerus="yes">
-        <source>The following %n layout(s) are not saved. Do you want to save them?</source>
-        <translation type="obsolete">
-            <numerusform>The following layout is not saved. Do you want to save it?</numerusform>
-            <numerusform>The following %n layouts are not saved. Do you want to save them?</numerusform>
-        </translation>
-    </message>
-    <message numerus="yes">
-        <source>The following %n layout(s) are being saved.</source>
-        <translation type="obsolete">
-            <numerusform>The following layout is being saved.</numerusform>
-            <numerusform>The following %n layouts are being saved.</numerusform>
-        </translation>
-    </message>
-    <message>
-        <location filename="../src/ui/workbench/handlers/workbench_action_handler.cpp" line="475"/>
-        <source> Recording changes have not been saved. Pick desired Recording Type, FPS, and Quality and mark the changes on the schedule.</source>
-        <translation> Recording changes have not been saved. Select a desired Recording Type, FPS and Quality, and mark the changes on the schedule.</translation>
-    </message>
-    <message>
-        <location filename="../src/ui/workbench/handlers/workbench_action_handler.cpp" line="476"/>
-        <location filename="../src/ui/workbench/handlers/workbench_action_handler.cpp" line="485"/>
-        <source>Changes are not applied</source>
-        <translation type="unfinished"></translation>
-    </message>
-    <message>
-        <location filename="../src/ui/workbench/handlers/workbench_action_handler.cpp" line="484"/>
-        <source>Actual motion sensitivity was not changed. To change motion sensitivity draw rectangles on the image.</source>
-        <translation>Motion sensitivity was not modified. To change, draw rectangles on the image.</translation>
-    </message>
-    <message>
-        <location filename="../src/ui/workbench/handlers/workbench_action_handler.cpp" line="512"/>
-        <source>Licenses limit exceeded. The changes will be saved, but will not take effect.</source>
-        <translation type="unfinished"></translation>
-    </message>
-    <message>
-        <location filename="../src/ui/workbench/handlers/workbench_action_handler.cpp" line="513"/>
-        <source>Could not apply changes</source>
-        <translation>Cannot apply changes</translation>
-    </message>
-    <message>
-        <location filename="../src/ui/workbench/handlers/workbench_action_handler.cpp" line="560"/>
-        <location filename="../src/ui/workbench/handlers/workbench_action_handler.cpp" line="2318"/>
-        <source>Could not save parameters</source>
-        <translation>Cannot save parameters</translation>
-    </message>
-    <message>
-        <location filename="../src/ui/workbench/handlers/workbench_action_handler.cpp" line="561"/>
-        <location filename="../src/ui/workbench/handlers/workbench_action_handler.cpp" line="2319"/>
-        <source>Failed to save the following parameters (%1):
-%2</source>
-        <translation type="unfinished"></translation>
-    </message>
-    <message>
-        <location filename="../src/ui/workbench/handlers/workbench_action_handler.cpp" line="779"/>
-        <source>Connect to Server...</source>
-        <translation type="unfinished"></translation>
-    </message>
-    <message>
-        <location filename="../src/ui/workbench/handlers/workbench_action_handler.cpp" line="791"/>
-        <source>Connect to Another Server...</source>
-        <translation type="unfinished"></translation>
-    </message>
-    <message>
-        <location filename="../src/ui/workbench/handlers/workbench_action_handler.cpp" line="993"/>
-        <source>New layout</source>
-        <translation type="unfinished"></translation>
-    </message>
-    <message>
-        <location filename="../src/ui/workbench/handlers/workbench_action_handler.cpp" line="993"/>
-        <source>New layout %1</source>
-        <translation type="unfinished"></translation>
-    </message>
-    <message>
-        <location filename="../src/ui/workbench/handlers/workbench_action_handler.cpp" line="1063"/>
-        <location filename="../src/ui/workbench/handlers/workbench_action_handler.cpp" line="2450"/>
-        <location filename="../src/ui/workbench/handlers/workbench_action_handler.cpp" line="2506"/>
-        <location filename="../src/ui/workbench/handlers/workbench_action_handler.cpp" line="2529"/>
-        <source>Error</source>
-        <translation type="unfinished"></translation>
-    </message>
-    <message>
-        <location filename="../src/ui/workbench/handlers/workbench_action_handler.cpp" line="1064"/>
-        <source>Camera(s) cannot be moved to server &apos;%1&apos;. It might have been offline since the server is up.</source>
-        <translation type="unfinished"></translation>
-    </message>
-    <message>
-        <location filename="../src/ui/workbench/handlers/workbench_action_handler.cpp" line="1086"/>
-        <source>Layout is locked and cannot be changed.</source>
-        <translation type="unfinished"></translation>
-    </message>
-    <message>
-        <location filename="../src/ui/workbench/handlers/workbench_action_handler.cpp" line="1107"/>
-        <source>Cannot add item</source>
-        <translation type="unfinished"></translation>
-    </message>
-    <message>
-        <location filename="../src/ui/workbench/handlers/workbench_action_handler.cpp" line="1108"/>
-        <source>Cannot add a local file to Multi-Video</source>
-        <translation type="unfinished"></translation>
-    </message>
-    <message>
-        <location filename="../src/ui/workbench/handlers/workbench_action_handler.cpp" line="1155"/>
-        <source>All Supported (*.nov *.avi *.mkv *.mp4 *.mov *.ts *.m2ts *.mpeg *.mpg *.flv *.wmv *.3gp *.jpg *.png *.gif *.bmp *.tiff)</source>
-        <translation type="unfinished"></translation>
-    </message>
-    <message>
-        <location filename="../src/ui/workbench/handlers/workbench_action_handler.cpp" line="1156"/>
-        <source>Video (*.avi *.mkv *.mp4 *.mov *.ts *.m2ts *.mpeg *.mpg *.flv *.wmv *.3gp)</source>
-        <translation type="unfinished"></translation>
-    </message>
-    <message>
-        <location filename="../src/ui/workbench/handlers/workbench_action_handler.cpp" line="1157"/>
-        <source>Pictures (*.jpg *.png *.gif *.bmp *.tiff)</source>
-        <translation type="unfinished"></translation>
-    </message>
-    <message>
-        <location filename="../src/ui/workbench/handlers/workbench_action_handler.cpp" line="1159"/>
-        <location filename="../src/ui/workbench/handlers/workbench_action_handler.cpp" line="1176"/>
-        <source>All files (*.*)</source>
-        <translation type="unfinished"></translation>
-    </message>
-    <message>
-        <location filename="../src/ui/workbench/handlers/workbench_action_handler.cpp" line="1162"/>
-        <location filename="../src/ui/workbench/handlers/workbench_action_handler.cpp" line="1179"/>
-        <source>Open file</source>
-        <translation type="unfinished"></translation>
-    </message>
-    <message>
-        <location filename="../src/ui/workbench/handlers/workbench_action_handler.cpp" line="1174"/>
-        <source>All Supported (*.layout)</source>
-        <translation type="unfinished"></translation>
-    </message>
-    <message>
-        <location filename="../src/ui/workbench/handlers/workbench_action_handler.cpp" line="1175"/>
-        <source>Layouts (*.layout)</source>
-        <translation type="unfinished"></translation>
-    </message>
-    <message>
-        <location filename="../src/ui/workbench/handlers/workbench_action_handler.cpp" line="1191"/>
-        <source>Select folder...</source>
-        <translation type="unfinished"></translation>
-    </message>
-    <message>
-        <location filename="../src/ui/workbench/handlers/workbench_action_handler.cpp" line="1203"/>
-        <source>Information</source>
-        <translation type="unfinished"></translation>
-    </message>
-    <message>
-        <location filename="../src/ui/workbench/handlers/workbench_action_handler.cpp" line="1203"/>
-        <source>No updates available.</source>
-        <translation type="unfinished"></translation>
-    </message>
-    <message>
-        <location filename="../src/ui/workbench/handlers/workbench_action_handler.cpp" line="1216"/>
-        <source>Software update is available</source>
-        <translation type="unfinished"></translation>
-    </message>
-    <message>
-        <location filename="../src/ui/workbench/handlers/workbench_action_handler.cpp" line="1217"/>
-        <source>Version %1 is available for download at &lt;a href=&quot;%2&quot;&gt;%2&lt;/a&gt;.</source>
-        <translation type="unfinished"></translation>
-    </message>
-    <message>
-        <location filename="../src/ui/workbench/handlers/workbench_action_handler.cpp" line="1218"/>
-        <source>Don&apos;t notify again about this update.</source>
-        <translation type="unfinished"></translation>
-    </message>
-    <message>
-        <location filename="../src/ui/workbench/handlers/workbench_action_handler.cpp" line="1237"/>
-        <source>Layout Settings</source>
-        <translation type="unfinished"></translation>
-    </message>
-    <message>
-        <location filename="../src/ui/workbench/handlers/workbench_action_handler.cpp" line="1624"/>
-        <source>Could not perform preview search</source>
-        <translation>Cannot perform preview search</translation>
-    </message>
-    <message>
-        <location filename="../src/ui/workbench/handlers/workbench_action_handler.cpp" line="1624"/>
-        <source>Selected time period is too short to perform preview search. Please select a longer period.</source>
-        <translation type="unfinished"></translation>
-    </message>
-    <message>
-        <location filename="../src/ui/workbench/handlers/workbench_action_handler.cpp" line="1708"/>
-        <source>Preview Search for %1</source>
-        <translation type="unfinished"></translation>
-    </message>
-    <message>
-        <location filename="../src/ui/workbench/handlers/workbench_action_handler.cpp" line="1764"/>
-        <source>Camera(s) not Saved</source>
-        <translation type="unfinished"></translation>
-    </message>
-    <message numerus="yes">
-        <location filename="../src/ui/workbench/handlers/workbench_action_handler.cpp" line="1765"/>
-        <source>Save changes to the following %n camera(s)?</source>
-        <translation>
-            <numerusform>Save changes to the following camera?</numerusform>
-            <numerusform>Save changes to the following %n cameras?</numerusform>
-        </translation>
-    </message>
-    <message>
-        <location filename="../src/ui/workbench/handlers/workbench_action_handler.cpp" line="1905"/>
-        <source>Process is in progress</source>
-        <translation type="unfinished"></translation>
-    </message>
-    <message>
-        <location filename="../src/ui/workbench/handlers/workbench_action_handler.cpp" line="1906"/>
-        <source>Camera addition is already in progress.Are you sure you want to cancel current process?</source>
-        <translation>Camera addition is already in progress. Are you sure you want to cancel the current process?</translation>
-    </message>
-    <message>
-        <location filename="../src/ui/workbench/handlers/workbench_action_handler.cpp" line="2021"/>
-        <source>Delete Files</source>
-        <translation type="unfinished"></translation>
-    </message>
-    <message numerus="yes">
-        <location filename="../src/ui/workbench/handlers/workbench_action_handler.cpp" line="2022"/>
-        <source>Are you sure you want to permanently delete these %n file(s)?</source>
-        <translation>
-            <numerusform>Are you sure you want to delete this file permanently?</numerusform>
-            <numerusform>Are you sure you want to delete these %n files permanently?</numerusform>
-        </translation>
-    </message>
-    <message>
-        <location filename="../src/ui/workbench/handlers/workbench_action_handler.cpp" line="2039"/>
-        <source>Remove Items</source>
-        <translation type="unfinished"></translation>
-    </message>
-    <message numerus="yes">
-        <location filename="../src/ui/workbench/handlers/workbench_action_handler.cpp" line="2040"/>
-        <source>Are you sure you want to remove these %n item(s) from layout?</source>
-        <translation>
-            <numerusform>Are you sure you want to remove this item from layout?</numerusform>
-            <numerusform>Are you sure you want to remove these %n items from layout?</numerusform>
-        </translation>
-    </message>
-    <message>
-        <location filename="../src/ui/workbench/handlers/workbench_action_handler.cpp" line="2082"/>
-        <source>Rename</source>
-        <translation type="unfinished"></translation>
-    </message>
-    <message>
-        <location filename="../src/ui/workbench/handlers/workbench_action_handler.cpp" line="2083"/>
-        <source>Enter new name for the selected item:</source>
-        <translation>Enter a new name for the selected item:</translation>
-    </message>
-    <message>
-        <location filename="../src/ui/workbench/handlers/workbench_action_handler.cpp" line="2124"/>
-        <source>Delete Resources</source>
-        <translation type="unfinished"></translation>
-    </message>
-    <message numerus="yes">
-        <location filename="../src/ui/workbench/handlers/workbench_action_handler.cpp" line="2125"/>
-        <source>Do you really want to delete the following %n item(s)?</source>
-        <translation>
-            <numerusform>Are you sure you want to delete the following item?</numerusform>
-            <numerusform>Are you sure you want to delete the following %n items?</numerusform>
-        </translation>
-    </message>
-    <message>
-        <location filename="../src/ui/workbench/handlers/workbench_action_handler.cpp" line="2221"/>
-        <source>User Settings</source>
-        <translation type="unfinished"></translation>
-    </message>
-    <message>
-        <location filename="../src/ui/workbench/handlers/workbench_action_handler.cpp" line="2415"/>
-        <source>Updating background</source>
-        <translation type="unfinished"></translation>
-    </message>
-    <message>
-        <location filename="../src/ui/workbench/handlers/workbench_action_handler.cpp" line="2416"/>
-        <source>Image processing can take a lot of time. Please be patient.</source>
-        <translation>Image processing might take a while. Please be patient.</translation>
-    </message>
-    <message>
-        <location filename="../src/ui/workbench/handlers/workbench_action_handler.cpp" line="2450"/>
-        <source>Image cannot be uploaded</source>
-        <translation type="unfinished"></translation>
-    </message>
-    <message>
-        <location filename="../src/ui/workbench/handlers/workbench_action_handler.cpp" line="2675"/>
-        <source>Client v%1&lt;br/&gt;</source>
-        <translation type="unfinished"></translation>
-    </message>
-    <message>
-        <location filename="../src/ui/workbench/handlers/workbench_action_handler.cpp" line="2678"/>
-        <source>Enterprise Controller v%1&lt;br/&gt;</source>
-        <translation type="unfinished"></translation>
-    </message>
-    <message>
-        <location filename="../src/ui/workbench/handlers/workbench_action_handler.cpp" line="2683"/>
-        <source>Media Server v%1 at %2&lt;br/&gt;</source>
-        <translation type="unfinished"></translation>
-    </message>
-    <message>
-        <location filename="../src/ui/workbench/handlers/workbench_action_handler.cpp" line="2685"/>
-        <source>Media Server v%1&lt;br/&gt;</source>
-        <translation type="unfinished"></translation>
-    </message>
-    <message>
-        <location filename="../src/ui/workbench/handlers/workbench_action_handler.cpp" line="2714"/>
-        <source>Some components of the system are not upgraded:&lt;br/&gt;&lt;br/&gt;%1&lt;br/&gt;Please upgrade all components to the latest version %2.</source>
-        <translation type="unfinished"></translation>
-    </message>
-    <message>
-        <location filename="../src/ui/workbench/handlers/workbench_action_handler.cpp" line="2722"/>
-        <source>Version Mismatch</source>
-        <translation type="unfinished"></translation>
-    </message>
-    <message>
-        <location filename="../src/ui/workbench/handlers/workbench_action_handler.cpp" line="2731"/>
-        <source>Beta version</source>
-        <translation type="unfinished"></translation>
-    </message>
-    <message>
-        <location filename="../src/ui/workbench/handlers/workbench_action_handler.cpp" line="2732"/>
-        <source>You are running beta version of %1.</source>
-        <translation>You are running a beta version of %1.</translation>
-    </message>
-    <message>
-        <location filename="../src/ui/workbench/handlers/workbench_action_handler.cpp" line="2774"/>
-        <source>Launcher process is not found</source>
-        <translation type="unfinished"></translation>
-    </message>
-    <message>
-        <location filename="../src/ui/workbench/handlers/workbench_action_handler.cpp" line="2775"/>
-        <source>Cannot restart the client.
-Please close the application and start it again using the shortcut in the start menu.</source>
-        <translation type="unfinished"></translation>
-    </message>
-    <message numerus="yes">
-        <source>Exactly one item must be selected for export, but %n item(s) are currently selected.</source>
-        <translation type="obsolete">
-            <numerusform>Exactly one item must be selected for export, but %n item is currently selected.</numerusform>
-            <numerusform>Exactly one item must be selected for export, but %n items are currently selected.</numerusform>
-        </translation>
-    </message>
-    <message numerus="yes">
-        <source>Could not save the following %n layout(s) to Enterprise Controller.</source>
-        <translation type="obsolete">
-            <numerusform>Could not save the following layout to Enterprise Controller.</numerusform>
-            <numerusform>Could not save the following %n layouts to Enterprise Controller.</numerusform>
-        </translation>
-    </message>
-    <message numerus="yes">
-        <source>Do you want to restore these %n layout(s)?</source>
-        <translation type="obsolete">
-            <numerusform>Do you want to restore this layout?</numerusform>
-            <numerusform>Do you want to restore these %n layouts?</numerusform>
-        </translation>
-    </message>
-    <message numerus="yes">
-        <location filename="../src/ui/workbench/handlers/workbench_action_handler.cpp" line="2507"/>
-        <source>Could not save the following %n items to Enterprise Controller.</source>
-        <translation>
-            <numerusform>Cannot save the following item to Enterprise Controller.</numerusform>
-            <numerusform>Cannot save the following %n items to Enterprise Controller.</numerusform>
-        </translation>
-    </message>
-    <message>
-        <location filename="../src/ui/workbench/handlers/workbench_action_handler.cpp" line="2519"/>
-        <source>Could not delete resource</source>
-        <translation>Cannot delete resource</translation>
-    </message>
-    <message>
-        <location filename="../src/ui/workbench/handlers/workbench_action_handler.cpp" line="2519"/>
-        <source>An error has occurred while trying to delete a resource from Enterprise Controller. 
-
-Error description: &apos;%2&apos;</source>
-        <translation type="unfinished"></translation>
-    </message>
-    <message numerus="yes">
-        <location filename="../src/ui/workbench/handlers/workbench_action_handler.cpp" line="2530"/>
-        <source>Could not save changes made to the following %n resource(s).</source>
-        <translation>
-            <numerusform>Cannot save changes made to the following resource.</numerusform>
-            <numerusform>Cannot save changes made to the following %n resources.</numerusform>
-        </translation>
-    </message>
-</context>
-<context>
-    <name>QnWorkbenchController</name>
-    <message>
-        <location filename="../src/ui/workbench/workbench_controller.cpp" line="588"/>
-        <location filename="../src/ui/workbench/workbench_controller.cpp" line="629"/>
-        <source>Recording in...</source>
-        <translation type="unfinished"></translation>
-    </message>
-    <message>
-        <location filename="../src/ui/workbench/workbench_controller.cpp" line="623"/>
-        <source>Canceled</source>
-        <translation type="unfinished"></translation>
-    </message>
-    <message>
-        <location filename="../src/ui/workbench/workbench_controller.cpp" line="640"/>
-        <source>Warning</source>
-        <translation type="unfinished"></translation>
-    </message>
-    <message>
-        <location filename="../src/ui/workbench/workbench_controller.cpp" line="640"/>
-        <source>Can&apos;t start recording due to the following error: %1</source>
-        <translation>Cannot start recording due to the following error: %1</translation>
-    </message>
-    <message>
-        <location filename="../src/ui/workbench/workbench_controller.cpp" line="646"/>
-        <source>Recorded Video</source>
-        <translation type="unfinished"></translation>
-    </message>
-    <message>
-        <location filename="../src/ui/workbench/workbench_controller.cpp" line="653"/>
-        <source>Save Recording As...</source>
-        <translation type="unfinished"></translation>
-    </message>
-    <message>
-        <location filename="../src/ui/workbench/workbench_controller.cpp" line="655"/>
-        <source>AVI (Audio/Video Interleaved) (*.avi)</source>
-        <translation type="unfinished"></translation>
-    </message>
-    <message>
-        <location filename="../src/ui/workbench/workbench_controller.cpp" line="666"/>
-        <source>Could not overwrite file &apos;%1&apos;. Please try another name.</source>
-        <translation>Cannot overwrite file &apos;%1&apos;. Please try another name.</translation>
-    </message>
-    <message>
-        <location filename="../src/ui/workbench/workbench_controller.cpp" line="1396"/>
-        <source>Press any key to stop the tour</source>
-        <translation type="unfinished"></translation>
-    </message>
-</context>
-<context>
-    <name>QnWorkbenchEcsHandler</name>
-    <message numerus="yes">
-        <source>Could not save the following %n layout(s) to Enterprise Controller.</source>
-        <translation type="obsolete">
-            <numerusform>Could not save the following layout to Enterprise Controller.</numerusform>
-            <numerusform>Could not save the following %n layouts to Enterprise Controller.</numerusform>
-        </translation>
-    </message>
-    <message numerus="yes">
-        <source>Do you want to restore these %n layout(s)?</source>
-        <translation type="obsolete">
-            <numerusform>Do you want to restore this layout?</numerusform>
-            <numerusform>Do you want to restore these %n layouts?</numerusform>
-        </translation>
-    </message>
-    <message numerus="yes">
-        <source>Could not save the following %n items to Enterprise Controller.</source>
-        <translation type="obsolete">
-            <numerusform>Could not save the following item to Enterprise Controller.</numerusform>
-            <numerusform>Could not save the following %n items to Enterprise Controller.</numerusform>
-        </translation>
-    </message>
-    <message numerus="yes">
-        <source>Could not save changes made to the following %n resource(s).</source>
-        <translation type="obsolete">
-            <numerusform>Could not save changes made to the following resource.</numerusform>
-            <numerusform>Could not save changes made to the following %n resources.</numerusform>
-        </translation>
-    </message>
-</context>
-<context>
-    <name>QnWorkbenchExportHandler</name>
-    <message>
-        <location filename="../src/ui/workbench/handlers/workbench_export_handler.cpp" line="83"/>
-        <source>Executable %1 Media File (x64) (*.exe)</source>
-        <translation type="unfinished"></translation>
-    </message>
-    <message>
-        <location filename="../src/ui/workbench/handlers/workbench_export_handler.cpp" line="85"/>
-        <source>Executable %1 Media File (x86) (*.exe)</source>
-        <translation type="unfinished"></translation>
-    </message>
-    <message>
-        <location filename="../src/ui/workbench/handlers/workbench_export_handler.cpp" line="94"/>
-        <source>File is in use</source>
-        <translation type="unfinished"></translation>
-    </message>
-    <message>
-        <location filename="../src/ui/workbench/handlers/workbench_export_handler.cpp" line="95"/>
-        <source>File &apos;%1&apos; is used for recording already. Please enter another name.</source>
-        <translation type="unfinished"></translation>
-    </message>
-    <message>
-        <location filename="../src/ui/workbench/handlers/workbench_export_handler.cpp" line="104"/>
-        <source>Could not overwrite file</source>
-        <translation type="unfinished"></translation>
-    </message>
-    <message>
-        <location filename="../src/ui/workbench/handlers/workbench_export_handler.cpp" line="105"/>
-        <source>File &apos;%1&apos; is used by another process. Please enter another name.</source>
-        <translation>File &apos;%1&apos; is used by another process. Please enter a different name.</translation>
-    </message>
-    <message>
-        <location filename="../src/ui/workbench/handlers/workbench_export_handler.cpp" line="142"/>
-        <source>Exporting Layout</source>
-        <translation type="unfinished"></translation>
-    </message>
-    <message>
-        <location filename="../src/ui/workbench/handlers/workbench_export_handler.cpp" line="183"/>
-        <source>Could not export file</source>
-        <translation type="unfinished"></translation>
-    </message>
-    <message numerus="yes">
-        <location filename="../src/ui/workbench/handlers/workbench_export_handler.cpp" line="184"/>
-        <source>Exactly one item must be selected for export, but %n item(s) are currently selected.</source>
-        <translation type="unfinished">
-            <numerusform>Exactly one item must be selected for export, but %n item is currently selected.</numerusform>
-            <numerusform>Exactly one item must be selected for export, but %n items are currently selected.</numerusform>
-        </translation>
-    </message>
-    <message>
-        <location filename="../src/ui/workbench/handlers/workbench_export_handler.cpp" line="201"/>
-        <location filename="../src/ui/workbench/handlers/workbench_export_handler.cpp" line="595"/>
-        <source>Warning</source>
-        <translation type="unfinished"></translation>
-    </message>
-    <message>
-        <location filename="../src/ui/workbench/handlers/workbench_export_handler.cpp" line="202"/>
-        <source>You are about to export a video sequence that is longer than 30 minutes.
-It may require over a gigabyte of HDD space, and, depending on your connection speed, may also take several minutes to complete.
-Do you want to continue?</source>
-        <translation type="unfinished"></translation>
-    </message>
-    <message>
-        <location filename="../src/ui/workbench/handlers/workbench_export_handler.cpp" line="216"/>
-        <source>AVI (*.avi)</source>
-        <translation type="unfinished"></translation>
-    </message>
-    <message>
-        <location filename="../src/ui/workbench/handlers/workbench_export_handler.cpp" line="217"/>
-        <source>Matroska (*.mkv)</source>
-        <translation type="unfinished"></translation>
-    </message>
-    <message>
-        <location filename="../src/ui/workbench/handlers/workbench_export_handler.cpp" line="246"/>
-        <source>Export Video As...</source>
-        <translation type="unfinished"></translation>
-    </message>
-    <message>
-        <location filename="../src/ui/workbench/handlers/workbench_export_handler.cpp" line="258"/>
-        <source>No timestamp</source>
-        <translation type="unfinished"></translation>
-    </message>
-    <message>
-        <location filename="../src/ui/workbench/handlers/workbench_export_handler.cpp" line="259"/>
-        <source>Top left corner (requires transcoding)</source>
-        <translation type="unfinished"></translation>
-    </message>
-    <message>
-        <location filename="../src/ui/workbench/handlers/workbench_export_handler.cpp" line="260"/>
-        <source>Top right corner (requires transcoding)</source>
-        <translation type="unfinished"></translation>
-    </message>
-    <message>
-        <location filename="../src/ui/workbench/handlers/workbench_export_handler.cpp" line="261"/>
-        <source>Bottom left corner (requires transcoding)</source>
-        <translation type="unfinished"></translation>
-    </message>
-    <message>
-        <location filename="../src/ui/workbench/handlers/workbench_export_handler.cpp" line="262"/>
-        <source>Bottom right corner (requires transcoding)</source>
-        <translation type="unfinished"></translation>
-    </message>
-    <message>
-        <location filename="../src/ui/workbench/handlers/workbench_export_handler.cpp" line="264"/>
-        <source>Timestamps:</source>
-        <translation type="unfinished"></translation>
-    </message>
-    <message>
-        <location filename="../src/ui/workbench/handlers/workbench_export_handler.cpp" line="270"/>
-        <source>Apply dewarping and image correction (requires transcoding)</source>
-        <translation type="unfinished"></translation>
-    </message>
-    <message>
-        <location filename="../src/ui/workbench/handlers/workbench_export_handler.cpp" line="272"/>
-        <source>Apply image correction (requires transcoding)</source>
-        <translation type="unfinished"></translation>
-    </message>
-    <message>
-        <location filename="../src/ui/workbench/handlers/workbench_export_handler.cpp" line="274"/>
-        <source>Apply dewarping (requires transcoding)</source>
-        <translation type="unfinished"></translation>
-    </message>
-    <message>
-        <location filename="../src/ui/workbench/handlers/workbench_export_handler.cpp" line="299"/>
-        <source>AVI format is not recommended</source>
-        <translation type="unfinished"></translation>
-    </message>
-    <message>
-        <location filename="../src/ui/workbench/handlers/workbench_export_handler.cpp" line="300"/>
-        <source>AVI format is not recommended for export of non-continuous recording when audio track is present.Do you want to continue?</source>
-        <translation type="unfinished"></translation>
-    </message>
-    <message>
-        <location filename="../src/ui/workbench/handlers/workbench_export_handler.cpp" line="313"/>
-        <location filename="../src/ui/workbench/handlers/workbench_export_handler.cpp" line="330"/>
-        <location filename="../src/ui/workbench/handlers/workbench_export_handler.cpp" line="553"/>
-        <source>Save As</source>
-        <translation type="unfinished"></translation>
-    </message>
-    <message>
-        <location filename="../src/ui/workbench/handlers/workbench_export_handler.cpp" line="314"/>
-        <source>You are about to export video with filters that require transcoding, which can take a long time. Do you want to continue?</source>
-        <translation type="unfinished"></translation>
-    </message>
-    <message>
-        <location filename="../src/ui/workbench/handlers/workbench_export_handler.cpp" line="331"/>
-        <location filename="../src/ui/workbench/handlers/workbench_export_handler.cpp" line="554"/>
-        <source>File &apos;%1&apos; already exists. Do you want to overwrite it?</source>
-        <translation type="unfinished"></translation>
-    </message>
-    <message>
-        <location filename="../src/ui/workbench/handlers/workbench_export_handler.cpp" line="367"/>
-        <source>Exporting Video</source>
-        <translation type="unfinished"></translation>
-    </message>
-    <message>
-        <location filename="../src/ui/workbench/handlers/workbench_export_handler.cpp" line="368"/>
-        <source>Exporting to &quot;%1&quot;...</source>
-        <translation type="unfinished"></translation>
-    </message>
-    <message>
-        <location filename="../src/ui/workbench/handlers/workbench_export_handler.cpp" line="422"/>
-        <location filename="../src/ui/workbench/handlers/workbench_export_handler.cpp" line="621"/>
-        <source>Export finished</source>
-        <translation type="unfinished"></translation>
-    </message>
-    <message>
-        <location filename="../src/ui/workbench/handlers/workbench_export_handler.cpp" line="422"/>
-        <source>Export successfully finished</source>
-        <translation type="unfinished"></translation>
-    </message>
-    <message>
-        <location filename="../src/ui/workbench/handlers/workbench_export_handler.cpp" line="425"/>
-        <source>Could not export layout</source>
-        <translation type="unfinished"></translation>
-    </message>
-    <message>
-        <location filename="../src/ui/workbench/handlers/workbench_export_handler.cpp" line="458"/>
-        <location filename="../src/ui/workbench/handlers/workbench_export_handler.cpp" line="467"/>
-        <source>Could not save a layout</source>
-        <translation type="unfinished"></translation>
-    </message>
-    <message>
-        <location filename="../src/ui/workbench/handlers/workbench_export_handler.cpp" line="459"/>
-        <source>Current layout contains image files. Images are not allowed for Multi-Video export.</source>
-        <translation type="unfinished"></translation>
-    </message>
-    <message>
-        <location filename="../src/ui/workbench/handlers/workbench_export_handler.cpp" line="468"/>
-        <source>Current layout contains several cameras and local files. You have to keep only cameras or only local files.</source>
-        <translation type="unfinished"></translation>
-    </message>
-    <message>
-        <location filename="../src/ui/workbench/handlers/workbench_export_handler.cpp" line="501"/>
-        <source>Save local layout As...</source>
-        <translation type="unfinished"></translation>
-    </message>
-    <message>
-        <location filename="../src/ui/workbench/handlers/workbench_export_handler.cpp" line="503"/>
-        <source>Export Layout As...</source>
-        <translation type="unfinished"></translation>
-    </message>
-    <message>
-        <location filename="../src/ui/workbench/handlers/workbench_export_handler.cpp" line="520"/>
-        <source>%1 Media File (*.nov)</source>
-        <translation type="unfinished"></translation>
-    </message>
-    <message>
-        <location filename="../src/ui/workbench/handlers/workbench_export_handler.cpp" line="536"/>
-        <source>Make file read-only</source>
-        <translation type="unfinished"></translation>
-    </message>
-    <message>
-        <location filename="../src/ui/workbench/handlers/workbench_export_handler.cpp" line="596"/>
-        <source>You are about to export several video sequences with a total length exceeding 30 minutes. 
-It may require over a gigabyte of HDD space, and, depending on your connection speed, may also take several minutes to complete.
-Do you want to continue?</source>
-        <translation type="unfinished"></translation>
-    </message>
-    <message>
-        <location filename="../src/ui/workbench/handlers/workbench_export_handler.cpp" line="613"/>
-        <source>Could not export video</source>
-        <translation type="unfinished"></translation>
-    </message>
-    <message>
-        <location filename="../src/ui/workbench/handlers/workbench_export_handler.cpp" line="621"/>
-        <source>Export successfully finished.</source>
-        <translation type="unfinished"></translation>
-    </message>
-</context>
-<context>
-    <name>QnWorkbenchLayoutsHandler</name>
-    <message>
-        <location filename="../src/ui/workbench/handlers/workbench_layouts_handler.cpp" line="56"/>
-        <location filename="../src/ui/workbench/handlers/workbench_layouts_handler.cpp" line="143"/>
-        <location filename="../src/ui/workbench/handlers/workbench_layouts_handler.cpp" line="164"/>
-        <location filename="../src/ui/workbench/handlers/workbench_layouts_handler.cpp" line="245"/>
-        <location filename="../src/ui/workbench/handlers/workbench_layouts_handler.cpp" line="442"/>
-        <source>Layout already exists</source>
-        <translation type="unfinished"></translation>
-    </message>
-    <message>
-        <location filename="../src/ui/workbench/handlers/workbench_layouts_handler.cpp" line="57"/>
-        <location filename="../src/ui/workbench/handlers/workbench_layouts_handler.cpp" line="144"/>
-        <location filename="../src/ui/workbench/handlers/workbench_layouts_handler.cpp" line="165"/>
-        <location filename="../src/ui/workbench/handlers/workbench_layouts_handler.cpp" line="443"/>
-        <source>Layout with the same name already exists and you do not have the rights to overwrite it.</source>
-        <translation>Layout with the same name already exists. You do not have the right to overwrite it.</translation>
-    </message>
-    <message>
-        <location filename="../src/ui/workbench/handlers/workbench_layouts_handler.cpp" line="114"/>
-        <source>Save Layout As</source>
-        <translation type="unfinished"></translation>
-    </message>
-    <message>
-        <location filename="../src/ui/workbench/handlers/workbench_layouts_handler.cpp" line="115"/>
-        <source>Enter layout name:</source>
-        <translation type="unfinished"></translation>
-    </message>
-    <message>
-        <location filename="../src/ui/workbench/handlers/workbench_layouts_handler.cpp" line="246"/>
-        <source>Layout with the same name already exists. Do you want to overwrite it?</source>
-        <translation type="unfinished"></translation>
-    </message>
-    <message>
-        <location filename="../src/ui/workbench/handlers/workbench_layouts_handler.cpp" line="311"/>
-        <source>Close Layouts</source>
-        <translation type="unfinished"></translation>
-    </message>
-    <message numerus="yes">
-        <location filename="../src/ui/workbench/handlers/workbench_layouts_handler.cpp" line="312"/>
-        <source>The following %n layout(s) are not saved. Do you want to save them?</source>
-        <translation type="unfinished">
-            <numerusform>The following layout is not saved. Do you want to save it?</numerusform>
-            <numerusform>The following %n layouts are not saved. Do you want to save them?</numerusform>
-        </translation>
-    </message>
-    <message>
-        <location filename="../src/ui/workbench/handlers/workbench_layouts_handler.cpp" line="340"/>
-        <source>Saving Layouts</source>
-        <translation type="unfinished"></translation>
-    </message>
-    <message numerus="yes">
-        <location filename="../src/ui/workbench/handlers/workbench_layouts_handler.cpp" line="341"/>
-        <source>The following %n layout(s) are being saved.</source>
-        <translation type="unfinished">
-            <numerusform>The following layout is being saved.</numerusform>
-            <numerusform>The following %n layouts are being saved.</numerusform>
-        </translation>
-    </message>
-    <message>
-        <location filename="../src/ui/workbench/handlers/workbench_layouts_handler.cpp" line="342"/>
-        <source>Please wait.</source>
-        <translation type="unfinished"></translation>
-    </message>
-    <message>
-        <location filename="../src/ui/workbench/handlers/workbench_layouts_handler.cpp" line="426"/>
-        <source>New Layout</source>
-        <translation type="unfinished"></translation>
-    </message>
-    <message>
-        <location filename="../src/ui/workbench/handlers/workbench_layouts_handler.cpp" line="427"/>
-        <source>Enter the name of the layout to create:</source>
-        <translation>Enter the layout name:</translation>
-    </message>
-    <message>
-        <location filename="../src/ui/workbench/handlers/workbench_layouts_handler.cpp" line="428"/>
-        <source>New layout</source>
-        <translation type="unfinished"></translation>
-    </message>
-    <message>
-        <location filename="../src/ui/workbench/handlers/workbench_layouts_handler.cpp" line="428"/>
-        <source>New layout %1</source>
-        <translation type="unfinished"></translation>
-    </message>
-    <message>
-        <location filename="../src/ui/workbench/handlers/workbench_layouts_handler.cpp" line="540"/>
-        <source>Error</source>
-        <translation type="unfinished"></translation>
-    </message>
-    <message numerus="yes">
-        <location filename="../src/ui/workbench/handlers/workbench_layouts_handler.cpp" line="541"/>
-        <source>Could not save the following %n layout(s) to Enterprise Controller.</source>
-        <translation>
-            <numerusform>Cannot save the following layout to Enterprise Controller.</numerusform>
-            <numerusform>Cannot save the following %n layouts to Enterprise Controller.</numerusform>
-        </translation>
-    </message>
-    <message numerus="yes">
-        <location filename="../src/ui/workbench/handlers/workbench_layouts_handler.cpp" line="542"/>
-        <source>Do you want to restore these %n layout(s)?</source>
-        <translation type="unfinished">
-            <numerusform>Do you want to restore this layout?</numerusform>
-            <numerusform>Do you want to restore these %n layouts?</numerusform>
-        </translation>
-    </message>
-</context>
-<context>
-    <name>QnWorkbenchNavigator</name>
-    <message>
-        <location filename="../src/ui/workbench/workbench_navigator.cpp" line="976"/>
-        <source>All Cameras</source>
-        <translation type="unfinished"></translation>
-    </message>
-    <message>
-        <location filename="../src/ui/workbench/workbench_navigator.cpp" line="1267"/>
-        <source>&apos;Live&apos;</source>
-        <extracomment>Time slider&apos;s tooltip for position on live. Note from QDateTime docs: any sequence of characters that are enclosed in single quotes will be treated as text and not be used as an expression for. That&apos;s where these single quotes come from.</extracomment>
-        <translation type="unfinished"></translation>
-    </message>
-    <message>
-        <location filename="../src/ui/workbench/workbench_navigator.cpp" line="1271"/>
-        <source>yyyy MMM dd
-hh:mm:ss</source>
-        <extracomment>This is a date/time format for time slider&apos;s tooltip. Please translate it only if you&apos;re absolutely sure that you know what you&apos;re doing.</extracomment>
-        <translation type="unfinished"></translation>
-    </message>
-    <message>
-        <location filename="../src/ui/workbench/workbench_navigator.cpp" line="1275"/>
-        <source>hh:mm:ss</source>
-        <extracomment>This is a date/time format for time slider&apos;s tooltip for local files. Please translate it only if you&apos;re absolutely sure that you know what you&apos;re doing.</extracomment>
-        <translation type="unfinished"></translation>
-    </message>
-    <message>
-        <location filename="../src/ui/workbench/workbench_navigator.cpp" line="1278"/>
-        <source>mm:ss</source>
-        <extracomment>This is a date/time format for time slider&apos;s tooltip for short local files. Please translate it only if you&apos;re absolutely sure that you know what you&apos;re doing.</extracomment>
-        <translation type="unfinished"></translation>
-    </message>
-</context>
-<context>
-    <name>QnWorkbenchPtzHandler</name>
-    <message>
-        <location filename="../src/ui/workbench/handlers/workbench_ptz_handler.cpp" line="108"/>
-        <source>Could not get position from camera</source>
-        <translation>Cannot determine camera position</translation>
-    </message>
-    <message>
-        <location filename="../src/ui/workbench/handlers/workbench_ptz_handler.cpp" line="109"/>
-        <source>An error has occurred while trying to get current position from camera %1.
-
-Please wait for the camera to go online.</source>
-        <translation>An error has occurred while trying to obtain the current camera position %1. 
-
-Please wait for the camera to get back online.</translation>
-    </message>
-    <message>
-        <location filename="../src/ui/workbench/handlers/workbench_ptz_handler.cpp" line="149"/>
-        <source>Could not set position for camera</source>
-        <translation>Cannot set camera position</translation>
-    </message>
-    <message>
-        <location filename="../src/ui/workbench/handlers/workbench_ptz_handler.cpp" line="150"/>
-        <location filename="../src/ui/workbench/handlers/workbench_ptz_handler.cpp" line="183"/>
-        <source>An error has occurred while trying to set current position for camera %1.
-
-Please wait for the camera to go online.</source>
-        <translation>An error has occurred while trying to set the current camera position: %1. 
-
-Please wait for the camera to get back online.</translation>
-    </message>
-    <message>
-        <location filename="../src/ui/workbench/handlers/workbench_ptz_handler.cpp" line="182"/>
-        <source>Could not set position to camera</source>
-        <translation>Cannot set camera position</translation>
-    </message>
-    <message>
-        <location filename="../src/ui/workbench/handlers/workbench_ptz_handler.cpp" line="262"/>
-        <source>PTZ_CALIBRATION_%1.jpg</source>
-        <translation type="unfinished"></translation>
-    </message>
-</context>
-<context>
-    <name>QnWorkbenchScreenshotHandler</name>
-    <message>
-        <location filename="../src/ui/workbench/handlers/workbench_screenshot_handler.cpp" line="238"/>
-        <source>PNG Image (*.png)</source>
-        <translation type="unfinished"></translation>
-    </message>
-    <message>
-        <location filename="../src/ui/workbench/handlers/workbench_screenshot_handler.cpp" line="239"/>
-        <source>JPEG Image (*.jpg)</source>
-        <translation type="unfinished"></translation>
-    </message>
-    <message>
-        <location filename="../src/ui/workbench/handlers/workbench_screenshot_handler.cpp" line="250"/>
-        <source>Save Screenshot As...</source>
-        <translation type="unfinished"></translation>
-    </message>
-    <message>
-        <location filename="../src/ui/workbench/handlers/workbench_screenshot_handler.cpp" line="259"/>
-        <source>No timestamp</source>
-        <translation type="unfinished"></translation>
-    </message>
-    <message>
-        <location filename="../src/ui/workbench/handlers/workbench_screenshot_handler.cpp" line="260"/>
-        <source>Top left corner</source>
-        <translation type="unfinished"></translation>
-    </message>
-    <message>
-        <location filename="../src/ui/workbench/handlers/workbench_screenshot_handler.cpp" line="261"/>
-        <source>Top right corner</source>
-        <translation type="unfinished"></translation>
-    </message>
-    <message>
-        <location filename="../src/ui/workbench/handlers/workbench_screenshot_handler.cpp" line="262"/>
-        <source>Bottom left corner</source>
-        <translation type="unfinished"></translation>
-    </message>
-    <message>
-        <location filename="../src/ui/workbench/handlers/workbench_screenshot_handler.cpp" line="263"/>
-        <source>Bottom right corner</source>
-        <translation type="unfinished"></translation>
-    </message>
-    <message>
-        <location filename="../src/ui/workbench/handlers/workbench_screenshot_handler.cpp" line="266"/>
-        <source>Timestamp:</source>
-        <translation type="unfinished"></translation>
-    </message>
-    <message>
-        <location filename="../src/ui/workbench/handlers/workbench_screenshot_handler.cpp" line="283"/>
-        <source>Save As</source>
-        <translation type="unfinished"></translation>
-    </message>
-    <message>
-        <location filename="../src/ui/workbench/handlers/workbench_screenshot_handler.cpp" line="284"/>
-        <source>File &apos;%1&apos; already exists. Do you want to overwrite it?</source>
-        <translation type="unfinished"></translation>
-    </message>
-    <message>
-        <location filename="../src/ui/workbench/handlers/workbench_screenshot_handler.cpp" line="295"/>
-        <source>Could not overwrite file</source>
-        <translation>Cannot overwrite file</translation>
-    </message>
-    <message>
-        <location filename="../src/ui/workbench/handlers/workbench_screenshot_handler.cpp" line="296"/>
-        <source>File &apos;%1&apos; is used by another process. Please enter another name.</source>
-        <translation>File &apos;%1&apos; is being used by another process. Please enter a different name.</translation>
-    </message>
-    <message>
-        <location filename="../src/ui/workbench/handlers/workbench_screenshot_handler.cpp" line="353"/>
-        <source>Could not save screenshot</source>
-        <translation>Cannot save this screenshot</translation>
-    </message>
-    <message>
-        <location filename="../src/ui/workbench/handlers/workbench_screenshot_handler.cpp" line="354"/>
-        <source>An error has occurred while saving screenshot &apos;%1&apos;.</source>
-        <translation type="unfinished"></translation>
-    </message>
-</context>
-<context>
-    <name>RecordingBusinessActionWidget</name>
-    <message>
-        <location filename="../src/ui/widgets/business/recording_business_action_widget.ui" line="32"/>
-        <source>Quality:</source>
-        <translation type="unfinished"></translation>
-    </message>
-    <message>
-        <location filename="../src/ui/widgets/business/recording_business_action_widget.ui" line="52"/>
-        <source>FPS</source>
-        <translation type="unfinished"></translation>
-    </message>
-    <message>
-        <location filename="../src/ui/widgets/business/recording_business_action_widget.ui" line="72"/>
-        <source>Pre-recording:</source>
-        <translation type="unfinished"></translation>
-    </message>
-    <message>
-        <location filename="../src/ui/widgets/business/recording_business_action_widget.ui" line="79"/>
-        <location filename="../src/ui/widgets/business/recording_business_action_widget.ui" line="96"/>
-        <location filename="../src/ui/widgets/business/recording_business_action_widget.ui" line="106"/>
-        <source>s</source>
-        <translation type="unfinished"></translation>
-    </message>
-    <message>
-        <location filename="../src/ui/widgets/business/recording_business_action_widget.ui" line="89"/>
-        <source>Post-recording:</source>
-        <translation type="unfinished"></translation>
-    </message>
-    <message>
-        <location filename="../src/ui/widgets/business/recording_business_action_widget.ui" line="119"/>
-        <source>max</source>
-        <translation type="unfinished"></translation>
-    </message>
-</context>
-<context>
-    <name>RecordingSettings</name>
-    <message>
-        <location filename="../src/ui/widgets/settings/recording_settings_widget.ui" line="14"/>
-        <source>Video Recording</source>
-        <translation type="unfinished"></translation>
-    </message>
-    <message>
-        <location filename="../src/ui/widgets/settings/recording_settings_widget.ui" line="26"/>
-        <source>Temporary Folder</source>
-        <translation type="unfinished"></translation>
-    </message>
-    <message>
-        <location filename="../src/ui/widgets/settings/recording_settings_widget.ui" line="45"/>
-        <source>&amp;Browse...</source>
-        <translation type="unfinished"></translation>
-    </message>
-    <message>
-        <location filename="../src/ui/widgets/settings/recording_settings_widget.ui" line="55"/>
-        <source>Capture Mode</source>
-        <translation type="unfinished"></translation>
-    </message>
-    <message>
-        <location filename="../src/ui/widgets/settings/recording_settings_widget.ui" line="79"/>
-        <source>Fullscreen</source>
-        <translation type="unfinished"></translation>
-    </message>
-    <message>
-        <location filename="../src/ui/widgets/settings/recording_settings_widget.ui" line="92"/>
-        <source>Application Window</source>
-        <translation type="unfinished"></translation>
-    </message>
-    <message>
-        <location filename="../src/ui/widgets/settings/recording_settings_widget.ui" line="112"/>
-        <source>Additional Options</source>
-        <translation type="unfinished"></translation>
-    </message>
-    <message>
-        <location filename="../src/ui/widgets/settings/recording_settings_widget.ui" line="121"/>
-        <source>Disable Aero</source>
-        <translation type="unfinished"></translation>
-    </message>
-    <message>
-        <location filename="../src/ui/widgets/settings/recording_settings_widget.ui" line="128"/>
-        <source>Capture Cursor</source>
-        <translation type="unfinished"></translation>
-    </message>
-    <message>
-        <location filename="../src/ui/widgets/settings/recording_settings_widget.ui" line="141"/>
-        <source>Quality</source>
-        <translation type="unfinished"></translation>
-    </message>
-    <message>
-        <location filename="../src/ui/widgets/settings/recording_settings_widget.ui" line="150"/>
-        <source>Resolution:</source>
-        <translation type="unfinished"></translation>
-    </message>
-    <message>
-        <location filename="../src/ui/widgets/settings/recording_settings_widget.ui" line="173"/>
-        <source>Native</source>
-        <translation type="unfinished"></translation>
-    </message>
-    <message>
-        <location filename="../src/ui/widgets/settings/recording_settings_widget.ui" line="178"/>
-        <source>Quarter Native</source>
-        <translation type="unfinished"></translation>
-    </message>
-    <message>
-        <location filename="../src/ui/widgets/settings/recording_settings_widget.ui" line="183"/>
-        <source>1920x1080</source>
-        <translation type="unfinished"></translation>
-    </message>
-    <message>
-        <location filename="../src/ui/widgets/settings/recording_settings_widget.ui" line="188"/>
-        <source>1280x720</source>
-        <translation type="unfinished"></translation>
-    </message>
-    <message>
-        <location filename="../src/ui/widgets/settings/recording_settings_widget.ui" line="193"/>
-        <source>640x480</source>
-        <translation type="unfinished"></translation>
-    </message>
-    <message>
-        <location filename="../src/ui/widgets/settings/recording_settings_widget.ui" line="198"/>
-        <source>320x240</source>
-        <translation type="unfinished"></translation>
-    </message>
-    <message>
-        <location filename="../src/ui/widgets/settings/recording_settings_widget.ui" line="206"/>
-        <source>Recording Quality:</source>
-        <translation type="unfinished"></translation>
-    </message>
-    <message>
-        <location filename="../src/ui/widgets/settings/recording_settings_widget.ui" line="229"/>
-        <source>Best</source>
-        <translation type="unfinished"></translation>
-    </message>
-    <message>
-        <location filename="../src/ui/widgets/settings/recording_settings_widget.ui" line="234"/>
-        <source>Average</source>
-        <translation type="unfinished"></translation>
-    </message>
-    <message>
-        <location filename="../src/ui/widgets/settings/recording_settings_widget.ui" line="239"/>
-        <source>Performance</source>
-        <translation type="unfinished"></translation>
-    </message>
-    <message>
-        <location filename="../src/ui/widgets/settings/recording_settings_widget.ui" line="250"/>
-        <source>Audio Grabber</source>
-        <translation type="unfinished"></translation>
-    </message>
-    <message>
-        <location filename="../src/ui/widgets/settings/recording_settings_widget.ui" line="281"/>
-        <source>Primary Device:</source>
-        <translation type="unfinished"></translation>
-    </message>
-    <message>
-        <location filename="../src/ui/widgets/settings/recording_settings_widget.ui" line="298"/>
-        <location filename="../src/ui/widgets/settings/recording_settings_widget.ui" line="345"/>
-        <source>None</source>
-        <translation type="unfinished"></translation>
-    </message>
-    <message>
-        <location filename="../src/ui/widgets/settings/recording_settings_widget.ui" line="331"/>
-        <source>External Device:</source>
-        <translation type="unfinished"></translation>
-    </message>
-    <message>
-        <location filename="../src/ui/widgets/settings/recording_settings_widget.ui" line="369"/>
-        <source>Very powerful machine is required for Best quality and high resolution.</source>
-        <translation>A very powerful machine is required for best quality and high resolution.</translation>
-    </message>
-</context>
-<context>
-    <name>ResourceBrowserWidget</name>
-    <message>
-        <location filename="../src/ui/widgets/resource_browser_widget.ui" line="14"/>
-        <location filename="../src/ui/widgets/resource_browser_widget.ui" line="27"/>
-        <source>Resources</source>
-        <translation type="unfinished"></translation>
-    </message>
-    <message>
-        <location filename="../src/ui/widgets/resource_browser_widget.ui" line="44"/>
-        <location filename="../src/ui/widgets/resource_browser_widget.ui" line="64"/>
-        <source>Search</source>
-        <translation type="unfinished"></translation>
-    </message>
-    <message>
-        <location filename="../src/ui/widgets/resource_browser_widget.ui" line="71"/>
-        <source>Reset Filter</source>
-        <translation type="unfinished"></translation>
-    </message>
-    <message>
-        <location filename="../src/ui/widgets/resource_browser_widget.ui" line="74"/>
-        <source>X</source>
-        <translation type="unfinished"></translation>
-    </message>
-</context>
-<context>
-    <name>SayTextBusinessActionWidget</name>
-    <message>
-        <location filename="../src/ui/widgets/business/say_text_business_action_widget.ui" line="34"/>
-        <source>Speak the following:</source>
-        <translation type="unfinished"></translation>
-    </message>
-    <message>
-        <location filename="../src/ui/widgets/business/say_text_business_action_widget.ui" line="41"/>
-        <source>Type any text here</source>
-        <translation type="unfinished"></translation>
-    </message>
-    <message>
-        <location filename="../src/ui/widgets/business/say_text_business_action_widget.ui" line="52"/>
-        <source>Volume:</source>
-        <translation type="unfinished"></translation>
-    </message>
-    <message>
-        <location filename="../src/ui/widgets/business/say_text_business_action_widget.ui" line="69"/>
-        <source>Test...</source>
-        <translation type="unfinished"></translation>
-    </message>
-</context>
-<context>
-    <name>SendmailBusinessActionWidget</name>
-    <message>
-        <location filename="../src/ui/widgets/business/sendmail_business_action_widget.ui" line="32"/>
-        <source>&amp;Additional Recipients:</source>
-        <translation type="unfinished"></translation>
-    </message>
-    <message>
-        <location filename="../src/ui/widgets/business/sendmail_business_action_widget.ui" line="45"/>
-        <source>&amp;Global Email Settings...</source>
-        <translation>&amp;Global E-Mail Settings...</translation>
-    </message>
-</context>
-<context>
-    <name>ServerSettingsDialog</name>
-    <message>
-        <location filename="../src/ui/dialogs/server_settings_dialog.ui" line="14"/>
-        <source>Server settings</source>
-        <translation>Server Settings</translation>
-    </message>
-    <message>
-        <location filename="../src/ui/dialogs/server_settings_dialog.ui" line="25"/>
-        <source>Name:</source>
-        <translation type="unfinished"></translation>
-    </message>
-    <message>
-        <location filename="../src/ui/dialogs/server_settings_dialog.ui" line="35"/>
-        <source>IP Address:</source>
-        <translation type="unfinished"></translation>
-    </message>
-    <message>
-        <location filename="../src/ui/dialogs/server_settings_dialog.ui" line="60"/>
-        <source>Ping</source>
-        <translation type="unfinished"></translation>
-    </message>
-    <message>
-        <location filename="../src/ui/dialogs/server_settings_dialog.ui" line="69"/>
-        <source>Port:</source>
-        <translation type="unfinished"></translation>
-    </message>
-    <message>
-        <location filename="../src/ui/dialogs/server_settings_dialog.ui" line="79"/>
-        <source>9000</source>
-        <translation type="unfinished"></translation>
-    </message>
-    <message>
-        <location filename="../src/ui/dialogs/server_settings_dialog.ui" line="91"/>
-        <source>Storages</source>
-        <translation type="unfinished"></translation>
-    </message>
-    <message>
-        <location filename="../src/ui/dialogs/server_settings_dialog.ui" line="128"/>
-        <source>In Use</source>
-        <translation type="unfinished"></translation>
-    </message>
-    <message>
-        <location filename="../src/ui/dialogs/server_settings_dialog.ui" line="133"/>
-        <source>Path</source>
-        <translation type="unfinished"></translation>
-    </message>
-    <message>
-        <location filename="../src/ui/dialogs/server_settings_dialog.ui" line="138"/>
-        <source>Capacity</source>
-        <translation type="unfinished"></translation>
-    </message>
-    <message>
-        <location filename="../src/ui/dialogs/server_settings_dialog.ui" line="143"/>
-        <source>Video Storage</source>
-        <translation type="unfinished"></translation>
-    </message>
-    <message>
-        <location filename="../src/ui/dialogs/server_settings_dialog.ui" line="154"/>
-        <source>Rebuild archive index</source>
-        <translation type="unfinished"></translation>
-    </message>
-    <message>
-        <location filename="../src/ui/dialogs/server_settings_dialog.ui" line="195"/>
-        <source>Start</source>
-        <translation type="unfinished"></translation>
-    </message>
-    <message>
-        <location filename="../src/ui/dialogs/server_settings_dialog.ui" line="222"/>
-        <source>Rebuild progress</source>
-        <translation type="unfinished"></translation>
-    </message>
-    <message>
-        <location filename="../src/ui/dialogs/server_settings_dialog.ui" line="239"/>
-        <source>Cancel</source>
-        <translation type="unfinished"></translation>
-    </message>
-</context>
-<context>
-    <name>ServerSettingsWidget</name>
-    <message>
-        <location filename="../src/ui/widgets/settings/server_settings_widget.ui" line="20"/>
-        <source>Outgoing E-Mail Settings</source>
-        <translation type="unfinished"></translation>
-    </message>
-    <message>
-        <location filename="../src/ui/widgets/settings/server_settings_widget.ui" line="39"/>
-        <source>Camera Management</source>
-        <translation type="unfinished"></translation>
-    </message>
-    <message>
-        <location filename="../src/ui/widgets/settings/server_settings_widget.ui" line="58"/>
-        <source>System Configuration Backup and Restore</source>
-        <translation type="unfinished"></translation>
-    </message>
-</context>
-<context>
-    <name>SignDialog</name>
-    <message>
-        <location filename="../src/ui/dialogs/sign_dialog.ui" line="20"/>
-        <source>Watermark check</source>
-        <translation type="unfinished"></translation>
-    </message>
-    <message>
-        <location filename="../src/ui/dialogs/sign_dialog.ui" line="34"/>
-        <source>Checked file:</source>
-        <translation type="unfinished"></translation>
-    </message>
-    <message>
-        <location filename="../src/ui/dialogs/sign_dialog.ui" line="41"/>
-        <source>Check result:</source>
-        <translation type="unfinished"></translation>
-    </message>
-</context>
-<context>
-    <name>SingleCameraSettingsWidget</name>
-    <message>
-        <location filename="../src/ui/widgets/properties/single_camera_settings_widget.ui" line="14"/>
-        <source>Camera settings</source>
-        <translation>Camera Settings</translation>
-    </message>
-    <message>
-        <location filename="../src/ui/widgets/properties/single_camera_settings_widget.ui" line="24"/>
-        <source>General</source>
-        <translation type="unfinished"></translation>
-    </message>
-    <message>
-        <location filename="../src/ui/widgets/properties/single_camera_settings_widget.ui" line="35"/>
-        <source>Name:</source>
-        <translation type="unfinished"></translation>
-    </message>
-    <message>
-        <location filename="../src/ui/widgets/properties/single_camera_settings_widget.ui" line="45"/>
-        <source>Model:</source>
-        <translation type="unfinished"></translation>
-    </message>
-    <message>
-        <location filename="../src/ui/widgets/properties/single_camera_settings_widget.ui" line="66"/>
-        <source>Firmware:</source>
-        <translation type="unfinished"></translation>
-    </message>
-    <message>
-        <location filename="../src/ui/widgets/properties/single_camera_settings_widget.ui" line="73"/>
-        <source>Vendor:</source>
-        <translation type="unfinished"></translation>
-    </message>
-    <message>
-        <location filename="../src/ui/widgets/properties/single_camera_settings_widget.ui" line="96"/>
-        <source>Address</source>
-        <translation type="unfinished"></translation>
-    </message>
-    <message>
-        <location filename="../src/ui/widgets/properties/single_camera_settings_widget.ui" line="119"/>
-        <source>IP Address:</source>
-        <translation type="unfinished"></translation>
-    </message>
-    <message>
-        <location filename="../src/ui/widgets/properties/single_camera_settings_widget.ui" line="147"/>
-        <source>Ping</source>
-        <translation type="unfinished"></translation>
-    </message>
-    <message>
-        <location filename="../src/ui/widgets/properties/single_camera_settings_widget.ui" line="156"/>
-        <source>Web Page:</source>
-        <translation type="unfinished"></translation>
-    </message>
-    <message>
-        <location filename="../src/ui/widgets/properties/single_camera_settings_widget.ui" line="173"/>
-        <source>MAC Address:</source>
-        <translation type="unfinished"></translation>
-    </message>
-    <message>
-        <location filename="../src/ui/widgets/properties/single_camera_settings_widget.ui" line="192"/>
-        <source>Authentication</source>
-        <translation type="unfinished"></translation>
-    </message>
-    <message>
-        <location filename="../src/ui/widgets/properties/single_camera_settings_widget.ui" line="215"/>
-        <source>Login:</source>
-        <translation type="unfinished"></translation>
-    </message>
-    <message>
-        <location filename="../src/ui/widgets/properties/single_camera_settings_widget.ui" line="225"/>
-        <source>Password:</source>
-        <translation type="unfinished"></translation>
-    </message>
-    <message>
-        <location filename="../src/ui/widgets/properties/single_camera_settings_widget.ui" line="244"/>
-        <source>Enable audio</source>
-        <translation type="unfinished"></translation>
-    </message>
-    <message>
-        <location filename="../src/ui/widgets/properties/single_camera_settings_widget.ui" line="251"/>
-        <source>This is a fish-eye lens camera</source>
-        <translation type="unfinished"></translation>
-    </message>
-    <message>
-        <location filename="../src/ui/widgets/properties/single_camera_settings_widget.ui" line="272"/>
-        <source>Recording</source>
-        <translation type="unfinished"></translation>
-    </message>
-    <message>
-        <location filename="../src/ui/widgets/properties/single_camera_settings_widget.ui" line="294"/>
-        <source>Motion</source>
-        <translation type="unfinished"></translation>
-    </message>
-    <message>
-        <location filename="../src/ui/widgets/properties/single_camera_settings_widget.ui" line="305"/>
-        <source>Motion is not available for this camera</source>
-        <translation type="unfinished"></translation>
-    </message>
-    <message>
-        <location filename="../src/ui/widgets/properties/single_camera_settings_widget.ui" line="318"/>
-        <source>Motion settings</source>
-        <translation type="unfinished"></translation>
-    </message>
-    <message>
-        <location filename="../src/ui/widgets/properties/single_camera_settings_widget.ui" line="324"/>
-        <source>Motion detection:</source>
-        <translation type="unfinished"></translation>
-    </message>
-    <message>
-        <location filename="../src/ui/widgets/properties/single_camera_settings_widget.ui" line="333"/>
-        <source>Hardware (Camera built-in)</source>
-        <translation type="unfinished"></translation>
-    </message>
-    <message>
-        <location filename="../src/ui/widgets/properties/single_camera_settings_widget.ui" line="343"/>
-        <source>Software (Max FPS may be slightly decreased on media server)</source>
-        <translation type="unfinished"></translation>
-    </message>
-    <message>
-        <location filename="../src/ui/widgets/properties/single_camera_settings_widget.ui" line="355"/>
-        <source>Sensitivity:</source>
-        <translation type="unfinished"></translation>
-    </message>
-    <message>
-        <location filename="../src/ui/widgets/properties/single_camera_settings_widget.ui" line="392"/>
-        <source>Motion mask (0)</source>
-        <translation type="unfinished"></translation>
-    </message>
-    <message>
-        <location filename="../src/ui/widgets/properties/single_camera_settings_widget.ui" line="402"/>
-        <source>Maximum sensitivity (9)</source>
-        <translation type="unfinished"></translation>
-    </message>
-    <message>
-        <location filename="../src/ui/widgets/properties/single_camera_settings_widget.ui" line="452"/>
-        <source>Camera motion web page:</source>
-        <translation type="unfinished"></translation>
-    </message>
-    <message>
-        <location filename="../src/ui/widgets/properties/single_camera_settings_widget.ui" line="468"/>
-        <source>URL</source>
-        <translation type="unfinished"></translation>
-    </message>
-    <message>
-        <location filename="../src/ui/widgets/properties/single_camera_settings_widget.ui" line="493"/>
-        <source>Reset motion regions</source>
-        <translation type="unfinished"></translation>
-    </message>
-    <message>
-        <location filename="../src/ui/widgets/properties/single_camera_settings_widget.ui" line="503"/>
-        <source>Dewarping</source>
-        <translation type="unfinished"></translation>
-    </message>
-    <message>
-        <location filename="../src/ui/widgets/properties/single_camera_settings_widget.ui" line="525"/>
-        <source>Advanced</source>
-        <translation type="unfinished"></translation>
-    </message>
-    <message>
-        <location filename="../src/ui/widgets/properties/single_camera_settings_widget.ui" line="530"/>
-        <source>Expert</source>
-        <translation type="unfinished"></translation>
-    </message>
-</context>
-<context>
-    <name>SmtpSettingsWidget</name>
-    <message>
-        <location filename="../src/ui/widgets/settings/smtp_settings_widget.ui" line="41"/>
-        <source>Advanced settings...</source>
-        <translation>Advanced Settings...</translation>
-    </message>
-    <message>
-        <location filename="../src/ui/widgets/settings/smtp_settings_widget.ui" line="61"/>
-        <source>Test</source>
-        <translation type="unfinished"></translation>
-    </message>
-    <message>
-        <location filename="../src/ui/widgets/settings/smtp_settings_widget.ui" line="99"/>
-        <source>&amp;E-Mail:</source>
-        <translation type="unfinished"></translation>
-    </message>
-    <message>
-        <location filename="../src/ui/widgets/settings/smtp_settings_widget.ui" line="112"/>
-        <location filename="../src/ui/widgets/settings/smtp_settings_widget.ui" line="215"/>
-        <source>&amp;Password:</source>
-        <translation type="unfinished"></translation>
-    </message>
-    <message>
-        <location filename="../src/ui/widgets/settings/smtp_settings_widget.ui" line="129"/>
-        <location filename="../src/ui/widgets/settings/smtp_settings_widget.ui" line="311"/>
-        <source>&amp;System Signature:</source>
-        <translation type="unfinished"></translation>
-    </message>
-    <message>
-        <location filename="../src/ui/widgets/settings/smtp_settings_widget.ui" line="146"/>
-        <location filename="../src/ui/widgets/settings/smtp_settings_widget.ui" line="321"/>
-        <source>Enter short system description here...</source>
-        <translation>Enter a short system description here...</translation>
-    </message>
-    <message>
-        <location filename="../src/ui/widgets/settings/smtp_settings_widget.ui" line="189"/>
-        <source>SMTP &amp;Server:</source>
-        <translation type="unfinished"></translation>
-    </message>
-    <message>
-        <location filename="../src/ui/widgets/settings/smtp_settings_widget.ui" line="202"/>
-        <source>&amp;User:</source>
-        <translation type="unfinished"></translation>
-    </message>
-    <message>
-        <location filename="../src/ui/widgets/settings/smtp_settings_widget.ui" line="236"/>
-        <source>P&amp;ort:</source>
-        <translation type="unfinished"></translation>
-    </message>
-    <message>
-        <location filename="../src/ui/widgets/settings/smtp_settings_widget.ui" line="260"/>
-        <source>Unsecure connection</source>
-        <translation type="unfinished"></translation>
-    </message>
-    <message>
-        <location filename="../src/ui/widgets/settings/smtp_settings_widget.ui" line="267"/>
-        <location filename="../src/ui/widgets/settings/smtp_settings_widget.ui" line="297"/>
-        <source>&lt;html&gt;&lt;head/&gt;&lt;body&gt;&lt;p&gt;&lt;span style=&quot; font-weight:600;&quot;&gt;(recommended)&lt;/span&gt;&lt;/p&gt;&lt;/body&gt;&lt;/html&gt;</source>
-        <translation type="unfinished"></translation>
-    </message>
-    <message>
-        <location filename="../src/ui/widgets/settings/smtp_settings_widget.ui" line="280"/>
-        <source>Secure connection using TLS</source>
-        <translation type="unfinished"></translation>
-    </message>
-    <message>
-        <location filename="../src/ui/widgets/settings/smtp_settings_widget.ui" line="290"/>
-        <source>Secure connection using SSL</source>
-        <translation type="unfinished"></translation>
-    </message>
-    <message>
-        <location filename="../src/ui/widgets/settings/smtp_settings_widget.ui" line="351"/>
-        <source>Server:</source>
-        <translation type="unfinished"></translation>
-    </message>
-    <message>
-        <location filename="../src/ui/widgets/settings/smtp_settings_widget.ui" line="365"/>
-        <source>Port:</source>
-        <translation type="unfinished"></translation>
-    </message>
-    <message>
-        <location filename="../src/ui/widgets/settings/smtp_settings_widget.ui" line="379"/>
-        <source>User:</source>
-        <translation type="unfinished"></translation>
-    </message>
-    <message>
-        <location filename="../src/ui/widgets/settings/smtp_settings_widget.ui" line="393"/>
-        <source>Security:</source>
-        <translation type="unfinished"></translation>
-    </message>
-    <message>
-        <location filename="../src/ui/widgets/settings/smtp_settings_widget.ui" line="407"/>
-        <source>Progress:</source>
-        <translation type="unfinished"></translation>
-    </message>
-    <message>
-        <location filename="../src/ui/widgets/settings/smtp_settings_widget.ui" line="427"/>
-        <source>Result:</source>
-        <translation type="unfinished"></translation>
-    </message>
-    <message>
-        <location filename="../src/ui/widgets/settings/smtp_settings_widget.ui" line="445"/>
-        <source>OK</source>
-        <translation type="unfinished"></translation>
-    </message>
-    <message>
-        <location filename="../src/ui/widgets/settings/smtp_settings_widget.ui" line="458"/>
-        <source>Cancel</source>
-        <translation type="unfinished"></translation>
-    </message>
-</context>
-<context>
-    <name>StatisticsOverlayWidget</name>
-    <message>
-        <location filename="../src/ui/graphics/items/resource/server_resource_widget.cpp" line="442"/>
-        <source>%1%</source>
-        <translation type="unfinished"></translation>
-    </message>
-</context>
-<context>
-    <name>StorageUrlDialog</name>
-    <message>
-        <location filename="../src/ui/dialogs/storage_url_dialog.ui" line="14"/>
-        <source>Add External Storage...</source>
-        <translation type="unfinished"></translation>
-    </message>
-    <message>
-        <location filename="../src/ui/dialogs/storage_url_dialog.ui" line="25"/>
-        <source>Protocol:</source>
-        <translation type="unfinished"></translation>
-    </message>
-    <message>
-        <location filename="../src/ui/dialogs/storage_url_dialog.ui" line="35"/>
-        <source>URL:</source>
-        <translation type="unfinished"></translation>
-    </message>
-    <message>
-        <location filename="../src/ui/dialogs/storage_url_dialog.ui" line="47"/>
-        <source>...</source>
-        <translation type="unfinished"></translation>
-    </message>
-</context>
-<context>
-    <name>UserSettingsDialog</name>
-    <message>
-        <location filename="../src/ui/dialogs/user_settings_dialog.ui" line="20"/>
-        <source>Create New User</source>
-        <translation type="unfinished"></translation>
-    </message>
-    <message>
-        <location filename="../src/ui/dialogs/user_settings_dialog.ui" line="35"/>
-        <source>User Properties</source>
-        <translation type="unfinished"></translation>
-    </message>
-    <message>
-        <location filename="../src/ui/dialogs/user_settings_dialog.ui" line="62"/>
-        <source>Advanced...</source>
-        <translation type="unfinished"></translation>
-    </message>
-    <message>
-        <location filename="../src/ui/dialogs/user_settings_dialog.ui" line="75"/>
-        <source>C&amp;urrent Password:</source>
-        <translation type="unfinished"></translation>
-    </message>
-    <message>
-        <location filename="../src/ui/dialogs/user_settings_dialog.ui" line="88"/>
-        <source>&amp;Confirm Password:</source>
-        <translation type="unfinished"></translation>
-    </message>
-    <message>
-        <location filename="../src/ui/dialogs/user_settings_dialog.ui" line="98"/>
-        <source>&amp;Access Rights:</source>
-        <translation type="unfinished"></translation>
-    </message>
-    <message>
-        <location filename="../src/ui/dialogs/user_settings_dialog.ui" line="115"/>
-        <source>&amp;Password:</source>
-        <translation type="unfinished"></translation>
-    </message>
-    <message>
-        <location filename="../src/ui/dialogs/user_settings_dialog.ui" line="125"/>
-        <source>Access rights</source>
-        <translation type="unfinished"></translation>
-    </message>
-    <message>
-        <location filename="../src/ui/dialogs/user_settings_dialog.ui" line="140"/>
-        <source>&amp;Login:</source>
-        <translation type="unfinished"></translation>
-    </message>
-    <message>
-        <location filename="../src/ui/dialogs/user_settings_dialog.ui" line="166"/>
-        <source>&amp;Email:</source>
-        <translation>&amp;E-mail:</translation>
-    </message>
-</context>
-<context>
-    <name>WeekTimeScheduleDialog</name>
-    <message>
-        <location filename="../src/ui/dialogs/week_time_schedule_dialog.ui" line="20"/>
-        <source>Schedule Grid</source>
-        <translation type="unfinished"></translation>
-    </message>
-    <message>
-        <location filename="../src/ui/dialogs/week_time_schedule_dialog.ui" line="54"/>
-        <source>Note: Schedule is based on Server Time</source>
-        <translation type="unfinished"></translation>
-    </message>
-    <message>
-        <location filename="../src/ui/dialogs/week_time_schedule_dialog.ui" line="82"/>
-        <source>Schedule Settings</source>
-        <translation type="unfinished"></translation>
-    </message>
-    <message>
-        <location filename="../src/ui/dialogs/week_time_schedule_dialog.ui" line="139"/>
-        <source>On</source>
-        <translation type="unfinished"></translation>
-    </message>
-    <message>
-        <location filename="../src/ui/dialogs/week_time_schedule_dialog.ui" line="193"/>
-        <source>Off</source>
-        <translation type="unfinished"></translation>
-    </message>
-</context>
-</TS>
-=======
-<?xml version="1.0" encoding="utf-8"?>
-<!DOCTYPE TS>
-<TS version="2.0" language="en" sourcelanguage="en">
-<context>
-    <name>QnBlinkingImageButtonWidget</name>
-    <message numerus="yes">
-        <location filename="../src/ui/graphics/items/notifications/notifications_collection_widget.cpp" line="120"/>
-        <source>You have %n notifications</source>
-        <translation>
-            <numerusform>You have %n notification</numerusform>
-            <numerusform>You have %n notifications</numerusform>
-        </translation>
-    </message>
-</context>
-<context>
-    <name>QnBusinessResourceValidationStrings</name>
-    <message numerus="yes">
-        <location filename="../src/business/business_resource_validation.cpp" line="17"/>
-        <source>%n Camera(s)</source>
-        <translation type="unfinished">
-            <numerusform>%n Camera</numerusform>
-            <numerusform>%n Cameras</numerusform>
-        </translation>
-    </message>
-    <message numerus="yes">
-        <location filename="../src/business/business_resource_validation.cpp" line="18"/>
-        <source>%n of %1 cameras</source>
-        <translation type="unfinished">
-            <numerusform></numerusform>
-            <numerusform></numerusform>
-        </translation>
-    </message>
-</context>
-<context>
-    <name>QnBusinessRuleViewModel</name>
-    <message numerus="yes">
-        <location filename="../src/ui/models/business_rule_view_model.cpp" line="792"/>
-        <location filename="../src/ui/models/business_rule_view_model.cpp" line="857"/>
-        <source>%n Camera(s)</source>
-        <translation>
-            <numerusform>%n Camera</numerusform>
-            <numerusform>%n Cameras</numerusform>
-        </translation>
-    </message>
-    <message numerus="yes">
-        <location filename="../src/ui/models/business_rule_view_model.cpp" line="787"/>
-        <source>%n Server(s)</source>
-        <translation>
-            <numerusform>%n Server</numerusform>
-            <numerusform>%n Servers</numerusform>
-        </translation>
-    </message>
-    <message numerus="yes">
-        <source>%1 of %n cameras</source>
-        <comment>...for</comment>
-        <translation type="obsolete">
-            <numerusform>%1 of %n camera</numerusform>
-            <numerusform>%1 of %n cameras</numerusform>
-        </translation>
-    </message>
-    <message numerus="yes">
-        <source>no more than once per %n days</source>
-        <translation type="obsolete">
-            <numerusform>no more than once per day</numerusform>
-            <numerusform>no more than once per %n days</numerusform>
-        </translation>
-    </message>
-    <message numerus="yes">
-        <source>no more than once per %n hours</source>
-        <translation type="obsolete">
-            <numerusform>no more than once per hour</numerusform>
-            <numerusform>no more than once per %n hours</numerusform>
-        </translation>
-    </message>
-    <message numerus="yes">
-        <source>no more than once per %n minutes</source>
-        <translation type="obsolete">
-            <numerusform>no more than once per minute</numerusform>
-            <numerusform>no more than once per %n minutes</numerusform>
-        </translation>
-    </message>
-    <message numerus="yes">
-        <source>no more than once per %n seconds</source>
-        <translation type="obsolete">
-            <numerusform>no more than once per second</numerusform>
-            <numerusform>no more than once per %n seconds</numerusform>
-        </translation>
-    </message>
-    <message numerus="yes">
-        <location filename="../src/ui/models/business_rule_view_model.cpp" line="874"/>
-        <source>Every %n days</source>
-        <translation>
-            <numerusform>Every day</numerusform>
-            <numerusform>Every %n days</numerusform>
-        </translation>
-    </message>
-    <message numerus="yes">
-        <location filename="../src/ui/models/business_rule_view_model.cpp" line="877"/>
-        <source>Every %n hours</source>
-        <translation>
-            <numerusform>Every hour</numerusform>
-            <numerusform>Every %n hours</numerusform>
-        </translation>
-    </message>
-    <message numerus="yes">
-        <location filename="../src/ui/models/business_rule_view_model.cpp" line="880"/>
-        <source>Every %n minutes</source>
-        <translation>
-            <numerusform>Every minute</numerusform>
-            <numerusform>Every %n minutes</numerusform>
-        </translation>
-    </message>
-    <message numerus="yes">
-        <location filename="../src/ui/models/business_rule_view_model.cpp" line="882"/>
-        <source>Every %n seconds</source>
-        <translation>
-            <numerusform>Every second</numerusform>
-            <numerusform>Every %n seconds</numerusform>
-        </translation>
-    </message>
-</context>
-<context>
-    <name>QnCameraAdditionDialog</name>
-    <message numerus="yes">
-        <location filename="../src/ui/dialogs/camera_addition_dialog.cpp" line="616"/>
-        <source>%n camera(s) added successfully.
-It might take a few moments to populate them in the tree.</source>
-        <translation>
-            <numerusform>%n camera(s) added successfully.
-It might take a few seconds for the cameras to populate in the tree.</numerusform>
-            <numerusform>%n camera(s) added successfully.
-It might take a few seconds for the cameras to populate in the tree.</numerusform>
-        </translation>
-    </message>
-    <message numerus="yes">
-        <source>Error while adding camera(s)</source>
-        <translation type="obsolete">
-            <numerusform>Error while adding a camera</numerusform>
-            <numerusform>Error while adding cameras</numerusform>
-        </translation>
-    </message>
-    <message numerus="yes">
-        <location filename="../src/ui/dialogs/camera_addition_dialog.cpp" line="742"/>
-        <source>Scanning hosts... (%1)</source>
-        <translation type="unfinished">
-            <numerusform></numerusform>
-            <numerusform></numerusform>
-        </translation>
-    </message>
-    <message numerus="yes">
-        <location filename="../src/ui/dialogs/camera_addition_dialog.cpp" line="743"/>
-        <source>%n cameras found</source>
-        <translation type="unfinished">
-            <numerusform></numerusform>
-            <numerusform></numerusform>
-        </translation>
-    </message>
-    <message numerus="yes">
-        <location filename="../src/ui/dialogs/camera_addition_dialog.cpp" line="624"/>
-        <source>Error while adding camera(s).</source>
-        <translation type="unfinished">
-            <numerusform></numerusform>
-            <numerusform></numerusform>
-        </translation>
-    </message>
-</context>
-<context>
-    <name>QnCameraInputPolicy</name>
-    <message numerus="yes">
-        <location filename="../src/business/business_resource_validation.cpp" line="61"/>
-        <source>%1 have no input ports</source>
-        <translation type="unfinished">
-            <numerusform></numerusform>
-            <numerusform></numerusform>
-        </translation>
-    </message>
-</context>
-<context>
-    <name>QnCameraListDialog</name>
-    <message numerus="yes">
-        <location filename="../src/ui/dialogs/camera_list_dialog.cpp" line="93"/>
-        <source>Camera List - %n camera(s) found</source>
-        <translation>
-            <numerusform>Camera List - %n camera found</numerusform>
-            <numerusform>Camera List - %n cameras found</numerusform>
-        </translation>
-    </message>
-    <message numerus="yes">
-        <location filename="../src/ui/dialogs/camera_list_dialog.cpp" line="95"/>
-        <source>Camera List for &apos;%1&apos; - %n camera(s) found</source>
-        <translation type="unfinished">
-            <numerusform></numerusform>
-            <numerusform></numerusform>
-        </translation>
-    </message>
-    <message numerus="yes">
-        <source>Camera List for media server &apos;%1&apos; - %n camera(s) found</source>
-        <translation type="obsolete">
-            <numerusform>Camera List for media server &apos;%1&apos; - %n camera found</numerusform>
-            <numerusform>Camera List for media server &apos;%1&apos; - %n cameras found</numerusform>
-        </translation>
-    </message>
-</context>
-<context>
-    <name>QnCameraMotionPolicy</name>
-    <message numerus="yes">
-        <location filename="../src/business/business_resource_validation.cpp" line="83"/>
-        <source>Recording or motion detection is disabled for %1</source>
-        <translation type="unfinished">
-            <numerusform></numerusform>
-            <numerusform></numerusform>
-        </translation>
-    </message>
-</context>
-<context>
-    <name>QnCameraOutputPolicy</name>
-    <message numerus="yes">
-        <location filename="../src/business/business_resource_validation.cpp" line="71"/>
-        <source>%1 have no output relays</source>
-        <translation type="unfinished">
-            <numerusform></numerusform>
-            <numerusform></numerusform>
-        </translation>
-    </message>
-</context>
-<context>
-    <name>QnCameraRecordingPolicy</name>
-    <message numerus="yes">
-        <location filename="../src/business/business_resource_validation.cpp" line="93"/>
-        <source>Recording is disabled for %1</source>
-        <translation type="unfinished">
-            <numerusform></numerusform>
-            <numerusform></numerusform>
-        </translation>
-    </message>
-</context>
-<context>
-    <name>QnCameraScheduleWidget</name>
-    <message numerus="yes">
-        <source>%n digital license(s) are used out of %1.</source>
-        <translation type="obsolete">
-            <numerusform>%n digital license is used out of %1.</numerusform>
-            <numerusform>%n digital licenses are used out of %1.</numerusform>
-        </translation>
-    </message>
-    <message numerus="yes">
-        <location filename="../src/ui/widgets/properties/camera_schedule_widget.cpp" line="632"/>
-        <source>%n analog license(s) are used out of %1.</source>
-        <translation>
-            <numerusform>%n analog license is used out of %1.</numerusform>
-            <numerusform>%n analog licenses are used out of %1.</numerusform>
-        </translation>
-    </message>
-    <message numerus="yes">
-        <source>Activate %n more digital license(s).</source>
-        <translation type="obsolete">
-            <numerusform>Activate %n more digital license.</numerusform>
-            <numerusform>Activate %n more digital licenses.</numerusform>
-        </translation>
-    </message>
-    <message numerus="yes">
-        <source>Activate %1 more analog license(s).</source>
-        <translation type="obsolete">
-            <numerusform>Activate %1 more analog license.</numerusform>
-            <numerusform>Activate %1 more analog licenses.</numerusform>
-        </translation>
-    </message>
-    <message numerus="yes">
-        <source>%n more digital license(s) will be used.</source>
-        <translation type="obsolete">
-            <numerusform>%n more digital license will be used.</numerusform>
-            <numerusform>%n more digital licenses will be used.</numerusform>
-        </translation>
-    </message>
-    <message numerus="yes">
-        <location filename="../src/ui/widgets/properties/camera_schedule_widget.cpp" line="664"/>
-        <source>%n more analog license(s) will be used.</source>
-        <translation>
-            <numerusform>%n more analog license will be used.</numerusform>
-            <numerusform>%n more analog licenses will be used.</numerusform>
-        </translation>
-    </message>
-    <message numerus="yes">
-        <source>Activate %n more analog license(s).</source>
-        <translation type="obsolete">
-            <numerusform>Activate %n more analog license.</numerusform>
-            <numerusform>Activate %n more analog licenses.</numerusform>
-        </translation>
-    </message>
-    <message numerus="yes">
-        <location filename="../src/ui/widgets/properties/camera_schedule_widget.cpp" line="623"/>
-        <source>%n license(s) are used out of %1.</source>
-        <translation type="unfinished">
-            <numerusform></numerusform>
-            <numerusform></numerusform>
-        </translation>
-    </message>
-    <message numerus="yes">
-        <location filename="../src/ui/widgets/properties/camera_schedule_widget.cpp" line="655"/>
-        <source>Activate %n more license(s).</source>
-        <translation type="unfinished">
-            <numerusform></numerusform>
-            <numerusform></numerusform>
-        </translation>
-    </message>
-    <message numerus="yes">
-        <location filename="../src/ui/widgets/properties/camera_schedule_widget.cpp" line="662"/>
-        <source>%n more license(s) will be used.</source>
-        <translation type="unfinished">
-            <numerusform></numerusform>
-            <numerusform></numerusform>
-        </translation>
-    </message>
-</context>
-<context>
-    <name>QnEventLogDialog</name>
-    <message numerus="yes">
-        <location filename="../src/ui/dialogs/event_log_dialog.cpp" line="362"/>
-        <source>Event log for period from %1 to %2 - %n event(s) found</source>
-        <translation type="unfinished">
-            <numerusform></numerusform>
-            <numerusform></numerusform>
-        </translation>
-    </message>
-    <message numerus="yes">
-        <location filename="../src/ui/dialogs/event_log_dialog.cpp" line="366"/>
-        <source>Event log for %1 - %n event(s) found</source>
-        <translation type="unfinished">
-            <numerusform></numerusform>
-            <numerusform></numerusform>
-        </translation>
-    </message>
-    <message numerus="yes">
-        <location filename="../src/ui/dialogs/event_log_dialog.cpp" line="406"/>
-        <source>&lt;%n camera(s)&gt;</source>
-        <translation type="unfinished">
-            <numerusform></numerusform>
-            <numerusform></numerusform>
-        </translation>
-    </message>
-</context>
-<context>
-    <name>QnExportCameraSettingsDialog</name>
-    <message numerus="yes">
-        <source>%n digital license(s) will be used out of %1.</source>
-        <translation type="obsolete">
-            <numerusform>%n digital license will be used out of %1.</numerusform>
-            <numerusform>%n digital licenses will be used out of %1.</numerusform>
-        </translation>
-    </message>
-    <message numerus="yes">
-        <source>%n analog  license(s) will be used out of %1.</source>
-        <translation type="obsolete">
-            <numerusform>%n analog license will be used out of %1.</numerusform>
-            <numerusform>%n analog  licenses will be used out of %1.</numerusform>
-        </translation>
-    </message>
-    <message numerus="yes">
-        <source>%n analog license(s) will be used out of %1.</source>
-        <translation type="obsolete">
-            <numerusform>%n analog license will be used out of %1.</numerusform>
-            <numerusform>%n analog licenses will be used out of %1.</numerusform>
-        </translation>
-    </message>
-</context>
-<context>
-    <name>QnExportScheduleResourceSelectionDialogDelegate</name>
-    <message numerus="yes">
-        <source>%n digital license(s) will be used out of %1.</source>
-        <translation type="obsolete">
-            <numerusform>%n digital license will be used out of %1.</numerusform>
-            <numerusform>%n digital licenses will be used out of %1.</numerusform>
-        </translation>
-    </message>
-    <message numerus="yes">
-        <location filename="../src/ui/widgets/properties/camera_schedule_widget.cpp" line="91"/>
-        <source>%n analog license(s) will be used out of %1.</source>
-        <translation>
-            <numerusform>%n analog license will be used out of %1.</numerusform>
-            <numerusform>%n analog licenses will be used out of %1.</numerusform>
-        </translation>
-    </message>
-    <message numerus="yes">
-        <location filename="../src/ui/widgets/properties/camera_schedule_widget.cpp" line="87"/>
-        <source>%n license(s) will be used out of %1.</source>
-        <translation type="unfinished">
-            <numerusform></numerusform>
-            <numerusform></numerusform>
-        </translation>
-    </message>
-</context>
-<context>
-    <name>QnLicenseListModel</name>
-    <message numerus="yes">
-        <location filename="../src/ui/models/license_list_model.cpp" line="110"/>
-        <source>In %n days</source>
-        <translation>
-            <numerusform>In %n day</numerusform>
-            <numerusform>In %n days</numerusform>
-        </translation>
-    </message>
-</context>
-<context>
-    <name>QnMultipleCameraSettingsWidget</name>
-    <message numerus="yes">
-        <source>%n digital license(s) are used out of %1.</source>
-        <translation type="obsolete">
-            <numerusform>%n digital license is used out of %1.</numerusform>
-            <numerusform>%n digital licenses are used out of %1.</numerusform>
-        </translation>
-    </message>
-    <message numerus="yes">
-        <location filename="../src/ui/widgets/properties/multiple_camera_settings_widget.cpp" line="473"/>
-        <source>%n analog license(s) are used out of %1.</source>
-        <translation type="unfinished">
-            <numerusform>%n analog license is used out of %1.</numerusform>
-            <numerusform>%n analog licenses are used out of %1.</numerusform>
-        </translation>
-    </message>
-    <message numerus="yes">
-        <location filename="../src/ui/widgets/properties/multiple_camera_settings_widget.cpp" line="464"/>
-        <source>%n license(s) are used out of %1.</source>
-        <translation type="unfinished">
-            <numerusform></numerusform>
-            <numerusform></numerusform>
-        </translation>
-    </message>
-    <message numerus="yes">
-        <location filename="../src/ui/widgets/properties/multiple_camera_settings_widget.cpp" line="496"/>
-        <source>Activate %n more license(s).</source>
-        <translation type="unfinished">
-            <numerusform></numerusform>
-            <numerusform></numerusform>
-        </translation>
-    </message>
-    <message numerus="yes">
-        <location filename="../src/ui/widgets/properties/multiple_camera_settings_widget.cpp" line="503"/>
-        <source>%n more license(s) will be used.</source>
-        <translation type="unfinished">
-            <numerusform></numerusform>
-            <numerusform></numerusform>
-        </translation>
-    </message>
-    <message numerus="yes">
-        <location filename="../src/ui/widgets/properties/multiple_camera_settings_widget.cpp" line="505"/>
-        <source>%n more analog license(s) will be used.</source>
-        <translation type="unfinished">
-            <numerusform>%n more analog license will be used.</numerusform>
-            <numerusform>%n more analog licenses will be used.</numerusform>
-        </translation>
-    </message>
-</context>
-<context>
-    <name>QnNotificationListWidget</name>
-    <message numerus="yes">
-        <location filename="../src/ui/graphics/items/notifications/notification_list_widget.cpp" line="178"/>
-        <source>%n more item(s)</source>
-        <translation type="unfinished">
-            <numerusform></numerusform>
-            <numerusform></numerusform>
-        </translation>
-    </message>
-</context>
-<context>
-    <name>QnPtzManageModel</name>
-    <message numerus="yes">
-        <location filename="../src/ui/models/ptz_manage_model.cpp" line="595"/>
-        <source>This preset will be activated after %n minutes of inactivity</source>
-        <translation type="unfinished">
-            <numerusform></numerusform>
-            <numerusform></numerusform>
-        </translation>
-    </message>
-    <message numerus="yes">
-        <location filename="../src/ui/models/ptz_manage_model.cpp" line="705"/>
-        <source>Tour has %n identical positions</source>
-        <translation type="unfinished">
-            <numerusform></numerusform>
-            <numerusform></numerusform>
-        </translation>
-    </message>
-    <message numerus="yes">
-        <location filename="../src/ui/models/ptz_manage_model.cpp" line="714"/>
-        <source>about %n minute(s)</source>
-        <translation type="unfinished">
-            <numerusform></numerusform>
-            <numerusform></numerusform>
-        </translation>
-    </message>
-</context>
-<context>
-    <name>QnPtzTourSpotsModel</name>
-    <message numerus="yes">
-        <location filename="../src/ui/models/ptz_tour_spots_model.cpp" line="90"/>
-        <source>%n seconds</source>
-        <translation type="unfinished">
-            <numerusform></numerusform>
-            <numerusform></numerusform>
-        </translation>
-    </message>
-</context>
-<context>
-    <name>QnServerResourceWidget</name>
-    <message numerus="yes">
-        <location filename="../src/ui/graphics/items/resource/server_resource_widget.cpp" line="758"/>
-        <source>%1 %2 (up %n days, %3)</source>
-        <translation type="unfinished">
-            <numerusform></numerusform>
-            <numerusform></numerusform>
-        </translation>
-    </message>
-</context>
-<context>
-    <name>QnSingleCameraSettingsWidget</name>
-    <message numerus="yes">
-        <source>%n digital license(s) are used out of %1.</source>
-        <translation type="obsolete">
-            <numerusform>%n digital license is used out of %1.</numerusform>
-            <numerusform>%n digital licenses are used out of %1.</numerusform>
-        </translation>
-    </message>
-    <message numerus="yes">
-        <location filename="../src/ui/widgets/properties/single_camera_settings_widget.cpp" line="855"/>
-        <source>%n analog license(s) are used out of %1.</source>
-        <translation type="unfinished">
-            <numerusform>%n analog license is used out of %1.</numerusform>
-            <numerusform>%n analog licenses are used out of %1.</numerusform>
-        </translation>
-    </message>
-    <message numerus="yes">
-        <location filename="../src/ui/widgets/properties/single_camera_settings_widget.cpp" line="846"/>
-        <source>%n license(s) are used out of %1.</source>
-        <translation type="unfinished">
-            <numerusform></numerusform>
-            <numerusform></numerusform>
-        </translation>
-    </message>
-    <message numerus="yes">
-        <location filename="../src/ui/widgets/properties/single_camera_settings_widget.cpp" line="878"/>
-        <source>Activate %n more license(s).</source>
-        <translation type="unfinished">
-            <numerusform></numerusform>
-            <numerusform></numerusform>
-        </translation>
-    </message>
-    <message numerus="yes">
-        <location filename="../src/ui/widgets/properties/single_camera_settings_widget.cpp" line="885"/>
-        <source>%n more license(s) will be used.</source>
-        <translation type="unfinished">
-            <numerusform></numerusform>
-            <numerusform></numerusform>
-        </translation>
-    </message>
-    <message numerus="yes">
-        <location filename="../src/ui/widgets/properties/single_camera_settings_widget.cpp" line="887"/>
-        <source>%n more analog license(s) will be used.</source>
-        <translation type="unfinished">
-            <numerusform>%n more analog license will be used.</numerusform>
-            <numerusform>%n more analog licenses will be used.</numerusform>
-        </translation>
-    </message>
-</context>
-<context>
-    <name>QnUserEmailPolicy</name>
-    <message numerus="yes">
-        <location filename="../src/business/business_resource_validation.cpp" line="134"/>
-        <source>%n of %1 additional E-Mail addresses are invalid</source>
-        <translation>
-            <numerusform>%n of %1 additional E-Mail address is invalid</numerusform>
-            <numerusform>%n of %1 additional E-Mail addresses are invalid</numerusform>
-        </translation>
-    </message>
-    <message numerus="yes">
-        <location filename="../src/business/business_resource_validation.cpp" line="139"/>
-        <source>%n User(s)</source>
-        <translation type="unfinished">
-            <numerusform></numerusform>
-            <numerusform></numerusform>
-        </translation>
-    </message>
-    <message numerus="yes">
-        <location filename="../src/business/business_resource_validation.cpp" line="141"/>
-        <source>%1, %n additional</source>
-        <translation type="unfinished">
-            <numerusform></numerusform>
-            <numerusform></numerusform>
-        </translation>
-    </message>
-    <message numerus="yes">
-        <location filename="../src/business/business_resource_validation.cpp" line="119"/>
-        <source>%n of %1 users have invalid E-Mail address</source>
-        <translation>
-            <numerusform>%n of %1 user has and invalid E-Mail address</numerusform>
-            <numerusform>%n of %1 users have and invalid E-Mail address</numerusform>
-        </translation>
-    </message>
-</context>
-<context>
-    <name>QnWorkbenchActionHandler</name>
-    <message numerus="yes">
-        <source>The following %n layout(s) are not saved. Do you want to save them?</source>
-        <translation type="obsolete">
-            <numerusform>The following layout is not saved. Do you want to save it?</numerusform>
-            <numerusform>The following %n layouts are not saved. Do you want to save them?</numerusform>
-        </translation>
-    </message>
-    <message numerus="yes">
-        <source>The following %n layout(s) are being saved.</source>
-        <translation type="obsolete">
-            <numerusform>The following layout is being saved.</numerusform>
-            <numerusform>The following %n layouts are being saved.</numerusform>
-        </translation>
-    </message>
-    <message numerus="yes">
-        <location filename="../src/ui/workbench/handlers/workbench_action_handler.cpp" line="1797"/>
-        <source>Save changes to the following %n camera(s)?</source>
-        <translation>
-            <numerusform>Save changes to the following camera?</numerusform>
-            <numerusform>Save changes to the following %n cameras?</numerusform>
-        </translation>
-    </message>
-    <message numerus="yes">
-        <location filename="../src/ui/workbench/handlers/workbench_action_handler.cpp" line="2054"/>
-        <source>Are you sure you want to permanently delete these %n file(s)?</source>
-        <translation>
-            <numerusform>Are you sure you want to delete this file permanently?</numerusform>
-            <numerusform>Are you sure you want to delete these %n files permanently?</numerusform>
-        </translation>
-    </message>
-    <message numerus="yes">
-        <location filename="../src/ui/workbench/handlers/workbench_action_handler.cpp" line="2072"/>
-        <source>Are you sure you want to remove these %n item(s) from layout?</source>
-        <translation>
-            <numerusform>Are you sure you want to remove this item from layout?</numerusform>
-            <numerusform>Are you sure you want to remove these %n items from layout?</numerusform>
-        </translation>
-    </message>
-    <message numerus="yes">
-        <location filename="../src/ui/workbench/handlers/workbench_action_handler.cpp" line="2183"/>
-        <source>Do you really want to delete the following %n item(s)?</source>
-        <translation>
-            <numerusform>Are you sure you want to delete the following item?</numerusform>
-            <numerusform>Are you sure you want to delete the following %n items?</numerusform>
-        </translation>
-    </message>
-    <message numerus="yes">
-        <source>Exactly one item must be selected for export, but %n item(s) are currently selected.</source>
-        <translation type="obsolete">
-            <numerusform>Exactly one item must be selected for export, but %n item is currently selected.</numerusform>
-            <numerusform>Exactly one item must be selected for export, but %n items are currently selected.</numerusform>
-        </translation>
-    </message>
-    <message numerus="yes">
-        <source>Could not save the following %n layout(s) to Enterprise Controller.</source>
-        <translation type="obsolete">
-            <numerusform>Could not save the following layout to Enterprise Controller.</numerusform>
-            <numerusform>Could not save the following %n layouts to Enterprise Controller.</numerusform>
-        </translation>
-    </message>
-    <message numerus="yes">
-        <source>Do you want to restore these %n layout(s)?</source>
-        <translation type="obsolete">
-            <numerusform>Do you want to restore this layout?</numerusform>
-            <numerusform>Do you want to restore these %n layouts?</numerusform>
-        </translation>
-    </message>
-    <message numerus="yes">
-        <location filename="../src/ui/workbench/handlers/workbench_action_handler.cpp" line="2569"/>
-        <source>Could not save the following %n items to Enterprise Controller.</source>
-        <translation>
-            <numerusform>Cannot save the following item to Enterprise Controller.</numerusform>
-            <numerusform>Cannot save the following %n items to Enterprise Controller.</numerusform>
-        </translation>
-    </message>
-    <message numerus="yes">
-        <location filename="../src/ui/workbench/handlers/workbench_action_handler.cpp" line="2592"/>
-        <source>Could not save changes made to the following %n resource(s).</source>
-        <translation>
-            <numerusform>Cannot save changes made to the following resource.</numerusform>
-            <numerusform>Cannot save changes made to the following %n resources.</numerusform>
-        </translation>
-    </message>
-</context>
-<context>
-    <name>QnWorkbenchEcsHandler</name>
-    <message numerus="yes">
-        <source>Could not save the following %n layout(s) to Enterprise Controller.</source>
-        <translation type="obsolete">
-            <numerusform>Could not save the following layout to Enterprise Controller.</numerusform>
-            <numerusform>Could not save the following %n layouts to Enterprise Controller.</numerusform>
-        </translation>
-    </message>
-    <message numerus="yes">
-        <source>Do you want to restore these %n layout(s)?</source>
-        <translation type="obsolete">
-            <numerusform>Do you want to restore this layout?</numerusform>
-            <numerusform>Do you want to restore these %n layouts?</numerusform>
-        </translation>
-    </message>
-    <message numerus="yes">
-        <source>Could not save the following %n items to Enterprise Controller.</source>
-        <translation type="obsolete">
-            <numerusform>Could not save the following item to Enterprise Controller.</numerusform>
-            <numerusform>Could not save the following %n items to Enterprise Controller.</numerusform>
-        </translation>
-    </message>
-    <message numerus="yes">
-        <source>Could not save changes made to the following %n resource(s).</source>
-        <translation type="obsolete">
-            <numerusform>Could not save changes made to the following resource.</numerusform>
-            <numerusform>Could not save changes made to the following %n resources.</numerusform>
-        </translation>
-    </message>
-</context>
-<context>
-    <name>QnWorkbenchExportHandler</name>
-    <message numerus="yes">
-        <location filename="../src/ui/workbench/handlers/workbench_export_handler.cpp" line="186"/>
-        <source>Exactly one item must be selected for export, but %n item(s) are currently selected.</source>
-        <translation type="unfinished">
-            <numerusform>Exactly one item must be selected for export, but %n item is currently selected.</numerusform>
-            <numerusform>Exactly one item must be selected for export, but %n items are currently selected.</numerusform>
-        </translation>
-    </message>
-</context>
-<context>
-    <name>QnWorkbenchLayoutsHandler</name>
-    <message numerus="yes">
-        <location filename="../src/ui/workbench/handlers/workbench_layouts_handler.cpp" line="314"/>
-        <source>The following %n layout(s) are not saved. Do you want to save them?</source>
-        <translation type="unfinished">
-            <numerusform>The following layout is not saved. Do you want to save it?</numerusform>
-            <numerusform>The following %n layouts are not saved. Do you want to save them?</numerusform>
-        </translation>
-    </message>
-    <message numerus="yes">
-        <location filename="../src/ui/workbench/handlers/workbench_layouts_handler.cpp" line="343"/>
-        <source>The following %n layout(s) are being saved.</source>
-        <translation type="unfinished">
-            <numerusform>The following layout is being saved.</numerusform>
-            <numerusform>The following %n layouts are being saved.</numerusform>
-        </translation>
-    </message>
-    <message numerus="yes">
-        <location filename="../src/ui/workbench/handlers/workbench_layouts_handler.cpp" line="543"/>
-        <source>Could not save the following %n layout(s) to Enterprise Controller.</source>
-        <translation>
-            <numerusform>Cannot save the following layout to Enterprise Controller.</numerusform>
-            <numerusform>Cannot save the following %n layouts to Enterprise Controller.</numerusform>
-        </translation>
-    </message>
-    <message numerus="yes">
-        <location filename="../src/ui/workbench/handlers/workbench_layouts_handler.cpp" line="544"/>
-        <source>Do you want to restore these %n layout(s)?</source>
-        <translation type="unfinished">
-            <numerusform>Do you want to restore this layout?</numerusform>
-            <numerusform>Do you want to restore these %n layouts?</numerusform>
-        </translation>
-    </message>
-</context>
-</TS>
->>>>>>> 3bc34559
+<?xml version="1.0" encoding="utf-8"?>
+<!DOCTYPE TS>
+<TS version="2.0" language="en" sourcelanguage="en">
+<context>
+    <name>QnBlinkingImageButtonWidget</name>
+    <message numerus="yes">
+        <location filename="../src/ui/graphics/items/notifications/notifications_collection_widget.cpp" line="120"/>
+        <source>You have %n notifications</source>
+        <translation>
+            <numerusform>You have %n notification</numerusform>
+            <numerusform>You have %n notifications</numerusform>
+        </translation>
+    </message>
+</context>
+<context>
+    <name>QnBusinessResourceValidationStrings</name>
+    <message numerus="yes">
+        <location filename="../src/business/business_resource_validation.cpp" line="17"/>
+        <source>%n Camera(s)</source>
+        <translation type="unfinished">
+            <numerusform>%n Camera</numerusform>
+            <numerusform>%n Cameras</numerusform>
+        </translation>
+    </message>
+    <message numerus="yes">
+        <location filename="../src/business/business_resource_validation.cpp" line="18"/>
+        <source>%n of %1 cameras</source>
+        <translation type="unfinished">
+            <numerusform></numerusform>
+            <numerusform></numerusform>
+        </translation>
+    </message>
+</context>
+<context>
+    <name>QnBusinessRuleViewModel</name>
+    <message numerus="yes">
+        <location filename="../src/ui/models/business_rule_view_model.cpp" line="792"/>
+        <location filename="../src/ui/models/business_rule_view_model.cpp" line="857"/>
+        <source>%n Camera(s)</source>
+        <translation>
+            <numerusform>%n Camera</numerusform>
+            <numerusform>%n Cameras</numerusform>
+        </translation>
+    </message>
+    <message numerus="yes">
+        <location filename="../src/ui/models/business_rule_view_model.cpp" line="787"/>
+        <source>%n Server(s)</source>
+        <translation>
+            <numerusform>%n Server</numerusform>
+            <numerusform>%n Servers</numerusform>
+        </translation>
+    </message>
+    <message numerus="yes">
+        <source>%1 of %n cameras</source>
+        <comment>...for</comment>
+        <translation type="obsolete">
+            <numerusform>%1 of %n camera</numerusform>
+            <numerusform>%1 of %n cameras</numerusform>
+        </translation>
+    </message>
+    <message numerus="yes">
+        <source>no more than once per %n days</source>
+        <translation type="obsolete">
+            <numerusform>no more than once per day</numerusform>
+            <numerusform>no more than once per %n days</numerusform>
+        </translation>
+    </message>
+    <message numerus="yes">
+        <source>no more than once per %n hours</source>
+        <translation type="obsolete">
+            <numerusform>no more than once per hour</numerusform>
+            <numerusform>no more than once per %n hours</numerusform>
+        </translation>
+    </message>
+    <message numerus="yes">
+        <source>no more than once per %n minutes</source>
+        <translation type="obsolete">
+            <numerusform>no more than once per minute</numerusform>
+            <numerusform>no more than once per %n minutes</numerusform>
+        </translation>
+    </message>
+    <message numerus="yes">
+        <source>no more than once per %n seconds</source>
+        <translation type="obsolete">
+            <numerusform>no more than once per second</numerusform>
+            <numerusform>no more than once per %n seconds</numerusform>
+        </translation>
+    </message>
+    <message numerus="yes">
+        <location filename="../src/ui/models/business_rule_view_model.cpp" line="874"/>
+        <source>Every %n days</source>
+        <translation>
+            <numerusform>Every day</numerusform>
+            <numerusform>Every %n days</numerusform>
+        </translation>
+    </message>
+    <message numerus="yes">
+        <location filename="../src/ui/models/business_rule_view_model.cpp" line="877"/>
+        <source>Every %n hours</source>
+        <translation>
+            <numerusform>Every hour</numerusform>
+            <numerusform>Every %n hours</numerusform>
+        </translation>
+    </message>
+    <message numerus="yes">
+        <location filename="../src/ui/models/business_rule_view_model.cpp" line="880"/>
+        <source>Every %n minutes</source>
+        <translation>
+            <numerusform>Every minute</numerusform>
+            <numerusform>Every %n minutes</numerusform>
+        </translation>
+    </message>
+    <message numerus="yes">
+        <location filename="../src/ui/models/business_rule_view_model.cpp" line="882"/>
+        <source>Every %n seconds</source>
+        <translation>
+            <numerusform>Every second</numerusform>
+            <numerusform>Every %n seconds</numerusform>
+        </translation>
+    </message>
+</context>
+<context>
+    <name>QnCameraAdditionDialog</name>
+    <message numerus="yes">
+        <location filename="../src/ui/dialogs/camera_addition_dialog.cpp" line="616"/>
+        <source>%n camera(s) added successfully.
+It might take a few moments to populate them in the tree.</source>
+        <translation>
+            <numerusform>%n camera(s) added successfully.
+It might take a few seconds for the cameras to populate in the tree.</numerusform>
+            <numerusform>%n camera(s) added successfully.
+It might take a few seconds for the cameras to populate in the tree.</numerusform>
+        </translation>
+    </message>
+    <message numerus="yes">
+        <source>Error while adding camera(s)</source>
+        <translation type="obsolete">
+            <numerusform>Error while adding a camera</numerusform>
+            <numerusform>Error while adding cameras</numerusform>
+        </translation>
+    </message>
+    <message numerus="yes">
+        <location filename="../src/ui/dialogs/camera_addition_dialog.cpp" line="742"/>
+        <source>Scanning hosts... (%1)</source>
+        <translation type="unfinished">
+            <numerusform></numerusform>
+            <numerusform></numerusform>
+        </translation>
+    </message>
+    <message numerus="yes">
+        <location filename="../src/ui/dialogs/camera_addition_dialog.cpp" line="743"/>
+        <source>%n cameras found</source>
+        <translation type="unfinished">
+            <numerusform></numerusform>
+            <numerusform></numerusform>
+        </translation>
+    </message>
+    <message numerus="yes">
+        <location filename="../src/ui/dialogs/camera_addition_dialog.cpp" line="624"/>
+        <source>Error while adding camera(s).</source>
+        <translation type="unfinished">
+            <numerusform></numerusform>
+            <numerusform></numerusform>
+        </translation>
+    </message>
+</context>
+<context>
+    <name>QnCameraInputPolicy</name>
+    <message numerus="yes">
+        <location filename="../src/business/business_resource_validation.cpp" line="61"/>
+        <source>%1 have no input ports</source>
+        <translation type="unfinished">
+            <numerusform></numerusform>
+            <numerusform></numerusform>
+        </translation>
+    </message>
+</context>
+<context>
+    <name>QnCameraListDialog</name>
+    <message numerus="yes">
+        <location filename="../src/ui/dialogs/camera_list_dialog.cpp" line="93"/>
+        <source>Camera List - %n camera(s) found</source>
+        <translation>
+            <numerusform>Camera List - %n camera found</numerusform>
+            <numerusform>Camera List - %n cameras found</numerusform>
+        </translation>
+    </message>
+    <message numerus="yes">
+        <location filename="../src/ui/dialogs/camera_list_dialog.cpp" line="95"/>
+        <source>Camera List for &apos;%1&apos; - %n camera(s) found</source>
+        <translation type="unfinished">
+            <numerusform></numerusform>
+            <numerusform></numerusform>
+        </translation>
+    </message>
+    <message numerus="yes">
+        <source>Camera List for media server &apos;%1&apos; - %n camera(s) found</source>
+        <translation type="obsolete">
+            <numerusform>Camera List for media server &apos;%1&apos; - %n camera found</numerusform>
+            <numerusform>Camera List for media server &apos;%1&apos; - %n cameras found</numerusform>
+        </translation>
+    </message>
+</context>
+<context>
+    <name>QnCameraMotionPolicy</name>
+    <message numerus="yes">
+        <location filename="../src/business/business_resource_validation.cpp" line="83"/>
+        <source>Recording or motion detection is disabled for %1</source>
+        <translation type="unfinished">
+            <numerusform></numerusform>
+            <numerusform></numerusform>
+        </translation>
+    </message>
+</context>
+<context>
+    <name>QnCameraOutputPolicy</name>
+    <message numerus="yes">
+        <location filename="../src/business/business_resource_validation.cpp" line="71"/>
+        <source>%1 have no output relays</source>
+        <translation type="unfinished">
+            <numerusform></numerusform>
+            <numerusform></numerusform>
+        </translation>
+    </message>
+</context>
+<context>
+    <name>QnCameraRecordingPolicy</name>
+    <message numerus="yes">
+        <location filename="../src/business/business_resource_validation.cpp" line="93"/>
+        <source>Recording is disabled for %1</source>
+        <translation type="unfinished">
+            <numerusform></numerusform>
+            <numerusform></numerusform>
+        </translation>
+    </message>
+</context>
+<context>
+    <name>QnCameraScheduleWidget</name>
+    <message numerus="yes">
+        <source>%n digital license(s) are used out of %1.</source>
+        <translation type="obsolete">
+            <numerusform>%n digital license is used out of %1.</numerusform>
+            <numerusform>%n digital licenses are used out of %1.</numerusform>
+        </translation>
+    </message>
+    <message numerus="yes">
+        <location filename="../src/ui/widgets/properties/camera_schedule_widget.cpp" line="632"/>
+        <source>%n analog license(s) are used out of %1.</source>
+        <translation>
+            <numerusform>%n analog license is used out of %1.</numerusform>
+            <numerusform>%n analog licenses are used out of %1.</numerusform>
+        </translation>
+    </message>
+    <message numerus="yes">
+        <source>Activate %n more digital license(s).</source>
+        <translation type="obsolete">
+            <numerusform>Activate %n more digital license.</numerusform>
+            <numerusform>Activate %n more digital licenses.</numerusform>
+        </translation>
+    </message>
+    <message numerus="yes">
+        <source>Activate %1 more analog license(s).</source>
+        <translation type="obsolete">
+            <numerusform>Activate %1 more analog license.</numerusform>
+            <numerusform>Activate %1 more analog licenses.</numerusform>
+        </translation>
+    </message>
+    <message numerus="yes">
+        <source>%n more digital license(s) will be used.</source>
+        <translation type="obsolete">
+            <numerusform>%n more digital license will be used.</numerusform>
+            <numerusform>%n more digital licenses will be used.</numerusform>
+        </translation>
+    </message>
+    <message numerus="yes">
+        <location filename="../src/ui/widgets/properties/camera_schedule_widget.cpp" line="664"/>
+        <source>%n more analog license(s) will be used.</source>
+        <translation>
+            <numerusform>%n more analog license will be used.</numerusform>
+            <numerusform>%n more analog licenses will be used.</numerusform>
+        </translation>
+    </message>
+    <message numerus="yes">
+        <source>Activate %n more analog license(s).</source>
+        <translation type="obsolete">
+            <numerusform>Activate %n more analog license.</numerusform>
+            <numerusform>Activate %n more analog licenses.</numerusform>
+        </translation>
+    </message>
+    <message numerus="yes">
+        <location filename="../src/ui/widgets/properties/camera_schedule_widget.cpp" line="623"/>
+        <source>%n license(s) are used out of %1.</source>
+        <translation type="unfinished">
+            <numerusform></numerusform>
+            <numerusform></numerusform>
+        </translation>
+    </message>
+    <message numerus="yes">
+        <location filename="../src/ui/widgets/properties/camera_schedule_widget.cpp" line="655"/>
+        <source>Activate %n more license(s).</source>
+        <translation type="unfinished">
+            <numerusform></numerusform>
+            <numerusform></numerusform>
+        </translation>
+    </message>
+    <message numerus="yes">
+        <location filename="../src/ui/widgets/properties/camera_schedule_widget.cpp" line="662"/>
+        <source>%n more license(s) will be used.</source>
+        <translation type="unfinished">
+            <numerusform></numerusform>
+            <numerusform></numerusform>
+        </translation>
+    </message>
+</context>
+<context>
+    <name>QnEventLogDialog</name>
+    <message numerus="yes">
+        <location filename="../src/ui/dialogs/event_log_dialog.cpp" line="362"/>
+        <source>Event log for period from %1 to %2 - %n event(s) found</source>
+        <translation type="unfinished">
+            <numerusform></numerusform>
+            <numerusform></numerusform>
+        </translation>
+    </message>
+    <message numerus="yes">
+        <location filename="../src/ui/dialogs/event_log_dialog.cpp" line="366"/>
+        <source>Event log for %1 - %n event(s) found</source>
+        <translation type="unfinished">
+            <numerusform></numerusform>
+            <numerusform></numerusform>
+        </translation>
+    </message>
+    <message numerus="yes">
+        <location filename="../src/ui/dialogs/event_log_dialog.cpp" line="406"/>
+        <source>&lt;%n camera(s)&gt;</source>
+        <translation type="unfinished">
+            <numerusform></numerusform>
+            <numerusform></numerusform>
+        </translation>
+    </message>
+</context>
+<context>
+    <name>QnExportCameraSettingsDialog</name>
+    <message numerus="yes">
+        <source>%n digital license(s) will be used out of %1.</source>
+        <translation type="obsolete">
+            <numerusform>%n digital license will be used out of %1.</numerusform>
+            <numerusform>%n digital licenses will be used out of %1.</numerusform>
+        </translation>
+    </message>
+    <message numerus="yes">
+        <source>%n analog  license(s) will be used out of %1.</source>
+        <translation type="obsolete">
+            <numerusform>%n analog license will be used out of %1.</numerusform>
+            <numerusform>%n analog  licenses will be used out of %1.</numerusform>
+        </translation>
+    </message>
+    <message numerus="yes">
+        <source>%n analog license(s) will be used out of %1.</source>
+        <translation type="obsolete">
+            <numerusform>%n analog license will be used out of %1.</numerusform>
+            <numerusform>%n analog licenses will be used out of %1.</numerusform>
+        </translation>
+    </message>
+</context>
+<context>
+    <name>QnExportScheduleResourceSelectionDialogDelegate</name>
+    <message numerus="yes">
+        <source>%n digital license(s) will be used out of %1.</source>
+        <translation type="obsolete">
+            <numerusform>%n digital license will be used out of %1.</numerusform>
+            <numerusform>%n digital licenses will be used out of %1.</numerusform>
+        </translation>
+    </message>
+    <message numerus="yes">
+        <location filename="../src/ui/widgets/properties/camera_schedule_widget.cpp" line="91"/>
+        <source>%n analog license(s) will be used out of %1.</source>
+        <translation>
+            <numerusform>%n analog license will be used out of %1.</numerusform>
+            <numerusform>%n analog licenses will be used out of %1.</numerusform>
+        </translation>
+    </message>
+    <message numerus="yes">
+        <location filename="../src/ui/widgets/properties/camera_schedule_widget.cpp" line="87"/>
+        <source>%n license(s) will be used out of %1.</source>
+        <translation type="unfinished">
+            <numerusform></numerusform>
+            <numerusform></numerusform>
+        </translation>
+    </message>
+</context>
+<context>
+    <name>QnLicenseListModel</name>
+    <message numerus="yes">
+        <location filename="../src/ui/models/license_list_model.cpp" line="110"/>
+        <source>In %n days</source>
+        <translation>
+            <numerusform>In %n day</numerusform>
+            <numerusform>In %n days</numerusform>
+        </translation>
+    </message>
+</context>
+<context>
+    <name>QnMultipleCameraSettingsWidget</name>
+    <message numerus="yes">
+        <source>%n digital license(s) are used out of %1.</source>
+        <translation type="obsolete">
+            <numerusform>%n digital license is used out of %1.</numerusform>
+            <numerusform>%n digital licenses are used out of %1.</numerusform>
+        </translation>
+    </message>
+    <message numerus="yes">
+        <location filename="../src/ui/widgets/properties/multiple_camera_settings_widget.cpp" line="473"/>
+        <source>%n analog license(s) are used out of %1.</source>
+        <translation type="unfinished">
+            <numerusform>%n analog license is used out of %1.</numerusform>
+            <numerusform>%n analog licenses are used out of %1.</numerusform>
+        </translation>
+    </message>
+    <message numerus="yes">
+        <location filename="../src/ui/widgets/properties/multiple_camera_settings_widget.cpp" line="464"/>
+        <source>%n license(s) are used out of %1.</source>
+        <translation type="unfinished">
+            <numerusform></numerusform>
+            <numerusform></numerusform>
+        </translation>
+    </message>
+    <message numerus="yes">
+        <location filename="../src/ui/widgets/properties/multiple_camera_settings_widget.cpp" line="496"/>
+        <source>Activate %n more license(s).</source>
+        <translation type="unfinished">
+            <numerusform></numerusform>
+            <numerusform></numerusform>
+        </translation>
+    </message>
+    <message numerus="yes">
+        <location filename="../src/ui/widgets/properties/multiple_camera_settings_widget.cpp" line="503"/>
+        <source>%n more license(s) will be used.</source>
+        <translation type="unfinished">
+            <numerusform></numerusform>
+            <numerusform></numerusform>
+        </translation>
+    </message>
+    <message numerus="yes">
+        <location filename="../src/ui/widgets/properties/multiple_camera_settings_widget.cpp" line="505"/>
+        <source>%n more analog license(s) will be used.</source>
+        <translation type="unfinished">
+            <numerusform>%n more analog license will be used.</numerusform>
+            <numerusform>%n more analog licenses will be used.</numerusform>
+        </translation>
+    </message>
+</context>
+<context>
+    <name>QnNotificationListWidget</name>
+    <message numerus="yes">
+        <location filename="../src/ui/graphics/items/notifications/notification_list_widget.cpp" line="178"/>
+        <source>%n more item(s)</source>
+        <translation type="unfinished">
+            <numerusform></numerusform>
+            <numerusform></numerusform>
+        </translation>
+    </message>
+</context>
+<context>
+    <name>QnPtzManageModel</name>
+    <message numerus="yes">
+        <location filename="../src/ui/models/ptz_manage_model.cpp" line="595"/>
+        <source>This preset will be activated after %n minutes of inactivity</source>
+        <translation type="unfinished">
+            <numerusform></numerusform>
+            <numerusform></numerusform>
+        </translation>
+    </message>
+    <message numerus="yes">
+        <location filename="../src/ui/models/ptz_manage_model.cpp" line="705"/>
+        <source>Tour has %n identical positions</source>
+        <translation type="unfinished">
+            <numerusform></numerusform>
+            <numerusform></numerusform>
+        </translation>
+    </message>
+    <message numerus="yes">
+        <location filename="../src/ui/models/ptz_manage_model.cpp" line="714"/>
+        <source>about %n minute(s)</source>
+        <translation type="unfinished">
+            <numerusform></numerusform>
+            <numerusform></numerusform>
+        </translation>
+    </message>
+</context>
+<context>
+    <name>QnPtzTourSpotsModel</name>
+    <message numerus="yes">
+        <location filename="../src/ui/models/ptz_tour_spots_model.cpp" line="90"/>
+        <source>%n seconds</source>
+        <translation type="unfinished">
+            <numerusform></numerusform>
+            <numerusform></numerusform>
+        </translation>
+    </message>
+</context>
+<context>
+    <name>QnServerResourceWidget</name>
+    <message numerus="yes">
+        <location filename="../src/ui/graphics/items/resource/server_resource_widget.cpp" line="758"/>
+        <source>%1 %2 (up %n days, %3)</source>
+        <translation type="unfinished">
+            <numerusform></numerusform>
+            <numerusform></numerusform>
+        </translation>
+    </message>
+</context>
+<context>
+    <name>QnSingleCameraSettingsWidget</name>
+    <message numerus="yes">
+        <source>%n digital license(s) are used out of %1.</source>
+        <translation type="obsolete">
+            <numerusform>%n digital license is used out of %1.</numerusform>
+            <numerusform>%n digital licenses are used out of %1.</numerusform>
+        </translation>
+    </message>
+    <message numerus="yes">
+        <location filename="../src/ui/widgets/properties/single_camera_settings_widget.cpp" line="855"/>
+        <source>%n analog license(s) are used out of %1.</source>
+        <translation type="unfinished">
+            <numerusform>%n analog license is used out of %1.</numerusform>
+            <numerusform>%n analog licenses are used out of %1.</numerusform>
+        </translation>
+    </message>
+    <message numerus="yes">
+        <location filename="../src/ui/widgets/properties/single_camera_settings_widget.cpp" line="846"/>
+        <source>%n license(s) are used out of %1.</source>
+        <translation type="unfinished">
+            <numerusform></numerusform>
+            <numerusform></numerusform>
+        </translation>
+    </message>
+    <message numerus="yes">
+        <location filename="../src/ui/widgets/properties/single_camera_settings_widget.cpp" line="878"/>
+        <source>Activate %n more license(s).</source>
+        <translation type="unfinished">
+            <numerusform></numerusform>
+            <numerusform></numerusform>
+        </translation>
+    </message>
+    <message numerus="yes">
+        <location filename="../src/ui/widgets/properties/single_camera_settings_widget.cpp" line="885"/>
+        <source>%n more license(s) will be used.</source>
+        <translation type="unfinished">
+            <numerusform></numerusform>
+            <numerusform></numerusform>
+        </translation>
+    </message>
+    <message numerus="yes">
+        <location filename="../src/ui/widgets/properties/single_camera_settings_widget.cpp" line="887"/>
+        <source>%n more analog license(s) will be used.</source>
+        <translation type="unfinished">
+            <numerusform>%n more analog license will be used.</numerusform>
+            <numerusform>%n more analog licenses will be used.</numerusform>
+        </translation>
+    </message>
+</context>
+<context>
+    <name>QnUserEmailPolicy</name>
+    <message numerus="yes">
+        <location filename="../src/business/business_resource_validation.cpp" line="134"/>
+        <source>%n of %1 additional E-Mail addresses are invalid</source>
+        <translation>
+            <numerusform>%n of %1 additional E-Mail address is invalid</numerusform>
+            <numerusform>%n of %1 additional E-Mail addresses are invalid</numerusform>
+        </translation>
+    </message>
+    <message numerus="yes">
+        <location filename="../src/business/business_resource_validation.cpp" line="139"/>
+        <source>%n User(s)</source>
+        <translation type="unfinished">
+            <numerusform></numerusform>
+            <numerusform></numerusform>
+        </translation>
+    </message>
+    <message numerus="yes">
+        <location filename="../src/business/business_resource_validation.cpp" line="141"/>
+        <source>%1, %n additional</source>
+        <translation type="unfinished">
+            <numerusform></numerusform>
+            <numerusform></numerusform>
+        </translation>
+    </message>
+    <message numerus="yes">
+        <location filename="../src/business/business_resource_validation.cpp" line="119"/>
+        <source>%n of %1 users have invalid E-Mail address</source>
+        <translation>
+            <numerusform>%n of %1 user has and invalid E-Mail address</numerusform>
+            <numerusform>%n of %1 users have and invalid E-Mail address</numerusform>
+        </translation>
+    </message>
+</context>
+<context>
+    <name>QnWorkbenchActionHandler</name>
+    <message numerus="yes">
+        <source>The following %n layout(s) are not saved. Do you want to save them?</source>
+        <translation type="obsolete">
+            <numerusform>The following layout is not saved. Do you want to save it?</numerusform>
+            <numerusform>The following %n layouts are not saved. Do you want to save them?</numerusform>
+        </translation>
+    </message>
+    <message numerus="yes">
+        <source>The following %n layout(s) are being saved.</source>
+        <translation type="obsolete">
+            <numerusform>The following layout is being saved.</numerusform>
+            <numerusform>The following %n layouts are being saved.</numerusform>
+        </translation>
+    </message>
+    <message numerus="yes">
+        <location filename="../src/ui/workbench/handlers/workbench_action_handler.cpp" line="1797"/>
+        <source>Save changes to the following %n camera(s)?</source>
+        <translation>
+            <numerusform>Save changes to the following camera?</numerusform>
+            <numerusform>Save changes to the following %n cameras?</numerusform>
+        </translation>
+    </message>
+    <message numerus="yes">
+        <location filename="../src/ui/workbench/handlers/workbench_action_handler.cpp" line="2054"/>
+        <source>Are you sure you want to permanently delete these %n file(s)?</source>
+        <translation>
+            <numerusform>Are you sure you want to delete this file permanently?</numerusform>
+            <numerusform>Are you sure you want to delete these %n files permanently?</numerusform>
+        </translation>
+    </message>
+    <message numerus="yes">
+        <location filename="../src/ui/workbench/handlers/workbench_action_handler.cpp" line="2072"/>
+        <source>Are you sure you want to remove these %n item(s) from layout?</source>
+        <translation>
+            <numerusform>Are you sure you want to remove this item from layout?</numerusform>
+            <numerusform>Are you sure you want to remove these %n items from layout?</numerusform>
+        </translation>
+    </message>
+    <message numerus="yes">
+        <location filename="../src/ui/workbench/handlers/workbench_action_handler.cpp" line="2183"/>
+        <source>Do you really want to delete the following %n item(s)?</source>
+        <translation>
+            <numerusform>Are you sure you want to delete the following item?</numerusform>
+            <numerusform>Are you sure you want to delete the following %n items?</numerusform>
+        </translation>
+    </message>
+    <message numerus="yes">
+        <source>Exactly one item must be selected for export, but %n item(s) are currently selected.</source>
+        <translation type="obsolete">
+            <numerusform>Exactly one item must be selected for export, but %n item is currently selected.</numerusform>
+            <numerusform>Exactly one item must be selected for export, but %n items are currently selected.</numerusform>
+        </translation>
+    </message>
+    <message numerus="yes">
+        <source>Could not save the following %n layout(s) to Enterprise Controller.</source>
+        <translation type="obsolete">
+            <numerusform>Could not save the following layout to Enterprise Controller.</numerusform>
+            <numerusform>Could not save the following %n layouts to Enterprise Controller.</numerusform>
+        </translation>
+    </message>
+    <message numerus="yes">
+        <source>Do you want to restore these %n layout(s)?</source>
+        <translation type="obsolete">
+            <numerusform>Do you want to restore this layout?</numerusform>
+            <numerusform>Do you want to restore these %n layouts?</numerusform>
+        </translation>
+    </message>
+    <message numerus="yes">
+        <location filename="../src/ui/workbench/handlers/workbench_action_handler.cpp" line="2569"/>
+        <source>Could not save the following %n items to Enterprise Controller.</source>
+        <translation>
+            <numerusform>Cannot save the following item to Enterprise Controller.</numerusform>
+            <numerusform>Cannot save the following %n items to Enterprise Controller.</numerusform>
+        </translation>
+    </message>
+    <message numerus="yes">
+        <location filename="../src/ui/workbench/handlers/workbench_action_handler.cpp" line="2592"/>
+        <source>Could not save changes made to the following %n resource(s).</source>
+        <translation>
+            <numerusform>Cannot save changes made to the following resource.</numerusform>
+            <numerusform>Cannot save changes made to the following %n resources.</numerusform>
+        </translation>
+    </message>
+</context>
+<context>
+    <name>QnWorkbenchEcsHandler</name>
+    <message numerus="yes">
+        <source>Could not save the following %n layout(s) to Enterprise Controller.</source>
+        <translation type="obsolete">
+            <numerusform>Could not save the following layout to Enterprise Controller.</numerusform>
+            <numerusform>Could not save the following %n layouts to Enterprise Controller.</numerusform>
+        </translation>
+    </message>
+    <message numerus="yes">
+        <source>Do you want to restore these %n layout(s)?</source>
+        <translation type="obsolete">
+            <numerusform>Do you want to restore this layout?</numerusform>
+            <numerusform>Do you want to restore these %n layouts?</numerusform>
+        </translation>
+    </message>
+    <message numerus="yes">
+        <source>Could not save the following %n items to Enterprise Controller.</source>
+        <translation type="obsolete">
+            <numerusform>Could not save the following item to Enterprise Controller.</numerusform>
+            <numerusform>Could not save the following %n items to Enterprise Controller.</numerusform>
+        </translation>
+    </message>
+    <message numerus="yes">
+        <source>Could not save changes made to the following %n resource(s).</source>
+        <translation type="obsolete">
+            <numerusform>Could not save changes made to the following resource.</numerusform>
+            <numerusform>Could not save changes made to the following %n resources.</numerusform>
+        </translation>
+    </message>
+</context>
+<context>
+    <name>QnWorkbenchExportHandler</name>
+    <message numerus="yes">
+        <location filename="../src/ui/workbench/handlers/workbench_export_handler.cpp" line="186"/>
+        <source>Exactly one item must be selected for export, but %n item(s) are currently selected.</source>
+        <translation type="unfinished">
+            <numerusform>Exactly one item must be selected for export, but %n item is currently selected.</numerusform>
+            <numerusform>Exactly one item must be selected for export, but %n items are currently selected.</numerusform>
+        </translation>
+    </message>
+</context>
+<context>
+    <name>QnWorkbenchLayoutsHandler</name>
+    <message numerus="yes">
+        <location filename="../src/ui/workbench/handlers/workbench_layouts_handler.cpp" line="314"/>
+        <source>The following %n layout(s) are not saved. Do you want to save them?</source>
+        <translation type="unfinished">
+            <numerusform>The following layout is not saved. Do you want to save it?</numerusform>
+            <numerusform>The following %n layouts are not saved. Do you want to save them?</numerusform>
+        </translation>
+    </message>
+    <message numerus="yes">
+        <location filename="../src/ui/workbench/handlers/workbench_layouts_handler.cpp" line="343"/>
+        <source>The following %n layout(s) are being saved.</source>
+        <translation type="unfinished">
+            <numerusform>The following layout is being saved.</numerusform>
+            <numerusform>The following %n layouts are being saved.</numerusform>
+        </translation>
+    </message>
+    <message numerus="yes">
+        <location filename="../src/ui/workbench/handlers/workbench_layouts_handler.cpp" line="543"/>
+        <source>Could not save the following %n layout(s) to Enterprise Controller.</source>
+        <translation>
+            <numerusform>Cannot save the following layout to Enterprise Controller.</numerusform>
+            <numerusform>Cannot save the following %n layouts to Enterprise Controller.</numerusform>
+        </translation>
+    </message>
+    <message numerus="yes">
+        <location filename="../src/ui/workbench/handlers/workbench_layouts_handler.cpp" line="544"/>
+        <source>Do you want to restore these %n layout(s)?</source>
+        <translation type="unfinished">
+            <numerusform>Do you want to restore this layout?</numerusform>
+            <numerusform>Do you want to restore these %n layouts?</numerusform>
+        </translation>
+    </message>
+</context>
+</TS>