--- conflicted
+++ resolved
@@ -1,766 +1,761 @@
-<?xml version="1.0" encoding="utf-8"?>
-<!DOCTYPE TS>
-<TS version="2.0" language="en" sourcelanguage="en">
-<context>
-    <name>QnBlinkingImageButtonWidget</name>
-    <message numerus="yes">
-        <location filename="../src/ui/graphics/items/notifications/notifications_collection_widget.cpp" line="120"/>
-        <source>You have %n notifications</source>
-        <translation>
-            <numerusform>You have %n notification</numerusform>
-            <numerusform>You have %n notifications</numerusform>
-        </translation>
-    </message>
-</context>
-<context>
-    <name>QnBusinessResourceValidationStrings</name>
-    <message numerus="yes">
-        <location filename="../src/business/business_resource_validation.cpp" line="17"/>
-        <source>%n Camera(s)</source>
-        <translation type="unfinished">
-            <numerusform>%n Camera</numerusform>
-            <numerusform>%n Cameras</numerusform>
-        </translation>
-    </message>
-    <message numerus="yes">
-        <location filename="../src/business/business_resource_validation.cpp" line="18"/>
-        <source>%n of %1 cameras</source>
-        <translation type="unfinished">
-            <numerusform></numerusform>
-            <numerusform></numerusform>
-        </translation>
-    </message>
-</context>
-<context>
-    <name>QnBusinessRuleViewModel</name>
-    <message numerus="yes">
-        <location filename="../src/ui/models/business_rule_view_model.cpp" line="792"/>
-        <location filename="../src/ui/models/business_rule_view_model.cpp" line="857"/>
-        <source>%n Camera(s)</source>
-        <translation>
-            <numerusform>%n Camera</numerusform>
-            <numerusform>%n Cameras</numerusform>
-        </translation>
-    </message>
-    <message numerus="yes">
-        <location filename="../src/ui/models/business_rule_view_model.cpp" line="787"/>
-        <source>%n Server(s)</source>
-        <translation>
-            <numerusform>%n Server</numerusform>
-            <numerusform>%n Servers</numerusform>
-        </translation>
-    </message>
-    <message numerus="yes">
-        <source>%1 of %n cameras</source>
-        <comment>...for</comment>
-        <translation type="obsolete">
-            <numerusform>%1 of %n camera</numerusform>
-            <numerusform>%1 of %n cameras</numerusform>
-        </translation>
-    </message>
-    <message numerus="yes">
-        <source>no more than once per %n days</source>
-        <translation type="obsolete">
-            <numerusform>no more than once per day</numerusform>
-            <numerusform>no more than once per %n days</numerusform>
-        </translation>
-    </message>
-    <message numerus="yes">
-        <source>no more than once per %n hours</source>
-        <translation type="obsolete">
-            <numerusform>no more than once per hour</numerusform>
-            <numerusform>no more than once per %n hours</numerusform>
-        </translation>
-    </message>
-    <message numerus="yes">
-        <source>no more than once per %n minutes</source>
-        <translation type="obsolete">
-            <numerusform>no more than once per minute</numerusform>
-            <numerusform>no more than once per %n minutes</numerusform>
-        </translation>
-    </message>
-    <message numerus="yes">
-        <source>no more than once per %n seconds</source>
-        <translation type="obsolete">
-            <numerusform>no more than once per second</numerusform>
-            <numerusform>no more than once per %n seconds</numerusform>
-        </translation>
-    </message>
-    <message numerus="yes">
-        <location filename="../src/ui/models/business_rule_view_model.cpp" line="874"/>
-        <source>Every %n days</source>
-        <translation>
-            <numerusform>Every day</numerusform>
-            <numerusform>Every %n days</numerusform>
-        </translation>
-    </message>
-    <message numerus="yes">
-        <location filename="../src/ui/models/business_rule_view_model.cpp" line="877"/>
-        <source>Every %n hours</source>
-        <translation>
-            <numerusform>Every hour</numerusform>
-            <numerusform>Every %n hours</numerusform>
-        </translation>
-    </message>
-    <message numerus="yes">
-        <location filename="../src/ui/models/business_rule_view_model.cpp" line="880"/>
-        <source>Every %n minutes</source>
-        <translation>
-            <numerusform>Every minute</numerusform>
-            <numerusform>Every %n minutes</numerusform>
-        </translation>
-    </message>
-    <message numerus="yes">
-        <location filename="../src/ui/models/business_rule_view_model.cpp" line="882"/>
-        <source>Every %n seconds</source>
-        <translation>
-            <numerusform>Every second</numerusform>
-            <numerusform>Every %n seconds</numerusform>
-        </translation>
-    </message>
-</context>
-<context>
-    <name>QnCameraAdditionDialog</name>
-    <message numerus="yes">
-        <location filename="../src/ui/dialogs/camera_addition_dialog.cpp" line="616"/>
-        <source>%n camera(s) added successfully.
-It might take a few moments to populate them in the tree.</source>
-        <translation>
-            <numerusform>%n camera(s) added successfully.
-It might take a few seconds for the cameras to populate in the tree.</numerusform>
-            <numerusform>%n camera(s) added successfully.
-It might take a few seconds for the cameras to populate in the tree.</numerusform>
-        </translation>
-    </message>
-    <message numerus="yes">
-        <source>Error while adding camera(s)</source>
-        <translation type="obsolete">
-            <numerusform>Error while adding a camera</numerusform>
-            <numerusform>Error while adding cameras</numerusform>
-        </translation>
-    </message>
-    <message numerus="yes">
-        <location filename="../src/ui/dialogs/camera_addition_dialog.cpp" line="742"/>
-        <source>Scanning hosts... (%1)</source>
-        <translation type="unfinished">
-            <numerusform></numerusform>
-            <numerusform></numerusform>
-        </translation>
-    </message>
-    <message numerus="yes">
-        <location filename="../src/ui/dialogs/camera_addition_dialog.cpp" line="743"/>
-        <source>%n cameras found</source>
-        <translation type="unfinished">
-            <numerusform></numerusform>
-            <numerusform></numerusform>
-        </translation>
-    </message>
-    <message numerus="yes">
-        <location filename="../src/ui/dialogs/camera_addition_dialog.cpp" line="624"/>
-        <source>Error while adding camera(s).</source>
-        <translation type="unfinished">
-            <numerusform></numerusform>
-            <numerusform></numerusform>
-        </translation>
-    </message>
-</context>
-<context>
-    <name>QnCameraInputPolicy</name>
-    <message numerus="yes">
-        <location filename="../src/business/business_resource_validation.cpp" line="61"/>
-        <source>%1 have no input ports</source>
-        <translation type="unfinished">
-            <numerusform></numerusform>
-            <numerusform></numerusform>
-        </translation>
-    </message>
-</context>
-<context>
-    <name>QnCameraListDialog</name>
-    <message numerus="yes">
-        <location filename="../src/ui/dialogs/camera_list_dialog.cpp" line="93"/>
-        <source>Camera List - %n camera(s) found</source>
-        <translation>
-            <numerusform>Camera List - %n camera found</numerusform>
-            <numerusform>Camera List - %n cameras found</numerusform>
-        </translation>
-    </message>
-    <message numerus="yes">
-        <location filename="../src/ui/dialogs/camera_list_dialog.cpp" line="95"/>
-        <source>Camera List for &apos;%1&apos; - %n camera(s) found</source>
-        <translation type="unfinished">
-            <numerusform></numerusform>
-            <numerusform></numerusform>
-        </translation>
-    </message>
-    <message numerus="yes">
-        <source>Camera List for media server &apos;%1&apos; - %n camera(s) found</source>
-        <translation type="obsolete">
-            <numerusform>Camera List for media server &apos;%1&apos; - %n camera found</numerusform>
-            <numerusform>Camera List for media server &apos;%1&apos; - %n cameras found</numerusform>
-        </translation>
-    </message>
-</context>
-<context>
-    <name>QnCameraMotionPolicy</name>
-    <message numerus="yes">
-        <location filename="../src/business/business_resource_validation.cpp" line="83"/>
-        <source>Recording or motion detection is disabled for %1</source>
-        <translation type="unfinished">
-            <numerusform></numerusform>
-            <numerusform></numerusform>
-        </translation>
-    </message>
-</context>
-<context>
-    <name>QnCameraOutputPolicy</name>
-    <message numerus="yes">
-        <location filename="../src/business/business_resource_validation.cpp" line="71"/>
-        <source>%1 have no output relays</source>
-        <translation type="unfinished">
-            <numerusform></numerusform>
-            <numerusform></numerusform>
-        </translation>
-    </message>
-</context>
-<context>
-    <name>QnCameraRecordingPolicy</name>
-    <message numerus="yes">
-        <location filename="../src/business/business_resource_validation.cpp" line="93"/>
-        <source>Recording is disabled for %1</source>
-        <translation type="unfinished">
-            <numerusform></numerusform>
-            <numerusform></numerusform>
-        </translation>
-    </message>
-</context>
-<context>
-    <name>QnCameraScheduleWidget</name>
-    <message numerus="yes">
-        <source>%n digital license(s) are used out of %1.</source>
-        <translation type="obsolete">
-            <numerusform>%n digital license is used out of %1.</numerusform>
-            <numerusform>%n digital licenses are used out of %1.</numerusform>
-        </translation>
-    </message>
-    <message numerus="yes">
-        <location filename="../src/ui/widgets/properties/camera_schedule_widget.cpp" line="632"/>
-        <source>%n analog license(s) are used out of %1.</source>
-        <translation>
-            <numerusform>%n analog license is used out of %1.</numerusform>
-            <numerusform>%n analog licenses are used out of %1.</numerusform>
-        </translation>
-    </message>
-    <message numerus="yes">
-        <source>Activate %n more digital license(s).</source>
-        <translation type="obsolete">
-            <numerusform>Activate %n more digital license.</numerusform>
-            <numerusform>Activate %n more digital licenses.</numerusform>
-        </translation>
-    </message>
-    <message numerus="yes">
-        <source>Activate %1 more analog license(s).</source>
-        <translation type="obsolete">
-            <numerusform>Activate %1 more analog license.</numerusform>
-            <numerusform>Activate %1 more analog licenses.</numerusform>
-        </translation>
-    </message>
-    <message numerus="yes">
-        <source>%n more digital license(s) will be used.</source>
-        <translation type="obsolete">
-            <numerusform>%n more digital license will be used.</numerusform>
-            <numerusform>%n more digital licenses will be used.</numerusform>
-        </translation>
-    </message>
-    <message numerus="yes">
-        <location filename="../src/ui/widgets/properties/camera_schedule_widget.cpp" line="664"/>
-        <source>%n more analog license(s) will be used.</source>
-        <translation>
-            <numerusform>%n more analog license will be used.</numerusform>
-            <numerusform>%n more analog licenses will be used.</numerusform>
-        </translation>
-    </message>
-    <message numerus="yes">
-        <source>Activate %n more analog license(s).</source>
-        <translation type="obsolete">
-            <numerusform>Activate %n more analog license.</numerusform>
-            <numerusform>Activate %n more analog licenses.</numerusform>
-        </translation>
-    </message>
-    <message numerus="yes">
-        <location filename="../src/ui/widgets/properties/camera_schedule_widget.cpp" line="623"/>
-        <source>%n license(s) are used out of %1.</source>
-        <translation type="unfinished">
-            <numerusform></numerusform>
-            <numerusform></numerusform>
-        </translation>
-    </message>
-    <message numerus="yes">
-        <location filename="../src/ui/widgets/properties/camera_schedule_widget.cpp" line="655"/>
-        <source>Activate %n more license(s).</source>
-        <translation type="unfinished">
-            <numerusform></numerusform>
-            <numerusform></numerusform>
-        </translation>
-    </message>
-    <message numerus="yes">
-        <location filename="../src/ui/widgets/properties/camera_schedule_widget.cpp" line="662"/>
-        <source>%n more license(s) will be used.</source>
-        <translation type="unfinished">
-            <numerusform></numerusform>
-            <numerusform></numerusform>
-        </translation>
-    </message>
-</context>
-<context>
-    <name>QnEventLogDialog</name>
-    <message numerus="yes">
-        <location filename="../src/ui/dialogs/event_log_dialog.cpp" line="362"/>
-        <source>Event log for period from %1 to %2 - %n event(s) found</source>
-        <translation type="unfinished">
-            <numerusform></numerusform>
-            <numerusform></numerusform>
-        </translation>
-    </message>
-    <message numerus="yes">
-        <location filename="../src/ui/dialogs/event_log_dialog.cpp" line="366"/>
-        <source>Event log for %1 - %n event(s) found</source>
-        <translation type="unfinished">
-            <numerusform></numerusform>
-            <numerusform></numerusform>
-        </translation>
-    </message>
-    <message numerus="yes">
-        <location filename="../src/ui/dialogs/event_log_dialog.cpp" line="406"/>
-        <source>&lt;%n camera(s)&gt;</source>
-        <translation type="unfinished">
-            <numerusform></numerusform>
-            <numerusform></numerusform>
-        </translation>
-    </message>
-</context>
-<context>
-    <name>QnExportCameraSettingsDialog</name>
-    <message numerus="yes">
-        <source>%n digital license(s) will be used out of %1.</source>
-        <translation type="obsolete">
-            <numerusform>%n digital license will be used out of %1.</numerusform>
-            <numerusform>%n digital licenses will be used out of %1.</numerusform>
-        </translation>
-    </message>
-    <message numerus="yes">
-        <source>%n analog  license(s) will be used out of %1.</source>
-        <translation type="obsolete">
-            <numerusform>%n analog license will be used out of %1.</numerusform>
-            <numerusform>%n analog  licenses will be used out of %1.</numerusform>
-        </translation>
-    </message>
-    <message numerus="yes">
-        <source>%n analog license(s) will be used out of %1.</source>
-        <translation type="obsolete">
-            <numerusform>%n analog license will be used out of %1.</numerusform>
-            <numerusform>%n analog licenses will be used out of %1.</numerusform>
-        </translation>
-    </message>
-</context>
-<context>
-    <name>QnExportScheduleResourceSelectionDialogDelegate</name>
-    <message numerus="yes">
-        <source>%n digital license(s) will be used out of %1.</source>
-        <translation type="obsolete">
-            <numerusform>%n digital license will be used out of %1.</numerusform>
-            <numerusform>%n digital licenses will be used out of %1.</numerusform>
-        </translation>
-    </message>
-    <message numerus="yes">
-        <location filename="../src/ui/widgets/properties/camera_schedule_widget.cpp" line="91"/>
-        <source>%n analog license(s) will be used out of %1.</source>
-        <translation>
-            <numerusform>%n analog license will be used out of %1.</numerusform>
-            <numerusform>%n analog licenses will be used out of %1.</numerusform>
-        </translation>
-    </message>
-    <message numerus="yes">
-        <location filename="../src/ui/widgets/properties/camera_schedule_widget.cpp" line="87"/>
-        <source>%n license(s) will be used out of %1.</source>
-        <translation type="unfinished">
-            <numerusform></numerusform>
-            <numerusform></numerusform>
-        </translation>
-    </message>
-</context>
-<context>
-    <name>QnLicenseListModel</name>
-    <message numerus="yes">
-        <location filename="../src/ui/models/license_list_model.cpp" line="110"/>
-        <source>In %n days</source>
-        <translation>
-            <numerusform>In %n day</numerusform>
-            <numerusform>In %n days</numerusform>
-        </translation>
-    </message>
-</context>
-<context>
-<<<<<<< HEAD
-Would you like to restart in compatibility mode?</translation>
-Compatibility mode for versions lower than %3 is not supported.</translation>
-=======
->>>>>>> 883ecfb6
-    <name>QnMultipleCameraSettingsWidget</name>
-    <message numerus="yes">
-        <source>%n digital license(s) are used out of %1.</source>
-        <translation type="obsolete">
-            <numerusform>%n digital license is used out of %1.</numerusform>
-            <numerusform>%n digital licenses are used out of %1.</numerusform>
-        </translation>
-    </message>
-    <message numerus="yes">
-        <location filename="../src/ui/widgets/properties/multiple_camera_settings_widget.cpp" line="473"/>
-        <source>%n analog license(s) are used out of %1.</source>
-        <translation type="unfinished">
-            <numerusform>%n analog license is used out of %1.</numerusform>
-            <numerusform>%n analog licenses are used out of %1.</numerusform>
-        </translation>
-    </message>
-    <message numerus="yes">
-        <location filename="../src/ui/widgets/properties/multiple_camera_settings_widget.cpp" line="464"/>
-        <source>%n license(s) are used out of %1.</source>
-        <translation type="unfinished">
-            <numerusform></numerusform>
-            <numerusform></numerusform>
-        </translation>
-    </message>
-    <message numerus="yes">
-        <location filename="../src/ui/widgets/properties/multiple_camera_settings_widget.cpp" line="496"/>
-        <source>Activate %n more license(s).</source>
-        <translation type="unfinished">
-            <numerusform></numerusform>
-            <numerusform></numerusform>
-        </translation>
-    </message>
-    <message numerus="yes">
-        <location filename="../src/ui/widgets/properties/multiple_camera_settings_widget.cpp" line="503"/>
-        <source>%n more license(s) will be used.</source>
-        <translation type="unfinished">
-            <numerusform></numerusform>
-            <numerusform></numerusform>
-        </translation>
-    </message>
-    <message numerus="yes">
-        <location filename="../src/ui/widgets/properties/multiple_camera_settings_widget.cpp" line="505"/>
-        <source>%n more analog license(s) will be used.</source>
-        <translation type="unfinished">
-            <numerusform>%n more analog license will be used.</numerusform>
-            <numerusform>%n more analog licenses will be used.</numerusform>
-        </translation>
-    </message>
-</context>
-<context>
-    <name>QnNotificationListWidget</name>
-    <message numerus="yes">
-        <location filename="../src/ui/graphics/items/notifications/notification_list_widget.cpp" line="178"/>
-        <source>%n more item(s)</source>
-        <translation type="unfinished">
-            <numerusform></numerusform>
-            <numerusform></numerusform>
-        </translation>
-    </message>
-</context>
-<context>
-    <name>QnPtzManageModel</name>
-    <message numerus="yes">
-        <location filename="../src/ui/models/ptz_manage_model.cpp" line="595"/>
-        <source>This preset will be activated after %n minutes of inactivity</source>
-        <translation type="unfinished">
-            <numerusform></numerusform>
-            <numerusform></numerusform>
-        </translation>
-    </message>
-    <message numerus="yes">
-        <location filename="../src/ui/models/ptz_manage_model.cpp" line="705"/>
-        <source>Tour has %n identical positions</source>
-        <translation type="unfinished">
-            <numerusform></numerusform>
-            <numerusform></numerusform>
-        </translation>
-    </message>
-    <message numerus="yes">
-        <location filename="../src/ui/models/ptz_manage_model.cpp" line="714"/>
-        <source>about %n minute(s)</source>
-        <translation type="unfinished">
-            <numerusform></numerusform>
-            <numerusform></numerusform>
-        </translation>
-    </message>
-</context>
-<context>
-    <name>QnPtzTourSpotsModel</name>
-    <message numerus="yes">
-        <location filename="../src/ui/models/ptz_tour_spots_model.cpp" line="90"/>
-        <source>%n seconds</source>
-        <translation type="unfinished">
-            <numerusform></numerusform>
-            <numerusform></numerusform>
-        </translation>
-    </message>
-</context>
-<context>
-    <name>QnServerResourceWidget</name>
-    <message numerus="yes">
-        <location filename="../src/ui/graphics/items/resource/server_resource_widget.cpp" line="758"/>
-        <source>%1 %2 (up %n days, %3)</source>
-        <translation type="unfinished">
-            <numerusform></numerusform>
-            <numerusform></numerusform>
-        </translation>
-    </message>
-</context>
-<context>
-    <name>QnSingleCameraSettingsWidget</name>
-    <message numerus="yes">
-        <source>%n digital license(s) are used out of %1.</source>
-        <translation type="obsolete">
-            <numerusform>%n digital license is used out of %1.</numerusform>
-            <numerusform>%n digital licenses are used out of %1.</numerusform>
-        </translation>
-    </message>
-    <message numerus="yes">
-        <location filename="../src/ui/widgets/properties/single_camera_settings_widget.cpp" line="855"/>
-        <source>%n analog license(s) are used out of %1.</source>
-        <translation type="unfinished">
-            <numerusform>%n analog license is used out of %1.</numerusform>
-            <numerusform>%n analog licenses are used out of %1.</numerusform>
-        </translation>
-    </message>
-    <message numerus="yes">
-        <location filename="../src/ui/widgets/properties/single_camera_settings_widget.cpp" line="846"/>
-        <source>%n license(s) are used out of %1.</source>
-        <translation type="unfinished">
-            <numerusform></numerusform>
-            <numerusform></numerusform>
-        </translation>
-    </message>
-    <message numerus="yes">
-        <location filename="../src/ui/widgets/properties/single_camera_settings_widget.cpp" line="878"/>
-        <source>Activate %n more license(s).</source>
-        <translation type="unfinished">
-            <numerusform></numerusform>
-            <numerusform></numerusform>
-        </translation>
-    </message>
-    <message numerus="yes">
-        <location filename="../src/ui/widgets/properties/single_camera_settings_widget.cpp" line="885"/>
-        <source>%n more license(s) will be used.</source>
-        <translation type="unfinished">
-            <numerusform></numerusform>
-            <numerusform></numerusform>
-        </translation>
-    </message>
-    <message numerus="yes">
-        <location filename="../src/ui/widgets/properties/single_camera_settings_widget.cpp" line="887"/>
-        <source>%n more analog license(s) will be used.</source>
-        <translation type="unfinished">
-            <numerusform>%n more analog license will be used.</numerusform>
-            <numerusform>%n more analog licenses will be used.</numerusform>
-        </translation>
-    </message>
-</context>
-<context>
-    <name>QnUserEmailPolicy</name>
-    <message numerus="yes">
-        <location filename="../src/business/business_resource_validation.cpp" line="134"/>
-        <source>%n of %1 additional E-Mail addresses are invalid</source>
-        <translation>
-            <numerusform>%n of %1 additional E-Mail address is invalid</numerusform>
-            <numerusform>%n of %1 additional E-Mail addresses are invalid</numerusform>
-        </translation>
-    </message>
-    <message numerus="yes">
-        <location filename="../src/business/business_resource_validation.cpp" line="139"/>
-        <source>%n User(s)</source>
-        <translation type="unfinished">
-            <numerusform></numerusform>
-            <numerusform></numerusform>
-        </translation>
-    </message>
-    <message numerus="yes">
-        <location filename="../src/business/business_resource_validation.cpp" line="141"/>
-        <source>%1, %n additional</source>
-        <translation type="unfinished">
-            <numerusform></numerusform>
-            <numerusform></numerusform>
-        </translation>
-    </message>
-    <message numerus="yes">
-        <location filename="../src/business/business_resource_validation.cpp" line="119"/>
-        <source>%n of %1 users have invalid E-Mail address</source>
-        <translation>
-            <numerusform>%n of %1 user has and invalid E-Mail address</numerusform>
-            <numerusform>%n of %1 users have and invalid E-Mail address</numerusform>
-        </translation>
-    </message>
-</context>
-<context>
-    <name>QnWorkbenchActionHandler</name>
-    <message numerus="yes">
-        <source>The following %n layout(s) are not saved. Do you want to save them?</source>
-        <translation type="obsolete">
-            <numerusform>The following layout is not saved. Do you want to save it?</numerusform>
-            <numerusform>The following %n layouts are not saved. Do you want to save them?</numerusform>
-        </translation>
-    </message>
-    <message numerus="yes">
-        <source>The following %n layout(s) are being saved.</source>
-        <translation type="obsolete">
-            <numerusform>The following layout is being saved.</numerusform>
-            <numerusform>The following %n layouts are being saved.</numerusform>
-        </translation>
-    </message>
-    <message numerus="yes">
-        <location filename="../src/ui/workbench/handlers/workbench_action_handler.cpp" line="1797"/>
-        <source>Save changes to the following %n camera(s)?</source>
-        <translation>
-            <numerusform>Save changes to the following camera?</numerusform>
-            <numerusform>Save changes to the following %n cameras?</numerusform>
-        </translation>
-    </message>
-    <message numerus="yes">
-        <location filename="../src/ui/workbench/handlers/workbench_action_handler.cpp" line="2054"/>
-        <source>Are you sure you want to permanently delete these %n file(s)?</source>
-        <translation>
-            <numerusform>Are you sure you want to delete this file permanently?</numerusform>
-            <numerusform>Are you sure you want to delete these %n files permanently?</numerusform>
-        </translation>
-    </message>
-    <message numerus="yes">
-        <location filename="../src/ui/workbench/handlers/workbench_action_handler.cpp" line="2072"/>
-        <source>Are you sure you want to remove these %n item(s) from layout?</source>
-        <translation>
-            <numerusform>Are you sure you want to remove this item from layout?</numerusform>
-            <numerusform>Are you sure you want to remove these %n items from layout?</numerusform>
-        </translation>
-    </message>
-    <message numerus="yes">
-        <location filename="../src/ui/workbench/handlers/workbench_action_handler.cpp" line="2183"/>
-        <source>Do you really want to delete the following %n item(s)?</source>
-        <translation>
-            <numerusform>Are you sure you want to delete the following item?</numerusform>
-            <numerusform>Are you sure you want to delete the following %n items?</numerusform>
-        </translation>
-    </message>
-    <message numerus="yes">
-        <source>Exactly one item must be selected for export, but %n item(s) are currently selected.</source>
-        <translation type="obsolete">
-            <numerusform>Exactly one item must be selected for export, but %n item is currently selected.</numerusform>
-            <numerusform>Exactly one item must be selected for export, but %n items are currently selected.</numerusform>
-        </translation>
-    </message>
-    <message numerus="yes">
-        <source>Could not save the following %n layout(s) to Enterprise Controller.</source>
-        <translation type="obsolete">
-            <numerusform>Could not save the following layout to Enterprise Controller.</numerusform>
-            <numerusform>Could not save the following %n layouts to Enterprise Controller.</numerusform>
-        </translation>
-    </message>
-    <message numerus="yes">
-        <source>Do you want to restore these %n layout(s)?</source>
-        <translation type="obsolete">
-            <numerusform>Do you want to restore this layout?</numerusform>
-            <numerusform>Do you want to restore these %n layouts?</numerusform>
-        </translation>
-    </message>
-    <message numerus="yes">
-        <location filename="../src/ui/workbench/handlers/workbench_action_handler.cpp" line="2569"/>
-        <source>Could not save the following %n items to Enterprise Controller.</source>
-        <translation>
-            <numerusform>Cannot save the following item to Enterprise Controller.</numerusform>
-            <numerusform>Cannot save the following %n items to Enterprise Controller.</numerusform>
-        </translation>
-    </message>
-    <message numerus="yes">
-        <location filename="../src/ui/workbench/handlers/workbench_action_handler.cpp" line="2592"/>
-        <source>Could not save changes made to the following %n resource(s).</source>
-        <translation>
-            <numerusform>Cannot save changes made to the following resource.</numerusform>
-            <numerusform>Cannot save changes made to the following %n resources.</numerusform>
-        </translation>
-    </message>
-</context>
-<context>
-    <name>QnWorkbenchEcsHandler</name>
-    <message numerus="yes">
-        <source>Could not save the following %n layout(s) to Enterprise Controller.</source>
-        <translation type="obsolete">
-            <numerusform>Could not save the following layout to Enterprise Controller.</numerusform>
-            <numerusform>Could not save the following %n layouts to Enterprise Controller.</numerusform>
-        </translation>
-    </message>
-    <message numerus="yes">
-        <source>Do you want to restore these %n layout(s)?</source>
-        <translation type="obsolete">
-            <numerusform>Do you want to restore this layout?</numerusform>
-            <numerusform>Do you want to restore these %n layouts?</numerusform>
-        </translation>
-    </message>
-    <message numerus="yes">
-        <source>Could not save the following %n items to Enterprise Controller.</source>
-        <translation type="obsolete">
-            <numerusform>Could not save the following item to Enterprise Controller.</numerusform>
-            <numerusform>Could not save the following %n items to Enterprise Controller.</numerusform>
-        </translation>
-    </message>
-    <message numerus="yes">
-        <source>Could not save changes made to the following %n resource(s).</source>
-        <translation type="obsolete">
-            <numerusform>Could not save changes made to the following resource.</numerusform>
-            <numerusform>Could not save changes made to the following %n resources.</numerusform>
-        </translation>
-    </message>
-</context>
-<context>
-    <name>QnWorkbenchExportHandler</name>
-    <message numerus="yes">
-        <location filename="../src/ui/workbench/handlers/workbench_export_handler.cpp" line="186"/>
-        <source>Exactly one item must be selected for export, but %n item(s) are currently selected.</source>
-        <translation type="unfinished">
-            <numerusform>Exactly one item must be selected for export, but %n item is currently selected.</numerusform>
-            <numerusform>Exactly one item must be selected for export, but %n items are currently selected.</numerusform>
-        </translation>
-    </message>
-</context>
-<context>
-    <name>QnWorkbenchLayoutsHandler</name>
-    <message numerus="yes">
-        <location filename="../src/ui/workbench/handlers/workbench_layouts_handler.cpp" line="314"/>
-        <source>The following %n layout(s) are not saved. Do you want to save them?</source>
-        <translation type="unfinished">
-            <numerusform>The following layout is not saved. Do you want to save it?</numerusform>
-            <numerusform>The following %n layouts are not saved. Do you want to save them?</numerusform>
-        </translation>
-    </message>
-    <message numerus="yes">
-        <location filename="../src/ui/workbench/handlers/workbench_layouts_handler.cpp" line="343"/>
-        <source>The following %n layout(s) are being saved.</source>
-        <translation type="unfinished">
-            <numerusform>The following layout is being saved.</numerusform>
-            <numerusform>The following %n layouts are being saved.</numerusform>
-        </translation>
-    </message>
-    <message numerus="yes">
-        <location filename="../src/ui/workbench/handlers/workbench_layouts_handler.cpp" line="543"/>
-        <source>Could not save the following %n layout(s) to Enterprise Controller.</source>
-        <translation>
-            <numerusform>Cannot save the following layout to Enterprise Controller.</numerusform>
-            <numerusform>Cannot save the following %n layouts to Enterprise Controller.</numerusform>
-        </translation>
-    </message>
-    <message numerus="yes">
-        <location filename="../src/ui/workbench/handlers/workbench_layouts_handler.cpp" line="544"/>
-        <source>Do you want to restore these %n layout(s)?</source>
-        <translation type="unfinished">
-            <numerusform>Do you want to restore this layout?</numerusform>
-            <numerusform>Do you want to restore these %n layouts?</numerusform>
-        </translation>
-    </message>
-</context>
-</TS>
+<?xml version="1.0" encoding="utf-8"?>
+<!DOCTYPE TS>
+<TS version="2.0" language="en" sourcelanguage="en">
+<context>
+    <name>QnBlinkingImageButtonWidget</name>
+    <message numerus="yes">
+        <location filename="../src/ui/graphics/items/notifications/notifications_collection_widget.cpp" line="120"/>
+        <source>You have %n notifications</source>
+        <translation>
+            <numerusform>You have %n notification</numerusform>
+            <numerusform>You have %n notifications</numerusform>
+        </translation>
+    </message>
+</context>
+<context>
+    <name>QnBusinessResourceValidationStrings</name>
+    <message numerus="yes">
+        <location filename="../src/business/business_resource_validation.cpp" line="17"/>
+        <source>%n Camera(s)</source>
+        <translation type="unfinished">
+            <numerusform>%n Camera</numerusform>
+            <numerusform>%n Cameras</numerusform>
+        </translation>
+    </message>
+    <message numerus="yes">
+        <location filename="../src/business/business_resource_validation.cpp" line="18"/>
+        <source>%n of %1 cameras</source>
+        <translation type="unfinished">
+            <numerusform></numerusform>
+            <numerusform></numerusform>
+        </translation>
+    </message>
+</context>
+<context>
+    <name>QnBusinessRuleViewModel</name>
+    <message numerus="yes">
+        <location filename="../src/ui/models/business_rule_view_model.cpp" line="792"/>
+        <location filename="../src/ui/models/business_rule_view_model.cpp" line="857"/>
+        <source>%n Camera(s)</source>
+        <translation>
+            <numerusform>%n Camera</numerusform>
+            <numerusform>%n Cameras</numerusform>
+        </translation>
+    </message>
+    <message numerus="yes">
+        <location filename="../src/ui/models/business_rule_view_model.cpp" line="787"/>
+        <source>%n Server(s)</source>
+        <translation>
+            <numerusform>%n Server</numerusform>
+            <numerusform>%n Servers</numerusform>
+        </translation>
+    </message>
+    <message numerus="yes">
+        <source>%1 of %n cameras</source>
+        <comment>...for</comment>
+        <translation type="obsolete">
+            <numerusform>%1 of %n camera</numerusform>
+            <numerusform>%1 of %n cameras</numerusform>
+        </translation>
+    </message>
+    <message numerus="yes">
+        <source>no more than once per %n days</source>
+        <translation type="obsolete">
+            <numerusform>no more than once per day</numerusform>
+            <numerusform>no more than once per %n days</numerusform>
+        </translation>
+    </message>
+    <message numerus="yes">
+        <source>no more than once per %n hours</source>
+        <translation type="obsolete">
+            <numerusform>no more than once per hour</numerusform>
+            <numerusform>no more than once per %n hours</numerusform>
+        </translation>
+    </message>
+    <message numerus="yes">
+        <source>no more than once per %n minutes</source>
+        <translation type="obsolete">
+            <numerusform>no more than once per minute</numerusform>
+            <numerusform>no more than once per %n minutes</numerusform>
+        </translation>
+    </message>
+    <message numerus="yes">
+        <source>no more than once per %n seconds</source>
+        <translation type="obsolete">
+            <numerusform>no more than once per second</numerusform>
+            <numerusform>no more than once per %n seconds</numerusform>
+        </translation>
+    </message>
+    <message numerus="yes">
+        <location filename="../src/ui/models/business_rule_view_model.cpp" line="874"/>
+        <source>Every %n days</source>
+        <translation>
+            <numerusform>Every day</numerusform>
+            <numerusform>Every %n days</numerusform>
+        </translation>
+    </message>
+    <message numerus="yes">
+        <location filename="../src/ui/models/business_rule_view_model.cpp" line="877"/>
+        <source>Every %n hours</source>
+        <translation>
+            <numerusform>Every hour</numerusform>
+            <numerusform>Every %n hours</numerusform>
+        </translation>
+    </message>
+    <message numerus="yes">
+        <location filename="../src/ui/models/business_rule_view_model.cpp" line="880"/>
+        <source>Every %n minutes</source>
+        <translation>
+            <numerusform>Every minute</numerusform>
+            <numerusform>Every %n minutes</numerusform>
+        </translation>
+    </message>
+    <message numerus="yes">
+        <location filename="../src/ui/models/business_rule_view_model.cpp" line="882"/>
+        <source>Every %n seconds</source>
+        <translation>
+            <numerusform>Every second</numerusform>
+            <numerusform>Every %n seconds</numerusform>
+        </translation>
+    </message>
+</context>
+<context>
+    <name>QnCameraAdditionDialog</name>
+    <message numerus="yes">
+        <location filename="../src/ui/dialogs/camera_addition_dialog.cpp" line="616"/>
+        <source>%n camera(s) added successfully.
+It might take a few moments to populate them in the tree.</source>
+        <translation>
+            <numerusform>%n camera(s) added successfully.
+It might take a few seconds for the cameras to populate in the tree.</numerusform>
+            <numerusform>%n camera(s) added successfully.
+It might take a few seconds for the cameras to populate in the tree.</numerusform>
+        </translation>
+    </message>
+    <message numerus="yes">
+        <source>Error while adding camera(s)</source>
+        <translation type="obsolete">
+            <numerusform>Error while adding a camera</numerusform>
+            <numerusform>Error while adding cameras</numerusform>
+        </translation>
+    </message>
+    <message numerus="yes">
+        <location filename="../src/ui/dialogs/camera_addition_dialog.cpp" line="742"/>
+        <source>Scanning hosts... (%1)</source>
+        <translation type="unfinished">
+            <numerusform></numerusform>
+            <numerusform></numerusform>
+        </translation>
+    </message>
+    <message numerus="yes">
+        <location filename="../src/ui/dialogs/camera_addition_dialog.cpp" line="743"/>
+        <source>%n cameras found</source>
+        <translation type="unfinished">
+            <numerusform></numerusform>
+            <numerusform></numerusform>
+        </translation>
+    </message>
+    <message numerus="yes">
+        <location filename="../src/ui/dialogs/camera_addition_dialog.cpp" line="624"/>
+        <source>Error while adding camera(s).</source>
+        <translation type="unfinished">
+            <numerusform></numerusform>
+            <numerusform></numerusform>
+        </translation>
+    </message>
+</context>
+<context>
+    <name>QnCameraInputPolicy</name>
+    <message numerus="yes">
+        <location filename="../src/business/business_resource_validation.cpp" line="61"/>
+        <source>%1 have no input ports</source>
+        <translation type="unfinished">
+            <numerusform></numerusform>
+            <numerusform></numerusform>
+        </translation>
+    </message>
+</context>
+<context>
+    <name>QnCameraListDialog</name>
+    <message numerus="yes">
+        <location filename="../src/ui/dialogs/camera_list_dialog.cpp" line="93"/>
+        <source>Camera List - %n camera(s) found</source>
+        <translation>
+            <numerusform>Camera List - %n camera found</numerusform>
+            <numerusform>Camera List - %n cameras found</numerusform>
+        </translation>
+    </message>
+    <message numerus="yes">
+        <location filename="../src/ui/dialogs/camera_list_dialog.cpp" line="95"/>
+        <source>Camera List for &apos;%1&apos; - %n camera(s) found</source>
+        <translation type="unfinished">
+            <numerusform></numerusform>
+            <numerusform></numerusform>
+        </translation>
+    </message>
+    <message numerus="yes">
+        <source>Camera List for media server &apos;%1&apos; - %n camera(s) found</source>
+        <translation type="obsolete">
+            <numerusform>Camera List for media server &apos;%1&apos; - %n camera found</numerusform>
+            <numerusform>Camera List for media server &apos;%1&apos; - %n cameras found</numerusform>
+        </translation>
+    </message>
+</context>
+<context>
+    <name>QnCameraMotionPolicy</name>
+    <message numerus="yes">
+        <location filename="../src/business/business_resource_validation.cpp" line="83"/>
+        <source>Recording or motion detection is disabled for %1</source>
+        <translation type="unfinished">
+            <numerusform></numerusform>
+            <numerusform></numerusform>
+        </translation>
+    </message>
+</context>
+<context>
+    <name>QnCameraOutputPolicy</name>
+    <message numerus="yes">
+        <location filename="../src/business/business_resource_validation.cpp" line="71"/>
+        <source>%1 have no output relays</source>
+        <translation type="unfinished">
+            <numerusform></numerusform>
+            <numerusform></numerusform>
+        </translation>
+    </message>
+</context>
+<context>
+    <name>QnCameraRecordingPolicy</name>
+    <message numerus="yes">
+        <location filename="../src/business/business_resource_validation.cpp" line="93"/>
+        <source>Recording is disabled for %1</source>
+        <translation type="unfinished">
+            <numerusform></numerusform>
+            <numerusform></numerusform>
+        </translation>
+    </message>
+</context>
+<context>
+    <name>QnCameraScheduleWidget</name>
+    <message numerus="yes">
+        <source>%n digital license(s) are used out of %1.</source>
+        <translation type="obsolete">
+            <numerusform>%n digital license is used out of %1.</numerusform>
+            <numerusform>%n digital licenses are used out of %1.</numerusform>
+        </translation>
+    </message>
+    <message numerus="yes">
+        <location filename="../src/ui/widgets/properties/camera_schedule_widget.cpp" line="632"/>
+        <source>%n analog license(s) are used out of %1.</source>
+        <translation>
+            <numerusform>%n analog license is used out of %1.</numerusform>
+            <numerusform>%n analog licenses are used out of %1.</numerusform>
+        </translation>
+    </message>
+    <message numerus="yes">
+        <source>Activate %n more digital license(s).</source>
+        <translation type="obsolete">
+            <numerusform>Activate %n more digital license.</numerusform>
+            <numerusform>Activate %n more digital licenses.</numerusform>
+        </translation>
+    </message>
+    <message numerus="yes">
+        <source>Activate %1 more analog license(s).</source>
+        <translation type="obsolete">
+            <numerusform>Activate %1 more analog license.</numerusform>
+            <numerusform>Activate %1 more analog licenses.</numerusform>
+        </translation>
+    </message>
+    <message numerus="yes">
+        <source>%n more digital license(s) will be used.</source>
+        <translation type="obsolete">
+            <numerusform>%n more digital license will be used.</numerusform>
+            <numerusform>%n more digital licenses will be used.</numerusform>
+        </translation>
+    </message>
+    <message numerus="yes">
+        <location filename="../src/ui/widgets/properties/camera_schedule_widget.cpp" line="664"/>
+        <source>%n more analog license(s) will be used.</source>
+        <translation>
+            <numerusform>%n more analog license will be used.</numerusform>
+            <numerusform>%n more analog licenses will be used.</numerusform>
+        </translation>
+    </message>
+    <message numerus="yes">
+        <source>Activate %n more analog license(s).</source>
+        <translation type="obsolete">
+            <numerusform>Activate %n more analog license.</numerusform>
+            <numerusform>Activate %n more analog licenses.</numerusform>
+        </translation>
+    </message>
+    <message numerus="yes">
+        <location filename="../src/ui/widgets/properties/camera_schedule_widget.cpp" line="623"/>
+        <source>%n license(s) are used out of %1.</source>
+        <translation type="unfinished">
+            <numerusform></numerusform>
+            <numerusform></numerusform>
+        </translation>
+    </message>
+    <message numerus="yes">
+        <location filename="../src/ui/widgets/properties/camera_schedule_widget.cpp" line="655"/>
+        <source>Activate %n more license(s).</source>
+        <translation type="unfinished">
+            <numerusform></numerusform>
+            <numerusform></numerusform>
+        </translation>
+    </message>
+    <message numerus="yes">
+        <location filename="../src/ui/widgets/properties/camera_schedule_widget.cpp" line="662"/>
+        <source>%n more license(s) will be used.</source>
+        <translation type="unfinished">
+            <numerusform></numerusform>
+            <numerusform></numerusform>
+        </translation>
+    </message>
+</context>
+<context>
+    <name>QnEventLogDialog</name>
+    <message numerus="yes">
+        <location filename="../src/ui/dialogs/event_log_dialog.cpp" line="362"/>
+        <source>Event log for period from %1 to %2 - %n event(s) found</source>
+        <translation type="unfinished">
+            <numerusform></numerusform>
+            <numerusform></numerusform>
+        </translation>
+    </message>
+    <message numerus="yes">
+        <location filename="../src/ui/dialogs/event_log_dialog.cpp" line="366"/>
+        <source>Event log for %1 - %n event(s) found</source>
+        <translation type="unfinished">
+            <numerusform></numerusform>
+            <numerusform></numerusform>
+        </translation>
+    </message>
+    <message numerus="yes">
+        <location filename="../src/ui/dialogs/event_log_dialog.cpp" line="406"/>
+        <source>&lt;%n camera(s)&gt;</source>
+        <translation type="unfinished">
+            <numerusform></numerusform>
+            <numerusform></numerusform>
+        </translation>
+    </message>
+</context>
+<context>
+    <name>QnExportCameraSettingsDialog</name>
+    <message numerus="yes">
+        <source>%n digital license(s) will be used out of %1.</source>
+        <translation type="obsolete">
+            <numerusform>%n digital license will be used out of %1.</numerusform>
+            <numerusform>%n digital licenses will be used out of %1.</numerusform>
+        </translation>
+    </message>
+    <message numerus="yes">
+        <source>%n analog  license(s) will be used out of %1.</source>
+        <translation type="obsolete">
+            <numerusform>%n analog license will be used out of %1.</numerusform>
+            <numerusform>%n analog  licenses will be used out of %1.</numerusform>
+        </translation>
+    </message>
+    <message numerus="yes">
+        <source>%n analog license(s) will be used out of %1.</source>
+        <translation type="obsolete">
+            <numerusform>%n analog license will be used out of %1.</numerusform>
+            <numerusform>%n analog licenses will be used out of %1.</numerusform>
+        </translation>
+    </message>
+</context>
+<context>
+    <name>QnExportScheduleResourceSelectionDialogDelegate</name>
+    <message numerus="yes">
+        <source>%n digital license(s) will be used out of %1.</source>
+        <translation type="obsolete">
+            <numerusform>%n digital license will be used out of %1.</numerusform>
+            <numerusform>%n digital licenses will be used out of %1.</numerusform>
+        </translation>
+    </message>
+    <message numerus="yes">
+        <location filename="../src/ui/widgets/properties/camera_schedule_widget.cpp" line="91"/>
+        <source>%n analog license(s) will be used out of %1.</source>
+        <translation>
+            <numerusform>%n analog license will be used out of %1.</numerusform>
+            <numerusform>%n analog licenses will be used out of %1.</numerusform>
+        </translation>
+    </message>
+    <message numerus="yes">
+        <location filename="../src/ui/widgets/properties/camera_schedule_widget.cpp" line="87"/>
+        <source>%n license(s) will be used out of %1.</source>
+        <translation type="unfinished">
+            <numerusform></numerusform>
+            <numerusform></numerusform>
+        </translation>
+    </message>
+</context>
+<context>
+    <name>QnLicenseListModel</name>
+    <message numerus="yes">
+        <location filename="../src/ui/models/license_list_model.cpp" line="110"/>
+        <source>In %n days</source>
+        <translation>
+            <numerusform>In %n day</numerusform>
+            <numerusform>In %n days</numerusform>
+        </translation>
+    </message>
+</context>
+<context>
+    <name>QnMultipleCameraSettingsWidget</name>
+    <message numerus="yes">
+        <source>%n digital license(s) are used out of %1.</source>
+        <translation type="obsolete">
+            <numerusform>%n digital license is used out of %1.</numerusform>
+            <numerusform>%n digital licenses are used out of %1.</numerusform>
+        </translation>
+    </message>
+    <message numerus="yes">
+        <location filename="../src/ui/widgets/properties/multiple_camera_settings_widget.cpp" line="473"/>
+        <source>%n analog license(s) are used out of %1.</source>
+        <translation type="unfinished">
+            <numerusform>%n analog license is used out of %1.</numerusform>
+            <numerusform>%n analog licenses are used out of %1.</numerusform>
+        </translation>
+    </message>
+    <message numerus="yes">
+        <location filename="../src/ui/widgets/properties/multiple_camera_settings_widget.cpp" line="464"/>
+        <source>%n license(s) are used out of %1.</source>
+        <translation type="unfinished">
+            <numerusform></numerusform>
+            <numerusform></numerusform>
+        </translation>
+    </message>
+    <message numerus="yes">
+        <location filename="../src/ui/widgets/properties/multiple_camera_settings_widget.cpp" line="496"/>
+        <source>Activate %n more license(s).</source>
+        <translation type="unfinished">
+            <numerusform></numerusform>
+            <numerusform></numerusform>
+        </translation>
+    </message>
+    <message numerus="yes">
+        <location filename="../src/ui/widgets/properties/multiple_camera_settings_widget.cpp" line="503"/>
+        <source>%n more license(s) will be used.</source>
+        <translation type="unfinished">
+            <numerusform></numerusform>
+            <numerusform></numerusform>
+        </translation>
+    </message>
+    <message numerus="yes">
+        <location filename="../src/ui/widgets/properties/multiple_camera_settings_widget.cpp" line="505"/>
+        <source>%n more analog license(s) will be used.</source>
+        <translation type="unfinished">
+            <numerusform>%n more analog license will be used.</numerusform>
+            <numerusform>%n more analog licenses will be used.</numerusform>
+        </translation>
+    </message>
+</context>
+<context>
+    <name>QnNotificationListWidget</name>
+    <message numerus="yes">
+        <location filename="../src/ui/graphics/items/notifications/notification_list_widget.cpp" line="178"/>
+        <source>%n more item(s)</source>
+        <translation type="unfinished">
+            <numerusform></numerusform>
+            <numerusform></numerusform>
+        </translation>
+    </message>
+</context>
+<context>
+    <name>QnPtzManageModel</name>
+    <message numerus="yes">
+        <location filename="../src/ui/models/ptz_manage_model.cpp" line="595"/>
+        <source>This preset will be activated after %n minutes of inactivity</source>
+        <translation type="unfinished">
+            <numerusform></numerusform>
+            <numerusform></numerusform>
+        </translation>
+    </message>
+    <message numerus="yes">
+        <location filename="../src/ui/models/ptz_manage_model.cpp" line="705"/>
+        <source>Tour has %n identical positions</source>
+        <translation type="unfinished">
+            <numerusform></numerusform>
+            <numerusform></numerusform>
+        </translation>
+    </message>
+    <message numerus="yes">
+        <location filename="../src/ui/models/ptz_manage_model.cpp" line="714"/>
+        <source>about %n minute(s)</source>
+        <translation type="unfinished">
+            <numerusform></numerusform>
+            <numerusform></numerusform>
+        </translation>
+    </message>
+</context>
+<context>
+    <name>QnPtzTourSpotsModel</name>
+    <message numerus="yes">
+        <location filename="../src/ui/models/ptz_tour_spots_model.cpp" line="90"/>
+        <source>%n seconds</source>
+        <translation type="unfinished">
+            <numerusform></numerusform>
+            <numerusform></numerusform>
+        </translation>
+    </message>
+</context>
+<context>
+    <name>QnServerResourceWidget</name>
+    <message numerus="yes">
+        <location filename="../src/ui/graphics/items/resource/server_resource_widget.cpp" line="758"/>
+        <source>%1 %2 (up %n days, %3)</source>
+        <translation type="unfinished">
+            <numerusform></numerusform>
+            <numerusform></numerusform>
+        </translation>
+    </message>
+</context>
+<context>
+    <name>QnSingleCameraSettingsWidget</name>
+    <message numerus="yes">
+        <source>%n digital license(s) are used out of %1.</source>
+        <translation type="obsolete">
+            <numerusform>%n digital license is used out of %1.</numerusform>
+            <numerusform>%n digital licenses are used out of %1.</numerusform>
+        </translation>
+    </message>
+    <message numerus="yes">
+        <location filename="../src/ui/widgets/properties/single_camera_settings_widget.cpp" line="855"/>
+        <source>%n analog license(s) are used out of %1.</source>
+        <translation type="unfinished">
+            <numerusform>%n analog license is used out of %1.</numerusform>
+            <numerusform>%n analog licenses are used out of %1.</numerusform>
+        </translation>
+    </message>
+    <message numerus="yes">
+        <location filename="../src/ui/widgets/properties/single_camera_settings_widget.cpp" line="846"/>
+        <source>%n license(s) are used out of %1.</source>
+        <translation type="unfinished">
+            <numerusform></numerusform>
+            <numerusform></numerusform>
+        </translation>
+    </message>
+    <message numerus="yes">
+        <location filename="../src/ui/widgets/properties/single_camera_settings_widget.cpp" line="878"/>
+        <source>Activate %n more license(s).</source>
+        <translation type="unfinished">
+            <numerusform></numerusform>
+            <numerusform></numerusform>
+        </translation>
+    </message>
+    <message numerus="yes">
+        <location filename="../src/ui/widgets/properties/single_camera_settings_widget.cpp" line="885"/>
+        <source>%n more license(s) will be used.</source>
+        <translation type="unfinished">
+            <numerusform></numerusform>
+            <numerusform></numerusform>
+        </translation>
+    </message>
+    <message numerus="yes">
+        <location filename="../src/ui/widgets/properties/single_camera_settings_widget.cpp" line="887"/>
+        <source>%n more analog license(s) will be used.</source>
+        <translation type="unfinished">
+            <numerusform>%n more analog license will be used.</numerusform>
+            <numerusform>%n more analog licenses will be used.</numerusform>
+        </translation>
+    </message>
+</context>
+<context>
+    <name>QnUserEmailPolicy</name>
+    <message numerus="yes">
+        <location filename="../src/business/business_resource_validation.cpp" line="134"/>
+        <source>%n of %1 additional E-Mail addresses are invalid</source>
+        <translation>
+            <numerusform>%n of %1 additional E-Mail address is invalid</numerusform>
+            <numerusform>%n of %1 additional E-Mail addresses are invalid</numerusform>
+        </translation>
+    </message>
+    <message numerus="yes">
+        <location filename="../src/business/business_resource_validation.cpp" line="139"/>
+        <source>%n User(s)</source>
+        <translation type="unfinished">
+            <numerusform></numerusform>
+            <numerusform></numerusform>
+        </translation>
+    </message>
+    <message numerus="yes">
+        <location filename="../src/business/business_resource_validation.cpp" line="141"/>
+        <source>%1, %n additional</source>
+        <translation type="unfinished">
+            <numerusform></numerusform>
+            <numerusform></numerusform>
+        </translation>
+    </message>
+    <message numerus="yes">
+        <location filename="../src/business/business_resource_validation.cpp" line="119"/>
+        <source>%n of %1 users have invalid E-Mail address</source>
+        <translation>
+            <numerusform>%n of %1 user has and invalid E-Mail address</numerusform>
+            <numerusform>%n of %1 users have and invalid E-Mail address</numerusform>
+        </translation>
+    </message>
+</context>
+<context>
+    <name>QnWorkbenchActionHandler</name>
+    <message numerus="yes">
+        <source>The following %n layout(s) are not saved. Do you want to save them?</source>
+        <translation type="obsolete">
+            <numerusform>The following layout is not saved. Do you want to save it?</numerusform>
+            <numerusform>The following %n layouts are not saved. Do you want to save them?</numerusform>
+        </translation>
+    </message>
+    <message numerus="yes">
+        <source>The following %n layout(s) are being saved.</source>
+        <translation type="obsolete">
+            <numerusform>The following layout is being saved.</numerusform>
+            <numerusform>The following %n layouts are being saved.</numerusform>
+        </translation>
+    </message>
+    <message numerus="yes">
+        <location filename="../src/ui/workbench/handlers/workbench_action_handler.cpp" line="1797"/>
+        <source>Save changes to the following %n camera(s)?</source>
+        <translation>
+            <numerusform>Save changes to the following camera?</numerusform>
+            <numerusform>Save changes to the following %n cameras?</numerusform>
+        </translation>
+    </message>
+    <message numerus="yes">
+        <location filename="../src/ui/workbench/handlers/workbench_action_handler.cpp" line="2054"/>
+        <source>Are you sure you want to permanently delete these %n file(s)?</source>
+        <translation>
+            <numerusform>Are you sure you want to delete this file permanently?</numerusform>
+            <numerusform>Are you sure you want to delete these %n files permanently?</numerusform>
+        </translation>
+    </message>
+    <message numerus="yes">
+        <location filename="../src/ui/workbench/handlers/workbench_action_handler.cpp" line="2072"/>
+        <source>Are you sure you want to remove these %n item(s) from layout?</source>
+        <translation>
+            <numerusform>Are you sure you want to remove this item from layout?</numerusform>
+            <numerusform>Are you sure you want to remove these %n items from layout?</numerusform>
+        </translation>
+    </message>
+    <message numerus="yes">
+        <location filename="../src/ui/workbench/handlers/workbench_action_handler.cpp" line="2183"/>
+        <source>Do you really want to delete the following %n item(s)?</source>
+        <translation>
+            <numerusform>Are you sure you want to delete the following item?</numerusform>
+            <numerusform>Are you sure you want to delete the following %n items?</numerusform>
+        </translation>
+    </message>
+    <message numerus="yes">
+        <source>Exactly one item must be selected for export, but %n item(s) are currently selected.</source>
+        <translation type="obsolete">
+            <numerusform>Exactly one item must be selected for export, but %n item is currently selected.</numerusform>
+            <numerusform>Exactly one item must be selected for export, but %n items are currently selected.</numerusform>
+        </translation>
+    </message>
+    <message numerus="yes">
+        <source>Could not save the following %n layout(s) to Enterprise Controller.</source>
+        <translation type="obsolete">
+            <numerusform>Could not save the following layout to Enterprise Controller.</numerusform>
+            <numerusform>Could not save the following %n layouts to Enterprise Controller.</numerusform>
+        </translation>
+    </message>
+    <message numerus="yes">
+        <source>Do you want to restore these %n layout(s)?</source>
+        <translation type="obsolete">
+            <numerusform>Do you want to restore this layout?</numerusform>
+            <numerusform>Do you want to restore these %n layouts?</numerusform>
+        </translation>
+    </message>
+    <message numerus="yes">
+        <location filename="../src/ui/workbench/handlers/workbench_action_handler.cpp" line="2569"/>
+        <source>Could not save the following %n items to Enterprise Controller.</source>
+        <translation>
+            <numerusform>Cannot save the following item to Enterprise Controller.</numerusform>
+            <numerusform>Cannot save the following %n items to Enterprise Controller.</numerusform>
+        </translation>
+    </message>
+    <message numerus="yes">
+        <location filename="../src/ui/workbench/handlers/workbench_action_handler.cpp" line="2592"/>
+        <source>Could not save changes made to the following %n resource(s).</source>
+        <translation>
+            <numerusform>Cannot save changes made to the following resource.</numerusform>
+            <numerusform>Cannot save changes made to the following %n resources.</numerusform>
+        </translation>
+    </message>
+</context>
+<context>
+    <name>QnWorkbenchEcsHandler</name>
+    <message numerus="yes">
+        <source>Could not save the following %n layout(s) to Enterprise Controller.</source>
+        <translation type="obsolete">
+            <numerusform>Could not save the following layout to Enterprise Controller.</numerusform>
+            <numerusform>Could not save the following %n layouts to Enterprise Controller.</numerusform>
+        </translation>
+    </message>
+    <message numerus="yes">
+        <source>Do you want to restore these %n layout(s)?</source>
+        <translation type="obsolete">
+            <numerusform>Do you want to restore this layout?</numerusform>
+            <numerusform>Do you want to restore these %n layouts?</numerusform>
+        </translation>
+    </message>
+    <message numerus="yes">
+        <source>Could not save the following %n items to Enterprise Controller.</source>
+        <translation type="obsolete">
+            <numerusform>Could not save the following item to Enterprise Controller.</numerusform>
+            <numerusform>Could not save the following %n items to Enterprise Controller.</numerusform>
+        </translation>
+    </message>
+    <message numerus="yes">
+        <source>Could not save changes made to the following %n resource(s).</source>
+        <translation type="obsolete">
+            <numerusform>Could not save changes made to the following resource.</numerusform>
+            <numerusform>Could not save changes made to the following %n resources.</numerusform>
+        </translation>
+    </message>
+</context>
+<context>
+    <name>QnWorkbenchExportHandler</name>
+    <message numerus="yes">
+        <location filename="../src/ui/workbench/handlers/workbench_export_handler.cpp" line="186"/>
+        <source>Exactly one item must be selected for export, but %n item(s) are currently selected.</source>
+        <translation type="unfinished">
+            <numerusform>Exactly one item must be selected for export, but %n item is currently selected.</numerusform>
+            <numerusform>Exactly one item must be selected for export, but %n items are currently selected.</numerusform>
+        </translation>
+    </message>
+</context>
+<context>
+    <name>QnWorkbenchLayoutsHandler</name>
+    <message numerus="yes">
+        <location filename="../src/ui/workbench/handlers/workbench_layouts_handler.cpp" line="314"/>
+        <source>The following %n layout(s) are not saved. Do you want to save them?</source>
+        <translation type="unfinished">
+            <numerusform>The following layout is not saved. Do you want to save it?</numerusform>
+            <numerusform>The following %n layouts are not saved. Do you want to save them?</numerusform>
+        </translation>
+    </message>
+    <message numerus="yes">
+        <location filename="../src/ui/workbench/handlers/workbench_layouts_handler.cpp" line="343"/>
+        <source>The following %n layout(s) are being saved.</source>
+        <translation type="unfinished">
+            <numerusform>The following layout is being saved.</numerusform>
+            <numerusform>The following %n layouts are being saved.</numerusform>
+        </translation>
+    </message>
+    <message numerus="yes">
+        <location filename="../src/ui/workbench/handlers/workbench_layouts_handler.cpp" line="543"/>
+        <source>Could not save the following %n layout(s) to Enterprise Controller.</source>
+        <translation>
+            <numerusform>Cannot save the following layout to Enterprise Controller.</numerusform>
+            <numerusform>Cannot save the following %n layouts to Enterprise Controller.</numerusform>
+        </translation>
+    </message>
+    <message numerus="yes">
+        <location filename="../src/ui/workbench/handlers/workbench_layouts_handler.cpp" line="544"/>
+        <source>Do you want to restore these %n layout(s)?</source>
+        <translation type="unfinished">
+            <numerusform>Do you want to restore this layout?</numerusform>
+            <numerusform>Do you want to restore these %n layouts?</numerusform>
+        </translation>
+    </message>
+</context>
+</TS>