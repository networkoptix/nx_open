--- conflicted
+++ resolved
@@ -4562,27 +4562,15 @@
         <translation type="unfinished">Changes have not been saved. Would you like to save them?</translation>
     </message>
     <message>
-<<<<<<< HEAD
-        <source>An error has occurred while trying to get a current position from camera %1.</source>
-        <translation type="unfinished"></translation>
-    </message>
-    <message>
         <source>An error has occurred while trying to set the current position for camera %1.</source>
         <translation type="unfinished"></translation>
     </message>
     <message>
         <source>Manage PTZ for %1...</source>
-=======
-        <source>An error has occurred while trying to set the current position for camera %1.</source>
-        <translation type="unfinished"></translation>
-    </message>
-    <message>
-        <source>Manage PTZ for %1...</source>
         <translation type="unfinished"></translation>
     </message>
     <message>
         <source>An error has occurred while trying to get the current position from camera %1.</source>
->>>>>>> 0ea934a7
         <translation type="unfinished"></translation>
     </message>
 </context>
@@ -5134,10 +5122,6 @@
         <source>Camera</source>
         <translation type="unfinished"></translation>
     </message>
-    <message>
-        <source>&lt;Removed camera&gt;</source>
-        <translation type="unfinished"></translation>
-    </message>
 </context>
 <context>
     <name>QnSearchLineEdit</name>
@@ -5468,13 +5452,6 @@
         <translation type="unfinished"></translation>
     </message>
     <message>
-<<<<<<< HEAD
-        <source>Update Cancelled</source>
-        <translation type="unfinished">Update Cancelled</translation>
-    </message>
-    <message>
-=======
->>>>>>> 0ea934a7
         <source>Update unsuccessful.</source>
         <translation type="unfinished">Update Succeeded.</translation>
     </message>
@@ -5488,7 +5465,6 @@
     </message>
     <message>
         <source>Unable to extract update file.</source>
-<<<<<<< HEAD
         <translation type="unfinished"></translation>
     </message>
     <message numerus="yes">
@@ -5500,19 +5476,9 @@
     </message>
     <message>
         <source>Update Succeeded</source>
-=======
->>>>>>> 0ea934a7
-        <translation type="unfinished"></translation>
-    </message>
-    <message numerus="yes">
-        <source>Authentication failed for %n servers:</source>
-        <translation type="unfinished">
-            <numerusform></numerusform>
-            <numerusform></numerusform>
-        </translation>
-    </message>
-    <message>
-<<<<<<< HEAD
+        <translation type="unfinished"></translation>
+    </message>
+    <message>
         <source>Unable to begin update. Downgrade to any previous release is prohibited.</source>
         <translation type="unfinished"></translation>
     </message>
@@ -5531,29 +5497,6 @@
     <message>
         <source>Unable to begin update. Client update was not found.</source>
         <translation type="unfinished"></translation>
-=======
-        <source>Update Succeeded</source>
-        <translation type="unfinished"></translation>
-    </message>
-    <message>
-        <source>Unable to begin update. Downgrade to any previous release is prohibited.</source>
-        <translation type="unfinished"></translation>
-    </message>
-    <message>
-        <source>Launcher process was not found.</source>
-        <translation type="unfinished"></translation>
-    </message>
-    <message>
-        <source>No such build is available on update server.</source>
-        <translation type="unfinished"></translation>
-    </message>
-    <message>
-        <source>Unable to begin update. Updates for one or more servers were not found.</source>
-        <translation type="unfinished"></translation>
-    </message>
-    <message>
-        <source>Unable to begin update. Client update was not found.</source>
-        <translation type="unfinished"></translation>
     </message>
     <message>
         <source>Update cancelled</source>
@@ -5566,7 +5509,6 @@
     <message>
         <source>All servers are already updated.</source>
         <translation type="unfinished"></translation>
->>>>>>> 0ea934a7
     </message>
 </context>
 <context>
@@ -5879,7 +5821,6 @@
     <message>
         <source>Low-Res Streams</source>
         <comment>Cameras Backup</comment>
-<<<<<<< HEAD
         <translation type="unfinished"></translation>
     </message>
     <message>
@@ -5921,49 +5862,6 @@
         <translation type="unfinished"></translation>
     </message>
     <message>
-=======
-        <translation type="unfinished"></translation>
-    </message>
-    <message>
-        <source>Hi-Res Streams</source>
-        <comment>Cameras Backup</comment>
-        <translation type="unfinished"></translation>
-    </message>
-    <message>
-        <source>All streams</source>
-        <comment>Cameras Backup</comment>
-        <translation type="unfinished"></translation>
-    </message>
-    <message>
-        <source>Warning!</source>
-        <translation type="unfinished">Warning!</translation>
-    </message>
-    <message>
-        <source>This process is only necessary if your archive folders have been moved, renamed or replaced. You can cancel rebuild operation at any moment without data loss.</source>
-        <translation type="unfinished"></translation>
-    </message>
-    <message>
-        <source>Select at least one device to start backup.</source>
-        <translation type="unfinished"></translation>
-    </message>
-    <message>
-        <source>Select at least one camera to start backup.</source>
-        <translation type="unfinished"></translation>
-    </message>
-    <message>
-        <source>Cannot start backup while archive index rebuild is in progress.</source>
-        <translation type="unfinished"></translation>
-    </message>
-    <message>
-        <source>Notice: Only further recording will be backed up. Backup process will ignore existing footage.</source>
-        <translation type="unfinished"></translation>
-    </message>
-    <message>
-        <source>%n Camera(s)</source>
-        <translation type="unfinished"></translation>
-    </message>
-    <message>
->>>>>>> 0ea934a7
         <source>%n Device(s)</source>
         <translation type="unfinished"></translation>
     </message>
@@ -7481,19 +7379,11 @@
         <translation type="unfinished"></translation>
     </message>
     <message>
-<<<<<<< HEAD
-        <source>An error has occurred while trying to get a current position from camera %1.</source>
-        <translation type="unfinished"></translation>
-    </message>
-    <message>
         <source>An error has occurred while trying to set the current position for camera %1.</source>
-=======
-        <source>An error has occurred while trying to set the current position for camera %1.</source>
         <translation type="unfinished"></translation>
     </message>
     <message>
         <source>An error has occurred while trying to get the current position from camera %1.</source>
->>>>>>> 0ea934a7
         <translation type="unfinished"></translation>
     </message>
 </context>
