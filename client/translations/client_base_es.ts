--- conflicted
+++ resolved
@@ -3287,7 +3287,6 @@
     <message>
         <source>Devices List...</source>
         <translation type="unfinished"></translation>
-<<<<<<< HEAD
     </message>
     <message>
         <source>Cameras List...</source>
@@ -3310,30 +3309,6 @@
         <translation type="unfinished"></translation>
     </message>
     <message>
-=======
-    </message>
-    <message>
-        <source>Cameras List...</source>
-        <translation type="unfinished"></translation>
-    </message>
-    <message>
-        <source>Open Alarm/Event Rules Management</source>
-        <translation type="unfinished"></translation>
-    </message>
-    <message>
-        <source>Open Event Log</source>
-        <translation type="unfinished"></translation>
-    </message>
-    <message>
-        <source>Open Bookmarks List</source>
-        <translation type="unfinished"></translation>
-    </message>
-    <message>
-        <source>Open Devices List</source>
-        <translation type="unfinished"></translation>
-    </message>
-    <message>
->>>>>>> 0ea934a7
         <source>Open Cameras List</source>
         <translation type="unfinished"></translation>
     </message>
@@ -4471,7 +4446,6 @@
     <message>
         <source>Alarm: %1</source>
         <translation type="unfinished"></translation>
-<<<<<<< HEAD
     </message>
     <message>
         <source>Open in Alarm Layout</source>
@@ -4486,22 +4460,6 @@
         <translation type="unfinished"></translation>
     </message>
     <message>
-=======
-    </message>
-    <message>
-        <source>Open in Alarm Layout</source>
-        <translation type="unfinished"></translation>
-    </message>
-    <message>
-        <source>Open I/O Module</source>
-        <translation type="unfinished"></translation>
-    </message>
-    <message>
-        <source>I/O Module Settings...</source>
-        <translation type="unfinished"></translation>
-    </message>
-    <message>
->>>>>>> 0ea934a7
         <source>Open I/O Module Web Page...</source>
         <translation type="unfinished"></translation>
     </message>
@@ -4606,27 +4564,15 @@
         <translation>Los cambios no se guardan. ¿Desea guardarlos?</translation>
     </message>
     <message>
-<<<<<<< HEAD
-        <source>An error has occurred while trying to get a current position from camera %1.</source>
-        <translation type="unfinished"></translation>
-    </message>
-    <message>
         <source>An error has occurred while trying to set the current position for camera %1.</source>
         <translation type="unfinished"></translation>
     </message>
     <message>
         <source>Manage PTZ for %1...</source>
-=======
-        <source>An error has occurred while trying to set the current position for camera %1.</source>
-        <translation type="unfinished"></translation>
-    </message>
-    <message>
-        <source>Manage PTZ for %1...</source>
         <translation type="unfinished"></translation>
     </message>
     <message>
         <source>An error has occurred while trying to get the current position from camera %1.</source>
->>>>>>> 0ea934a7
         <translation type="unfinished"></translation>
     </message>
 </context>
@@ -5178,10 +5124,6 @@
         <source>Camera</source>
         <translation type="unfinished">Cámara</translation>
     </message>
-    <message>
-        <source>&lt;Removed camera&gt;</source>
-        <translation type="unfinished"></translation>
-    </message>
 </context>
 <context>
     <name>QnSearchLineEdit</name>
@@ -5512,13 +5454,6 @@
         <translation>Por favor actualizar al cliente manualmente utilizando un paquete de instalación.</translation>
     </message>
     <message>
-<<<<<<< HEAD
-        <source>Update Cancelled</source>
-        <translation>Actualización cancelada</translation>
-    </message>
-    <message>
-=======
->>>>>>> 0ea934a7
         <source>Update unsuccessful.</source>
         <translation>Se ha actualizado sin éxito.</translation>
     </message>
@@ -5565,8 +5500,6 @@
         <source>Unable to begin update. Client update was not found.</source>
         <translation type="unfinished"></translation>
     </message>
-<<<<<<< HEAD
-=======
     <message>
         <source>Update cancelled</source>
         <translation type="unfinished"></translation>
@@ -5579,7 +5512,6 @@
         <source>All servers are already updated.</source>
         <translation type="unfinished"></translation>
     </message>
->>>>>>> 0ea934a7
 </context>
 <context>
     <name>QnShowOnAlarmLayoutActionWidget</name>
@@ -5913,7 +5845,6 @@
     </message>
     <message>
         <source>Select at least one device to start backup.</source>
-<<<<<<< HEAD
         <translation type="unfinished"></translation>
     </message>
     <message>
@@ -5921,15 +5852,6 @@
         <translation type="unfinished"></translation>
     </message>
     <message>
-=======
-        <translation type="unfinished"></translation>
-    </message>
-    <message>
-        <source>Select at least one camera to start backup.</source>
-        <translation type="unfinished"></translation>
-    </message>
-    <message>
->>>>>>> 0ea934a7
         <source>Cannot start backup while archive index rebuild is in progress.</source>
         <translation type="unfinished"></translation>
     </message>
@@ -7461,19 +7383,11 @@
         <translation type="unfinished"></translation>
     </message>
     <message>
-<<<<<<< HEAD
-        <source>An error has occurred while trying to get a current position from camera %1.</source>
-        <translation type="unfinished"></translation>
-    </message>
-    <message>
         <source>An error has occurred while trying to set the current position for camera %1.</source>
-=======
-        <source>An error has occurred while trying to set the current position for camera %1.</source>
         <translation type="unfinished"></translation>
     </message>
     <message>
         <source>An error has occurred while trying to get the current position from camera %1.</source>
->>>>>>> 0ea934a7
         <translation type="unfinished"></translation>
     </message>
 </context>
