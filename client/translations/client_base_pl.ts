<?xml version="1.0" encoding="utf-8"?>
<!DOCTYPE TS>
<TS version="2.1" language="pl" sourcelanguage="en">
<context>
    <name>BackupCamerasDialogDelegate</name>
    <message>
        <source>Backup newly added devices</source>
        <translation type="unfinished"></translation>
    </message>
    <message>
        <source>Backup newly added cameras</source>
        <translation type="unfinished"></translation>
    </message>
    <message>
        <source>Cannot add new devices while backup process is running.</source>
        <translation type="unfinished"></translation>
    </message>
    <message>
        <source>Cannot add new cameras while backup process is running.</source>
        <translation type="unfinished"></translation>
    </message>
    <message>
        <source>Cannot add new devices because they store archive on external storage.</source>
        <translation type="unfinished"></translation>
    </message>
    <message>
        <source>Cannot add new cameras because they store archive on external storage.</source>
        <translation type="unfinished"></translation>
    </message>
</context>
<context>
    <name>BookmarkToolTipFrame</name>
    <message>
        <source>Zoom timeline
to view more bookmarks</source>
        <comment>Use &apos;
&apos; to split message in two lines (required)</comment>
        <translation type="unfinished"></translation>
    </message>
</context>
<context>
    <name>CameraDiagnostics::DiagnoseTool</name>
    <message>
        <source>No connection to Server %1.</source>
        <translation>Brak połączenia z serwerem %1.</translation>
    </message>
</context>
<context>
    <name>CompatibilityVersionInstallationDialog</name>
    <message>
        <source>Installing version %1</source>
        <translation>Instalacja wersji %1</translation>
    </message>
    <message>
        <source>Installation completed</source>
        <translation>Instalacja zakończona</translation>
    </message>
    <message>
        <source>Installation failed</source>
        <translation>Instalacjia nie powiodła się</translation>
    </message>
    <message>
        <source>Installation has been cancelled</source>
        <translation>Instalacja została anulowana</translation>
    </message>
    <message>
        <source>Could not cancel installation</source>
        <translation>Nie można anulować instalacji</translation>
    </message>
</context>
<context>
    <name>CustomHorizontalHeader</name>
    <message>
        <source>5 minutes</source>
        <translation>5 minut</translation>
    </message>
    <message>
        <source>Hour</source>
        <translation>Godzina</translation>
    </message>
    <message>
        <source>Day</source>
        <translation>Dzień</translation>
    </message>
    <message>
        <source>Week</source>
        <translation>Tydzień</translation>
    </message>
    <message>
        <source>Month</source>
        <translation>Miesiąc</translation>
    </message>
    <message>
        <source>All Data</source>
        <translation type="unfinished"></translation>
    </message>
    <message>
        <source>Bitrate for the Last Recorded</source>
        <translation type="unfinished"></translation>
    </message>
</context>
<context>
    <name>GraphicsScrollBar</name>
    <message>
        <source>Top</source>
        <translation>Góra</translation>
    </message>
    <message>
        <source>Bottom</source>
        <translation>Poniżej</translation>
    </message>
    <message>
        <source>Scroll Here</source>
        <translation>Przewiń tu</translation>
    </message>
    <message>
        <source>Left Edge</source>
        <translation>Lewa krawędź</translation>
    </message>
    <message>
        <source>Right Edge</source>
        <translation>Prawa krawędź</translation>
    </message>
    <message>
        <source>Page Left</source>
        <translation>Strona w lewo</translation>
    </message>
    <message>
        <source>Page Up</source>
        <translation>Strona w górę</translation>
    </message>
    <message>
        <source>Page Right</source>
        <translation>Strona w prawo</translation>
    </message>
    <message>
        <source>Page Down</source>
        <translation>Strona w dół</translation>
    </message>
    <message>
        <source>Scroll Left</source>
        <translation>Przewiń w lewo</translation>
    </message>
    <message>
        <source>Scroll Up</source>
        <translation>Przewiń w górę</translation>
    </message>
    <message>
        <source>Scroll Right</source>
        <translation>Przewiń w prawo</translation>
    </message>
    <message>
        <source>Scroll Down</source>
        <translation>Przewiń w dół</translation>
    </message>
</context>
<context>
    <name>PtzOverlayWidget</name>
    <message>
        <source>Zoom In</source>
        <translation>Powiększ</translation>
    </message>
    <message>
        <source>Zoom Out</source>
        <translation>Pomniejsz</translation>
    </message>
    <message>
        <source>Focus Far</source>
        <translation>Daleka ostrość</translation>
    </message>
    <message>
        <source>Focus Near</source>
        <translation>Bliska ostrość</translation>
    </message>
    <message>
        <source>Auto Focus</source>
        <translation>Auto Focus</translation>
    </message>
    <message>
        <source>Change Dewarping Mode</source>
        <translation>Zmień tryb dewrapingu</translation>
    </message>
</context>
<context>
    <name>QObject</name>
    <message>
        <source>Parameter 1 is null.</source>
        <translation>Parametr 1 jest pusty.</translation>
    </message>
    <message>
        <source>None</source>
        <translation>Nic</translation>
    </message>
</context>
<context>
    <name>QTimeSpanPrivate</name>
    <message numerus="yes">
        <source>%n millisecond(s)</source>
        <translation>
            <numerusform>%n milisekunda(y)</numerusform>
            <numerusform>%n milisekunda</numerusform>
            <numerusform>%n milisekund(y)</numerusform>
        </translation>
    </message>
    <message numerus="yes">
        <source>%n second(s)</source>
        <translation>
            <numerusform>%n sekunda(y)</numerusform>
            <numerusform>%n sekunda</numerusform>
            <numerusform>%n sekund(y)</numerusform>
        </translation>
    </message>
    <message numerus="yes">
        <source>%n minute(s)</source>
        <translation>
            <numerusform>%n minuta(y)</numerusform>
            <numerusform>%n minuta</numerusform>
            <numerusform>%n minut(y)</numerusform>
        </translation>
    </message>
    <message numerus="yes">
        <source>%n hour(s)</source>
        <translation>
            <numerusform>%n godzina(y)</numerusform>
            <numerusform>%n godzina</numerusform>
            <numerusform>%n godzin(y)</numerusform>
        </translation>
    </message>
    <message numerus="yes">
        <source>%n day(s)</source>
        <translation>
            <numerusform>%n dzień(dni)</numerusform>
            <numerusform>%n dzień</numerusform>
            <numerusform>%n dni</numerusform>
        </translation>
    </message>
    <message numerus="yes">
        <source>%n week(s)</source>
        <translation>
            <numerusform>%n tydzień(tygodnie)</numerusform>
            <numerusform>%n tydzień</numerusform>
            <numerusform>%n tygodnie(dni)</numerusform>
        </translation>
    </message>
    <message numerus="yes">
        <source>%n month(s)</source>
        <translation>
            <numerusform>%n miesiąc(ce)</numerusform>
            <numerusform>%n miesiąc</numerusform>
            <numerusform>%n miesiące(y)</numerusform>
        </translation>
    </message>
    <message numerus="yes">
        <source>%n year(s)</source>
        <translation>
            <numerusform>%n rok(lata)</numerusform>
            <numerusform>%n rok</numerusform>
            <numerusform>%n lat(a)</numerusform>
        </translation>
    </message>
</context>
<context>
    <name>QnAboutDialog</name>
    <message>
        <source>Server at %2: v%1</source>
        <translation>Serwer na %2: v%1</translation>
    </message>
    <message>
        <source>Copy to Clipboard</source>
        <translation>Kopiuj do schowka</translation>
    </message>
    <message>
        <source>%1 version %2 (%3).</source>
        <translation>%1 wersja %2 (%3).</translation>
    </message>
    <message>
        <source>Built for %1-%2 with %3.</source>
        <translation>Zbudowany dla %1-%2 z %3.</translation>
    </message>
    <message>
        <source>Client is not connected to any server</source>
        <translation>Klient nie jest podłączony do żadnego serwera</translation>
    </message>
    <message>
        <source>%1 uses the following external libraries:</source>
        <translation>%1 używa następujących zewnętrznych bibliotek:</translation>
    </message>
    <message>
        <source>OpenGL version</source>
        <translation>Wersja OpenGL</translation>
    </message>
    <message>
        <source>OpenGL renderer</source>
        <translation>Odtwarzacz OpenGL </translation>
    </message>
    <message>
        <source>OpenGL vendor</source>
        <translation>Dostawca OpenGL</translation>
    </message>
    <message>
        <source>OpenGL max texture size</source>
        <translation> Maksymalny rozmiar tekstur OpenGL</translation>
    </message>
    <message>
        <source>Support</source>
        <translation>Wsparcie</translation>
    </message>
</context>
<context>
    <name>QnAbstractCameraAdvancedParamWidget</name>
    <message>
        <source>Read-Only</source>
        <translation type="unfinished"></translation>
    </message>
</context>
<context>
    <name>QnAbstractPtzDialog</name>
    <message>
        <source>Loading...</source>
        <translation>Ładowanie...</translation>
    </message>
    <message>
        <source>Saving...</source>
        <translation>Zapisywanie...</translation>
    </message>
</context>
<context>
    <name>QnActionManager</name>
    <message>
        <source>Show FPS</source>
        <translation>Pokaż FPS</translation>
    </message>
    <message>
        <source>Hide FPS</source>
        <translation>Ukryj FPS</translation>
    </message>
    <message>
        <source>Ctrl+Alt+F</source>
        <translation></translation>
    </message>
    <message>
        <source>Ctrl+Alt+D</source>
        <translation></translation>
    </message>
    <message>
        <source>Drop Resources</source>
        <translation>Upuść</translation>
    </message>
    <message>
        <source>Delayed Open Video Wall</source>
        <translation>Opóżnienie otwarcia ściany wideo</translation>
    </message>
    <message>
        <source>Delayed Drop Resources</source>
        <translation>Opóźnienie upuszczenia zasobów</translation>
    </message>
    <message>
        <source>Instant Drop Resources</source>
        <translation>Natychmiast zwolnij zasoby</translation>
    </message>
    <message>
        <source>Next Layout</source>
        <translation>Następny układ</translation>
    </message>
    <message>
        <source>Ctrl+Tab</source>
        <translation></translation>
    </message>
    <message>
        <source>Previous Layout</source>
        <translation>Poprzedni układ</translation>
    </message>
    <message>
        <source>Ctrl+Shift+Tab</source>
        <translation></translation>
    </message>
    <message>
        <source>Select All</source>
        <translation>Zaznacz wszystko</translation>
    </message>
    <message>
        <source>Ctrl+A</source>
        <translation></translation>
    </message>
    <message>
        <source>Selection Changed</source>
        <translation>Wybór zmian</translation>
    </message>
    <message>
        <source>Filter...</source>
        <translation>Filtr...</translation>
    </message>
    <message>
        <source>Reconnect to Server</source>
        <translation>Podłącz ponownie z serwerem</translation>
    </message>
    <message>
        <source>Go to Freespace Mode</source>
        <translation>Przejdź do trybu Freespace</translation>
    </message>
    <message>
        <source>F11</source>
        <translation>F11</translation>
    </message>
    <message>
        <source>Help</source>
        <translation>Pomoc</translation>
    </message>
    <message>
        <source>Event Log...</source>
        <translation>Logi zdarzeń...</translation>
    </message>
    <message>
        <source>Alarm/Event Rules...</source>
        <translation>Alarm/Reguły zdarzeń...</translation>
    </message>
    <message>
        <source>Control Video Wall</source>
        <translation>Zarządzaj ścianą wideo</translation>
    </message>
    <message>
        <source>Push my screen</source>
        <translation>Pokaż mój ekran</translation>
    </message>
    <message>
        <source>Restart application</source>
        <translation>Restart aplikacji</translation>
    </message>
    <message>
        <source>Go To Saved Position</source>
        <translation>Idź do zapisanej pozycji</translation>
    </message>
    <message>
        <source>Activate PTZ Tour</source>
        <translation>Aktywuj Trasę PTZ</translation>
    </message>
    <message>
        <source>Fit in View</source>
        <translation>Dopasuj w widoku</translation>
    </message>
    <message>
        <source>Main Menu</source>
        <translation>Menu główne</translation>
    </message>
    <message>
        <source>Alt+Space</source>
        <translation></translation>
    </message>
    <message>
        <source>Connect to Server...</source>
        <translation>Połącz z serwerem...</translation>
    </message>
    <message>
        <source>Ctrl+Shift+C</source>
        <translation></translation>
    </message>
    <message>
        <source>Logout</source>
        <translation>Wyloguj</translation>
    </message>
    <message>
        <source>Start Panic Recording</source>
        <translation>Uruchom tryb nagrywania paniki</translation>
    </message>
    <message>
        <source>Stop Panic Recording</source>
        <translation>Zatrzymaj tryb nagrywania paniki</translation>
    </message>
    <message>
        <source>Ctrl+P</source>
        <translation></translation>
    </message>
    <message>
        <source>New...</source>
        <translation>Nowy...</translation>
    </message>
    <message>
        <source>Layout...</source>
        <translation>Układ...</translation>
    </message>
    <message>
        <source>New Layout...</source>
        <translation>Nowy układ...</translation>
    </message>
    <message>
        <source>Tab</source>
        <translation>Zakładka</translation>
    </message>
    <message>
        <source>New Tab</source>
        <translation>Nowa zakładka</translation>
    </message>
    <message>
        <source>Ctrl+T</source>
        <translation></translation>
    </message>
    <message>
        <source>Window</source>
        <translation>Okno</translation>
    </message>
    <message>
        <source>New Window</source>
        <translation>Nowe okno</translation>
    </message>
    <message>
        <source>Ctrl+N</source>
        <translation></translation>
    </message>
    <message>
        <source>User...</source>
        <translation>Użytkownik...</translation>
    </message>
    <message>
        <source>New User...</source>
        <translation>Nowy użytkownik...</translation>
    </message>
    <message>
        <source>Video Wall...</source>
        <translation>Ściana Wideo...</translation>
    </message>
    <message>
        <source>New Video Wall...</source>
        <translation>Nowa Ściana Wideo...</translation>
    </message>
    <message>
        <source>Open Layout...</source>
        <translation>Otwórz układ...</translation>
    </message>
    <message>
        <source>Open...</source>
        <translation>Otwórz...</translation>
    </message>
    <message>
        <source>File(s)...</source>
        <translation>Plik(i)...</translation>
    </message>
    <message>
        <source>Ctrl+O</source>
        <translation></translation>
    </message>
    <message>
        <source>Layout(s)...</source>
        <translation>Układ(y)...</translation>
    </message>
    <message>
        <source>Folder...</source>
        <translation>Folder...</translation>
    </message>
    <message>
        <source>Save Current Layout</source>
        <translation>Zapisz bieżący układ</translation>
    </message>
    <message>
        <source>Ctrl+S</source>
        <translation></translation>
    </message>
    <message>
        <source>Save Current Layout As...</source>
        <translation>Zapisz bieżący układ jako...</translation>
    </message>
    <message>
        <source>Ctrl+Shift+S</source>
        <translation></translation>
    </message>
    <message>
        <source>Ctrl+Alt+S</source>
        <translation></translation>
    </message>
    <message>
        <source>Save Video Wall View</source>
        <translation>Zapisz widok Ściany Wideo</translation>
    </message>
    <message>
        <source>Start Screen Recording</source>
        <translation>Uruchom nagrywanie ekranu</translation>
    </message>
    <message>
        <source>Stop Screen Recording</source>
        <translation>Zatrzymaj nagrywanie ekranu</translation>
    </message>
    <message>
        <source>Alt+R</source>
        <translation></translation>
    </message>
    <message>
        <source>Esc</source>
        <translation>Esc</translation>
    </message>
    <message>
        <source>Stop current action</source>
        <translation>Zatrzymaj bieżącą akcję</translation>
    </message>
    <message>
        <source>Go to Fullscreen</source>
        <translation>Pełny ekran</translation>
    </message>
    <message>
        <source>Exit Fullscreen</source>
        <translation>Opuść pełny ekran</translation>
    </message>
    <message>
        <source>Minimize</source>
        <translation>Zminimalizuj</translation>
    </message>
    <message>
        <source>Maximize</source>
        <translation>Maksymalizuj</translation>
    </message>
    <message>
        <source>Restore Down</source>
        <translation>Przywróć w dół</translation>
    </message>
    <message>
        <source>Alt+Enter</source>
        <translation></translation>
    </message>
    <message>
        <source>Alt+Return</source>
        <translation></translation>
    </message>
    <message>
        <source>Ctrl+F</source>
        <translation></translation>
    </message>
    <message>
        <source>Show Message</source>
        <translation>Pokaż wiadomość</translation>
    </message>
    <message>
        <source>Show Version Mismatch Message</source>
        <translation>Pokaż wiadomość o niezgodności wersji</translation>
    </message>
    <message>
        <source>Show Beta Version Warning Message</source>
        <translation>Pokaż ostrzeżenie o wersji Beta</translation>
    </message>
    <message>
        <source>Open in Browser...</source>
        <translation>Otwórz w przeglądarce...</translation>
    </message>
    <message>
        <source>System Administration...</source>
        <translation>Administracja systemem...</translation>
    </message>
    <message>
        <source>Ctrl+Alt+A</source>
        <translation></translation>
    </message>
    <message>
        <source>Open Web Client...</source>
        <translation>Otwórz klienta web...</translation>
    </message>
    <message>
        <source>System Update...</source>
        <translation>Aktualizacja systemu...</translation>
    </message>
    <message>
        <source>Local Settings...</source>
        <translation>Ustawienia lokalne...</translation>
    </message>
    <message>
        <source>Ctrl+E</source>
        <translation></translation>
    </message>
    <message>
        <source>Ctrl+L</source>
        <translation></translation>
    </message>
    <message>
        <source>Ctrl+M</source>
        <translation></translation>
    </message>
    <message>
        <source>Merge Systems...</source>
        <translation>Połącz systemy...</translation>
    </message>
    <message>
        <source>How-to Videos and FAQ...</source>
        <translation>How-to i FAQ...</translation>
    </message>
    <message>
        <source>About...</source>
        <translation>O...</translation>
    </message>
    <message>
        <source>F1</source>
        <translation>F1</translation>
    </message>
    <message>
        <source>Exit</source>
        <translation>Wyjście</translation>
    </message>
    <message>
        <source>Alt+F4</source>
        <translation></translation>
    </message>
    <message>
        <source>Server...</source>
        <translation>Serwer...</translation>
    </message>
    <message>
        <source>Open in Layout</source>
        <translation>Otwórz w układzie</translation>
    </message>
    <message>
        <source>Open</source>
        <translation>Otwórz</translation>
    </message>
    <message>
        <source>Monitor</source>
        <translation>Monitor systemu</translation>
    </message>
    <message>
        <source>Open in New Tab</source>
        <translation>Otwórz w nowej zakładca</translation>
    </message>
    <message>
        <source>Open in New Window</source>
        <translation>Otwórz w nowym oknie</translation>
    </message>
    <message>
        <source>Open Layouts</source>
        <translation>Otwórz układy</translation>
    </message>
    <message>
        <source>Open Layout(s)</source>
        <translation>Otwórz układ(y)</translation>
    </message>
    <message>
        <source>Open Video Wall(s)</source>
        <translation>Otwórz Scianę wideo</translation>
    </message>
    <message>
        <source>Open Containing Folder</source>
        <translation>Otwórz folder zawierający</translation>
    </message>
    <message>
        <source>Ctrl+Enter</source>
        <translation></translation>
    </message>
    <message>
        <source>Ctrl+Return</source>
        <translation></translation>
    </message>
    <message>
        <source>Identify</source>
        <translation>Identyfikacja</translation>
    </message>
    <message>
        <source>Attach to Video Wall...</source>
        <translation>Dołącz do ściany Wideo...</translation>
    </message>
    <message>
        <source>Switch to Video Wall mode...</source>
        <translation>Przełącz w tryb Ściany Wideo...</translation>
    </message>
    <message>
        <source>Save Current Matrix</source>
        <translation>Zapisz bieżącą matrycę</translation>
    </message>
    <message>
        <source>Load Matrix</source>
        <translation>Załaduj Matrycę</translation>
    </message>
    <message>
        <source>Delete</source>
        <translation>Usuń</translation>
    </message>
    <message>
        <source>Del</source>
        <translation>Del</translation>
    </message>
    <message>
        <source>Update Layout</source>
        <translation>Aktualizuj układ</translation>
    </message>
    <message>
        <source>Stop Video Wall</source>
        <translation>Zatrzymaj Ścianę wideo</translation>
    </message>
    <message>
        <source>Detach Layout</source>
        <translation>Odłącz układ</translation>
    </message>
    <message>
        <source>Save Layout</source>
        <translation>Zapisz układ</translation>
    </message>
    <message>
        <source>Save Layout As...</source>
        <translation>Zapisz układ jako...</translation>
    </message>
    <message>
        <source>Maximize Item</source>
        <translation>Maksymalizuj element</translation>
    </message>
    <message>
        <source>Enter</source>
        <translation>Enter</translation>
    </message>
    <message>
        <source>Return</source>
        <translation>Powrót</translation>
    </message>
    <message>
        <source>Restore Item</source>
        <translation>Przywróć element</translation>
    </message>
    <message>
        <source>Show Info</source>
        <translation>Pokaż Informacje</translation>
    </message>
    <message>
        <source>Alt+I</source>
        <translation></translation>
    </message>
    <message>
        <source>Hide Info</source>
        <translation>Ukryj informacje</translation>
    </message>
    <message>
        <source>Toggle Info</source>
        <translation>Przełącz Info</translation>
    </message>
    <message>
        <source>Change Resolution...</source>
        <translation>Zmień rozdzielczość...</translation>
    </message>
    <message>
        <source>Auto</source>
        <translation>Auto</translation>
    </message>
    <message>
        <source>Low</source>
        <translation></translation>
    </message>
    <message>
        <source>High</source>
        <translation>Wysoki</translation>
    </message>
    <message>
        <source>PTZ...</source>
        <translation>PTZ...</translation>
    </message>
    <message>
        <source>Save Current Position...</source>
        <translation>Zapisz bieżącą pozycję...</translation>
    </message>
    <message>
        <source>Manage...</source>
        <translation>Zarządzaj...</translation>
    </message>
    <message>
        <source>Calibrate Fisheye</source>
        <translation>Kalibracja Fisheye</translation>
    </message>
    <message>
        <source>Toggle Resolution Mode</source>
        <translation>Przełącz tryb rozdzielczości</translation>
    </message>
    <message>
        <source>Show Motion/Smart Search</source>
        <translation>Pokaż Ruch/Wyszukiwanie inteligentne</translation>
    </message>
    <message>
        <source>Show Motion</source>
        <translation>Pokaż ruch</translation>
    </message>
    <message>
        <source>Alt+G</source>
        <translation></translation>
    </message>
    <message>
        <source>Hide Motion/Smart Search</source>
        <translation>Ukryj Ruch/Inteligentne przeszukiwanie</translation>
    </message>
    <message>
        <source>Hide Motion</source>
        <translation>Ukryj ruch</translation>
    </message>
    <message>
        <source>Clear Motion Selection</source>
        <translation>Wyczyść zaznaczenie ruchu</translation>
    </message>
    <message>
        <source>Toggle Smart Search</source>
        <translation>Przełącz inteligentne wyszukiwanie</translation>
    </message>
    <message>
        <source>Check File Watermark</source>
        <translation>Sprawdź znak wodny pliku</translation>
    </message>
    <message>
        <source>Alt+C</source>
        <translation></translation>
    </message>
    <message>
        <source>Take Screenshot</source>
        <translation>Zrób zrzut ekranu</translation>
    </message>
    <message>
        <source>Alt+S</source>
        <translation></translation>
    </message>
    <message>
        <source>Image Enhancement...</source>
        <translation>Regulacja Wyświetlania...</translation>
    </message>
    <message>
        <source>Alt+J</source>
        <translation></translation>
    </message>
    <message>
        <source>Create Zoom Window</source>
        <translation>Stwórz okno z powiększeniem</translation>
    </message>
    <message>
        <source>Rotate to...</source>
        <translation>Obróc do...</translation>
    </message>
    <message>
        <source>0 degrees</source>
        <translation>0 stopni</translation>
    </message>
    <message>
        <source>90 degrees</source>
        <translation>90 stopni</translation>
    </message>
    <message>
        <source>180 degrees</source>
        <translation>180 stopni</translation>
    </message>
    <message>
        <source>270 degrees</source>
        <translation>270 stopni</translation>
    </message>
    <message>
        <source>Remove from Layout</source>
        <translation>Usuń z układu</translation>
    </message>
    <message>
        <source>Rename</source>
        <translation>Zmień nazwę</translation>
    </message>
    <message>
        <source>F2</source>
        <translation>F2</translation>
    </message>
    <message>
        <source>Delete from Disk</source>
        <translation>Usuń z dysku</translation>
    </message>
    <message>
        <source>Set as Layout Background</source>
        <translation>Ustaw jako układ tła</translation>
    </message>
    <message>
        <source>User Settings...</source>
        <translation>Ustawienia użytkownika...</translation>
    </message>
    <message>
        <source>Layout Settings...</source>
        <translation>Ustawienia układu...</translation>
    </message>
    <message>
        <source>Video Wall Settings...</source>
        <translation>Ustawienia Ściany wideo...</translation>
    </message>
    <message>
        <source>Ping...</source>
        <translation>Ping...</translation>
    </message>
    <message>
        <source>Server Logs...</source>
        <translation>Logi serwera...</translation>
    </message>
    <message>
        <source>Server Diagnostics...</source>
        <translation>Diagnostyka serwera...</translation>
    </message>
    <message>
        <source>Server Settings...</source>
        <translation>Ustawienia serwera...</translation>
    </message>
    <message>
        <source>Merge to Currently Connected System...</source>
        <translation>Scal z aktualnie podłączonym systemem...</translation>
    </message>
    <message>
        <source>Change Cell Aspect Ratio...</source>
        <translation>Zmień proporcjie  komórek...</translation>
    </message>
    <message>
        <source>Change Cell Spacing...</source>
        <translation>Zmień odstępy między komórkami...</translation>
    </message>
    <message>
        <source>None</source>
        <translation>Nic</translation>
    </message>
    <message>
        <source>Small</source>
        <translation>Mały</translation>
    </message>
    <message>
        <source>Medium</source>
        <translation>Średni</translation>
    </message>
    <message>
        <source>Large</source>
        <translation>Duży</translation>
    </message>
    <message>
        <source>Start Tour</source>
        <translation>Uruchhom trasę</translation>
    </message>
    <message>
        <source>Stop Tour</source>
        <translation>Zatrzymaj trasę</translation>
    </message>
    <message>
        <source>Alt+T</source>
        <translation></translation>
    </message>
    <message>
        <source>Close</source>
        <translation>Zamknij</translation>
    </message>
    <message>
        <source>Ctrl+W</source>
        <translation>Ctrl+W</translation>
    </message>
    <message>
        <source>Close All But This</source>
        <translation>Zaknij wszytko, ale to</translation>
    </message>
    <message>
        <source>Mark Selection Start</source>
        <translation>Zaznacz początek</translation>
    </message>
    <message>
        <source>[</source>
        <translation></translation>
    </message>
    <message>
        <source>Mark Selection End</source>
        <translation>Zaznacz koniec</translation>
    </message>
    <message>
        <source>]</source>
        <translation></translation>
    </message>
    <message>
        <source>Clear Selection</source>
        <translation>Wyczyść zaznaczenie</translation>
    </message>
    <message>
        <source>Zoom to Selection</source>
        <translation>Zoom do zaznaczenia</translation>
    </message>
    <message>
        <source>Edit Bookmark...</source>
        <translation>Edytuj zakładkę...</translation>
    </message>
    <message>
        <source>Remove Bookmark...</source>
        <translation>Usuń zakładkę...</translation>
    </message>
    <message>
        <source>Export Selected Area...</source>
        <translation>Eksport wybranego obszaru...</translation>
    </message>
    <message>
        <source>Export Multi-Video...</source>
        <translation>Eksport multiwidoku...</translation>
    </message>
    <message>
        <source>Preview Search...</source>
        <translation>Przeszukiwanie na podglądzie...</translation>
    </message>
    <message>
        <source>Ctrl+Alt+Shift++</source>
        <translation></translation>
    </message>
    <message>
        <source>Increment Debug Counter</source>
        <translation>Wzrost licznika Debug</translation>
    </message>
    <message>
        <source>Ctrl+Alt+Shift+-</source>
        <translation></translation>
    </message>
    <message>
        <source>Decrement Debug Counter</source>
        <translation>Obniżenie licznika Debug</translation>
    </message>
    <message>
        <source>Ctrl+Alt+Shift+R</source>
        <translation></translation>
    </message>
    <message>
        <source>Show Resource Pool</source>
        <translation>Pokaż zasoby</translation>
    </message>
    <message>
        <source>Calibrate PTZ</source>
        <translation>Kalibracja PTZ</translation>
    </message>
    <message>
        <source>Get PTZ Position</source>
        <translation>Pobierz pozycję PTZ</translation>
    </message>
    <message>
        <source>Ctrl+Alt+Shift+D</source>
        <translation></translation>
    </message>
    <message>
        <source>Debug Control Panel</source>
        <translation>Panel kontrolny Debug</translation>
    </message>
    <message>
        <source>Space</source>
        <translation>Przestrzeń</translation>
    </message>
    <message>
        <source>Play</source>
        <translation>Włącz</translation>
    </message>
    <message>
        <source>Pause</source>
        <translation>Pauza</translation>
    </message>
    <message>
        <source>Ctrl+Left</source>
        <translation></translation>
    </message>
    <message>
        <source>Previous Frame</source>
        <translation>Poprzednia klatka</translation>
    </message>
    <message>
        <source>Ctrl+Right</source>
        <translation></translation>
    </message>
    <message>
        <source>Next Frame</source>
        <translation>Następna klatka</translation>
    </message>
    <message>
        <source>Z</source>
        <translation>Z</translation>
    </message>
    <message>
        <source>To Start</source>
        <translation>Zacznij</translation>
    </message>
    <message>
        <source>X</source>
        <translation>X</translation>
    </message>
    <message>
        <source>To End</source>
        <translation>Zatrzymaj</translation>
    </message>
    <message>
        <source>Ctrl+Up</source>
        <translation>Ctrl+Up</translation>
    </message>
    <message>
        <source>Volume Down</source>
        <translation>Ścisz</translation>
    </message>
    <message>
        <source>Ctrl+Down</source>
        <translation></translation>
    </message>
    <message>
        <source>Volume Up</source>
        <translation>Podgłoś</translation>
    </message>
    <message>
        <source>M</source>
        <translation>M</translation>
    </message>
    <message>
        <source>Toggle Mute</source>
        <translation>Przełącz wyciszenie</translation>
    </message>
    <message>
        <source>L</source>
        <translation>L</translation>
    </message>
    <message>
        <source>Jump to Live</source>
        <translation>Skocz do Na Żywo</translation>
    </message>
    <message>
        <source>S</source>
        <translation>S</translation>
    </message>
    <message>
        <source>Synchronize Streams</source>
        <translation>Synchronizuj strumienie</translation>
    </message>
    <message>
        <source>Disable Stream Synchronization</source>
        <translation>Wyłącz synchronizację strumieni</translation>
    </message>
    <message>
        <source>Show Thumbnails</source>
        <translation>Pokaż miniatury</translation>
    </message>
    <message>
        <source>Hide Thumbnails</source>
        <translation>Ukryj miniatury</translation>
    </message>
    <message>
        <source>Show Calendar</source>
        <translation>Pokaż kalendarz</translation>
    </message>
    <message>
        <source>Hide Calendar</source>
        <translation>Ukryj Kalendarz</translation>
    </message>
    <message>
        <source>Show Title Bar</source>
        <translation>Pokaż pasek tytułowy</translation>
    </message>
    <message>
        <source>Hide Title Bar</source>
        <translation>Ukryj pasek tytułowy</translation>
    </message>
    <message>
        <source>Pin Tree</source>
        <translation>Przypnij drzewo</translation>
    </message>
    <message>
        <source>Unpin Tree</source>
        <translation>Odłącz drzewo</translation>
    </message>
    <message>
        <source>Show Tree</source>
        <translation>Pokaż drzewo</translation>
    </message>
    <message>
        <source>Hide Tree</source>
        <translation>Ukryj drzewo</translation>
    </message>
    <message>
        <source>Show Timeline</source>
        <translation>Pokaż oś czasu</translation>
    </message>
    <message>
        <source>Hide Timeline</source>
        <translation>Ukryj linie czasu</translation>
    </message>
    <message>
        <source>Pin Notifications</source>
        <translation>Przypnij powiadomienia</translation>
    </message>
    <message>
        <source>Unpin Notifications</source>
        <translation>Odłącz powiadomienia</translation>
    </message>
    <message>
        <source>Ctrl+Alt+T</source>
        <translation></translation>
    </message>
    <message>
        <source>Disable Background Animation</source>
        <translation>Wyłącz animację tła</translation>
    </message>
    <message>
        <source>Enable Background Animation</source>
        <translation>Włacz animacje tła</translation>
    </message>
    <message>
        <source>File Settings...</source>
        <translation>Ustawienia pliku...</translation>
    </message>
    <message>
        <source>Ask About Statistics Reporting</source>
        <translation>Zapytaj o statystyki</translation>
    </message>
    <message>
        <source>Drop Resources into New Layout</source>
        <translation>Upuść do nowej zakładki</translation>
    </message>
    <message>
        <source>Select Time Server</source>
        <translation>Wybierz serwer czasu</translation>
    </message>
    <message>
        <source>Activate PTZ Object</source>
        <translation>Aktywuj obiekt PTZ</translation>
    </message>
    <message>
        <source>User Management...</source>
        <translation>Zarządzanie użytkownikiem...</translation>
    </message>
    <message>
        <source>Audit Trail...</source>
        <translation>Dziennik kontroli...</translation>
    </message>
    <message>
        <source>Add Device(s)...</source>
        <translation>Dodaj urządzenie(nia)...</translation>
    </message>
    <message>
        <source>Failover Priority...</source>
        <translation type="unfinished"></translation>
    </message>
    <message>
        <source>Move Devices</source>
        <translation type="unfinished"></translation>
    </message>
    <message>
        <source>Move Cameras</source>
        <translation type="unfinished"></translation>
    </message>
    <message>
        <source>Device Diagnostics...</source>
        <translation type="unfinished"></translation>
    </message>
    <message>
        <source>Camera Diagnostics...</source>
        <translation type="unfinished"></translation>
    </message>
    <message>
        <source>Devices List</source>
        <translation type="unfinished"></translation>
    </message>
    <message>
        <source>Cameras List</source>
        <translation type="unfinished"></translation>
    </message>
    <message>
        <source>Check Device Issues...</source>
        <translation type="unfinished"></translation>
    </message>
    <message>
        <source>Check Devices Issues...</source>
        <translation type="unfinished"></translation>
    </message>
    <message>
        <source>Check Camera Issues...</source>
        <translation type="unfinished"></translation>
    </message>
    <message>
        <source>Check Cameras Issues...</source>
        <translation type="unfinished"></translation>
    </message>
    <message>
        <source>Device Rules...</source>
        <translation type="unfinished"></translation>
    </message>
    <message>
        <source>Devices Rules...</source>
        <translation type="unfinished"></translation>
    </message>
    <message>
        <source>Camera Rules...</source>
        <translation type="unfinished"></translation>
    </message>
    <message>
        <source>Cameras Rules...</source>
        <translation type="unfinished"></translation>
    </message>
    <message>
        <source>Device Settings...</source>
        <translation type="unfinished"></translation>
    </message>
    <message>
        <source>Devices Settings...</source>
        <translation type="unfinished"></translation>
    </message>
    <message>
        <source>Camera Settings...</source>
        <translation type="unfinished"></translation>
    </message>
    <message>
        <source>Cameras Settings...</source>
        <translation type="unfinished"></translation>
    </message>
    <message>
        <source>Devices List by Server...</source>
        <translation type="unfinished"></translation>
    </message>
    <message>
        <source>Cameras List by Server...</source>
        <translation type="unfinished"></translation>
    </message>
    <message>
        <source>Cameras to Backup...</source>
        <translation type="unfinished"></translation>
    </message>
    <message>
        <source>Ctrl+B</source>
        <translation type="unfinished"></translation>
    </message>
    <message>
        <source>Show Bookmarks</source>
        <translation type="unfinished"></translation>
    </message>
    <message>
        <source>Hide Bookmarks</source>
        <translation type="unfinished"></translation>
    </message>
    <message>
        <source>Pin Calendar</source>
        <translation type="unfinished"></translation>
    </message>
    <message>
        <source>Unpin Calendar</source>
        <translation type="unfinished"></translation>
    </message>
    <message>
        <source>I/O Module Diagnostics...</source>
        <translation type="unfinished"></translation>
    </message>
    <message>
        <source>Web Client...</source>
        <translation type="unfinished"></translation>
    </message>
    <message>
        <source>Bookmark Search...</source>
        <translation type="unfinished"></translation>
    </message>
    <message>
        <source>Open in Alarm Layout</source>
        <translation type="unfinished"></translation>
    </message>
    <message>
        <source>Check I/O Module Issues...</source>
        <translation type="unfinished"></translation>
    </message>
    <message>
        <source>Check I/O Modules Issues...</source>
        <translation type="unfinished"></translation>
    </message>
    <message>
        <source>I/O Module Rules...</source>
        <translation type="unfinished"></translation>
    </message>
    <message>
        <source>I/O Modules Rules...</source>
        <translation type="unfinished"></translation>
    </message>
    <message>
        <source>I/O Module Settings...</source>
        <translation type="unfinished"></translation>
    </message>
    <message>
        <source>I/O Modules Settings...</source>
        <translation type="unfinished"></translation>
    </message>
    <message>
        <source>Remove Bookmarks...</source>
        <translation type="unfinished"></translation>
    </message>
    <message>
        <source>Monitor in New Tab</source>
        <translation type="unfinished"></translation>
    </message>
    <message>
        <source>Monitor in New Window</source>
        <translation type="unfinished"></translation>
    </message>
    <message>
        <source>Open Layout in New Tab</source>
        <translation type="unfinished"></translation>
    </message>
    <message>
        <source>Open Layout(s) in New Window</source>
        <translation type="unfinished"></translation>
    </message>
    <message>
        <source>Open Current Layout in New Window</source>
        <translation type="unfinished"></translation>
    </message>
    <message>
        <source>Add Bookmark...</source>
        <translation type="unfinished"></translation>
    </message>
</context>
<context>
    <name>QnAdjustVideoDialog</name>
    <message>
        <source>Image Enhancement</source>
        <translation>Wzmocnienie obrazu</translation>
    </message>
    <message>
        <source>Image Enhancement - %1</source>
        <translation>Wzmocnienie obrazu - %1</translation>
    </message>
</context>
<context>
    <name>QnAggregationWidget</name>
    <message>
        <source>sec</source>
        <translation>sek</translation>
    </message>
    <message>
        <source>min</source>
        <translation>min</translation>
    </message>
    <message>
        <source>hrs</source>
        <translation>godz</translation>
    </message>
    <message>
        <source>days</source>
        <translation>dni</translation>
    </message>
</context>
<context>
    <name>QnAlarmLayoutResource</name>
    <message>
        <source>Alarms</source>
        <translation type="unfinished"></translation>
    </message>
</context>
<context>
    <name>QnAuditLogDialog</name>
    <message>
        <source>Play this</source>
        <translation>Odtwórz to</translation>
    </message>
    <message>
        <source>Copy Selection to Clipboard</source>
        <translation>Kopiuj zaznaczenie do schowka</translation>
    </message>
    <message>
        <source>Export Selection to File...</source>
        <translation>Eksportuj zaznaczenie do Pliku...</translation>
    </message>
    <message>
        <source>Select All</source>
        <translation>Zaznacz wszystko</translation>
    </message>
    <message>
        <source>Search</source>
        <translation>Szukaj</translation>
    </message>
    <message>
        <source>Information</source>
        <translation>Informacja</translation>
    </message>
    <message>
        <source>No archive data for that position left</source>
        <translation>Brak archiwum dla tej pozycji</translation>
    </message>
    <message>
        <source>Export selected records to a file</source>
        <translation>Eksportuj zaznaczone nagrania do pliku</translation>
    </message>
    <message>
        <source>Audit log replay</source>
        <translatorcomment>????</translatorcomment>
        <translation>Powtórz dziennik kontroli</translation>
    </message>
    <message>
        <source>Devices</source>
        <translation type="unfinished"></translation>
    </message>
    <message>
        <source>Cameras</source>
        <translation type="unfinished"></translation>
    </message>
    <message>
        <source>Device actions</source>
        <translation type="unfinished"></translation>
    </message>
    <message>
        <source>Camera actions</source>
        <translation type="unfinished"></translation>
    </message>
    <message>
        <source>This resources are already removed from the system</source>
        <translation type="unfinished"></translation>
    </message>
</context>
<context>
    <name>QnAuditLogModel</name>
    <message>
        <source>%1d </source>
        <translation>%1d</translation>
    </message>
    <message>
        <source>%1h </source>
        <translation>%1h</translation>
    </message>
    <message>
        <source>%1m </source>
        <translation>%1m</translation>
    </message>
    <message>
        <source>Unknown</source>
        <translation>Nieznany</translation>
    </message>
    <message>
        <source>Unsuccessful login</source>
        <translation>Nieudane logowanie</translation>
    </message>
    <message>
        <source>Login</source>
        <translation>Login</translation>
    </message>
    <message>
        <source>User updated</source>
        <translation>Użytkownik zaktualizowany</translation>
    </message>
    <message>
        <source>Watching live</source>
        <translation>Oglądanie na żywo</translation>
    </message>
    <message>
        <source>Watching archive</source>
        <translation>Przeglądanie archiwum</translation>
    </message>
    <message>
        <source>Exporting video</source>
        <translation>Eksportowanie wideo</translation>
    </message>
    <message>
        <source>System name changed</source>
        <translation>Nazwa systemu zmeiniona</translation>
    </message>
    <message>
        <source>System merge</source>
        <translation>Łączenie systemu</translation>
    </message>
    <message>
        <source>General settings updated</source>
        <translation>Główne ustawienia zaktualizowane</translation>
    </message>
    <message>
        <source>Server updated</source>
        <translation>Serwer zaktualizowany</translation>
    </message>
    <message>
        <source>Business rule updated</source>
        <translation>Reguła biznesowa zaktualizowana</translation>
    </message>
    <message>
        <source>Server removed</source>
        <translation>Serwer usunięty</translation>
    </message>
    <message>
        <source>Business rule removed</source>
        <translation>Reguła biznesowa usunięta</translation>
    </message>
    <message>
        <source>User removed</source>
        <translation>Użytkownik usunięty</translation>
    </message>
    <message>
        <source>Business rule reseted</source>
        <translation>Usługa biznesowa zresetowana</translation>
    </message>
    <message>
        <source>Database restored</source>
        <translation>Baza danych przywrócona</translation>
    </message>
    <message>
        <source>Play this</source>
        <translation>Odtwórz to</translation>
    </message>
    <message>
        <source>Settings</source>
        <translation>Ustawienia</translation>
    </message>
    <message>
        <source>%1 - %2, </source>
        <translation>%1 - %2,</translation>
    </message>
    <message numerus="yes">
        <source>%n action(s)</source>
        <translation>
            <numerusform>%n działania</numerusform>
            <numerusform></numerusform>
            <numerusform></numerusform>
        </translation>
    </message>
    <message>
        <source>Session begins</source>
        <translation>Sesja rozpczęta</translation>
    </message>
    <message>
        <source>Session ends</source>
        <translation>Sesja zakończona</translation>
    </message>
    <message>
        <source>Duration</source>
        <translation>Czas trwania</translation>
    </message>
    <message>
        <source>User</source>
        <translation>Użytkownik</translation>
    </message>
    <message>
        <source>IP</source>
        <translation>Adres IP</translation>
    </message>
    <message>
        <source>Activity</source>
        <translation>Aktywność</translation>
    </message>
    <message>
        <source>Date</source>
        <translation>Data</translation>
    </message>
    <message>
        <source>Time</source>
        <translation>Czas</translation>
    </message>
    <message>
        <source>Description</source>
        <translation>Opis</translation>
    </message>
    <message>
        <source>View it</source>
        <translation>Zobacz to</translation>
    </message>
    <message>
        <source>Click to expand</source>
        <translation>Kliknij by rozszerzyć</translation>
    </message>
    <message>
        <source>E-mail settings changed</source>
        <translation>Ustawienia E-mail zmienione</translation>
    </message>
    <message>
        <source>Device updated</source>
        <translation type="unfinished"></translation>
    </message>
    <message>
        <source>Camera updated</source>
        <translation type="unfinished"></translation>
    </message>
    <message>
        <source>Device added</source>
        <translation type="unfinished"></translation>
    </message>
    <message>
        <source>Camera added</source>
        <translation type="unfinished"></translation>
    </message>
    <message>
        <source>Device removed</source>
        <translation type="unfinished"></translation>
    </message>
    <message>
        <source>Camera removed</source>
        <translation type="unfinished"></translation>
    </message>
    <message>
        <source>Device name</source>
        <translation type="unfinished"></translation>
    </message>
    <message>
        <source>Camera name</source>
        <translation type="unfinished"></translation>
    </message>
    <message>
        <source>Red mark means that the archive is still available</source>
        <translation type="unfinished"></translation>
    </message>
</context>
<context>
    <name>QnBackupCamerasDialog</name>
    <message>
        <source>Select Devices to Backup...</source>
        <translation type="unfinished"></translation>
    </message>
    <message>
        <source>Select Cameras to Backup...</source>
        <translation type="unfinished"></translation>
    </message>
</context>
<context>
    <name>QnBackupScheduleDialog</name>
    <message>
        <source>Until finished</source>
        <translation type="unfinished"></translation>
    </message>
</context>
<context>
    <name>QnBlinkingImageButtonWidget</name>
    <message numerus="yes">
        <source>You have %n notifications</source>
        <translation>
            <numerusform>Masz %n powiadomień</numerusform>
            <numerusform>Masz %n powiadomienie</numerusform>
            <numerusform>Masz %n powiadomień</numerusform>
        </translation>
    </message>
    <message>
        <source>You have new notifications.</source>
        <translation>Masz nowe powiadomienia.</translation>
    </message>
</context>
<context>
    <name>QnBookmarkWidget</name>
    <message>
        <source>Do not lock archive</source>
        <translation type="unfinished"></translation>
    </message>
    <message>
        <source>1 month</source>
        <translation type="unfinished">1 miesiąc</translation>
    </message>
    <message>
        <source>3 month</source>
        <translation type="unfinished">3 miesiące</translation>
    </message>
    <message>
        <source>6 month</source>
        <translation type="unfinished">6 miesięcy</translation>
    </message>
    <message>
        <source>year</source>
        <translation type="unfinished">rok</translation>
    </message>
</context>
<context>
    <name>QnBuildNumberDialog</name>
    <message>
        <source>Error</source>
        <translation>Błąd</translation>
    </message>
    <message>
        <source>The password you have entered is not valid.</source>
        <translation>Podane hasło jest błędne.</translation>
    </message>
</context>
<context>
    <name>QnBusinessResourceValidationStrings</name>
    <message numerus="yes">
        <source>%1 of %n devices</source>
        <translation type="unfinished">
            <numerusform></numerusform>
            <numerusform></numerusform>
            <numerusform></numerusform>
        </translation>
    </message>
    <message numerus="yes">
        <source>%1 of %n cameras</source>
        <translation type="unfinished">
            <numerusform></numerusform>
            <numerusform></numerusform>
            <numerusform></numerusform>
        </translation>
    </message>
    <message>
        <source>&lt;Any Device&gt;</source>
        <translation type="unfinished"></translation>
    </message>
    <message>
        <source>&lt;Any Camera&gt;</source>
        <translation type="unfinished"></translation>
    </message>
    <message>
        <source>Select at least one device</source>
        <translation type="unfinished"></translation>
    </message>
    <message>
        <source>Select at least one camera</source>
        <translation type="unfinished"></translation>
    </message>
    <message numerus="yes">
        <source>%1 of %n I/O modules</source>
        <translation type="unfinished">
            <numerusform></numerusform>
            <numerusform></numerusform>
            <numerusform></numerusform>
        </translation>
    </message>
</context>
<context>
    <name>QnBusinessRuleItemDelegate</name>
    <message>
        <source>For All Users</source>
        <translation>Dla wszystkich użytkowników</translation>
    </message>
    <message>
        <source>For Administrators Only</source>
        <translation>Tylko dla Administratorów</translation>
    </message>
</context>
<context>
    <name>QnBusinessRuleViewModel</name>
    <message>
        <source>Error: %1</source>
        <translation>Błąd:%1</translation>
    </message>
    <message>
        <source>&lt;System&gt;</source>
        <translation>&lt;System&gt;</translation>
    </message>
    <message>
        <source>&lt;Any Server&gt;</source>
        <translation>&lt;dowolny serwer&gt;</translation>
    </message>
    <message numerus="yes">
        <source>%n Server(s)</source>
        <translation>
            <numerusform>%n Serwer(y)</numerusform>
            <numerusform>%n Serwer</numerusform>
            <numerusform>%n Serwery</numerusform>
        </translation>
    </message>
    <message>
        <source>Instant</source>
        <translation>Natychmiast</translation>
    </message>
    <message numerus="yes">
        <source>Every %n days</source>
        <translation>
            <numerusform>Co</numerusform>
            <numerusform>%n dzień</numerusform>
            <numerusform>%n dni</numerusform>
        </translation>
    </message>
    <message numerus="yes">
        <source>Every %n hours</source>
        <translation>
            <numerusform>Co</numerusform>
            <numerusform>%n godzinę</numerusform>
            <numerusform>%n godziny</numerusform>
        </translation>
    </message>
    <message numerus="yes">
        <source>Every %n minutes</source>
        <translation>
            <numerusform>Co</numerusform>
            <numerusform>%n minutę</numerusform>
            <numerusform>%n minuty</numerusform>
        </translation>
    </message>
    <message numerus="yes">
        <source>Every %n seconds</source>
        <translation>
            <numerusform>Co </numerusform>
            <numerusform>%n sekundę</numerusform>
            <numerusform>%n sekundy</numerusform>
        </translation>
    </message>
    <message>
        <source>Stops</source>
        <translation>Stop</translation>
    </message>
    <message>
        <source>Starts</source>
        <translation>Start</translation>
    </message>
    <message>
        <source>Administrators Only</source>
        <translation>Tylko administratorzy</translation>
    </message>
    <message>
        <source>All Users</source>
        <translation>Wszyscy użytkownicy</translation>
    </message>
    <message>
        <source>Select Sound</source>
        <translation>Wybierz dźwiek</translation>
    </message>
    <message>
        <source>Enter Text</source>
        <translation>Wpisz tekst</translation>
    </message>
    <message>
        <source>&lt;Any Device&gt;</source>
        <translation type="unfinished"></translation>
    </message>
    <message>
        <source>&lt;Any Camera&gt;</source>
        <translation type="unfinished"></translation>
    </message>
    <message>
        <source>Select at least one device</source>
        <translation type="unfinished"></translation>
    </message>
    <message>
        <source>Select at least one camera</source>
        <translation type="unfinished"></translation>
    </message>
    <message>
        <source>Occurs</source>
        <translation type="unfinished"></translation>
    </message>
    <message>
        <source>Source camera</source>
        <translation type="unfinished"></translation>
    </message>
    <message>
        <source>Source and %n more cameras</source>
        <translation type="unfinished"></translation>
    </message>
    <message>
        <source>N/A</source>
        <translation type="unfinished"></translation>
    </message>
</context>
<context>
    <name>QnBusinessRuleWidget</name>
    <message>
        <source>to</source>
        <extracomment>&quot;to&quot; is from the sentence &quot;Send e-mail _to_:&quot;</extracomment>
        <translation>do</translation>
    </message>
    <message>
        <source>at</source>
        <extracomment>&quot;at&quot; is from the sentence &quot;Display the text _at_ these cameras&quot;</extracomment>
        <translation>na</translation>
    </message>
    <message>
        <source>&lt;Any Device&gt;</source>
        <translation type="unfinished"></translation>
    </message>
    <message>
        <source>&lt;Any Camera&gt;</source>
        <translation type="unfinished"></translation>
    </message>
    <message>
        <source>Select at least one device</source>
        <translation type="unfinished"></translation>
    </message>
    <message>
        <source>Select at least one camera</source>
        <translation type="unfinished"></translation>
    </message>
    <message>
        <source>Devices</source>
        <translation type="unfinished"></translation>
    </message>
    <message>
        <source>Cameras</source>
        <translation type="unfinished"></translation>
    </message>
</context>
<context>
    <name>QnBusinessRulesDialog</name>
    <message>
        <source>Reset Default Rules</source>
        <translation>Przywróć domyślne reguły</translation>
    </message>
    <message>
        <source>Are you sure you want to reset rules to the defaults?</source>
        <translation>Czy jesteś pewny  że chcesz zresetować reguły do ustawień domyślnych?</translation>
    </message>
    <message>
        <source>This action CANNOT be undone!</source>
        <translation>Ta akcja nie może być cofnięta!</translation>
    </message>
    <message>
        <source>Error</source>
        <translation>Błąd</translation>
    </message>
    <message>
        <source>Error while receiving rules.</source>
        <translation>Błąd podczas przyjęcia reguł.</translation>
    </message>
    <message>
        <source>Error while saving rule.</source>
        <translation>Błąd podczas zapisu reguły.</translation>
    </message>
    <message>
        <source>Hide Advanced</source>
        <translation>Ukryj Zaawansowane</translation>
    </message>
    <message>
        <source>Show Advanced</source>
        <translation>Pokaż zaawansowane</translation>
    </message>
    <message>
        <source>&amp;New...</source>
        <translation>&amp;Nowy...</translation>
    </message>
    <message>
        <source>&amp;Delete</source>
        <translation>&amp;Usuń</translation>
    </message>
    <message>
        <source>&amp;Schedule...</source>
        <translation>&amp;Harmonogram...</translation>
    </message>
    <message>
        <source>Some rules are not valid. Should they be disabled?</source>
        <translation>Niektóre reguły są niedostepne. Czy powinny być wyłączone?</translation>
    </message>
    <message>
        <source>Unsaved changes will be lost. Save?</source>
        <translation>Niezapisane zmiany zostaną utracone. Zapisać?</translation>
    </message>
    <message>
        <source>Confirm Rules Reset</source>
        <translation>Potwierdź reset reguł</translation>
    </message>
    <message>
        <source>Error while deleting rule.</source>
        <translation>Błąd podczas usuwania reguły.</translation>
    </message>
    <message>
        <source>Confirm Save</source>
        <translation>Potwierdź zapis</translation>
    </message>
    <message>
        <source>Confirm Exit</source>
        <translation>Potwierdź wyjście</translation>
    </message>
    <message>
        <source>filter by devices...</source>
        <translation type="unfinished"></translation>
    </message>
    <message>
        <source>filter by cameras...</source>
        <translation type="unfinished"></translation>
    </message>
</context>
<context>
    <name>QnBusinessRulesViewModel</name>
    <message>
        <source>#</source>
        <translation>#</translation>
    </message>
    <message>
        <source>On</source>
        <translation>Na</translation>
    </message>
    <message>
        <source>Event</source>
        <translation>Zdarzenie</translation>
    </message>
    <message>
        <source>Source</source>
        <translation>Źródło</translation>
    </message>
    <message>
        <source>-&gt;</source>
        <translation>-&gt;</translation>
    </message>
    <message>
        <source>Action</source>
        <translation>Akcja</translation>
    </message>
    <message>
        <source>Target</source>
        <translation>Cel</translation>
    </message>
    <message>
        <source>Interval of Action</source>
        <translation>Przerwa w akcji</translation>
    </message>
</context>
<context>
    <name>QnCameraAdditionDialog</name>
    <message>
        <source>Examples:</source>
        <translation>Przykłady:</translation>
    </message>
    <message>
        <source>Initializing scan...</source>
        <translation>Uruchamianie skanowania...</translation>
    </message>
    <message>
        <source>Error</source>
        <translation>Błąd</translation>
    </message>
    <message>
        <source>Server is offline.</source>
        <translation>Serwer jest wyłączony.</translation>
    </message>
    <message>
        <source>First address in range is greater than the last one.</source>
        <translation>Pierwszy adres w zakresie jest wiekszy niż ostatni.</translation>
    </message>
    <message>
        <source>Success</source>
        <translation>Powodzenie</translation>
    </message>
    <message>
        <source>It might take a few moments to populate them in the tree.</source>
        <translation>To może potrwać kilka chwil, aby rozpropagować je w drzewie.</translation>
    </message>
    <message>
        <source>Scanning online hosts...</source>
        <translation>Skanowanie hostów online...</translation>
    </message>
    <message>
        <source>Scanning hosts... (%1)</source>
        <translation type="unfinished">Skanowanie hostów...(%1)</translation>
    </message>
    <message>
        <source>Finished</source>
        <translation>Zakończono</translation>
    </message>
    <message>
        <source>Select target server...</source>
        <translation>Wybierz docelowy serwer...</translation>
    </message>
    <message>
        <source>The specified IP address range has more than 255 addresses.</source>
        <translation>Określony zakres adresów IP zawiera ponad 255 adresów.</translation>
    </message>
    <message>
        <source>Server went offline - search aborted.</source>
        <translation>Serwer jest offline, wyszukiwanie przerwane.</translation>
    </message>
    <message>
        <source>Server has been removed - search aborted.</source>
        <translation>Serwer został usunięty, wyszukiwanie przerwane.</translation>
    </message>
    <message>
        <source>Device addition is possible for online servers only.</source>
        <translation>Dodawanie urządzeń możliwe jest tylko do aktywnych serwerów.</translation>
    </message>
    <message>
        <source>Device address field must contain a valid URL, IP address, or RTSP link.</source>
        <translation>Pole adresu urządzenia musi zawierać poprawny adres URL, adres IP lub link RTSP.</translation>
    </message>
    <message>
        <source>No devices selected.</source>
        <translation>Nie wykryto urządzeń.</translation>
    </message>
    <message>
        <source>Please select at least one device</source>
        <translation>Proszę wybrać co najmniej jedno urządzenie</translation>
    </message>
    <message numerus="yes">
        <source>%n devices added successfully.</source>
        <translation>
            <numerusform>%n urządzenie dodano pomyślnie</numerusform>
            <numerusform>%n urządzenia dodano pomyślnie</numerusform>
            <numerusform>%n urządzeń dodano pomyślnie</numerusform>
        </translation>
    </message>
    <message numerus="yes">
        <source>Error while adding %n devices.</source>
        <translation>
            <numerusform>Błąd podczas dodawania %n urządzeń.</numerusform>
            <numerusform>Błąd podczas dodawania %n urządzenia.</numerusform>
            <numerusform>Błąd podczas dodawania %n urządzeń.</numerusform>
        </translation>
    </message>
    <message>
        <source>Server is offline, devices can only be added to an online server.</source>
        <translation>Serwer jest wyłączony, urządzenia mogą być dodane tylko do włączonego serwera.</translation>
    </message>
    <message>
        <source>Server has been removed - cannot add devices.</source>
        <translation>Serwer został usunięty - nie można dodać urządzeń.</translation>
    </message>
    <message>
        <source>Error while searching for device(s).</source>
        <translation>Błąd podczas wyszukiwania urządzenia / urządzeń.</translation>
    </message>
    <message numerus="yes">
        <source>%n devices found</source>
        <translation>
            <numerusform>%n urządzenie znaleziono</numerusform>
            <numerusform>%n urządzenia znaleziono</numerusform>
            <numerusform>%n urządzeń znaleziono</numerusform>
        </translation>
    </message>
    <message>
        <source>All devices are already in the resource tree.</source>
        <translation>Wszystkie urządzenia znajdują się już w drzewie zasobów.</translation>
    </message>
    <message>
        <source>No devices found.</source>
        <translation>Nie znaleziono urządzeń.</translation>
    </message>
    <message>
        <source>Add devices to %1</source>
        <translation>Dodaj urządzenia do %1</translation>
    </message>
    <message>
        <source>Add devices...</source>
        <translation>Dodaj urządzenia...</translation>
    </message>
    <message>
        <source>Scanning host... (%1)</source>
        <extracomment>Scanning host... (0 devices found)</extracomment>
        <translation type="unfinished"></translation>
    </message>
    <message>
        <source>Finishing searching...</source>
        <translation type="unfinished"></translation>
    </message>
</context>
<context>
    <name>QnCameraAdvancedParamsWidget</name>
    <message>
        <source>Loading values...</source>
        <translation type="unfinished"></translation>
    </message>
    <message>
        <source>Applying changes...</source>
        <translation type="unfinished"></translation>
    </message>
</context>
<context>
    <name>QnCameraDiagnosticsDialog</name>
    <message>
        <source>Copy to Clipboard</source>
        <translation>Kopiuj do schowka</translation>
    </message>
    <message>
        <source>OK</source>
        <translation>OK</translation>
    </message>
    <message>
        <source>FAILED: %1</source>
        <translation>BŁĄD: %1</translation>
    </message>
    <message>
        <source>Confirming server availability.</source>
        <translation>Sprawdzanie dostępności serwera.</translation>
    </message>
    <message>
        <source>Evaluating media stream for errors.</source>
        <translation>Sprawdzanie strumienia pod kątem błędów.</translation>
    </message>
    <message>
        <source>Diagnostics complete!</source>
        <translation>Zakończono sprawdzanie!</translation>
    </message>
    <message>
        <source>Diagnostics for device %1</source>
        <translation type="unfinished"></translation>
    </message>
    <message>
        <source>Diagnostics for camera %1</source>
        <translation type="unfinished"></translation>
    </message>
    <message>
        <source>Device Diagnostics</source>
        <translation type="unfinished"></translation>
    </message>
    <message>
        <source>Camera Diagnostics</source>
        <translation type="unfinished"></translation>
    </message>
    <message>
        <source>Confirming device is accessible.</source>
        <translation type="unfinished"></translation>
    </message>
    <message>
        <source>Confirming camera is accessible.</source>
        <translation type="unfinished"></translation>
    </message>
    <message>
        <source>Confirming target device provides media stream.</source>
        <translation type="unfinished"></translation>
    </message>
    <message>
        <source>Confirming target camera provides media stream.</source>
        <translation type="unfinished"></translation>
    </message>
    <message>
        <source>Diagnostics for I/O module %1</source>
        <translation type="unfinished"></translation>
    </message>
    <message>
        <source>I/O Module Diagnostics</source>
        <translation type="unfinished"></translation>
    </message>
    <message>
        <source>Confirming I/O module is accessible.</source>
        <translation type="unfinished"></translation>
    </message>
    <message>
        <source>Confirming target I/O module provides media stream.</source>
        <translation type="unfinished"></translation>
    </message>
</context>
<context>
    <name>QnCameraInputBusinessEventWidget</name>
    <message>
        <source>&lt;automatic&gt;</source>
        <translation>&lt;automatyczne&gt;</translation>
    </message>
</context>
<context>
    <name>QnCameraInputPolicy</name>
    <message numerus="yes">
        <source>%1 have no input ports</source>
        <translation>
            <numerusform>%1 nie mają portów wejściowych</numerusform>
            <numerusform>%1 nie ma portów wejściowych</numerusform>
            <numerusform>%1 nie mają portów wejściowych</numerusform>
        </translation>
    </message>
</context>
<context>
    <name>QnCameraListDialog</name>
    <message>
        <source>Copy Selection to Clipboard</source>
        <translation>Kopiuj zaznaczenie do schowka</translation>
    </message>
    <message>
        <source>Export Selection to File...</source>
        <translation>Eksportuj zaznaczenie do Pliku...</translation>
    </message>
    <message>
        <source>Select All</source>
        <translation>Zaznacz wszystko</translation>
    </message>
    <message>
        <source>Devices List for %1</source>
        <extracomment>Devices List for Server (192.168.0.1)</extracomment>
        <translation type="unfinished"></translation>
    </message>
    <message>
        <source>Cameras List for %1</source>
        <extracomment>Cameras List for Server (192.168.0.1)</extracomment>
        <translation type="unfinished"></translation>
    </message>
    <message>
        <source>Devices List</source>
        <translation type="unfinished"></translation>
    </message>
    <message>
        <source>Cameras List</source>
        <translation type="unfinished"></translation>
    </message>
    <message numerus="yes">
        <source>%n devices found</source>
        <translation type="unfinished">
            <numerusform>%n urządzenie znaleziono</numerusform>
            <numerusform></numerusform>
            <numerusform></numerusform>
        </translation>
    </message>
    <message numerus="yes">
        <source>%n cameras found</source>
        <translation type="unfinished">
            <numerusform></numerusform>
            <numerusform></numerusform>
            <numerusform></numerusform>
        </translation>
    </message>
    <message>
        <source>Export selected devices to a file.</source>
        <translation type="unfinished"></translation>
    </message>
    <message>
        <source>Export selected cameras to a file.</source>
        <translation type="unfinished"></translation>
    </message>
    <message numerus="yes">
        <source>%n I/O modules found</source>
        <translation type="unfinished">
            <numerusform></numerusform>
            <numerusform></numerusform>
            <numerusform></numerusform>
        </translation>
    </message>
</context>
<context>
    <name>QnCameraListModel</name>
    <message>
        <source>Recording</source>
        <translation>Nagrywanie</translation>
    </message>
    <message>
        <source>Name</source>
        <translation>Nazwa</translation>
    </message>
    <message>
        <source>Vendor</source>
        <translation>Producent</translation>
    </message>
    <message>
        <source>Model</source>
        <translation>Model</translation>
    </message>
    <message>
        <source>Firmware</source>
        <translation>Firmware</translation>
    </message>
    <message>
        <source>IP/Name</source>
        <translation>IP/Nazwa</translation>
    </message>
    <message>
        <source>MAC address</source>
        <translation>MAC adres</translation>
    </message>
    <message>
        <source>Server</source>
        <translation>Serwer</translation>
    </message>
</context>
<context>
    <name>QnCameraMotionMaskWidget</name>
    <message>
        <source>Too many motion windows</source>
        <translation>Zbyt wiele okien ruchu</translation>
    </message>
    <message>
        <source>Maximum number of motion windows for current camera is %1, but %2 motion windows are currently selected.</source>
        <translation>Maksymalna liczba okien ruchu dla bieżącej kamery wynosi %1, ale %2 okna ruchu są teraz zaznaczone.</translation>
    </message>
    <message>
        <source>Maximum number of different motion sensitivities for current camera is %1, but %2 motion sensitivities are currently selected.</source>
        <translation>Maksymalna liczba różnych czułości ruchu dla bieżącej kamery wynosi %1, ale %2 czułuści ruchu są teraz zaznaczone.</translation>
    </message>
    <message>
        <source>Maximum number of motion mask windows for current camera is %1, but %2 motion mask windows are currently selected.</source>
        <translation>Maksymalna liczba masek ruchu dla bieżącej kamery wynosi %1, ale %2 maskii ruchu są teraz zaznaczone.</translation>
    </message>
</context>
<context>
    <name>QnCameraMotionPolicy</name>
    <message numerus="yes">
        <source>Recording or motion detection is disabled for %1</source>
        <translation>
            <numerusform>Nagrywanie lub detekcja ruchu jest wyłączona dla %1</numerusform>
            <numerusform>Nagrywanie lub detekcja ruchu jest wyłączona dla %1</numerusform>
            <numerusform>Nagrywanie lub detekcja ruchu jest wyłączona dla %1</numerusform>
        </translation>
    </message>
</context>
<context>
    <name>QnCameraOutputBusinessActionWidget</name>
    <message>
        <source>&lt;automatic&gt;</source>
        <translation>&lt;automatyczne&gt;</translation>
    </message>
</context>
<context>
    <name>QnCameraOutputPolicy</name>
    <message numerus="yes">
        <source>%1 have no output relays</source>
        <translation>
            <numerusform>%1 nie mają portów wyjściowych</numerusform>
            <numerusform>%1 nie ma portów wyjściowych</numerusform>
            <numerusform>%1 nie mają portów wyjściowych</numerusform>
        </translation>
    </message>
</context>
<context>
    <name>QnCameraRecordingPolicy</name>
    <message numerus="yes">
        <source>Recording is disabled for %1</source>
        <translation>
            <numerusform>Nagrywanie jest wyłączone dla %1</numerusform>
            <numerusform>Nagrywanie jest wyłączone dla %1</numerusform>
            <numerusform>Nagrywanie jest wyłączone dla %1</numerusform>
        </translation>
    </message>
</context>
<context>
    <name>QnCameraScheduleWidget</name>
    <message>
        <source>Off</source>
        <translation>Wyłącz</translation>
    </message>
    <message>
        <source>On</source>
        <translation>Włącz</translation>
    </message>
    <message>
        <source>Warning</source>
        <translation>Ostrzeżenie</translation>
    </message>
    <message>
        <source>Warning! High minimum value could decrease other devices&apos; recording durations.</source>
        <translation type="unfinished"></translation>
    </message>
    <message>
        <source>Warning! High minimum value could decrease other cameras&apos; recording durations.</source>
        <translation type="unfinished"></translation>
    </message>
    <message>
        <source>Motion Recording is disabled. Please go to the motion setup page to setup the cameras&apos;s motion area and sensitivity.</source>
        <translation type="unfinished"></translation>
    </message>
    <message>
        <source>Motion Recording is disabled or not supported on some of the selected cameras. Please go to the motion setup page to ensure it is supported and enabled.</source>
        <translation type="unfinished"></translation>
    </message>
    <message>
        <source>Dual-Streaming is not supported on this camera.</source>
        <translation type="unfinished"></translation>
    </message>
    <message>
        <source>Dual-Streaming and Motion Detection are not available on this camera.</source>
        <translation type="unfinished"></translation>
    </message>
</context>
<context>
    <name>QnCameraSettingsDialog</name>
    <message>
        <source>Open in New Tab</source>
        <translation>Otwórz w nowej Karcie</translation>
    </message>
    <message>
        <source>Recording settings have not been saved. Please choose desired recording method, FPS, and quality - then mark the changes on the schedule.</source>
        <translation>Zmiany nagrywania nie zostały zapisane. Wybierz  rodzaj zapisu, FPS,jakość i zaznacz zmiany w harmonogramie.</translation>
    </message>
    <message>
        <source>Changes have not been applied.</source>
        <translation>Zmiany nie zostały zastosowane.</translation>
    </message>
    <message>
        <source>Motion sensitivity has not changed. To change motion sensitivity draw rectangle on the image.</source>
        <translation>Czułość ruchu nie została zmieniona. Aby zmienić czułość ruchu narysuj prostokąty na obrazie.</translation>
    </message>
    <message>
        <source>License limit exceeded. Changes have been saved, but will not be applied.</source>
        <translation>Przekroczono limit licencji. Zmiany zostaną zapisane, ale nie będą aktywne.</translation>
    </message>
    <message>
        <source>Could not apply changes.</source>
        <translation>Nie można zastosować zmian.</translation>
    </message>
    <message>
        <source>Device Settings</source>
        <translation type="unfinished"></translation>
    </message>
    <message>
        <source>Devices Settings</source>
        <translation type="unfinished"></translation>
    </message>
    <message>
        <source>Camera Settings</source>
        <translation type="unfinished"></translation>
    </message>
    <message>
        <source>Cameras Settings</source>
        <translation type="unfinished"></translation>
    </message>
    <message>
        <source>Device Diagnostics</source>
        <translation type="unfinished"></translation>
    </message>
    <message>
        <source>Devices Diagnostics</source>
        <translation type="unfinished"></translation>
    </message>
    <message>
        <source>Camera Diagnostics</source>
        <translation type="unfinished"></translation>
    </message>
    <message>
        <source>Cameras Diagnostics</source>
        <translation type="unfinished"></translation>
    </message>
    <message>
        <source>Device Rules</source>
        <translation type="unfinished"></translation>
    </message>
    <message>
        <source>Devices Rules</source>
        <translation type="unfinished"></translation>
    </message>
    <message>
        <source>Camera Rules</source>
        <translation type="unfinished"></translation>
    </message>
    <message>
        <source>Cameras Rules</source>
        <translation type="unfinished"></translation>
    </message>
    <message numerus="yes">
        <source>Apply changes to the following %n devices?</source>
        <translation type="unfinished">
            <numerusform></numerusform>
            <numerusform></numerusform>
            <numerusform></numerusform>
        </translation>
    </message>
    <message numerus="yes">
        <source>Apply changes to the following %n cameras?</source>
        <translation type="unfinished">
            <numerusform></numerusform>
            <numerusform></numerusform>
            <numerusform></numerusform>
        </translation>
    </message>
    <message>
        <source>Changes are not saved</source>
        <translation type="unfinished"></translation>
    </message>
    <message>
        <source>I/O Module Settings</source>
        <translation type="unfinished"></translation>
    </message>
    <message>
        <source>I/O Modules Settings</source>
        <translation type="unfinished"></translation>
    </message>
    <message>
        <source>I/O Module Diagnostics</source>
        <translation type="unfinished"></translation>
    </message>
    <message>
        <source>I/O Modules Diagnostics</source>
        <translation type="unfinished"></translation>
    </message>
    <message>
        <source>I/O Module Rules</source>
        <translation type="unfinished"></translation>
    </message>
    <message>
        <source>I/O Modules Rules</source>
        <translation type="unfinished"></translation>
    </message>
    <message numerus="yes">
        <source>Apply changes to the following %n I/O modules?</source>
        <translation type="unfinished">
            <numerusform></numerusform>
            <numerusform></numerusform>
            <numerusform></numerusform>
        </translation>
    </message>
</context>
<context>
    <name>QnCameraSettingsWidget</name>
    <message>
        <source>Cannot edit properties for items of different types.</source>
        <translation>Nie można edytować właściwości elementów różnych typów.</translation>
    </message>
    <message>
        <source>No device selected.</source>
        <translation type="unfinished"></translation>
    </message>
</context>
<context>
    <name>QnCheckableMessageBox</name>
    <message>
        <source>Do not ask again</source>
        <translation>Nie pytaj ponownie.</translation>
    </message>
</context>
<context>
    <name>QnClientVideoCamera</name>
    <message>
        <source>Invalid resource type for data export.</source>
        <translation>Nieprawidłowy typ źródłau dla eksportu danych.</translation>
    </message>
</context>
<context>
    <name>QnClockLabel</name>
    <message>
        <source>Server Time</source>
        <translation>Serwer czasu</translation>
    </message>
    <message>
        <source>Local System Time</source>
        <translation>Systemowy czas lokalny</translation>
    </message>
</context>
<context>
    <name>QnConnectToCurrentSystemTool</name>
    <message>
        <source>Configuring Server(s)</source>
        <translation>Konfiguracja serwera(ów)</translation>
    </message>
    <message>
        <source>Updating Server(s)</source>
        <translation>Aktualizacj serwera(ów)</translation>
    </message>
</context>
<context>
    <name>QnConnectionDiagnosticsHelper</name>
    <message>
        <source>Connection to the Server could not be established.</source>
        <translation>Połączenie z serwerm nie może być zrealizowane.</translation>
    </message>
    <message>
        <source>Connection details that you have entered are incorrect, please try again.</source>
        <translation>Podane parametry połączenia są niepoprawne, spróbuj ponownie.</translation>
    </message>
    <message>
        <source>If this error persists, please contact your VMS administrator.</source>
        <translation>Jeśli błąd będzie się powtarzał, skontaktuj się z administratorem systemu.</translation>
    </message>
    <message>
        <source>You are trying to connect to incompatible Server.</source>
        <translation>Próbujesz się połączyć z niekompatybilnym serwerem.</translation>
    </message>
    <message>
        <source> - Client version: %1.</source>
        <translation>- Wersja klienta: %1.</translation>
    </message>
    <message>
        <source> - Server version: %1.</source>
        <translation>- Wersja serwera: %1.</translation>
    </message>
    <message>
        <source>Server</source>
        <translation>Serwer</translation>
    </message>
    <message>
        <source>Client</source>
        <translation>Klient</translation>
    </message>
    <message>
        <source>You are about to connect to Server which has a different version:</source>
        <translation>Próbujesz połączyć się z serwerem, który ma inną wersję:</translation>
    </message>
    <message>
        <source>These versions are not compatible. Please update your %1.</source>
        <translation>Ta wersja jest niekompatybilna. Proszę zaktualizować swój %1.</translation>
    </message>
    <message>
        <source>Compatibility mode for versions lower than %1 is not supported.</source>
        <translation>Tryb zgodności w wersjach niższych niż %1 nie jest obsługiwany.</translation>
    </message>
    <message>
        <source>Selected Server has a different version:</source>
        <translation>Wybrany serwer ma inną wersję:</translation>
    </message>
    <message>
        <source>The other version of the Client is needed in order to establish the connection to this Server.</source>
        <translation>Inna werja Klienta jest potrzebna  w celu nawiązania połączenia z tym serwerem.</translation>
    </message>
    <message>
        <source>An error has occurred while trying to restart in compatibility mode.</source>
        <translation>Wystąpił błąd podczas próby ponownego uruchomienia w trybie zgodności.</translation>
    </message>
    <message>
        <source>Client version %1 is required to connect to this Server.</source>
        <translation>Wersja %1 klienta jest wymagana do podłączenia do tego Serwera.</translation>
    </message>
    <message>
        <source>Download version %1?</source>
        <translation>Pobrać wersję %1?</translation>
    </message>
    <message>
        <source>Would you like to restart the Client in compatibility mode?</source>
        <translation>Czy chcesz  ponownie uruchomić klienta w trybie zgodności?</translation>
    </message>
    <message>
        <source>Cannot restart the Client in compatibility mode.</source>
        <translation>Nie można ponownie uruchomić klienta w trybie zgodności.</translation>
    </message>
    <message>
        <source>Please close the application and start it again using the shortcut in the start menu.</source>
        <translation>Proszę zamknąć aplikację i uruchomić ją ponownie za pomocą skrótu w menu Start.</translation>
    </message>
    <message>
        <source>Failure</source>
        <translation>Niepowodzenie</translation>
    </message>
    <message>
        <source>Failed to launch compatibility version %1</source>
        <translation>Failed to launch compatibility version %1</translation>
    </message>
    <message>
        <source>Try to restore version %1?</source>
        <translation>Spróbować przywrócić wersję %1?</translation>
    </message>
    <message>
        <source>Server has a different version:</source>
        <translation>Serwer posiada inną wersję:</translation>
    </message>
    <message>
        <source>You will be asked to restart the client in compatibility mode.</source>
        <translation>Zostaniesz poproszony o ponowne uruchomienie klienta w trybie zgodności.</translation>
    </message>
    <message>
        <source>You will be asked to update your %1</source>
        <translation>Zostaniesz poproszony, aby zaktualizować%1</translation>
    </message>
    <message>
        <source>The username or password you have entered is incorrect. Please try again.</source>
        <translation>Login lub hasło jest niepoprawne, spróbuj ponownie.</translation>
    </message>
    <message>
        <source>Unable to connect to the server</source>
        <translation>Nie można połączyć się z serwerem</translation>
    </message>
    <message>
        <source>Launcher process not found.</source>
        <translation>Launcher proces nie został znaleziony.</translation>
    </message>
    <message>
        <source>LDAP Server connection timed out.</source>
        <translation>Przekroczono czas połączenia do serwera LDAP.</translation>
    </message>
</context>
<context>
    <name>QnConnectionTestingDialog</name>
    <message>
        <source>Success</source>
        <translation>Powodzenie</translation>
    </message>
    <message>
        <source>Request timeout</source>
        <translation>Upłynął limit czasu żądania</translation>
    </message>
    <message>
        <source>Test Failed</source>
        <translation>Nieudany test</translation>
    </message>
    <message>
        <source>Connect</source>
        <translation type="unfinished"></translation>
    </message>
</context>
<context>
    <name>QnCustomBusinessEventWidget</name>
    <message>
        <source>Server API</source>
        <translation type="unfinished"></translation>
    </message>
    <message>
        <source>To generate Generic Event, please refer to %1.</source>
        <translation type="unfinished"></translation>
    </message>
    <message>
        <source>Event will trigger only if Generic Event meets all the above conditions. If a keyword field is empty, condition is always met. If not, condition is met if the corresponding field of Generic Event contains any keyword.</source>
        <translation type="unfinished"></translation>
    </message>
</context>
<context>
    <name>QnDatabaseManagementWidget</name>
    <message>
        <source>You can create a backup for system configurations that can be restored in case of failure.</source>
        <translation>Możesz utworzyć kopię zapasową konfiguracji systemu, która może być przywrócona w przypadku awarii.</translation>
    </message>
    <message>
        <source>Save Database Backup...</source>
        <translation>Zapisz kopię bazy danych...</translation>
    </message>
    <message>
        <source>Database Backup Files (*.db)</source>
        <translation>Pliki kopi zapasowej bazy danych (*.db)</translation>
    </message>
    <message>
        <source>Error</source>
        <translation>Błąd</translation>
    </message>
    <message>
        <source>Could not open file &apos;%1&apos; for writing.</source>
        <translation>Nie można otworzyć pliku &apos;%1&apos; do zapisu.</translation>
    </message>
    <message>
        <source>Downloading Database Backup</source>
        <translation>Pobieranie kopi bazy danych</translation>
    </message>
    <message>
        <source>Database backup is being downloaded from the server. Please wait.</source>
        <translation>Kopia bazy danych jest pobierana z serwera. Proszę czekać.</translation>
    </message>
    <message>
        <source>Information</source>
        <translation>Informacja</translation>
    </message>
    <message>
        <source>Database was successfully backed up into file &apos;%1&apos;.</source>
        <translation>Baza dancyh została pomyślnie skopiowana do pliku &apos;%1&apos;.</translation>
    </message>
    <message>
        <source>Open Database Backup...</source>
        <translation>Otwórz kopię bazy danych...</translation>
    </message>
    <message>
        <source>Could not open file &apos;%1&apos; for reading.</source>
        <translation>Nie można otworzyć pliku &apos;%1&apos; do odczytu.</translation>
    </message>
    <message>
        <source>Warning</source>
        <translation>Ostrzeżenie</translation>
    </message>
    <message>
        <source>Restoring Database Backup</source>
        <translation>Przywracanie bazy danych</translation>
    </message>
    <message>
        <source>Database backup is being uploaded to the server. Please wait.</source>
        <translation>Kopii zapasowaj bazy danych jest wysyłana do serwera. Proszę czekać.</translation>
    </message>
    <message>
        <source>Database was successfully restored from file &apos;%1&apos;. Media server will be restarted.</source>
        <translation>Baza danych zaostała pomyślnie przywrócona z pliku &apos;%1&apos;. Media server zostanie uruchomiony ponownie.</translation>
    </message>
    <message>
        <source>An error has occurred while restoring the database from file &apos;%1&apos;.</source>
        <translation>Wystąpił błąd podczas przywracania bazy danych z pliku &apos;%1&apos;.</translation>
    </message>
    <message>
        <source>Failed to dump server database to %1.</source>
        <translation>Nie udało się zrzucić do serwera bazy danych %1.</translation>
    </message>
    <message>
        <source>Are you sure you would like to restore the database? All existing data will be lost.</source>
        <translation>Czy na pewno  przywrócić bazę danych? Wszystkie istniejące dane zostaną utracone.</translation>
    </message>
    <message>
        <source>You need to connect to a server prior to backup start.</source>
        <translation type="unfinished"></translation>
    </message>
</context>
<context>
    <name>QnDesktopDataProvider</name>
    <message>
        <source>44.1Khz and 48Khz audio formats are not supported by audio capturing device! Please select other audio device or &apos;none&apos; value in screen recording settings</source>
        <translation>Formaty audio 44,1 kHz i 48kHz, nie są obsługiwane przez urządzenie przechwytujące! Proszę wybrać inne urządzenie audio lub wartość &quot;brak&quot; w ustawieniach nagrywania ekranu</translation>
    </message>
    <message>
        <source>Could not find video encoder %1.</source>
        <translation>Nie można znaleźć kodera wideo%1.</translation>
    </message>
    <message>
        <source>Could not initialize video encoder.</source>
        <translation>Nie można zainicjować kodera wideo.</translation>
    </message>
    <message>
        <source>Could not find audio encoder &apos;%1&apos;.</source>
        <translation>Nie można znaleźć kodera audio%1.</translation>
    </message>
    <message>
        <source>Could not initialize audio encoder.</source>
        <translation>Nie można zainicjować kodera audio.</translation>
    </message>
    <message>
        <source>Could not initialize audio device &apos;%1&apos;.</source>
        <translation>Nie można zainicjować urządzenia audio &apos;%1&apos;.</translation>
    </message>
    <message>
        <source>Could not start primary audio device.</source>
        <translation>Nie można uruchomić podstawowego urządzenia audio.</translation>
    </message>
    <message>
        <source>Screen width must be a multiple of 8.</source>
        <translation>Szerokość ekranu musi być wielokrotnością 8.</translation>
    </message>
</context>
<context>
    <name>QnDesktopFileEncoder</name>
    <message>
        <source>44.1Khz and 48Khz audio formats are not supported by audio capturing device! Please select other audio device or &apos;none&apos; value in screen recording settings.</source>
        <translation>Formaty audio 44,1 kHz i 48kHz, nie są obsługiwane przez urządzenie przechwytujące! Proszę wybrać inne urządzenie audio lub wartość &quot;brak&quot; w ustawieniach nagrywania ekranu.</translation>
    </message>
    <message>
        <source>Could not find video encoder %1.</source>
        <translation>Nie można znaleźć kodera wideo%1.</translation>
    </message>
    <message>
        <source>Could not create temporary file in folder &apos;%1&apos;. Please configure &apos;Main Media Folder&apos; in Screen Recording settings.</source>
        <translation>Nie można utworzyć  pliku tymczasowego w folderze &apos;%1&apos;. Proszę skonfigurować  &apos;Główny Folder Mediów&apos; w ustawieniach nagrywania ekranu.</translation>
    </message>
    <message>
        <source>Could not allocate output stream for video codec.</source>
        <translation>Nie można przydzielić strumienia wyjściowego dla kodeka wideo.</translation>
    </message>
    <message>
        <source>Screen width must be a multiplier of 8.</source>
        <translation>Szerokość ekranu musi być wielokrotnością 8.</translation>
    </message>
    <message>
        <source>Could not initialize video encoder.</source>
        <translation>Nie można zainicjować kodera wideo.</translation>
    </message>
    <message>
        <source>Could not allocate output audio stream.</source>
        <translation>Nie można przydzielić wyjsciowego strumienia audio.</translation>
    </message>
    <message>
        <source>Could not find audio encoder &apos;%1&apos;.</source>
        <translation>Nie można znaleźć kodera audio%1.</translation>
    </message>
    <message>
        <source>Could not initialize audio encoder.</source>
        <translation>Nie można zainicjować kodera audio.</translation>
    </message>
    <message>
        <source>Could not initialize audio device &apos;%1&apos;.</source>
        <translation>Nie można zainicjować urządzenia audio &apos;%1&apos;.</translation>
    </message>
    <message>
        <source>Could not start primary audio device.</source>
        <translation>Nie można uruchomić podstawowego urządzenia audio.</translation>
    </message>
</context>
<context>
    <name>QnEventLogDialog</name>
    <message>
        <source>Filter Similar Rows</source>
        <translation>Filtruj podobne wiersze</translation>
    </message>
    <message>
        <source>Copy Selection to Clipboard</source>
        <translation>Kopiuj zaznaczenie do schowka</translation>
    </message>
    <message>
        <source>Export Selection to File...</source>
        <translation>Eksportuj zaznaczenie do Pliku...</translation>
    </message>
    <message>
        <source>Select All</source>
        <translation>Zaznacz wszystko</translation>
    </message>
    <message>
        <source>Clear Filter</source>
        <translation>Wyczyść filtr</translation>
    </message>
    <message numerus="yes">
        <source>Event log for period from %1 to %2 - %n event(s) found</source>
        <translation>
            <numerusform>Logi  zdarzeń w okresie od %1 do %2 - %n zdarzeń znaleziono</numerusform>
            <numerusform>Logi  zdarzeń w okresie od %1 do %2 - %n zdarzenie znaleziono</numerusform>
            <numerusform>Logi  zdarzeń w okresie od %1 do %2 - %n zdarzeń znaleziono</numerusform>
        </translation>
    </message>
    <message numerus="yes">
        <source>Event log for %1 - %n event(s) found</source>
        <translation>
            <numerusform>Logi zdarzeń dla%1 -%n zdarzeń znaleziono</numerusform>
            <numerusform>Logi zdarzeń dla%1 -%n zdarzenie znaleziono</numerusform>
            <numerusform>Logi zdarzeń dla%1 -%n zdarzeń znaleziono</numerusform>
        </translation>
    </message>
    <message>
        <source>Export selected events to file</source>
        <translation>Eksportuj zaznaczone zdarzenia do Pliku...</translation>
    </message>
    <message>
        <source>Any Action</source>
        <translation>Dowolna akcja</translation>
    </message>
    <message>
        <source>&lt;Any Device&gt;</source>
        <translation type="unfinished"></translation>
    </message>
    <message>
        <source>&lt;Any Camera&gt;</source>
        <translation type="unfinished"></translation>
    </message>
</context>
<context>
    <name>QnEventLogModel</name>
    <message>
        <source>Administrators Only</source>
        <translation>Tylko administrator</translation>
    </message>
    <message>
        <source>Motion video</source>
        <translation>Motion video</translation>
    </message>
    <message>
        <source>Date/Time</source>
        <translation>Data/Czas</translation>
    </message>
    <message>
        <source>Event</source>
        <translation>Zdarzenie</translation>
    </message>
    <message>
        <source>Source</source>
        <translation>Źródło</translation>
    </message>
    <message>
        <source>Action</source>
        <translation>Akcja</translation>
    </message>
    <message>
        <source>Target</source>
        <translation>Cel</translation>
    </message>
    <message>
        <source>Description</source>
        <translation>Opis</translation>
    </message>
    <message>
        <source>All Users</source>
        <translation>Wszyscy użytkownicy</translation>
    </message>
    <message>
        <source>&lt;User removed&gt;</source>
        <translation type="unfinished"></translation>
    </message>
    <message>
        <source>All users</source>
        <translation type="unfinished"></translation>
    </message>
    <message>
        <source>%1 users</source>
        <translation type="unfinished"></translation>
    </message>
    <message numerus="yes">
        <source>%1 (%n times)</source>
        <comment>%1 is description of event. Will be replaced in runtime</comment>
        <translation type="unfinished">
            <numerusform></numerusform>
            <numerusform></numerusform>
            <numerusform></numerusform>
        </translation>
    </message>
    <message>
        <source>and %1 user(s) more...</source>
        <translation type="unfinished"></translation>
    </message>
</context>
<context>
    <name>QnExecPtzPresetPolicy</name>
    <message>
        <source>Select exactly one camera</source>
        <translation type="unfinished"></translation>
    </message>
    <message>
        <source>%1 has no ptz presets</source>
        <translation type="unfinished"></translation>
    </message>
</context>
<context>
    <name>QnExportScheduleResourceSelectionDialogDelegate</name>
    <message>
        <source>Copy archive length settings</source>
        <translation>Ustawienia długości archiwum</translation>
    </message>
    <message>
        <source>Schedule motion type is not supported by some cameras.</source>
        <translation type="unfinished"></translation>
    </message>
    <message>
        <source>Recording cannot be enabled for some cameras.</source>
        <translation type="unfinished"></translation>
    </message>
    <message>
        <source>Schedule settings are not compatible with some devices.</source>
        <translation type="unfinished"></translation>
    </message>
</context>
<context>
    <name>QnFailoverPriorityDialog</name>
    <message>
        <source>Failover Priority</source>
        <translation type="unfinished"></translation>
    </message>
    <message>
        <source>Never</source>
        <comment>Failover priority</comment>
        <translation type="unfinished">Nigdy</translation>
    </message>
    <message>
        <source>Low</source>
        <comment>Failover priority</comment>
        <translation type="unfinished">Niski</translation>
    </message>
    <message>
        <source>Medium</source>
        <comment>Failover priority</comment>
        <translation type="unfinished">Średni</translation>
    </message>
    <message>
        <source>High</source>
        <comment>Failover priority</comment>
        <translation type="unfinished">Wysoki</translation>
    </message>
</context>
<context>
    <name>QnFailoverPriorityDialogDelegate</name>
    <message>
        <source>Set Priority:</source>
        <translation type="unfinished"></translation>
    </message>
    <message>
        <source>Select devices to setup failover priority</source>
        <translation type="unfinished"></translation>
    </message>
    <message>
        <source>Select cameras to setup failover priority</source>
        <translation type="unfinished"></translation>
    </message>
</context>
<context>
    <name>QnFisheyeCalibrationWidget</name>
    <message>
        <source>Loading preview, please wait...</source>
        <translation>Ładowanie podglądu, proszę czekać...</translation>
    </message>
    <message>
        <source>Error</source>
        <translation>Błąd</translation>
    </message>
    <message>
        <source>Auto calibration failed. Image is not round.</source>
        <translation>Automatyczna kalibracja nie powiodła się. Obraz nie jest okrągły.</translation>
    </message>
    <message>
        <source>Auto calibration failed. The image might be too dim.</source>
        <translation>Automatyczna kalibracja nie powiodła się. Obraz może być zbyt ciemny.</translation>
    </message>
</context>
<context>
    <name>QnGeneralPreferencesWidget</name>
    <message>
        <source>Disable only if the client takes too much CPU</source>
        <translation>Wyłączyć tylko wtedy, gdy klient zużywa za dużo zasobów CPU</translation>
    </message>
    <message>
        <source>Select folder...</source>
        <translation>Wybierz folder...</translation>
    </message>
    <message>
        <source>Information</source>
        <translation>Informacja</translation>
    </message>
    <message>
        <source>Folder &apos;%1&apos; does not exist.</source>
        <translation>Folder &apos;%1&apos; nie istnieje.</translation>
    </message>
    <message>
        <source>Folder has already been added.</source>
        <translation>Folder jest już dodany.</translation>
    </message>
    <message>
        <source>This folder has already been added.</source>
        <translation>Ten Folder jest już dodany.</translation>
    </message>
</context>
<context>
    <name>QnGeneralSystemAdministrationWidget</name>
    <message>
        <source>Devices List...</source>
        <translation type="unfinished"></translation>
    </message>
    <message>
        <source>Cameras List...</source>
        <translation type="unfinished"></translation>
    </message>
    <message>
        <source>Open Alarm/Event Rules Management</source>
        <translation type="unfinished"></translation>
    </message>
    <message>
        <source>Open Event Log</source>
        <translation type="unfinished"></translation>
    </message>
    <message>
        <source>Open Bookmarks List</source>
        <translation type="unfinished"></translation>
    </message>
    <message>
        <source>Open Devices List</source>
        <translation type="unfinished"></translation>
    </message>
    <message>
        <source>Open Cameras List</source>
        <translation type="unfinished"></translation>
    </message>
</context>
<context>
    <name>QnGlHardwareChecker</name>
    <message>
        <source>We have detected that your video card drivers may be not installed or are out of date.</source>
        <translation>Wykryto, że sterowniki karty graficznej  mogą nie być zainstalowane lub są nieaktualne.</translation>
    </message>
    <message>
        <source>Installing and/or updating your video drivers can substantially increase your system performance when viewing and working with video.</source>
        <translation>Instalacja lub aktualizacja sterowników karty graficznej może znacznie zwiększyć wydajność systemu podczas pracy.</translation>
    </message>
    <message>
        <source>Important Performance Tip</source>
        <translation>Ważna wskazówka dotycząca wydajności</translation>
    </message>
    <message>
        <source>This may result in client software issues (including unexpected crash).</source>
        <translation type="unfinished"></translation>
    </message>
</context>
<context>
    <name>QnGridWidgetHelper</name>
    <message>
        <source>HTML file (*.html);;Spread Sheet (CSV) File(*.csv)</source>
        <translation>Plik HTML (*.html);;Plik tekstowy (*.csv)</translation>
    </message>
    <message>
        <source>Save As</source>
        <translation>Zapisz jako</translation>
    </message>
    <message>
        <source>File &apos;%1&apos; already exists. Overwrite?</source>
        <translation>Plik &apos;%1&apos; już istnieje. Chcesz nadpisać?</translation>
    </message>
    <message>
        <source>Could not overwrite file</source>
        <translation>Nie udało się nadpisać pliku</translation>
    </message>
    <message>
        <source>File &apos;%1&apos; is used by another process. Please try another name.</source>
        <translation>Plik &apos;%1&apos; jest używany przez inny proces. Proszę wpisać inną nazwę.</translation>
    </message>
</context>
<context>
    <name>QnHelpHandler</name>
    <message>
        <source>Error</source>
        <translation>Błąd</translation>
    </message>
</context>
<context>
    <name>QnHistogramWidget</name>
    <message>
        <source>Gamma %1</source>
        <translation>Gamma %1</translation>
    </message>
</context>
<context>
    <name>QnIOPortItemDelegate</name>
    <message>
        <source>Disabled</source>
        <translation>Wyłączone</translation>
    </message>
    <message>
        <source>Input</source>
        <translation>Wejście</translation>
    </message>
    <message>
        <source>Output</source>
        <translation>Wyjście</translation>
    </message>
    <message>
        <source>Open circuit</source>
        <translation>Otwarty obwód</translation>
    </message>
    <message>
        <source>Grounded circuit</source>
        <translation>Zamknięty obwód</translation>
    </message>
</context>
<context>
    <name>QnIOPortsViewModel</name>
    <message>
        <source>#</source>
        <translation>#</translation>
    </message>
    <message>
        <source>Type</source>
        <translation>Typ</translation>
    </message>
    <message>
        <source>Default state</source>
        <translation>Domyśłny stan</translation>
    </message>
    <message>
        <source>Name</source>
        <translation>Nazwa</translation>
    </message>
    <message>
        <source>Pulse time(ms)</source>
        <translation>Czas impulsu (ms)</translation>
    </message>
    <message>
        <source>Unknown</source>
        <comment>IO Port Type</comment>
        <translation>Nieznany</translation>
    </message>
    <message>
        <source>Disabled</source>
        <comment>IO Port Type</comment>
        <translation>Wyłączony</translation>
    </message>
    <message>
        <source>Input</source>
        <comment>IO Port Type</comment>
        <translation>Wejście</translation>
    </message>
    <message>
        <source>Output</source>
        <comment>IO Port Type</comment>
        <translation>Wyjście</translation>
    </message>
    <message>
        <source>Invalid</source>
        <comment>IO Port Type</comment>
        <translation>Błędny</translation>
    </message>
    <message>
        <source>Open Circuit</source>
        <comment>IO Port State</comment>
        <translation>Otwarty obwód</translation>
    </message>
    <message>
        <source>Grounded circuit</source>
        <comment>IO Port State</comment>
        <translation>Zamknięty obwód</translation>
    </message>
    <message>
        <source>Invalid state</source>
        <comment>IO Port State</comment>
        <translation>Błędny stan</translation>
    </message>
</context>
<context>
    <name>QnImageControlWidget</name>
    <message>
        <source>4:3</source>
        <translation>4:3</translation>
    </message>
    <message>
        <source>16:9</source>
        <translation>16:9</translation>
    </message>
    <message>
        <source>1:1</source>
        <translation>1:1</translation>
    </message>
    <message>
        <source>%1 degrees</source>
        <translation>%1 stopni</translation>
    </message>
</context>
<context>
    <name>QnIoModuleOverlayWidgetPrivate</name>
    <message>
        <source>Failed to turn on IO port &apos;%1&apos;</source>
        <translation>Nie można włączyć portu IO na &apos;%1&apos;</translation>
    </message>
    <message>
        <source>Failed to turn off IO port &apos;%1&apos;</source>
        <translation>Nie można wyłączyć portu IO na &apos;%1&apos;</translation>
    </message>
    <message>
        <source>IO port error</source>
        <translation>Błąd portu IO</translation>
    </message>
</context>
<context>
    <name>QnLayoutExportTool</name>
    <message>
        <source>File &apos;%1&apos; is used by another process. Please try another name.</source>
        <translation>Plik &apos;%1&apos; jest używany przez inny proces. Proszę wpisać inną nazwę.</translation>
    </message>
    <message>
        <source>Exporting to &quot;%1&quot;...</source>
        <translation>Eksportowanie do &quot;%1&quot;...</translation>
    </message>
    <message>
        <source>Could not export device %1.</source>
        <extracomment>&quot;Could not export camera AXIS1334&quot;</extracomment>
        <translation type="unfinished"></translation>
    </message>
    <message>
        <source>Could not export camera %1.</source>
        <translation type="unfinished"></translation>
    </message>
    <message>
        <source>Unknown error has occurred.</source>
        <translation type="unfinished"></translation>
    </message>
    <message>
        <source>Could not export I/O module %1.</source>
        <translation type="unfinished"></translation>
    </message>
    <message>
        <source>Could not create output file %1...</source>
        <translation type="unfinished"></translation>
    </message>
</context>
<context>
    <name>QnLayoutSettingsDialog</name>
    <message>
        <source>&lt;No picture&gt;</source>
        <translation>&lt;Brak obrazu&gt;</translation>
    </message>
    <message>
        <source>&lt;Error while loading picture&gt;</source>
        <translation>&lt;Błąd podczas ładowania obrazu&gt;</translation>
    </message>
    <message>
        <source>&lt;Error while uploading picture&gt;</source>
        <translation>&lt;Błąd podczas  przesyłania obrazu&gt;</translation>
    </message>
    <message>
        <source>Select file...</source>
        <translation>Wybierz plik...</translation>
    </message>
    <message>
        <source>Pictures %1</source>
        <translation>Obrazy %1</translation>
    </message>
    <message>
        <source>&lt;Picture cannot be read&gt;</source>
        <translation>&lt;Obraz nie może być odczytany&gt;</translation>
    </message>
    <message>
        <source>&lt;Picture is too big. Maximum size is %1 Mb&gt;</source>
        <translation>&lt;Obraz jest za duży. Maksymalny rozmiar to %1 Mb&gt;</translation>
    </message>
    <message>
        <source>&lt;Picture cannot be loaded&gt;</source>
        <translation>&lt;Obraz nie może być  załadowany&gt;</translation>
    </message>
</context>
<context>
    <name>QnLdapSettingsDialog</name>
    <message>
        <source>Test</source>
        <translation>Test</translation>
    </message>
    <message>
        <source>Test failed</source>
        <translation>Nieudany test</translation>
    </message>
    <message numerus="yes">
        <source>Test completed successfully: %n users found.</source>
        <translation>
            <numerusform>Test zakończono powodzeniem: znaleziono %n użytkownika.</numerusform>
            <numerusform>Test zakończono powodzeniem: znaleziono %n użytkownika.</numerusform>
            <numerusform>Test zakończono powodzeniem: znaleziono %n użytkowników.</numerusform>
        </translation>
    </message>
</context>
<context>
    <name>QnLdapSettingsDialogPrivate</name>
    <message>
        <source>The provided settings are not valid.</source>
        <translation>Wprowadzone ustawienia nie są ważne.</translation>
    </message>
    <message>
        <source>Could not perform a test.</source>
        <translation>Nie udało się przeprowadzić testu.</translation>
    </message>
    <message>
        <source>None of your servers are connected to the Internet.</source>
        <translation type="unfinished"></translation>
    </message>
    <message>
        <source>Timed Out</source>
        <translation type="unfinished">Przekroczono czas</translation>
    </message>
</context>
<context>
    <name>QnLdapUserListModel</name>
    <message>
        <source>Login</source>
        <translation>Login</translation>
    </message>
    <message>
        <source>Full Name</source>
        <translation>Pełna nazwa</translation>
    </message>
    <message>
        <source>Email</source>
        <translation>E-mail</translation>
    </message>
    <message>
        <source>DN</source>
        <translation>DN</translation>
    </message>
</context>
<context>
    <name>QnLdapUsersDialog</name>
    <message>
        <source>The provided settings are not valid.</source>
        <translation>Wprowadzone ustawienia nie są ważne.</translation>
    </message>
    <message>
        <source>Could not perform a test.</source>
        <translation>Nie udało się przeprowadzić testu.</translation>
    </message>
    <message>
        <source>Could not load users.</source>
        <translation>Nie udało się załadować użytkowników.</translation>
    </message>
    <message>
        <source>Import users</source>
        <translation>Importuj użytkowników</translation>
    </message>
    <message>
        <source>Error while loading users.</source>
        <translation>Błąd podczas ładowania użytkowników.</translation>
    </message>
    <message>
        <source>No new users found.</source>
        <translation>Nie znaleziono nowych użytkowników.</translation>
    </message>
    <message>
        <source>None of your servers are connected to the Internet.</source>
        <translation type="unfinished"></translation>
    </message>
    <message>
        <source>Timed Out</source>
        <translation type="unfinished">Przekroczono czas</translation>
    </message>
</context>
<context>
    <name>QnLicenseDetailsDialog</name>
    <message>
        <source>Screens Allowed:</source>
        <translation>Dozwolone ekrany:</translation>
    </message>
    <message>
        <source>Control Sessions Allowed:</source>
        <translation>Dozwolone sesje sterujące:</translation>
    </message>
    <message>
        <source>Archive Streams Allowed:</source>
        <translation>Dozwolone strumienie archiwum:</translation>
    </message>
    <message>
        <source>Copy to Clipboard</source>
        <translation>Kopiuj do schowka</translation>
    </message>
    <message>
        <source>Generic:</source>
        <translation>Ogólne:</translation>
    </message>
    <message>
        <source>License Type</source>
        <translation>Typ licecnji</translation>
    </message>
    <message>
        <source>License Key</source>
        <translation>Klucz licecnji</translation>
    </message>
    <message>
        <source>Locked to Hardware ID</source>
        <translation>Przypisana do ID sprzętu</translation>
    </message>
    <message>
        <source>Features:</source>
        <translation>Cechy:</translation>
    </message>
</context>
<context>
    <name>QnLicenseListModel</name>
    <message>
        <source>Type</source>
        <translation>Typ</translation>
    </message>
    <message>
        <source>Amount</source>
        <translation>Ilość</translation>
    </message>
    <message>
        <source>License Key</source>
        <translation>Klucz licecnji</translation>
    </message>
    <message>
        <source>Expiration Date</source>
        <translation>Data wygaśnięcia</translation>
    </message>
    <message>
        <source>Status</source>
        <translation>Status</translation>
    </message>
    <message>
        <source>Server</source>
        <translation>Serwer</translation>
    </message>
    <message>
        <source>Never</source>
        <translation>Nigdy</translation>
    </message>
    <message>
        <source>Expired</source>
        <translation>Wygasła</translation>
    </message>
    <message>
        <source>Today</source>
        <translation>Dziś</translation>
    </message>
    <message>
        <source>Tomorrow</source>
        <translation>Jutro</translation>
    </message>
    <message numerus="yes">
        <source>In %n days</source>
        <translation>
            <numerusform>W %n dni</numerusform>
            <numerusform>W %n dzień</numerusform>
            <numerusform>W %n dni</numerusform>
        </translation>
    </message>
    <message>
        <source>OK</source>
        <translation>OK</translation>
    </message>
    <message>
        <source>&lt;Server not found&gt;</source>
        <translation>&lt;nie odnaleziono serwera&gt;</translation>
    </message>
</context>
<context>
    <name>QnLicenseManagerWidget</name>
    <message>
        <source>The software is licensed to: </source>
        <translation>Oprogramowanie jest licencjonowane:</translation>
    </message>
    <message numerus="yes">
        <source>At least %n %2 are required</source>
        <translation>
            <numerusform>Co najmniej%n %2  są wymagane</numerusform>
            <numerusform>Co najmniej%n %2  jest wymagana</numerusform>
            <numerusform>Co najmniej%n %2  są wymagane</numerusform>
        </translation>
    </message>
    <message numerus="yes">
        <source>%n %2 are currently in use</source>
        <translation>
            <numerusform>%n %2 są aktualnie w użyciu</numerusform>
            <numerusform>%n %2 jest aktualnie w użyciu</numerusform>
            <numerusform>%n %2 są aktualnie w użyciu</numerusform>
        </translation>
    </message>
    <message>
        <source>You do not have a valid license installed.</source>
        <translation>Nie masz zainstalowanej ważnej licencji.</translation>
    </message>
    <message>
        <source>Please activate your commercial or trial license.</source>
        <translation>Proszę aktywować licencję próbną lub komercyjną.</translation>
    </message>
    <message>
        <source>Please activate your commercial license.</source>
        <translation>Proszę aktywować licencję komercyjną</translation>
    </message>
    <message>
        <source>Copy to Clipboard</source>
        <translation>Kopiuj do schowka</translation>
    </message>
    <message>
        <source>License Activation</source>
        <translation>Aktywacja licencji</translation>
    </message>
    <message>
        <source>Network error has occurred during automatic license activation.</source>
        <translation>Pojawił się błąd sieci poczas aktywacji automatycznej.</translation>
    </message>
    <message>
        <source>Try to activate your license manually.</source>
        <translation>Spróbuj aktywować licecnję ręcznie.</translation>
    </message>
    <message>
        <source>You are trying to activate an incompatible license with your software. Please contact support team to get a valid license key.</source>
        <translation>Próbujesz aktywować niezgodną licecnję ze swoim oprogramowaniem. Skontaktuj się z pomocą techniczną by uzyskać prawidłowy klucz licencji.</translation>
    </message>
    <message>
        <source>License was successfully activated.</source>
        <translation>Licecnja została pomyślnie aktywowana.</translation>
    </message>
    <message>
        <source>License Activation </source>
        <translation>Aktywacja licencji</translation>
    </message>
    <message>
        <source>Remove license</source>
        <translation>Usuń licecnję</translation>
    </message>
    <message>
        <source>Obtaining licenses from server...</source>
        <translation>Uzyskiwanie licecnji z serwera...</translation>
    </message>
    <message>
        <source>License has arleady been activated.</source>
        <translation>Licecnja została aktywowana.</translation>
    </message>
    <message>
        <source>There was a problem activating your license key. A network error has occurred.</source>
        <translation>Wystąpił problem npodczas aktywacji klucza licencyjnego. Wystąpił błąd sieci.</translation>
    </message>
    <message>
        <source>Unable to activate license:  %1</source>
        <translation>Nie można aktywować licecnji: %1</translation>
    </message>
    <message>
        <source>Unable to remove license from server:  %1</source>
        <translation>Nie można usunąć licecnji z serwera:  %1</translation>
    </message>
    <message>
        <source>This license key has been previously activated to hardware id %1. Please contact support team to obtain a valid license key.</source>
        <translation>Ten klucz licencyjny został wcześniej aktywowanyna sprzęcie o numerze ID %1. Proszę skontaktować się z zespołem pomocy technicznej, aby uzyskać prawidłowy klucz licencyjny.</translation>
    </message>
    <message>
        <source>Network error has occurred during automatic license activation. Please contact support to activate your license key manually.</source>
        <translation>Pojawił się błąd sieci poczas aktywacji automatycznej. Proszę o kontakt z zespołem pomocy technicznej w celu aktywacji ręcznej.</translation>
    </message>
    <message>
        <source>The manual activation key file you have selected is invalid. Select a valid manual activation key file to continue. If problem continues, please contact support team.</source>
        <translation>Wybrany klucz do aktywacji ręcznej jest błędny. Wybierz poprawny plik z kluczem. Jeśli problem się pojawia dalej, skontaktuj się z zespołem pomocy technicznej.</translation>
    </message>
</context>
<context>
    <name>QnLicenseNotificationDialog</name>
    <message>
        <source>Some of your licenses are unavailable.</source>
        <translation>Część z twoich licencji jest niedostepna.</translation>
    </message>
    <message>
        <source>Some of your licenses will soon expire.</source>
        <translation>Część z twoich licencji wkrótce wygaśnie.</translation>
    </message>
</context>
<context>
    <name>QnLicenseWidget</name>
    <message>
        <source>Activate Trial License</source>
        <translation>Aktywuj licecnję próbną</translation>
    </message>
    <message>
        <source>Activate Free License</source>
        <translation>Aktywuj darmową licencję</translation>
    </message>
    <message>
        <source>Please send email with the Serial Key and the Hardware ID provided to %1 to obtain an Activation Key file.</source>
        <translation>Proszę wysłać e-mail z kluczem seryjnym i Hardware ID  do%1, aby uzyskać plik klucza aktywacyjnego.</translation>
    </message>
    <message>
        <source>Success</source>
        <translation>Powodzenie</translation>
    </message>
    <message>
        <source>Hardware ID copied to clipboard.</source>
        <translation>Skopiowano Hardware ID do schowka.</translation>
    </message>
    <message>
        <source>Activate License</source>
        <translation>Aktywuj Licecnje</translation>
    </message>
    <message>
        <source>Activating...</source>
        <translation>Aktywacja...</translation>
    </message>
    <message>
        <source>Open License File</source>
        <translation>Open License File</translation>
    </message>
    <message>
        <source>All files (*.*)</source>
        <translation>Wszytkie pliki (*.*)</translation>
    </message>
    <message>
        <source>Error</source>
        <translation>Błąd</translation>
    </message>
    <message>
        <source>Could not open the file %1</source>
        <translation>Nie można otworzyć pliku %1</translation>
    </message>
</context>
<context>
    <name>QnLicensesProposeWidget</name>
    <message numerus="yes">
        <source>Use analog licenses to view these %n cameras</source>
        <translation>
            <numerusform>Użyj licencji analogowych by mieć podglad z tej %n kamery.</numerusform>
            <numerusform>Użyj licencji analogowych by mieć podglad z tych %n kamer.</numerusform>
            <numerusform>Użyj licencji analogowych by mieć podglad z tych %n kamer.</numerusform>
        </translation>
    </message>
    <message numerus="yes">
        <source>Use licenses for selected %n devices</source>
        <translation type="unfinished">
            <numerusform></numerusform>
            <numerusform></numerusform>
            <numerusform></numerusform>
        </translation>
    </message>
    <message numerus="yes">
        <source>Use licenses for selected %n cameras</source>
        <translation type="unfinished">
            <numerusform></numerusform>
            <numerusform></numerusform>
            <numerusform></numerusform>
        </translation>
    </message>
    <message numerus="yes">
        <source>Use licenses for selected %n I/O modules</source>
        <translation type="unfinished">
            <numerusform></numerusform>
            <numerusform></numerusform>
            <numerusform></numerusform>
        </translation>
    </message>
</context>
<context>
    <name>QnLoginDialog</name>
    <message>
        <source>Connect to Server...</source>
        <translation>Łączenie do serwera...</translation>
    </message>
    <message>
        <source>Version %1</source>
        <translation>Wersja %1</translation>
    </message>
    <message>
        <source>Saved Sessions</source>
        <translation>Zapisane sesje</translation>
    </message>
    <message>
        <source>Auto-Discovered Servers</source>
        <translation>Autowykrywanie serwerów</translation>
    </message>
    <message>
        <source>Invalid Login Information</source>
        <translation>Nieprawidłowe Informacje Logowania</translation>
    </message>
    <message>
        <source>The login information you have entered is not valid.</source>
        <translation>Podane informacje logowania nie są prawidłowe.</translation>
    </message>
    <message>
        <source>* Last used connection *</source>
        <translation>* Ostatnio używane połączenie *</translation>
    </message>
    <message>
        <source>&lt;none&gt;</source>
        <translation>&lt;nic&gt;</translation>
    </message>
    <message>
        <source>The information you have entered is not valid.</source>
        <translation>Podane informacje nie są prawidłowe.</translation>
    </message>
    <message>
        <source>Entered hostname is not valid.</source>
        <translation>Wpisana nazwa hosta jest niepoprawna.</translation>
    </message>
    <message>
        <source>Host field cannot be empty.</source>
        <translation>Pole Host nie może być pusta.</translation>
    </message>
    <message>
        <source>%1 at %2</source>
        <translation>%1 z %2</translation>
    </message>
    <message>
        <source>Are you sure you want to delete this connection: %1?</source>
        <translation>Czy na pewno chcesz usunąć to połączenie: %1?</translation>
    </message>
    <message>
        <source>Invalid Paramaters</source>
        <translation>Nieprawidłowe parametry</translation>
    </message>
    <message>
        <source>Connection already exists.</source>
        <translation>Połaczenie już istnieje.</translation>
    </message>
    <message>
        <source>A connection with this name already exists. Do you want to overwrite it?</source>
        <translation>Połączenie o tej nazwie już istnieje. Czy chcesz nadpisać?</translation>
    </message>
    <message>
        <source>Delete Connections</source>
        <translation>Usuń połączenia</translation>
    </message>
    <message>
        <source>Invalid Parameters</source>
        <translation type="unfinished"></translation>
    </message>
</context>
<context>
    <name>QnLookAndFeelPreferencesWidget</name>
    <message>
        <source>This option will not affect Recording Schedule. Recording Schedule is always based on Server Time.</source>
        <translation>Ta opcja nie bedzie mieć wpływu na Harmonogram nagrywania. Harmonogram nagrywania działa w oparciu o serwer czasu.</translation>
    </message>
    <message>
        <source>Pictures %1</source>
        <translation>Obrazy %1</translation>
    </message>
    <message>
        <source>Preparing Image...</source>
        <translation>Przygotowanie obrazu...</translation>
    </message>
    <message>
        <source>Please wait while image is being prepared...</source>
        <translation>Prosze czekać  obraz jest przygotowywany...</translation>
    </message>
    <message>
        <source>Dark</source>
        <translation>Ciemny</translation>
    </message>
    <message>
        <source>Light</source>
        <translation>Jasny</translation>
    </message>
    <message>
        <source>Server Time</source>
        <translation>Serwer czasu</translation>
    </message>
    <message>
        <source>Client Time</source>
        <translation>Czas klienta</translation>
    </message>
    <message>
        <source>Default</source>
        <translation>Domyślny</translation>
    </message>
    <message>
        <source>Rainbow</source>
        <translation>Tęcza</translation>
    </message>
    <message>
        <source>Custom...</source>
        <translation>Niestandardowy...</translation>
    </message>
    <message>
        <source>Stretch</source>
        <translation>Rozciągnąć</translation>
    </message>
    <message>
        <source>Fit</source>
        <translation>Dopasowany</translation>
    </message>
    <message>
        <source>Crop</source>
        <translation>Przyciąć</translation>
    </message>
    <message>
        <source>Select File...</source>
        <translation>Wybierz plik...</translation>
    </message>
</context>
<context>
    <name>QnMediaResourceWidget</name>
    <message>
        <source>Screenshot</source>
        <translation>Screenshot</translation>
    </message>
    <message>
        <source>Smart Search</source>
        <translation>Inteligentne wyszukiwanie</translation>
    </message>
    <message>
        <source>PTZ</source>
        <translation>PTZ</translation>
    </message>
    <message>
        <source>Dewarping</source>
        <translation>Dewarping</translation>
    </message>
    <message>
        <source>Create Zoom Window</source>
        <translation>Stwórz okno z powiększeniem</translation>
    </message>
    <message>
        <source>Image Enhancement</source>
        <translation>Wzmocnienie obrazu</translation>
    </message>
    <message>
        <source>Hi-Res</source>
        <translation>Wysoka rozdzielczość</translation>
    </message>
    <message>
        <source>LIVE</source>
        <translation>NA ŻYWO</translation>
    </message>
    <message>
        <source>%1 (Tour &quot;%2&quot; is active)</source>
        <translation>%1 (Trasa &quot;%2&quot; jest aktywna)</translation>
    </message>
    <message>
        <source>Zoom Window</source>
        <translation>Okno Zoomu</translation>
    </message>
    <message>
        <source>Low-Res</source>
        <translation>Niska rozdzielczość</translation>
    </message>
    <message>
        <source>I/O Module</source>
        <translation type="unfinished"></translation>
    </message>
</context>
<context>
    <name>QnMergeSystemsDialog</name>
    <message>
        <source>Success!</source>
        <translation>Powodzenie!</translation>
    </message>
    <message>
        <source>The system was configured successfully.</source>
        <translation>System został skonfigurowany pomyślnie.</translation>
    </message>
    <message>
        <source>The servers from the remote system should appear in your system soon.</source>
        <translation>Serwery z systemu zdalnego powinien pojawić się wkrótce w twoim  systemie.</translation>
    </message>
    <message>
        <source>http(s)://host:port</source>
        <translation>http(s)://host:port</translation>
    </message>
    <message>
        <source>You are about to merge the current system %1 with the system</source>
        <translation>Masz zamiar połączyć obecny system z systemem %1</translation>
    </message>
    <message>
        <source>%1 (current)</source>
        <translation>%1 (bieżący)</translation>
    </message>
    <message>
        <source>The URL is invalid.</source>
        <translation>Adres URL jest nieprawidłowy.</translation>
    </message>
    <message>
        <source>The password cannot be empty.</source>
        <translation>Hasło nie może być puste.</translation>
    </message>
    <message>
        <source>Use a specific hostname or IP address rather than %1.</source>
        <translation>Użyj nazwę hosta lub adres IP zamiast  %1.</translation>
    </message>
    <message>
        <source>This is the current system URL.</source>
        <translation>To jest aktualny adres URL systemu.</translation>
    </message>
    <message>
        <source>Merge with %1</source>
        <translation>Połącz z %1</translation>
    </message>
    <message>
        <source>The password is invalid.</source>
        <translation>Hasło niepoprawne.</translation>
    </message>
    <message>
        <source>The system was not found.</source>
        <translation>System nie został znaleziony.</translation>
    </message>
    <message>
        <source>Could not create a backup of the server database.</source>
        <translation>Nie można utworzyć kopii zapasowej bazy danych serwera.</translation>
    </message>
    <message>
        <source>System was not found.</source>
        <translation>Nie odnaleziono systemu.</translation>
    </message>
    <message>
        <source>Error</source>
        <translation>Błąd</translation>
    </message>
    <message>
        <source>Cannot merge systems.</source>
        <translation>Nie można połączyć systemów.</translation>
    </message>
    <message>
        <source>Warning: You are about to merge Systems with START licenses.
As only 1 START license is allowed per System after your merge you will only have 1 START license remaining.
If you understand this and would like to proceed please click Merge to continue.
</source>
        <translation>Ostrzeżenie: Chcesz scalić Systemy z licencjami typu  START.
Tylko 1 licecnja typu START jest dozwolna na System, po scaleniu pozostanie Ci tylko 1 licencja typu START.
Jeśli rozumiesz i chcesz kontynuować wciśnij  Połącz  aby kontynuować.</translation>
    </message>
    <message>
        <source>Testing...</source>
        <translation>Testowanie...</translation>
    </message>
    <message>
        <source>Merging Systems...</source>
        <translation>Łączenie systemów...</translation>
    </message>
    <message>
        <source>The discovered system %1 has an incompatible version %2.</source>
        <translation>Znaleziony system %1 ma niezgodną wersję  %2.</translation>
    </message>
    <message>
        <source>The discovered system %1 is in safe mode.</source>
        <translation type="unfinished"></translation>
    </message>
    <message>
        <source>System has an incompatible version.</source>
        <translation type="unfinished"></translation>
    </message>
    <message>
        <source>Operation is not permitted.</source>
        <translation type="unfinished"></translation>
    </message>
    <message>
        <source>System is in safe mode.</source>
        <translation type="unfinished"></translation>
    </message>
</context>
<context>
    <name>QnMultipleCameraSettingsWidget</name>
    <message>
        <source>&lt;multiple values&gt;</source>
        <comment>LoginEdit</comment>
        <translation>&lt;wiele wartości&gt;</translation>
    </message>
    <message>
        <source>&lt;multiple values&gt;</source>
        <comment>PasswordEdit</comment>
        <translation>&lt;wiele wartości&gt;</translation>
    </message>
    <message>
        <source>Invalid Schedule</source>
        <translation>Nieprawidłowy harmonogram</translation>
    </message>
    <message>
        <source>Second stream is disabled on these cameras. Motion + LQ option has no effect. Press &quot;Yes&quot; to change recording type to &quot;Always&quot; or &quot;No&quot; to re-enable second stream.</source>
        <translation>Drugi strumień jest wyłączony na tych kamerach.Detekcja Ruchu + LQ  nie przyniesie efektu. Wciśnij &quot;Tak&quot; by zmienić typ rejestracji na &quot;Ciągły&quot; lub &quot;Nie&quot; by włączyć ponownie drugi strumień.</translation>
    </message>
</context>
<context>
    <name>QnNavigationItem</name>
    <message>
        <source>Speed Down</source>
        <translation>Zwolnij</translation>
    </message>
    <message>
        <source>Previous Frame</source>
        <translation>Poprzednia klatka</translation>
    </message>
    <message>
        <source>Speed Up</source>
        <translation>Przyśpiesz</translation>
    </message>
    <message>
        <source>Next Frame</source>
        <translation>Następna klatka</translation>
    </message>
    <message>
        <source>Previuos Chunk</source>
        <translation>Poprzedni kawałek</translation>
    </message>
    <message>
        <source>To Start</source>
        <translation>Zacznij</translation>
    </message>
    <message>
        <source>Next Chunk</source>
        <translation>Następny kawałek</translation>
    </message>
    <message>
        <source>To End</source>
        <translation>Zatrzymaj</translation>
    </message>
</context>
<context>
    <name>QnNetworkSpeedStrings</name>
    <message>
        <source>b/s</source>
        <translation>b/s</translation>
    </message>
    <message>
        <source>Kb/s</source>
        <translation>Kb/s</translation>
    </message>
    <message>
        <source>Mb/s</source>
        <translation>Mb/s</translation>
    </message>
</context>
<context>
    <name>QnNotificationListWidget</name>
    <message numerus="yes">
        <source>%n more item(s)</source>
        <translation>
            <numerusform>%n więcej elementów</numerusform>
            <numerusform>%n element więcej</numerusform>
            <numerusform>%n  elementów więcej</numerusform>
        </translation>
    </message>
</context>
<context>
    <name>QnNotificationSoundManagerDialog</name>
    <message>
        <source>Clip sound up to %1 seconds</source>
        <translation>Odtwarzaj dźwięk przez %1 sekund</translation>
    </message>
    <message>
        <source>Custom title:</source>
        <translation>Niestandardowy tytuł:</translation>
    </message>
    <message>
        <source>Error</source>
        <translation>Błąd</translation>
    </message>
    <message>
        <source>File cannot be added.</source>
        <translation>Plik nie może być dodany.</translation>
    </message>
    <message>
        <source>Rename sound</source>
        <translation>Zmień nazwę dźwięku</translation>
    </message>
    <message>
        <source>New title could not be set.</source>
        <translation>Nowy tytuł nie może być ustawiony.</translation>
    </message>
    <message>
        <source>Are you sure you want to delete &apos;%1&apos;?</source>
        <translation>Jesteś pewny czy usunąć &apos;%1&apos;?</translation>
    </message>
    <message>
        <source>Sound Files</source>
        <translation>Pliki dźwiękowe</translation>
    </message>
    <message>
        <source>Select File...</source>
        <translation>Wybierz plik...</translation>
    </message>
    <message>
        <source>Enter New Title:</source>
        <translation>Wpisz nowy tytuł:</translation>
    </message>
    <message>
        <source>Confirm File Deletion</source>
        <translation>Potwierdź usuwanie pliku</translation>
    </message>
</context>
<context>
    <name>QnNotificationSoundModel</name>
    <message>
        <source>&lt;Downloading sound list...&gt;</source>
        <translation>&lt;pobieranie listy dźwięków&gt;</translation>
    </message>
    <message>
        <source>&lt;No Sound&gt;</source>
        <translation>&lt;brak dźwięku&gt;</translation>
    </message>
    <message>
        <source>&lt;Downloading sound...&gt;</source>
        <translation>&lt;pobieranie dźwięku&gt;</translation>
    </message>
    <message>
        <source>&lt;Uploading sound...&gt;</source>
        <translation>&lt;przesyłanie dźwięku&gt;</translation>
    </message>
</context>
<context>
    <name>QnNotificationToolTipWidget</name>
    <message>
        <source>Close</source>
        <translation>Zamknij</translation>
    </message>
    <message>
        <source>Right Click</source>
        <translation>Kliknij prawym przyciskiem myszy</translation>
    </message>
</context>
<context>
    <name>QnNotificationsCollectionWidget</name>
    <message>
        <source>Browse Archive</source>
        <translation>Przeglądaj archiwum</translation>
    </message>
    <message>
        <source>Server Settings...</source>
        <translation type="unfinished">Ustawienia serwera...</translation>
    </message>
    <message>
        <source>Licenses...</source>
        <translation type="unfinished"></translation>
    </message>
    <message>
        <source>User Settings...</source>
        <translation type="unfinished">Ustawienia użytkownika...</translation>
    </message>
    <message>
        <source>SMTP Settings...</source>
        <translation type="unfinished"></translation>
    </message>
    <message>
        <source>Connect to server...</source>
        <translation type="unfinished"></translation>
    </message>
    <message>
        <source>Time Synchronization...</source>
        <translation type="unfinished"></translation>
    </message>
    <message>
        <source>Server settings...</source>
        <translation type="unfinished"></translation>
    </message>
    <message>
        <source>Open Device</source>
        <translation type="unfinished"></translation>
    </message>
    <message>
        <source>Open Camera</source>
        <translation type="unfinished"></translation>
    </message>
    <message>
        <source>Device Settings...</source>
        <translation type="unfinished"></translation>
    </message>
    <message>
        <source>Camera Settings...</source>
        <translation type="unfinished"></translation>
    </message>
    <message>
        <source>Open Device Web Page...</source>
        <translation type="unfinished"></translation>
    </message>
    <message>
        <source>Open Camera Web Page...</source>
        <translation type="unfinished"></translation>
    </message>
    <message>
        <source>Alarm: %1</source>
        <translation type="unfinished"></translation>
    </message>
    <message>
        <source>Open in Alarm Layout</source>
        <translation type="unfinished"></translation>
    </message>
    <message>
        <source>Open I/O Module</source>
        <translation type="unfinished"></translation>
    </message>
    <message>
        <source>I/O Module Settings...</source>
        <translation type="unfinished"></translation>
    </message>
    <message>
        <source>Open I/O Module Web Page...</source>
        <translation type="unfinished"></translation>
    </message>
</context>
<context>
    <name>QnPerformanceTest</name>
    <message>
        <source>Performance of this computer allows running %1 in configuration mode only.</source>
        <translation>Wydajność komputera pozwala na uruchomienie%1 tylko w trybie konfiguracji.</translation>
    </message>
    <message>
        <source>For full-featured mode please use another computer.</source>
        <translation>Użyj innego komputera by pracować w pełnym trybie.</translation>
    </message>
    <message>
        <source>Warning!</source>
        <translation type="unfinished">Ostrzeżenie!</translation>
    </message>
</context>
<context>
    <name>QnPreferencesDialog</name>
    <message>
        <source>General</source>
        <translation>Główne</translation>
    </message>
    <message>
        <source>Look and Feel</source>
        <translation>Wygląd</translation>
    </message>
    <message>
        <source>Screen Recording</source>
        <translation>Nagrywanie ekranu</translation>
    </message>
    <message>
        <source>Notifications</source>
        <translation>Powiadomienia</translation>
    </message>
    <message>
        <source>Settings file is read-only. Please contact your system administrator.</source>
        <translation>Plik ustawień jest tylko do odczytu. Proszę skontaktować się z administratorem systemu.</translation>
    </message>
    <message>
        <source>All changes will be lost after program exit.</source>
        <translation>Wszystkie zmiany zostaną utracone po wyjściu z programu.</translation>
    </message>
    <message>
        <source>Settings cannot be saved. Please contact your system administrator.</source>
        <translation>Ustawienia nie mogą być zapisane.Proszę skontaktować się z administratorem systemu.</translation>
    </message>
    <message>
        <source>Information</source>
        <translation>Informacje</translation>
    </message>
    <message>
        <source>Some changes will take effect only after application restart. Do you want to restart the application now?</source>
        <translation>Niektóre zamiany przyniosą efekt po ponownym uruchomieniu aplikacji. Czy chcesz teraz zrestartować aplikację?</translation>
    </message>
</context>
<context>
    <name>QnProgressDialog</name>
    <message>
        <source>Cancel</source>
        <translation>Anuluj</translation>
    </message>
</context>
<context>
    <name>QnPtzManageDialog</name>
    <message>
        <source>Please wait for the camera to go online.</source>
        <translation>Proszę czekać aż kamera będzie dostepna.</translation>
    </message>
    <message>
        <source>This preset is used in some tours.</source>
        <translation>Ten preset jest używany w niektórych trasach</translation>
    </message>
    <message>
        <source>These tours will become invalid if you remove it.</source>
        <translation>Te trasy będą nieaktywne jeśli go usuniesz.</translation>
    </message>
    <message>
        <source>Do not show again.</source>
        <translation>Nie pokazuj ponownie.</translation>
    </message>
    <message>
        <source>Could not get position from camera.</source>
        <translation>Nie można pobrać  pozycj z kamery.</translation>
    </message>
    <message>
        <source>Could not set position for camera.</source>
        <translation>Nie można ustawić pozycji kamery.</translation>
    </message>
    <message>
        <source>Remove Preset</source>
        <translation>Usuń preset</translation>
    </message>
    <message>
        <source>PTZ configuration has not been saved.</source>
        <translation>Konfiguracja PTZ nie została zapisana.</translation>
    </message>
    <message>
        <source>Changes have not been saved. Would you like to save them?</source>
        <translation>Zmiany nie zostały zapisane. Zapisać?</translation>
    </message>
    <message>
<<<<<<< HEAD
        <source>An error has occurred while trying to get a current position from camera %1.</source>
        <translation type="unfinished"></translation>
    </message>
    <message>
        <source>An error has occurred while trying to set the current position for camera %1.</source>
        <translation type="unfinished"></translation>
    </message>
    <message>
        <source>Manage PTZ for %1...</source>
=======
        <source>An error has occurred while trying to set the current position for camera %1.</source>
        <translation type="unfinished"></translation>
    </message>
    <message>
        <source>Manage PTZ for %1...</source>
        <translation type="unfinished"></translation>
    </message>
    <message>
        <source>An error has occurred while trying to get the current position from camera %1.</source>
>>>>>>> 0ea934a7
        <translation type="unfinished"></translation>
    </message>
</context>
<context>
    <name>QnPtzManageModel</name>
    <message>
        <source>#</source>
        <translation>#</translation>
    </message>
    <message>
        <source>Name</source>
        <translation>Nazwa</translation>
    </message>
    <message>
        <source>Hotkey</source>
        <translation>Skrót klawiszowy</translation>
    </message>
    <message>
        <source>Home</source>
        <translation>Pozycja startowa</translation>
    </message>
    <message>
        <source>Details</source>
        <translation>Szczegóły</translation>
    </message>
    <message>
        <source>Tours</source>
        <translation>Trasy</translation>
    </message>
    <message>
        <source>Positions</source>
        <translation>Pozycje</translation>
    </message>
    <message>
        <source>None</source>
        <translation>Żadne</translation>
    </message>
    <message numerus="yes">
        <source>This preset will be activated after %n minutes of inactivity</source>
        <translation>
            <numerusform>Ten preset będzie aktywowany po%n minutach bezczynności</numerusform>
            <numerusform>Ten preset będzie aktywowany po%n minucie bezczynności</numerusform>
            <numerusform>Ten preset będzie aktywowany po%n minutach bezczynności</numerusform>
        </translation>
    </message>
    <message>
        <source>Invalid tour</source>
        <translation>Nieprawidłowa trasa</translation>
    </message>
    <message numerus="yes">
        <source>Tour has %n identical positions</source>
        <translation>
            <numerusform>Trasa posiada %n identyczne pozycje</numerusform>
            <numerusform>Trasa posiada %n identyczną pozycję</numerusform>
            <numerusform>Trasa posiada %n identyczne pozycje</numerusform>
        </translation>
    </message>
    <message>
        <source>less than a minute</source>
        <translation>Mniej niż minutę</translation>
    </message>
    <message numerus="yes">
        <source>about %n minute(s)</source>
        <translation>
            <numerusform>około %n minut</numerusform>
            <numerusform>około %n minuta</numerusform>
            <numerusform>około %n minut</numerusform>
        </translation>
    </message>
    <message>
        <source>New Tour %1</source>
        <translation>Nowa trasa %1</translation>
    </message>
    <message>
        <source>Saved Position %1</source>
        <translation>Zapisana pozycja %1</translation>
    </message>
    <message>
        <source>Tour should contain at least 2 positions.</source>
        <translation>Trasa powinna się składać z co najmniej 2 pozycji.</translation>
    </message>
    <message>
        <source>Tour Time: %1.</source>
        <translation>Czas trwania trasy: %1.</translation>
    </message>
</context>
<context>
    <name>QnPtzPresetDialog</name>
    <message>
        <source>Saved Position %1</source>
        <translation>Zapisana pozycja %1</translation>
    </message>
    <message>
        <source>None</source>
        <translation>Żadne</translation>
    </message>
</context>
<context>
    <name>QnPtzPresetHotkeyItemDelegate</name>
    <message>
        <source>None</source>
        <translation>Żadne</translation>
    </message>
    <message>
        <source>Change hotkey</source>
        <translation>Zmień skrót klawiszowy</translation>
    </message>
    <message>
        <source>Reassign</source>
        <translation>Przypisanie</translation>
    </message>
    <message>
        <source>This hotkey is used by preset &quot;%1&quot;.</source>
        <translation>Ten skrót klawiszowy jest używany przez preset &quot;%1&quot;</translation>
    </message>
    <message>
        <source>This hotkey is used by tour &quot;%1&quot;.</source>
        <translation>Ten skrót klawiszowy jest używany przez trasę &quot;%1&quot;.</translation>
    </message>
</context>
<context>
    <name>QnPtzPresetsToursActionFactory</name>
    <message>
        <source>%1 (active)</source>
        <comment>Template for active PTZ preset</comment>
        <translation>%1 (aktywny)</translation>
    </message>
    <message>
        <source>%1 (active)</source>
        <comment>Template for active PTZ tour</comment>
        <translation>%1 (aktywny)</translation>
    </message>
</context>
<context>
    <name>QnPtzTourSpotsModel</name>
    <message>
        <source>Lowest</source>
        <translation>Najniższy</translation>
    </message>
    <message>
        <source>Low</source>
        <translation>Niski</translation>
    </message>
    <message>
        <source>Normal</source>
        <translation>Normalny</translation>
    </message>
    <message>
        <source>High</source>
        <translation>Wysoki</translation>
    </message>
    <message>
        <source>Highest</source>
        <translation>Najwyższy</translation>
    </message>
    <message>
        <source>Instant</source>
        <translation>Natychmiastowy</translation>
    </message>
    <message numerus="yes">
        <source>%n seconds</source>
        <translation>
            <numerusform>%n sekund</numerusform>
            <numerusform>%n sekunda</numerusform>
            <numerusform>%n sekund</numerusform>
        </translation>
    </message>
    <message>
        <source>&lt;Invalid&gt;</source>
        <translation>&lt;błędny&gt;</translation>
    </message>
    <message>
        <source>Position</source>
        <translation>Pozycja</translation>
    </message>
    <message>
        <source>Stay Time</source>
        <translation>Czas przebywania</translation>
    </message>
    <message>
        <source>Speed</source>
        <translation>Prędkość</translation>
    </message>
</context>
<context>
    <name>QnReconnectInfoDialog</name>
    <message>
        <source>Canceling...</source>
        <translation>Anulowanie...</translation>
    </message>
</context>
<context>
    <name>QnRecordingSettingsWidget</name>
    <message>
        <source>Screen %1 - %2x%3</source>
        <translation>Ekran %1 - %2x%3</translation>
    </message>
    <message>
        <source>%1 (Primary)</source>
        <translation>%1 (Podstawowy)</translation>
    </message>
    <message>
        <source>Select folder...</source>
        <translation>Wybierz folder...</translation>
    </message>
</context>
<context>
    <name>QnRecordingStatisticsWidget</name>
    <message>
        <source>Copy Selection to Clipboard</source>
        <translation>Kopiuj zaznaczenie do schowka</translation>
    </message>
    <message>
        <source>Export Selection to File...</source>
        <translation>Eksportuj zaznaczenie do Pliku...</translation>
    </message>
    <message>
        <source>Select All</source>
        <translation>Zaznacz wszystko</translation>
    </message>
    <message>
        <source>Export selected events to file</source>
        <translation>Eksportuj zaznaczone zdarzenia do pliku</translation>
    </message>
</context>
<context>
    <name>QnRecordingStatsModel</name>
    <message numerus="yes">
        <source>%n years</source>
        <translation>
            <numerusform>%n rok</numerusform>
            <numerusform>%n lata</numerusform>
            <numerusform>%n lat</numerusform>
        </translation>
    </message>
    <message numerus="yes">
        <source>%n months</source>
        <translation>
            <numerusform>%n miesiąc</numerusform>
            <numerusform>%n miesiące</numerusform>
            <numerusform>%n miesięcy </numerusform>
        </translation>
    </message>
    <message numerus="yes">
        <source>%n days</source>
        <translation>
            <numerusform>%n dzień</numerusform>
            <numerusform>%n dni</numerusform>
            <numerusform>%n dni</numerusform>
        </translation>
    </message>
    <message numerus="yes">
        <source>%n hours</source>
        <translation>
            <numerusform>%n godzina</numerusform>
            <numerusform>%n godziny</numerusform>
            <numerusform>%n godzin</numerusform>
        </translation>
    </message>
    <message>
        <source>Average bitrate for the recorded period</source>
        <translation>Sredni bitrate dla nagranego okresu</translation>
    </message>
    <message>
        <source>Space</source>
        <translation>Przestrzeń</translation>
    </message>
    <message>
        <source>Calendar Days</source>
        <translation>Kalendarz</translation>
    </message>
    <message>
        <source>less than an hour</source>
        <translation>Mniej niż godzina</translation>
    </message>
    <message>
        <source>%1 Mbps</source>
        <translation>%1 Mbps</translation>
    </message>
    <message>
        <source>%1 Tb</source>
        <translation>%1 Tb</translation>
    </message>
    <message>
        <source>%1 Gb</source>
        <translation>%1 Gb</translation>
    </message>
    <message>
        <source>empty</source>
        <translation type="unfinished"></translation>
    </message>
    <message numerus="yes">
        <source>Total %n devices</source>
        <translation type="unfinished">
            <numerusform></numerusform>
            <numerusform></numerusform>
            <numerusform></numerusform>
        </translation>
    </message>
    <message numerus="yes">
        <source>Total %n cameras</source>
        <translation type="unfinished">
            <numerusform></numerusform>
            <numerusform></numerusform>
            <numerusform></numerusform>
        </translation>
    </message>
    <message>
        <source>Devices with non-empty archive</source>
        <translation type="unfinished"></translation>
    </message>
    <message>
        <source>Cameras with non-empty archive</source>
        <translation type="unfinished"></translation>
    </message>
    <message>
        <source>Storage space occupied by devices</source>
        <translation type="unfinished"></translation>
    </message>
    <message>
        <source>Storage space occupied by cameras</source>
        <translation type="unfinished"></translation>
    </message>
    <message>
        <source>Device</source>
        <translation type="unfinished"></translation>
    </message>
    <message>
        <source>Camera</source>
        <translation type="unfinished"></translation>
    </message>
    <message>
        <source>&lt;Cameras from other servers and removed cameras&gt;</source>
        <translation type="unfinished"></translation>
    </message>
    <message numerus="yes">
        <source>Total %n I/O modules</source>
        <translation type="unfinished">
            <numerusform></numerusform>
            <numerusform></numerusform>
            <numerusform></numerusform>
        </translation>
    </message>
    <message>
        <source>Archived duration in calendar days since the first recording</source>
        <translation type="unfinished"></translation>
    </message>
</context>
<context>
    <name>QnRecordingStatusHelper</name>
    <message>
        <source>Not recording</source>
        <translation>Nie nagrywać</translation>
    </message>
    <message>
        <source>Recording everything</source>
        <translation>Nagrywanie wszytskiego</translation>
    </message>
    <message>
        <source>Recording motion only</source>
        <translation>Nagrywanie tylko ruchu</translation>
    </message>
    <message>
        <source>Recording motion and low quality</source>
        <translation>Nagrywanie ruchu oraz niskiej jakości</translation>
    </message>
    <message>
        <source>Continuous</source>
        <translation>Ciągłe</translation>
    </message>
    <message>
        <source>Motion only</source>
        <translation>Tylko ruch</translation>
    </message>
    <message>
        <source>Motion + Lo-Res</source>
        <translation>Ruch + Lo-Res</translation>
    </message>
</context>
<context>
    <name>QnResourceBrowserWidget</name>
    <message>
        <source>Any Type</source>
        <translation>Dowolny rodzaj</translation>
    </message>
    <message>
        <source>Video Files</source>
        <translation>Pliki wideo</translation>
    </message>
    <message>
        <source>Image Files</source>
        <translation>Pliki obrazu</translation>
    </message>
    <message>
        <source>Live Devices</source>
        <translation type="unfinished"></translation>
    </message>
    <message>
        <source>Live Cameras</source>
        <translation type="unfinished"></translation>
    </message>
</context>
<context>
    <name>QnResourcePoolModelNode</name>
    <message>
        <source>Root</source>
        <translation>Root</translation>
    </message>
    <message>
        <source>Local</source>
        <translation>Lokalny</translation>
    </message>
    <message>
        <source>System</source>
        <translation>System</translation>
    </message>
    <message>
        <source>Other Systems</source>
        <translation>Inne systemy</translation>
    </message>
    <message>
        <source>Users</source>
        <translation>Użytkownicy</translation>
    </message>
</context>
<context>
    <name>QnResourceSelectionDialog</name>
    <message>
        <source>Select Users...</source>
        <translation>Wybierz użytkowników...</translation>
    </message>
    <message>
        <source>Select Resources...</source>
        <translation>Wybierz zasoby...</translation>
    </message>
    <message>
        <source>Select Devices...</source>
        <translation type="unfinished"></translation>
    </message>
    <message>
        <source>Select Cameras...</source>
        <translation type="unfinished"></translation>
    </message>
</context>
<context>
    <name>QnResourceWidget</name>
    <message>
        <source>Close</source>
        <translation>Zamknij</translation>
    </message>
    <message>
        <source>Information</source>
        <translation>Informacja</translation>
    </message>
    <message>
        <source>Rotate</source>
        <translation>Obróć</translation>
    </message>
</context>
<context>
    <name>QnRoutingManagementWidget</name>
    <message>
        <source>Enter URL</source>
        <translation>Podaj adres URL</translation>
    </message>
    <message>
        <source>URL</source>
        <translation>URL</translation>
    </message>
    <message>
        <source>Error</source>
        <translation>Błąd</translation>
    </message>
    <message>
        <source>You have entered an invalid URL.</source>
        <translation>Podałeś błędny adres URL.</translation>
    </message>
    <message>
        <source>Warning</source>
        <translation>Ostrzeżenie</translation>
    </message>
    <message>
        <source>This URL is already in the address list.</source>
        <translation>Ten adres już istnieje na liście.</translation>
    </message>
</context>
<context>
    <name>QnScreenRecorder</name>
    <message>
        <source>Screen capturing subsystem is not initialized yet. Please try again later.</source>
        <translation>Podsystem przechwytywania ekranu nie jest jeszcze zainicjowany. Proszę spróbuj ponownie później.</translation>
    </message>
</context>
<context>
    <name>QnSearchBookmarksDialogPrivate</name>
    <message>
        <source>Export bookmark...</source>
        <translation type="unfinished"></translation>
    </message>
    <message>
        <source>Search bookmarks by name, tag or description</source>
        <translation type="unfinished"></translation>
    </message>
    <message>
        <source>&lt;Any Device&gt;</source>
        <translation type="unfinished"></translation>
    </message>
    <message>
        <source>&lt;Any Camera&gt;</source>
        <translation type="unfinished"></translation>
    </message>
    <message>
        <source>&lt;Any I/O Module&gt;</source>
        <translation type="unfinished"></translation>
    </message>
    <message>
        <source>&lt;All My Devices&gt;</source>
        <translation type="unfinished"></translation>
    </message>
    <message>
        <source>&lt;All My Cameras&gt;</source>
        <translation type="unfinished"></translation>
    </message>
    <message>
        <source>&lt;All My I/O Modules&gt;</source>
        <translation type="unfinished"></translation>
    </message>
    <message>
        <source>&lt;%n device(s)&gt;</source>
        <translation type="unfinished"></translation>
    </message>
    <message>
        <source>&lt;%n camera(s)&gt;</source>
        <translation type="unfinished"></translation>
    </message>
    <message>
        <source>&lt;%n I/O module(s)&gt;</source>
        <translation type="unfinished"></translation>
    </message>
</context>
<context>
    <name>QnSearchBookmarksModel</name>
    <message>
        <source>Name</source>
        <translation type="unfinished">Nazwa</translation>
    </message>
    <message>
        <source>Start time</source>
        <translation type="unfinished"></translation>
    </message>
    <message>
        <source>Length</source>
        <translation type="unfinished"></translation>
    </message>
    <message>
        <source>Tags</source>
        <translation type="unfinished"></translation>
    </message>
    <message>
        <source>Camera</source>
        <translation type="unfinished"></translation>
    </message>
    <message>
        <source>&lt;Removed camera&gt;</source>
        <translation type="unfinished"></translation>
    </message>
</context>
<context>
    <name>QnSearchLineEdit</name>
    <message>
        <source>Search</source>
        <translation>Szukaj</translation>
    </message>
</context>
<context>
    <name>QnServerAddressesModel</name>
    <message>
        <source>Address</source>
        <translation>Adres</translation>
    </message>
    <message>
        <source>In Use</source>
        <translation>W użyciu</translation>
    </message>
</context>
<context>
    <name>QnServerResourceWidget</name>
    <message>
        <source>Show Log</source>
        <translation>Pokaż wpis</translation>
    </message>
    <message>
        <source>Check Issues</source>
        <translation>Sprawdź błędy</translation>
    </message>
    <message>
        <source>%1 (up %2)</source>
        <translation type="unfinished"></translation>
    </message>
</context>
<context>
    <name>QnServerSettingsDialog</name>
    <message>
        <source>Open Web Page...</source>
        <translation>Otwórz stronę web...</translation>
    </message>
    <message>
        <source>General</source>
        <translation>Główne</translation>
    </message>
    <message>
        <source>Storage Analytics</source>
        <translation>Analiza przestrzeni dyskowaej</translation>
    </message>
    <message>
        <source>Server Settings - %1 (readonly)</source>
        <translation type="unfinished"></translation>
    </message>
    <message>
        <source>Server Settings - %1</source>
        <translation type="unfinished"></translation>
    </message>
    <message>
        <source>Server Settings</source>
        <translation type="unfinished">Ustawienia serwera</translation>
    </message>
    <message>
        <source>Server not saved</source>
        <translation type="unfinished"></translation>
    </message>
    <message>
        <source>Storage Management</source>
        <translation type="unfinished"></translation>
    </message>
    <message>
        <source>Apply changes to server %1?</source>
        <translation type="unfinished"></translation>
    </message>
</context>
<context>
    <name>QnServerSettingsWidget</name>
    <message>
        <source>At least two servers are required for this feature.</source>
        <translation>Co najmniej dwa serwery są wymagane do tej funkcji.</translation>
    </message>
    <message>
        <source>Enable failover (server will take devices automatically from offline servers)</source>
        <translation type="unfinished"></translation>
    </message>
    <message>
        <source>Enable failover (server will take cameras automatically from offline servers)</source>
        <translation type="unfinished"></translation>
    </message>
    <message>
        <source>Max devices on this server:</source>
        <translation type="unfinished"></translation>
    </message>
    <message>
        <source>Max cameras on this server:</source>
        <translation type="unfinished"></translation>
    </message>
    <message>
        <source>This server already has more than max devices</source>
        <translation type="unfinished"></translation>
    </message>
    <message>
        <source>This server already has more than max cameras</source>
        <translation type="unfinished"></translation>
    </message>
    <message>
        <source>To avoid issues adjust max number of devices</source>
        <translation type="unfinished"></translation>
    </message>
    <message>
        <source>To avoid issues adjust max number of cameras</source>
        <translation type="unfinished"></translation>
    </message>
</context>
<context>
    <name>QnServerUpdatesModel</name>
    <message>
        <source>Server</source>
        <translation>Serwer</translation>
    </message>
    <message>
        <source>Status</source>
        <translation>Status</translation>
    </message>
</context>
<context>
    <name>QnServerUpdatesWidget</name>
    <message>
        <source>Select Update File...</source>
        <translation>Wybierz plik aktualizacji...</translation>
    </message>
    <message>
        <source>Update Files (*.zip)</source>
        <translation>Pliki aktualizacji (*.zip)</translation>
    </message>
    <message>
        <source>Release notes</source>
        <translation>O wersji</translation>
    </message>
    <message>
        <source>Get a specific build</source>
        <translation>Pobierz konkretną wersję</translation>
    </message>
    <message>
        <source>Get the latest version</source>
        <translation>Pobierz ostatnią wersję</translation>
    </message>
    <message>
        <source>Update from Internet...</source>
        <translation>Aktualizuj z internetu...</translation>
    </message>
    <message>
        <source>Update from local source...</source>
        <translation>Aktualizuj z lokalnego źródła...</translation>
    </message>
    <message>
        <source>Update from Internet</source>
        <translation>Aktualizacja z internetu</translation>
    </message>
    <message>
        <source>Update from local source</source>
        <translation>Aktualizacja z lokalnego źródła</translation>
    </message>
    <message>
        <source>Success</source>
        <translation>Powodzenie</translation>
    </message>
    <message>
        <source>URL copied to clipboard.</source>
        <translation>Skopiowano URL do schowka.</translation>
    </message>
    <message>
        <source>Information</source>
        <translation>Informacja</translation>
    </message>
    <message>
        <source>Update is in process now.</source>
        <translation>Aktualizacja jest w toku.</translation>
    </message>
    <message>
        <source>Error</source>
        <translation>Błąd</translation>
    </message>
    <message>
        <source>Cannot cancel update at this state.</source>
        <translation>Nie można anulować aktualizacji.</translation>
    </message>
    <message>
        <source>Please wait until update is finished</source>
        <translation>Prosze czekać do zakończenia aktualziacji</translation>
    </message>
    <message>
        <source>Update has been successfully finished.</source>
        <translation>Aktualizacja zakończyła się powodzeniem.</translation>
    </message>
    <message>
        <source>The client will be restarted to the updated version.</source>
        <translation>Klient zostanie uruchomiony ponownie w celu aktualizacji.</translation>
    </message>
    <message>
        <source>Cannot restart the client.</source>
        <translation>Nie można zrestartować klienta.</translation>
    </message>
    <message>
        <source>Please close the application and start it again using the shortcut in the start menu.</source>
        <translation>Proszę zamknąć aplikację i uruchomić ją ponownie za pomocą skrótu w menu Start.</translation>
    </message>
    <message>
        <source>Update has been cancelled.</source>
        <translation>Aktualziacja została anulowana.</translation>
    </message>
    <message>
        <source>Could not download updates.</source>
        <translation>Nie udało się pobrać aktualizacji.</translation>
    </message>
    <message>
        <source>No free space left on the disk.</source>
        <translation>Brak wolnego miejsca na dysku.</translation>
    </message>
    <message>
        <source>Could not push updates to servers.</source>
        <translation>Nie udało się dostarczyć aktualizacji do sewrwerów.</translation>
    </message>
    <message numerus="yes">
        <source>The problem is caused by %n servers:</source>
        <translation>
            <numerusform>Problem spowodowany jest przez serwery%n:</numerusform>
            <numerusform>Problem spowodowany jest przez serwer%n:</numerusform>
            <numerusform>Problem spowodowany jest przez serwery%n:</numerusform>
        </translation>
    </message>
    <message numerus="yes">
        <source>No free space left on %n servers:</source>
        <translation>
            <numerusform>Nie ma wolnego miejsca na %n serwerach:</numerusform>
            <numerusform>Nie ma wolnego miejsca na %n serwerze:</numerusform>
            <numerusform>Nie ma wolnego miejsca na %n serwerach:</numerusform>
        </translation>
    </message>
    <message numerus="yes">
        <source>%n servers are not responding:</source>
        <translation>
            <numerusform></numerusform>
            <numerusform></numerusform>
            <numerusform></numerusform>
        </translation>
    </message>
    <message numerus="yes">
        <source>%n servers have gone offline:</source>
        <translation>
            <numerusform>%n serwery są offline:</numerusform>
            <numerusform>%n serwer jest offline:</numerusform>
            <numerusform>%n serwery są offline:</numerusform>
        </translation>
    </message>
    <message>
        <source>Could not install an update to the client.</source>
        <translation>Nie udało się zainstalować aktualizacji na kliencie.</translation>
    </message>
    <message>
        <source>Could not install updates on one or more servers.</source>
        <translation>Nie udało się zainstalować aktualizacji na jednym lub kilku serwerach.</translation>
    </message>
    <message>
        <source>Checking for updates...</source>
        <translation>Sprawdzanie aktualziacji...</translation>
    </message>
    <message>
        <source>Newer version found.</source>
        <translation>Znaleziono nowszą wersję.</translation>
    </message>
    <message>
        <source>You will have to update the client manually.</source>
        <translation>Musisz ręcznie zaktualizować klienta.</translation>
    </message>
    <message>
        <source>You will have to update the client manually using an installer.</source>
        <translation>Musisz ręcznie zaktualizować klienta używając installera.</translation>
    </message>
    <message>
        <source>All components in your system are up to date.</source>
        <translation>Wszystkie elementy systemu są aktualne.</translation>
    </message>
    <message>
        <source>Cannot update from this file.</source>
        <translation>Nie można zaktualizować z tego pliku.</translation>
    </message>
    <message>
        <source>Checking for updates... %1%</source>
        <translation>Sprawdzanie aktualziacji... %1%</translation>
    </message>
    <message>
        <source>Downloading updates... %1%</source>
        <translation>Pobieranie aktualizacji... %1%</translation>
    </message>
    <message>
        <source>Installing client update... %1%</source>
        <translation>Instalowanie aktualizacji klienta... %1%</translation>
    </message>
    <message>
        <source>Installing updates to incompatible servers... %1%</source>
        <translation>Instalowanie aktualizacji do niezgodnych serwerów... %1%</translation>
    </message>
    <message>
        <source>Pushing updates to servers... %1%</source>
        <translation>Dostarczanie aktualizacji do serwerów... %1%</translation>
    </message>
    <message>
        <source>Installing updates... %1%</source>
        <translation>Instalowanie aktualizacji... %1%</translation>
    </message>
    <message>
        <source>Caution: Applying system updates at the end of the week is not recommended.</source>
        <translation>Uwaga: Aktualizacja systemu na koniec tygodnia nie jest zalecana ;-)</translation>
    </message>
    <message>
        <source>Latest Version:</source>
        <translation>Ostatnia wersja:</translation>
    </message>
    <message>
        <source>Target Version:</source>
        <translation>Wersja docelowa:</translation>
    </message>
    <message>
        <source>Update Finished...100%</source>
        <translation>Aktualziacja zakończona... 100%</translation>
    </message>
    <message>
        <source>Please update the client manually.</source>
        <translation>Proszę zaktualizować aplikację kliencką ręcznie.</translation>
    </message>
    <message>
        <source>Please update the client manually using an installation package.</source>
        <translation>Proszę zaktualizować aplikację kliencką ręcznie używając pliku instalacyjnego.</translation>
    </message>
    <message>
<<<<<<< HEAD
        <source>Update Cancelled</source>
        <translation>Aktualizacja anulowana</translation>
    </message>
    <message>
=======
>>>>>>> 0ea934a7
        <source>Update unsuccessful.</source>
        <translation>Aktualizacja nieudana.</translation>
    </message>
    <message>
        <source>Another user has already started an update.</source>
        <translation>Inny użytkownik uruchomił aktualizację.</translation>
    </message>
    <message>
        <source>Internet Connectivity Problem</source>
        <translation>Problem połączenia z Internetem</translation>
    </message>
    <message>
        <source>Unable to extract update file.</source>
        <translation>Nie można wypakować pliku aktualizacji.</translation>
    </message>
    <message numerus="yes">
        <source>Authentication failed for %n servers:</source>
        <translation type="unfinished">
            <numerusform></numerusform>
            <numerusform></numerusform>
            <numerusform></numerusform>
        </translation>
    </message>
    <message>
        <source>Update Succeeded</source>
        <translation type="unfinished"></translation>
    </message>
    <message>
        <source>Unable to begin update. Downgrade to any previous release is prohibited.</source>
        <translation type="unfinished"></translation>
    </message>
    <message>
        <source>Launcher process was not found.</source>
        <translation type="unfinished"></translation>
    </message>
    <message>
        <source>No such build is available on update server.</source>
        <translation type="unfinished"></translation>
    </message>
    <message>
        <source>Unable to begin update. Updates for one or more servers were not found.</source>
        <translation type="unfinished"></translation>
    </message>
    <message>
        <source>Unable to begin update. Client update was not found.</source>
        <translation type="unfinished"></translation>
    </message>
<<<<<<< HEAD
=======
    <message>
        <source>Update cancelled</source>
        <translation type="unfinished"></translation>
    </message>
    <message>
        <source>Update is not needed.</source>
        <translation type="unfinished"></translation>
    </message>
    <message>
        <source>All servers are already updated.</source>
        <translation type="unfinished"></translation>
    </message>
>>>>>>> 0ea934a7
</context>
<context>
    <name>QnShowOnAlarmLayoutActionWidget</name>
    <message>
        <source>&lt;All Users&gt;</source>
        <translation type="unfinished"></translation>
    </message>
    <message numerus="yes">
        <source>%n User(s)</source>
        <translation type="unfinished">
            <numerusform>%n Użytkowników</numerusform>
            <numerusform>%n Użytkownik</numerusform>
            <numerusform>%n Użytkowników</numerusform>
        </translation>
    </message>
</context>
<context>
    <name>QnShowTextOverlayActionWidget</name>
    <message>
        <source>Html tags could be used within custom text:
&lt;h4&gt;Headers (h1-h6)&lt;/h4&gt;Also different &lt;font color=&quot;red&quot;&gt;colors&lt;/font&gt; and &lt;font size=&quot;18&quot;&gt;sizes&lt;/font&gt; could be applied. Text could be &lt;s&gt;stricken&lt;/s&gt;, &lt;u&gt;underlined&lt;/u&gt;, &lt;b&gt;bold&lt;/b&gt; or &lt;i&gt;italic&lt;/i&gt;</source>
        <comment>Do not translate tags (text between &apos;&lt;&apos; and &apos;&gt;&apos; symbols. Do not remove &apos;
&apos; sequence</comment>
        <translation type="unfinished"></translation>
    </message>
</context>
<context>
    <name>QnSignInfo</name>
    <message>
        <source>Analyzing: %1%</source>
        <translation>Analizowanie: %1%</translation>
    </message>
    <message>
        <source>Invalid watermark</source>
        <translation>Błędny znak wodny</translation>
    </message>
    <message>
        <source>Watermark Not Found</source>
        <translation>Nie znaleziono znaku wodnego</translation>
    </message>
    <message>
        <source>Watermark Matched</source>
        <translation>Znak wodny dopasowany</translation>
    </message>
</context>
<context>
    <name>QnSingleCameraSettingsWidget</name>
    <message>
        <source>FPS value is too high</source>
        <translation>Ilość kl/s jest za duża</translation>
    </message>
    <message>
        <source>Current fps in schedule grid is %1. Fps was dropped down to maximum camera fps %2.</source>
        <translation>Bieżąca liczba kl/s w harmonogramie wynosi %1. Liczba kl/s została obnizona do max liczby kl/s kamery %2.</translation>
    </message>
    <message>
        <source>For software motion 2 fps is reserved for secondary stream. Current fps in schedule grid is %1. Fps was dropped down to %2.</source>
        <translation>Przy programowej detekcji ruchu, 2 kl/s są zarezerwowane dla drugiego strumienia. Bieżąca liczba kl/s w harmonogramie wynosi %1. Liczba kl/s została obniżona do %2.</translation>
    </message>
    <message>
        <source>Confirm motion regions reset</source>
        <translation>Potwierdź reset zakresu detekcji ruchu</translation>
    </message>
    <message>
        <source>Are you sure you want to reset motion regions to the defaults?</source>
        <translation>Czy na pewno chcesz zresetować region detekcji ruchu do wartości domyślnych?</translation>
    </message>
    <message>
        <source>This action CANNOT be undone!</source>
        <translation>Ta akcja nie może być cofnięta!</translation>
    </message>
    <message>
        <source>Hardware (camera built-in)</source>
        <translation>Sprzęt (wbudowana kamera)</translation>
    </message>
    <message>
        <source>Do Not Record Motion</source>
        <translation>Nie nagrywaj ruchu</translation>
    </message>
    <message>
        <source>Device Settings</source>
        <translation type="unfinished"></translation>
    </message>
    <message>
        <source>Camera Settings</source>
        <translation type="unfinished"></translation>
    </message>
    <message>
        <source>I/O Module Settings</source>
        <translation type="unfinished"></translation>
    </message>
    <message>
        <source>Invalid Schedule</source>
        <translation type="unfinished">Nieprawidłowy harmonogram</translation>
    </message>
    <message>
        <source>Second stream is disabled on this camera. Motion + LQ option has no effect. Press &quot;Yes&quot; to change recording type to &quot;Always&quot; or &quot;No&quot; to re-enable second stream.</source>
        <translation type="unfinished"></translation>
    </message>
</context>
<context>
    <name>QnSmtpAdvancedSettingsWidget</name>
    <message>
        <source>Auto</source>
        <translation type="unfinished">Auto</translation>
    </message>
    <message>
        <source>E-Mail is not valid</source>
        <translation type="unfinished">Email jest niepoprawny</translation>
    </message>
</context>
<context>
    <name>QnSmtpSimpleSettingsWidget</name>
    <message>
        <source>E-Mail is not valid</source>
        <translation type="unfinished">Email jest niepoprawny</translation>
    </message>
    <message>
        <source>No preset found. Use &apos;Advanced&apos; option.</source>
        <translation type="unfinished">Nie znaleziono presetu. Użyj opcji Zaawansowanych.</translation>
    </message>
</context>
<context>
    <name>QnSmtpTestConnectionWidget</name>
    <message>
        <source>Timed Out</source>
        <translation type="unfinished">Przekroczono czas</translation>
    </message>
    <message>
        <source>Invalid data</source>
        <translation type="unfinished">Błędne dane</translation>
    </message>
    <message>
        <source>Network Error</source>
        <translation type="unfinished">Błąd sieci</translation>
    </message>
    <message>
        <source>TLS</source>
        <translation type="unfinished">TLS</translation>
    </message>
    <message>
        <source>SSL</source>
        <translation type="unfinished">SSL</translation>
    </message>
    <message>
        <source>Unsecured</source>
        <translation type="unfinished">Niezabezpieczone</translation>
    </message>
    <message>
        <source>In Progress...</source>
        <translation type="unfinished">W toku...</translation>
    </message>
    <message>
        <source>Failed</source>
        <translation type="unfinished">Niepowodzenie</translation>
    </message>
    <message>
        <source>Success</source>
        <translation type="unfinished">Powodzenie</translation>
    </message>
    <message>
        <source>Could not perform a test. None of your servers are connected to the Internet.</source>
        <translation type="unfinished"></translation>
    </message>
    <message>
        <source>The provided parameters are not valid. Could not perform a test.</source>
        <translation type="unfinished"></translation>
    </message>
</context>
<context>
    <name>QnSpeedSlider</name>
    <message>
        <source>%1x</source>
        <translation>%1x</translation>
    </message>
    <message>
        <source>Paused</source>
        <translation>Zatrzymano</translation>
    </message>
</context>
<context>
    <name>QnStatusOverlayWidget</name>
    <message>
        <source>NO DATA</source>
        <translation>BRAK DANYCH</translation>
    </message>
    <message>
        <source>NO SIGNAL</source>
        <translation>BRAK SYGNAŁU</translation>
    </message>
    <message>
        <source>Unauthorized</source>
        <translation>Nieautoryzowany</translation>
    </message>
    <message>
        <source>Activate analog license to remove this message</source>
        <translation>Aktywuj licencję analog by usunąć tę wiadomość</translation>
    </message>
    <message>
        <source>Activate Video Wall license to remove this message</source>
        <translation>Aktywuj licencję Ściany Wideo by usunąć tę wiadomość</translation>
    </message>
    <message>
        <source>Loading...</source>
        <translation>Ładowanie...</translation>
    </message>
    <message>
        <source>No video stream</source>
        <translation>Brak strumienia wideo</translation>
    </message>
    <message>
        <source>Diagnostics...</source>
        <translation>Diagnozowanie...</translation>
    </message>
    <message>
        <source>Enable</source>
        <translation>Włącz</translation>
    </message>
    <message>
        <source>Activate license...</source>
        <translation>Aktywuj licencje...</translation>
    </message>
    <message>
        <source>Module is disabled</source>
        <translation>Moduł jest wyłączony</translation>
    </message>
    <message>
        <source>Server Offline</source>
        <translation>Serwer odłączony</translation>
    </message>
    <message>
        <source>Please check authentication information in device settings</source>
        <translation type="unfinished"></translation>
    </message>
    <message>
        <source>Please check authentication information in camera settings</source>
        <translation type="unfinished"></translation>
    </message>
    <message>
        <source>Please check authentication information in I/O module settings</source>
        <translation type="unfinished"></translation>
    </message>
</context>
<context>
    <name>QnStorageConfigWidget</name>
    <message>
        <source>You are about to launch the archive re-synchronization routine.</source>
        <translation type="unfinished">Masz zamiar ponownie uruchomić procedurę  re- synchronizacji archiwum.</translation>
    </message>
    <message>
        <source>ATTENTION! Your hard disk usage will be increased during re-synchronization process! Depending on the total size of archive it can take several hours.</source>
        <translation type="unfinished">UWAGA!  Użycie dysku zostanie zwiększone w trakcie procesu ponownej synchronizacji! W zależności od całkowitej wielkości archiwum może potrwać to kilka godzin.</translation>
    </message>
    <message>
        <source>Are you sure you want to continue?</source>
        <translation type="unfinished">Jesteś pewny że chcesz kontynuować?</translation>
    </message>
    <message>
        <source>Backup is already in progress.</source>
        <translation type="unfinished"></translation>
    </message>
    <message>
        <source>Select at least one backup storage.</source>
        <translation type="unfinished"></translation>
    </message>
    <message>
        <source>Apply changes before starting backup.</source>
        <translation type="unfinished"></translation>
    </message>
    <message>
        <source>(%1 before now)</source>
        <translation type="unfinished"></translation>
    </message>
    <message>
        <source>Backup was never started.</source>
        <translation type="unfinished"></translation>
    </message>
    <message>
        <source>Finished</source>
        <translation type="unfinished">Zakończono</translation>
    </message>
    <message>
        <source>Rebuilding archive index is completed.</source>
        <translation type="unfinished">Odbudowa indeksu archiwum jest zakończona.</translation>
    </message>
    <message>
        <source>By Schedule</source>
        <translation type="unfinished"></translation>
    </message>
    <message>
        <source>On Demand</source>
        <translation type="unfinished"></translation>
    </message>
    <message>
        <source>Backup Schedule is invalid.</source>
        <translation type="unfinished"></translation>
    </message>
    <message>
        <source>No devices selected</source>
        <translation type="unfinished"></translation>
    </message>
    <message>
        <source>No cameras selected</source>
        <translation type="unfinished"></translation>
    </message>
    <message>
        <source>Real-Time</source>
        <translation type="unfinished"></translation>
    </message>
    <message>
        <source>Low-Res Streams</source>
        <comment>Cameras Backup</comment>
<<<<<<< HEAD
        <translation type="unfinished"></translation>
    </message>
    <message>
        <source>Hi-Res Streams</source>
        <comment>Cameras Backup</comment>
        <translation type="unfinished"></translation>
    </message>
    <message>
        <source>All streams</source>
=======
        <translation type="unfinished"></translation>
    </message>
    <message>
        <source>Hi-Res Streams</source>
>>>>>>> 0ea934a7
        <comment>Cameras Backup</comment>
        <translation type="unfinished"></translation>
    </message>
    <message>
<<<<<<< HEAD
        <source>Warning!</source>
        <translation type="unfinished">Ostrzeżenie!</translation>
    </message>
    <message>
        <source>This process is only necessary if your archive folders have been moved, renamed or replaced. You can cancel rebuild operation at any moment without data loss.</source>
        <translation type="unfinished"></translation>
    </message>
    <message>
        <source>Select at least one device to start backup.</source>
        <translation type="unfinished"></translation>
    </message>
    <message>
        <source>Select at least one camera to start backup.</source>
        <translation type="unfinished"></translation>
    </message>
    <message>
=======
        <source>All streams</source>
        <comment>Cameras Backup</comment>
        <translation type="unfinished"></translation>
    </message>
    <message>
        <source>Warning!</source>
        <translation type="unfinished">Ostrzeżenie!</translation>
    </message>
    <message>
        <source>This process is only necessary if your archive folders have been moved, renamed or replaced. You can cancel rebuild operation at any moment without data loss.</source>
        <translation type="unfinished"></translation>
    </message>
    <message>
        <source>Select at least one device to start backup.</source>
        <translation type="unfinished"></translation>
    </message>
    <message>
        <source>Select at least one camera to start backup.</source>
        <translation type="unfinished"></translation>
    </message>
    <message>
>>>>>>> 0ea934a7
        <source>Cannot start backup while archive index rebuild is in progress.</source>
        <translation type="unfinished"></translation>
    </message>
    <message>
        <source>Notice: Only further recording will be backed up. Backup process will ignore existing footage.</source>
        <translation type="unfinished"></translation>
    </message>
    <message>
        <source>%n Camera(s)</source>
        <translation type="unfinished"></translation>
    </message>
    <message>
        <source>%n Device(s)</source>
        <translation type="unfinished"></translation>
    </message>
    <message>
        <source>Backup is finished</source>
        <translation type="unfinished"></translation>
    </message>
    <message>
        <source>In Real-Time mode all data is backed up continuously.</source>
        <translation type="unfinished"></translation>
    </message>
    <message>
        <source>Archive backup is completed up to: %1.</source>
        <translation type="unfinished"></translation>
    </message>
</context>
<context>
    <name>QnStorageListModel</name>
    <message>
        <source>Invalid storage</source>
        <translation type="unfinished"></translation>
    </message>
    <message>
        <source>%1 Gb</source>
        <translation type="unfinished">%1 Gb</translation>
    </message>
    <message>
        <source>Remove</source>
        <translation type="unfinished"></translation>
    </message>
    <message>
        <source>Use as backup storage</source>
        <translation type="unfinished"></translation>
    </message>
    <message>
        <source>Inaccessible</source>
        <translation type="unfinished"></translation>
    </message>
    <message>
        <source>Use as main storage</source>
        <translation type="unfinished"></translation>
    </message>
    <message>
        <source>%1 (Checking...)</source>
        <translation type="unfinished"></translation>
    </message>
    <message>
        <source>%1 (Scanning... %2%)</source>
        <translation type="unfinished"></translation>
    </message>
    <message>
        <source>%1 (Rebuilding... %2%)</source>
        <translation type="unfinished"></translation>
    </message>
    <message>
        <source>Loading...</source>
        <translation type="unfinished">Ładowanie...</translation>
    </message>
</context>
<context>
    <name>QnStorageRebuildWidget</name>
    <message>
        <source>Fast Archive Scan - %p%</source>
        <comment>%p is a placeholder for percent value, must be kept.</comment>
        <translation type="unfinished"></translation>
    </message>
    <message>
        <source>Rebuilding Archive Index - %p%</source>
        <comment>%p is a placeholder for percent value, must be kept.</comment>
        <translation type="unfinished"></translation>
    </message>
</context>
<context>
    <name>QnStorageSpaceSlider</name>
    <message>
        <source>%1%</source>
        <translation>%1%</translation>
    </message>
</context>
<context>
    <name>QnStorageUrlDialog</name>
    <message>
        <source>\\&lt;Computer Name&gt;\&lt;Folder&gt;</source>
        <translation>\\&lt;nazwa komputera&gt;\&lt;Folder&gt;</translation>
    </message>
    <message>
        <source>Invalid Storage</source>
        <translation>Nieprawidłowa przestrzeń do zapisu</translation>
    </message>
    <message>
        <source>Network Shared Resource</source>
        <translation>Udostępniony zasób sieciowy </translation>
    </message>
    <message>
        <source>System has other server(s) using the same network storage path. Recording data by multiple servers to exactly same place is not recommended.</source>
        <translation>System posiada więcej serwerów używajacych tego samego sieciowego magazynu dancyh. Rejestracja materiału przez wiele serwerów w tym samym miejscu nie jest zalecana.</translation>
    </message>
    <message>
        <source>Add storage</source>
        <translation>Dodaj przestrzeń do zapisu</translation>
    </message>
    <message>
        <source>Provided storage path does not point to a valid external storage location.</source>
        <translation>Śceiżka dostępu nie wskazuje prawidłowego zewnętrznego zasobu.</translation>
    </message>
    <message>
        <source>Warning!</source>
        <translation type="unfinished">Ostrzeżenie!</translation>
    </message>
</context>
<context>
    <name>QnSystemAdministrationDialog</name>
    <message>
        <source>General</source>
        <translation>Główne</translation>
    </message>
    <message>
        <source>Licenses</source>
        <translation>Licencje</translation>
    </message>
    <message>
        <source>Email</source>
        <translation>Email</translation>
    </message>
    <message>
        <source>Updates</source>
        <translation>Aktualizacje</translation>
    </message>
    <message>
        <source>Routing Management</source>
        <translation>Zarządzanie Routingiem</translation>
    </message>
    <message>
        <source>Time Synchronization</source>
        <translation>Synchronizacja czasu</translation>
    </message>
    <message>
        <source>Users</source>
        <translation>Użytkownicy</translation>
    </message>
</context>
<context>
    <name>QnSystemHealthStringsHelper</name>
    <message>
        <source>Email address is not set</source>
        <translation type="unfinished"></translation>
    </message>
    <message>
        <source>No licenses</source>
        <translation type="unfinished"></translation>
    </message>
    <message>
        <source>Email server is not set</source>
        <translation type="unfinished"></translation>
    </message>
    <message>
        <source>Some users have not set their email addresses</source>
        <translation type="unfinished"></translation>
    </message>
    <message>
        <source>Connection to server lost</source>
        <translation type="unfinished"></translation>
    </message>
    <message>
        <source>Select server for others to synchronize time with</source>
        <translation type="unfinished"></translation>
    </message>
    <message>
        <source>System is in safe mode</source>
        <translation type="unfinished"></translation>
    </message>
    <message>
        <source>Error while sending email</source>
        <translation type="unfinished"></translation>
    </message>
    <message>
        <source>Storage is full</source>
        <translation type="unfinished"></translation>
    </message>
    <message>
        <source>Storage is not configured</source>
        <translation type="unfinished"></translation>
    </message>
    <message>
        <source>Rebuilding archive index is completed</source>
        <translation type="unfinished"></translation>
    </message>
    <message>
        <source>Rebuilding archive index is canceled by user</source>
        <translation type="unfinished"></translation>
    </message>
    <message>
        <source>Email address is not set for user %1</source>
        <translation type="unfinished"></translation>
    </message>
    <message>
        <source>Email address is not set.</source>
        <translation type="unfinished"></translation>
    </message>
    <message>
        <source>You cannot receive system notifications via email.</source>
        <translation type="unfinished"></translation>
    </message>
    <message>
        <source>Email server is not set.</source>
        <translation type="unfinished"></translation>
    </message>
    <message>
        <source>Some users have not set their email addresses.</source>
        <translation type="unfinished"></translation>
    </message>
    <message>
        <source>They cannot receive system notifications via email.</source>
        <translation type="unfinished"></translation>
    </message>
    <message>
        <source>Server times are not synchronized and a common time could not be detected automatically.</source>
        <translation type="unfinished"></translation>
    </message>
    <message>
        <source>The system is running in safe mode.</source>
        <translation type="unfinished"></translation>
    </message>
    <message>
        <source>Any configuration changes except license activation are impossible.</source>
        <translation type="unfinished"></translation>
    </message>
    <message>
        <source>You have no licenses.</source>
        <translation type="unfinished"></translation>
    </message>
    <message>
        <source>You cannot record video from cameras.</source>
        <translation type="unfinished"></translation>
    </message>
    <message>
        <source>Rebuilding archive index is completed on the following Server:</source>
        <translation type="unfinished"></translation>
    </message>
    <message>
        <source>Rebuilding archive index is canceled by user on the following Server:</source>
        <translation type="unfinished"></translation>
    </message>
    <message>
        <source>Storage is full on the following Server:</source>
        <translation type="unfinished"></translation>
    </message>
    <message>
        <source>Storage is not configured on the following Server:</source>
        <translation type="unfinished"></translation>
    </message>
</context>
<context>
    <name>QnSystemSettingsWidget</name>
    <message>
        <source>Enable devices and servers auto discovery</source>
        <translation type="unfinished"></translation>
    </message>
    <message>
        <source>Enable cameras and servers auto discovery</source>
        <translation type="unfinished"></translation>
    </message>
    <message>
        <source>Allow system to optimize devices settings</source>
        <translation type="unfinished"></translation>
    </message>
    <message>
        <source>Allow system to optimize cameras settings</source>
        <translation type="unfinished"></translation>
    </message>
</context>
<context>
    <name>QnTimeServerSelectionModel</name>
    <message>
        <source>Server</source>
        <translation>Serwer</translation>
    </message>
    <message>
        <source>Server Time</source>
        <translation>Serwer czasu</translation>
    </message>
    <message>
        <source>Offset</source>
        <translation>Offset</translation>
    </message>
    <message>
        <source>Synchronizing...</source>
        <translation>Synchronizacja...</translation>
    </message>
</context>
<context>
    <name>QnTimeServerSelectionWidget</name>
    <message>
        <source>Time is taken from the Internet.</source>
        <translation>Czas jest pobierany z Internetu.</translation>
    </message>
    <message>
        <source>Time is taken from %1.</source>
        <translation>Czas jest pobierany z %1.</translation>
    </message>
</context>
<context>
    <name>QnTimeSlider</name>
    <message>
        <source>auto</source>
        <comment>AM/PM usage based on user&apos;s system locale.</comment>
        <extracomment>Translate this into &apos;none&apos; or &apos;forced&apos; if you want to switch off automatic detection of Do not translate this string unless you know what you&apos;re doing.</extracomment>
        <translation></translation>
    </message>
    <message>
        <source>ms</source>
        <comment>Suffix for displaying milliseconds on timeline.</comment>
        <extracomment>Do not translate this string unless you know what you&apos;re doing.</extracomment>
        <translation></translation>
    </message>
    <message>
        <source>s</source>
        <comment>Suffix for displaying seconds on timeline.</comment>
        <extracomment>Do not translate this string unless you know what you&apos;re doing.</extracomment>
        <translation></translation>
    </message>
    <message>
        <source>m</source>
        <comment>Suffix for displaying minutes on timeline.</comment>
        <extracomment>Do not translate this string unless you know what you&apos;re doing.</extracomment>
        <translation></translation>
    </message>
    <message>
        <source>h</source>
        <comment>Suffix for displaying hours on timeline.</comment>
        <extracomment>Do not translate this string unless you know what you&apos;re doing.</extracomment>
        <translation></translation>
    </message>
    <message>
        <source>d</source>
        <comment>Suffix for displaying days on timeline.</comment>
        <extracomment>Do not translate this string unless you know what you&apos;re doing.</extracomment>
        <translation></translation>
    </message>
    <message>
        <source>M</source>
        <comment>Suffix for displaying months on timeline.</comment>
        <extracomment>Do not translate this string unless you know what you&apos;re doing.</extracomment>
        <translation></translation>
    </message>
    <message>
        <source>y</source>
        <comment>Suffix for displaying years on timeline.</comment>
        <extracomment>Do not translate this string unless you know what you&apos;re doing.</extracomment>
        <translation></translation>
    </message>
    <message>
        <source>dd MMMM</source>
        <comment>Format for displaying days on timeline.</comment>
        <extracomment>Do not translate this string unless you know what you&apos;re doing.</extracomment>
        <translation></translation>
    </message>
    <message>
        <source>MMMM</source>
        <comment>Format for displaying months on timeline.</comment>
        <extracomment>Do not translate this string unless you know what you&apos;re doing.</extracomment>
        <translation></translation>
    </message>
    <message>
        <source>yyyy</source>
        <comment>Format for displaying years on timeline</comment>
        <extracomment>Do not translate this string unless you know what you&apos;re doing.</extracomment>
        <translation></translation>
    </message>
    <message>
        <source>dd MMMM yyyy hh:mm</source>
        <comment>Format for displaying minute caption in timeline&apos;s header, without am/pm indicator.</comment>
        <extracomment>Do not translate this string unless you know what you&apos;re doing.</extracomment>
        <translation></translation>
    </message>
    <message>
        <source>dd MMMM yyyy hh:mm ap</source>
        <comment>Format for displaying minute caption in timeline&apos;s header, with am/pm indicator.</comment>
        <extracomment>Do not translate this string unless you know what you&apos;re doing.</extracomment>
        <translation></translation>
    </message>
    <message>
        <source>dd MMMM yyyy hh:mm</source>
        <comment>Format for displaying hour caption in timeline&apos;s header, without am/pm indicator.</comment>
        <extracomment>Do not translate this string unless you know what you&apos;re doing.</extracomment>
        <translation></translation>
    </message>
    <message>
        <source>dd MMMM yyyy h ap</source>
        <comment>Format for displaying hour caption in timeline&apos;s header, with am/pm indicator.</comment>
        <extracomment>Do not translate this string unless you know what you&apos;re doing.</extracomment>
        <translation></translation>
    </message>
    <message>
        <source>dd MMMM yyyy</source>
        <comment>Format for displaying day caption in timeline&apos;s header.</comment>
        <extracomment>Do not translate this string unless you know what you&apos;re doing.</extracomment>
        <translation></translation>
    </message>
    <message>
        <source>MMMM yyyy</source>
        <comment>Format for displaying month caption in timeline&apos;s header.</comment>
        <extracomment>Do not translate this string unless you know what you&apos;re doing.</extracomment>
        <translation></translation>
    </message>
    <message>
        <source>yyyy</source>
        <comment>Format for displaying year caption in timeline&apos;s header</comment>
        <extracomment>Do not translate this string unless you know what you&apos;re doing.</extracomment>
        <translation></translation>
    </message>
    <message>
        <source>NO THUMBNAILS AVAILABLE</source>
        <translation>MINIATURKI NIEDOSTĘPNE</translation>
    </message>
</context>
<context>
    <name>QnTwoStepFileDialog</name>
    <message>
        <source>Select folder...</source>
        <translation>Wybierz folder...</translation>
    </message>
    <message>
        <source>Select file...</source>
        <translation>Wybierz plik...</translation>
    </message>
</context>
<context>
    <name>QnUpdateStatusItemDelegate</name>
    <message>
        <source>%1%</source>
        <translation>%1%</translation>
    </message>
</context>
<context>
    <name>QnUserEmailPolicy</name>
    <message>
        <source>Select at least one user</source>
        <translation>Wybierz co najmniej jednego użytkownika</translation>
    </message>
    <message>
        <source>User %1 has invalid email address</source>
        <translation>Użytkownik %1 posaida niepoprawny adres email</translation>
    </message>
    <message numerus="yes">
        <source>%n of %1 users have invalid email address</source>
        <translation>
            <numerusform>%n z %1 użytkowników posiada zły adres email</numerusform>
            <numerusform>%n z %1 użytkowników posiada zły adres email</numerusform>
            <numerusform>%n z %1 użytkowników posiadają zły adres email</numerusform>
        </translation>
    </message>
    <message>
        <source>Invalid email address %1</source>
        <translation>Błędny adres email %1</translation>
    </message>
    <message numerus="yes">
        <source>%n of %1 additional email addresses are invalid</source>
        <translation>
            <numerusform>%n z %1 dodatkowe adresy są nieprawidłowe</numerusform>
            <numerusform>%n z %1 dodatkowy adres jest nieprawidłowy</numerusform>
            <numerusform>%n z %1 dodatkowe adresy są nieprawidłowe</numerusform>
        </translation>
    </message>
    <message>
        <source>Send email to %1</source>
        <translation>Wyślij email do %1</translation>
    </message>
    <message numerus="yes">
        <source>%n User(s)</source>
        <translation>
            <numerusform>%n Użytkowników</numerusform>
            <numerusform>%n Użytkownik</numerusform>
            <numerusform>%n Użytkowników</numerusform>
        </translation>
    </message>
    <message numerus="yes">
        <source>%1, %n additional</source>
        <translation>
            <numerusform>%1, %n dodatkowe</numerusform>
            <numerusform>%1, %n dodatkowy</numerusform>
            <numerusform>%1, %n dodatkowe</numerusform>
        </translation>
    </message>
</context>
<context>
    <name>QnUserListModel</name>
    <message>
        <source>LDAP user</source>
        <translation>Użytkownik LDAP</translation>
    </message>
    <message>
        <source>Normal user</source>
        <translation>Użytkownik zwykły</translation>
    </message>
    <message>
        <source>Enabled</source>
        <translation>Włączony</translation>
    </message>
    <message>
        <source>Disabled</source>
        <translation>Wyłączony</translation>
    </message>
    <message>
        <source>Edit user</source>
        <translation>Edytuj użytkownika</translation>
    </message>
    <message>
        <source>Name</source>
        <translation>Nazwa</translation>
    </message>
    <message>
        <source>Permissions</source>
        <translation>Uprawnienia</translation>
    </message>
    <message>
        <source>LDAP</source>
        <translation>LDAP</translation>
    </message>
</context>
<context>
    <name>QnUserListModelPrivate</name>
    <message>
        <source>Owner</source>
        <translation>Właściciel</translation>
    </message>
    <message>
        <source>Administrator</source>
        <translation>Administrator</translation>
    </message>
    <message>
        <source>View live video</source>
        <translation>Zobacz wideo na żywo</translation>
    </message>
    <message>
        <source>Use PTZ controls</source>
        <translation>Użyj sterownika PTZ</translation>
    </message>
    <message>
        <source>View video archives</source>
        <translation>Zobacz nagrania wideo</translation>
    </message>
    <message>
        <source>Export video</source>
        <translation>Eksportuj wideo</translation>
    </message>
    <message>
        <source>Edit Video Walls</source>
        <translation>Edytuj  ścianę wideo</translation>
    </message>
    <message>
        <source>Adjust device settings</source>
        <translation type="unfinished"></translation>
    </message>
    <message>
        <source>Adjust camera settings</source>
        <translation type="unfinished"></translation>
    </message>
</context>
<context>
    <name>QnUserSettingsDialog</name>
    <message>
        <source>New Password</source>
        <translation>Nowe Hasło</translation>
    </message>
    <message>
        <source>Password</source>
        <translation>Hasło</translation>
    </message>
    <message>
        <source>Login cannot be empty.</source>
        <translation>Login nie może być pusty.</translation>
    </message>
    <message>
        <source>User with specified login already exists.</source>
        <translation>Użytkownik o podanym loginie już istnieje.</translation>
    </message>
    <message>
        <source>Invalid current password.</source>
        <translation>Błędne bieżące hasło.</translation>
    </message>
    <message>
        <source>Passwords do not match.</source>
        <translation>Hasła nie pasują do siebie.</translation>
    </message>
    <message>
        <source>Password cannot be empty.</source>
        <translation>Hasło nie może być puste.</translation>
    </message>
    <message>
        <source>Choose access rights.</source>
        <translation>Wybierz prawa dostępu.</translation>
    </message>
    <message>
        <source>Invalid email address.</source>
        <translation>Błędny adres email.</translation>
    </message>
    <message>
        <source>Owner</source>
        <translation>Właściciel</translation>
    </message>
    <message>
        <source>Administrator</source>
        <translation>Administrator</translation>
    </message>
    <message>
        <source>Advanced Viewer</source>
        <translation>Zaawansowany Operator</translation>
    </message>
    <message>
        <source>Viewer</source>
        <translation>Operator</translation>
    </message>
    <message>
        <source>Live Viewer</source>
        <translation>Dostęp Live</translation>
    </message>
    <message>
        <source>Custom...</source>
        <translation>Niestandardowy...</translation>
    </message>
    <message>
        <source>Can use PTZ controls</source>
        <translation>Możesz sterować PTZ</translation>
    </message>
    <message>
        <source>Can view video archives</source>
        <translation>Możesz przeglądać zapisane wideo</translation>
    </message>
    <message>
        <source>Can export video</source>
        <translation>Możesz eksportować nagrania</translation>
    </message>
    <message>
        <source>Can edit Video Walls</source>
        <translation>Możesz edytować Ścianę Wideo</translation>
    </message>
    <message>
        <source>To modify your password, please enter existing one.</source>
        <translation>Aby zmienić hasło, wpisz istniejące.</translation>
    </message>
    <message>
        <source>User has been renamed. Password must be updated.</source>
        <translation>Użytkownik zmienił nazwę. Hasło musi być zaktualizowane.</translation>
    </message>
    <message>
        <source>Can adjust devices settings</source>
        <translation type="unfinished"></translation>
    </message>
    <message>
        <source>Can adjust cameras settings</source>
        <translation type="unfinished"></translation>
    </message>
</context>
<context>
    <name>QnVideowallItemWidget</name>
    <message>
        <source>Information</source>
        <translation>Informacje</translation>
    </message>
</context>
<context>
    <name>QnVideowallManageWidgetPrivate</name>
    <message>
        <source>Desktop %1</source>
        <translation>Pulpit %1</translation>
    </message>
    <message>
        <source>Screen</source>
        <translation>Ekran</translation>
    </message>
    <message>
        <source>Screen %1</source>
        <translation>Ekran %1</translation>
    </message>
    <message>
        <source>New Item</source>
        <translation>Nowa pozycja</translation>
    </message>
    <message>
        <source>Delete Screen</source>
        <translation>Usuń ekran</translation>
    </message>
    <message>
        <source>Are you sure you want to delete %1?</source>
        <translation>Jesteś pewny czy usunąć %1?</translation>
    </message>
</context>
<context>
    <name>QnVideowallScreenWidget</name>
    <message>
        <source>Pc %1</source>
        <translation>Pc %1</translation>
    </message>
    <message numerus="yes">
        <source>Pc %1 - Screens %2</source>
        <translation>
            <numerusform>Pc %1 - Ekrany %2</numerusform>
            <numerusform>Pc %1 - Ekran %2</numerusform>
            <numerusform>Pc %1 - Ekrany %2</numerusform>
        </translation>
    </message>
</context>
<context>
    <name>QnVolumeSlider</name>
    <message>
        <source>Muted</source>
        <translation>Wyciszony</translation>
    </message>
    <message>
        <source>%1%</source>
        <translation>%1%</translation>
    </message>
</context>
<context>
    <name>QnWorkbenchActionHandler</name>
    <message>
        <source>Error</source>
        <translation>Błąd</translation>
    </message>
    <message>
        <source>Layout is locked and cannot be changed.</source>
        <translation>Układ jest zablokowany i nie może być zmieniony.</translation>
    </message>
    <message>
        <source>Cannot add item</source>
        <translation>Nie mozna dodać pozycji</translation>
    </message>
    <message>
        <source>Cannot add a local file to Multi-Video</source>
        <translation>Nie można dodać pliku lokalnego do Multi-Wideo</translation>
    </message>
    <message>
        <source>All Supported (*.nov *.avi *.mkv *.mp4 *.mov *.ts *.m2ts *.mpeg *.mpg *.flv *.wmv *.3gp *.jpg *.png *.gif *.bmp *.tiff)</source>
        <translation>Wszytkie obsługiwane formaty (*.nov *.avi *.mkv *.mp4 *.mov *.ts *.m2ts *.mpeg *.mpg *.flv *.wmv *.3gp *.jpg *.png *.gif *.bmp *.tiff)</translation>
    </message>
    <message>
        <source>Video (*.avi *.mkv *.mp4 *.mov *.ts *.m2ts *.mpeg *.mpg *.flv *.wmv *.3gp)</source>
        <translation>Wideo (*.avi *.mkv *.mp4 *.mov *.ts *.m2ts *.mpeg *.mpg *.flv *.wmv *.3gp)</translation>
    </message>
    <message>
        <source>Pictures (*.jpg *.png *.gif *.bmp *.tiff)</source>
        <translation>Obrazy (*.jpg *.png *.gif *.bmp *.tiff)</translation>
    </message>
    <message>
        <source>All files (*.*)</source>
        <translation>Wszytkie pliki (*.*)</translation>
    </message>
    <message>
        <source>All Supported (*.layout)</source>
        <translation>Wszystkie obsługiwane (*.layout)</translation>
    </message>
    <message>
        <source>Layouts (*.layout)</source>
        <translation>Układy (*.layout)</translation>
    </message>
    <message>
        <source>Select folder...</source>
        <translation>Wybierz folder...</translation>
    </message>
    <message>
        <source>Selected time period is too short to perform preview search. Please select a longer period.</source>
        <translation>Wybrany okres jest zbyt krótki, aby wykonać wyszukiwanie podglądu. Wybierz dłuższy okres.</translation>
    </message>
    <message>
        <source>Preview Search for %1</source>
        <translation>Przeszukiwanie dla %1</translation>
    </message>
    <message>
        <source>Delete Files</source>
        <translation>Usuń pliki</translation>
    </message>
    <message>
        <source>Remove Items</source>
        <translation>Usuwanie elementów</translation>
    </message>
    <message>
        <source>User already exists.</source>
        <translation>Użytkownik juz istnieje.</translation>
    </message>
    <message>
        <source>Video Wall already exists</source>
        <translation>Ściana wideo już istnieje</translation>
    </message>
    <message>
        <source>User with the same name already exists</source>
        <translation>Użytkownik o tej samej nazwie już istnieje</translation>
    </message>
    <message>
        <source>Rename</source>
        <translation>Zmień nazwę</translation>
    </message>
    <message>
        <source>Enter new name for the selected item:</source>
        <translation>Podaj nową nazwę dla zaznaczonych elementów:</translation>
    </message>
    <message>
        <source>Delete Resources</source>
        <translation>Usuń zasoby</translation>
    </message>
    <message>
        <source>User Settings</source>
        <translation>Ustawienia użytkownika</translation>
    </message>
    <message>
        <source>Picture is too big. Maximum size is %1 Mb</source>
        <translation>Obraz jest za duży. Maksymalny rozmiar to %1 Mb</translation>
    </message>
    <message>
        <source>Error while uploading picture.</source>
        <translation>Błąd podczas ładowania obrazu.</translation>
    </message>
    <message>
        <source>Version Mismatch</source>
        <translation>Niezgodność wersji</translation>
    </message>
    <message>
        <source>Update...</source>
        <translation>Aktualizacja...</translation>
    </message>
    <message>
        <source>Beta version %1</source>
        <translation>Wersja beta %1</translation>
    </message>
    <message>
        <source>Cannot restart the client.</source>
        <translation>Nie można ponownie uruchomić klienta.</translation>
    </message>
    <message>
        <source>Please close the application and start it again using the shortcut in the start menu.</source>
        <translation>Proszę zamknąć aplikację i uruchomić ją ponownie za pomocą skrótu w menu Start.</translation>
    </message>
    <message>
        <source>Some components of the system are not updated</source>
        <translation>Kilka komponentów systemu nie zostało zaktualizowanych</translation>
    </message>
    <message>
        <source>Client v%1</source>
        <translation>Wersja klienta %1</translation>
    </message>
    <message>
        <source>Server v%1 at %2</source>
        <translation>Wersja serwera %1 na %2</translation>
    </message>
    <message>
        <source>Server v%1</source>
        <translation>Wersja serwera %1</translation>
    </message>
    <message>
        <source>Please update all components to the latest version %1.</source>
        <translation>Proszę zaktualziaować kompnenty systemu do ostatniej wersji %1.</translation>
    </message>
    <message>
        <source>Anonymous Usage Statistics</source>
        <translation>Statystyki serwera</translation>
    </message>
    <message>
        <source>System sends anonymous usage and crash statistics to the software development team to help us improve your user experience.
If you would like to disable this feature you can do so in the System Settings dialog.</source>
        <translation>System wysyła anonimowe statystki serwerów i błędów do producenta oprogramowania.
Jeśli chcesz wyłączyć tę funkcję zrób to w oknie Ustawienia systemowe.</translation>
    </message>
    <message>
        <source>New Layout</source>
        <translation>Nowy układ</translation>
    </message>
    <message>
        <source>New Layout %1</source>
        <translation>Nowy  %1 układ</translation>
    </message>
    <message>
        <source>Open File</source>
        <translation>Otwórz plik</translation>
    </message>
    <message>
        <source>Unable to perform preview search.</source>
        <translation>Nie można przeprowadzić podglądu wyszukiwania.</translation>
    </message>
    <message>
        <source>Process in progress...</source>
        <translation>Proces jest w toku...</translation>
    </message>
    <message>
        <source>Video Wall with the same name already exists.</source>
        <translation>Ściana wideo o takiej nazwie już istnieje.</translation>
    </message>
    <message>
        <source>Updating Background...</source>
        <translation>Aktualizacja tła...</translation>
    </message>
    <message>
        <source>Image processing may take a few moments. Please be patient.</source>
        <translation>Przetwarzanie obrazu może zająć dużo czasu. Proszę o cierpliwość.</translation>
    </message>
    <message>
        <source>This is a beta version of %1.</source>
        <translation>To jest wersja beta oprogramowania %1.</translation>
    </message>
    <message>
        <source>Launcher process not found.</source>
        <translation>Launcher proces nie został znaleziony.</translation>
    </message>
    <message numerus="yes">
        <source>Cannot move these %n devices to server %1. Server is unresponsive.</source>
        <translation type="unfinished">
            <numerusform></numerusform>
            <numerusform></numerusform>
            <numerusform></numerusform>
        </translation>
    </message>
    <message numerus="yes">
        <source>Cannot move these %n cameras to server %1. Server is unresponsive.</source>
        <translation type="unfinished">
            <numerusform></numerusform>
            <numerusform></numerusform>
            <numerusform></numerusform>
        </translation>
    </message>
    <message numerus="yes">
        <source>Server %1 is unable to find and access these %n devices. Are you sure you would like to move them?</source>
        <translation type="unfinished">
            <numerusform></numerusform>
            <numerusform></numerusform>
            <numerusform></numerusform>
        </translation>
    </message>
    <message numerus="yes">
        <source>Server %1 is unable to find and access these %n cameras. Are you sure you would like to move them?</source>
        <translation type="unfinished">
            <numerusform></numerusform>
            <numerusform></numerusform>
            <numerusform></numerusform>
        </translation>
    </message>
    <message numerus="yes">
        <source>Are you sure you want to permanently delete these %n files?</source>
        <translation type="unfinished">
            <numerusform></numerusform>
            <numerusform></numerusform>
            <numerusform></numerusform>
        </translation>
    </message>
    <message numerus="yes">
        <source>Are you sure you want to remove these %n items from layout?</source>
        <translation type="unfinished">
            <numerusform></numerusform>
            <numerusform></numerusform>
            <numerusform></numerusform>
        </translation>
    </message>
    <message numerus="yes">
        <source>These %n devices are auto-discovered. They may be auto-discovered again after removing. Are you sure you want to delete them?</source>
        <translation type="unfinished">
            <numerusform></numerusform>
            <numerusform></numerusform>
            <numerusform></numerusform>
        </translation>
    </message>
    <message numerus="yes">
        <source>These %n cameras are auto-discovered. They may be auto-discovered again after removing. Are you sure you want to delete them?</source>
        <translation type="unfinished">
            <numerusform></numerusform>
            <numerusform></numerusform>
            <numerusform></numerusform>
        </translation>
    </message>
    <message numerus="yes">
        <source>%n of these devices are auto-discovered. They may be auto-discovered again after removing. Are you sure you want to delete them?</source>
        <translation type="unfinished">
            <numerusform></numerusform>
            <numerusform></numerusform>
            <numerusform></numerusform>
        </translation>
    </message>
    <message numerus="yes">
        <source>%n of these cameras are auto-discovered. They may be auto-discovered again after removing. Are you sure you want to delete them?</source>
        <translation type="unfinished">
            <numerusform></numerusform>
            <numerusform></numerusform>
            <numerusform></numerusform>
        </translation>
    </message>
    <message numerus="yes">
        <source>Do you really want to delete the following %n devices?</source>
        <translation type="unfinished">
            <numerusform></numerusform>
            <numerusform></numerusform>
            <numerusform></numerusform>
        </translation>
    </message>
    <message numerus="yes">
        <source>Do you really want to delete the following %n cameras?</source>
        <translation type="unfinished">
            <numerusform></numerusform>
            <numerusform></numerusform>
            <numerusform></numerusform>
        </translation>
    </message>
    <message numerus="yes">
        <source>Do you really want to delete the following %n items?</source>
        <translation type="unfinished">
            <numerusform></numerusform>
            <numerusform></numerusform>
            <numerusform></numerusform>
        </translation>
    </message>
    <message numerus="yes">
        <source>Cannot move these %n I/O modules to server %1. Server is unresponsive.</source>
        <translation type="unfinished">
            <numerusform></numerusform>
            <numerusform></numerusform>
            <numerusform></numerusform>
        </translation>
    </message>
    <message numerus="yes">
        <source>Server %1 is unable to find and access these %n I/O modules. Are you sure you would like to move them?</source>
        <translation type="unfinished">
            <numerusform></numerusform>
            <numerusform></numerusform>
            <numerusform></numerusform>
        </translation>
    </message>
    <message numerus="yes">
        <source>These %n I/O modules are auto-discovered. They may be auto-discovered again after removing. Are you sure you want to delete them?</source>
        <translation type="unfinished">
            <numerusform></numerusform>
            <numerusform></numerusform>
            <numerusform></numerusform>
        </translation>
    </message>
    <message numerus="yes">
        <source>%n of these I/O modules are auto-discovered. They may be auto-discovered again after removing. Are you sure you want to delete them?</source>
        <translation type="unfinished">
            <numerusform></numerusform>
            <numerusform></numerusform>
            <numerusform></numerusform>
        </translation>
    </message>
    <message numerus="yes">
        <source>Do you really want to delete the following %n I/O modules?</source>
        <translation type="unfinished">
            <numerusform></numerusform>
            <numerusform></numerusform>
            <numerusform></numerusform>
        </translation>
    </message>
    <message>
        <source>Device addition is already in progress. Are you sure you want to cancel current process?</source>
        <translation type="unfinished"></translation>
    </message>
</context>
<context>
    <name>QnWorkbenchBookmarksHandler</name>
    <message>
        <source>Error</source>
        <translation>Błąd</translation>
    </message>
    <message>
        <source>Bookmark</source>
        <translation>Zakładka</translation>
    </message>
    <message>
        <source>Bookmarks can only be added to an online server.</source>
        <translation>Zakładka może być dodana tylko do aktywnego serwera.</translation>
    </message>
    <message>
        <source>Bookmarks can only be edited on an online server.</source>
        <translation>Zakładka może być edytowana tylko na aktywnym serwerze.</translation>
    </message>
    <message>
        <source>Confirm Deletion</source>
        <translation>Potwierdź usuwanie</translation>
    </message>
    <message>
        <source>Are you sure you want to delete this bookmark?</source>
        <translation type="unfinished"></translation>
    </message>
    <message>
        <source>Are you sure you want to delete bookmark &quot;%1&quot;?</source>
        <translation type="unfinished"></translation>
    </message>
    <message>
        <source>Press %1 to search bookmarks</source>
        <translation type="unfinished"></translation>
    </message>
    <message>
        <source>Are you sure you want to delete these %n bookmarks?</source>
        <translation type="unfinished"></translation>
    </message>
</context>
<context>
    <name>QnWorkbenchConnectHandler</name>
    <message>
        <source>Connect to Another Server...</source>
        <translation>Podłącz do innego serwera...</translation>
    </message>
    <message>
        <source>Could not connect to server. Closing in %1...</source>
        <translation>Nie można połączyć się z serwerem. Zamykanie w%1...</translation>
    </message>
    <message>
        <source>Connecting...</source>
        <translation>Łączenie...</translation>
    </message>
    <message>
        <source>Connect to Server...</source>
        <translation>Połącz z serwerem...</translation>
    </message>
    <message>
        <source>Could not connect to server...</source>
        <translation>Nie można połączyć z serwerem...</translation>
    </message>
</context>
<context>
    <name>QnWorkbenchController</name>
    <message>
        <source>Recording in...%1</source>
        <translation>Nagrywanie w...%1</translation>
    </message>
    <message>
        <source>Warning</source>
        <translation>Ostrzeżenie</translation>
    </message>
    <message>
        <source>Recorded Video</source>
        <translation>Nagrane wideo</translation>
    </message>
    <message>
        <source>Save Recording As...</source>
        <translation>Zapisz wideo jako...</translation>
    </message>
    <message>
        <source>AVI (Audio/Video Interleaved) (*.avi)</source>
        <translation>AVI (Audio/Video Interleaved) (*.avi)</translation>
    </message>
    <message>
        <source>Unable to start recording due to the following error: %1</source>
        <translation>Nie można uruchomić nagrywania z powodu następującego błędu:%1</translation>
    </message>
    <message>
        <source>Could not overwrite file &apos;%1&apos;. Please try a different name.</source>
        <translation>Nie udało się nadpisać pliku &apos;%1&apos;. Wybierz inną nazwę.</translation>
    </message>
    <message>
        <source>Press any key to stop the tour.</source>
        <translation>Wciśnij dowolny klawisz by zatrzymać trasę.</translation>
    </message>
</context>
<context>
    <name>QnWorkbenchExportHandler</name>
    <message>
        <source>Executable %1 Media File (x64) (*.exe)</source>
        <translation>Plik wykonywalny%1 media (64) (* .exe)</translation>
    </message>
    <message>
        <source>Executable %1 Media File (x86) (*.exe)</source>
        <translation>Plik wykonywalny%1 media (x86) (* .exe)</translation>
    </message>
    <message>
        <source>File &apos;%1&apos; is used for recording already. Please enter another name.</source>
        <translation>Plik &quot;%1&quot; jest używany do nagrywania. Proszę podać inną nazwę.</translation>
    </message>
    <message>
        <source>Could not overwrite file</source>
        <translation>Nie udało się nadpisać pliku</translation>
    </message>
    <message>
        <source>File &apos;%1&apos; is used by another process. Please enter another name.</source>
        <translation>Plik &apos;%1&apos; jest używany przez inny proces. Proszę wpisać inną nazwę.</translation>
    </message>
    <message>
        <source>Exporting Layout</source>
        <translation>Eksportowanie układu</translation>
    </message>
    <message numerus="yes">
        <source>Exactly one item must be selected for export, but %n item(s) are currently selected.</source>
        <translation>
            <numerusform>Dokładnie jeden element musi być wybrany do eksportu, pozycje %n są aktualnie wybrane.</numerusform>
            <numerusform>Dokładnie jeden element musi być wybrany do eksportu, pozycja %n jest aktualnie wybrana.</numerusform>
            <numerusform>Dokładnie jeden element musi być wybrany do eksportu, pozycje %n są aktualnie wybrane.</numerusform>
        </translation>
    </message>
    <message>
        <source>It may require over a gigabyte of HDD space, and, depending on your connection speed, may also take several minutes to complete.</source>
        <translation>Może to zając ponad gigabajt przestrzeni na dysku twardym i w zależności od szybkości połączenia, może również zająć kilka minut.</translation>
    </message>
    <message>
        <source>Do you want to continue?</source>
        <translation>Czy chcesz kontynuować?</translation>
    </message>
    <message>
        <source>AVI (*.avi)</source>
        <translation>AVI (*.avi)</translation>
    </message>
    <message>
        <source>Matroska (*.mkv)</source>
        <translation>Matroska (*.mkv)</translation>
    </message>
    <message>
        <source>Export Video As...</source>
        <translation>Eksportuj wideo jako...</translation>
    </message>
    <message>
        <source>Timestamps:</source>
        <translation>Znaczniki czasu:</translation>
    </message>
    <message>
        <source>AVI format is not recommended</source>
        <translation>Format AVI jest zalecany</translation>
    </message>
    <message>
        <source>AVI format is not recommended for export of non-continuous recording when audio track is present.Do you want to continue?</source>
        <translation>Format AVI nie jest zalecany dla eksportu nieciągłego nagrania, gdy ścieżka dźwiękowa jest obecna. Czy chcesz kontynuować?</translation>
    </message>
    <message>
        <source>Save As</source>
        <translation>Zapisz jako</translation>
    </message>
    <message>
        <source>File &apos;%1&apos; already exists. Do you want to overwrite it?</source>
        <translation>Plik &apos;%1&apos; już istnieje. Chcesz nadpisać?</translation>
    </message>
    <message>
        <source>Exporting Video</source>
        <translation>Eksportowanie wideo</translation>
    </message>
    <message>
        <source>Exporting to &quot;%1&quot;...</source>
        <translation>Eksportowanie do &quot;%1&quot;...</translation>
    </message>
    <message>
        <source>Current layout contains image files. Images are not allowed for Multi-Video export.</source>
        <translation>Bieżący układ zawiera pliki graficzne. Pliki graficzne nie są dopuszczone do multiexportu wideo.</translation>
    </message>
    <message>
        <source>Current layout contains local files. Local files are not allowed for Multi-Video export.</source>
        <translation>Bieżący układ zawiera pliki lokalne. Pliki lokalne nie są dopuszczone do multiexportu wideo.</translation>
    </message>
    <message>
        <source>Export Layout As...</source>
        <translation>Eksportuj układ jako...</translation>
    </message>
    <message>
        <source>%1 Media File (*.nov)</source>
        <translation>%1 Plik mediów (*.nov)</translation>
    </message>
    <message>
        <source>Apply filters: Rotation, Dewarping, Image Enhancement, Custom Aspect Ratio (requires transcoding)</source>
        <translation>Zastosowanie filtrów: rotacja, Dewarping, wyostrzanie obrazu, współczynnik proporcji (wymaga transkodowania)</translation>
    </message>
    <message>
        <source>exported</source>
        <translation>wyeksportowane</translation>
    </message>
    <message>
        <source>File is in use.</source>
        <translation>Plik jest w użyciu.</translation>
    </message>
    <message>
        <source>Unable to export file.</source>
        <translation>Nie można wyeksportować pliku.</translation>
    </message>
    <message>
        <source>Warning!</source>
        <translation>Ostrzeżenie!</translation>
    </message>
    <message>
        <source>No Timestamp</source>
        <translation>Brak znacznika czasu</translation>
    </message>
    <message>
        <source>Top Left Corner (requires transcoding)</source>
        <translation>Górny lewy róg (wymaga transkodowania)</translation>
    </message>
    <message>
        <source>Top Right Corner (requires transcoding)</source>
        <translation>Górny prawy róg (wymaga transkodowania)</translation>
    </message>
    <message>
        <source>Bottom Left Corner (requires transcoding)</source>
        <translation>Dolny lewy róg (wymaga transkodowania)</translation>
    </message>
    <message>
        <source>Bottom Right Corner (requires transcoding)</source>
        <translation>Dolny prawy róg (wymaga transkodowania)</translation>
    </message>
    <message>
        <source>You are about to export video with filters that require transcoding. This may take some time. Do you want to continue?</source>
        <translation>Zamierzasz eksportować wideo z filtrami, które wymagają transkodowania, może to zająć dużo czasu. Chcesz kontynuować?</translation>
    </message>
    <message>
        <source>Export Complete</source>
        <translation>Eksport zakończony</translation>
    </message>
    <message>
        <source>Export Successful</source>
        <translation>Eksport zakończył się powodzeniem</translation>
    </message>
    <message>
        <source>Unable to export layout.</source>
        <translation>Nie można wyeksportować układu.</translation>
    </message>
    <message>
        <source>Unable to save layout.</source>
        <translation>Nie można zapisać układu.</translation>
    </message>
    <message>
        <source>Save local layout as...</source>
        <translation>Zapisz lokalny układ jako...</translation>
    </message>
    <message>
        <source>Make file read-only.</source>
        <translation>Oznacz plik tylko do odczytu.</translation>
    </message>
    <message>
        <source>Export Successful.</source>
        <translation>Eksport zakończył się powodzeniem.</translation>
    </message>
    <message>
        <source>Unable to export video.</source>
        <translation>Nie można wyeksportować wideo.</translation>
    </message>
    <message>
        <source>Selected format is not recommended</source>
        <translation type="unfinished"></translation>
    </message>
    <message>
        <source>Selected format is not recommended for this camera due to video downscaling. We recommend to export selected video either to the &apos;.nov&apos; or &apos;.exe&apos; format. Do you want to continue?</source>
        <translation type="unfinished"></translation>
    </message>
    <message>
        <source>You are about to export a video that is longer than 30 minutes.</source>
        <translation type="unfinished"></translation>
    </message>
    <message>
        <source>You are about to export several videos with a total length exceeding 30 minutes.</source>
        <translation type="unfinished"></translation>
    </message>
</context>
<context>
    <name>QnWorkbenchIncompatibleServersActionHandler</name>
    <message>
        <source>Error</source>
        <translation>Błąd</translation>
    </message>
    <message>
        <source>Enter Password...</source>
        <translation>Podaj hasło...</translation>
    </message>
    <message>
        <source>Administrator Password</source>
        <translation>Hasło Administratora</translation>
    </message>
    <message>
        <source>Password cannot be empty!</source>
        <translation>Hasło nie może być puste!</translation>
    </message>
    <message>
        <source>Connecting to the current system...</source>
        <translation>Podłączanie do bieżącego systemu...</translation>
    </message>
    <message>
        <source>Information</source>
        <translation>Informacja</translation>
    </message>
    <message>
        <source>Authentication failed.</source>
        <translation>Uwierzytelnianie nie powiodło się.</translation>
    </message>
    <message>
        <source>Please, check the password you have entered.</source>
        <translation>Proszę sprawdzić wpisane hasło.</translation>
    </message>
    <message>
        <source>Could not configure the selected servers.</source>
        <translation>Nie udało się skonfigurować wybranych serwerów.</translation>
    </message>
    <message>
        <source>Could not update the selected servers.</source>
        <translation>Nie zaktualizowano wybranych serwerów.</translation>
    </message>
    <message>
        <source>Warning: You are about to merge Systems with START licenses.
As only 1 START license is allowed per System after your merge you will only have 1 START license remaining.
If you understand this and would like to proceed please click Merge to continue.
</source>
        <translation>Ostrzeżenie: Chcesz scalić Systemy z licencjami typu  START.
Tylko 1 licecnja typu START jest dozwolna na System, po scaleniu pozostanie Ci tylko 1 licencja typu START.
Jeśli rozumiesz i chcesz kontynuować wciśnij  Połącz  aby kontynuować.</translation>
    </message>
    <message>
        <source>Merge</source>
        <translation>Scal</translation>
    </message>
    <message>
        <source>Please wait. Requested servers will be added to your system.</source>
        <translation>Proszę czekać, zanim wymagane serwery zostaną dodane do systemu.</translation>
    </message>
    <message>
        <source>Rejoice! Selected servers have been successfully connected to your system!</source>
        <translation>Wybrany serwer został pomyślnie dołączony do twojego systemu!</translation>
    </message>
    <message>
        <source>You can try to update the servers again in the System Administration dialog.</source>
        <translation type="unfinished"></translation>
    </message>
    <message>
        <source>Warning!</source>
        <translation type="unfinished">Ostrzeżenie!</translation>
    </message>
</context>
<context>
    <name>QnWorkbenchLayoutsHandler</name>
    <message>
        <source>Save Layout As</source>
        <translation>Zapisz układ jako</translation>
    </message>
    <message>
        <source>Close Layouts</source>
        <translation>Zamknij układ</translation>
    </message>
    <message numerus="yes">
        <source>The following %n layout(s) are not saved. Do you want to save them?</source>
        <translation>
            <numerusform>Następujące %n układy nie zostały zapisane. Czy chcesz zapisać?</numerusform>
            <numerusform>Następujący %n układ nie został zapisany. Czy chcesz zapisać?</numerusform>
            <numerusform>Następujące %n układy nie zostały zapisane. Czy chcesz zapisać?</numerusform>
        </translation>
    </message>
    <message>
        <source>Saving Layouts</source>
        <translation>Zapisywanie układu</translation>
    </message>
    <message numerus="yes">
        <source>The following %n layout(s) are being saved.</source>
        <translation>
            <numerusform>Następujące %n układy są zapisywane.</numerusform>
            <numerusform>Następujący %n układ jest zapisywany.</numerusform>
            <numerusform>Następujące %n układy są zapisywane.</numerusform>
        </translation>
    </message>
    <message>
        <source>Please wait.</source>
        <translation>Proszę czekać.</translation>
    </message>
    <message>
        <source>New Layout</source>
        <translation>Nowy układ</translation>
    </message>
    <message>
        <source>Enter the name of the layout to create:</source>
        <translation>Wpisz nazwę układu który chcesz stworzyć:</translation>
    </message>
    <message>
        <source>Error</source>
        <translation>Błąd</translation>
    </message>
    <message numerus="yes">
        <source>Could not save the following %n layout(s) to Server.</source>
        <translation>
            <numerusform>Nie można zapisać następujących %n układów  na serwerze.</numerusform>
            <numerusform>Nie można zapisać następującego %n układu  na serwerze.</numerusform>
            <numerusform>Nie można zapisać następujących %n układów  na serwerze.</numerusform>
        </translation>
    </message>
    <message numerus="yes">
        <source>Do you want to restore these %n layout(s)?</source>
        <translation>
            <numerusform>Czy chcesz  przywrócić te układ (y)%n?</numerusform>
            <numerusform>Czy chcesz przywrócić ten układ (y)%n?</numerusform>
            <numerusform>Czy chcesz przywrócić te układ (y)%n?</numerusform>
        </translation>
    </message>
    <message>
        <source>Layout already exists.</source>
        <translation>Układ już istnieje.</translation>
    </message>
    <message>
        <source>A layout with the same name already exists. You do not have the rights to overwrite it.</source>
        <translation>Układ o tej samej nazwie już istnieje, nie masz uprawnień by go nadpisać.</translation>
    </message>
    <message>
        <source>Enter Layout Name:</source>
        <translation>Wpisz nazwę układu:</translation>
    </message>
    <message>
        <source>A layout with the same name already exists. Would you like to overwrite it?</source>
        <translation>Układ o tej nazwie istnieje. Czy chcesz nadpisać?</translation>
    </message>
    <message>
        <source>New Layout %1</source>
        <translation>Nowy  %1 układ</translation>
    </message>
</context>
<context>
    <name>QnWorkbenchNavigator</name>
    <message>
        <source>yyyy MMM dd</source>
        <extracomment>This is a date/time format for time slider&apos;s tooltip. Please translate it only if you&apos;re absolutely sure that you know what you&apos;re doing.</extracomment>
        <translation>yyyy MMM dd</translation>
    </message>
    <message>
        <source>hh:mm:ss</source>
        <extracomment>This is a date/time format for time slider&apos;s tooltip. Please translate it only if you&apos;re absolutely sure that you know what you&apos;re doing.</extracomment>
        <translation>hh:mm:ss</translation>
    </message>
    <message>
        <source>mm:ss</source>
        <extracomment>This is a date/time format for time slider&apos;s tooltip. Please translate it only if you&apos;re absolutely sure that you know what you&apos;re doing.</extracomment>
        <translation>mm:ss</translation>
    </message>
    <message>
        <source>Live</source>
        <extracomment>Time slider&apos;s tooltip for position on live.</extracomment>
        <translation>Na żywo</translation>
    </message>
    <message>
        <source>All Devices</source>
        <translation type="unfinished"></translation>
    </message>
    <message>
        <source>All Cameras</source>
        <translation type="unfinished"></translation>
    </message>
    <message>
        <source>All I/O Modules</source>
        <translation type="unfinished"></translation>
    </message>
</context>
<context>
    <name>QnWorkbenchPtzHandler</name>
    <message>
        <source>Please wait for the camera to go online.</source>
        <translation>Poczekaj aż kamera będzie online.</translation>
    </message>
    <message>
        <source>PTZ_CALIBRATION_%1.jpg</source>
        <translation>PTZ_CALIBRATION_%1.jpg</translation>
    </message>
    <message>
        <source>Unable to get position from camera.</source>
        <translation>Nie udało się pobrać  pozycji z kamery</translation>
    </message>
    <message>
        <source>Unable to set position on camera.</source>
        <translation type="unfinished"></translation>
    </message>
    <message>
<<<<<<< HEAD
        <source>An error has occurred while trying to get a current position from camera %1.</source>
        <translation type="unfinished"></translation>
    </message>
    <message>
        <source>An error has occurred while trying to set the current position for camera %1.</source>
=======
        <source>An error has occurred while trying to set the current position for camera %1.</source>
        <translation type="unfinished"></translation>
    </message>
    <message>
        <source>An error has occurred while trying to get the current position from camera %1.</source>
>>>>>>> 0ea934a7
        <translation type="unfinished"></translation>
    </message>
</context>
<context>
    <name>QnWorkbenchResourcesChangesWatcher</name>
    <message>
        <source>The system is in Safe Mode.</source>
        <translation type="unfinished"></translation>
    </message>
    <message>
        <source>It is not allowed to make any changes except license activation.</source>
        <translation type="unfinished"></translation>
    </message>
    <message numerus="yes">
        <source>The following %n items are not saved.</source>
        <translation type="unfinished">
            <numerusform></numerusform>
            <numerusform></numerusform>
            <numerusform></numerusform>
        </translation>
    </message>
    <message numerus="yes">
        <source>Could not save the following %n items to Server.</source>
        <translation type="unfinished">
            <numerusform>Nie można zapisać następujących pozycji %n na serwerze.</numerusform>
            <numerusform>Nie można zapisać następujących pozycji %n na serwerze.</numerusform>
            <numerusform>Nie można zapisać następującej pozycji %n na serwerze.</numerusform>
        </translation>
    </message>
    <message>
        <source>Error</source>
        <translation type="unfinished">Błąd</translation>
    </message>
    <message numerus="yes">
        <source>The following %n items are not deleted.</source>
        <translation type="unfinished">
            <numerusform></numerusform>
            <numerusform></numerusform>
            <numerusform></numerusform>
        </translation>
    </message>
    <message numerus="yes">
        <source>Could not delete the following %n items from Server.</source>
        <translation type="unfinished">
            <numerusform></numerusform>
            <numerusform></numerusform>
            <numerusform></numerusform>
        </translation>
    </message>
</context>
<context>
    <name>QnWorkbenchSafeModeWatcher</name>
    <message>
        <source>System is in safe mode</source>
        <translation type="unfinished"></translation>
    </message>
</context>
<context>
    <name>QnWorkbenchScreenshotHandler</name>
    <message>
        <source>PNG Image (*.png)</source>
        <translation>Obraz PNG (*.png)</translation>
    </message>
    <message>
        <source>JPEG Image (*.jpg)</source>
        <translation>Obraz JPEG (*.jpg)</translation>
    </message>
    <message>
        <source>Save Screenshot As...</source>
        <translation>Zapisz screenshot jako...</translation>
    </message>
    <message>
        <source>Timestamp:</source>
        <translation>Znacznik czasu:</translation>
    </message>
    <message>
        <source>Save As</source>
        <translation>Zapisz jako</translation>
    </message>
    <message>
        <source>File &apos;%1&apos; already exists. Do you want to overwrite it?</source>
        <translation>Plik &apos;%1&apos; już istnieje. Chcesz nadpisać?</translation>
    </message>
    <message>
        <source>File &apos;%1&apos; is used by another process. Please enter another name.</source>
        <translation>Plik &apos;%1&apos; jest używany przez inny proces. Proszę wpisać inną nazwę.</translation>
    </message>
    <message>
        <source>Saving Screenshot...</source>
        <translation>Zapisywanie screenshota...</translation>
    </message>
    <message>
        <source>Saving %1</source>
        <translation>Zapisywanie %1</translation>
    </message>
    <message>
        <source>No Timestamp</source>
        <translation>Brak znacznika czasu</translation>
    </message>
    <message>
        <source>Top Left Corner</source>
        <translation>Górny lewy róg</translation>
    </message>
    <message>
        <source>Top Right Corner</source>
        <translation>Górny prawy róg</translation>
    </message>
    <message>
        <source>Bottom Left Corner</source>
        <translation>Dolny lewy róg</translation>
    </message>
    <message>
        <source>Bottom Right Corner</source>
        <translation>Dolny prawy róg</translation>
    </message>
    <message>
        <source>Could not overwrite file.</source>
        <translation>Nie można nadpisać pliku.</translation>
    </message>
    <message>
        <source>Could not save screenshot.</source>
        <translation>Nie możńa zapisać screenshota.</translation>
    </message>
    <message>
        <source>An error occurred while saving screenshot &apos;%1&apos;.</source>
        <translation type="unfinished"></translation>
    </message>
    <message>
        <source>Error</source>
        <translation type="unfinished">Błąd</translation>
    </message>
    <message>
        <source>Error while taking screenshot</source>
        <translation type="unfinished"></translation>
    </message>
</context>
<context>
    <name>QnWorkbenchStateDependentTabbedDialog</name>
    <message>
        <source>* %1</source>
        <translation type="unfinished">* %1</translation>
    </message>
    <message>
        <source>Unsaved changes will be lost. Save the following pages?</source>
        <translation type="unfinished">Niezapisane zmiany zostaną utracone. Zapisać następujące strony?</translation>
    </message>
    <message>
        <source>Confirm exit</source>
        <translation type="unfinished">Potwierdź wyjście</translation>
    </message>
</context>
<context>
    <name>QnWorkbenchUpdateWatcher</name>
    <message>
        <source>Would you like to update?</source>
        <translation>Czy chcesz dokonać aktualizacji?</translation>
    </message>
    <message>
        <source>New version %1 is available.</source>
        <translation>Nowa wersja %1 jest dostępna.</translation>
    </message>
    <message>
        <source>Major issues have been fixed.</source>
        <translation>Ważne problemy zostały rozwiązane.</translation>
    </message>
    <message>
        <source>Update is strongly recommended.</source>
        <translation>Aktualizacja jest KONIECZNA.</translation>
    </message>
    <message>
        <source>Please update %1 Client.</source>
        <translation>Proszę zaktualizować %1 Klienta.</translation>
    </message>
    <message>
        <source>Release Notes</source>
        <translation>Infoemacje o wersji</translation>
    </message>
    <message>
        <source>A newer version is available.</source>
        <translation>Nowsza wersja jest dostępna.</translation>
    </message>
    <message>
        <source>Update is recommended.</source>
        <translation>Aktualizacja jest zalecana.</translation>
    </message>
    <message>
        <source>Do not notify me again about this update.</source>
        <translation>Nie powiadamiaj ponownie o tej aktualizacji.</translation>
    </message>
</context>
<context>
    <name>QnWorkbenchVideoWallHandler</name>
    <message>
        <source>Could not start control session.</source>
        <translation>Nie można uruchomić sesji sterowania.</translation>
    </message>
    <message>
        <source>Another user is already controlling this screen.</source>
        <translation>Inny użytkownik już steruje tym ekranem.</translation>
    </message>
    <message>
        <source>Error</source>
        <translation>Błąd</translation>
    </message>
    <message>
        <source>Switch to Video Wall Mode...</source>
        <translation>Przełącz w tryb Ściany Wideo...</translation>
    </message>
    <message>
        <source>Could not start Video Wall control session.</source>
        <translation>Nie można uruchomić sesji sterowania Sciany Wideol.</translation>
    </message>
    <message>
        <source>Video Wall</source>
        <translation>Ściana Wideo</translation>
    </message>
    <message>
        <source>Video Wall %1</source>
        <translation>Ściana Wideo %1</translation>
    </message>
    <message>
        <source>New Video Wall...</source>
        <translation>Brak Ściany Wideo...</translation>
    </message>
    <message>
        <source>Enter the name of the Video Wall to create:</source>
        <translation>Podaj nazwę Ściany Wideo:</translation>
    </message>
    <message>
        <source>Delete Items</source>
        <translation>Usuń elementy</translation>
    </message>
    <message numerus="yes">
        <source>Are you sure you want to permanently delete these %n item(s)?</source>
        <translation>
            <numerusform>Jesteś pewny czy trwale usunąć %n element(y)?</numerusform>
            <numerusform>Jesteś pewny czy trwale usunąć %n element?</numerusform>
            <numerusform>Jesteś pewny czy trwale usunąć %n elemeny?</numerusform>
        </translation>
    </message>
    <message>
        <source>Could not start Video Wall.</source>
        <translation>Nie można uruchomić Ściany Wideo.</translation>
    </message>
    <message>
        <source>Confirm Video Wall stop</source>
        <translation>Potwierdź wyłączenie Ściany Wideo</translation>
    </message>
    <message>
        <source>New Matrix %1</source>
        <translation>Nowa Matryca %1</translation>
    </message>
    <message>
        <source>Invalid matrix</source>
        <translation>Nieprawidłowa Matryca</translation>
    </message>
    <message>
        <source>You have no layouts on the screens. Matrix cannot be saved.</source>
        <translation>Nie masz układów na ekranach. Matryca nie może być zapisana.</translation>
    </message>
    <message>
        <source>Delete Matrices</source>
        <translation>Usuń Matryce</translation>
    </message>
    <message numerus="yes">
        <source>Are you sure you want to permanently delete these %n matrices?</source>
        <translation>
            <numerusform>Jesteś pewny czy trwale usunąć %n matryc(ę)?</numerusform>
            <numerusform>Jesteś pewny czy trwale usunąć %n matrycę?</numerusform>
            <numerusform>Jesteś pewny czy trwale usunąć %n matryc?</numerusform>
        </translation>
    </message>
    <message>
        <source>%1&apos;s Screen</source>
        <comment>%1 means user&apos;s name</comment>
        <translation>Ekran %1 </translation>
    </message>
    <message>
        <source>A control session is already running.</source>
        <translation>Sesja sterowaniai jest już uruchomiona.</translation>
    </message>
    <message>
        <source>There are no offline video wall items attached to this computer.</source>
        <translation>Brak zalogowany ścian wideo dołączonych do tego PC.</translation>
    </message>
    <message>
        <source>Video Wall is about to start. Would you like to close this %1 Client instance?</source>
        <translation>Ściana Wideo zostanie uruchomiona teraz. Czy chcesz zamknąć  %1 instancjei klienta?</translation>
    </message>
    <message>
        <source>Additional licenses required.</source>
        <translation>Wymagane dodatkowe licencje.</translation>
    </message>
    <message>
        <source>To enable this feature please activate at least one Video Wall license.</source>
        <translation>Aby włączyć tę funkcję należy aktywować co najmniej jedną licencję Ściany Wideo.</translation>
    </message>
    <message>
        <source>To enable Video Wall, please activate at least one Video Wall license.</source>
        <translation>Aby włączyć tę funkcję należy aktywować co najmniej jedną licencję Ściany Wideo.</translation>
    </message>
    <message>
        <source>Video Wall already exists.</source>
        <translation>Ściana Wideo już isteniej.</translation>
    </message>
    <message>
        <source>A Video Wall with the same name already exists.</source>
        <translation>Ściana Wideo o tej samej nazwie  już istnieje.</translation>
    </message>
    <message numerus="yes">
        <source>%n items</source>
        <translation type="unfinished">
            <numerusform>%n elementów</numerusform>
            <numerusform></numerusform>
            <numerusform></numerusform>
        </translation>
    </message>
    <message>
        <source>Are you sure you want to stop Video Wall?</source>
        <translation type="unfinished"></translation>
    </message>
    <message>
        <source>You will have to start it manually.</source>
        <translation type="unfinished"></translation>
    </message>
    <message>
        <source>The changes cannot be applied. Unexpected error occurred.</source>
        <translation type="unfinished"></translation>
    </message>
</context>
<context>
    <name>StatisticsOverlayWidget</name>
    <message>
        <source>%1%</source>
        <translation>%1%</translation>
    </message>
</context>
</TS><|MERGE_RESOLUTION|>--- conflicted
+++ resolved
@@ -4608,27 +4608,15 @@
         <translation>Zmiany nie zostały zapisane. Zapisać?</translation>
     </message>
     <message>
-<<<<<<< HEAD
-        <source>An error has occurred while trying to get a current position from camera %1.</source>
-        <translation type="unfinished"></translation>
-    </message>
-    <message>
         <source>An error has occurred while trying to set the current position for camera %1.</source>
         <translation type="unfinished"></translation>
     </message>
     <message>
         <source>Manage PTZ for %1...</source>
-=======
-        <source>An error has occurred while trying to set the current position for camera %1.</source>
-        <translation type="unfinished"></translation>
-    </message>
-    <message>
-        <source>Manage PTZ for %1...</source>
         <translation type="unfinished"></translation>
     </message>
     <message>
         <source>An error has occurred while trying to get the current position from camera %1.</source>
->>>>>>> 0ea934a7
         <translation type="unfinished"></translation>
     </message>
 </context>
@@ -5191,10 +5179,6 @@
         <source>Camera</source>
         <translation type="unfinished"></translation>
     </message>
-    <message>
-        <source>&lt;Removed camera&gt;</source>
-        <translation type="unfinished"></translation>
-    </message>
 </context>
 <context>
     <name>QnSearchLineEdit</name>
@@ -5529,13 +5513,6 @@
         <translation>Proszę zaktualizować aplikację kliencką ręcznie używając pliku instalacyjnego.</translation>
     </message>
     <message>
-<<<<<<< HEAD
-        <source>Update Cancelled</source>
-        <translation>Aktualizacja anulowana</translation>
-    </message>
-    <message>
-=======
->>>>>>> 0ea934a7
         <source>Update unsuccessful.</source>
         <translation>Aktualizacja nieudana.</translation>
     </message>
@@ -5583,8 +5560,6 @@
         <source>Unable to begin update. Client update was not found.</source>
         <translation type="unfinished"></translation>
     </message>
-<<<<<<< HEAD
-=======
     <message>
         <source>Update cancelled</source>
         <translation type="unfinished"></translation>
@@ -5597,7 +5572,6 @@
         <source>All servers are already updated.</source>
         <translation type="unfinished"></translation>
     </message>
->>>>>>> 0ea934a7
 </context>
 <context>
     <name>QnShowOnAlarmLayoutActionWidget</name>
@@ -5910,7 +5884,6 @@
     <message>
         <source>Low-Res Streams</source>
         <comment>Cameras Backup</comment>
-<<<<<<< HEAD
         <translation type="unfinished"></translation>
     </message>
     <message>
@@ -5920,17 +5893,10 @@
     </message>
     <message>
         <source>All streams</source>
-=======
-        <translation type="unfinished"></translation>
-    </message>
-    <message>
-        <source>Hi-Res Streams</source>
->>>>>>> 0ea934a7
         <comment>Cameras Backup</comment>
         <translation type="unfinished"></translation>
     </message>
     <message>
-<<<<<<< HEAD
         <source>Warning!</source>
         <translation type="unfinished">Ostrzeżenie!</translation>
     </message>
@@ -5947,29 +5913,6 @@
         <translation type="unfinished"></translation>
     </message>
     <message>
-=======
-        <source>All streams</source>
-        <comment>Cameras Backup</comment>
-        <translation type="unfinished"></translation>
-    </message>
-    <message>
-        <source>Warning!</source>
-        <translation type="unfinished">Ostrzeżenie!</translation>
-    </message>
-    <message>
-        <source>This process is only necessary if your archive folders have been moved, renamed or replaced. You can cancel rebuild operation at any moment without data loss.</source>
-        <translation type="unfinished"></translation>
-    </message>
-    <message>
-        <source>Select at least one device to start backup.</source>
-        <translation type="unfinished"></translation>
-    </message>
-    <message>
-        <source>Select at least one camera to start backup.</source>
-        <translation type="unfinished"></translation>
-    </message>
-    <message>
->>>>>>> 0ea934a7
         <source>Cannot start backup while archive index rebuild is in progress.</source>
         <translation type="unfinished"></translation>
     </message>
@@ -7530,19 +7473,11 @@
         <translation type="unfinished"></translation>
     </message>
     <message>
-<<<<<<< HEAD
-        <source>An error has occurred while trying to get a current position from camera %1.</source>
-        <translation type="unfinished"></translation>
-    </message>
-    <message>
         <source>An error has occurred while trying to set the current position for camera %1.</source>
-=======
-        <source>An error has occurred while trying to set the current position for camera %1.</source>
         <translation type="unfinished"></translation>
     </message>
     <message>
         <source>An error has occurred while trying to get the current position from camera %1.</source>
->>>>>>> 0ea934a7
         <translation type="unfinished"></translation>
     </message>
 </context>
