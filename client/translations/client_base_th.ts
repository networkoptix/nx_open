<?xml version="1.0" encoding="utf-8"?>
<!DOCTYPE TS>
<TS version="2.1" language="th" sourcelanguage="en">
<context>
    <name>BackupCamerasDialogDelegate</name>
    <message>
        <source>Backup newly added devices</source>
        <translation type="unfinished"></translation>
    </message>
    <message>
        <source>Backup newly added cameras</source>
        <translation type="unfinished"></translation>
    </message>
    <message>
        <source>Cannot add new devices while backup process is running.</source>
        <translation type="unfinished"></translation>
    </message>
    <message>
        <source>Cannot add new cameras while backup process is running.</source>
        <translation type="unfinished"></translation>
    </message>
    <message>
        <source>Cannot add new devices because they store archive on external storage.</source>
        <translation type="unfinished"></translation>
    </message>
    <message>
        <source>Cannot add new cameras because they store archive on external storage.</source>
        <translation type="unfinished"></translation>
    </message>
</context>
<context>
    <name>BookmarkToolTipFrame</name>
    <message>
        <source>Zoom timeline
to view more bookmarks</source>
        <comment>Use &apos;
&apos; to split message in two lines (required)</comment>
        <translation type="unfinished"></translation>
    </message>
</context>
<context>
    <name>CameraDiagnostics::DiagnoseTool</name>
    <message>
        <source>No connection to Server %1.</source>
        <translation>ไม่มีการเชื่อมต่อไปยังเซิร์ฟเวอร์ %1.</translation>
    </message>
</context>
<context>
    <name>CompatibilityVersionInstallationDialog</name>
    <message>
        <source>Installing version %1</source>
        <translation>กำลังติดตั้ง %1</translation>
    </message>
    <message>
        <source>Installation failed</source>
        <translation>การติดตั้งล้มเหลว</translation>
    </message>
    <message>
        <source>Could not cancel installation</source>
        <translation>ไม่สามารถยกเลิกการติดตั้งได้</translation>
    </message>
    <message>
        <source>Installation completed</source>
        <translation>การติดตั้งสมบูรณ์</translation>
    </message>
    <message>
        <source>Installation has been cancelled</source>
        <translation>ยกเลิกการติดตั้ง</translation>
    </message>
</context>
<context>
    <name>CustomHorizontalHeader</name>
    <message>
        <source>5 minutes</source>
        <translation>5 นาที</translation>
    </message>
    <message>
        <source>Hour</source>
        <translation>ชั่วโมง</translation>
    </message>
    <message>
        <source>Day</source>
        <translation>วัน</translation>
    </message>
    <message>
        <source>Week</source>
        <translation>สัปดาห์</translation>
    </message>
    <message>
        <source>Month</source>
        <translation>เดือน</translation>
    </message>
    <message>
        <source>All Data</source>
        <translation type="unfinished"></translation>
    </message>
    <message>
        <source>Bitrate for the Last Recorded</source>
        <translation type="unfinished"></translation>
    </message>
</context>
<context>
    <name>GraphicsScrollBar</name>
    <message>
        <source>Top</source>
        <translation>ข้างบน</translation>
    </message>
    <message>
        <source>Bottom</source>
        <translation>ด้านล่าง</translation>
    </message>
    <message>
        <source>Scroll Here</source>
        <translation>เลื่อนที่นี่</translation>
    </message>
    <message>
        <source>Left Edge</source>
        <translation>ขอบด้านซ้าย</translation>
    </message>
    <message>
        <source>Right Edge</source>
        <translation>ขอบบนขวา</translation>
    </message>
    <message>
        <source>Page Left</source>
        <translation>หน้าซ้าย</translation>
    </message>
    <message>
        <source>Page Up</source>
        <translation>หน้าบน</translation>
    </message>
    <message>
        <source>Page Right</source>
        <translation>หน้าขวา</translation>
    </message>
    <message>
        <source>Page Down</source>
        <translation>หน้าล่าง</translation>
    </message>
    <message>
        <source>Scroll Left</source>
        <translation>เลื่อนทางซ้าย</translation>
    </message>
    <message>
        <source>Scroll Up</source>
        <translation>เลื่อนขึ้นบน</translation>
    </message>
    <message>
        <source>Scroll Right</source>
        <translation>เลื่อนทางขวา</translation>
    </message>
    <message>
        <source>Scroll Down</source>
        <translation>เลื่อนลงล่าง</translation>
    </message>
</context>
<context>
    <name>PtzOverlayWidget</name>
    <message>
        <source>Zoom In</source>
        <translation>ซูมเข้า</translation>
    </message>
    <message>
        <source>Zoom Out</source>
        <translation>ซูมออก</translation>
    </message>
    <message>
        <source>Focus Far</source>
        <translation>ปรับโฟกัลระยะไกล</translation>
    </message>
    <message>
        <source>Focus Near</source>
        <translation>ปรับโฟกัสระยะใกล้</translation>
    </message>
    <message>
        <source>Auto Focus</source>
        <translation>ปรับโฟกัสอัตโนมัติ</translation>
    </message>
    <message>
        <source>Change Dewarping Mode</source>
        <translation>เปลี่ยนโหมด Dewarping</translation>
    </message>
</context>
<context>
    <name>QObject</name>
    <message>
        <source>Parameter 1 is null.</source>
        <translation>พารามิเตอร์ 1 ห้ามว่าง.</translation>
    </message>
    <message>
        <source>None</source>
        <translation>None</translation>
    </message>
</context>
<context>
    <name>QTimeSpanPrivate</name>
    <message numerus="yes">
        <source>%n millisecond(s)</source>
        <translation>
            <numerusform>%n เสี้ยววินาที</numerusform>
        </translation>
    </message>
    <message numerus="yes">
        <source>%n second(s)</source>
        <translation>
            <numerusform>%n วินาที</numerusform>
        </translation>
    </message>
    <message numerus="yes">
        <source>%n minute(s)</source>
        <translation>
            <numerusform>%n นาที</numerusform>
        </translation>
    </message>
    <message numerus="yes">
        <source>%n hour(s)</source>
        <translation>
            <numerusform>%n ชั่วโมง</numerusform>
        </translation>
    </message>
    <message numerus="yes">
        <source>%n day(s)</source>
        <translation>
            <numerusform>%n วัน</numerusform>
        </translation>
    </message>
    <message numerus="yes">
        <source>%n week(s)</source>
        <translation>
            <numerusform>%n สัปดาห์</numerusform>
        </translation>
    </message>
    <message numerus="yes">
        <source>%n month(s)</source>
        <translation>
            <numerusform>%n เดือน</numerusform>
        </translation>
    </message>
    <message numerus="yes">
        <source>%n year(s)</source>
        <translation>
            <numerusform>%n ปี</numerusform>
        </translation>
    </message>
</context>
<context>
    <name>QnAboutDialog</name>
    <message>
        <source>Copy to Clipboard</source>
        <translation>คัดลอกไปคลิปบอร์ด</translation>
    </message>
    <message>
        <source>Server at %2: v%1</source>
        <translation>เซิร์ฟเวอร์ %2:v%1</translation>
    </message>
    <message>
        <source>%1 version %2 (%3).</source>
        <translation>%1 เวอร์ชั่น %2 (%3).</translation>
    </message>
    <message>
        <source>Built for %1-%2 with %3.</source>
        <translation>สร้าง สำหรับ %1-%2 กับ %3.</translation>
    </message>
    <message>
        <source>Client is not connected to any server</source>
        <translation>ผู้ใช้งานไม่สามารถติดต่อได้กับเซอร์ฟเวอร์</translation>
    </message>
    <message>
        <source>%1 uses the following external libraries:</source>
        <translation>%1 ใช้ปฏิบัติตามสิ่งต่อไปนี้:</translation>
    </message>
    <message>
        <source>OpenGL version</source>
        <translation>รุ่น OpenGL</translation>
    </message>
    <message>
        <source>OpenGL renderer</source>
        <translation>OpenGL renderer</translation>
    </message>
    <message>
        <source>OpenGL vendor</source>
        <translation>OpenGL vendor</translation>
    </message>
    <message>
        <source>OpenGL max texture size</source>
        <translation>เปิด OpenGL หน้าจอใหญ่</translation>
    </message>
    <message>
        <source>Support</source>
        <translation>ทีมช่วยเหลือ</translation>
    </message>
</context>
<context>
    <name>QnAbstractCameraAdvancedParamWidget</name>
    <message>
        <source>Read-Only</source>
        <translation type="unfinished"></translation>
    </message>
</context>
<context>
    <name>QnAbstractPtzDialog</name>
    <message>
        <source>Loading...</source>
        <translation>กำลังโหลด...</translation>
    </message>
    <message>
        <source>Saving...</source>
        <translation>กำลังบันทึก...</translation>
    </message>
</context>
<context>
    <name>QnActionManager</name>
    <message>
        <source>Show FPS</source>
        <translation>โชร์ FPS</translation>
    </message>
    <message>
        <source>Hide FPS</source>
        <translation>ซ่อน FPS</translation>
    </message>
    <message>
        <source>Ctrl+Alt+F</source>
        <translation>Ctrl+Alt+F</translation>
    </message>
    <message>
        <source>Ctrl+Alt+D</source>
        <translation>Ctrl+Alt+D</translation>
    </message>
    <message>
        <source>Drop Resources</source>
        <translation>ลดทรพัยากร</translation>
    </message>
    <message>
        <source>Delayed Open Video Wall</source>
        <translation>วีดีโอวอลล์เปิดล่าช้า</translation>
    </message>
    <message>
        <source>Delayed Drop Resources</source>
        <translation>ทรัพยากรลดลงล่าช้า</translation>
    </message>
    <message>
        <source>Instant Drop Resources</source>
        <translation>การแทนที่ของข้อมูล</translation>
    </message>
    <message>
        <source>Next Layout</source>
        <translation>เค้าโครงถัดไป</translation>
    </message>
    <message>
        <source>Ctrl+Tab</source>
        <translation>Ctrl+Tab</translation>
    </message>
    <message>
        <source>Previous Layout</source>
        <translation>เค้าโครงก่อนหน้า</translation>
    </message>
    <message>
        <source>Ctrl+Shift+Tab</source>
        <translation>Ctrl+Shift+Tab</translation>
    </message>
    <message>
        <source>Select All</source>
        <translation>เลือกทั้งหมด</translation>
    </message>
    <message>
        <source>Ctrl+A</source>
        <translation>Ctrl+A</translation>
    </message>
    <message>
        <source>Selection Changed</source>
        <translation>เลือกเปลี่ยน</translation>
    </message>
    <message>
        <source>Filter...</source>
        <translation>ตัวกรอง ...</translation>
    </message>
    <message>
        <source>Reconnect to Server</source>
        <translation>เชื่อมต่อไปยังเซิร์ฟเวอร์</translation>
    </message>
    <message>
        <source>Go to Freespace Mode</source>
        <translation>ไปที่โหมดพื้นที่ฟรี</translation>
    </message>
    <message>
        <source>F11</source>
        <translation>F11</translation>
    </message>
    <message>
        <source>Help</source>
        <translation>ช่วยเหลือ</translation>
    </message>
    <message>
        <source>Event Log...</source>
        <translation>บันทึกเหตุการณ์ ...</translation>
    </message>
    <message>
        <source>Alarm/Event Rules...</source>
        <translation>สัญญาณเตือน/เหตุการณ์...</translation>
    </message>
    <message>
        <source>Control Video Wall</source>
        <translation>ควบคุม Video Wall</translation>
    </message>
    <message>
        <source>Push my screen</source>
        <translation>กดหน้าจอของฉัน</translation>
    </message>
    <message>
        <source>Restart application</source>
        <translation>เริ่มโปรแกรมใหม่</translation>
    </message>
    <message>
        <source>Go To Saved Position</source>
        <translation>ไปที่ตำแหน่งบันทึก</translation>
    </message>
    <message>
        <source>Activate PTZ Tour</source>
        <translation>เปิดใช้งานทัวร์ PTZ </translation>
    </message>
    <message>
        <source>Fit in View</source>
        <translation>ภาพเต็มจอ</translation>
    </message>
    <message>
        <source>Main Menu</source>
        <translation>รายการหลัก</translation>
    </message>
    <message>
        <source>Alt+Space</source>
        <translation>Alt+Space</translation>
    </message>
    <message>
        <source>Connect to Server...</source>
        <translation>เชื่อมต่อกับเซิร์ฟเวอร์ ...</translation>
    </message>
    <message>
        <source>Ctrl+Shift+C</source>
        <translation>Ctrl+Shift+C</translation>
    </message>
    <message>
        <source>Logout</source>
        <translation>ออกจากระบบ</translation>
    </message>
    <message>
        <source>Start Panic Recording</source>
        <translation>เริ่มการบันทึกเหตุการณ์ไม่ปรกติ</translation>
    </message>
    <message>
        <source>Stop Panic Recording</source>
        <translation>หยุดการบันทึกเหตุการณ์ไม่ปรกติ</translation>
    </message>
    <message>
        <source>Ctrl+P</source>
        <translation>Ctrl+P</translation>
    </message>
    <message>
        <source>New...</source>
        <translation>สร้างใหม่...</translation>
    </message>
    <message>
        <source>Layout...</source>
        <translation>หน้าต่าง ...</translation>
    </message>
    <message>
        <source>New Layout...</source>
        <translation>หน้าต่างใหม่...</translation>
    </message>
    <message>
        <source>Tab</source>
        <translation>แท็บ</translation>
    </message>
    <message>
        <source>New Tab</source>
        <translation>แท็บใหม่</translation>
    </message>
    <message>
        <source>Ctrl+T</source>
        <translation>Ctrl+T</translation>
    </message>
    <message>
        <source>Window</source>
        <translation>หน้าต่าง</translation>
    </message>
    <message>
        <source>New Window</source>
        <translation>หน้าต่างใหม่</translation>
    </message>
    <message>
        <source>Ctrl+N</source>
        <translation>Ctrl+N</translation>
    </message>
    <message>
        <source>User...</source>
        <translation>ชื่อผู้ใช้...</translation>
    </message>
    <message>
        <source>New User...</source>
        <translation>ผู้ใช้ใหม่...</translation>
    </message>
    <message>
        <source>Video Wall...</source>
        <translation>Video Wall...</translation>
    </message>
    <message>
        <source>New Video Wall...</source>
        <translation>Video Wall ใหม่....</translation>
    </message>
    <message>
        <source>Open Layout...</source>
        <translation>เปิดเคร้าโครง...</translation>
    </message>
    <message>
        <source>Open...</source>
        <translation>เปิด...</translation>
    </message>
    <message>
        <source>File(s)...</source>
        <translation>ไฟล์(s)...</translation>
    </message>
    <message>
        <source>Ctrl+O</source>
        <translation>Ctrl+O</translation>
    </message>
    <message>
        <source>Layout(s)...</source>
        <translation>เค้าโครง(s)...</translation>
    </message>
    <message>
        <source>Folder...</source>
        <translation>โฟลเดอร์...</translation>
    </message>
    <message>
        <source>Save Current Layout</source>
        <translation>บันทึกเค้าโครงปัจจุบัน</translation>
    </message>
    <message>
        <source>Ctrl+S</source>
        <translation>Ctrl+S</translation>
    </message>
    <message>
        <source>Save Current Layout As...</source>
        <translation>บันทึกเค้าโครงปัจจุบันเป็น...</translation>
    </message>
    <message>
        <source>Ctrl+Shift+S</source>
        <translation>Ctrl+Shift+S</translation>
    </message>
    <message>
        <source>Ctrl+Alt+S</source>
        <translation>Ctrl+Alt+S</translation>
    </message>
    <message>
        <source>Save Video Wall View</source>
        <translation>บันทึกภาพ Video View</translation>
    </message>
    <message>
        <source>Start Screen Recording</source>
        <translation>เริ่มการบันทึกหน้าจอ</translation>
    </message>
    <message>
        <source>Stop Screen Recording</source>
        <translation>หยุดการบันทึกหน้าจอ</translation>
    </message>
    <message>
        <source>Alt+R</source>
        <translation>Alt+R</translation>
    </message>
    <message>
        <source>Esc</source>
        <translation>Esc</translation>
    </message>
    <message>
        <source>Stop current action</source>
        <translation>หยุดการกระทำในปัจจุบัน</translation>
    </message>
    <message>
        <source>Go to Fullscreen</source>
        <translation>เต็มหน้าจอ</translation>
    </message>
    <message>
        <source>Exit Fullscreen</source>
        <translation>ออกจากเต็มหน้าจอ</translation>
    </message>
    <message>
        <source>Minimize</source>
        <translation>ย่อขนาด</translation>
    </message>
    <message>
        <source>Maximize</source>
        <translation>เพิ่มขนาด</translation>
    </message>
    <message>
        <source>Restore Down</source>
        <translation>การคืนค่าลง</translation>
    </message>
    <message>
        <source>Alt+Enter</source>
        <translation>Alt+Enter</translation>
    </message>
    <message>
        <source>Alt+Return</source>
        <translation>Alt+Return</translation>
    </message>
    <message>
        <source>Ctrl+F</source>
        <translation>Ctrl+F</translation>
    </message>
    <message>
        <source>Show Message</source>
        <translation>แสดงข้อความ</translation>
    </message>
    <message>
        <source>Show Version Mismatch Message</source>
        <translation>แสดงรุ่นไม่ตรงกันข้อความ</translation>
    </message>
    <message>
        <source>Show Beta Version Warning Message</source>
        <translation>แสดงเวอร์ชันเบต้าข้อความคำเตือน</translation>
    </message>
    <message>
        <source>Open in Browser...</source>
        <translation>เปิดในเบราว์เซอร์ ...</translation>
    </message>
    <message>
        <source>System Administration...</source>
        <translation>ผู้ดูแลระบบ...</translation>
    </message>
    <message>
        <source>Ctrl+Alt+A</source>
        <translation>Ctrl+Alt+A</translation>
    </message>
    <message>
        <source>Open Web Client...</source>
        <translation>เปิดเว็บ ไคลแอนต์ ...</translation>
    </message>
    <message>
        <source>System Update...</source>
        <translation>อัพเดทระบบ...</translation>
    </message>
    <message>
        <source>Local Settings...</source>
        <translation>การตั้งค่าภายใน...</translation>
    </message>
    <message>
        <source>Ctrl+E</source>
        <translation>Ctrl+E</translation>
    </message>
    <message>
        <source>Ctrl+L</source>
        <translation>Ctrl+L</translation>
    </message>
    <message>
        <source>Ctrl+M</source>
        <translation>Ctrl+M</translation>
    </message>
    <message>
        <source>Merge Systems...</source>
        <translation>ผสานระบบ ...</translation>
    </message>
    <message>
        <source>How-to Videos and FAQ...</source>
        <translation>วิธีการวิดีโอและคำถามที่พบบ่อย ...</translation>
    </message>
    <message>
        <source>About...</source>
        <translation>เกี่ยวกับ...</translation>
    </message>
    <message>
        <source>F1</source>
        <translation>F1</translation>
    </message>
    <message>
        <source>Exit</source>
        <translation>ออก</translation>
    </message>
    <message>
        <source>Alt+F4</source>
        <translation>Alt+F4</translation>
    </message>
    <message>
        <source>Server...</source>
        <translation>เซิร์ฟเวอร์...</translation>
    </message>
    <message>
        <source>Open in Layout</source>
        <translation>เปิดในหน้าต่างใหม่</translation>
    </message>
    <message>
        <source>Open</source>
        <translation>เปิด</translation>
    </message>
    <message>
        <source>Monitor</source>
        <translation>หน้าจอ</translation>
    </message>
    <message>
        <source>Open in New Tab</source>
        <translation>เปิดในแท๊ปใหม่</translation>
    </message>
    <message>
        <source>Open in New Window</source>
        <translation>เปิดหน้าต่างใหม่</translation>
    </message>
    <message>
        <source>Open Layouts</source>
        <translation>เปิดเคร้าโครง</translation>
    </message>
    <message>
        <source>Open Layout(s)</source>
        <translation>เปิดเค้าโครง(s)</translation>
    </message>
    <message>
        <source>Open Video Wall(s)</source>
        <translation>เปิด Video Wall(s)</translation>
    </message>
    <message>
        <source>Open Containing Folder</source>
        <translation>เปิดโฟลเดอร์</translation>
    </message>
    <message>
        <source>Ctrl+Enter</source>
        <translation>Ctrl+Enter</translation>
    </message>
    <message>
        <source>Ctrl+Return</source>
        <translation>Ctrl+Return</translation>
    </message>
    <message>
        <source>Identify</source>
        <translation>แยกแยะ</translation>
    </message>
    <message>
        <source>Attach to Video Wall...</source>
        <translation>แนบไปกับ Video Wall...</translation>
    </message>
    <message>
        <source>Switch to Video Wall mode...</source>
        <translation>เปลี่ยนโหมดเป็น Video Wall...</translation>
    </message>
    <message>
        <source>Save Current Matrix</source>
        <translation>บันทึก Matrix ปัจจุบัน</translation>
    </message>
    <message>
        <source>Load Matrix</source>
        <translation>โหลด Matrix</translation>
    </message>
    <message>
        <source>Delete</source>
        <translation>ลบ</translation>
    </message>
    <message>
        <source>Del</source>
        <translation>ลบ</translation>
    </message>
    <message>
        <source>Update Layout</source>
        <translation>อัพเดทเค้าโครง</translation>
    </message>
    <message>
        <source>Stop Video Wall</source>
        <translation>หยุด Video Wall</translation>
    </message>
    <message>
        <source>Detach Layout</source>
        <translation>แยกเค้าโครง</translation>
    </message>
    <message>
        <source>Save Layout</source>
        <translation>บันทึกเค้าโครง</translation>
    </message>
    <message>
        <source>Save Layout As...</source>
        <translation>บันทึกเค้าโครงเป็น...</translation>
    </message>
    <message>
        <source>Maximize Item</source>
        <translation>ขยายเต็มจอ</translation>
    </message>
    <message>
        <source>Enter</source>
        <translation>Enter</translation>
    </message>
    <message>
        <source>Return</source>
        <translation>Return</translation>
    </message>
    <message>
        <source>Restore Item</source>
        <translation>กลับสู่ปรกติ</translation>
    </message>
    <message>
        <source>Show Info</source>
        <translation>แสดงข้อมูล</translation>
    </message>
    <message>
        <source>Alt+I</source>
        <translation>Alt+I</translation>
    </message>
    <message>
        <source>Hide Info</source>
        <translation>ซ่อนข้อมูล</translation>
    </message>
    <message>
        <source>Toggle Info</source>
        <translation>สลับข้อมูล</translation>
    </message>
    <message>
        <source>Change Resolution...</source>
        <translation>เปลี่ยนความละเอียด ...</translation>
    </message>
    <message>
        <source>Auto</source>
        <translation>อัตโนมัติ</translation>
    </message>
    <message>
        <source>Low</source>
        <translation>ต่ำ</translation>
    </message>
    <message>
        <source>High</source>
        <translation>สูง</translation>
    </message>
    <message>
        <source>PTZ...</source>
        <translation>PTZ...</translation>
    </message>
    <message>
        <source>Save Current Position...</source>
        <translation>บันทึกตำแหน่งปัจจุบัน...</translation>
    </message>
    <message>
        <source>Manage...</source>
        <translation>จัดการ...</translation>
    </message>
    <message>
        <source>Calibrate Fisheye</source>
        <translation>ปรับเทียบกับ ฟิชอาย</translation>
    </message>
    <message>
        <source>Toggle Resolution Mode</source>
        <translation>สลับโหมดความละเอียด</translation>
    </message>
    <message>
        <source>Show Motion/Smart Search</source>
        <translation>แสดงโมชั่น / ค้นหาละเอียด</translation>
    </message>
    <message>
        <source>Show Motion</source>
        <translation>แสดงความเคลื่อนไหว</translation>
    </message>
    <message>
        <source>Alt+G</source>
        <translation>Alt+G</translation>
    </message>
    <message>
        <source>Hide Motion/Smart Search</source>
        <translation>ซ่อนโมชั่น / ค้นหาละเอียด</translation>
    </message>
    <message>
        <source>Hide Motion</source>
        <translation>ซ่อนความเคลื่อนไหว</translation>
    </message>
    <message>
        <source>Clear Motion Selection</source>
        <translation>ล้างการเลือกความเคลื่อนไหว</translation>
    </message>
    <message>
        <source>Toggle Smart Search</source>
        <translation>สลับสมาร์ทค้นหา</translation>
    </message>
    <message>
        <source>Check File Watermark</source>
        <translation>ตรวจสอบไฟล์ลายน้ำ</translation>
    </message>
    <message>
        <source>Alt+C</source>
        <translation>Alt+C</translation>
    </message>
    <message>
        <source>Take Screenshot</source>
        <translation>ใช้ภาพหน้าจอ</translation>
    </message>
    <message>
        <source>Alt+S</source>
        <translation>Alt+S</translation>
    </message>
    <message>
        <source>Image Enhancement...</source>
        <translation>การเพิ่มประสิทธิภาพของภาพ ...</translation>
    </message>
    <message>
        <source>Alt+J</source>
        <translation>Alt+J</translation>
    </message>
    <message>
        <source>Create Zoom Window</source>
        <translation>สร้างหน้าต่างซูม</translation>
    </message>
    <message>
        <source>Rotate to...</source>
        <translation>หมุนไป ...</translation>
    </message>
    <message>
        <source>0 degrees</source>
        <translation>0 องศา</translation>
    </message>
    <message>
        <source>90 degrees</source>
        <translation>90 องศา</translation>
    </message>
    <message>
        <source>180 degrees</source>
        <translation>180 องศา</translation>
    </message>
    <message>
        <source>270 degrees</source>
        <translation>270 องศา</translation>
    </message>
    <message>
        <source>Remove from Layout</source>
        <translation>ลบออกจากเค้าโครง</translation>
    </message>
    <message>
        <source>Rename</source>
        <translation>เปลี่ยนชื่อ</translation>
    </message>
    <message>
        <source>F2</source>
        <translation>F2</translation>
    </message>
    <message>
        <source>Delete from Disk</source>
        <translation>ลบจากดิสก์</translation>
    </message>
    <message>
        <source>Set as Layout Background</source>
        <translation>กำหนดเป็นเค้าโครงพื้นหลัง</translation>
    </message>
    <message>
        <source>User Settings...</source>
        <translation>การตั้งค่าผู้ใช้งาน...</translation>
    </message>
    <message>
        <source>Layout Settings...</source>
        <translation>การตั้งค่าเค้าโครง...</translation>
    </message>
    <message>
        <source>Video Wall Settings...</source>
        <translation>การตั้งค่า Video Wall...</translation>
    </message>
    <message>
        <source>Ping...</source>
        <translation>Ping...</translation>
    </message>
    <message>
        <source>Server Logs...</source>
        <translation>บันทึกเซิร์ฟเวอร์ ...</translation>
    </message>
    <message>
        <source>Server Diagnostics...</source>
        <translation>วิเคราะห์เซิร์ฟเวอร์ ...</translation>
    </message>
    <message>
        <source>Server Settings...</source>
        <translation>การตั้งค่าเซิร์ฟเวอร์ ...</translation>
    </message>
    <message>
        <source>Merge to Currently Connected System...</source>
        <translation>ผสานการเชื่อมต่อกับระบบปัจจุบัน ...</translation>
    </message>
    <message>
        <source>Change Cell Aspect Ratio...</source>
        <translation>เปลี่ยนเซลล์อัตราส่วน ...</translation>
    </message>
    <message>
        <source>Change Cell Spacing...</source>
        <translation>เปลี่ยนระยะห่างของเซลล์ ...</translation>
    </message>
    <message>
        <source>None</source>
        <translation>ไม่มี</translation>
    </message>
    <message>
        <source>Small</source>
        <translation>เล็ก</translation>
    </message>
    <message>
        <source>Medium</source>
        <translation>ปานกลาง</translation>
    </message>
    <message>
        <source>Large</source>
        <translation>ใหญ่</translation>
    </message>
    <message>
        <source>Start Tour</source>
        <translation>เริ่มต้นทัวร์</translation>
    </message>
    <message>
        <source>Stop Tour</source>
        <translation>หยุดทัวร์</translation>
    </message>
    <message>
        <source>Alt+T</source>
        <translation>Alt+T</translation>
    </message>
    <message>
        <source>Close</source>
        <translation>ปิด</translation>
    </message>
    <message>
        <source>Ctrl+W</source>
        <translation>Ctrl+W</translation>
    </message>
    <message>
        <source>Close All But This</source>
        <translation>ปิดทั้งหมด แต่นี้</translation>
    </message>
    <message>
        <source>Mark Selection Start</source>
        <translation>กำหนดการเลือกเริ่มต้น</translation>
    </message>
    <message>
        <source>[</source>
        <translation>[</translation>
    </message>
    <message>
        <source>Mark Selection End</source>
        <translation>กำหนดการเลือกสุดท้าย</translation>
    </message>
    <message>
        <source>]</source>
        <translation>]</translation>
    </message>
    <message>
        <source>Clear Selection</source>
        <translation>ล้างส่วนที่เลือก</translation>
    </message>
    <message>
        <source>Zoom to Selection</source>
        <translation>ซูมที่จะเลือก</translation>
    </message>
    <message>
        <source>Edit Bookmark...</source>
        <translation>แก้ไขคั่นหน้า...</translation>
    </message>
    <message>
        <source>Remove Bookmark...</source>
        <translation>ลบคั่นหน้า...</translation>
    </message>
    <message>
        <source>Export Selected Area...</source>
        <translation>เลือกพิ้นที่ส่งออก...</translation>
    </message>
    <message>
        <source>Export Multi-Video...</source>
        <translation>ส่งออก หลายวีดีโอ...</translation>
    </message>
    <message>
        <source>Preview Search...</source>
        <translation>แสดงการค้นหา...</translation>
    </message>
    <message>
        <source>Ctrl+Alt+Shift++</source>
        <translation>Ctrl+Alt+Shift++</translation>
    </message>
    <message>
        <source>Increment Debug Counter</source>
        <translation>เพิ่ม Debug เคาน์เตอร์</translation>
    </message>
    <message>
        <source>Ctrl+Alt+Shift+-</source>
        <translation>Ctrl+Alt+Shift+-</translation>
    </message>
    <message>
        <source>Decrement Debug Counter</source>
        <translation>ลดการแก้ปัญหาตัวนับ</translation>
    </message>
    <message>
        <source>Ctrl+Alt+Shift+R</source>
        <translation>Ctrl+Alt+Shift+R</translation>
    </message>
    <message>
        <source>Show Resource Pool</source>
        <translation>แสดงทรัพยากรร่วมกัน</translation>
    </message>
    <message>
        <source>Calibrate PTZ</source>
        <translation>การปรับเทียบ PTZ</translation>
    </message>
    <message>
        <source>Get PTZ Position</source>
        <translation>ได้รับตำแหน่ง PTZ</translation>
    </message>
    <message>
        <source>Ctrl+Alt+Shift+D</source>
        <translation>Ctrl+Alt+Shift+D</translation>
    </message>
    <message>
        <source>Debug Control Panel</source>
        <translation>แผงควบคุมตรวจแก้จุดบกพร่อง</translation>
    </message>
    <message>
        <source>Space</source>
        <translation>ช่องว่าง</translation>
    </message>
    <message>
        <source>Play</source>
        <translation>เล่น</translation>
    </message>
    <message>
        <source>Pause</source>
        <translation>หยุด</translation>
    </message>
    <message>
        <source>Ctrl+Left</source>
        <translation>Ctrl+Left</translation>
    </message>
    <message>
        <source>Previous Frame</source>
        <translation>เฟรมก่อนหน้า</translation>
    </message>
    <message>
        <source>Ctrl+Right</source>
        <translation>Ctrl+Right</translation>
    </message>
    <message>
        <source>Next Frame</source>
        <translation>เฟรมต่อไป</translation>
    </message>
    <message>
        <source>Z</source>
        <translation>Z</translation>
    </message>
    <message>
        <source>To Start</source>
        <translation>เริ่ม</translation>
    </message>
    <message>
        <source>X</source>
        <translation>X</translation>
    </message>
    <message>
        <source>To End</source>
        <translation>จบ</translation>
    </message>
    <message>
        <source>Ctrl+Up</source>
        <translation>Ctrl+Up</translation>
    </message>
    <message>
        <source>Volume Down</source>
        <translation>ปรับเสียงลง</translation>
    </message>
    <message>
        <source>Ctrl+Down</source>
        <translation>Ctrl+Down</translation>
    </message>
    <message>
        <source>Volume Up</source>
        <translation>ปรับเสียงขึ้น</translation>
    </message>
    <message>
        <source>M</source>
        <translation>M</translation>
    </message>
    <message>
        <source>Toggle Mute</source>
        <translation>สลับเสียง</translation>
    </message>
    <message>
        <source>L</source>
        <translation>L</translation>
    </message>
    <message>
        <source>Jump to Live</source>
        <translation>ข้ามไปยังภาพสด</translation>
    </message>
    <message>
        <source>S</source>
        <translation>S</translation>
    </message>
    <message>
        <source>Synchronize Streams</source>
        <translation>ประสาน สตรีม</translation>
    </message>
    <message>
        <source>Disable Stream Synchronization</source>
        <translation>ปิดการใช้งานการประสานข้อมูลสตรีม</translation>
    </message>
    <message>
        <source>Show Thumbnails</source>
        <translation>แสดงภาพขนาดย่อ</translation>
    </message>
    <message>
        <source>Hide Thumbnails</source>
        <translation>ซ่อนภาพขนาดย่อ</translation>
    </message>
    <message>
        <source>Show Calendar</source>
        <translation>แสดงปฎิทิน</translation>
    </message>
    <message>
        <source>Hide Calendar</source>
        <translation>ซ่อนปฎิทิน</translation>
    </message>
    <message>
        <source>Show Title Bar</source>
        <translation>แสดงแถบชื่อเรื่อง</translation>
    </message>
    <message>
        <source>Hide Title Bar</source>
        <translation>ซ่อนแถบชื่อเรื่อง</translation>
    </message>
    <message>
        <source>Pin Tree</source>
        <translation>Pin Tree</translation>
    </message>
    <message>
        <source>Unpin Tree</source>
        <translation>Unpin Tree</translation>
    </message>
    <message>
        <source>Show Tree</source>
        <translation>แสดง Tree</translation>
    </message>
    <message>
        <source>Hide Tree</source>
        <translation>ซ่อน Tree</translation>
    </message>
    <message>
        <source>Show Timeline</source>
        <translation>แสดง Timeline</translation>
    </message>
    <message>
        <source>Hide Timeline</source>
        <translation>ซ่อน Timeline</translation>
    </message>
    <message>
        <source>Pin Notifications</source>
        <translation>การแจ้งเตือน Pin</translation>
    </message>
    <message>
        <source>Unpin Notifications</source>
        <translation>การแจ้งเตือน Unpin</translation>
    </message>
    <message>
        <source>Ctrl+Alt+T</source>
        <translation>Ctrl+Alt+T</translation>
    </message>
    <message>
        <source>Disable Background Animation</source>
        <translation>ปิดการใช้งานภาพเคลื่อนไหวพื้นหลัง</translation>
    </message>
    <message>
        <source>Enable Background Animation</source>
        <translation>เปิดการใช้งานภาพพื้นหลัง</translation>
    </message>
    <message>
        <source>File Settings...</source>
        <translation>ตั้งค่าแฟ้มข้อมูล...</translation>
    </message>
    <message>
        <source>Ask About Statistics Reporting</source>
        <translation>สอบถามข้อมูลเกี่ยวกับสถิติการรายงาน</translation>
    </message>
    <message>
        <source>Drop Resources into New Layout</source>
        <translation>วางข้อมูลในรูปแบบใหม่</translation>
    </message>
    <message>
        <source>Select Time Server</source>
        <translation>เลือกเวลาเซิร์ฟเวอร์</translation>
    </message>
    <message>
        <source>Activate PTZ Object</source>
        <translation>เปิดใช้งาน PTZ</translation>
    </message>
    <message>
        <source>User Management...</source>
        <translation>การจัดการผู้ใช้ ...</translation>
    </message>
    <message>
        <source>Audit Trail...</source>
        <translation>ตรวจสอบเส้นทาง ...</translation>
    </message>
    <message>
        <source>Add Device(s)...</source>
        <translation>เพิ่มอุปกรณ์ (s) ...</translation>
    </message>
    <message>
        <source>Failover Priority...</source>
        <translation>ลำดับความสำคัญล้มเหลว ...</translation>
    </message>
    <message>
        <source>Move Devices</source>
        <translation>ย้ายอุปกรณ์</translation>
    </message>
    <message>
        <source>Move Cameras</source>
        <translation>ย้ายกล้อง</translation>
    </message>
    <message>
        <source>Device Diagnostics...</source>
        <translation>อุปกรณ์การตรวจสอบ ...</translation>
    </message>
    <message>
        <source>Camera Diagnostics...</source>
        <translation>การตรวจสอบของกล้อง ...</translation>
    </message>
    <message>
        <source>Devices List</source>
        <translation>รายชื่ออุปกรณ์</translation>
    </message>
    <message>
        <source>Cameras List</source>
        <translation></translation>
    </message>
    <message>
        <source>Check Device Issues...</source>
        <translation>ตรวจสอบปัญหาที่อุปกรณ์ ...</translation>
    </message>
    <message>
        <source>Check Devices Issues...</source>
        <translation>ตรวจสอบปัญหาที่อุปกรณ์ ...</translation>
    </message>
    <message>
        <source>Check Camera Issues...</source>
        <translation>ตรวจสอบปัญหาที่กล้อง ...</translation>
    </message>
    <message>
        <source>Check Cameras Issues...</source>
        <translation>ตรวจสอบปัญหาที่กล้อง ...</translation>
    </message>
    <message>
        <source>Device Rules...</source>
        <translation>ข้อกำหนดอุปกรณ์ ...</translation>
    </message>
    <message>
        <source>Devices Rules...</source>
        <translation>ข้อกำหนดอุปกรณ์ ...</translation>
    </message>
    <message>
        <source>Camera Rules...</source>
        <translation>ข้อกำหนดกล้อง ...</translation>
    </message>
    <message>
        <source>Cameras Rules...</source>
        <translation>ข้อกำหนดกล้อง ...</translation>
    </message>
    <message>
        <source>Device Settings...</source>
        <translation>การตั้งค่าอุปกรณ์ ...</translation>
    </message>
    <message>
        <source>Devices Settings...</source>
        <translation>การตั้งค่าอุปกรณ์ ...</translation>
    </message>
    <message>
        <source>Camera Settings...</source>
        <translation>การตั้งค่ากล้อง ...</translation>
    </message>
    <message>
        <source>Cameras Settings...</source>
        <translation>การตั้งค่ากล้อง ...</translation>
    </message>
    <message>
        <source>Devices List by Server...</source>
        <translation>รายชื่ออุปกรณ์โดยเซิร์ฟเวอร์ ...</translation>
    </message>
    <message>
        <source>Cameras List by Server...</source>
        <translation>รายชื่ออุปกรณ์โดยเซิร์ฟเวอร์ ...</translation>
    </message>
    <message>
        <source>Cameras to Backup...</source>
        <translation type="unfinished"></translation>
    </message>
    <message>
        <source>Ctrl+B</source>
        <translation type="unfinished"></translation>
    </message>
    <message>
        <source>Show Bookmarks</source>
        <translation type="unfinished"></translation>
    </message>
    <message>
        <source>Hide Bookmarks</source>
        <translation type="unfinished"></translation>
    </message>
    <message>
        <source>Pin Calendar</source>
        <translation type="unfinished"></translation>
    </message>
    <message>
        <source>Unpin Calendar</source>
        <translation type="unfinished"></translation>
    </message>
    <message>
        <source>I/O Module Diagnostics...</source>
        <translation type="unfinished"></translation>
    </message>
    <message>
        <source>Web Client...</source>
        <translation type="unfinished"></translation>
    </message>
    <message>
        <source>Bookmark Search...</source>
        <translation type="unfinished"></translation>
    </message>
    <message>
        <source>Open in Alarm Layout</source>
        <translation type="unfinished"></translation>
    </message>
    <message>
        <source>Check I/O Module Issues...</source>
        <translation type="unfinished"></translation>
    </message>
    <message>
        <source>Check I/O Modules Issues...</source>
        <translation type="unfinished"></translation>
    </message>
    <message>
        <source>I/O Module Rules...</source>
        <translation type="unfinished"></translation>
    </message>
    <message>
        <source>I/O Modules Rules...</source>
        <translation type="unfinished"></translation>
    </message>
    <message>
        <source>I/O Module Settings...</source>
        <translation type="unfinished"></translation>
    </message>
    <message>
        <source>I/O Modules Settings...</source>
        <translation type="unfinished"></translation>
    </message>
    <message>
        <source>Remove Bookmarks...</source>
        <translation type="unfinished"></translation>
    </message>
    <message>
        <source>Monitor in New Tab</source>
        <translation type="unfinished"></translation>
    </message>
    <message>
        <source>Monitor in New Window</source>
        <translation type="unfinished"></translation>
    </message>
    <message>
        <source>Open Layout in New Tab</source>
        <translation type="unfinished"></translation>
    </message>
    <message>
        <source>Open Layout(s) in New Window</source>
        <translation type="unfinished"></translation>
    </message>
    <message>
        <source>Open Current Layout in New Window</source>
        <translation type="unfinished"></translation>
    </message>
    <message>
        <source>Add Bookmark...</source>
        <translation type="unfinished"></translation>
    </message>
</context>
<context>
    <name>QnAdjustVideoDialog</name>
    <message>
        <source>Image Enhancement</source>
        <translation>การเพิ่มประสิทธิภาพของภาพ</translation>
    </message>
    <message>
        <source>Image Enhancement - %1</source>
        <translation>การเพิ่มประสิทธิภาพของภาพ  - %1</translation>
    </message>
</context>
<context>
    <name>QnAggregationWidget</name>
    <message>
        <source>sec</source>
        <translation></translation>
    </message>
    <message>
        <source>min</source>
        <translation></translation>
    </message>
    <message>
        <source>hrs</source>
        <translation></translation>
    </message>
    <message>
        <source>days</source>
        <translation></translation>
    </message>
</context>
<context>
    <name>QnAlarmLayoutResource</name>
    <message>
        <source>Alarms</source>
        <translation type="unfinished"></translation>
    </message>
</context>
<context>
    <name>QnAuditLogDialog</name>
    <message>
        <source>Play this</source>
        <translation>เล่นสิ่งนี้</translation>
    </message>
    <message>
        <source>Copy Selection to Clipboard</source>
        <translation>คัดลอกส่วนที่เลือกไปยังคลิปบอร์ด</translation>
    </message>
    <message>
        <source>Export Selection to File...</source>
        <translation>เลือกส่งออกไปยังแฟ้ม ...</translation>
    </message>
    <message>
        <source>Select All</source>
        <translation>เลือกทั้งหมด</translation>
    </message>
    <message>
        <source>Search</source>
        <translation>ค้นหา</translation>
    </message>
    <message>
        <source>Information</source>
        <translation>ข้อมูล</translation>
    </message>
    <message>
        <source>No archive data for that position left</source>
        <translation>ไม่มีข้อมูลที่เก็บสำหรับตำแหน่งที่เหลือ</translation>
    </message>
    <message>
        <source>Export selected records to a file</source>
        <translation>ระเบียนที่เลือกส่งออกไปยังแฟ้ม</translation>
    </message>
    <message>
        <source>Audit log replay</source>
        <translation>ตรวจสอบการเล่นใหม่ ล็อก</translation>
    </message>
    <message>
        <source>Devices</source>
        <translation>อุปกรณ์</translation>
    </message>
    <message>
        <source>Cameras</source>
        <translation>กล้อง</translation>
    </message>
    <message>
        <source>Device actions</source>
        <translation>การกระทำของอุปกรณ์</translation>
    </message>
    <message>
        <source>Camera actions</source>
        <translation>การกระทำของกล้อง</translation>
    </message>
    <message>
        <source>This resources are already removed from the system</source>
        <translation type="unfinished"></translation>
    </message>
</context>
<context>
    <name>QnAuditLogModel</name>
    <message>
        <source>%1d </source>
        <translation>%1d </translation>
    </message>
    <message>
        <source>%1h </source>
        <translation>%1h </translation>
    </message>
    <message>
        <source>%1m </source>
        <translation>%1m </translation>
    </message>
    <message>
        <source>Unknown</source>
        <translation>ไม่ทราบ</translation>
    </message>
    <message>
        <source>Unsuccessful login</source>
        <translation>เข้าสู่ระบบที่ประสบความสำเร็จ</translation>
    </message>
    <message>
        <source>Login</source>
        <translation>ชื่อผู้ใช้</translation>
    </message>
    <message>
        <source>User updated</source>
        <translation>ปรับปรุง ผู้ใช้</translation>
    </message>
    <message>
        <source>Watching live</source>
        <translation>ดูถ่ายทอดสด</translation>
    </message>
    <message>
        <source>Watching archive</source>
        <translation>ดูที่ เก็บไว้</translation>
    </message>
    <message>
        <source>Exporting video</source>
        <translation>การส่งออกวิดีโอ</translation>
    </message>
    <message>
        <source>System name changed</source>
        <translation>ระบบเปลี่ยนชื่อ</translation>
    </message>
    <message>
        <source>System merge</source>
        <translation>ผสานระบบ</translation>
    </message>
    <message>
        <source>General settings updated</source>
        <translation>การปรับปรุงการตั้งค่าทั่วไป</translation>
    </message>
    <message>
        <source>Server updated</source>
        <translation>การปรับปรุงเซิร์ฟเวอร์</translation>
    </message>
    <message>
        <source>Business rule updated</source>
        <translation>การปรับปรุง กฎ ธุรกิจ</translation>
    </message>
    <message>
        <source>Server removed</source>
        <translation>ลบ เซิร์ฟเวอร์ ออก</translation>
    </message>
    <message>
        <source>Business rule removed</source>
        <translation>ลบ กฎ ทางธุรกิจออก</translation>
    </message>
    <message>
        <source>User removed</source>
        <translation>ลบ ผู้ใช้ ออก</translation>
    </message>
    <message>
        <source>Business rule reseted</source>
        <translation>การตั้งค่า กฎ ทางธุรกิจ</translation>
    </message>
    <message>
        <source>Database restored</source>
        <translation>เรียกคืน ฐานข้อมูล</translation>
    </message>
    <message>
        <source>Play this</source>
        <translation>เล่นสิ่งนี้</translation>
    </message>
    <message>
        <source>Settings</source>
        <translation>การตั้งค่า</translation>
    </message>
    <message>
        <source>%1 - %2, </source>
        <translation>%1 - %2, </translation>
    </message>
    <message numerus="yes">
        <source>%n action(s)</source>
        <translation>
            <numerusform>%n การกระทำ(s)</numerusform>
        </translation>
    </message>
    <message>
        <source>Session begins</source>
        <translation>เซสชั่นเริ่มต้น</translation>
    </message>
    <message>
        <source>Session ends</source>
        <translation>เซสชั่นจบ</translation>
    </message>
    <message>
        <source>Duration</source>
        <translation>ระยะเวลา</translation>
    </message>
    <message>
        <source>User</source>
        <translation>ผู้ใช้</translation>
    </message>
    <message>
        <source>IP</source>
        <translation>IP</translation>
    </message>
    <message>
        <source>Activity</source>
        <translation>กิจกรรม</translation>
    </message>
    <message>
        <source>Date</source>
        <translation>วันที่</translation>
    </message>
    <message>
        <source>Time</source>
        <translation>เวลา</translation>
    </message>
    <message>
        <source>Description</source>
        <translation>รายละเอียด</translation>
    </message>
    <message>
        <source>View it</source>
        <translation>ดู ตอนนี้</translation>
    </message>
    <message>
        <source>Click to expand</source>
        <translation>คลิกเพื่อขยาย</translation>
    </message>
    <message>
        <source>E-mail settings changed</source>
        <translation>เปลี่ยนแปลงการตั้งค่าอีเมล</translation>
    </message>
    <message>
        <source>Device updated</source>
        <translation>การปรับปรุงอุปกรณ์</translation>
    </message>
    <message>
        <source>Camera updated</source>
        <translation>การปรับปรุงกล้อง</translation>
    </message>
    <message>
        <source>Device added</source>
        <translation>เพิ่มอุปกรณ์</translation>
    </message>
    <message>
        <source>Camera added</source>
        <translation>เพิ่มกล้อง</translation>
    </message>
    <message>
        <source>Device removed</source>
        <translation>ลบอุปกรณ์</translation>
    </message>
    <message>
        <source>Camera removed</source>
        <translation>ลบกล้อง</translation>
    </message>
    <message>
        <source>Device name</source>
        <translation>ชื่ออุปกรณ์</translation>
    </message>
    <message>
        <source>Camera name</source>
        <translation>ชื่อกล้อง</translation>
    </message>
    <message>
        <source>Red mark means that the archive is still available</source>
        <translation type="unfinished"></translation>
    </message>
</context>
<context>
    <name>QnBackupCamerasDialog</name>
    <message>
        <source>Select Devices to Backup...</source>
        <translation type="unfinished"></translation>
    </message>
    <message>
        <source>Select Cameras to Backup...</source>
        <translation type="unfinished"></translation>
    </message>
</context>
<context>
    <name>QnBackupScheduleDialog</name>
    <message>
        <source>Until finished</source>
        <translation type="unfinished"></translation>
    </message>
</context>
<context>
    <name>QnBlinkingImageButtonWidget</name>
    <message numerus="yes">
        <source>You have %n notifications</source>
        <translation>
            <numerusform>คุณมีการแจ้งเตือน %n</numerusform>
        </translation>
    </message>
    <message>
        <source>You have new notifications.</source>
        <translation>คุณมีการแจ้งเตือนใหม่.</translation>
    </message>
</context>
<context>
    <name>QnBookmarkWidget</name>
    <message>
        <source>Do not lock archive</source>
        <translation type="unfinished"></translation>
    </message>
    <message>
        <source>1 month</source>
        <translation type="unfinished">1 เดือน</translation>
    </message>
    <message>
        <source>3 month</source>
        <translation type="unfinished">3 เดือน</translation>
    </message>
    <message>
        <source>6 month</source>
        <translation type="unfinished">6 เดือน</translation>
    </message>
    <message>
        <source>year</source>
        <translation type="unfinished">ปี</translation>
    </message>
</context>
<context>
    <name>QnBuildNumberDialog</name>
    <message>
        <source>Error</source>
        <translation>ข้อผิดพลาด</translation>
    </message>
    <message>
        <source>The password you have entered is not valid.</source>
        <translation>กรุณาใส่รหัสผ่าน.</translation>
    </message>
</context>
<context>
    <name>QnBusinessResourceValidationStrings</name>
    <message numerus="yes">
        <source>%1 of %n devices</source>
        <translation type="unfinished">
            <numerusform>%1 ของ%n อุปกรณ์</numerusform>
        </translation>
    </message>
    <message numerus="yes">
        <source>%1 of %n cameras</source>
        <translation type="unfinished">
            <numerusform>%1 ของ%n กล้อง</numerusform>
        </translation>
    </message>
    <message>
        <source>&lt;Any Device&gt;</source>
        <translation>&lt;อุปกรณ์ อื่น ๆ&gt;</translation>
    </message>
    <message>
        <source>&lt;Any Camera&gt;</source>
        <translation>&lt;กล้อง อื่น ๆ &gt;</translation>
    </message>
    <message>
        <source>Select at least one device</source>
        <translation type="unfinished">เลือกอุปกรณ์อย่างน้อยหนึ่ง</translation>
    </message>
    <message>
        <source>Select at least one camera</source>
        <translation type="unfinished">เลือกอย่างน้อยหนึ่งกล้อง</translation>
    </message>
    <message numerus="yes">
        <source>%1 of %n I/O modules</source>
        <translation type="unfinished">
            <numerusform></numerusform>
        </translation>
    </message>
</context>
<context>
    <name>QnBusinessRuleItemDelegate</name>
    <message>
        <source>For All Users</source>
        <translation>สำหรับผู้ใช้ทั้งหมด</translation>
    </message>
    <message>
        <source>For Administrators Only</source>
        <translation>สำหรับผู้ดูแลระบบเท่านั้น</translation>
    </message>
</context>
<context>
    <name>QnBusinessRuleViewModel</name>
    <message>
        <source>Error: %1</source>
        <translation>ผิดพลาด: %1</translation>
    </message>
    <message>
        <source>&lt;System&gt;</source>
        <translation>ระบบ</translation>
    </message>
    <message>
        <source>&lt;Any Server&gt;</source>
        <translation>เซอร์ฟเวอร์</translation>
    </message>
    <message numerus="yes">
        <source>%n Server(s)</source>
        <translation>
            <numerusform>%n เซอร์ฟเวอร์</numerusform>
        </translation>
    </message>
    <message>
        <source>Instant</source>
        <translation>ทางด่วน</translation>
    </message>
    <message numerus="yes">
        <source>Every %n days</source>
        <translation>
            <numerusform>ทุก  %n วัน</numerusform>
        </translation>
    </message>
    <message numerus="yes">
        <source>Every %n hours</source>
        <translation>
            <numerusform>ทุก %n ชั่วโมง</numerusform>
        </translation>
    </message>
    <message numerus="yes">
        <source>Every %n minutes</source>
        <translation>
            <numerusform>ทุก %n นาที</numerusform>
        </translation>
    </message>
    <message numerus="yes">
        <source>Every %n seconds</source>
        <translation>
            <numerusform>ทุก %n วินาที</numerusform>
        </translation>
    </message>
    <message>
        <source>Stops</source>
        <translation>หยุด</translation>
    </message>
    <message>
        <source>Starts</source>
        <translation>เริ่ม</translation>
    </message>
    <message>
        <source>Administrators Only</source>
        <translation>ผู้ดูแลระบบเท่านั้น</translation>
    </message>
    <message>
        <source>All Users</source>
        <translation>ผู้ใช้ทั้งหมด</translation>
    </message>
    <message>
        <source>Select Sound</source>
        <translation>เลือกเสียง</translation>
    </message>
    <message>
        <source>Enter Text</source>
        <translation>ป้อนข้อความ</translation>
    </message>
    <message>
        <source>&lt;Any Device&gt;</source>
        <translation>&lt;อุปกรณ์ อื่น ๆ&gt;</translation>
    </message>
    <message>
        <source>&lt;Any Camera&gt;</source>
        <translation>&lt;กล้อง อื่น ๆ &gt;</translation>
    </message>
    <message>
        <source>Select at least one device</source>
        <translation>เลือกอุปกรณ์อย่างน้อยหนึ่ง</translation>
    </message>
    <message>
        <source>Select at least one camera</source>
        <translation>เลือกอย่างน้อยหนึ่งกล้อง</translation>
    </message>
    <message>
        <source>Occurs</source>
        <translation>เกิดขึ้น</translation>
    </message>
    <message>
        <source>Source camera</source>
        <translation type="unfinished"></translation>
    </message>
    <message>
        <source>Source and %n more cameras</source>
        <translation type="unfinished"></translation>
    </message>
    <message>
        <source>N/A</source>
        <translation type="unfinished"></translation>
    </message>
</context>
<context>
    <name>QnBusinessRuleWidget</name>
    <message>
        <source>to</source>
        <extracomment>&quot;to&quot; is from the sentence &quot;Send e-mail _to_:&quot;</extracomment>
        <translation>ถึง</translation>
    </message>
    <message>
        <source>at</source>
        <extracomment>&quot;at&quot; is from the sentence &quot;Display the text _at_ these cameras&quot;</extracomment>
        <translation>ที่</translation>
    </message>
    <message>
        <source>&lt;Any Device&gt;</source>
        <translation>&lt;อุปกรณ์ อื่น ๆ &gt;</translation>
    </message>
    <message>
        <source>&lt;Any Camera&gt;</source>
        <translation>&lt;กล้อง อื่น ๆ &gt;</translation>
    </message>
    <message>
        <source>Select at least one device</source>
        <translation type="unfinished">เลือกอุปกรณ์อย่างน้อยหนึ่ง</translation>
    </message>
    <message>
        <source>Select at least one camera</source>
        <translation type="unfinished">เลือกอย่างน้อยหนึ่งกล้อง</translation>
    </message>
    <message>
        <source>Devices</source>
        <translation type="unfinished">อุปกรณ์</translation>
    </message>
    <message>
        <source>Cameras</source>
        <translation type="unfinished">กล้อง</translation>
    </message>
</context>
<context>
    <name>QnBusinessRulesDialog</name>
    <message>
        <source>Reset Default Rules</source>
        <translation>คืนค่าเริ่มต้น</translation>
    </message>
    <message>
        <source>Error</source>
        <translation>ผิดพลาด</translation>
    </message>
    <message>
        <source>Error while receiving rules.</source>
        <translation>เกิดข้อผิดพลาด.</translation>
    </message>
    <message>
        <source>Error while saving rule.</source>
        <translation>เกิดข้อผิดพลาดในการบันทึก.</translation>
    </message>
    <message>
        <source>Hide Advanced</source>
        <translation>ซ่อนขั้นสูง</translation>
    </message>
    <message>
        <source>Show Advanced</source>
        <translation>แสดงขั้นสูง</translation>
    </message>
    <message>
        <source>&amp;New...</source>
        <translation>&amp;สร้าง...</translation>
    </message>
    <message>
        <source>&amp;Delete</source>
        <translation>&amp;ลบ</translation>
    </message>
    <message>
        <source>&amp;Schedule...</source>
        <translation>&amp;ตารางบันทึก...</translation>
    </message>
    <message>
        <source>Some rules are not valid. Should they be disabled?</source>
        <translation>กฎบางอย่างไม่ถูกต้อง พวกเขาควรจะปิดการใช้งาน?</translation>
    </message>
    <message>
        <source>Unsaved changes will be lost. Save?</source>
        <translation>การเปลี่ยนแปลงที่ไม่ได้บันทึกไว้จะหายไป บันทึก?</translation>
    </message>
    <message>
        <source>Are you sure you want to reset rules to the defaults?</source>
        <translation>คุณแน่ใจว่าคุณต้องการที่จะตั้งค่ากฎไปยังเริ่มต้น?</translation>
    </message>
    <message>
        <source>This action CANNOT be undone!</source>
        <translation>การดำเนินการนี้ไม่สามารถยกเลิกได้!</translation>
    </message>
    <message>
        <source>Confirm Rules Reset</source>
        <translation>ยืนยันการตั้งค่า</translation>
    </message>
    <message>
        <source>Error while deleting rule.</source>
        <translation>เกิดข้อผิดพลาดในการลบ.</translation>
    </message>
    <message>
        <source>Confirm Save</source>
        <translation>ยอมรับการบันทึก</translation>
    </message>
    <message>
        <source>Confirm Exit</source>
        <translation>ยืนยันการออก</translation>
    </message>
    <message>
        <source>filter by devices...</source>
        <translation>กรองโดยอุปกรณ์ ...</translation>
    </message>
    <message>
        <source>filter by cameras...</source>
        <translation>กรองโดยกล้อง ...</translation>
    </message>
</context>
<context>
    <name>QnBusinessRulesViewModel</name>
    <message>
        <source>#</source>
        <translation>#</translation>
    </message>
    <message>
        <source>On</source>
        <translation>เปิด</translation>
    </message>
    <message>
        <source>Event</source>
        <translation>เหตุการณ์</translation>
    </message>
    <message>
        <source>Source</source>
        <translation>ต้นทาง</translation>
    </message>
    <message>
        <source>-&gt;</source>
        <translation></translation>
    </message>
    <message>
        <source>Action</source>
        <translation>กระทำ</translation>
    </message>
    <message>
        <source>Target</source>
        <translation></translation>
    </message>
    <message>
        <source>Interval of Action</source>
        <translation></translation>
    </message>
</context>
<context>
    <name>QnCameraAdditionDialog</name>
    <message>
        <source>Initializing scan...</source>
        <translation>เริ่มต้นการสแกน...</translation>
    </message>
    <message>
        <source>Error</source>
        <translation>ความผิดพลาด</translation>
    </message>
    <message>
        <source>First address in range is greater than the last one.</source>
        <translation>ที่อยู่ลำดับแรกในช่วงทมีค่ามากกว่าอยู่ท้ายสุด.</translation>
    </message>
    <message>
        <source>Success</source>
        <translation>สำเร็จ</translation>
    </message>
    <message>
        <source>Scanning online hosts...</source>
        <translation>สแกนโฮสต์ออนไลน์ ...</translation>
    </message>
    <message>
        <source>Scanning hosts... (%1)</source>
        <translation>กำลังสแกนโฮสต์ ... (%1)</translation>
    </message>
    <message>
        <source>Finished</source>
        <translation>เสร็จสิ้น</translation>
    </message>
    <message>
        <source>Select target server...</source>
        <translation>เลือกเซิร์ฟเวอร์เป้าหมาย...</translation>
    </message>
    <message>
        <source>Examples:</source>
        <translation>ตัวอย่าง:</translation>
    </message>
    <message>
        <source>Server is offline.</source>
        <translation>เซิร์ฟเวอร์ ออฟไลน์.</translation>
    </message>
    <message>
        <source>It might take a few moments to populate them in the tree.</source>
        <translation>อาจจะใช้เวลาสักครู่ในการเพื่อเติมพวกเขาในระบบ.</translation>
    </message>
    <message>
        <source>The specified IP address range has more than 255 addresses.</source>
        <translation>ระบุช่วงที่อยู่ IP ห้ามมากกว่า 255.</translation>
    </message>
    <message>
        <source>Server went offline - search aborted.</source>
        <translation>เซิร์ฟเวอร์ออฟไลน์ยกเลิกการค้นหา.</translation>
    </message>
    <message>
        <source>Server has been removed - search aborted.</source>
        <translation>เพิ่มเซิร์ฟเวอร์จะถูกลบออก  การค้นหายกเลิก.</translation>
    </message>
    <message>
        <source>Device addition is possible for online servers only.</source>
        <translation>เพิ่มอุปกรณ์ที่เป็นไปได้สำหรับเซิร์ฟเวอร์ออนไลน์เท่านั้น.</translation>
    </message>
    <message>
        <source>Device address field must contain a valid URL, IP address, or RTSP link.</source>
        <translation>ฟิลที่อยู่อุปกรณ์จะต้องมี URL ที่ถูกต้องที่อยู่ IP หรือการเชื่อมโยง RTSP.</translation>
    </message>
    <message>
        <source>No devices selected.</source>
        <translation>อุปกรณ์ที่ไม่ได้ถูกเลือก.</translation>
    </message>
    <message>
        <source>Please select at least one device</source>
        <translation>กรุณาเลือกอย่างน้อยหนึ่งอุปกรณ์</translation>
    </message>
    <message numerus="yes">
        <source>%n devices added successfully.</source>
        <translation>
            <numerusform>อุปกรณ์ %n เพิ่มเรียบร้อยแล้ว.</numerusform>
        </translation>
    </message>
    <message numerus="yes">
        <source>Error while adding %n devices.</source>
        <translation>
            <numerusform>เกิดข้อผิดพลาดในขณะที่การเพิ่มอุปกรณ์ %n.</numerusform>
        </translation>
    </message>
    <message>
        <source>Server is offline, devices can only be added to an online server.</source>
        <translation>เซิร์ฟเวอร์ออฟไลน์ อุปกรณ์จะสามารถเพิ่มได้ตอนที่เซิร์ฟเวอร์ออนไลน์เท่านั้น.</translation>
    </message>
    <message>
        <source>Server has been removed - cannot add devices.</source>
        <translation>เซิร์ฟเวอร์ได้ถูกลบออก - ไม่สามารถเพิ่มอุปกรณ์.</translation>
    </message>
    <message>
        <source>Error while searching for device(s).</source>
        <translation>เกิดข้อผิดพลาดขณะที่ทำการค้นหาอุปกรณ์ (s).</translation>
    </message>
    <message numerus="yes">
        <source>%n devices found</source>
        <translation>
            <numerusform>%n อุปกรณ์ที่พบ</numerusform>
        </translation>
    </message>
    <message>
        <source>All devices are already in the resource tree.</source>
        <translation>อุปกรณ์ทั้งหมดมีอยู่แล้วในระบบ.</translation>
    </message>
    <message>
        <source>No devices found.</source>
        <translation>ไม่พบอุปกรณ์.</translation>
    </message>
    <message>
        <source>Add devices to %1</source>
        <translation>เพิ่มอุปกรณ์ %1</translation>
    </message>
    <message>
        <source>Add devices...</source>
        <translation>เพิ่มอุปกรณ์ ...</translation>
    </message>
    <message>
        <source>Scanning host... (%1)</source>
        <extracomment>Scanning host... (0 devices found)</extracomment>
        <translation>สแกนโฮสต์ ... (%1)</translation>
    </message>
    <message>
        <source>Finishing searching...</source>
        <translation type="unfinished"></translation>
    </message>
</context>
<context>
    <name>QnCameraAdvancedParamsWidget</name>
    <message>
        <source>Loading values...</source>
        <translation type="unfinished"></translation>
    </message>
    <message>
        <source>Applying changes...</source>
        <translation type="unfinished"></translation>
    </message>
</context>
<context>
    <name>QnCameraDiagnosticsDialog</name>
    <message>
        <source>Copy to Clipboard</source>
        <translation>คัดลอกไปคลิปบอร์ด</translation>
    </message>
    <message>
        <source>OK</source>
        <translation>ตกลง</translation>
    </message>
    <message>
        <source>FAILED: %1</source>
        <translation>ล้มเหลว %1</translation>
    </message>
    <message>
        <source>Confirming server availability.</source>
        <translation>การตรวจสอบความพร้อมของเซิร์ฟเวอร์.</translation>
    </message>
    <message>
        <source>Evaluating media stream for errors.</source>
        <translation>ตรวจสอบข้อผิดพลาดสำหรับการสตรีม.</translation>
    </message>
    <message>
        <source>Diagnostics complete!</source>
        <translation>การวินิจฉัยเสร็จสมบูรณ์!</translation>
    </message>
    <message>
        <source>Diagnostics for device %1</source>
        <translation>การตรวจสอบ อุปกรณ์ %1</translation>
    </message>
    <message>
        <source>Diagnostics for camera %1</source>
        <translation>การตรวจสอบสำหรับกล้อง %1</translation>
    </message>
    <message>
        <source>Device Diagnostics</source>
        <translation>การตรวจสอบของอุปกรณ์</translation>
    </message>
    <message>
        <source>Camera Diagnostics</source>
        <translation>การตรวจสอบของกล้อง</translation>
    </message>
    <message>
        <source>Confirming device is accessible.</source>
        <translation>ยืนยันอุปกรณ์ที่สามารถเข้าถึงได้.</translation>
    </message>
    <message>
        <source>Confirming camera is accessible.</source>
        <translation>ยืนยันกล้องสามารถเข้าถึงได้.</translation>
    </message>
    <message>
        <source>Confirming target device provides media stream.</source>
        <translation>ยืนยันอุปกรณ์ที่จัดเตรียมให้ มีเดียสตรีม.</translation>
    </message>
    <message>
        <source>Confirming target camera provides media stream.</source>
        <translation>ยืนยันอุปกล้องที่จัดเตรียมให้ มีเดียสตรีม.</translation>
    </message>
    <message>
        <source>Diagnostics for I/O module %1</source>
        <translation type="unfinished"></translation>
    </message>
    <message>
        <source>I/O Module Diagnostics</source>
        <translation type="unfinished"></translation>
    </message>
    <message>
        <source>Confirming I/O module is accessible.</source>
        <translation type="unfinished"></translation>
    </message>
    <message>
        <source>Confirming target I/O module provides media stream.</source>
        <translation type="unfinished"></translation>
    </message>
</context>
<context>
    <name>QnCameraInputBusinessEventWidget</name>
    <message>
        <source>&lt;automatic&gt;</source>
        <translation>อัตโนมัติ</translation>
    </message>
</context>
<context>
    <name>QnCameraInputPolicy</name>
    <message numerus="yes">
        <source>%1 have no input ports</source>
        <translation>
            <numerusform>%1 ไม่มีพอร์ตเชื่อมต่อ %n</numerusform>
        </translation>
    </message>
</context>
<context>
    <name>QnCameraListDialog</name>
    <message>
        <source>Copy Selection to Clipboard</source>
        <translation>คัดลอกคลิปบอร์ดที่เลือก</translation>
    </message>
    <message>
        <source>Export Selection to File...</source>
        <translation>เลือกไฟล์ที่จะนำออก...</translation>
    </message>
    <message>
        <source>Select All</source>
        <translation>เลือกทั้งหมด</translation>
    </message>
    <message>
        <source>Devices List for %1</source>
        <extracomment>Devices List for Server (192.168.0.1)</extracomment>
        <translation>รายชื่ออุปกรณ์สำหรับ %1</translation>
    </message>
    <message>
        <source>Cameras List for %1</source>
        <extracomment>Cameras List for Server (192.168.0.1)</extracomment>
        <translation>รายชื่อกล้องสำหรับ %1</translation>
    </message>
    <message>
        <source>Devices List</source>
        <translation>รายชื่ออุปกรณ์</translation>
    </message>
    <message>
        <source>Cameras List</source>
        <translation>รายชื่อกล้อง</translation>
    </message>
    <message numerus="yes">
        <source>%n devices found</source>
        <translation type="unfinished">
            <numerusform>%n อุปกรณ์ที่พบ</numerusform>
        </translation>
    </message>
    <message numerus="yes">
        <source>%n cameras found</source>
        <translation type="unfinished">
            <numerusform>%n กล้องที่พบ</numerusform>
        </translation>
    </message>
    <message>
        <source>Export selected devices to a file.</source>
        <translation>ส่งออกอุปกรณ์ที่เลือกไปยังแฟ้ม.</translation>
    </message>
    <message>
        <source>Export selected cameras to a file.</source>
        <translation>ส่งออกกล้องที่เลือกไปยังแฟ้ม.</translation>
    </message>
    <message numerus="yes">
        <source>%n I/O modules found</source>
        <translation type="unfinished">
            <numerusform></numerusform>
        </translation>
    </message>
</context>
<context>
    <name>QnCameraListModel</name>
    <message>
        <source>Recording</source>
        <translation>กำลังบันทึก</translation>
    </message>
    <message>
        <source>Name</source>
        <translation>ชื่อ</translation>
    </message>
    <message>
        <source>Vendor</source>
        <translation>ผู้ขาย</translation>
    </message>
    <message>
        <source>Model</source>
        <translation>รุ่น</translation>
    </message>
    <message>
        <source>Firmware</source>
        <translation>Firmware</translation>
    </message>
    <message>
        <source>IP/Name</source>
        <translation>IP/ชื่อ</translation>
    </message>
    <message>
        <source>MAC address</source>
        <translation>MAC address</translation>
    </message>
    <message>
        <source>Server</source>
        <translation>เซอร์ฟเวอร์</translation>
    </message>
</context>
<context>
    <name>QnCameraMotionMaskWidget</name>
    <message>
        <source>Too many motion windows</source>
        <translation>มีหน้าต่างเคลื่อนไหวมากเกินไป</translation>
    </message>
    <message>
        <source>Maximum number of motion windows for current camera is %1, but %2 motion windows are currently selected.</source>
        <translation>จำนวนสูงสุดของหน้าต่างการเคลื่อนไหวกล้องปัจจุบันคือ %1, %2 แต่หน้าต่างการเคลื่อนไหวเลือกในปัจจุบัน.</translation>
    </message>
    <message>
        <source>Maximum number of different motion sensitivities for current camera is %1, but %2 motion sensitivities are currently selected.</source>
        <translation>จำนวนสูงสุดของความเปราะบางแตกต่างกันสำหรับการเคลื่อนไหวกล้องปัจจุบันคือ %1, %2 แต่ความเปราะบางการเคลื่อนไหวเลือกในปัจจุบัน.</translation>
    </message>
    <message>
        <source>Maximum number of motion mask windows for current camera is %1, but %2 motion mask windows are currently selected.</source>
        <translation>จำนวนสูงสุดของหน้าต่างหน้ากากเคลื่อนไหวกล้องปัจจุบันคือ %1, %2 แต่หน้าต่างหน้ากากเคลื่อนไหวเลือกในปัจจุบัน.</translation>
    </message>
</context>
<context>
    <name>QnCameraMotionPolicy</name>
    <message numerus="yes">
        <source>Recording or motion detection is disabled for %1</source>
        <translation>
            <numerusform>การตรวจสอบการบันทึกหรือการเคลื่อนไหวที่ถูกปิดใช้งานสำหรับ %1 %n</numerusform>
        </translation>
    </message>
</context>
<context>
    <name>QnCameraOutputBusinessActionWidget</name>
    <message>
        <source>&lt;automatic&gt;</source>
        <translation>อัตโนมัติ</translation>
    </message>
</context>
<context>
    <name>QnCameraOutputPolicy</name>
    <message numerus="yes">
        <source>%1 have no output relays</source>
        <translation>
            <numerusform>%1 ไม่มีการแสดงผล %n</numerusform>
        </translation>
    </message>
</context>
<context>
    <name>QnCameraRecordingPolicy</name>
    <message numerus="yes">
        <source>Recording is disabled for %1</source>
        <translation>
            <numerusform>การบันทึกถูกปิดไว้ สำหรับ %1 %n</numerusform>
        </translation>
    </message>
</context>
<context>
    <name>QnCameraScheduleWidget</name>
    <message>
        <source>Off</source>
        <translation>ปิด</translation>
    </message>
    <message>
        <source>On</source>
        <translation>เปิด</translation>
    </message>
    <message>
        <source>Warning</source>
        <translation>การเตือน</translation>
    </message>
    <message>
        <source>Warning! High minimum value could decrease other devices&apos; recording durations.</source>
        <translation>คำเตือน! ค่าต่ำสุด สูงสุด สามารถลดอุปกรณ์อื่น ๆ &apos;ระยะเวลาในการบันทึก.</translation>
    </message>
    <message>
        <source>Warning! High minimum value could decrease other cameras&apos; recording durations.</source>
        <translation>คำเตือน! ค่าต่ำสุด สูงสุด สามารถลดกล้องอื่น ๆ &apos;ระยะเวลาในการบันทึก.</translation>
    </message>
    <message>
        <source>Motion Recording is disabled. Please go to the motion setup page to setup the cameras&apos;s motion area and sensitivity.</source>
        <translation>การบันทึกการเคลื่อนไหวถูกปิดใช้งาน โปรดไปที่หน้าการตั้งค่าการเคลื่อนไหวที่จะติดตั้งในพื้นที่การเคลื่อนไหวของกล้องและความไว.</translation>
    </message>
    <message>
        <source>Motion Recording is disabled or not supported on some of the selected cameras. Please go to the motion setup page to ensure it is supported and enabled.</source>
        <translation type="unfinished"></translation>
    </message>
    <message>
        <source>Dual-Streaming is not supported on this camera.</source>
        <translation type="unfinished"></translation>
    </message>
    <message>
        <source>Dual-Streaming and Motion Detection are not available on this camera.</source>
        <translation type="unfinished"></translation>
    </message>
</context>
<context>
    <name>QnCameraSettingsDialog</name>
    <message>
        <source>Open in New Tab</source>
        <translation>เปิดแท็บใหม่</translation>
    </message>
    <message>
        <source>Recording settings have not been saved. Please choose desired recording method, FPS, and quality - then mark the changes on the schedule.</source>
        <translation>การเปลี่ยนแปลงการบันทึกไม่ได้รับการบันทึกไว้ เลือกประเภทที่ต้องการบันทึก FPS และคุณภาพและการทำเครื่องหมายการเปลี่ยนแปลงในตาราง.</translation>
    </message>
    <message>
        <source>Changes have not been applied.</source>
        <translation>การเปลี่ยนแปลงจะตอบรับ.</translation>
    </message>
    <message>
        <source>Motion sensitivity has not changed. To change motion sensitivity draw rectangle on the image.</source>
        <translation>การเคลื่อนไหวที่เกิดขึ้นจริงไม่เปลี่ยนแปลง ในการเปลี่ยนความไวเคลื่อนไหวตีกรอบสี่เหลี่ยมบนภาพ.</translation>
    </message>
    <message>
        <source>License limit exceeded. Changes have been saved, but will not be applied.</source>
        <translation>ใบอนุญาตเกินขีด จำกัด การเปลี่ยนแปลงจะถูกบันทึกไว้ แต่จะไม่มีผล.</translation>
    </message>
    <message>
        <source>Could not apply changes.</source>
        <translation>ไม่สามารถใช้การเปลี่ยนแปลงได้.</translation>
    </message>
    <message>
        <source>Device Settings</source>
        <translation>การตั้งค่าอุปกรณ์</translation>
    </message>
    <message>
        <source>Devices Settings</source>
        <translation>การตั้งค่าอุปกรณ์</translation>
    </message>
    <message>
        <source>Camera Settings</source>
        <translation>การตั้งค่ากล้อง</translation>
    </message>
    <message>
        <source>Cameras Settings</source>
        <translation>การตั้งค่ากล้อง</translation>
    </message>
    <message>
        <source>Device Diagnostics</source>
        <translation>การตรวจสอบของอุปกรณ์</translation>
    </message>
    <message>
        <source>Devices Diagnostics</source>
        <translation>การตรวจสอบของอุปกรณ์</translation>
    </message>
    <message>
        <source>Camera Diagnostics</source>
        <translation>การตรวจสอบของกล้อง</translation>
    </message>
    <message>
        <source>Cameras Diagnostics</source>
        <translation>การตรวจสอบของกล้อง</translation>
    </message>
    <message>
        <source>Device Rules</source>
        <translation>กฎระเบียบอุปกรณ์</translation>
    </message>
    <message>
        <source>Devices Rules</source>
        <translation>กฎระเบียบอุปกรณ์</translation>
    </message>
    <message>
        <source>Camera Rules</source>
        <translation>กฎระเบียบกล้อง</translation>
    </message>
    <message>
        <source>Cameras Rules</source>
        <translation>กฎระเบียบกล้อง</translation>
    </message>
    <message numerus="yes">
        <source>Apply changes to the following %n devices?</source>
        <translation type="unfinished">
            <numerusform>ใช้การเปลี่ยนแปลงกับอุปกรณ์ดังต่อไปนี้ %n?</numerusform>
        </translation>
    </message>
    <message numerus="yes">
        <source>Apply changes to the following %n cameras?</source>
        <translation type="unfinished">
            <numerusform>ใช้การเปลี่ยนแปลงกล้องต่อไปนี้ %n?</numerusform>
        </translation>
    </message>
    <message>
        <source>Changes are not saved</source>
        <translation>การเปลี่ยนแปลงจะไม่ถูกบันทึก</translation>
    </message>
    <message>
        <source>I/O Module Settings</source>
        <translation type="unfinished"></translation>
    </message>
    <message>
        <source>I/O Modules Settings</source>
        <translation type="unfinished"></translation>
    </message>
    <message>
        <source>I/O Module Diagnostics</source>
        <translation type="unfinished"></translation>
    </message>
    <message>
        <source>I/O Modules Diagnostics</source>
        <translation type="unfinished"></translation>
    </message>
    <message>
        <source>I/O Module Rules</source>
        <translation type="unfinished"></translation>
    </message>
    <message>
        <source>I/O Modules Rules</source>
        <translation type="unfinished"></translation>
    </message>
    <message numerus="yes">
        <source>Apply changes to the following %n I/O modules?</source>
        <translation type="unfinished">
            <numerusform></numerusform>
        </translation>
    </message>
</context>
<context>
    <name>QnCameraSettingsWidget</name>
    <message>
        <source>Cannot edit properties for items of different types.</source>
        <translation>ไม่สามารถแก้ไขคุณสมบัติสำหรับรายการประเภทที่แตกต่างกัน.</translation>
    </message>
    <message>
        <source>No device selected.</source>
        <translation>อุปกรณ์ไม่ได้เลือก.</translation>
    </message>
</context>
<context>
    <name>QnCheckableMessageBox</name>
    <message>
        <source>Do not ask again</source>
        <translation>ไม่ต้องถามอีก</translation>
    </message>
</context>
<context>
    <name>QnClientVideoCamera</name>
    <message>
        <source>Invalid resource type for data export.</source>
        <translation>ชนิดของทรัพยากรที่ไม่ถูกต้องสำหรับการส่งออกข้อมูล.</translation>
    </message>
</context>
<context>
    <name>QnClockLabel</name>
    <message>
        <source>Server Time</source>
        <translation>เวลาเซิร์ฟเวอร์</translation>
    </message>
    <message>
        <source>Local System Time</source>
        <translation>เวลาของเครื่องนี้</translation>
    </message>
</context>
<context>
    <name>QnConnectToCurrentSystemTool</name>
    <message>
        <source>Configuring Server(s)</source>
        <translation>การกำหนดค่าเซิร์ฟเวอร์ (s)</translation>
    </message>
    <message>
        <source>Updating Server(s)</source>
        <translation>การปรับปรุงเซิร์ฟเวอร์ (s)</translation>
    </message>
</context>
<context>
    <name>QnConnectionDiagnosticsHelper</name>
    <message>
        <source>You are trying to connect to incompatible Server.</source>
        <translation>.คุณพยายามที่จะเชื่อมต่อไปยังเซิร์ฟเวอร์เข้ากันไม่ได้.</translation>
    </message>
    <message>
        <source>Server</source>
        <translation>เซิร์ฟเวอร์</translation>
    </message>
    <message>
        <source>Client</source>
        <translation>ไคลเอนต์</translation>
    </message>
    <message>
        <source>Failure</source>
        <translation>ความล้มเหลว</translation>
    </message>
    <message>
        <source>Connection to the Server could not be established.</source>
        <translation>การเชื่อมต่อไปยังเซิร์ฟเวอร์ไม่สามารถสร้างได้.</translation>
    </message>
    <message>
        <source>Connection details that you have entered are incorrect, please try again.</source>
        <translation>รายละเอียดการเชื่อมต่อที่คุณได้ป้อนไม่ถูกต้องโปรดลองอีกครั้ง.</translation>
    </message>
    <message>
        <source>If this error persists, please contact your VMS administrator.</source>
        <translation>ถ้าข้อผิดพลาดนี้ยังคงอยู่โปรดติดต่อผู้ดูแลระบบ VMS ของคุณ.</translation>
    </message>
    <message>
        <source> - Client version: %1.</source>
        <translation> - รุ่นผู้ใช้: %1.</translation>
    </message>
    <message>
        <source> - Server version: %1.</source>
        <translation> - รุ่นของเซิร์ฟเวอร์: %1.</translation>
    </message>
    <message>
        <source>You are about to connect to Server which has a different version:</source>
        <translation>คุณกำลังจะเชื่อมต่อไปยังเซิร์ฟเวอร์ซึ่งมีรุ่นที่แตกต่างกัน:</translation>
    </message>
    <message>
        <source>These versions are not compatible. Please update your %1.</source>
        <translation>รุ่นนี้เข้ากันไม่ได้ โปรดอัปเดตรุ่นของคุณ %1.</translation>
    </message>
    <message>
        <source>Compatibility mode for versions lower than %1 is not supported.</source>
        <translation>โหมดความเข้ากันไม่ได้สำหรับรุ่นที่ต่ำกว่า %1 ไม่ได้รับการสนับสนุน.</translation>
    </message>
    <message>
        <source>Selected Server has a different version:</source>
        <translation>เซิร์ฟเวอร์ที่เลือกไว้มีรุ่นที่แตกต่างกัน:</translation>
    </message>
    <message>
        <source>The other version of the Client is needed in order to establish the connection to this Server.</source>
        <translation>รุ่นอื่น ๆ ของผู้ใช้เป็นสิ่งจำเป็นในการที่จะสร้างการเชื่อมต่อไปยังเซิร์ฟเวอร์นี้.</translation>
    </message>
    <message>
        <source>An error has occurred while trying to restart in compatibility mode.</source>
        <translation>เกิดข้อผิดพลาดในขณะที่พยายามที่จะเริ่มต้นใหม่ในโหมดความเข้ากันได้.</translation>
    </message>
    <message>
        <source>Client version %1 is required to connect to this Server.</source>
        <translation>ไคลเอ็นต์รุ่น %1 จะต้องเชื่อมต่อกับเซิร์ฟเวอร์นี้.</translation>
    </message>
    <message>
        <source>Download version %1?</source>
        <translation>ดาวน์โหลดเวอร์ชั่น %1?</translation>
    </message>
    <message>
        <source>Would you like to restart the Client in compatibility mode?</source>
        <translation>คุณต้องการที่จะเริ่มต้นไคลเอนต์ใหม่ในโหมดที่เข้ากันได้หรือไม่?</translation>
    </message>
    <message>
        <source>Cannot restart the Client in compatibility mode.</source>
        <translation>ไม่สามารถเริ่มไคลเอนต์ในโหมดความเข้ากันได้.</translation>
    </message>
    <message>
        <source>Please close the application and start it again using the shortcut in the start menu.</source>
        <translation>กรุณาปิดโปรแกรมประยุกต์และเริ่มต้นอีกครั้งโดยใช้ทางลัดในเมนูเริ่มต้น.</translation>
    </message>
    <message>
        <source>Failed to launch compatibility version %1</source>
        <translation>เกิดข้อผิดพลาดในรุ่นการทำงานร่วมกัน %1</translation>
    </message>
    <message>
        <source>Try to restore version %1?</source>
        <translation>ลองที่จะเรียกคืนรุ่นก่อนหน้านี้ %1?</translation>
    </message>
    <message>
        <source>Server has a different version:</source>
        <translation>เซิร์ฟเวอร์ มีรุ่นที่แตกต่างกัน:</translation>
    </message>
    <message>
        <source>You will be asked to restart the client in compatibility mode.</source>
        <translation>คุณจะต้องรีสตาร์ทเครื่องไคลเอนต์ในโหมดความเข้ากันได้.</translation>
    </message>
    <message>
        <source>You will be asked to update your %1</source>
        <translation>คุณจะถูกขอให้มีการอัปเดต %1</translation>
    </message>
    <message>
        <source>The username or password you have entered is incorrect. Please try again.</source>
        <translation>ข้าสู่ระบบหรือรหัสผ่านที่คุณป้อนไม่ถูกต้องโปรดลองอีกครั้ง.</translation>
    </message>
    <message>
        <source>Unable to connect to the server</source>
        <translation>ไม่สามารถเชื่อมต่อไปยังเซิร์ฟเวอร์</translation>
    </message>
    <message>
        <source>Launcher process not found.</source>
        <translation>กระบวนการเปิดไม่พบ.</translation>
    </message>
    <message>
        <source>LDAP Server connection timed out.</source>
        <translation></translation>
    </message>
</context>
<context>
    <name>QnConnectionTestingDialog</name>
    <message>
        <source>Success</source>
        <translation>สำเร็จ</translation>
    </message>
    <message>
        <source>Request timeout</source>
        <translation>การร้องขอหมดเวลา</translation>
    </message>
    <message>
        <source>Test Failed</source>
        <translation>การทดสอบล้มเหลว</translation>
    </message>
    <message>
        <source>Connect</source>
        <translation type="unfinished"></translation>
    </message>
</context>
<context>
    <name>QnCustomBusinessEventWidget</name>
    <message>
        <source>Server API</source>
        <translation type="unfinished"></translation>
    </message>
    <message>
        <source>To generate Generic Event, please refer to %1.</source>
        <translation type="unfinished"></translation>
    </message>
    <message>
        <source>Event will trigger only if Generic Event meets all the above conditions. If a keyword field is empty, condition is always met. If not, condition is met if the corresponding field of Generic Event contains any keyword.</source>
        <translation type="unfinished"></translation>
    </message>
</context>
<context>
    <name>QnDatabaseManagementWidget</name>
    <message>
        <source>You can create a backup for system configurations that can be restored in case of failure.</source>
        <translation>คุณสามารถสร้างการสำรองข้อมูลสำหรับการกำหนดค่าระบบที่สามารถเรียกคืนได้ในกรณีของความล้มเหลว.</translation>
    </message>
    <message>
        <source>Save Database Backup...</source>
        <translation>บันทึกการสำรองฐานข้อมูล ...</translation>
    </message>
    <message>
        <source>Database Backup Files (*.db)</source>
        <translation>ฐานข้อมูล Backup ไฟล์ (* .db)</translation>
    </message>
    <message>
        <source>Error</source>
        <translation>ผิดพลาด</translation>
    </message>
    <message>
        <source>Could not open file &apos;%1&apos; for writing.</source>
        <translation>ไม่สามารถเปิดแฟ้ม &apos;%1&apos; สำหรับการเขียน.</translation>
    </message>
    <message>
        <source>Downloading Database Backup</source>
        <translation>ดาวน์โหลด Backup ฐานข้อมูล</translation>
    </message>
    <message>
        <source>Database backup is being downloaded from the server. Please wait.</source>
        <translation>สำรองฐานข้อมูลจะถูกดาวน์โหลดจากเซิร์ฟเวอร์ โปรดรอสักครู่.</translation>
    </message>
    <message>
        <source>Information</source>
        <translation>ข้อมูล</translation>
    </message>
    <message>
        <source>Database was successfully backed up into file &apos;%1&apos;.</source>
        <translation>สำรองฐานข้อมูลประสบความสำเร็จ &apos;%1&apos;.</translation>
    </message>
    <message>
        <source>Open Database Backup...</source>
        <translation>เปิดฐานข้อมูลสำรอง ...</translation>
    </message>
    <message>
        <source>Could not open file &apos;%1&apos; for reading.</source>
        <translation>ไม่สามารถเปิดแฟ้ม &apos;%1&apos; สำหรับการอ่าน.</translation>
    </message>
    <message>
        <source>Warning</source>
        <translation>การเตือน</translation>
    </message>
    <message>
        <source>Restoring Database Backup</source>
        <translation>การกู้คืนการสำรองฐานข้อมูล</translation>
    </message>
    <message>
        <source>Database backup is being uploaded to the server. Please wait.</source>
        <translation>สำรองฐานข้อมูลจะถูกอัพโหลดไปยังเซิร์ฟเวอร์ โปรดรอสักครู่.</translation>
    </message>
    <message>
        <source>Database was successfully restored from file &apos;%1&apos;. Media server will be restarted.</source>
        <translation>ฐานข้อมูลกู้คืนสำเร็จจากแฟ้ม &apos;%1&apos; เซิร์ฟเวอร์จะทำการเริ่มต้นใหม่.</translation>
    </message>
    <message>
        <source>An error has occurred while restoring the database from file &apos;%1&apos;.</source>
        <translation>เกิดข้อผิดพลาดในขณะที่คืนฐานข้อมูลจากแฟ้ม &apos;%1&apos;.</translation>
    </message>
    <message>
        <source>Failed to dump server database to %1.</source>
        <translation>ล้มเหลวในการถ่ายโอนข้อมูลไปยังฐานข้อมูลเซิร์ฟเวอร์ &apos;%1.</translation>
    </message>
    <message>
        <source>Are you sure you would like to restore the database? All existing data will be lost.</source>
        <translation>คุณแน่ใจว่าคุณต้องการที่จะเรียกคืนฐานข้อมูลหรือไม่ ข้อมูลที่มีอยู่ทั้งหมดจะหายไป.</translation>
    </message>
    <message>
        <source>You need to connect to a server prior to backup start.</source>
        <translation type="unfinished"></translation>
    </message>
</context>
<context>
    <name>QnDesktopDataProvider</name>
    <message>
        <source>44.1Khz and 48Khz audio formats are not supported by audio capturing device! Please select other audio device or &apos;none&apos; value in screen recording settings</source>
        <translation>44.1Khz และ 48Khz รูปแบบเสียงจะไม่ได้รับการสนับสนุนโดยอุปกรณ์จับเสียง! กรุณาเลือกอุปกรณ์เสียงอื่น ๆ หรือ &apos;ไม่มี&apos; ค่าในการตั้งค่าการบันทึกหน้าจอ</translation>
    </message>
    <message>
        <source>Could not find video encoder %1.</source>
        <translation>ไม่พบวิดีโอ %1.</translation>
    </message>
    <message>
        <source>Could not initialize video encoder.</source>
        <translation>ไม่สามารถเริ่มต้นการเข้ารหัสวิดีโอ.</translation>
    </message>
    <message>
        <source>Could not find audio encoder &apos;%1&apos;.</source>
        <translation>ไม่พบ encoder เสียง &apos;%1&apos;.</translation>
    </message>
    <message>
        <source>Could not initialize audio encoder.</source>
        <translation>ไม่สามารถเริ่มต้น encoder เสียง.</translation>
    </message>
    <message>
        <source>Could not initialize audio device &apos;%1&apos;.</source>
        <translation>ไม่สามารถเริ่มอุปกรณ์เสียง &apos;%1&apos;.</translation>
    </message>
    <message>
        <source>Could not start primary audio device.</source>
        <translation>ไม่สามารถเริ่มอุปกรณ์เสียงหลัก.</translation>
    </message>
    <message>
        <source>Screen width must be a multiple of 8.</source>
        <translation>ความกว้างของหน้าจอจะต้องคูณ 8.</translation>
    </message>
</context>
<context>
    <name>QnDesktopFileEncoder</name>
    <message>
        <source>44.1Khz and 48Khz audio formats are not supported by audio capturing device! Please select other audio device or &apos;none&apos; value in screen recording settings.</source>
        <translation>44.1Khz และ 48Khz รูปแบบเสียงจะไม่ได้รับการสนับสนุนโดยอุปกรณ์จับเสียง! กรุณาเลือกอุปกรณ์เสียงอื่น ๆ หรือ &apos;ไม่มี&apos; ค่าในการตั้งค่าการบันทึกหน้าจอ.</translation>
    </message>
    <message>
        <source>Could not find video encoder %1.</source>
        <translation>ไม่พบวิดีโอ %1.</translation>
    </message>
    <message>
        <source>Could not create temporary file in folder &apos;%1&apos;. Please configure &apos;Main Media Folder&apos; in Screen Recording settings.</source>
        <translation>ไม่สามารถสร้างแฟ้มชั่วคราวในโฟลเดอร์ &apos;%1&apos; กรุณาตั้งค่า &apos;มีเดียหลักโฟลเดอร์ในหน้าจอการตั้งค่าการบันทึก.</translation>
    </message>
    <message>
        <source>Could not allocate output stream for video codec.</source>
        <translation>ไม่สามารถจัดสรรสตรีมออกสำหรับตัวแปลงสัญญาณวิดีโอ.</translation>
    </message>
    <message>
        <source>Screen width must be a multiplier of 8.</source>
        <translation>ความกว้างของหน้าจอ 8 ช่อง.</translation>
    </message>
    <message>
        <source>Could not initialize video encoder.</source>
        <translation>ไม่สามารถเริ่มต้นการเข้ารหัสวิดีโอ.</translation>
    </message>
    <message>
        <source>Could not allocate output audio stream.</source>
        <translation>ไม่สามารถจัดสรรสตรีมข้อมูลเสียงเอาท์พุท.</translation>
    </message>
    <message>
        <source>Could not find audio encoder &apos;%1&apos;.</source>
        <translation>ไม่พบ encoder เสียง &apos;%1&apos;.</translation>
    </message>
    <message>
        <source>Could not initialize audio encoder.</source>
        <translation>ไม่สามารถเริ่มต้น encoder เสียง.</translation>
    </message>
    <message>
        <source>Could not initialize audio device &apos;%1&apos;.</source>
        <translation>ไม่สามารถเริ่มอุปกรณ์เสียง &apos;%1&apos;.</translation>
    </message>
    <message>
        <source>Could not start primary audio device.</source>
        <translation>ไม่สามารถเริ่มอุปกรณ์เสียงหลัก.</translation>
    </message>
</context>
<context>
    <name>QnEventLogDialog</name>
    <message>
        <source>Filter Similar Rows</source>
        <translation>กรองแถวที่คล้ายกัน</translation>
    </message>
    <message>
        <source>Copy Selection to Clipboard</source>
        <translation>คัดลอกเลือกไปที่คลิปบอร์ด</translation>
    </message>
    <message>
        <source>Export Selection to File...</source>
        <translation>เลือกส่งออกไปยังแฟ้ม ...</translation>
    </message>
    <message>
        <source>Select All</source>
        <translation>เลือกทั้งหมด</translation>
    </message>
    <message>
        <source>Clear Filter</source>
        <translation>ล้าง Filter</translation>
    </message>
    <message numerus="yes">
        <source>Event log for period from %1 to %2 - %n event(s) found</source>
        <translation>
            <numerusform>บันทึกเหตุการณ์ตั้งแต่วันที่ %1 ถึง %2 -%n เหตุการณ์ที่พบ(s)</numerusform>
        </translation>
    </message>
    <message numerus="yes">
        <source>Event log for %1 - %n event(s) found</source>
        <translation>
            <numerusform>บันทึกเหตุการณ์สำหรับ%1 - %n เหตุการณ์ที่พบ(s)</numerusform>
        </translation>
    </message>
    <message>
        <source>Export selected events to file</source>
        <translation>เลือกเหตุการณ์ส่งออก</translation>
    </message>
    <message>
        <source>Any Action</source>
        <translation>ทุกการกระทำ</translation>
    </message>
    <message>
        <source>&lt;Any Device&gt;</source>
        <translation>&lt;อุปกรณ์อื่น ๆ &gt;</translation>
    </message>
    <message>
        <source>&lt;Any Camera&gt;</source>
        <translation>&lt;กล้อง อื่น ๆ &gt;</translation>
    </message>
</context>
<context>
    <name>QnEventLogModel</name>
    <message>
        <source>Administrators Only</source>
        <translation>ผู้ดูแลระบบเท่านั้น</translation>
    </message>
    <message>
        <source>Motion video</source>
        <translation>วีดีโอการเคลื่อนไหว</translation>
    </message>
    <message>
        <source>Date/Time</source>
        <translation>วัน/เวลา</translation>
    </message>
    <message>
        <source>Event</source>
        <translation>เหตุการณ์</translation>
    </message>
    <message>
        <source>Source</source>
        <translation>ทรัพยากร</translation>
    </message>
    <message>
        <source>Action</source>
        <translation>การกระทำ</translation>
    </message>
    <message>
        <source>Target</source>
        <translation>เป้าหมาย</translation>
    </message>
    <message>
        <source>Description</source>
        <translation>รายละเอียด</translation>
    </message>
    <message>
        <source>All Users</source>
        <translation>ผู้ใช้ทุกคน</translation>
    </message>
    <message>
        <source>&lt;User removed&gt;</source>
        <translation type="unfinished"></translation>
    </message>
    <message>
        <source>All users</source>
        <translation type="unfinished"></translation>
    </message>
    <message>
        <source>%1 users</source>
        <translation type="unfinished"></translation>
    </message>
    <message numerus="yes">
        <source>%1 (%n times)</source>
        <comment>%1 is description of event. Will be replaced in runtime</comment>
        <translation type="unfinished">
            <numerusform></numerusform>
        </translation>
    </message>
    <message>
        <source>and %1 user(s) more...</source>
        <translation type="unfinished"></translation>
    </message>
</context>
<context>
    <name>QnExecPtzPresetPolicy</name>
    <message>
        <source>Select exactly one camera</source>
        <translation type="unfinished"></translation>
    </message>
    <message>
        <source>%1 has no ptz presets</source>
        <translation type="unfinished"></translation>
    </message>
</context>
<context>
    <name>QnExportScheduleResourceSelectionDialogDelegate</name>
    <message>
        <source>Copy archive length settings</source>
        <translation>คัดลอกเก็บการตั้งค่าความยาว</translation>
    </message>
    <message>
        <source>Schedule motion type is not supported by some cameras.</source>
        <translation>ประเภทการเคลื่อนไหวไม่ได้รับการสนับสนุนโดยบางกล้อง.</translation>
    </message>
    <message>
        <source>Recording cannot be enabled for some cameras.</source>
        <translation>การบันทึกไม่สามารถเปิดใช้งานสำหรับบางกล้อง.</translation>
    </message>
    <message>
        <source>Schedule settings are not compatible with some devices.</source>
        <translation>การตั้งค่าตารางเวลาเข้ากันได้กับอุปกรณ์บางอย่าง.</translation>
    </message>
</context>
<context>
    <name>QnFailoverPriorityDialog</name>
    <message>
        <source>Failover Priority</source>
        <translation>ลำดับความสำคัญล้มเหลว</translation>
    </message>
    <message>
        <source>Never</source>
        <comment>Failover priority</comment>
        <translation>ไม่ต้อง</translation>
    </message>
    <message>
        <source>Low</source>
        <comment>Failover priority</comment>
        <translation>ต่ำ</translation>
    </message>
    <message>
        <source>Medium</source>
        <comment>Failover priority</comment>
        <translation>ปานกลาง</translation>
    </message>
    <message>
        <source>High</source>
        <comment>Failover priority</comment>
        <translation>สูง</translation>
    </message>
</context>
<context>
    <name>QnFailoverPriorityDialogDelegate</name>
    <message>
        <source>Set Priority:</source>
        <translation>การตั้งค่าลำดับความสำคัญ:</translation>
    </message>
    <message>
        <source>Select devices to setup failover priority</source>
        <translation type="unfinished"></translation>
    </message>
    <message>
        <source>Select cameras to setup failover priority</source>
        <translation type="unfinished"></translation>
    </message>
</context>
<context>
    <name>QnFisheyeCalibrationWidget</name>
    <message>
        <source>Loading preview, please wait...</source>
        <translation>กำลังโหลดตัวอย่าง กรุณารอสักอยู่...</translation>
    </message>
    <message>
        <source>Error</source>
        <translation>ผิดพลาด</translation>
    </message>
    <message>
        <source>Auto calibration failed. Image is not round.</source>
        <translation>การตั้งค่ามาตรฐานไม่ถูกต้อง ภาพอาจจะไม่ครบ.</translation>
    </message>
    <message>
        <source>Auto calibration failed. The image might be too dim.</source>
        <translation>การตั้งค่ามาตรฐานไม่ถูกต้อง ภาพอาจจะมืดเกินไป.</translation>
    </message>
</context>
<context>
    <name>QnGeneralPreferencesWidget</name>
    <message>
        <source>Select folder...</source>
        <translation>เลือกโฟลเดอร์...</translation>
    </message>
    <message>
        <source>Information</source>
        <translation>ข้อมูล</translation>
    </message>
    <message>
        <source>Folder &apos;%1&apos; does not exist.</source>
        <translation>ไม่มีโฟลเดอร์%1&apos; นี้อยู่.</translation>
    </message>
    <message>
        <source>Disable only if the client takes too much CPU</source>
        <translation>ปิดการใช้งานเฉพาะในกรณีที่รุ่นผู้ใช้ มีการใช้งาน CPU มากเกินไป</translation>
    </message>
    <message>
        <source>Folder has already been added.</source>
        <translation>เพิ่มโฟลเดอร์เรียบร้อยแล้ว.</translation>
    </message>
    <message>
        <source>This folder has already been added.</source>
        <translation>โฟลเดอร์นี้ได้ทำการเพิ่มแล้ว.</translation>
    </message>
</context>
<context>
    <name>QnGeneralSystemAdministrationWidget</name>
    <message>
        <source>Devices List...</source>
        <translation type="unfinished"></translation>
    </message>
    <message>
        <source>Cameras List...</source>
        <translation type="unfinished"></translation>
    </message>
    <message>
        <source>Open Alarm/Event Rules Management</source>
        <translation type="unfinished"></translation>
    </message>
    <message>
        <source>Open Event Log</source>
        <translation type="unfinished"></translation>
    </message>
    <message>
        <source>Open Bookmarks List</source>
        <translation type="unfinished"></translation>
    </message>
    <message>
        <source>Open Devices List</source>
        <translation type="unfinished"></translation>
    </message>
    <message>
        <source>Open Cameras List</source>
        <translation type="unfinished"></translation>
    </message>
</context>
<context>
    <name>QnGlHardwareChecker</name>
    <message>
        <source>We have detected that your video card drivers may be not installed or are out of date.</source>
        <translation>เราตรวจพบว่าไดรเวอร์การ์ดจอของคุณอาจจะไม่ได้ติดตั้งหรือหมดอายุ.</translation>
    </message>
    <message>
        <source>Installing and/or updating your video drivers can substantially increase your system performance when viewing and working with video.</source>
        <translation>การติดตั้งและ / หรือปรับปรุงโปรแกรมควบคุมวิดีโอของคุณสามารถเพิ่มประสิทธิภาพระบบของคุณเมื่อคุณจะดูและทำงานร่วมกับวิดีโอ.</translation>
    </message>
    <message>
        <source>Important Performance Tip</source>
        <translation>เคล็ดลับการปฏิบัติงานที่สำคัญ</translation>
    </message>
    <message>
        <source>This may result in client software issues (including unexpected crash).</source>
        <translation type="unfinished"></translation>
    </message>
</context>
<context>
    <name>QnGridWidgetHelper</name>
    <message>
        <source>HTML file (*.html);;Spread Sheet (CSV) File(*.csv)</source>
        <translation>ไฟล์ HTML (* .html) ;; กระจายแผ่น (CSV) ไฟล์ (*.csv)</translation>
    </message>
    <message>
        <source>Save As</source>
        <translation>บันทึกเป็น</translation>
    </message>
    <message>
        <source>File &apos;%1&apos; already exists. Overwrite?</source>
        <translation>ไฟล์ &apos;%1&apos; ที่มีอยู่แล้ว คุณต้องการที่จะเขียนทับ?</translation>
    </message>
    <message>
        <source>Could not overwrite file</source>
        <translation>ไม่สามารถเขียนทับไฟล์</translation>
    </message>
    <message>
        <source>File &apos;%1&apos; is used by another process. Please try another name.</source>
        <translation>ไฟล์ &apos;%1&apos; ถูกนำมาใช้โดยกระบวนการอื่น กรุณาใช้ชื่ออื่น.</translation>
    </message>
</context>
<context>
    <name>QnHelpHandler</name>
    <message>
        <source>Error</source>
        <translation>ผิดพลาด</translation>
    </message>
</context>
<context>
    <name>QnHistogramWidget</name>
    <message>
        <source>Gamma %1</source>
        <translation>แกมมา %1</translation>
    </message>
</context>
<context>
    <name>QnIOPortItemDelegate</name>
    <message>
        <source>Disabled</source>
        <translation>ปิดใช้งาน</translation>
    </message>
    <message>
        <source>Input</source>
        <translation>การป้อนข้อมูล</translation>
    </message>
    <message>
        <source>Output</source>
        <translation>แสดงผลข้อมูล</translation>
    </message>
    <message>
        <source>Open circuit</source>
        <translation>วงจรเปิด</translation>
    </message>
    <message>
        <source>Grounded circuit</source>
        <translation>กราวนด์ วงจร</translation>
    </message>
</context>
<context>
    <name>QnIOPortsViewModel</name>
    <message>
        <source>#</source>
        <translation>#</translation>
    </message>
    <message>
        <source>Type</source>
        <translation>ชนิด</translation>
    </message>
    <message>
        <source>Default state</source>
        <translation>สิ่งเริ่มต้น</translation>
    </message>
    <message>
        <source>Name</source>
        <translation>ชื่อ</translation>
    </message>
    <message>
        <source>Pulse time(ms)</source>
        <translation>เวลาการเต้น (มิลลิวินาที)</translation>
    </message>
    <message>
        <source>Unknown</source>
        <comment>IO Port Type</comment>
        <translation>ไม่ทราบ</translation>
    </message>
    <message>
        <source>Disabled</source>
        <comment>IO Port Type</comment>
        <translation>ปิดใช้งาน</translation>
    </message>
    <message>
        <source>Input</source>
        <comment>IO Port Type</comment>
        <translation>การป้อนข้อมูล</translation>
    </message>
    <message>
        <source>Output</source>
        <comment>IO Port Type</comment>
        <translation>แสดงข้อมูล</translation>
    </message>
    <message>
        <source>Invalid</source>
        <comment>IO Port Type</comment>
        <translation>ไม่ถูกต้อง</translation>
    </message>
    <message>
        <source>Open Circuit</source>
        <comment>IO Port State</comment>
        <translation>เปิดวงจร</translation>
    </message>
    <message>
        <source>Grounded circuit</source>
        <comment>IO Port State</comment>
        <translation>กราวนด์ วงจร</translation>
    </message>
    <message>
        <source>Invalid state</source>
        <comment>IO Port State</comment>
        <translation>ที่อยู่ไม่ถูกต้อง</translation>
    </message>
</context>
<context>
    <name>QnImageControlWidget</name>
    <message>
        <source>4:3</source>
        <translation>4:3</translation>
    </message>
    <message>
        <source>16:9</source>
        <translation>16:9</translation>
    </message>
    <message>
        <source>1:1</source>
        <translation>1:1</translation>
    </message>
    <message>
        <source>%1 degrees</source>
        <translation>%1 องศา</translation>
    </message>
</context>
<context>
    <name>QnIoModuleOverlayWidgetPrivate</name>
    <message>
        <source>Failed to turn on IO port &apos;%1&apos;</source>
        <translation>ไม่สามารถเปิดพอร์ต IO &apos;%1&apos;</translation>
    </message>
    <message>
        <source>Failed to turn off IO port &apos;%1&apos;</source>
        <translation>ไม่สามารถที่จะปิดพอร์ต IO &apos;%1&apos;</translation>
    </message>
    <message>
        <source>IO port error</source>
        <translation>ข้อผิดพลาดพอร์ต IO</translation>
    </message>
</context>
<context>
    <name>QnLayoutExportTool</name>
    <message>
        <source>File &apos;%1&apos; is used by another process. Please try another name.</source>
        <translation>ข้อมูล %1 ถูกใช้งานอยู่ กรุณาใช้ชื่ออื่น.</translation>
    </message>
    <message>
        <source>Exporting to &quot;%1&quot;...</source>
        <translation>กำลังส่งออก &quot;%1&quot;...</translation>
    </message>
    <message>
        <source>Could not export device %1.</source>
        <extracomment>&quot;Could not export camera AXIS1334&quot;</extracomment>
        <translation>ไม่สามารถส่งออกอุปกรณ์ %1.</translation>
    </message>
    <message>
        <source>Could not export camera %1.</source>
        <translation>ไม่สามารถส่งออก กล้อง %1.</translation>
    </message>
    <message>
        <source>Unknown error has occurred.</source>
        <translation type="unfinished"></translation>
    </message>
    <message>
        <source>Could not export I/O module %1.</source>
        <translation type="unfinished"></translation>
    </message>
    <message>
        <source>Could not create output file %1...</source>
        <translation type="unfinished"></translation>
    </message>
</context>
<context>
    <name>QnLayoutSettingsDialog</name>
    <message>
        <source>Select file...</source>
        <translation>เลือกไฟล์...</translation>
    </message>
    <message>
        <source>Pictures %1</source>
        <translation>รูปภาพ %1</translation>
    </message>
    <message>
        <source>&lt;No picture&gt;</source>
        <translation>&lt;ไม่ มีรูป&gt;</translation>
    </message>
    <message>
        <source>&lt;Error while loading picture&gt;</source>
        <translation>&lt;ข้อผิดพลาด ในขณะที่โหลดภาพ&gt;</translation>
    </message>
    <message>
        <source>&lt;Error while uploading picture&gt;</source>
        <translation>&lt;ข้อผิดพลาด ในขณะที่การอัปโหลดภาพ&gt;</translation>
    </message>
    <message>
        <source>&lt;Picture cannot be read&gt;</source>
        <translation>&lt;ภาพ ไม่สามารถอ่าน&gt;</translation>
    </message>
    <message>
        <source>&lt;Picture is too big. Maximum size is %1 Mb&gt;</source>
        <translation>&lt;รูปภาพ มีขนาดใหญ่เกินไป ขนาดสูงสุดคือ %1 Mb&gt;</translation>
    </message>
    <message>
        <source>&lt;Picture cannot be loaded&gt;</source>
        <translation>&lt;ภาพ ไม่สามารถโหลด&gt;</translation>
    </message>
</context>
<context>
    <name>QnLdapSettingsDialog</name>
    <message>
        <source>Test</source>
        <translation>ทดสอบ</translation>
    </message>
    <message>
        <source>Test failed</source>
        <translation>การทดสอบล้มเหลว</translation>
    </message>
    <message numerus="yes">
        <source>Test completed successfully: %n users found.</source>
        <translation>
            <numerusform>การทดสอบสมบูรณ์: %n พบผู้ใช้.</numerusform>
        </translation>
    </message>
</context>
<context>
    <name>QnLdapSettingsDialogPrivate</name>
    <message>
        <source>The provided settings are not valid.</source>
        <translation>การตั้งค่าให้ไม่ถูกต้อง.</translation>
    </message>
    <message>
        <source>Could not perform a test.</source>
        <translation>ไม่สามารถดำเนินการทดสอบ.</translation>
    </message>
    <message>
        <source>None of your servers are connected to the Internet.</source>
        <translation type="unfinished"></translation>
    </message>
    <message>
        <source>Timed Out</source>
        <translation type="unfinished">หมดเวลา</translation>
    </message>
</context>
<context>
    <name>QnLdapUserListModel</name>
    <message>
        <source>Login</source>
        <translation>ชื่อผู้ใช้</translation>
    </message>
    <message>
        <source>Full Name</source>
        <translation>ชื่อเต็ม</translation>
    </message>
    <message>
        <source>Email</source>
        <translation>อีเมล</translation>
    </message>
    <message>
        <source>DN</source>
        <translation>DN</translation>
    </message>
</context>
<context>
    <name>QnLdapUsersDialog</name>
    <message>
        <source>The provided settings are not valid.</source>
        <translation>การตั้งค่าให้ไม่ถูกต้อง.</translation>
    </message>
    <message>
        <source>Could not perform a test.</source>
        <translation>ไม่สามารถดำเนินการทดสอบ.</translation>
    </message>
    <message>
        <source>Could not load users.</source>
        <translation>ไม่สามารถโหลดผู้ใช้.</translation>
    </message>
    <message>
        <source>Import users</source>
        <translation>นำเข้าผู้ใช้งาน</translation>
    </message>
    <message>
        <source>Error while loading users.</source>
        <translation>ข้อผิดพลาดในขณะที่ผู้ใช้โหลด.</translation>
    </message>
    <message>
        <source>No new users found.</source>
        <translation></translation>
    </message>
    <message>
        <source>None of your servers are connected to the Internet.</source>
        <translation type="unfinished"></translation>
    </message>
    <message>
        <source>Timed Out</source>
        <translation type="unfinished">หมดเวลา</translation>
    </message>
</context>
<context>
    <name>QnLicenseDetailsDialog</name>
    <message>
        <source>Screens Allowed:</source>
        <translation>เปิดหน้าจอได้:</translation>
    </message>
    <message>
        <source>Control Sessions Allowed:</source>
        <translation>ควบคุมเซสชั่นที่ได้รับอนุญาต:</translation>
    </message>
    <message>
        <source>Archive Streams Allowed:</source>
        <translation>เก็บสตรีมที่ได้รับอนุญาต:</translation>
    </message>
    <message>
        <source>Copy to Clipboard</source>
        <translation>คัดลอกไปยังคลิปบอร์ด</translation>
    </message>
    <message>
        <source>Generic:</source>
        <translation>ทั่วไป:</translation>
    </message>
    <message>
        <source>License Type</source>
        <translation>ชนิดใบอนุญาติ</translation>
    </message>
    <message>
        <source>License Key</source>
        <translation>กุญแจรหัส</translation>
    </message>
    <message>
        <source>Locked to Hardware ID</source>
        <translation>ล๊อกฮาร์ดแวร์ ID</translation>
    </message>
    <message>
        <source>Features:</source>
        <translation>คุณสมบัติ:</translation>
    </message>
</context>
<context>
    <name>QnLicenseListModel</name>
    <message>
        <source>Type</source>
        <translation>ชนิด</translation>
    </message>
    <message>
        <source>Amount</source>
        <translation>จำนวน</translation>
    </message>
    <message>
        <source>License Key</source>
        <translation>กุญแจรหัส</translation>
    </message>
    <message>
        <source>Expiration Date</source>
        <translation>วันหมดอายุ</translation>
    </message>
    <message>
        <source>Status</source>
        <translation>สถานะ</translation>
    </message>
    <message>
        <source>Server</source>
        <translation>เซร์อฟเวอร์</translation>
    </message>
    <message>
        <source>Never</source>
        <translation>ตลอด</translation>
    </message>
    <message>
        <source>Expired</source>
        <translation>หมดอายุ</translation>
    </message>
    <message>
        <source>Today</source>
        <translation>วันนี้</translation>
    </message>
    <message>
        <source>Tomorrow</source>
        <translation>พรุ้งนี้</translation>
    </message>
    <message numerus="yes">
        <source>In %n days</source>
        <translation>
            <numerusform>ใน %n วัน</numerusform>
        </translation>
    </message>
    <message>
        <source>OK</source>
        <translation>ตกลง</translation>
    </message>
    <message>
        <source>&lt;Server not found&gt;</source>
        <translation>ไม่พบเซอร์ฟเวอร์</translation>
    </message>
</context>
<context>
    <name>QnLicenseManagerWidget</name>
    <message>
        <source>The software is licensed to: </source>
        <translation>ซอฟต์แวร์ที่ได้รับอนุญาตให้:</translation>
    </message>
    <message>
        <source>Copy to Clipboard</source>
        <translation>คัดลอกไปยังคลิปบอร์ด</translation>
    </message>
    <message>
        <source>License Activation</source>
        <translation>เปิดใช้งานเต็มประสิทธิภาพ</translation>
    </message>
    <message>
        <source>You are trying to activate an incompatible license with your software. Please contact support team to get a valid license key.</source>
        <translation>คุณพยายามที่จะเปิดใช้งานระบบ แต่ไม่สำเร็จ กรุณาติดต่อทีมสนับนุนเพื่อการการเปิดระบบ.</translation>
    </message>
    <message>
        <source>License was successfully activated.</source>
        <translation>การอนุญาตใช้งานเสร็จสิ้นสมบูรณ์.</translation>
    </message>
    <message>
        <source>License Activation </source>
        <translation>การอนุญาตใช้งานเรียบร้อย</translation>
    </message>
    <message>
        <source>Remove license</source>
        <translation>ยกเลิกการเปิดใช้งาน</translation>
    </message>
    <message numerus="yes">
        <source>At least %n %2 are required</source>
        <translation>
            <numerusform>อย่างน้อย %n %2 ที่ต้องการ</numerusform>
        </translation>
    </message>
    <message numerus="yes">
        <source>%n %2 are currently in use</source>
        <translation>
            <numerusform>%n %2 มีใช้อยู่ในปัจจุบัน</numerusform>
        </translation>
    </message>
    <message>
        <source>You do not have a valid license installed.</source>
        <translation>คุณไม่ได้รับใบอนุญาตถูกต้องติดตั้ง.</translation>
    </message>
    <message>
        <source>Please activate your commercial or trial license.</source>
        <translation>กรุณาเปิดใช้งานใบอนุญาตการค้า หรือเปิดทดลองใช้งาน.</translation>
    </message>
    <message>
        <source>Please activate your commercial license.</source>
        <translation>กรุณาเปิดใช้งานใบอนุญาตการค้าของคุณ.</translation>
    </message>
    <message>
        <source>Network error has occurred during automatic license activation.</source>
        <translation>มีข้อผิดพลาดของเครือข่ายที่เกิดขึ้นระหว่างการเปิดใช้ใบอนุญาตอัตโนมัติ.</translation>
    </message>
    <message>
        <source>Try to activate your license manually.</source>
        <translation>ลองที่จะเปิดใช้งานใบอนุญาตของคุณด้วยตนเอง.</translation>
    </message>
    <message>
        <source>Obtaining licenses from server...</source>
        <translation>การได้รับอนุญาตจากเซอร์ฟเวอร์...</translation>
    </message>
    <message>
        <source>License has arleady been activated.</source>
        <translation>ได้รับใบอนุญาตการเปิดใช้งาน.</translation>
    </message>
    <message>
        <source>There was a problem activating your license key. A network error has occurred.</source>
        <translation>มีปัญหาเกี่ยวกับการเปิดใช้งาน ระบบเครือข่ายเกิดขัดข้อง.</translation>
    </message>
    <message>
        <source>Unable to activate license:  %1</source>
        <translation>ไม่สามารถเปิดใช้งานระบบได้ %1</translation>
    </message>
    <message>
        <source>Unable to remove license from server:  %1</source>
        <translation>ไม่สามารถยกเลิกการใช้งานได้จากเซร์อฟเวอร์ %1</translation>
    </message>
    <message>
        <source>This license key has been previously activated to hardware id %1. Please contact support team to obtain a valid license key.</source>
        <translation>คีย์ใบอนุญาตนี้ได้รับการเปิดใช้งานก่อนหน้านี้แล้ว %1 กรุณาติดต่อทีมสนับสนุนที่จะได้รับคีย์ใบอนุญาตที่ถูกต้อง.</translation>
    </message>
    <message>
        <source>Network error has occurred during automatic license activation. Please contact support to activate your license key manually.</source>
        <translation>เครือข่ายขัดข้องมีผลต่อการเปิดใช้งานอัตโนมัต กรุณาติดต่อทีมสนับสนุนเพื่อทำการเปิดใช้งานระบบ.</translation>
    </message>
    <message>
        <source>The manual activation key file you have selected is invalid. Select a valid manual activation key file to continue. If problem continues, please contact support team.</source>
        <translation>ข้อมูลในการเปิดใช้งานผิด กรุณาเลือก.</translation>
    </message>
</context>
<context>
    <name>QnLicenseNotificationDialog</name>
    <message>
        <source>Some of your licenses are unavailable.</source>
        <translation>บางส่วนของใบอนุญาตของคุณจะใช้งานไม่ได้.</translation>
    </message>
    <message>
        <source>Some of your licenses will soon expire.</source>
        <translation>บางส่วนของใบอนุญาตของคุณเร็ว ๆ นี้จะหมดอายุ.</translation>
    </message>
</context>
<context>
    <name>QnLicenseWidget</name>
    <message>
        <source>Activate Trial License</source>
        <translation>เปิดใช้งานใบอนุญาตฟรี</translation>
    </message>
    <message>
        <source>Activate Free License</source>
        <translation>เปิดใช้งานใบอนุญาตฟรี</translation>
    </message>
    <message>
        <source>Please send email with the Serial Key and the Hardware ID provided to %1 to obtain an Activation Key file.</source>
        <translation>กรุณาส่งอีเมลที่มีซีรี่คีย์และหมายเลขของฮาร์ดแวร์ให้กับ %1 ที่จะได้รับแฟ้มคีย์การเปิดใช้งาน.</translation>
    </message>
    <message>
        <source>Success</source>
        <translation>สำเร็จ</translation>
    </message>
    <message>
        <source>Hardware ID copied to clipboard.</source>
        <translation>คัดลอกเลือกไปที่คลิปบอร์ด.</translation>
    </message>
    <message>
        <source>Activate License</source>
        <translation>ใบอนุญาติใช้งาน</translation>
    </message>
    <message>
        <source>Activating...</source>
        <translation>กำลังขออนุญาติใช้งาน...</translation>
    </message>
    <message>
        <source>Open License File</source>
        <translation>เปิดใช้งานใบอนุญาต</translation>
    </message>
    <message>
        <source>All files (*.*)</source>
        <translation>ทุกไฟล์ (*.*)</translation>
    </message>
    <message>
        <source>Error</source>
        <translation>ข้อผิดพลาด</translation>
    </message>
    <message>
        <source>Could not open the file %1</source>
        <translation>ไม่สามารถเปิดแฟ้ม &apos;%1&apos; สำหรับการเขียน</translation>
    </message>
</context>
<context>
    <name>QnLicensesProposeWidget</name>
    <message numerus="yes">
        <source>Use analog licenses to view these %n cameras</source>
        <translation>
            <numerusform>ใช้ใบอนุญาตแบบอะนาล็อกเพื่อดูกล้องเหล่านี้%n</numerusform>
        </translation>
    </message>
    <message numerus="yes">
        <source>Use licenses for selected %n devices</source>
        <translation type="unfinished">
            <numerusform>Use licenses for selected %n cameras</numerusform>
        </translation>
    </message>
    <message numerus="yes">
        <source>Use licenses for selected %n cameras</source>
        <translation type="unfinished">
            <numerusform>ใช้ใบอนุญาตสำหรับการเลือกกล้อง %n</numerusform>
        </translation>
    </message>
    <message numerus="yes">
        <source>Use licenses for selected %n I/O modules</source>
        <translation type="unfinished">
            <numerusform></numerusform>
        </translation>
    </message>
</context>
<context>
    <name>QnLoginDialog</name>
    <message>
        <source>Connect to Server...</source>
        <translation>เชื่อมต่อกับเซิร์ฟเวอร์ ...</translation>
    </message>
    <message>
        <source>Version %1</source>
        <translation>รุ่น %1</translation>
    </message>
    <message>
        <source>Saved Sessions</source>
        <translation>บันทึกตำแหน่ง</translation>
    </message>
    <message>
        <source>Auto-Discovered Servers</source>
        <translation>เซิร์ฟเวอร์อัตโนมัติค้นพบ</translation>
    </message>
    <message>
        <source>Invalid Login Information</source>
        <translation>ข้อมูลเข้าสู่ระบบที่ไม่ถูกต้อง</translation>
    </message>
    <message>
        <source>The login information you have entered is not valid.</source>
        <translation>ข้อมูลเข้าสู่ระบบที่คุณป้อนไม่ถูกต้อง.</translation>
    </message>
    <message>
        <source>* Last used connection *</source>
        <translation>ใช้การเชื่อมต่อล่าสุด</translation>
    </message>
    <message>
        <source>&lt;none&gt;</source>
        <translation>&lt;none&gt;</translation>
    </message>
    <message>
        <source>The information you have entered is not valid.</source>
        <translation>ข้อมูลที่คุณป้อนไม่ถูกต้อง.</translation>
    </message>
    <message>
        <source>Entered hostname is not valid.</source>
        <translation>ชื่อโฮสต์ป้อนไม่ถูกต้อง.</translation>
    </message>
    <message>
        <source>Host field cannot be empty.</source>
        <translation>ข้อมูลโฮสต์ต้องไม่ปล่อยว่าง.</translation>
    </message>
    <message>
        <source>%1 at %2</source>
        <translation>%1 ที่ %2</translation>
    </message>
    <message>
        <source>Are you sure you want to delete this connection: %1?</source>
        <translation>คุณแน่ใจว่าคุณต้องการที่จะลบการเชื่อมต่อ:%1?</translation>
    </message>
    <message>
        <source>Invalid Paramaters</source>
        <translation>พารามิเตอร์ที่ไม่ถูกต้อง</translation>
    </message>
    <message>
        <source>Connection already exists.</source>
        <translation>มีการเชื่อมต่ออยู่แล้ว.</translation>
    </message>
    <message>
        <source>A connection with this name already exists. Do you want to overwrite it?</source>
        <translation>การเชื่อมต่อกับชื่อนี้มีอยู่แล้ว คุณต้องการที่จะเขียนทับมัน?</translation>
    </message>
    <message>
        <source>Delete Connections</source>
        <translation>ลบการเชื่อมต่อ</translation>
    </message>
    <message>
        <source>Invalid Parameters</source>
        <translation type="unfinished"></translation>
    </message>
</context>
<context>
    <name>QnLookAndFeelPreferencesWidget</name>
    <message>
        <source>Pictures %1</source>
        <translation>รูปภาพ %1</translation>
    </message>
    <message>
        <source>Preparing Image...</source>
        <translation>กำลังเตรียมภาพ...</translation>
    </message>
    <message>
        <source>Please wait while image is being prepared...</source>
        <translation>โปรดรอสักครู่ขณะที่ภาพจะถูกจัดทำ ...</translation>
    </message>
    <message>
        <source>Dark</source>
        <translation>มืด</translation>
    </message>
    <message>
        <source>Light</source>
        <translation>สว่าง</translation>
    </message>
    <message>
        <source>Server Time</source>
        <translation>เวลาเซิร์ฟเวอร์</translation>
    </message>
    <message>
        <source>Client Time</source>
        <translation>เวลาไคลเอนต์</translation>
    </message>
    <message>
        <source>Default</source>
        <translation>ค่าเริ่มต้น</translation>
    </message>
    <message>
        <source>Rainbow</source>
        <translation>รุ้ง</translation>
    </message>
    <message>
        <source>Custom...</source>
        <translation>ที่กำหนดเอง ...</translation>
    </message>
    <message>
        <source>Stretch</source>
        <translation>ยืด</translation>
    </message>
    <message>
        <source>Fit</source>
        <translation>พอดี</translation>
    </message>
    <message>
        <source>Crop</source>
        <translation>ตัด</translation>
    </message>
    <message>
        <source>This option will not affect Recording Schedule. Recording Schedule is always based on Server Time.</source>
        <translation>ตัวเลือกนี้จะไม่ส่งผลกระทบต่อตารางเวลาการบันทึก ตารางเวลาการบันทึกจะขึ้นอยู่กับเวลาของเซิร์ฟเวอร์.</translation>
    </message>
    <message>
        <source>Select File...</source>
        <translation>เลือกไฟล์...</translation>
    </message>
</context>
<context>
    <name>QnMediaResourceWidget</name>
    <message>
        <source>Screenshot</source>
        <translation>ภาพหน้าจอ</translation>
    </message>
    <message>
        <source>Smart Search</source>
        <translation>ค้นหาแบบชัดเจน</translation>
    </message>
    <message>
        <source>PTZ</source>
        <translation>PTZ</translation>
    </message>
    <message>
        <source>Dewarping</source>
        <translation>Dewarping</translation>
    </message>
    <message>
        <source>Create Zoom Window</source>
        <translation>สร้างหน้าต่างซูม</translation>
    </message>
    <message>
        <source>Image Enhancement</source>
        <translation>การเพิ่มประสิทธิภาพของภาพ</translation>
    </message>
    <message>
        <source>Hi-Res</source>
        <translation>Hi-Res</translation>
    </message>
    <message>
        <source>LIVE</source>
        <translation>ภาพสด</translation>
    </message>
    <message>
        <source>%1 (Tour &quot;%2&quot; is active)</source>
        <translation>%1 (Tour &quot;%2&quot; is active)</translation>
    </message>
    <message>
        <source>Zoom Window</source>
        <translation>หน้าต่างซูม</translation>
    </message>
    <message>
        <source>Low-Res</source>
        <translation>คุณภาพต่ำ</translation>
    </message>
    <message>
        <source>I/O Module</source>
        <translation type="unfinished"></translation>
    </message>
</context>
<context>
    <name>QnMergeSystemsDialog</name>
    <message>
        <source>http(s)://host:port</source>
        <translation>http(s)://host:port</translation>
    </message>
    <message>
        <source>You are about to merge the current system %1 with the system</source>
        <translation>คุณกำลังจะผสานระบบปัจจุบัน %1 กับระบบ</translation>
    </message>
    <message>
        <source>%1 (current)</source>
        <translation>%1 (ปัจจุบัน)</translation>
    </message>
    <message>
        <source>The URL is invalid.</source>
        <translation>URL ที่ไม่ถูกต้อง.</translation>
    </message>
    <message>
        <source>The password cannot be empty.</source>
        <translation>รหัสผ่านต้องไม่ปล่อยว่าง.</translation>
    </message>
    <message>
        <source>Use a specific hostname or IP address rather than %1.</source>
        <translation>ใช้ชื่อโฮสต์ที่เฉพาะเจาะจงหรือที่อยู่ IP มากกว่า %1.</translation>
    </message>
    <message>
        <source>This is the current system URL.</source>
        <translation>นี่คือ URL ของระบบปัจจุบัน.</translation>
    </message>
    <message>
        <source>Merge with %1</source>
        <translation>ผสานกับ%1</translation>
    </message>
    <message>
        <source>The password is invalid.</source>
        <translation>รหัสผ่านปัจจุบันไม่ถูกต้อง.</translation>
    </message>
    <message>
        <source>The system was not found.</source>
        <translation>หาไม่พบ ระบบ.</translation>
    </message>
    <message>
        <source>Could not create a backup of the server database.</source>
        <translation>ไม่สามารถสร้างการสำรองข้อมูลของฐานข้อมูลของเซิร์ฟเวอร์.</translation>
    </message>
    <message>
        <source>System was not found.</source>
        <translation>ไม่พบระบบ.</translation>
    </message>
    <message>
        <source>Error</source>
        <translation>ข้อผิดพลาด</translation>
    </message>
    <message>
        <source>Cannot merge systems.</source>
        <translation>ผสานระบบไม่ได้.</translation>
    </message>
    <message>
        <source>Success!</source>
        <translation>สำเร็จ!</translation>
    </message>
    <message>
        <source>The system was configured successfully.</source>
        <translation>ระบบที่ได้รับการกำหนดค่าเรียบร้อยแล้ว.</translation>
    </message>
    <message>
        <source>The servers from the remote system should appear in your system soon.</source>
        <translation>เซิร์ฟเวอร์จากระบบระยะไกลควรจะปรากฏขึ้นในระบบของคุณเร็ว ๆ นี้.</translation>
    </message>
    <message>
        <source>Warning: You are about to merge Systems with START licenses.
As only 1 START license is allowed per System after your merge you will only have 1 START license remaining.
If you understand this and would like to proceed please click Merge to continue.
</source>
        <translation>คำเตือน: คุณกำลังจะผสานระบบที่มีใบอนุญาตเริ่มต้น
ในฐานะที่เป็นเพียง 1 ใบอนุญาตเริ่มต้นที่ได้รับอนุญาตต่อของระบบหลังจากที่ผสานของคุณคุณจะมีใบอนุญาตเริ่มต้น 1 ที่เหลือ
ถ้าคุณเข้าใจเรื่องนี้และต้องการที่จะดำเนินการต่อไปกรุณาคลิกผสานเพื่อดำเนินการต่อ.</translation>
    </message>
    <message>
        <source>Testing...</source>
        <translation>กำลังทดสอบ...</translation>
    </message>
    <message>
        <source>Merging Systems...</source>
        <translation>กำลังผสานระบบ ...</translation>
    </message>
    <message>
        <source>The discovered system %1 has an incompatible version %2.</source>
        <translation>ระบบพบ %1 มีรุ่น %2 เข้ากันไม่ได้.</translation>
    </message>
    <message>
        <source>The discovered system %1 is in safe mode.</source>
        <translation>ระบบค้นพบ %1 อยู่ในโหมดที่ปลอดภัย.</translation>
    </message>
    <message>
        <source>System has an incompatible version.</source>
        <translation>ระบบมีรุ่นที่เข้ากันไม่ได้.</translation>
    </message>
    <message>
        <source>Operation is not permitted.</source>
        <translation>การดำเนินงานไม่ได้รับอนุญาต.</translation>
    </message>
    <message>
        <source>System is in safe mode.</source>
        <translation>ระบบอยู่ในโหมดที่ปลอดภัย.</translation>
    </message>
</context>
<context>
    <name>QnMultipleCameraSettingsWidget</name>
    <message>
        <source>&lt;multiple values&gt;</source>
        <comment>LoginEdit</comment>
        <translation>&lt;multiple values&gt;</translation>
    </message>
    <message>
        <source>&lt;multiple values&gt;</source>
        <comment>PasswordEdit</comment>
        <translation>&lt;multiple values&gt;</translation>
    </message>
    <message>
        <source>Invalid Schedule</source>
        <translation>ตารางเวลาที่ไม่ถูกต้อง</translation>
    </message>
    <message>
        <source>Second stream is disabled on these cameras. Motion + LQ option has no effect. Press &quot;Yes&quot; to change recording type to &quot;Always&quot; or &quot;No&quot; to re-enable second stream.</source>
        <translation>กระแสที่สองคือการปิดใช้งานบนกล้องเหล่านี้ ตัวเลือกการเคลื่อนไหว + LQ ไม่มีผล กด &quot;Yes&quot; เพื่อเปลี่ยนประเภทการบันทึก &quot;เสมอ&quot; หรือ &quot;ไม่มี&quot; เพื่อเปิดใช้งานกระแสที่สอง.</translation>
    </message>
</context>
<context>
    <name>QnNavigationItem</name>
    <message>
        <source>Speed Down</source>
        <translation>ลดความเร็ว</translation>
    </message>
    <message>
        <source>Previous Frame</source>
        <translation>เฟรมก่อนหน้า</translation>
    </message>
    <message>
        <source>Speed Up</source>
        <translation>เพิ่มความเร็ว</translation>
    </message>
    <message>
        <source>Next Frame</source>
        <translation>เฟรมต่อไป</translation>
    </message>
    <message>
        <source>Previuos Chunk</source>
        <translation>หยุดก่อนหน้า</translation>
    </message>
    <message>
        <source>To Start</source>
        <translation>เริ่ม</translation>
    </message>
    <message>
        <source>Next Chunk</source>
        <translation>เฟรมต่อไป</translation>
    </message>
    <message>
        <source>To End</source>
        <translation>จบ</translation>
    </message>
</context>
<context>
    <name>QnNetworkSpeedStrings</name>
    <message>
        <source>b/s</source>
        <translation>b/s</translation>
    </message>
    <message>
        <source>Kb/s</source>
        <translation>Kb/s</translation>
    </message>
    <message>
        <source>Mb/s</source>
        <translation>Mb/s</translation>
    </message>
</context>
<context>
    <name>QnNotificationListWidget</name>
    <message numerus="yes">
        <source>%n more item(s)</source>
        <translation>
            <numerusform>%n เพิ่ม รายการ(s)</numerusform>
        </translation>
    </message>
</context>
<context>
    <name>QnNotificationSoundManagerDialog</name>
    <message>
        <source>Clip sound up to %1 seconds</source>
        <translation>คลิปเสียงได้ถึง %1 วินาที</translation>
    </message>
    <message>
        <source>Error</source>
        <translation>ข้อผิดพลาด</translation>
    </message>
    <message>
        <source>File cannot be added.</source>
        <translation>ไม่สามารถเพิ่มไฟล์ได้.</translation>
    </message>
    <message>
        <source>Rename sound</source>
        <translation>เปลี่ยนชื่อ เสียง</translation>
    </message>
    <message>
        <source>New title could not be set.</source>
        <translation>ชื่อใหม่ไม่สามารถตั้งค่าได้.</translation>
    </message>
    <message>
        <source>Are you sure you want to delete &apos;%1&apos;?</source>
        <translation>คุณแน่ใจที่ต้องการจะลบ &apos;%1&apos;?</translation>
    </message>
    <message>
        <source>Custom title:</source>
        <translation>ชื่อที่กำหนดเอง:</translation>
    </message>
    <message>
        <source>Sound Files</source>
        <translation>ไฟล์เสียง</translation>
    </message>
    <message>
        <source>Select File...</source>
        <translation>เลือกไฟล์...</translation>
    </message>
    <message>
        <source>Enter New Title:</source>
        <translation>ใส่ชื่อใหม่:</translation>
    </message>
    <message>
        <source>Confirm File Deletion</source>
        <translation>ยืนยันการลบไฟล์</translation>
    </message>
</context>
<context>
    <name>QnNotificationSoundModel</name>
    <message>
        <source>&lt;Downloading sound list...&gt;</source>
        <translation>&lt;Downloading sound...&gt;</translation>
    </message>
    <message>
        <source>&lt;No Sound&gt;</source>
        <translation>&lt;No Sound&gt;</translation>
    </message>
    <message>
        <source>&lt;Downloading sound...&gt;</source>
        <translation>&lt;Downloading sound...&gt;</translation>
    </message>
    <message>
        <source>&lt;Uploading sound...&gt;</source>
        <translation>&lt;Uploading sound...&gt;</translation>
    </message>
</context>
<context>
    <name>QnNotificationToolTipWidget</name>
    <message>
        <source>Close</source>
        <translation>ปิด</translation>
    </message>
    <message>
        <source>Right Click</source>
        <translation>คลิก ขวา</translation>
    </message>
</context>
<context>
    <name>QnNotificationsCollectionWidget</name>
    <message>
        <source>Browse Archive</source>
        <translation>เรียกดูคลังข้อมูล</translation>
    </message>
    <message>
        <source>Server Settings...</source>
        <translation>การตั้งค่าเซิร์ฟเวอร์ ...</translation>
    </message>
    <message>
        <source>Licenses...</source>
        <translation>ใบอนุญาต ...</translation>
    </message>
    <message>
        <source>User Settings...</source>
        <translation>การตั้งค่าผู้ใช้งาน...</translation>
    </message>
    <message>
        <source>SMTP Settings...</source>
        <translation>การตั้งค่า SMTP ...</translation>
    </message>
    <message>
        <source>Connect to server...</source>
        <translation>เชื่อมต่อกับเซิร์ฟเวอร์ ...</translation>
    </message>
    <message>
        <source>Time Synchronization...</source>
        <translation>การประสานเวลา ...</translation>
    </message>
    <message>
        <source>Server settings...</source>
        <translation>การตั้งค่าเซิร์ฟเวอร์ ...</translation>
    </message>
    <message>
        <source>Open Device</source>
        <translation>เปิดอุปกรณ์</translation>
    </message>
    <message>
        <source>Open Camera</source>
        <translation>เปิดกล้อง</translation>
    </message>
    <message>
        <source>Device Settings...</source>
        <translation>การตั้งค่าอุปกรณ์ ...</translation>
    </message>
    <message>
        <source>Camera Settings...</source>
        <translation>การตั้งค่ากล้อง ...</translation>
    </message>
    <message>
        <source>Open Device Web Page...</source>
        <translation>เปิดหน้าเว็บของอุปกรณ ...</translation>
    </message>
    <message>
        <source>Open Camera Web Page...</source>
        <translation>เปิดหน้าเว็บกล้อง ...</translation>
    </message>
    <message>
        <source>Alarm: %1</source>
        <translation type="unfinished"></translation>
    </message>
    <message>
        <source>Open in Alarm Layout</source>
        <translation type="unfinished"></translation>
    </message>
    <message>
        <source>Open I/O Module</source>
        <translation type="unfinished"></translation>
    </message>
    <message>
        <source>I/O Module Settings...</source>
        <translation type="unfinished"></translation>
    </message>
    <message>
        <source>Open I/O Module Web Page...</source>
        <translation type="unfinished"></translation>
    </message>
</context>
<context>
    <name>QnPerformanceTest</name>
    <message>
        <source>Performance of this computer allows running %1 in configuration mode only.</source>
        <translation>ประสิทธิภาพการทำงานของคอมพิวเตอร์เครื่องนี้จะทำงาน %1 ในโหมดการตั้งค่าเท่านั้น.</translation>
    </message>
    <message>
        <source>For full-featured mode please use another computer.</source>
        <translation>สำหรับโหมดเต็มรูปแบบกรุณาใช้คอมพิวเตอร์เครื่องอื่น.</translation>
    </message>
    <message>
        <source>Warning!</source>
        <translation type="unfinished">คำเตือน!</translation>
    </message>
</context>
<context>
    <name>QnPreferencesDialog</name>
    <message>
        <source>General</source>
        <translation>ทั่วไป</translation>
    </message>
    <message>
        <source>Look and Feel</source>
        <translation>รูปลักษณะและความรู้สึก</translation>
    </message>
    <message>
        <source>Screen Recording</source>
        <translation>บันทึกหน้าจอ</translation>
    </message>
    <message>
        <source>Notifications</source>
        <translation>การแจ้งเตือน</translation>
    </message>
    <message>
        <source>Information</source>
        <translation>ข้อมูล</translation>
    </message>
    <message>
        <source>Some changes will take effect only after application restart. Do you want to restart the application now?</source>
        <translation>การเปลี่ยนแปลงบางอย่างจะมีผลบังคับใช้หลังจากที่เริ่มเปิดระบบใหม่ คุณต้องการที่จะเริ่มใช้ในขณะนี้หรือไม่?</translation>
    </message>
    <message>
        <source>Settings file is read-only. Please contact your system administrator.</source>
        <translation>การตั้งค่าแฟ้มแบบอ่านอย่างเดียว กรุณาติดต่อผู้ดูแลระบบของคุณ.</translation>
    </message>
    <message>
        <source>All changes will be lost after program exit.</source>
        <translation>การเปลี่ยนแปลงทั้งหมดจะหายไปหลังจากออกจากโปรแกรม.</translation>
    </message>
    <message>
        <source>Settings cannot be saved. Please contact your system administrator.</source>
        <translation>การตั้งค่าไม่สามารถบันทึกได้ กรุณาติดต่อผู้ดูแลระบบของคุณ.</translation>
    </message>
</context>
<context>
    <name>QnProgressDialog</name>
    <message>
        <source>Cancel</source>
        <translation>ยกเลิก</translation>
    </message>
</context>
<context>
    <name>QnPtzManageDialog</name>
    <message>
        <source>Do not show again.</source>
        <translation>อย่าแสดงอีกครั้ง.</translation>
    </message>
    <message>
        <source>Please wait for the camera to go online.</source>
        <translation>โปรดรอสักครู่ สำหรับการออนไลน์ของกล้อง.</translation>
    </message>
    <message>
        <source>This preset is used in some tours.</source>
        <translation>ตำแหน่งตั้งไว้นี้จะใช้ในบางทัวร์.</translation>
    </message>
    <message>
        <source>These tours will become invalid if you remove it.</source>
        <translation>ทัวร์เหล่านี้จะกลายเป็นที่ไม่ถูกต้องถ้าคุณเอามันออกไป.</translation>
    </message>
    <message>
        <source>Could not get position from camera.</source>
        <translation>ไม่สามารถได้รับตำแหน่งจากกล้อง.</translation>
    </message>
    <message>
        <source>Could not set position for camera.</source>
        <translation>ไม่สามารถกำหนดตำแหน่งกล้อง.</translation>
    </message>
    <message>
        <source>Remove Preset</source>
        <translation>ลบที่ตั้งไว้ล่วงหน้า</translation>
    </message>
    <message>
        <source>PTZ configuration has not been saved.</source>
        <translation>การตั้งค่า PTZ ยังไม่ได้ทำการบันทึก.</translation>
    </message>
    <message>
        <source>Changes have not been saved. Would you like to save them?</source>
        <translation>การเปลี่ยนแปลงยังไม่ถูกบันทึก คุณต้องการที่จะบันทึกหรือไ่ม่?</translation>
    </message>
    <message>
<<<<<<< HEAD
        <source>An error has occurred while trying to get a current position from camera %1.</source>
        <translation type="unfinished"></translation>
    </message>
    <message>
        <source>An error has occurred while trying to set the current position for camera %1.</source>
        <translation type="unfinished"></translation>
    </message>
    <message>
        <source>Manage PTZ for %1...</source>
=======
        <source>An error has occurred while trying to set the current position for camera %1.</source>
        <translation type="unfinished"></translation>
    </message>
    <message>
        <source>Manage PTZ for %1...</source>
        <translation type="unfinished"></translation>
    </message>
    <message>
        <source>An error has occurred while trying to get the current position from camera %1.</source>
>>>>>>> 0ea934a7
        <translation type="unfinished"></translation>
    </message>
</context>
<context>
    <name>QnPtzManageModel</name>
    <message>
        <source>#</source>
        <translation>#</translation>
    </message>
    <message>
        <source>Name</source>
        <translation>ชื่อ</translation>
    </message>
    <message>
        <source>Hotkey</source>
        <translation>Hotkey</translation>
    </message>
    <message>
        <source>Home</source>
        <translation>โฮม</translation>
    </message>
    <message>
        <source>Details</source>
        <translation>รายละเอียด</translation>
    </message>
    <message>
        <source>Tours</source>
        <translation>ทัวร์</translation>
    </message>
    <message>
        <source>Positions</source>
        <translation>ตำแหน่ง</translation>
    </message>
    <message>
        <source>None</source>
        <translation>None</translation>
    </message>
    <message numerus="yes">
        <source>This preset will be activated after %n minutes of inactivity</source>
        <translation>
            <numerusform>ที่ตั้งไว้นี้จะใช้งานได้หลังจาก%n นาทีไม่มีการใช้งาน</numerusform>
        </translation>
    </message>
    <message>
        <source>Invalid tour</source>
        <translation>ทัวร์ไม่ถูกต้อง</translation>
    </message>
    <message numerus="yes">
        <source>Tour has %n identical positions</source>
        <translation>
            <numerusform>ทัวร์มี %n ตำแหน่งเหมือนกัน</numerusform>
        </translation>
    </message>
    <message>
        <source>less than a minute</source>
        <translation>น้อยกว่าหนึ่งนาที</translation>
    </message>
    <message numerus="yes">
        <source>about %n minute(s)</source>
        <translation>
            <numerusform>ประมาณ%n นาที(s)</numerusform>
        </translation>
    </message>
    <message>
        <source>New Tour %1</source>
        <translation>ทัวร์ใหม่ %1</translation>
    </message>
    <message>
        <source>Saved Position %1</source>
        <translation>บันทึกตำแหน่ง %1</translation>
    </message>
    <message>
        <source>Tour should contain at least 2 positions.</source>
        <translation>ทัวร์ควรมีอย่างน้อย 2 ตำแหน่ง.</translation>
    </message>
    <message>
        <source>Tour Time: %1.</source>
        <translation>เวลาทัวร์ %1.</translation>
    </message>
</context>
<context>
    <name>QnPtzPresetDialog</name>
    <message>
        <source>Saved Position %1</source>
        <translation>บันทึกตำแหน่ง %1</translation>
    </message>
    <message>
        <source>None</source>
        <translation>ไม่มี</translation>
    </message>
</context>
<context>
    <name>QnPtzPresetHotkeyItemDelegate</name>
    <message>
        <source>None</source>
        <translation>ไม่มี</translation>
    </message>
    <message>
        <source>Change hotkey</source>
        <translation>เปลี่ยน hotkey</translation>
    </message>
    <message>
        <source>Reassign</source>
        <translation>กำหนดใหม่</translation>
    </message>
    <message>
        <source>This hotkey is used by preset &quot;%1&quot;.</source>
        <translation>hotkey นี้ถูกตั้งไว้ &quot;%1&quot;.</translation>
    </message>
    <message>
        <source>This hotkey is used by tour &quot;%1&quot;.</source>
        <translation>hotkey นี้ถูกใช้โดย ทัวร์ &quot;%1&quot;.</translation>
    </message>
</context>
<context>
    <name>QnPtzPresetsToursActionFactory</name>
    <message>
        <source>%1 (active)</source>
        <comment>Template for active PTZ preset</comment>
        <translation>%1 (active)</translation>
    </message>
    <message>
        <source>%1 (active)</source>
        <comment>Template for active PTZ tour</comment>
        <translation>%1 (active)</translation>
    </message>
</context>
<context>
    <name>QnPtzTourSpotsModel</name>
    <message>
        <source>Lowest</source>
        <translation>ต่ำสุด</translation>
    </message>
    <message>
        <source>Low</source>
        <translation>ต่ำ</translation>
    </message>
    <message>
        <source>Normal</source>
        <translation>ปรกติ</translation>
    </message>
    <message>
        <source>High</source>
        <translation>สูง</translation>
    </message>
    <message>
        <source>Highest</source>
        <translation>สูงสุด</translation>
    </message>
    <message>
        <source>Instant</source>
        <translation>แทน</translation>
    </message>
    <message numerus="yes">
        <source>%n seconds</source>
        <translation>
            <numerusform>%n วินาที</numerusform>
        </translation>
    </message>
    <message>
        <source>&lt;Invalid&gt;</source>
        <translation>&lt;Invalid&gt;</translation>
    </message>
    <message>
        <source>Position</source>
        <translation>ตำแหน่ง</translation>
    </message>
    <message>
        <source>Stay Time</source>
        <translation>พัก เวลา</translation>
    </message>
    <message>
        <source>Speed</source>
        <translation>ความเร็ว</translation>
    </message>
</context>
<context>
    <name>QnReconnectInfoDialog</name>
    <message>
        <source>Canceling...</source>
        <translation>กำลังยกเลิก...</translation>
    </message>
</context>
<context>
    <name>QnRecordingSettingsWidget</name>
    <message>
        <source>Screen %1 - %2x%3</source>
        <translation>หน้าจอ %1 - %2x%3</translation>
    </message>
    <message>
        <source>%1 (Primary)</source>
        <translation>%1 (Primary)</translation>
    </message>
    <message>
        <source>Select folder...</source>
        <translation>เลือกโฟลเดอร์...</translation>
    </message>
</context>
<context>
    <name>QnRecordingStatisticsWidget</name>
    <message>
        <source>Copy Selection to Clipboard</source>
        <translation>คัดลอกเลือกไปยังคลิปบอร์ด</translation>
    </message>
    <message>
        <source>Export Selection to File...</source>
        <translation>เลือกส่งออกไปยังแฟ้ม ...</translation>
    </message>
    <message>
        <source>Select All</source>
        <translation>เลือกทั้งหมด</translation>
    </message>
    <message>
        <source>Export selected events to file</source>
        <translation>เลือกเหตุการณ์ส่งออก</translation>
    </message>
</context>
<context>
    <name>QnRecordingStatsModel</name>
    <message numerus="yes">
        <source>%n years</source>
        <translation>
            <numerusform>%n ปี</numerusform>
        </translation>
    </message>
    <message numerus="yes">
        <source>%n months</source>
        <translation>
            <numerusform>%n เดือน</numerusform>
        </translation>
    </message>
    <message numerus="yes">
        <source>%n days</source>
        <translation>
            <numerusform>%n วัน</numerusform>
        </translation>
    </message>
    <message numerus="yes">
        <source>%n hours</source>
        <translation>
            <numerusform>%n ชั่วโมง</numerusform>
        </translation>
    </message>
    <message>
        <source>Average bitrate for the recorded period</source>
        <translation>บิตเรตเฉลี่ยสำหรับระยะเวลาที่บันทึกไว้</translation>
    </message>
    <message>
        <source>Space</source>
        <translation>ช่องว่าง</translation>
    </message>
    <message>
        <source>Calendar Days</source>
        <translation>วันปฏิทิน</translation>
    </message>
    <message>
        <source>less than an hour</source>
        <translation>น้อยกว่าหนึ่งชั่วโมง</translation>
    </message>
    <message>
        <source>%1 Mbps</source>
        <translation>%1 Mbps</translation>
    </message>
    <message>
        <source>%1 Tb</source>
        <translation>%1 Tb</translation>
    </message>
    <message>
        <source>%1 Gb</source>
        <translation>%1 Gb</translation>
    </message>
    <message>
        <source>empty</source>
        <translation>ว่างเปล่า</translation>
    </message>
    <message numerus="yes">
        <source>Total %n devices</source>
        <translation type="unfinished">
            <numerusform>รวม %n อุปกรณ์</numerusform>
        </translation>
    </message>
    <message numerus="yes">
        <source>Total %n cameras</source>
        <translation type="unfinished">
            <numerusform>รวม %n กล้อง</numerusform>
        </translation>
    </message>
    <message>
        <source>Devices with non-empty archive</source>
        <translation>อุปกรณ์ที่มีเก็บถาวรไม่ว่างเปล่า</translation>
    </message>
    <message>
        <source>Cameras with non-empty archive</source>
        <translation>กล้องที่มีที่เก็บถาวรไม่ว่างเปล่า</translation>
    </message>
    <message>
        <source>Storage space occupied by devices</source>
        <translation>พื้นที่จัดเก็บที่ถูกครอบครองโดยอุปกรณ์</translation>
    </message>
    <message>
        <source>Storage space occupied by cameras</source>
        <translation>พื้นที่จัดเก็บที่ถูกครอบครองโดยกล้อง</translation>
    </message>
    <message>
        <source>Device</source>
        <translation>อุปกรณ์</translation>
    </message>
    <message>
        <source>Camera</source>
        <translation>กล้อง</translation>
    </message>
    <message>
        <source>&lt;Cameras from other servers and removed cameras&gt;</source>
        <translation type="unfinished"></translation>
    </message>
    <message numerus="yes">
        <source>Total %n I/O modules</source>
        <translation type="unfinished">
            <numerusform></numerusform>
        </translation>
    </message>
    <message>
        <source>Archived duration in calendar days since the first recording</source>
        <translation type="unfinished"></translation>
    </message>
</context>
<context>
    <name>QnRecordingStatusHelper</name>
    <message>
        <source>Not recording</source>
        <translation>ไม่ได้ทำการบันทึก</translation>
    </message>
    <message>
        <source>Recording everything</source>
        <translation>บันทึกทุกอย่าง</translation>
    </message>
    <message>
        <source>Recording motion only</source>
        <translation>บันทึกการเคลื่อนไหวเท่านั้น</translation>
    </message>
    <message>
        <source>Recording motion and low quality</source>
        <translation>การเคลื่อนไหวและการบันทึกที่มีคุณภาพต่ำ</translation>
    </message>
    <message>
        <source>Continuous</source>
        <translation>ต่อเนื่อง</translation>
    </message>
    <message>
        <source>Motion only</source>
        <translation>การเคลื่อนไหวเท่านั้น</translation>
    </message>
    <message>
        <source>Motion + Lo-Res</source>
        <translation>การเคลื่อนไหว + Lo-Res</translation>
    </message>
</context>
<context>
    <name>QnResourceBrowserWidget</name>
    <message>
        <source>Any Type</source>
        <translation>ทุกชนิด</translation>
    </message>
    <message>
        <source>Video Files</source>
        <translation>ไฟล์วีดีโอ</translation>
    </message>
    <message>
        <source>Image Files</source>
        <translation>ไฟล์รูปภาพ</translation>
    </message>
    <message>
        <source>Live Devices</source>
        <translation>อุปกรณ์สด</translation>
    </message>
    <message>
        <source>Live Cameras</source>
        <translation>กล้องสด</translation>
    </message>
</context>
<context>
    <name>QnResourcePoolModelNode</name>
    <message>
        <source>Root</source>
        <translation>Root</translation>
    </message>
    <message>
        <source>Local</source>
        <translation>Local</translation>
    </message>
    <message>
        <source>System</source>
        <translation>ระบบ</translation>
    </message>
    <message>
        <source>Other Systems</source>
        <translation>ระบบอื่น</translation>
    </message>
    <message>
        <source>Users</source>
        <translation>ผู้ใช้งาน</translation>
    </message>
</context>
<context>
    <name>QnResourceSelectionDialog</name>
    <message>
        <source>Select Users...</source>
        <translation>เลือกผู้ใช้งาน...</translation>
    </message>
    <message>
        <source>Select Resources...</source>
        <translation>เลือกเครื่องมือ...</translation>
    </message>
    <message>
        <source>Select Devices...</source>
        <translation>เลือกอุปกรณ์ ...</translation>
    </message>
    <message>
        <source>Select Cameras...</source>
        <translation>เลือกกล้อง ...</translation>
    </message>
</context>
<context>
    <name>QnResourceWidget</name>
    <message>
        <source>Close</source>
        <translation>ปิด</translation>
    </message>
    <message>
        <source>Information</source>
        <translation>ข้อมูล</translation>
    </message>
    <message>
        <source>Rotate</source>
        <translation>หมุน</translation>
    </message>
</context>
<context>
    <name>QnRoutingManagementWidget</name>
    <message>
        <source>Enter URL</source>
        <translation>ป้อน URL</translation>
    </message>
    <message>
        <source>URL</source>
        <translation>URL</translation>
    </message>
    <message>
        <source>Error</source>
        <translation>ผิดพลาด</translation>
    </message>
    <message>
        <source>You have entered an invalid URL.</source>
        <translation>คุณได้ป้อน URL ที่ไม่ถูกต้อง.</translation>
    </message>
    <message>
        <source>Warning</source>
        <translation>การเตือน</translation>
    </message>
    <message>
        <source>This URL is already in the address list.</source>
        <translation>URL นี้มีอยู่แล้วในรายการที่อยู่.</translation>
    </message>
</context>
<context>
    <name>QnScreenRecorder</name>
    <message>
        <source>Screen capturing subsystem is not initialized yet. Please try again later.</source>
        <translation>ระบบย่อยการจับภาพหน้าจอไม่ได้เริ่มต้นเลย โปรดลองอีกครั้งในภายหลัง.</translation>
    </message>
</context>
<context>
    <name>QnSearchBookmarksDialogPrivate</name>
    <message>
        <source>Export bookmark...</source>
        <translation type="unfinished"></translation>
    </message>
    <message>
        <source>Search bookmarks by name, tag or description</source>
        <translation type="unfinished"></translation>
    </message>
    <message>
        <source>&lt;Any Device&gt;</source>
        <translation type="unfinished"></translation>
    </message>
    <message>
        <source>&lt;Any Camera&gt;</source>
        <translation type="unfinished">&lt;กล้อง อื่น ๆ &gt;</translation>
    </message>
    <message>
        <source>&lt;Any I/O Module&gt;</source>
        <translation type="unfinished"></translation>
    </message>
    <message>
        <source>&lt;All My Devices&gt;</source>
        <translation type="unfinished"></translation>
    </message>
    <message>
        <source>&lt;All My Cameras&gt;</source>
        <translation type="unfinished"></translation>
    </message>
    <message>
        <source>&lt;All My I/O Modules&gt;</source>
        <translation type="unfinished"></translation>
    </message>
    <message>
        <source>&lt;%n device(s)&gt;</source>
        <translation type="unfinished"></translation>
    </message>
    <message>
        <source>&lt;%n camera(s)&gt;</source>
        <translation type="unfinished"></translation>
    </message>
    <message>
        <source>&lt;%n I/O module(s)&gt;</source>
        <translation type="unfinished"></translation>
    </message>
</context>
<context>
    <name>QnSearchBookmarksModel</name>
    <message>
        <source>Name</source>
        <translation type="unfinished">ชื่อ</translation>
    </message>
    <message>
        <source>Start time</source>
        <translation type="unfinished"></translation>
    </message>
    <message>
        <source>Length</source>
        <translation type="unfinished"></translation>
    </message>
    <message>
        <source>Tags</source>
        <translation type="unfinished"></translation>
    </message>
    <message>
        <source>Camera</source>
        <translation type="unfinished">กล้อง</translation>
    </message>
    <message>
        <source>&lt;Removed camera&gt;</source>
        <translation type="unfinished"></translation>
    </message>
</context>
<context>
    <name>QnSearchLineEdit</name>
    <message>
        <source>Search</source>
        <translation>ค้นหา</translation>
    </message>
</context>
<context>
    <name>QnServerAddressesModel</name>
    <message>
        <source>Address</source>
        <translation>ที่อยู่</translation>
    </message>
    <message>
        <source>In Use</source>
        <translation>ผู้ใช้งาน</translation>
    </message>
</context>
<context>
    <name>QnServerResourceWidget</name>
    <message>
        <source>Show Log</source>
        <translation>แสดง Log</translation>
    </message>
    <message>
        <source>Check Issues</source>
        <translation>ตรวจสอบ</translation>
    </message>
    <message>
        <source>%1 (up %2)</source>
        <translation type="unfinished"></translation>
    </message>
</context>
<context>
    <name>QnServerSettingsDialog</name>
    <message>
        <source>Open Web Page...</source>
        <translation>เปิดหน้าเว็บเพจ...</translation>
    </message>
    <message>
        <source>General</source>
        <translation>ทั่วไป</translation>
    </message>
    <message>
        <source>Storage Analytics</source>
        <translation>การวิเคราะห์การจัดเก็บข้อมูล</translation>
    </message>
    <message>
        <source>Server Settings - %1 (readonly)</source>
        <translation>การตั้งค่าเซิร์ฟเวอร์ - %1 (อ่านได้อย่างเดียว)</translation>
    </message>
    <message>
        <source>Server Settings - %1</source>
        <translation>การตั้งค่าเซิร์ฟเวอร์ - %1</translation>
    </message>
    <message>
        <source>Server Settings</source>
        <translation>การตั้งค่าเซิร์ฟเวอร์</translation>
    </message>
    <message>
        <source>Server not saved</source>
        <translation>เซิร์ฟเวอร์ไม่ได้ถูกบันทึก</translation>
    </message>
    <message>
        <source>Storage Management</source>
        <translation type="unfinished"></translation>
    </message>
    <message>
        <source>Apply changes to server %1?</source>
        <translation type="unfinished"></translation>
    </message>
</context>
<context>
    <name>QnServerSettingsWidget</name>
    <message>
        <source>At least two servers are required for this feature.</source>
        <translation>อย่างน้อยต้องมีสองเซิร์ฟเวอร์สำหรับคุณลักษณะนี้.</translation>
    </message>
    <message>
        <source>Enable failover (server will take devices automatically from offline servers)</source>
        <translation>เปิดใช้งานล้มเหลว (เซิร์ฟเวอร์จะใช้อุปกรณ์โดยอัตโนมัติจากเซิร์ฟเวอร์ออฟไลน์)</translation>
    </message>
    <message>
        <source>Enable failover (server will take cameras automatically from offline servers)</source>
        <translation>เปิดใช้งานล้มเหลว (เซิร์ฟเวอร์จะใช้กล้องโดยอัตโนมัติจากเซิร์ฟเวอร์ออฟไลน์)</translation>
    </message>
    <message>
        <source>Max devices on this server:</source>
        <translation>อุปกรณ์ทั้งหมดบนเซิร์ฟเวอร์นี้:</translation>
    </message>
    <message>
        <source>Max cameras on this server:</source>
        <translation>กล้องทั้งหมดบนเซิร์ฟเวอร์นี้:</translation>
    </message>
    <message>
        <source>This server already has more than max devices</source>
        <translation>เซิร์ฟเวอร์นี้มีอุปกรณ์มากกว่าค่าสูงสุด</translation>
    </message>
    <message>
        <source>This server already has more than max cameras</source>
        <translation>เซิร์ฟเวอร์นี้มีกล้องมากกว่าค่าสูงสุด</translation>
    </message>
    <message>
        <source>To avoid issues adjust max number of devices</source>
        <translation type="unfinished"></translation>
    </message>
    <message>
        <source>To avoid issues adjust max number of cameras</source>
        <translation type="unfinished"></translation>
    </message>
</context>
<context>
    <name>QnServerUpdatesModel</name>
    <message>
        <source>Server</source>
        <translation>เซิร์ฟเวอร์</translation>
    </message>
    <message>
        <source>Status</source>
        <translation>สถานะ</translation>
    </message>
</context>
<context>
    <name>QnServerUpdatesWidget</name>
    <message>
        <source>Select Update File...</source>
        <translation>เลือกไฟล์อัพเดต ...</translation>
    </message>
    <message>
        <source>Update Files (*.zip)</source>
        <translation>ไฟล์อัพเดต (*.zip)</translation>
    </message>
    <message>
        <source>Release notes</source>
        <translation>หมายเหตุการเผยแพร่</translation>
    </message>
    <message>
        <source>Get a specific build</source>
        <translation>รับเฉพาะการสร้าง</translation>
    </message>
    <message>
        <source>Get the latest version</source>
        <translation>ได้รับรุ่นล่าสุด</translation>
    </message>
    <message>
        <source>Update from Internet...</source>
        <translation>ปรับปรุงจากอินเทอร์เน็ต ...</translation>
    </message>
    <message>
        <source>Update from local source...</source>
        <translation>ปรับปรุงจากแหล่งท้องถิ่น ...</translation>
    </message>
    <message>
        <source>Update from Internet</source>
        <translation>ปรับปรุงจากอินเทอร์เน็ต</translation>
    </message>
    <message>
        <source>Update from local source</source>
        <translation>ปรับปรุงจากแหล่งท้องถิ่น</translation>
    </message>
    <message>
        <source>Success</source>
        <translation>สำเร็จ</translation>
    </message>
    <message>
        <source>URL copied to clipboard.</source>
        <translation>คัดลอก URL ไปยังคลิปบอร์ด.</translation>
    </message>
    <message>
        <source>Information</source>
        <translation>ข้อมูล</translation>
    </message>
    <message>
        <source>Update is in process now.</source>
        <translation>กำลังอยู่ในขั้นตอนการปรับปรุง.</translation>
    </message>
    <message>
        <source>Error</source>
        <translation>ข้อผิดพลาด</translation>
    </message>
    <message>
        <source>Update has been successfully finished.</source>
        <translation>ปรับปรุงได้เสร็จสิ้นการประสบความสำเร็จ.</translation>
    </message>
    <message>
        <source>The client will be restarted to the updated version.</source>
        <translation>ไคลแอนต์จะทำการเริ่มต้นใหม่กับรุ่นที่ปรับปรุง.</translation>
    </message>
    <message>
        <source>Update has been cancelled.</source>
        <translation>ปรับปรุงได้ถูกยกเลิก.</translation>
    </message>
    <message>
        <source>Could not download updates.</source>
        <translation>ไม่สามารถดาวน์โหลดโปรแกรมปรับปรุง.</translation>
    </message>
    <message>
        <source>No free space left on the disk.</source>
        <translation>ไม่มีพื้นที่ว่างเหลือบนดิสก์.</translation>
    </message>
    <message>
        <source>Could not push updates to servers.</source>
        <translation>ไม่สามารถผลักดันการปรับปรุงไปยังเซิร์ฟเวอร์.</translation>
    </message>
    <message numerus="yes">
        <source>The problem is caused by %n servers:</source>
        <translation>
            <numerusform>ปัญหานี้เกิดจากเซิร์ฟเวอร์%n:</numerusform>
        </translation>
    </message>
    <message numerus="yes">
        <source>No free space left on %n servers:</source>
        <translation>
            <numerusform>ไม่มีพื้นที่ว่างเหลืออยู่บนเซิร์ฟเวอร์%n:</numerusform>
        </translation>
    </message>
    <message numerus="yes">
        <source>%n servers are not responding:</source>
        <translation>
            <numerusform>%n  เซิร์ฟเวอร์ไม่ตอบสนอง:</numerusform>
        </translation>
    </message>
    <message numerus="yes">
        <source>%n servers have gone offline:</source>
        <translation>
            <numerusform>%n  เซิร์ฟเวอร์ออฟไลน์:</numerusform>
        </translation>
    </message>
    <message>
        <source>Could not install an update to the client.</source>
        <translation>ไม่สามารถติดตั้งโปรแกรมปรับปรุงให้กับไคลแอนต์ได้.</translation>
    </message>
    <message>
        <source>Could not install updates on one or more servers.</source>
        <translation>ไม่สามารถติดตั้งการปรับปรุงในหนึ่งหรือหลายเซิร์ฟเวอร์ได้.</translation>
    </message>
    <message>
        <source>Checking for updates...</source>
        <translation>การตรวจสอบสำหรับการปรับปรุง ...</translation>
    </message>
    <message>
        <source>Newer version found.</source>
        <translation>พบรุ่นใหม่.</translation>
    </message>
    <message>
        <source>You will have to update the client manually.</source>
        <translation>คุณจะต้องปรับปรุงไคลแอนต์ด้วยตนเอง.</translation>
    </message>
    <message>
        <source>You will have to update the client manually using an installer.</source>
        <translation>คุณจะต้องจะอัพเดทไคลแอนต์ด้วยตนเองโดยใช้โปรแกรมติดตั้ง.</translation>
    </message>
    <message>
        <source>All components in your system are up to date.</source>
        <translation>ส่วนประกอบทั้งหมดในระบบของคุณรุ่นล่าสุด.</translation>
    </message>
    <message>
        <source>Cannot update from this file.</source>
        <translation>ไม่สามารถอัพเดทจากไฟล์นี้ได้.</translation>
    </message>
    <message>
        <source>Checking for updates... %1%</source>
        <translation>กำลังตรวจสอบการอัพเดท... %1%</translation>
    </message>
    <message>
        <source>Downloading updates... %1%</source>
        <translation>กำลังดาวโหลดอัพเดท... %1%</translation>
    </message>
    <message>
        <source>Installing client update... %1%</source>
        <translation>กำลังติดตั้งอัพเดทไคลแอนต์... %1%</translation>
    </message>
    <message>
        <source>Installing updates to incompatible servers... %1%</source>
        <translation>การติดตั้งโปรแกรมอัพเดทเข้ากันไม่ได้กับเซิร์ฟเวอร์ ... %1%</translation>
    </message>
    <message>
        <source>Pushing updates to servers... %1%</source>
        <translation>ส่งการอัพเดทไปยังเซิร์ฟเวอร์ ... %1%</translation>
    </message>
    <message>
        <source>Installing updates... %1%</source>
        <translation>กำลังติดตั้งการอัพเดท... %1%</translation>
    </message>
    <message>
        <source>Cannot cancel update at this state.</source>
        <translation>ไม่สามารถยกเลิกการปรับปรุงนี้ได้.</translation>
    </message>
    <message>
        <source>Please wait until update is finished</source>
        <translation>โปรดรอจนกว่าการปรับปรุงเสร็จสิ้น</translation>
    </message>
    <message>
        <source>Cannot restart the client.</source>
        <translation>ไม่สามารถเริ่มการทำงานของ ผู้ใช้.</translation>
    </message>
    <message>
        <source>Please close the application and start it again using the shortcut in the start menu.</source>
        <translation>กรุณาปิดโปรแกรมประยุกต์และเริ่มต้นอีกครั้งโดยใช้ทางลัดในเมนูเริ่มต้น.</translation>
    </message>
    <message>
        <source>Caution: Applying system updates at the end of the week is not recommended.</source>
        <translation>ข้อควรระวัง: การใช้การปรับปรุงระบบในตอนท้ายของสัปดาห์ที่ไม่แนะนำให้ใช้.</translation>
    </message>
    <message>
        <source>Latest Version:</source>
        <translation>รุ่นล่าสุด:</translation>
    </message>
    <message>
        <source>Target Version:</source>
        <translation>รุ่นเป้าหมาย:</translation>
    </message>
    <message>
        <source>Update Finished...100%</source>
        <translation>ปรับปรุงเสร็จสิ้น... 100%</translation>
    </message>
    <message>
        <source>Please update the client manually.</source>
        <translation>โปรดอัปเดตส่วน ไคลเอ็นต์ โดยตรง.</translation>
    </message>
    <message>
        <source>Please update the client manually using an installation package.</source>
        <translation>โปรดอัปเดตส่วน ไคลเอ็นต์ โดยตรง จากแพคเกจการติดตั้ง.</translation>
    </message>
    <message>
<<<<<<< HEAD
        <source>Update Cancelled</source>
        <translation>ยกเลิกการปรับปรุง</translation>
    </message>
    <message>
=======
>>>>>>> 0ea934a7
        <source>Update unsuccessful.</source>
        <translation>ปรับปรุงสำเร็จ.</translation>
    </message>
    <message>
        <source>Another user has already started an update.</source>
        <translation>มีใครบางคนได้เริ่มต้นแล้วการปรับปรุง.</translation>
    </message>
    <message>
        <source>Internet Connectivity Problem</source>
        <translation>ปัญหาการเชื่อมต่ออินเทอร์เน็ต</translation>
    </message>
    <message>
        <source>Unable to extract update file.</source>
        <translation>ไม่สามารถที่จะดึงไฟล์อัพเดตได้.</translation>
    </message>
    <message numerus="yes">
        <source>Authentication failed for %n servers:</source>
        <translation type="unfinished">
            <numerusform></numerusform>
        </translation>
<<<<<<< HEAD
    </message>
    <message>
        <source>Update Succeeded</source>
        <translation type="unfinished"></translation>
    </message>
    <message>
        <source>Unable to begin update. Downgrade to any previous release is prohibited.</source>
        <translation type="unfinished"></translation>
    </message>
    <message>
        <source>Launcher process was not found.</source>
        <translation type="unfinished"></translation>
    </message>
    <message>
        <source>No such build is available on update server.</source>
        <translation type="unfinished"></translation>
    </message>
    <message>
        <source>Unable to begin update. Updates for one or more servers were not found.</source>
        <translation type="unfinished"></translation>
    </message>
    <message>
        <source>Unable to begin update. Client update was not found.</source>
=======
    </message>
    <message>
        <source>Update Succeeded</source>
        <translation type="unfinished"></translation>
    </message>
    <message>
        <source>Unable to begin update. Downgrade to any previous release is prohibited.</source>
        <translation type="unfinished"></translation>
    </message>
    <message>
        <source>Launcher process was not found.</source>
        <translation type="unfinished"></translation>
    </message>
    <message>
        <source>No such build is available on update server.</source>
        <translation type="unfinished"></translation>
    </message>
    <message>
        <source>Unable to begin update. Updates for one or more servers were not found.</source>
        <translation type="unfinished"></translation>
    </message>
    <message>
        <source>Unable to begin update. Client update was not found.</source>
        <translation type="unfinished"></translation>
    </message>
    <message>
        <source>Update cancelled</source>
        <translation type="unfinished"></translation>
    </message>
    <message>
        <source>Update is not needed.</source>
        <translation type="unfinished"></translation>
    </message>
    <message>
        <source>All servers are already updated.</source>
>>>>>>> 0ea934a7
        <translation type="unfinished"></translation>
    </message>
</context>
<context>
    <name>QnShowOnAlarmLayoutActionWidget</name>
    <message>
        <source>&lt;All Users&gt;</source>
        <translation type="unfinished"></translation>
    </message>
    <message numerus="yes">
        <source>%n User(s)</source>
        <translation type="unfinished">
            <numerusform>%n ผู้ใช้งาน(s)</numerusform>
        </translation>
    </message>
</context>
<context>
    <name>QnShowTextOverlayActionWidget</name>
    <message>
        <source>Html tags could be used within custom text:
&lt;h4&gt;Headers (h1-h6)&lt;/h4&gt;Also different &lt;font color=&quot;red&quot;&gt;colors&lt;/font&gt; and &lt;font size=&quot;18&quot;&gt;sizes&lt;/font&gt; could be applied. Text could be &lt;s&gt;stricken&lt;/s&gt;, &lt;u&gt;underlined&lt;/u&gt;, &lt;b&gt;bold&lt;/b&gt; or &lt;i&gt;italic&lt;/i&gt;</source>
        <comment>Do not translate tags (text between &apos;&lt;&apos; and &apos;&gt;&apos; symbols. Do not remove &apos;
&apos; sequence</comment>
        <translation type="unfinished"></translation>
    </message>
</context>
<context>
    <name>QnSignInfo</name>
    <message>
        <source>Analyzing: %1%</source>
        <translation>วิเคราะห์: %1%</translation>
    </message>
    <message>
        <source>Invalid watermark</source>
        <translation>ลายน้ำที่ไม่ถูกต้อง</translation>
    </message>
    <message>
        <source>Watermark Not Found</source>
        <translation>ลายน้ำไม่พบ</translation>
    </message>
    <message>
        <source>Watermark Matched</source>
        <translation>ลายน้ำจับคู่</translation>
    </message>
</context>
<context>
    <name>QnSingleCameraSettingsWidget</name>
    <message>
        <source>FPS value is too high</source>
        <translation>ค่า FPS สูงเกินไป</translation>
    </message>
    <message>
        <source>Current fps in schedule grid is %1. Fps was dropped down to maximum camera fps %2.</source>
        <translation>เฟรมต่อวินาทีปัจจุบันในตารางกำหนดคือ%1 เฟรมต่อวินาที ถูกลดลงจากกล้องสูงสุดเฟรมต่อวินาที %2.</translation>
    </message>
    <message>
        <source>For software motion 2 fps is reserved for secondary stream. Current fps in schedule grid is %1. Fps was dropped down to %2.</source>
        <translation>ซอฟแวร์สำหรับการเคลื่อนไหว 2 เฟรมต่อวินาทีสงวนไว้สำหรับกระแสรอง เฟรมต่อวินาทีปัจจุบันในตารางกำหนดการคือ%1 fps ถูกลดลงไป %2.</translation>
    </message>
    <message>
        <source>Confirm motion regions reset</source>
        <translation>ยืนยันการตั้งค่าพื้นที่ที่เคลื่อนไหว</translation>
    </message>
    <message>
        <source>Are you sure you want to reset motion regions to the defaults?</source>
        <translation>คุณแน่ใจหรือว่าต้องการที่จะตั้งค่าพื้นที่ที่การเคลื่อนไหวที่จะเริ่มต้นหรือไม่?</translation>
    </message>
    <message>
        <source>This action CANNOT be undone!</source>
        <translation>การดำเนินการนี้ไม่สามารถยกเลิกได้!</translation>
    </message>
    <message>
        <source>Hardware (camera built-in)</source>
        <translation>ฮาร์ดแวร์ (ในตัวกล้อง)</translation>
    </message>
    <message>
        <source>Do Not Record Motion</source>
        <translation>ไม่ทำการบันทึกเคลื่อนไหว</translation>
    </message>
    <message>
        <source>Device Settings</source>
        <translation>การตั้งค่าอุปกรณ์</translation>
    </message>
    <message>
        <source>Camera Settings</source>
        <translation>การตั้งค่ากล้อง</translation>
    </message>
    <message>
        <source>I/O Module Settings</source>
        <translation type="unfinished"></translation>
    </message>
    <message>
        <source>Invalid Schedule</source>
        <translation type="unfinished">ตารางเวลาที่ไม่ถูกต้อง</translation>
    </message>
    <message>
        <source>Second stream is disabled on this camera. Motion + LQ option has no effect. Press &quot;Yes&quot; to change recording type to &quot;Always&quot; or &quot;No&quot; to re-enable second stream.</source>
        <translation type="unfinished"></translation>
    </message>
</context>
<context>
    <name>QnSmtpAdvancedSettingsWidget</name>
    <message>
        <source>Auto</source>
        <translation type="unfinished">อัตโนมัติ</translation>
    </message>
    <message>
        <source>E-Mail is not valid</source>
        <translation type="unfinished">อีเมล์ไม่ถูกต้อง</translation>
    </message>
</context>
<context>
    <name>QnSmtpSimpleSettingsWidget</name>
    <message>
        <source>E-Mail is not valid</source>
        <translation type="unfinished">อีเมล์ไม่ถูกต้อง</translation>
    </message>
    <message>
        <source>No preset found. Use &apos;Advanced&apos; option.</source>
        <translation type="unfinished">ไม่พบที่ตั้งไว้ ใช้ตัวเลือก &apos;ขั้นสูง.</translation>
    </message>
</context>
<context>
    <name>QnSmtpTestConnectionWidget</name>
    <message>
        <source>Timed Out</source>
        <translation type="unfinished">หมดเวลา</translation>
    </message>
    <message>
        <source>Invalid data</source>
        <translation type="unfinished">ข้อมูลไม่ถูกต้อง</translation>
    </message>
    <message>
        <source>Network Error</source>
        <translation type="unfinished">เครือข่ายล้มเหลว</translation>
    </message>
    <message>
        <source>TLS</source>
        <translation type="unfinished">TLS</translation>
    </message>
    <message>
        <source>SSL</source>
        <translation type="unfinished">SSL</translation>
    </message>
    <message>
        <source>Unsecured</source>
        <translation type="unfinished">ไม่ปลอดภัย</translation>
    </message>
    <message>
        <source>In Progress...</source>
        <translation type="unfinished">อยู่ในความคืบหน้า ...</translation>
    </message>
    <message>
        <source>Failed</source>
        <translation type="unfinished">ล้มเหลว</translation>
    </message>
    <message>
        <source>Success</source>
        <translation type="unfinished">สำเร็จ</translation>
    </message>
    <message>
        <source>Could not perform a test. None of your servers are connected to the Internet.</source>
        <translation type="unfinished"></translation>
    </message>
    <message>
        <source>The provided parameters are not valid. Could not perform a test.</source>
        <translation type="unfinished"></translation>
    </message>
</context>
<context>
    <name>QnSpeedSlider</name>
    <message>
        <source>%1x</source>
        <translation>%1x</translation>
    </message>
    <message>
        <source>Paused</source>
        <translation>หยุด</translation>
    </message>
</context>
<context>
    <name>QnStatusOverlayWidget</name>
    <message>
        <source>NO DATA</source>
        <translation>ไม่มมีข้อมูล</translation>
    </message>
    <message>
        <source>NO SIGNAL</source>
        <translation>ไม่มีสัญญาณ</translation>
    </message>
    <message>
        <source>Unauthorized</source>
        <translation>ไม่มีสิทธิ</translation>
    </message>
    <message>
        <source>Activate analog license to remove this message</source>
        <translation>เปิดใช้งานใบอนุญาต anolog ที่จะลบข้อความนี้</translation>
    </message>
    <message>
        <source>Activate Video Wall license to remove this message</source>
        <translation>เปิดใช้งานใบอนุญาต Video Wall ของการลบข้อความนี้</translation>
    </message>
    <message>
        <source>Loading...</source>
        <translation>กำลังโหลด ...</translation>
    </message>
    <message>
        <source>No video stream</source>
        <translation>ไม่มีวิดีโอสตรีม</translation>
    </message>
    <message>
        <source>Diagnostics...</source>
        <translation>กำลังตรวจสอบ...</translation>
    </message>
    <message>
        <source>Enable</source>
        <translation>เปิดใช้งาน</translation>
    </message>
    <message>
        <source>Activate license...</source>
        <translation>เปิดใช้งานใบอนุญาต ...</translation>
    </message>
    <message>
        <source>Module is disabled</source>
        <translation>โมดูลถูกปิดใช้งาน</translation>
    </message>
    <message>
        <source>Server Offline</source>
        <translation>เซิร์ฟเวอร์ออฟไลน์</translation>
    </message>
    <message>
        <source>Please check authentication information in device settings</source>
        <translation>กรุณาตรวจสอบข้อมูลการตรวจสอบ ในการตั้งค่าอุปกรณ์</translation>
    </message>
    <message>
        <source>Please check authentication information in camera settings</source>
        <translation>กรุณาตรวจสอบข้อมูลการตรวจสอบ ในการตั้งค่ากล้อง</translation>
    </message>
    <message>
        <source>Please check authentication information in I/O module settings</source>
        <translation type="unfinished"></translation>
    </message>
</context>
<context>
    <name>QnStorageConfigWidget</name>
    <message>
        <source>You are about to launch the archive re-synchronization routine.</source>
        <translation type="unfinished">คุณกำลังจะเปิดอีกครั้งกับการเก็บข้อมูลให้ตรงกัน.</translation>
    </message>
    <message>
        <source>ATTENTION! Your hard disk usage will be increased during re-synchronization process! Depending on the total size of archive it can take several hours.</source>
        <translation type="unfinished">สนใจ! การใช้งานบนฮาร์ดดิสก์ของคุณจะเพิ่มขึ้นในระหว่างขั้นตอนการประสานอีกครั้ง! ทั้งนี้ขึ้นอยู่กับขนาดของข้อมูลที่เก็บอาจจะใช้เวลาหลายชั่วโมง.</translation>
    </message>
    <message>
        <source>Are you sure you want to continue?</source>
        <translation type="unfinished">คุณแน่ใจว่าต้องการที่จะทำต่อไปหรือไม่?</translation>
    </message>
    <message>
        <source>Backup is already in progress.</source>
        <translation type="unfinished"></translation>
    </message>
    <message>
        <source>Select at least one backup storage.</source>
        <translation type="unfinished"></translation>
    </message>
    <message>
        <source>Apply changes before starting backup.</source>
        <translation type="unfinished"></translation>
    </message>
    <message>
        <source>(%1 before now)</source>
        <translation type="unfinished"></translation>
    </message>
    <message>
        <source>Backup was never started.</source>
        <translation type="unfinished"></translation>
    </message>
    <message>
        <source>Finished</source>
        <translation type="unfinished">เสร็จสิ้น</translation>
    </message>
    <message>
        <source>Rebuilding archive index is completed.</source>
        <translation type="unfinished">ดัชนีเก็บสร้างใหม่เป็นที่เรียบร้อยแล้ว.</translation>
    </message>
    <message>
        <source>By Schedule</source>
        <translation type="unfinished"></translation>
    </message>
    <message>
        <source>On Demand</source>
        <translation type="unfinished"></translation>
    </message>
    <message>
        <source>Backup Schedule is invalid.</source>
        <translation type="unfinished"></translation>
    </message>
    <message>
        <source>No devices selected</source>
        <translation type="unfinished"></translation>
    </message>
    <message>
        <source>No cameras selected</source>
        <translation type="unfinished"></translation>
    </message>
    <message>
        <source>Real-Time</source>
        <translation type="unfinished"></translation>
    </message>
    <message>
        <source>Low-Res Streams</source>
        <comment>Cameras Backup</comment>
        <translation type="unfinished"></translation>
    </message>
    <message>
        <source>Hi-Res Streams</source>
        <comment>Cameras Backup</comment>
        <translation type="unfinished"></translation>
    </message>
    <message>
        <source>All streams</source>
        <comment>Cameras Backup</comment>
        <translation type="unfinished"></translation>
    </message>
    <message>
        <source>Warning!</source>
        <translation type="unfinished">คำเตือน!</translation>
    </message>
    <message>
        <source>This process is only necessary if your archive folders have been moved, renamed or replaced. You can cancel rebuild operation at any moment without data loss.</source>
        <translation type="unfinished"></translation>
    </message>
    <message>
        <source>Select at least one device to start backup.</source>
        <translation type="unfinished"></translation>
    </message>
    <message>
        <source>Select at least one camera to start backup.</source>
        <translation type="unfinished"></translation>
    </message>
    <message>
        <source>Cannot start backup while archive index rebuild is in progress.</source>
        <translation type="unfinished"></translation>
    </message>
    <message>
        <source>Notice: Only further recording will be backed up. Backup process will ignore existing footage.</source>
        <translation type="unfinished"></translation>
    </message>
    <message>
        <source>%n Camera(s)</source>
        <translation type="unfinished"></translation>
    </message>
    <message>
        <source>%n Device(s)</source>
<<<<<<< HEAD
        <translation type="unfinished"></translation>
    </message>
    <message>
        <source>Backup is finished</source>
        <translation type="unfinished"></translation>
    </message>
    <message>
=======
        <translation type="unfinished"></translation>
    </message>
    <message>
        <source>Backup is finished</source>
        <translation type="unfinished"></translation>
    </message>
    <message>
>>>>>>> 0ea934a7
        <source>In Real-Time mode all data is backed up continuously.</source>
        <translation type="unfinished"></translation>
    </message>
    <message>
        <source>Archive backup is completed up to: %1.</source>
        <translation type="unfinished"></translation>
    </message>
</context>
<context>
    <name>QnStorageListModel</name>
    <message>
        <source>Invalid storage</source>
        <translation type="unfinished"></translation>
    </message>
    <message>
        <source>%1 Gb</source>
        <translation type="unfinished">%1 Gb</translation>
    </message>
    <message>
        <source>Remove</source>
        <translation type="unfinished"></translation>
    </message>
    <message>
        <source>Use as backup storage</source>
        <translation type="unfinished"></translation>
    </message>
    <message>
        <source>Inaccessible</source>
        <translation type="unfinished"></translation>
    </message>
    <message>
        <source>Use as main storage</source>
        <translation type="unfinished"></translation>
    </message>
    <message>
        <source>%1 (Checking...)</source>
        <translation type="unfinished"></translation>
    </message>
    <message>
        <source>%1 (Scanning... %2%)</source>
        <translation type="unfinished"></translation>
    </message>
    <message>
        <source>%1 (Rebuilding... %2%)</source>
        <translation type="unfinished"></translation>
    </message>
    <message>
        <source>Loading...</source>
        <translation type="unfinished"></translation>
    </message>
</context>
<context>
    <name>QnStorageRebuildWidget</name>
    <message>
        <source>Fast Archive Scan - %p%</source>
        <comment>%p is a placeholder for percent value, must be kept.</comment>
        <translation type="unfinished"></translation>
    </message>
    <message>
        <source>Rebuilding Archive Index - %p%</source>
        <comment>%p is a placeholder for percent value, must be kept.</comment>
        <translation type="unfinished"></translation>
    </message>
</context>
<context>
    <name>QnStorageSpaceSlider</name>
    <message>
        <source>%1%</source>
        <translation>%1%</translation>
    </message>
</context>
<context>
    <name>QnStorageUrlDialog</name>
    <message>
        <source>Invalid Storage</source>
        <translation>การจัดเก็บข้อมูลที่ไม่ถูกต้อง</translation>
    </message>
    <message>
        <source>\\&lt;Computer Name&gt;\&lt;Folder&gt;</source>
        <translation>\\&lt;คอมพิวเตอร์ ชื่อ&gt;\&lt;โฟลเดอร์&gt;</translation>
    </message>
    <message>
        <source>Network Shared Resource</source>
        <translation>เครือข่ายของ Windows ใช้งานทรัพทยากรร่วมกัน</translation>
    </message>
    <message>
        <source>System has other server(s) using the same network storage path. Recording data by multiple servers to exactly same place is not recommended.</source>
        <translation>มีระบบเซิร์ฟเวอร์อื่น (s) โดยใช้เส้นทางการจัดเก็บเครือข่ายเดียวกัน การบันทึกข้อมูลจากหลายเซิร์ฟเวอร์ ไปยังสถานที่เดียวกันว่าไม่แนะนำให้ใช้.</translation>
    </message>
    <message>
        <source>Add storage</source>
        <translation>เพิ่มพื้นที่การจัดเก็บข้อมูล</translation>
    </message>
    <message>
        <source>Provided storage path does not point to a valid external storage location.</source>
        <translation>เส้นทางการจัดเก็บที่มีให้ไม่ได้กำหนดจัดเก็บข้อมูลภายนอกที่ถูกต้อง.</translation>
    </message>
    <message>
        <source>Warning!</source>
        <translation type="unfinished">คำเตือน!</translation>
    </message>
</context>
<context>
    <name>QnSystemAdministrationDialog</name>
    <message>
        <source>General</source>
        <translation>ทั่วไป</translation>
    </message>
    <message>
        <source>Licenses</source>
        <translation>ไลเซนส์</translation>
    </message>
    <message>
        <source>Email</source>
        <translation>อีเมลล์</translation>
    </message>
    <message>
        <source>Updates</source>
        <translation>อัพเดท</translation>
    </message>
    <message>
        <source>Routing Management</source>
        <translation>การจัดการการกำหนดเส้นทาง</translation>
    </message>
    <message>
        <source>Time Synchronization</source>
        <translation>การทำให้ข้อมูลตรงกัน</translation>
    </message>
    <message>
        <source>Users</source>
        <translation>ผู้ใช้งาน</translation>
    </message>
</context>
<context>
    <name>QnSystemHealthStringsHelper</name>
    <message>
        <source>Email address is not set</source>
        <translation type="unfinished"></translation>
    </message>
    <message>
        <source>No licenses</source>
        <translation type="unfinished"></translation>
    </message>
    <message>
        <source>Email server is not set</source>
        <translation type="unfinished"></translation>
    </message>
    <message>
        <source>Some users have not set their email addresses</source>
        <translation type="unfinished"></translation>
    </message>
    <message>
        <source>Connection to server lost</source>
        <translation type="unfinished"></translation>
    </message>
    <message>
        <source>Select server for others to synchronize time with</source>
        <translation type="unfinished"></translation>
    </message>
    <message>
        <source>System is in safe mode</source>
        <translation type="unfinished">ระบบในเซฟโหมด</translation>
    </message>
    <message>
        <source>Error while sending email</source>
        <translation type="unfinished"></translation>
    </message>
    <message>
        <source>Storage is full</source>
        <translation type="unfinished"></translation>
    </message>
    <message>
        <source>Storage is not configured</source>
        <translation type="unfinished"></translation>
    </message>
    <message>
        <source>Rebuilding archive index is completed</source>
        <translation type="unfinished"></translation>
    </message>
    <message>
        <source>Rebuilding archive index is canceled by user</source>
        <translation type="unfinished"></translation>
    </message>
    <message>
        <source>Email address is not set for user %1</source>
        <translation type="unfinished"></translation>
    </message>
    <message>
        <source>Email address is not set.</source>
        <translation type="unfinished"></translation>
    </message>
    <message>
        <source>You cannot receive system notifications via email.</source>
        <translation type="unfinished"></translation>
    </message>
    <message>
        <source>Email server is not set.</source>
        <translation type="unfinished"></translation>
    </message>
    <message>
        <source>Some users have not set their email addresses.</source>
        <translation type="unfinished"></translation>
    </message>
    <message>
        <source>They cannot receive system notifications via email.</source>
        <translation type="unfinished"></translation>
    </message>
    <message>
        <source>Server times are not synchronized and a common time could not be detected automatically.</source>
        <translation type="unfinished"></translation>
    </message>
    <message>
        <source>The system is running in safe mode.</source>
        <translation type="unfinished"></translation>
    </message>
    <message>
        <source>Any configuration changes except license activation are impossible.</source>
        <translation type="unfinished"></translation>
    </message>
    <message>
        <source>You have no licenses.</source>
        <translation type="unfinished"></translation>
    </message>
    <message>
        <source>You cannot record video from cameras.</source>
        <translation type="unfinished"></translation>
    </message>
    <message>
        <source>Rebuilding archive index is completed on the following Server:</source>
        <translation type="unfinished"></translation>
    </message>
    <message>
        <source>Rebuilding archive index is canceled by user on the following Server:</source>
        <translation type="unfinished"></translation>
    </message>
    <message>
        <source>Storage is full on the following Server:</source>
        <translation type="unfinished"></translation>
    </message>
    <message>
        <source>Storage is not configured on the following Server:</source>
        <translation type="unfinished"></translation>
    </message>
</context>
<context>
    <name>QnSystemSettingsWidget</name>
    <message>
        <source>Enable devices and servers auto discovery</source>
        <translation>เปิดใช้งานอุปกรณ์และเซิร์ฟเวอร์การค้นพบอัตโนมัติ</translation>
    </message>
    <message>
        <source>Enable cameras and servers auto discovery</source>
        <translation>เปิดใช้งานกล้องและการค้นพบเซิร์ฟเวอร์อัตโนมัติ</translation>
    </message>
    <message>
        <source>Allow system to optimize devices settings</source>
        <translation>อนุญาตให้ระบบที่จะเพิ่มประสิทธิภาพการตั้งค่าอุปกรณ์</translation>
    </message>
    <message>
        <source>Allow system to optimize cameras settings</source>
        <translation>อนุญาตให้ระบบที่จะเพิ่มประสิทธิภาพการตั้งค่ากล้อง</translation>
    </message>
</context>
<context>
    <name>QnTimeServerSelectionModel</name>
    <message>
        <source>Server</source>
        <translation>เซิร์ฟเวอร์</translation>
    </message>
    <message>
        <source>Server Time</source>
        <translation>เวลาเซิร์ฟเวอร์</translation>
    </message>
    <message>
        <source>Offset</source>
        <translation>สาขา</translation>
    </message>
    <message>
        <source>Synchronizing...</source>
        <translation>การทำให้ตรงกัน...</translation>
    </message>
</context>
<context>
    <name>QnTimeServerSelectionWidget</name>
    <message>
        <source>Time is taken from the Internet.</source>
        <translation>การตั้งเวลาจากอินเตอร์เน็ต.</translation>
    </message>
    <message>
        <source>Time is taken from %1.</source>
        <translation>ตั้งเวลาจาก %1.</translation>
    </message>
</context>
<context>
    <name>QnTimeSlider</name>
    <message>
        <source>NO THUMBNAILS AVAILABLE</source>
        <translation>ไม่มีรูปขนาดย่อที่มีอยู่</translation>
    </message>
    <message>
        <source>auto</source>
        <comment>AM/PM usage based on user&apos;s system locale.</comment>
        <extracomment>Translate this into &apos;none&apos; or &apos;forced&apos; if you want to switch off automatic detection of Do not translate this string unless you know what you&apos;re doing.</extracomment>
        <translation>อัตโนมัติ</translation>
    </message>
    <message>
        <source>ms</source>
        <comment>Suffix for displaying milliseconds on timeline.</comment>
        <extracomment>Do not translate this string unless you know what you&apos;re doing.</extracomment>
        <translation>ms</translation>
    </message>
    <message>
        <source>s</source>
        <comment>Suffix for displaying seconds on timeline.</comment>
        <extracomment>Do not translate this string unless you know what you&apos;re doing.</extracomment>
        <translation>s</translation>
    </message>
    <message>
        <source>m</source>
        <comment>Suffix for displaying minutes on timeline.</comment>
        <extracomment>Do not translate this string unless you know what you&apos;re doing.</extracomment>
        <translation>m</translation>
    </message>
    <message>
        <source>h</source>
        <comment>Suffix for displaying hours on timeline.</comment>
        <extracomment>Do not translate this string unless you know what you&apos;re doing.</extracomment>
        <translation>h</translation>
    </message>
    <message>
        <source>d</source>
        <comment>Suffix for displaying days on timeline.</comment>
        <extracomment>Do not translate this string unless you know what you&apos;re doing.</extracomment>
        <translation>d</translation>
    </message>
    <message>
        <source>M</source>
        <comment>Suffix for displaying months on timeline.</comment>
        <extracomment>Do not translate this string unless you know what you&apos;re doing.</extracomment>
        <translation>M</translation>
    </message>
    <message>
        <source>y</source>
        <comment>Suffix for displaying years on timeline.</comment>
        <extracomment>Do not translate this string unless you know what you&apos;re doing.</extracomment>
        <translation>y</translation>
    </message>
    <message>
        <source>dd MMMM</source>
        <comment>Format for displaying days on timeline.</comment>
        <extracomment>Do not translate this string unless you know what you&apos;re doing.</extracomment>
        <translation>dd MMMM</translation>
    </message>
    <message>
        <source>MMMM</source>
        <comment>Format for displaying months on timeline.</comment>
        <extracomment>Do not translate this string unless you know what you&apos;re doing.</extracomment>
        <translation>dd</translation>
    </message>
    <message>
        <source>yyyy</source>
        <comment>Format for displaying years on timeline</comment>
        <extracomment>Do not translate this string unless you know what you&apos;re doing.</extracomment>
        <translation>yyyy</translation>
    </message>
    <message>
        <source>dd MMMM yyyy hh:mm</source>
        <comment>Format for displaying minute caption in timeline&apos;s header, without am/pm indicator.</comment>
        <extracomment>Do not translate this string unless you know what you&apos;re doing.</extracomment>
        <translation>dd MMMM yyyy hh:mm</translation>
    </message>
    <message>
        <source>dd MMMM yyyy hh:mm ap</source>
        <comment>Format for displaying minute caption in timeline&apos;s header, with am/pm indicator.</comment>
        <extracomment>Do not translate this string unless you know what you&apos;re doing.</extracomment>
        <translation>dd MMMM yyyy hh:mm ap</translation>
    </message>
    <message>
        <source>dd MMMM yyyy hh:mm</source>
        <comment>Format for displaying hour caption in timeline&apos;s header, without am/pm indicator.</comment>
        <extracomment>Do not translate this string unless you know what you&apos;re doing.</extracomment>
        <translation>dd MMMM yyyy hh:mm</translation>
    </message>
    <message>
        <source>dd MMMM yyyy h ap</source>
        <comment>Format for displaying hour caption in timeline&apos;s header, with am/pm indicator.</comment>
        <extracomment>Do not translate this string unless you know what you&apos;re doing.</extracomment>
        <translation>dd MMMM yyyy h ap</translation>
    </message>
    <message>
        <source>dd MMMM yyyy</source>
        <comment>Format for displaying day caption in timeline&apos;s header.</comment>
        <extracomment>Do not translate this string unless you know what you&apos;re doing.</extracomment>
        <translation>dd MMMM yyyy</translation>
    </message>
    <message>
        <source>MMMM yyyy</source>
        <comment>Format for displaying month caption in timeline&apos;s header.</comment>
        <extracomment>Do not translate this string unless you know what you&apos;re doing.</extracomment>
        <translation>MMMM yyyy</translation>
    </message>
    <message>
        <source>yyyy</source>
        <comment>Format for displaying year caption in timeline&apos;s header</comment>
        <extracomment>Do not translate this string unless you know what you&apos;re doing.</extracomment>
        <translation>yyyy</translation>
    </message>
</context>
<context>
    <name>QnTwoStepFileDialog</name>
    <message>
        <source>Select folder...</source>
        <translation>เลือกโฟลเดอร์...</translation>
    </message>
    <message>
        <source>Select file...</source>
        <translation>เลือกไฟล์...</translation>
    </message>
</context>
<context>
    <name>QnUpdateStatusItemDelegate</name>
    <message>
        <source>%1%</source>
        <translation>%1%</translation>
    </message>
</context>
<context>
    <name>QnUserEmailPolicy</name>
    <message>
        <source>Select at least one user</source>
        <translation>เลือกผู้ใช้งานอย่างน้อยหนึ่งคน</translation>
    </message>
    <message>
        <source>User %1 has invalid email address</source>
        <translation>ผู้ใช้งาน %1 มีที่อยู่อีเมลไม่ถูกต้อง</translation>
    </message>
    <message numerus="yes">
        <source>%n of %1 users have invalid email address</source>
        <translation>
            <numerusform>%n ของ %1 ผู้ใช้งาน ที่อยู่อีเมลที่ไม่ถูกต้อง</numerusform>
        </translation>
    </message>
    <message>
        <source>Invalid email address %1</source>
        <translation>ที่อยู่อีเมลไม่ถูกต้อง %1</translation>
    </message>
    <message numerus="yes">
        <source>%n of %1 additional email addresses are invalid</source>
        <translation>
            <numerusform>%n ของ %1 ที่อยู่อีเมลเพิ่มเติมไม่ถูกต้อง</numerusform>
        </translation>
    </message>
    <message>
        <source>Send email to %1</source>
        <translation>ส่งอีเมลไปยัง %1</translation>
    </message>
    <message numerus="yes">
        <source>%n User(s)</source>
        <translation>
            <numerusform>%n ผู้ใช้งาน(s)</numerusform>
        </translation>
    </message>
    <message numerus="yes">
        <source>%1, %n additional</source>
        <translation>
            <numerusform>%1, %n เพิ่มเติม</numerusform>
        </translation>
    </message>
</context>
<context>
    <name>QnUserListModel</name>
    <message>
        <source>LDAP user</source>
        <translation>ผู้ใช้ LDAP</translation>
    </message>
    <message>
        <source>Normal user</source>
        <translation>ผู้ใช้ปกติ</translation>
    </message>
    <message>
        <source>Enabled</source>
        <translation>เปิดใช้งาน</translation>
    </message>
    <message>
        <source>Disabled</source>
        <translation>ปิดใช้งาน</translation>
    </message>
    <message>
        <source>Edit user</source>
        <translation>แก้ไขผู้ใช้</translation>
    </message>
    <message>
        <source>Name</source>
        <translation>ชื่อ</translation>
    </message>
    <message>
        <source>Permissions</source>
        <translation>สิทธิ์</translation>
    </message>
    <message>
        <source>LDAP</source>
        <translation>LDAP</translation>
    </message>
</context>
<context>
    <name>QnUserListModelPrivate</name>
    <message>
        <source>Owner</source>
        <translation>เจ้าของ</translation>
    </message>
    <message>
        <source>Administrator</source>
        <translation>ผู้ดูแลระบบ</translation>
    </message>
    <message>
        <source>View live video</source>
        <translation>ดูวิดีโอสด</translation>
    </message>
    <message>
        <source>Use PTZ controls</source>
        <translation>ใช้ตัวควบคุม PTZ</translation>
    </message>
    <message>
        <source>View video archives</source>
        <translation>ดูวิดีโอที่เก็บ</translation>
    </message>
    <message>
        <source>Export video</source>
        <translation>ส่งออกวิดีโอ</translation>
    </message>
    <message>
        <source>Edit Video Walls</source>
        <translation>แก้ไขผนังวิดีโอ</translation>
    </message>
    <message>
        <source>Adjust device settings</source>
        <translation>ปรับการตั้งค่าอุปกรณ์</translation>
    </message>
    <message>
        <source>Adjust camera settings</source>
        <translation>ปรับการตั้งค่ากล้อง</translation>
    </message>
</context>
<context>
    <name>QnUserSettingsDialog</name>
    <message>
        <source>New Password</source>
        <translation>สร้างรหัสผ่านใหม่</translation>
    </message>
    <message>
        <source>Password</source>
        <translation>รหัสผ่าน</translation>
    </message>
    <message>
        <source>Login cannot be empty.</source>
        <translation>ช่องผู้ใช้งาน ต้องไม่ปล่อยว่าง.</translation>
    </message>
    <message>
        <source>User with specified login already exists.</source>
        <translation>มีผู้ใช้งานเข้าสู่ระบบอยู่แล้ว.</translation>
    </message>
    <message>
        <source>Invalid current password.</source>
        <translation>รหัสผ่านปัจจุบันไม่ถูกต้อง.</translation>
    </message>
    <message>
        <source>Passwords do not match.</source>
        <translation>รหัสผ่านไม่ตรงกัน.</translation>
    </message>
    <message>
        <source>Password cannot be empty.</source>
        <translation>รหัสผ่านต้องไม่ปล่อยว่าง.</translation>
    </message>
    <message>
        <source>Choose access rights.</source>
        <translation>เลือกสิทธิการเข้าถึง.</translation>
    </message>
    <message>
        <source>Invalid email address.</source>
        <translation>ที่อยู่อีเมลที่ไม่ถูกต้อง.</translation>
    </message>
    <message>
        <source>Owner</source>
        <translation>เจ้าของ</translation>
    </message>
    <message>
        <source>Administrator</source>
        <translation>ผู้ดูแลระบบ</translation>
    </message>
    <message>
        <source>Advanced Viewer</source>
        <translation>ผู้ชมขั้นสูง</translation>
    </message>
    <message>
        <source>Viewer</source>
        <translation>ผู้ชม</translation>
    </message>
    <message>
        <source>Live Viewer</source>
        <translation>ดูภาพปัจจุบัน</translation>
    </message>
    <message>
        <source>Custom...</source>
        <translation>ที่กำหนดเอง ...</translation>
    </message>
    <message>
        <source>Can use PTZ controls</source>
        <translation>สามารถใช้ตัวควบคุม PTZ</translation>
    </message>
    <message>
        <source>Can view video archives</source>
        <translation>สามารถดูข้อมูลที่เก็บวิดีโอ</translation>
    </message>
    <message>
        <source>Can export video</source>
        <translation>สามารถส่งออกวิดีโอ</translation>
    </message>
    <message>
        <source>Can edit Video Walls</source>
        <translation>สามารถแก้ไข Video Walls</translation>
    </message>
    <message>
        <source>To modify your password, please enter existing one.</source>
        <translation>การปรับเปลี่ยนรหัสผ่านของคุณโปรดเลือกอย่างใดอย่างหนึ่งที่มีอยู่.</translation>
    </message>
    <message>
        <source>User has been renamed. Password must be updated.</source>
        <translation>ผู้ใช้ที่เปลี่ยนชื่อ รหัสผ่านต้องมีการปรับปรุง.</translation>
    </message>
    <message>
        <source>Can adjust devices settings</source>
        <translation>สามารถปรับการตั้งค่าอุปกรณ์</translation>
    </message>
    <message>
        <source>Can adjust cameras settings</source>
        <translation>สามารถปรับการตั้งค่ากล้อง</translation>
    </message>
</context>
<context>
    <name>QnVideowallItemWidget</name>
    <message>
        <source>Information</source>
        <translation>ข้อมูล</translation>
    </message>
</context>
<context>
    <name>QnVideowallManageWidgetPrivate</name>
    <message>
        <source>Desktop %1</source>
        <translation>เดสก์ท็อป %1</translation>
    </message>
    <message>
        <source>Screen</source>
        <translation>หน้าจอ</translation>
    </message>
    <message>
        <source>Screen %1</source>
        <translation>หน้าจอ %1</translation>
    </message>
    <message>
        <source>New Item</source>
        <translation>รายการใหม่</translation>
    </message>
    <message>
        <source>Delete Screen</source>
        <translation>ลบหน้าจอ</translation>
    </message>
    <message>
        <source>Are you sure you want to delete %1?</source>
        <translation>คุณแน่ใจว่าคุณต้องการลบ %1?</translation>
    </message>
</context>
<context>
    <name>QnVideowallScreenWidget</name>
    <message>
        <source>Pc %1</source>
        <translation>Pc %1</translation>
    </message>
    <message numerus="yes">
        <source>Pc %1 - Screens %2</source>
        <translation>
            <numerusform>Pc %1 - จอภาพ %2 %n</numerusform>
        </translation>
    </message>
</context>
<context>
    <name>QnVolumeSlider</name>
    <message>
        <source>Muted</source>
        <translation>ปิดเสียง</translation>
    </message>
    <message>
        <source>%1%</source>
        <translation>%1%</translation>
    </message>
</context>
<context>
    <name>QnWorkbenchActionHandler</name>
    <message>
        <source>Error</source>
        <translation>เกิดข้อผิดพลาด</translation>
    </message>
    <message>
        <source>Layout is locked and cannot be changed.</source>
        <translation>เค้าโครงถูกล็อคและไม่สามารถเปลี่ยนแปลงได้.</translation>
    </message>
    <message>
        <source>Cannot add item</source>
        <translation>ไม่สามารถเพิ่มรายการได้</translation>
    </message>
    <message>
        <source>Cannot add a local file to Multi-Video</source>
        <translation>ไม่สามารถเพิ่มไฟล์ในเครื่องไปหลายวิดีโอได้</translation>
    </message>
    <message>
        <source>All Supported (*.nov *.avi *.mkv *.mp4 *.mov *.ts *.m2ts *.mpeg *.mpg *.flv *.wmv *.3gp *.jpg *.png *.gif *.bmp *.tiff)</source>
        <translation>สกุลไฟล์ที่รองรับทั้งหมด (*.nov *.avi *.mkv *.mp4 *.mov *.ts *.m2ts *.mpeg *.mpg *.flv *.wmv *.3gp *.jpg *.png *.gif *.bmp *.tiff)</translation>
    </message>
    <message>
        <source>Video (*.avi *.mkv *.mp4 *.mov *.ts *.m2ts *.mpeg *.mpg *.flv *.wmv *.3gp)</source>
        <translation>วีดีโอ (*.avi *.mkv *.mp4 *.mov *.ts *.m2ts *.mpeg *.mpg *.flv *.wmv *.3gp)</translation>
    </message>
    <message>
        <source>Pictures (*.jpg *.png *.gif *.bmp *.tiff)</source>
        <translation>รูปภาพ (*.jpg *.png *.gif *.bmp *.tiff)</translation>
    </message>
    <message>
        <source>All files (*.*)</source>
        <translation>ทุกไฟล์ (*.*)</translation>
    </message>
    <message>
        <source>All Supported (*.layout)</source>
        <translation>สนับสนุนทั้งหมด (* .รูปแบบ)</translation>
    </message>
    <message>
        <source>Layouts (*.layout)</source>
        <translation>รูปแบบ (*.รูปแบบ)</translation>
    </message>
    <message>
        <source>Select folder...</source>
        <translation>เลือกโฟลเดอร์ ...</translation>
    </message>
    <message>
        <source>Selected time period is too short to perform preview search. Please select a longer period.</source>
        <translation>ช่วงเวลาที่เลือกสั้นเกินไปที่จะดำเนินการค้นหาตัวอย่าง โปรดเลือกระยะเวลาให้นานขึ้น.</translation>
    </message>
    <message>
        <source>Preview Search for %1</source>
        <translation>ค้นหาตัวอย่างสำหรับ%1</translation>
    </message>
    <message>
        <source>Delete Files</source>
        <translation>ลบไฟล์</translation>
    </message>
    <message>
        <source>Remove Items</source>
        <translation>ลบรายการ</translation>
    </message>
    <message>
        <source>User already exists.</source>
        <translation>ผู้ใช้งานที่มีอยู่แล้ว.</translation>
    </message>
    <message>
        <source>Video Wall already exists</source>
        <translation>จอแสดงผลวีดีโอ มีอยู่แล้ว</translation>
    </message>
    <message>
        <source>User with the same name already exists</source>
        <translation>มีชื่อผู้ใช้งานเดียวกัน ใช้งานอยู่แล้ว</translation>
    </message>
    <message>
        <source>Rename</source>
        <translation>เปลี่ยนชื่อ</translation>
    </message>
    <message>
        <source>Enter new name for the selected item:</source>
        <translation>ใส่ชื่อใหม่สำหรับรายการที่เลือก:</translation>
    </message>
    <message>
        <source>Delete Resources</source>
        <translation>ลบทรัพยากร</translation>
    </message>
    <message>
        <source>User Settings</source>
        <translation>ตั้งค่าผู้ใช้งาน</translation>
    </message>
    <message>
        <source>Version Mismatch</source>
        <translation>รุ่นไม่ตรงกัน</translation>
    </message>
    <message>
        <source>Update...</source>
        <translation>อัพเดต ...</translation>
    </message>
    <message>
        <source>Beta version %1</source>
        <translation>รุ่น ทดสอบ %1</translation>
    </message>
    <message>
        <source>Cannot restart the client.</source>
        <translation>ไม่สามารถเริ่มการทำงานของผู้ใช้ได้.</translation>
    </message>
    <message>
        <source>Please close the application and start it again using the shortcut in the start menu.</source>
        <translation>กรุณาปิดโปรแกรมประยุกต์และเริ่มต้นอีกครั้งโดยใช้ทางลัดในเมนูเริ่มต้น.</translation>
    </message>
    <message>
        <source>Picture is too big. Maximum size is %1 Mb</source>
        <translation>รูปภาพมีขนาดใหญ่เกินไป ขนาดสูงสุดคือ%1 Mb</translation>
    </message>
    <message>
        <source>Error while uploading picture.</source>
        <translation>ข้อผิดพลาดในขณะที่การอัปโหลดภาพ.</translation>
    </message>
    <message>
        <source>Some components of the system are not updated</source>
        <translation>บางส่วนของระบบที่ไม่ได้ปรับปรุง</translation>
    </message>
    <message>
        <source>Client v%1</source>
        <translation>ไคลเอนต์ V %1</translation>
    </message>
    <message>
        <source>Server v%1 at %2</source>
        <translation>เซิร์ฟเวอร์ V %1 ที่ %2</translation>
    </message>
    <message>
        <source>Server v%1</source>
        <translation>เซิร์ฟเวอร์ V%1</translation>
    </message>
    <message>
        <source>Please update all components to the latest version %1.</source>
        <translation>โปรดอัปเดตทุกส่วนให้เป็นรุ่นล่าสุด %1.</translation>
    </message>
    <message>
        <source>Anonymous Usage Statistics</source>
        <translation>สถิติการใช้งานที่ไม่ระบุชื่อ</translation>
    </message>
    <message>
        <source>System sends anonymous usage and crash statistics to the software development team to help us improve your user experience.
If you would like to disable this feature you can do so in the System Settings dialog.</source>
        <translation>ระบบส่งการใช้งานที่ไม่ระบุชื่อและสถิติความผิดพลาดให้กับทีมพัฒนาซอฟต์แวร์ที่จะช่วยให้เราปรับปรุงประสบการณ์การใช้งานของคุณ
ถ้าคุณต้องการที่จะปิดใช้งานคุณลักษณะนี้คุณสามารถทำได้ในการตั้งค่าระบบโต้ตอบ.</translation>
    </message>
    <message>
        <source>New Layout</source>
        <translation>เปิดหน้าต่างใหม่</translation>
    </message>
    <message>
        <source>New Layout %1</source>
        <translation>เปิดหน้าต่างใหม่ %1</translation>
    </message>
    <message>
        <source>Open File</source>
        <translation>เปิดไฟล์</translation>
    </message>
    <message>
        <source>Unable to perform preview search.</source>
        <translation>ไม่สามารถดำเนินการค้นหาตัวอย่างได้.</translation>
    </message>
    <message>
        <source>Process in progress...</source>
        <translation>กระบวนการที่อยู่ในความคืบหน้า...</translation>
    </message>
    <message>
        <source>Video Wall with the same name already exists.</source>
        <translation>จอแสดงผลวีดีโอ มีชื่อผู้ใช้งานเดียวกัน ใช้งานอยู่แล้ว.</translation>
    </message>
    <message>
        <source>Updating Background...</source>
        <translation>กำลังอัพเดทพื้นหลัง...</translation>
    </message>
    <message>
        <source>Image processing may take a few moments. Please be patient.</source>
        <translation>การประมวลผลภาพใช้เวลามาก กรุณารอสักครู่.</translation>
    </message>
    <message>
        <source>This is a beta version of %1.</source>
        <translation>รุ่นเบต้าของ %1.</translation>
    </message>
    <message>
        <source>Launcher process not found.</source>
        <translation>กระบวนการเปิดไม่พบ.</translation>
    </message>
    <message numerus="yes">
        <source>Cannot move these %n devices to server %1. Server is unresponsive.</source>
        <translation>
            <numerusform>ไม่สามารถย้ายอุปกรณ์เหล่านี้ %n ไปยังเซิร์ฟเวอร์ %1 เซิร์ฟเวอร์ไม่ตอบสนอง.</numerusform>
        </translation>
    </message>
    <message numerus="yes">
        <source>Cannot move these %n cameras to server %1. Server is unresponsive.</source>
        <translation>
            <numerusform>ไม่สามารถย้ายกล้องเหล่านี้ %n ไปยังเซิร์ฟเวอร์ %1 เซิร์ฟเวอร์ไม่ตอบสนอง.</numerusform>
        </translation>
    </message>
    <message numerus="yes">
        <source>Server %1 is unable to find and access these %n devices. Are you sure you would like to move them?</source>
        <translation>
            <numerusform>เซิร์ฟเวอร์ %1 ไม่สามารถค้นหาและเข้าถึงอุปกรณ์เหล่านี้ %n คุณแน่ใจหรือว่าต้องการที่จะย้ายพวกเขา?</numerusform>
        </translation>
    </message>
    <message numerus="yes">
        <source>Server %1 is unable to find and access these %n cameras. Are you sure you would like to move them?</source>
        <translation>
            <numerusform>เซิร์ฟเวอร์ %1 ไม่สามารถค้นหาและเข้าถึงกล้องเหล่านี้ %n คุณแน่ใจหรือว่าต้องการที่จะย้ายพวกเขา?</numerusform>
        </translation>
    </message>
    <message numerus="yes">
        <source>Are you sure you want to permanently delete these %n files?</source>
        <translation>
            <numerusform>คุณแน่ใจหรือว่าต้องการที่จะลบไฟล์เหล่านี้ %n?</numerusform>
        </translation>
    </message>
    <message numerus="yes">
        <source>Are you sure you want to remove these %n items from layout?</source>
        <translation>
            <numerusform>คุณแน่ใจหรือว่าต้องการลบรายการเหล่านี้ %n  จากรูปแบบ?</numerusform>
        </translation>
    </message>
    <message numerus="yes">
        <source>These %n devices are auto-discovered. They may be auto-discovered again after removing. Are you sure you want to delete them?</source>
        <translation type="unfinished">
            <numerusform>อุปกรณ์ %n เหล่านี้ถูกค้นพบโดยอัตโนมัติ พวกเขาอาจจะค้นพบอัตโนมัติอีกครั้งหลังจากที่ถูกลบออก คุณแน่ใจหรือว่าต้องการลบพวกเขา?</numerusform>
        </translation>
    </message>
    <message numerus="yes">
        <source>These %n cameras are auto-discovered. They may be auto-discovered again after removing. Are you sure you want to delete them?</source>
        <translation type="unfinished">
            <numerusform>กล้อง %n เหล่านี้ถูกค้นพบโดยอัตโนมัติ พวกเขาอาจจะค้นพบอัตโนมัติอีกครั้งหลังจากที่ถูกลบออก คุณแน่ใจหรือว่าต้องการลบพวกเขา?</numerusform>
        </translation>
    </message>
    <message numerus="yes">
        <source>%n of these devices are auto-discovered. They may be auto-discovered again after removing. Are you sure you want to delete them?</source>
        <translation type="unfinished">
            <numerusform>%n ของอุปกรณ์เหล่านี้ได้รับการค้นพบโดยอัตโนมัติ พวกเขาอาจจะค้นพบอัตโนมัติอีกครั้งหลังจากที่ถูกลบออก คุณแน่ใจหรือว่าต้องการลบพวกเขา?</numerusform>
        </translation>
    </message>
    <message numerus="yes">
        <source>%n of these cameras are auto-discovered. They may be auto-discovered again after removing. Are you sure you want to delete them?</source>
        <translation type="unfinished">
            <numerusform>%n ของกล้องเหล่านี้ได้รับการค้นพบโดยอัตโนมัติ พวกเขาอาจจะค้นพบอัตโนมัติอีกครั้งหลังจากที่ถูกลบออก คุณแน่ใจหรือว่าต้องการลบพวกเขา?</numerusform>
        </translation>
    </message>
    <message numerus="yes">
        <source>Do you really want to delete the following %n devices?</source>
        <translation type="unfinished">
            <numerusform>จริงๆคุณต้องการลบอุปกรณ์ %n ต่อไปนี้หรือไม่?</numerusform>
        </translation>
    </message>
    <message numerus="yes">
        <source>Do you really want to delete the following %n cameras?</source>
        <translation type="unfinished">
            <numerusform>จริงๆคุณต้องการลบกล้อง %n ต่อไปนี้หรือไม่?</numerusform>
        </translation>
    </message>
    <message numerus="yes">
        <source>Do you really want to delete the following %n items?</source>
        <translation>
            <numerusform>คุณต้องการที่จะลบรายการ %n ต่อไปนี้หรือไม่?</numerusform>
        </translation>
    </message>
    <message numerus="yes">
        <source>Cannot move these %n I/O modules to server %1. Server is unresponsive.</source>
        <translation type="unfinished">
            <numerusform></numerusform>
        </translation>
    </message>
    <message numerus="yes">
        <source>Server %1 is unable to find and access these %n I/O modules. Are you sure you would like to move them?</source>
        <translation type="unfinished">
            <numerusform></numerusform>
        </translation>
    </message>
    <message numerus="yes">
        <source>These %n I/O modules are auto-discovered. They may be auto-discovered again after removing. Are you sure you want to delete them?</source>
        <translation type="unfinished">
            <numerusform></numerusform>
        </translation>
    </message>
    <message numerus="yes">
        <source>%n of these I/O modules are auto-discovered. They may be auto-discovered again after removing. Are you sure you want to delete them?</source>
        <translation type="unfinished">
            <numerusform></numerusform>
        </translation>
    </message>
    <message numerus="yes">
        <source>Do you really want to delete the following %n I/O modules?</source>
        <translation type="unfinished">
            <numerusform></numerusform>
        </translation>
    </message>
    <message>
        <source>Device addition is already in progress. Are you sure you want to cancel current process?</source>
        <translation type="unfinished"></translation>
    </message>
</context>
<context>
    <name>QnWorkbenchBookmarksHandler</name>
    <message>
        <source>Error</source>
        <translation>เกิดข้อผิดพลาด</translation>
    </message>
    <message>
        <source>Bookmark</source>
        <translation>บุ๊คมาร์ค</translation>
    </message>
    <message>
        <source>Bookmarks can only be added to an online server.</source>
        <translation>บุ๊คมาร์ค สามารถเพิ่มไปยังเซิร์ฟเวอร์ออนไลน์.</translation>
    </message>
    <message>
        <source>Bookmarks can only be edited on an online server.</source>
        <translation>บุ๊คมาร์ค สามารถแก้ไขบนเซิร์ฟเวอร์ออนไลน์.</translation>
    </message>
    <message>
        <source>Confirm Deletion</source>
        <translation>ยืนยันการลบ</translation>
    </message>
    <message>
        <source>Are you sure you want to delete this bookmark?</source>
        <translation type="unfinished"></translation>
    </message>
    <message>
        <source>Are you sure you want to delete bookmark &quot;%1&quot;?</source>
        <translation type="unfinished"></translation>
    </message>
    <message>
        <source>Press %1 to search bookmarks</source>
        <translation type="unfinished"></translation>
    </message>
    <message>
        <source>Are you sure you want to delete these %n bookmarks?</source>
        <translation type="unfinished"></translation>
    </message>
</context>
<context>
    <name>QnWorkbenchConnectHandler</name>
    <message>
        <source>Connect to Another Server...</source>
        <translation>เชื่อมต่อไปยังเซิร์ฟเวอร์อื่น ...</translation>
    </message>
    <message>
        <source>Could not connect to server. Closing in %1...</source>
        <translation>ไม่สามารถเชื่อมต่อไปยังเซิร์ฟเวอร์ ปิดใน %1 ...</translation>
    </message>
    <message>
        <source>Connecting...</source>
        <translation>กำลังเชื่อมต่อ ...</translation>
    </message>
    <message>
        <source>Connect to Server...</source>
        <translation>เชื่อมต่อกับเซิร์ฟเวอร์ ...</translation>
    </message>
    <message>
        <source>Could not connect to server...</source>
        <translation>ไม่สามารถเชื่อมต่อกับเซิร์ฟเวอร์ ...</translation>
    </message>
</context>
<context>
    <name>QnWorkbenchController</name>
    <message>
        <source>Recording in...%1</source>
        <translation>กำลังบันทึกใน ... %1</translation>
    </message>
    <message>
        <source>Warning</source>
        <translation>การเตือน</translation>
    </message>
    <message>
        <source>Recorded Video</source>
        <translation>วิดีโอที่บันทึกไว้</translation>
    </message>
    <message>
        <source>Save Recording As...</source>
        <translation>บันทึกเป็น ...</translation>
    </message>
    <message>
        <source>AVI (Audio/Video Interleaved) (*.avi)</source>
        <translation>AVI (Audio / Video Interleaved) (* .avi)</translation>
    </message>
    <message>
        <source>Unable to start recording due to the following error: %1</source>
        <translation>ไม่สามารถเริ่มการบันทึกเนื่องจากข้อผิดพลาดต่อไปนี้: %1</translation>
    </message>
    <message>
        <source>Could not overwrite file &apos;%1&apos;. Please try a different name.</source>
        <translation>ไม่สามารถเขียนทับไฟล์ได้ &apos;%1&apos; กรุณาใช้ชื่ออื่น.</translation>
    </message>
    <message>
        <source>Press any key to stop the tour.</source>
        <translation>กดปุ่มใด ๆ เพื่อที่จะหยุด.</translation>
    </message>
</context>
<context>
    <name>QnWorkbenchExportHandler</name>
    <message>
        <source>Executable %1 Media File (x64) (*.exe)</source>
        <translation>ปฏิบัติการ %1 สื่อไฟล์ (x64) (* .exe)</translation>
    </message>
    <message>
        <source>Executable %1 Media File (x86) (*.exe)</source>
        <translation>ปฏิบัติการ %1 สื่อไฟล์ (x86) (* .exe)</translation>
    </message>
    <message>
        <source>File &apos;%1&apos; is used for recording already. Please enter another name.</source>
        <translation>ไฟล์ &apos;%1&apos; ถูกนำมาใช้สำหรับการบันทึกแล้ว กรุณาใส่ชื่ออื่น.</translation>
    </message>
    <message>
        <source>Could not overwrite file</source>
        <translation>ไม่สามารถเขียนทับ ไฟล์ ได้</translation>
    </message>
    <message>
        <source>File &apos;%1&apos; is used by another process. Please enter another name.</source>
        <translation>ไฟล์ &apos;%1&apos; ถูกใช้โดยกระบวนการอื่น กรุณาใส่ชื่ออื่น.</translation>
    </message>
    <message>
        <source>Exporting Layout</source>
        <translation>รูปแบบการส่งออก</translation>
    </message>
    <message numerus="yes">
        <source>Exactly one item must be selected for export, but %n item(s) are currently selected.</source>
        <translation>
            <numerusform>หนึ่งรายการที่ต้องเลือกเพื่อการส่งออก แต่ %n รายการ (s) เลือกในปัจจุบัน.</numerusform>
        </translation>
    </message>
    <message>
        <source>AVI (*.avi)</source>
        <translation>AVI (*.avi)</translation>
    </message>
    <message>
        <source>Matroska (*.mkv)</source>
        <translation>Matroska (*.mkv)</translation>
    </message>
    <message>
        <source>Export Video As...</source>
        <translation>ส่งวิดีโอออกเป็น ...</translation>
    </message>
    <message>
        <source>Timestamps:</source>
        <translation>Timestamps:</translation>
    </message>
    <message>
        <source>AVI format is not recommended</source>
        <translation>รูปแบบ AVI ไม่แนะนำ</translation>
    </message>
    <message>
        <source>AVI format is not recommended for export of non-continuous recording when audio track is present.Do you want to continue?</source>
        <translation>รูปแบบ AVI ไม่แนะนำสำหรับการส่งออกของการบันทึกไม่ต่อเนื่องเมื่อเสียงเพลงเป็นปัจจุบัน คุณต้องการที่จะดำเนินการต่อไปหรือไม่?</translation>
    </message>
    <message>
        <source>Save As</source>
        <translation>บันทึกเป็น</translation>
    </message>
    <message>
        <source>File &apos;%1&apos; already exists. Do you want to overwrite it?</source>
        <translation>ไฟล์ &apos;%1&apos; มีอยู่แล้ว คุณต้องการที่จะเขียนทับมัน?</translation>
    </message>
    <message>
        <source>Exporting Video</source>
        <translation>การส่งออกวิดีโอ</translation>
    </message>
    <message>
        <source>Exporting to &quot;%1&quot;...</source>
        <translation>กำลังส่งออก &quot;%1&quot;...</translation>
    </message>
    <message>
        <source>Current layout contains image files. Images are not allowed for Multi-Video export.</source>
        <translation>รูปแบบปัจจุบันมีไฟล์ภาพ ภาพจะไม่ได้รับอนุญาตเพื่อการส่งออกหลายวิดีโอ.</translation>
    </message>
    <message>
        <source>Current layout contains local files. Local files are not allowed for Multi-Video export.</source>
        <translation>รูปแบบปัจจุบันประกอบด้วยแฟ้มท้องถิ่น ไฟล์ท้องถิ่นไม่ได้รับอนุญาตเพื่อการส่งออกหลายวิดีโอ.</translation>
    </message>
    <message>
        <source>Export Layout As...</source>
        <translation>ส่งออกเป็นเค้าโครง ...</translation>
    </message>
    <message>
        <source>%1 Media File (*.nov)</source>
        <translation>%1 สื่อไฟล์ (* .nov)</translation>
    </message>
    <message>
        <source>It may require over a gigabyte of HDD space, and, depending on your connection speed, may also take several minutes to complete.</source>
        <translation>มันอาจต้องการมากกว่ากิกะไบต์ของพื้นที่ฮาร์ดดิสก์และขึ้นอยู่กับความเร็วในการเชื่อมต่อของคุณ อาจต้องใช้เวลาหลายนาที.</translation>
    </message>
    <message>
        <source>Do you want to continue?</source>
        <translation>คุณต้องการที่จะดำเนินการต่อหรือไม่?</translation>
    </message>
    <message>
        <source>Apply filters: Rotation, Dewarping, Image Enhancement, Custom Aspect Ratio (requires transcoding)</source>
        <translation>การกรอง: หมุน หหการเพิ่มประสิทธิภาพของภาพที่กำหนดเองอัตราส่วน (ต้องแปลง)</translation>
    </message>
    <message>
        <source>exported</source>
        <translation>การส่งออก</translation>
    </message>
    <message>
        <source>File is in use.</source>
        <translation>ไฟล์อยู่ในการใช้งาน.</translation>
    </message>
    <message>
        <source>Unable to export file.</source>
        <translation>ไม่สามารถที่จะส่งออกไฟล์.</translation>
    </message>
    <message>
        <source>Warning!</source>
        <translation>คำเตือน!</translation>
    </message>
    <message>
        <source>No Timestamp</source>
        <translation>การประทับเวลาไม่มี</translation>
    </message>
    <message>
        <source>Top Left Corner (requires transcoding)</source>
        <translation>มุมซ้ายด้านบน (ต้องแปลง)</translation>
    </message>
    <message>
        <source>Top Right Corner (requires transcoding)</source>
        <translation>มุมขวาบน (ต้องแปลง)</translation>
    </message>
    <message>
        <source>Bottom Left Corner (requires transcoding)</source>
        <translation>ล่างซ้ายมุม (ต้องแปลง)</translation>
    </message>
    <message>
        <source>Bottom Right Corner (requires transcoding)</source>
        <translation>มุมขวาล่าง (ต้องแปลง)</translation>
    </message>
    <message>
        <source>You are about to export video with filters that require transcoding. This may take some time. Do you want to continue?</source>
        <translation>คุณกำลังจะส่งออกวิดีโอที่มีตัวกรอง ที่จำเป็นต้องมีการแปลงรหัสซึ่งจะใช้เวลานาน คุณต้องการที่จะดำเนินการต่อไปหรือไม่?</translation>
    </message>
    <message>
        <source>Export Complete</source>
        <translation>การส่งออกสมบูรณ์</translation>
    </message>
    <message>
        <source>Export Successful</source>
        <translation>การส่งออกประสบความสำเร็จ</translation>
    </message>
    <message>
        <source>Unable to export layout.</source>
        <translation>ไม่สามารถที่จะส่งออกหน้าต่างนี้.</translation>
    </message>
    <message>
        <source>Unable to save layout.</source>
        <translation>ไม่สามารถบันทึกหน้าต่างนี้.</translation>
    </message>
    <message>
        <source>Save local layout as...</source>
        <translation>บันทึกหน้าต่างเป็น ...</translation>
    </message>
    <message>
        <source>Make file read-only.</source>
        <translation>ทำให้ไฟล์อ่านอย่างเดียว.</translation>
    </message>
    <message>
        <source>Export Successful.</source>
        <translation>การส่งออกประสบความสำเร็จ.</translation>
    </message>
    <message>
        <source>Unable to export video.</source>
        <translation>ไม่สามารถที่จะส่งออกวิดีโอได้.</translation>
    </message>
    <message>
        <source>Selected format is not recommended</source>
        <translation type="unfinished"></translation>
    </message>
    <message>
        <source>Selected format is not recommended for this camera due to video downscaling. We recommend to export selected video either to the &apos;.nov&apos; or &apos;.exe&apos; format. Do you want to continue?</source>
        <translation type="unfinished"></translation>
    </message>
    <message>
        <source>You are about to export a video that is longer than 30 minutes.</source>
        <translation type="unfinished"></translation>
    </message>
    <message>
        <source>You are about to export several videos with a total length exceeding 30 minutes.</source>
        <translation type="unfinished"></translation>
    </message>
</context>
<context>
    <name>QnWorkbenchIncompatibleServersActionHandler</name>
    <message>
        <source>Error</source>
        <translation>ความผิดพลาด</translation>
    </message>
    <message>
        <source>Enter Password...</source>
        <translation>ป้อนรหัสผ่าน ...</translation>
    </message>
    <message>
        <source>Administrator Password</source>
        <translation>รหัสผ่านผู้ดูแลระบบ</translation>
    </message>
    <message>
        <source>Password cannot be empty!</source>
        <translation>รหัสผ่านไม่สามารถที่จะว่างเปล่า!</translation>
    </message>
    <message>
        <source>Connecting to the current system...</source>
        <translation>การเชื่อมต่อกับระบบปัจจุบัน ...</translation>
    </message>
    <message>
        <source>Information</source>
        <translation>ข้อมูล</translation>
    </message>
    <message>
        <source>Could not configure the selected servers.</source>
        <translation>ไม่สามารถกำหนดค่าเซิร์ฟเวอร์ที่เลือก.</translation>
    </message>
    <message>
        <source>Authentication failed.</source>
        <translation>การตรวจสอบล้มเหลว.</translation>
    </message>
    <message>
        <source>Please, check the password you have entered.</source>
        <translation>กรุณาตรวจสอบรหัสผ่าน.</translation>
    </message>
    <message>
        <source>Could not update the selected servers.</source>
        <translation>ไม่สามารถปรับปรุงเซิร์ฟเวอร์ที่เลือก.</translation>
    </message>
    <message>
        <source>Warning: You are about to merge Systems with START licenses.
As only 1 START license is allowed per System after your merge you will only have 1 START license remaining.
If you understand this and would like to proceed please click Merge to continue.
</source>
        <translation>คำเตือน: คุณกำลังจะผสานระบบที่มีใบอนุญาตเริ่มต้น.
ในฐานะที่เป็นเพียง 1 ใบอนุญาตเริ่มต้นที่ได้รับอนุญาตต่อของระบบหลังจากที่ผสานของคุณคุณจะมีใบอนุญาตเริ่มต้น 1 ที่เหลือ.
ถ้าคุณเข้าใจเรื่องนี้และต้องการที่จะดำเนินการต่อไปกรุณาคลิกผสานเพื่อดำเนินการต่อ.</translation>
    </message>
    <message>
        <source>Merge</source>
        <translation>ผสาน</translation>
    </message>
    <message>
        <source>Please wait. Requested servers will be added to your system.</source>
        <translation>กรุณารอ. เซิร์ฟเวอร์ที่ร้องขอจะถูกเพิ่มลงในระบบของคุณ.</translation>
    </message>
    <message>
        <source>Rejoice! Selected servers have been successfully connected to your system!</source>
        <translation>เซิร์ฟเวอร์ที่เลือกได้รับการเชื่อมต่อสำเร็จกับระบบของคุณ!</translation>
    </message>
    <message>
        <source>You can try to update the servers again in the System Administration dialog.</source>
        <translation type="unfinished"></translation>
    </message>
    <message>
        <source>Warning!</source>
        <translation type="unfinished">คำเตือน!</translation>
    </message>
</context>
<context>
    <name>QnWorkbenchLayoutsHandler</name>
    <message>
        <source>Save Layout As</source>
        <translation>บันทึกเค้าโครงเป็น</translation>
    </message>
    <message>
        <source>Close Layouts</source>
        <translation>ปิด รูปแบบ</translation>
    </message>
    <message numerus="yes">
        <source>The following %n layout(s) are not saved. Do you want to save them?</source>
        <translation>
            <numerusform>รูปแบบต่อไปนี้ %n (s) จะไม่ถูกบันทึก คุณต้องการที่จะบันทึกหรือไม่?</numerusform>
        </translation>
    </message>
    <message>
        <source>Saving Layouts</source>
        <translation>กำลังบันทึกรูปแบบ</translation>
    </message>
    <message numerus="yes">
        <source>The following %n layout(s) are being saved.</source>
        <translation>
            <numerusform>รูปแบบต่อไปนี้ %n (s) มีการบันทึกไว้.</numerusform>
        </translation>
    </message>
    <message>
        <source>Please wait.</source>
        <translation>กรุณารอสักครู่.</translation>
    </message>
    <message>
        <source>New Layout</source>
        <translation>เปิดรูปแบบใหม่</translation>
    </message>
    <message>
        <source>Enter the name of the layout to create:</source>
        <translation>กรุณาใส่ชื่อของรูปแบบในการสร้าง:</translation>
    </message>
    <message>
        <source>Error</source>
        <translation>ผิดพลาด</translation>
    </message>
    <message numerus="yes">
        <source>Could not save the following %n layout(s) to Server.</source>
        <translation>
            <numerusform>ไม่สามารถบันทึกรูปแบบ %n (s) ต่อไปยังเซิร์ฟเวอร์.</numerusform>
        </translation>
    </message>
    <message numerus="yes">
        <source>Do you want to restore these %n layout(s)?</source>
        <translation>
            <numerusform>คุณต้องการที่จะเรียกคืนรูปแบบเหล่านี้ %n (s)?</numerusform>
        </translation>
    </message>
    <message>
        <source>Layout already exists.</source>
        <translation>หน้าต่างนี้มีอยู่แล้ว.</translation>
    </message>
    <message>
        <source>A layout with the same name already exists. You do not have the rights to overwrite it.</source>
        <translation>หน้าต่างที่มีชื่อเดียวกันมีอยู่แล้วและคุณไม่ได้มีสิทธิที่จะเขียนทับมัน.</translation>
    </message>
    <message>
        <source>Enter Layout Name:</source>
        <translation>ใส่ชื่อหน้าต่าง:</translation>
    </message>
    <message>
        <source>A layout with the same name already exists. Would you like to overwrite it?</source>
        <translation>หน้าต่างมีชื่อเดียวกันกับชื่อที่มีอยู่แล้ว คุณต้องการที่จะเขียนทับมัน?</translation>
    </message>
    <message>
        <source>New Layout %1</source>
        <translation>รูปแบบใหม่ %1</translation>
    </message>
</context>
<context>
    <name>QnWorkbenchNavigator</name>
    <message>
        <source>hh:mm:ss</source>
        <extracomment>This is a date/time format for time slider&apos;s tooltip. Please translate it only if you&apos;re absolutely sure that you know what you&apos;re doing.</extracomment>
        <translation>hh:mm:ss</translation>
    </message>
    <message>
        <source>mm:ss</source>
        <extracomment>This is a date/time format for time slider&apos;s tooltip. Please translate it only if you&apos;re absolutely sure that you know what you&apos;re doing.</extracomment>
        <translation>mm:ss</translation>
    </message>
    <message>
        <source>yyyy MMM dd</source>
        <extracomment>This is a date/time format for time slider&apos;s tooltip. Please translate it only if you&apos;re absolutely sure that you know what you&apos;re doing.</extracomment>
        <translation>yyyy MMM dd</translation>
    </message>
    <message>
        <source>Live</source>
        <extracomment>Time slider&apos;s tooltip for position on live.</extracomment>
        <translation>ช่วงเวลา</translation>
    </message>
    <message>
        <source>All Devices</source>
        <translation>อุปกรณ์ทั้งหมด</translation>
    </message>
    <message>
        <source>All Cameras</source>
        <translation>กล้องทั้งหมด</translation>
    </message>
    <message>
        <source>All I/O Modules</source>
        <translation type="unfinished"></translation>
    </message>
</context>
<context>
    <name>QnWorkbenchPtzHandler</name>
    <message>
        <source>PTZ_CALIBRATION_%1.jpg</source>
        <translation>PTZ_CALIBRATION_%1.jpg</translation>
    </message>
    <message>
        <source>Please wait for the camera to go online.</source>
        <translation>โปรดรอสักครู่สำหรับกล้องที่จะไออนไลน์.</translation>
    </message>
    <message>
        <source>Unable to get position from camera.</source>
        <translation>ไม่สามารถได้รับตำแหน่งจากกล้อง.</translation>
    </message>
    <message>
        <source>Unable to set position on camera.</source>
        <translation type="unfinished"></translation>
<<<<<<< HEAD
    </message>
    <message>
        <source>An error has occurred while trying to get a current position from camera %1.</source>
        <translation type="unfinished"></translation>
    </message>
    <message>
        <source>An error has occurred while trying to set the current position for camera %1.</source>
=======
    </message>
    <message>
        <source>An error has occurred while trying to set the current position for camera %1.</source>
        <translation type="unfinished"></translation>
    </message>
    <message>
        <source>An error has occurred while trying to get the current position from camera %1.</source>
>>>>>>> 0ea934a7
        <translation type="unfinished"></translation>
    </message>
</context>
<context>
    <name>QnWorkbenchResourcesChangesWatcher</name>
    <message>
        <source>The system is in Safe Mode.</source>
        <translation>ระบบนี้เป็นระบบใน Safe Mode.</translation>
    </message>
    <message>
        <source>It is not allowed to make any changes except license activation.</source>
        <translation>มันไม่ได้รับอนุญาตให้ทำการเปลี่ยนแปลงใด ๆ ยกเว้นใบอนุญาตการเปิดใช้งาน.</translation>
    </message>
    <message numerus="yes">
        <source>The following %n items are not saved.</source>
        <translation type="unfinished">
            <numerusform>รายการต่อไปนี้ %n จะไม่ถูกบันทึก.</numerusform>
        </translation>
    </message>
    <message numerus="yes">
        <source>Could not save the following %n items to Server.</source>
        <translation>
            <numerusform>ไม่สามารถบันทึกรายการต่อไปนี้ %n ไปยังเซิร์ฟเวอร์.</numerusform>
        </translation>
    </message>
    <message>
        <source>Error</source>
        <translation>ข้อผิดพลาด</translation>
    </message>
    <message numerus="yes">
        <source>The following %n items are not deleted.</source>
        <translation type="unfinished">
            <numerusform>รายการต่อไปนี้ %n จะไม่ถูกลบ.</numerusform>
        </translation>
    </message>
    <message numerus="yes">
        <source>Could not delete the following %n items from Server.</source>
        <translation>
            <numerusform>ไม่สามารถลบรายการดังต่อไปนี้ %n จากเซิร์ฟเวอร์.</numerusform>
        </translation>
    </message>
</context>
<context>
    <name>QnWorkbenchSafeModeWatcher</name>
    <message>
        <source>System is in safe mode</source>
        <translation>ระบบในเซฟโหมด</translation>
    </message>
</context>
<context>
    <name>QnWorkbenchScreenshotHandler</name>
    <message>
        <source>PNG Image (*.png)</source>
        <translation>PNG ภาพ (*.png)</translation>
    </message>
    <message>
        <source>JPEG Image (*.jpg)</source>
        <translation>JPEG ภาพ (*.jpg)</translation>
    </message>
    <message>
        <source>Save Screenshot As...</source>
        <translation>บันทึกหน้าจอเป็น...</translation>
    </message>
    <message>
        <source>Timestamp:</source>
        <translation>ประทับเวลา:</translation>
    </message>
    <message>
        <source>Save As</source>
        <translation>บันทึกเป็น</translation>
    </message>
    <message>
        <source>File &apos;%1&apos; already exists. Do you want to overwrite it?</source>
        <translation>ไฟล์ &apos;%1&apos; มีอยู่แล้ว คุณต้องการที่จะเขียนทับมันไหม?</translation>
    </message>
    <message>
        <source>File &apos;%1&apos; is used by another process. Please enter another name.</source>
        <translation>ไฟล์ &apos;%1&apos; ถูกนำมาใช้โดยกระบวนการอื่น กรุณากรอกชื่ออื่น.</translation>
    </message>
    <message>
        <source>Saving %1</source>
        <translation>กำลังบันทึก %1</translation>
    </message>
    <message>
        <source>Saving Screenshot...</source>
        <translation>กำลังบันทึกหน้าจอ...</translation>
    </message>
    <message>
        <source>No Timestamp</source>
        <translation>ไม่มีการประทับเวลา</translation>
    </message>
    <message>
        <source>Top Left Corner</source>
        <translation>มุมซ้ายบน</translation>
    </message>
    <message>
        <source>Top Right Corner</source>
        <translation>มุมขวาด้านบน</translation>
    </message>
    <message>
        <source>Bottom Left Corner</source>
        <translation>มุมซ้ายล่าง</translation>
    </message>
    <message>
        <source>Bottom Right Corner</source>
        <translation>มุมขวาล่าง</translation>
    </message>
    <message>
        <source>Could not overwrite file.</source>
        <translation>ไม่สามารถเขียนทับไฟล์ได้.</translation>
    </message>
    <message>
        <source>Could not save screenshot.</source>
        <translation>ไม่สามารถบันทึกภาพหน้าจอ.</translation>
    </message>
    <message>
        <source>An error occurred while saving screenshot &apos;%1&apos;.</source>
        <translation type="unfinished"></translation>
    </message>
    <message>
        <source>Error</source>
        <translation type="unfinished"></translation>
    </message>
    <message>
        <source>Error while taking screenshot</source>
        <translation type="unfinished"></translation>
    </message>
</context>
<context>
    <name>QnWorkbenchStateDependentTabbedDialog</name>
    <message>
        <source>* %1</source>
        <translation type="unfinished">* %1</translation>
    </message>
    <message>
        <source>Unsaved changes will be lost. Save the following pages?</source>
        <translation type="unfinished">การเปลี่ยนแปลงที่ไม่ได้บันทึกจะหายไป บันทึกหน้าต่อไปนี้หรือไม่?</translation>
    </message>
    <message>
        <source>Confirm exit</source>
        <translation type="unfinished">ยืนยันการออก</translation>
    </message>
</context>
<context>
    <name>QnWorkbenchUpdateWatcher</name>
    <message>
        <source>Would you like to update?</source>
        <translation>คุณต้องการที่จะปรับปรุงไหม?</translation>
    </message>
    <message>
        <source>Major issues have been fixed.</source>
        <translation>ประเด็นสำคัญที่ได้รับการแก้ไข.</translation>
    </message>
    <message>
        <source>Update is strongly recommended.</source>
        <translation>ขอแนะนำให้ปรับปรุง.</translation>
    </message>
    <message>
        <source>Release Notes</source>
        <translation>หมายเหตุ</translation>
    </message>
    <message>
        <source>New version %1 is available.</source>
        <translation>เวอร์ชั่นใหม่ %1 สามารถใช้ได้.</translation>
    </message>
    <message>
        <source>Please update %1 Client.</source>
        <translation>โปรดอัปเดต %1 ไคลเอนต์.</translation>
    </message>
    <message>
        <source>A newer version is available.</source>
        <translation>รุ่นใหม่สามารถใช้ได้.</translation>
    </message>
    <message>
        <source>Update is recommended.</source>
        <translation>ขอแนะนำให้ปรับปรุง.</translation>
    </message>
    <message>
        <source>Do not notify me again about this update.</source>
        <translation>ไม่ต้องแจ้งให้ทราบเกี่ยวกับการปรับปรุงนี้.</translation>
    </message>
</context>
<context>
    <name>QnWorkbenchVideoWallHandler</name>
    <message>
        <source>Error</source>
        <translation>เกิดข้อผิดพลาด</translation>
    </message>
    <message>
        <source>Switch to Video Wall Mode...</source>
        <translation>สลับไปโหมดวิดีโอ Wall ...</translation>
    </message>
    <message>
        <source>Could not start Video Wall control session.</source>
        <translation>ไม่สามารถเริ่มเซสชันการควบคุมของ Video Wall.</translation>
    </message>
    <message>
        <source>Video Wall</source>
        <translation>จอแสดงผล</translation>
    </message>
    <message>
        <source>Video Wall %1</source>
        <translation>จอแสดงผลl %1</translation>
    </message>
    <message>
        <source>New Video Wall...</source>
        <translation>สร้างจอแสดงผลใหม่...</translation>
    </message>
    <message>
        <source>Enter the name of the Video Wall to create:</source>
        <translation>ใส่ชื่อของจอแสดงผล ของการสร้าง:</translation>
    </message>
    <message>
        <source>Delete Items</source>
        <translation>ลบรายการ</translation>
    </message>
    <message numerus="yes">
        <source>Are you sure you want to permanently delete these %n item(s)?</source>
        <translation>
            <numerusform>คุณแน่ใจหรือว่าต้องการที่จะลบรายการเหล่านี้ %n (s)?</numerusform>
        </translation>
    </message>
    <message>
        <source>Could not start Video Wall.</source>
        <translation>ไม่สามารถเริ่ม จอแสดงผล.</translation>
    </message>
    <message>
        <source>Confirm Video Wall stop</source>
        <translation>ยืนยันการหยุดของ จอแสดงผล</translation>
    </message>
    <message>
        <source>New Matrix %1</source>
        <translation>เมทริกซ์ใหม่ %1</translation>
    </message>
    <message>
        <source>Invalid matrix</source>
        <translation>เมทริกซ์ที่ไม่ถูกต้อง</translation>
    </message>
    <message>
        <source>You have no layouts on the screens. Matrix cannot be saved.</source>
        <translation>คุณมีรูปแบบที่ไม่มีบนหน้าจอ เมทริกซ์ไม่สามารถบันทึกได้.</translation>
    </message>
    <message>
        <source>Delete Matrices</source>
        <translation>ลบเมทริกซ์</translation>
    </message>
    <message numerus="yes">
        <source>Are you sure you want to permanently delete these %n matrices?</source>
        <translation>
            <numerusform>คุณแน่ใจหรือว่าต้องการที่จะลบเมทริกซ์ %n เหล่านี้?</numerusform>
        </translation>
    </message>
    <message>
        <source>Could not start control session.</source>
        <translation>ไม่สามารถเริ่มเซสชันการควบคุม.</translation>
    </message>
    <message>
        <source>Another user is already controlling this screen.</source>
        <translation>มีผู้ใช้อื่นทำการควบคุมหน้าจอนี้.</translation>
    </message>
    <message>
        <source>%1&apos;s Screen</source>
        <comment>%1 means user&apos;s name</comment>
        <translation>หน้าจอ %1 s</translation>
    </message>
    <message>
        <source>A control session is already running.</source>
        <translation>การควบคุมเซสชั่นกำลังทำงาน.</translation>
    </message>
    <message>
        <source>There are no offline video wall items attached to this computer.</source>
        <translation>ไม่มีรายการวีดีโอ ออฟไลน์ที่ติดอยู่กับเครื่องคอมพิวเตอร์นี้.</translation>
    </message>
    <message>
        <source>Video Wall is about to start. Would you like to close this %1 Client instance?</source>
        <translation>ผนังวิดีโอ กำลังที่จะเริ่มต้น คุณต้องการที่จะปิด %1 ไคลเอนต์นี้หรือไม่?</translation>
    </message>
    <message>
        <source>Additional licenses required.</source>
        <translation>ใบอนุญาตเพิ่มเติมที่จำเป็น.</translation>
    </message>
    <message>
        <source>To enable this feature please activate at least one Video Wall license.</source>
        <translation>เมื่อต้องการเปิดใช้งานคุณลักษณะกรุณาเปิดใช้งานอย่างน้อยหนึ่งใบอนุญาตของ การแสดงภาพl .</translation>
    </message>
    <message>
        <source>To enable Video Wall, please activate at least one Video Wall license.</source>
        <translation>เมื่อต้องการเปิดใช้งานคุณลักษณะกรุณาเปิดใช้งานอย่างน้อยหนึ่งใบอนุญาตของ การแสดงภาพ .</translation>
    </message>
    <message>
        <source>Video Wall already exists.</source>
        <translation>จอแสดงผล มีอยู่แล้ว.</translation>
    </message>
    <message>
        <source>A Video Wall with the same name already exists.</source>
        <translation>จอแสดงผล มีชื่อเดียวกันกับที่มีอยู่แล้ว.</translation>
    </message>
    <message numerus="yes">
        <source>%n items</source>
        <translation type="unfinished">
            <numerusform>%n รายการ</numerusform>
        </translation>
    </message>
    <message>
        <source>Are you sure you want to stop Video Wall?</source>
        <translation type="unfinished"></translation>
    </message>
    <message>
        <source>You will have to start it manually.</source>
        <translation type="unfinished"></translation>
    </message>
    <message>
        <source>The changes cannot be applied. Unexpected error occurred.</source>
        <translation type="unfinished"></translation>
    </message>
</context>
<context>
    <name>StatisticsOverlayWidget</name>
    <message>
        <source>%1%</source>
        <translation>%1%</translation>
    </message>
</context>
</TS><|MERGE_RESOLUTION|>--- conflicted
+++ resolved
@@ -4521,27 +4521,15 @@
         <translation>การเปลี่ยนแปลงยังไม่ถูกบันทึก คุณต้องการที่จะบันทึกหรือไ่ม่?</translation>
     </message>
     <message>
-<<<<<<< HEAD
-        <source>An error has occurred while trying to get a current position from camera %1.</source>
-        <translation type="unfinished"></translation>
-    </message>
-    <message>
         <source>An error has occurred while trying to set the current position for camera %1.</source>
         <translation type="unfinished"></translation>
     </message>
     <message>
         <source>Manage PTZ for %1...</source>
-=======
-        <source>An error has occurred while trying to set the current position for camera %1.</source>
-        <translation type="unfinished"></translation>
-    </message>
-    <message>
-        <source>Manage PTZ for %1...</source>
         <translation type="unfinished"></translation>
     </message>
     <message>
         <source>An error has occurred while trying to get the current position from camera %1.</source>
->>>>>>> 0ea934a7
         <translation type="unfinished"></translation>
     </message>
 </context>
@@ -5082,10 +5070,6 @@
         <source>Camera</source>
         <translation type="unfinished">กล้อง</translation>
     </message>
-    <message>
-        <source>&lt;Removed camera&gt;</source>
-        <translation type="unfinished"></translation>
-    </message>
 </context>
 <context>
     <name>QnSearchLineEdit</name>
@@ -5412,13 +5396,6 @@
         <translation>โปรดอัปเดตส่วน ไคลเอ็นต์ โดยตรง จากแพคเกจการติดตั้ง.</translation>
     </message>
     <message>
-<<<<<<< HEAD
-        <source>Update Cancelled</source>
-        <translation>ยกเลิกการปรับปรุง</translation>
-    </message>
-    <message>
-=======
->>>>>>> 0ea934a7
         <source>Update unsuccessful.</source>
         <translation>ปรับปรุงสำเร็จ.</translation>
     </message>
@@ -5439,7 +5416,6 @@
         <translation type="unfinished">
             <numerusform></numerusform>
         </translation>
-<<<<<<< HEAD
     </message>
     <message>
         <source>Update Succeeded</source>
@@ -5463,30 +5439,6 @@
     </message>
     <message>
         <source>Unable to begin update. Client update was not found.</source>
-=======
-    </message>
-    <message>
-        <source>Update Succeeded</source>
-        <translation type="unfinished"></translation>
-    </message>
-    <message>
-        <source>Unable to begin update. Downgrade to any previous release is prohibited.</source>
-        <translation type="unfinished"></translation>
-    </message>
-    <message>
-        <source>Launcher process was not found.</source>
-        <translation type="unfinished"></translation>
-    </message>
-    <message>
-        <source>No such build is available on update server.</source>
-        <translation type="unfinished"></translation>
-    </message>
-    <message>
-        <source>Unable to begin update. Updates for one or more servers were not found.</source>
-        <translation type="unfinished"></translation>
-    </message>
-    <message>
-        <source>Unable to begin update. Client update was not found.</source>
         <translation type="unfinished"></translation>
     </message>
     <message>
@@ -5499,7 +5451,6 @@
     </message>
     <message>
         <source>All servers are already updated.</source>
->>>>>>> 0ea934a7
         <translation type="unfinished"></translation>
     </message>
 </context>
@@ -5854,7 +5805,6 @@
     </message>
     <message>
         <source>%n Device(s)</source>
-<<<<<<< HEAD
         <translation type="unfinished"></translation>
     </message>
     <message>
@@ -5862,15 +5812,6 @@
         <translation type="unfinished"></translation>
     </message>
     <message>
-=======
-        <translation type="unfinished"></translation>
-    </message>
-    <message>
-        <source>Backup is finished</source>
-        <translation type="unfinished"></translation>
-    </message>
-    <message>
->>>>>>> 0ea934a7
         <source>In Real-Time mode all data is backed up continuously.</source>
         <translation type="unfinished"></translation>
     </message>
@@ -7353,23 +7294,13 @@
     <message>
         <source>Unable to set position on camera.</source>
         <translation type="unfinished"></translation>
-<<<<<<< HEAD
-    </message>
-    <message>
-        <source>An error has occurred while trying to get a current position from camera %1.</source>
-        <translation type="unfinished"></translation>
     </message>
     <message>
         <source>An error has occurred while trying to set the current position for camera %1.</source>
-=======
-    </message>
-    <message>
-        <source>An error has occurred while trying to set the current position for camera %1.</source>
         <translation type="unfinished"></translation>
     </message>
     <message>
         <source>An error has occurred while trying to get the current position from camera %1.</source>
->>>>>>> 0ea934a7
         <translation type="unfinished"></translation>
     </message>
 </context>
