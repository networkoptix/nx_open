--- conflicted
+++ resolved
@@ -3286,7 +3286,6 @@
     <name>QnGeneralSystemAdministrationWidget</name>
     <message>
         <source>Devices List...</source>
-<<<<<<< HEAD
         <translation type="unfinished"></translation>
     </message>
     <message>
@@ -3310,31 +3309,6 @@
         <translation type="unfinished"></translation>
     </message>
     <message>
-=======
-        <translation type="unfinished"></translation>
-    </message>
-    <message>
-        <source>Cameras List...</source>
-        <translation type="unfinished"></translation>
-    </message>
-    <message>
-        <source>Open Alarm/Event Rules Management</source>
-        <translation type="unfinished"></translation>
-    </message>
-    <message>
-        <source>Open Event Log</source>
-        <translation type="unfinished"></translation>
-    </message>
-    <message>
-        <source>Open Bookmarks List</source>
-        <translation type="unfinished"></translation>
-    </message>
-    <message>
-        <source>Open Devices List</source>
-        <translation type="unfinished"></translation>
-    </message>
-    <message>
->>>>>>> 0ea934a7
         <source>Open Cameras List</source>
         <translation type="unfinished"></translation>
     </message>
@@ -4588,27 +4562,15 @@
         <translation type="unfinished"></translation>
     </message>
     <message>
-<<<<<<< HEAD
-        <source>An error has occurred while trying to get a current position from camera %1.</source>
-        <translation type="unfinished"></translation>
-    </message>
-    <message>
         <source>An error has occurred while trying to set the current position for camera %1.</source>
         <translation type="unfinished"></translation>
     </message>
     <message>
         <source>Manage PTZ for %1...</source>
-=======
-        <source>An error has occurred while trying to set the current position for camera %1.</source>
-        <translation type="unfinished"></translation>
-    </message>
-    <message>
-        <source>Manage PTZ for %1...</source>
         <translation type="unfinished"></translation>
     </message>
     <message>
         <source>An error has occurred while trying to get the current position from camera %1.</source>
->>>>>>> 0ea934a7
         <translation type="unfinished"></translation>
     </message>
 </context>
@@ -5160,10 +5122,6 @@
         <source>Camera</source>
         <translation type="unfinished"></translation>
     </message>
-    <message>
-        <source>&lt;Removed camera&gt;</source>
-        <translation type="unfinished"></translation>
-    </message>
 </context>
 <context>
     <name>QnSearchLineEdit</name>
@@ -5494,11 +5452,6 @@
         <translation type="unfinished"></translation>
     </message>
     <message>
-<<<<<<< HEAD
-        <source>Update Cancelled</source>
-        <translation type="unfinished"></translation>
-    </message>
-    <message>
         <source>Update unsuccessful.</source>
         <translation type="unfinished"></translation>
     </message>
@@ -5508,21 +5461,10 @@
     </message>
     <message>
         <source>Internet Connectivity Problem</source>
-=======
-        <source>Update unsuccessful.</source>
-        <translation type="unfinished"></translation>
-    </message>
-    <message>
-        <source>Another user has already started an update.</source>
-        <translation type="unfinished"></translation>
-    </message>
-    <message>
-        <source>Internet Connectivity Problem</source>
         <translation type="unfinished"></translation>
     </message>
     <message>
         <source>Unable to extract update file.</source>
->>>>>>> 0ea934a7
         <translation type="unfinished"></translation>
     </message>
     <message numerus="yes">
@@ -5533,23 +5475,7 @@
         </translation>
     </message>
     <message>
-<<<<<<< HEAD
-        <source>Unable to extract update file.</source>
-=======
         <source>Update Succeeded</source>
->>>>>>> 0ea934a7
-        <translation type="unfinished"></translation>
-    </message>
-    <message numerus="yes">
-        <source>Authentication failed for %n servers:</source>
-        <translation type="unfinished">
-            <numerusform></numerusform>
-            <numerusform></numerusform>
-        </translation>
-    </message>
-    <message>
-<<<<<<< HEAD
-        <source>Update Succeeded</source>
         <translation type="unfinished"></translation>
     </message>
     <message>
@@ -5572,26 +5498,6 @@
         <source>Unable to begin update. Client update was not found.</source>
         <translation type="unfinished"></translation>
     </message>
-=======
-        <source>Unable to begin update. Downgrade to any previous release is prohibited.</source>
-        <translation type="unfinished"></translation>
-    </message>
-    <message>
-        <source>Launcher process was not found.</source>
-        <translation type="unfinished"></translation>
-    </message>
-    <message>
-        <source>No such build is available on update server.</source>
-        <translation type="unfinished"></translation>
-    </message>
-    <message>
-        <source>Unable to begin update. Updates for one or more servers were not found.</source>
-        <translation type="unfinished"></translation>
-    </message>
-    <message>
-        <source>Unable to begin update. Client update was not found.</source>
-        <translation type="unfinished"></translation>
-    </message>
     <message>
         <source>Update cancelled</source>
         <translation type="unfinished"></translation>
@@ -5604,7 +5510,6 @@
         <source>All servers are already updated.</source>
         <translation type="unfinished"></translation>
     </message>
->>>>>>> 0ea934a7
 </context>
 <context>
     <name>QnShowOnAlarmLayoutActionWidget</name>
@@ -7474,19 +7379,11 @@
         <translation type="unfinished"></translation>
     </message>
     <message>
-<<<<<<< HEAD
-        <source>An error has occurred while trying to get a current position from camera %1.</source>
-        <translation type="unfinished"></translation>
-    </message>
-    <message>
         <source>An error has occurred while trying to set the current position for camera %1.</source>
-=======
-        <source>An error has occurred while trying to set the current position for camera %1.</source>
         <translation type="unfinished"></translation>
     </message>
     <message>
         <source>An error has occurred while trying to get the current position from camera %1.</source>
->>>>>>> 0ea934a7
         <translation type="unfinished"></translation>
     </message>
 </context>
