<?xml version="1.0" encoding="utf-8"?>
<!DOCTYPE TS>
<TS version="2.1" language="ru" sourcelanguage="en">
<context>
    <name>BackupCamerasDialogDelegate</name>
    <message>
        <source>Backup newly added devices</source>
        <translation type="unfinished"></translation>
    </message>
    <message>
        <source>Backup newly added cameras</source>
        <translation type="unfinished"></translation>
    </message>
    <message>
        <source>Cannot add new devices while backup process is running.</source>
        <translation type="unfinished"></translation>
    </message>
    <message>
        <source>Cannot add new cameras while backup process is running.</source>
        <translation type="unfinished"></translation>
    </message>
    <message>
        <source>Cannot add new devices because they store archive on external storage.</source>
        <translation type="unfinished"></translation>
    </message>
    <message>
        <source>Cannot add new cameras because they store archive on external storage.</source>
        <translation type="unfinished"></translation>
    </message>
</context>
<context>
    <name>BookmarkToolTipFrame</name>
    <message>
        <source>Zoom timeline
to view more bookmarks</source>
        <comment>Use &apos;
&apos; to split message in two lines (required)</comment>
        <translation type="unfinished"></translation>
    </message>
</context>
<context>
    <name>CameraDiagnostics::DiagnoseTool</name>
    <message>
        <source>No connection to Server %1.</source>
        <translation>Нет соединения с сервером %1.</translation>
    </message>
</context>
<context>
    <name>CompatibilityVersionInstallationDialog</name>
    <message>
        <source>Installing version %1</source>
        <translation>Устанавливается версия %1</translation>
    </message>
    <message>
        <source>Installation failed</source>
        <translation>Ошибка установки</translation>
    </message>
    <message>
        <source>Could not cancel installation</source>
        <translation>Не удалось остановить процесс установки</translation>
    </message>
    <message>
        <source>Installation completed</source>
        <translation>Установка завершена</translation>
    </message>
    <message>
        <source>Installation has been cancelled</source>
        <translation>Установка была отменена</translation>
    </message>
</context>
<context>
    <name>CustomHorizontalHeader</name>
    <message>
        <source>5 minutes</source>
        <translation>5 минут</translation>
    </message>
    <message>
        <source>Hour</source>
        <translation>Час</translation>
    </message>
    <message>
        <source>Day</source>
        <translation>День</translation>
    </message>
    <message>
        <source>Week</source>
        <translation>Неделя</translation>
    </message>
    <message>
        <source>Month</source>
        <translation>Месяц</translation>
    </message>
    <message>
        <source>All Data</source>
        <translation type="unfinished"></translation>
    </message>
    <message>
        <source>Bitrate for the Last Recorded</source>
        <translation type="unfinished"></translation>
    </message>
</context>
<context>
    <name>GraphicsScrollBar</name>
    <message>
        <source>Top</source>
        <translation>Верх</translation>
    </message>
    <message>
        <source>Bottom</source>
        <translation>НИз</translation>
    </message>
    <message>
        <source>Scroll Here</source>
        <translation>Пролистать сюда</translation>
    </message>
    <message>
        <source>Left Edge</source>
        <translation>Левая граница</translation>
    </message>
    <message>
        <source>Right Edge</source>
        <translation>Правая граница</translation>
    </message>
    <message>
        <source>Page Left</source>
        <translation>На страницу влево</translation>
    </message>
    <message>
        <source>Page Up</source>
        <translation>На страницу вверх</translation>
    </message>
    <message>
        <source>Page Right</source>
        <translation>На страницу вправо</translation>
    </message>
    <message>
        <source>Page Down</source>
        <translation>На страницу вниз</translation>
    </message>
    <message>
        <source>Scroll Left</source>
        <translation>Листать влево</translation>
    </message>
    <message>
        <source>Scroll Up</source>
        <translation>Листать вверх</translation>
    </message>
    <message>
        <source>Scroll Right</source>
        <translation>Листать вправо</translation>
    </message>
    <message>
        <source>Scroll Down</source>
        <translation>Листать вниз</translation>
    </message>
</context>
<context>
    <name>PtzOverlayWidget</name>
    <message>
        <source>Zoom In</source>
        <translation>Приблизить</translation>
    </message>
    <message>
        <source>Zoom Out</source>
        <translation>Отдалить</translation>
    </message>
    <message>
        <source>Focus Far</source>
        <translation>Отдалить фокус</translation>
    </message>
    <message>
        <source>Focus Near</source>
        <translation>Приблизить фокус</translation>
    </message>
    <message>
        <source>Auto Focus</source>
        <translation>Автофокусировка</translation>
    </message>
    <message>
        <source>Change Dewarping Mode</source>
        <translation>Изменить режим развёртки</translation>
    </message>
</context>
<context>
    <name>QObject</name>
    <message>
        <source>None</source>
        <translation>Нет</translation>
    </message>
    <message>
        <source>Parameter 1 is null.</source>
        <translation>Параметр 1 - null.</translation>
    </message>
</context>
<context>
    <name>QTimeSpanPrivate</name>
    <message numerus="yes">
        <source>%n millisecond(s)</source>
        <translation>
            <numerusform>%n миллисекунда</numerusform>
            <numerusform>%n миллисекунды</numerusform>
            <numerusform>%n миллисекунд</numerusform>
        </translation>
    </message>
    <message numerus="yes">
        <source>%n second(s)</source>
        <translation>
            <numerusform>%n секунда</numerusform>
            <numerusform>%n секунды</numerusform>
            <numerusform>%n секунд</numerusform>
        </translation>
    </message>
    <message numerus="yes">
        <source>%n minute(s)</source>
        <translation>
            <numerusform>%n минута</numerusform>
            <numerusform>%n минуты</numerusform>
            <numerusform>%n минут</numerusform>
        </translation>
    </message>
    <message numerus="yes">
        <source>%n hour(s)</source>
        <translation>
            <numerusform>%n час</numerusform>
            <numerusform>%n часа</numerusform>
            <numerusform>%n часов</numerusform>
        </translation>
    </message>
    <message numerus="yes">
        <source>%n day(s)</source>
        <translation>
            <numerusform>%n день</numerusform>
            <numerusform>%n дня</numerusform>
            <numerusform>%n дней</numerusform>
        </translation>
    </message>
    <message numerus="yes">
        <source>%n week(s)</source>
        <translation>
            <numerusform>%n неделя</numerusform>
            <numerusform>%n недели</numerusform>
            <numerusform>%n недель</numerusform>
        </translation>
    </message>
    <message numerus="yes">
        <source>%n month(s)</source>
        <translation>
            <numerusform>%n месяц</numerusform>
            <numerusform>%n месяца</numerusform>
            <numerusform>%n месяцев</numerusform>
        </translation>
    </message>
    <message numerus="yes">
        <source>%n year(s)</source>
        <translation>
            <numerusform>%n год</numerusform>
            <numerusform>%n года</numerusform>
            <numerusform>%n лет</numerusform>
        </translation>
    </message>
</context>
<context>
    <name>QnAboutDialog</name>
    <message>
        <source>Copy to Clipboard</source>
        <translation>Копировать в буфер</translation>
    </message>
    <message>
        <source>%1 uses the following external libraries:</source>
        <translation>%1 использует следующие библиотеки:</translation>
    </message>
    <message>
        <source>OpenGL version</source>
        <translation>Версия OpenGL</translation>
    </message>
    <message>
        <source>OpenGL renderer</source>
        <translation>Движок OpenGL</translation>
    </message>
    <message>
        <source>OpenGL vendor</source>
        <translation>Производитель драйвера OpenGL</translation>
    </message>
    <message>
        <source>OpenGL max texture size</source>
        <translation>Размер текстур OpenGL</translation>
    </message>
    <message>
        <source>Support</source>
        <translation>Техническая поддержка</translation>
    </message>
    <message>
        <source>Server at %2: v%1</source>
        <translation>Сервер %2: v%1</translation>
    </message>
    <message>
        <source>%1 version %2 (%3).</source>
        <translation>%1 версии %2 (%3).</translation>
    </message>
    <message>
        <source>Built for %1-%2 with %3.</source>
        <translatorcomment>Платформа %1-%2, компилятор %3.</translatorcomment>
        <translation>Built for %1-%2 with %3.</translation>
    </message>
    <message>
        <source>Client is not connected to any server</source>
        <translation>Нет соединения с сервером</translation>
    </message>
</context>
<context>
    <name>QnAbstractCameraAdvancedParamWidget</name>
    <message>
        <source>Read-Only</source>
        <translation type="unfinished"></translation>
    </message>
</context>
<context>
    <name>QnAbstractPtzDialog</name>
    <message>
        <source>Loading...</source>
        <translation>Загрузка...</translation>
    </message>
    <message>
        <source>Saving...</source>
        <translation>Сохранение...</translation>
    </message>
</context>
<context>
    <name>QnActionManager</name>
    <message>
        <source>Show FPS</source>
        <translation>Показать частоту кадров</translation>
    </message>
    <message>
        <source>Hide FPS</source>
        <translation>Скрыть частоту кадров</translation>
    </message>
    <message>
        <source>Ctrl+Alt+F</source>
        <translation></translation>
    </message>
    <message>
        <source>Drop Resources</source>
        <translation>Положить ресурсы</translation>
    </message>
    <message>
        <source>Delayed Drop Resources</source>
        <translation>Положить ресурсы при возможности</translation>
    </message>
    <message>
        <source>Instant Drop Resources</source>
        <translation>Положить ресурсы сразу</translation>
    </message>
    <message>
        <source>Next Layout</source>
        <translation>Следующая раскладка</translation>
    </message>
    <message>
        <source>Ctrl+Tab</source>
        <translation></translation>
    </message>
    <message>
        <source>Previous Layout</source>
        <translation>Предыдущая раскладка</translation>
    </message>
    <message>
        <source>Ctrl+Shift+Tab</source>
        <translation></translation>
    </message>
    <message>
        <source>Select All</source>
        <translation>Выбрать все</translation>
    </message>
    <message>
        <source>Ctrl+A</source>
        <translation></translation>
    </message>
    <message>
        <source>Selection Changed</source>
        <translation>Выборка изменена</translation>
    </message>
    <message>
        <source>Reconnect to Server</source>
        <translation>Переподключиться к серверу</translation>
    </message>
    <message>
        <source>Go to Freespace Mode</source>
        <translation></translation>
    </message>
    <message>
        <source>F11</source>
        <translation></translation>
    </message>
    <message>
        <source>Help</source>
        <translation>Помощь</translation>
    </message>
    <message>
        <source>Event Log...</source>
        <translation>Журнал событий...</translation>
    </message>
    <message>
        <source>Control Video Wall</source>
        <translation>Управление видеостеной</translation>
    </message>
    <message>
        <source>Push my screen</source>
        <translation>Передать мой экоан</translation>
    </message>
    <message>
        <source>Restart application</source>
        <translation>Перезапуск приложения</translation>
    </message>
    <message>
        <source>Activate PTZ Tour</source>
        <translation>Активировать маршрут обхода</translation>
    </message>
    <message>
        <source>Fit in View</source>
        <translation>Вписать в экран</translation>
    </message>
    <message>
        <source>Main Menu</source>
        <translation>Главное меню</translation>
    </message>
    <message>
        <source>Alt+Space</source>
        <translation></translation>
    </message>
    <message>
        <source>Connect to Server...</source>
        <translation>Подключиться к серверу...</translation>
    </message>
    <message>
        <source>Ctrl+Shift+C</source>
        <translation>Ctrl+Shift+C</translation>
    </message>
    <message>
        <source>Start Panic Recording</source>
        <translation>Начать запись по тревоге</translation>
    </message>
    <message>
        <source>Stop Panic Recording</source>
        <translation>Остановить запись по тревоге</translation>
    </message>
    <message>
        <source>Ctrl+P</source>
        <translation></translation>
    </message>
    <message>
        <source>New...</source>
        <translation>Создать...</translation>
    </message>
    <message>
        <source>Layout...</source>
        <translation>Раскладку...</translation>
    </message>
    <message>
        <source>New Layout...</source>
        <translation>Создать раскладку...</translation>
    </message>
    <message>
        <source>Tab</source>
        <translation>Вкладку</translation>
    </message>
    <message>
        <source>New Tab</source>
        <translation>Создать вкладку</translation>
    </message>
    <message>
        <source>Ctrl+T</source>
        <translation></translation>
    </message>
    <message>
        <source>Window</source>
        <translation>Окно</translation>
    </message>
    <message>
        <source>New Window</source>
        <translation>Создать окно</translation>
    </message>
    <message>
        <source>Ctrl+N</source>
        <translation></translation>
    </message>
    <message>
        <source>User...</source>
        <translation>Пользователя...</translation>
    </message>
    <message>
        <source>New User...</source>
        <translation>Создать пользователя...</translation>
    </message>
    <message>
        <source>Video Wall...</source>
        <translation>Видеостена...</translation>
    </message>
    <message>
        <source>New Video Wall...</source>
        <translation>Новая видеостена...</translation>
    </message>
    <message>
        <source>Open Layout...</source>
        <translation>Открыть раскладку...</translation>
    </message>
    <message>
        <source>Open...</source>
        <translation>Открыть...</translation>
    </message>
    <message>
        <source>File(s)...</source>
        <translation>Файл(ы)...</translation>
    </message>
    <message>
        <source>Ctrl+O</source>
        <translation></translation>
    </message>
    <message>
        <source>Layout(s)...</source>
        <translation>Раскладк(и)...</translation>
    </message>
    <message>
        <source>Folder...</source>
        <translation>Папк(и)...</translation>
    </message>
    <message>
        <source>Save Current Layout</source>
        <translation>Сохранить раскладку</translation>
    </message>
    <message>
        <source>Ctrl+S</source>
        <translation></translation>
    </message>
    <message>
        <source>Save Current Layout As...</source>
        <translation>Сохранить раскладку как...</translation>
    </message>
    <message>
        <source>Ctrl+Shift+S</source>
        <translation>Ctrl+Shift+S</translation>
    </message>
    <message>
        <source>Ctrl+Alt+S</source>
        <translation></translation>
    </message>
    <message>
        <source>Save Video Wall View</source>
        <translation>Сохранить раскладку видеостены</translation>
    </message>
    <message>
        <source>Start Screen Recording</source>
        <translation>Начать захват экрана</translation>
    </message>
    <message>
        <source>Stop Screen Recording</source>
        <translation>Закончить захват экрана</translation>
    </message>
    <message>
        <source>Alt+R</source>
        <translation></translation>
    </message>
    <message>
        <source>Stop current action</source>
        <translation>Остановить текущее действие</translation>
    </message>
    <message>
        <source>Go to Fullscreen</source>
        <translation>На полный экран</translation>
    </message>
    <message>
        <source>Exit Fullscreen</source>
        <translation>В оконный режим</translation>
    </message>
    <message>
        <source>Ctrl+F</source>
        <translation></translation>
    </message>
    <message>
        <source>Alt+Enter</source>
        <translation></translation>
    </message>
    <message>
        <source>Alt+Return</source>
        <translation></translation>
    </message>
    <message>
        <source>Ctrl+Alt+T</source>
        <translation>Ctrl+Alt+T</translation>
    </message>
    <message>
        <source>Disable Background Animation</source>
        <translation>Отключить фоновую анимацию</translation>
    </message>
    <message>
        <source>Enable Background Animation</source>
        <translation>Включить анимацию фона</translation>
    </message>
    <message>
        <source>Esc</source>
        <translation></translation>
    </message>
    <message>
        <source>Minimize</source>
        <translation>Свернуть</translation>
    </message>
    <message>
        <source>Maximize</source>
        <translation>Развернуть</translation>
    </message>
    <message>
        <source>Restore Down</source>
        <translation>Уменьшить в окно</translation>
    </message>
    <message>
        <source>Show Message</source>
        <translation>Показать сообщение</translation>
    </message>
    <message>
        <source>Show Version Mismatch Message</source>
        <translation>Показать сообщение о несоответствии версий</translation>
    </message>
    <message>
        <source>How-to Videos and FAQ...</source>
        <translation>Обучающие видео и ЧаВо...</translation>
    </message>
    <message>
        <source>About...</source>
        <translation>О программе...</translation>
    </message>
    <message>
        <source>F1</source>
        <translation></translation>
    </message>
    <message>
        <source>Exit</source>
        <translation>Выход</translation>
    </message>
    <message>
        <source>Alt+F4</source>
        <translation></translation>
    </message>
    <message>
        <source>Close</source>
        <translation>Закрыть</translation>
    </message>
    <message>
        <source>Ctrl+W</source>
        <translation></translation>
    </message>
    <message>
        <source>Close All But This</source>
        <translation>Закрыть все кроме этой</translation>
    </message>
    <message>
        <source>Open in Layout</source>
        <translation>Открыть в раскладке</translation>
    </message>
    <message>
        <source>Ctrl+Alt+D</source>
        <translation>Ctrl+Alt+D</translation>
    </message>
    <message>
        <source>Delayed Open Video Wall</source>
        <translation>Отложенный запуск видеостены</translation>
    </message>
    <message>
        <source>Filter...</source>
        <translation>Фильтр...</translation>
    </message>
    <message>
        <source>System Administration...</source>
        <translation>Администрирование системы...</translation>
    </message>
    <message>
        <source>Ctrl+Alt+A</source>
        <translation>Ctrl+Alt+A</translation>
    </message>
    <message>
        <source>System Update...</source>
        <translation>Обновление системы...</translation>
    </message>
    <message>
        <source>Local Settings...</source>
        <translation>Локальные настройки...</translation>
    </message>
    <message>
        <source>Merge Systems...</source>
        <translation>Объединить системы...</translation>
    </message>
    <message>
        <source>Server...</source>
        <translation>Сервер...</translation>
    </message>
    <message>
        <source>Open</source>
        <translation>Открыть</translation>
    </message>
    <message>
        <source>Monitor</source>
        <translation>Мониторинг</translation>
    </message>
    <message>
        <source>Open Video Wall(s)</source>
        <translation>Открыть видеостен(ы)</translation>
    </message>
    <message>
        <source>Open Containing Folder</source>
        <translation>Открыть в каталоге</translation>
    </message>
    <message>
        <source>Ctrl+Enter</source>
        <translation></translation>
    </message>
    <message>
        <source>Ctrl+Return</source>
        <translation></translation>
    </message>
    <message>
        <source>Identify</source>
        <translation>Идентифицировать</translation>
    </message>
    <message>
        <source>Attach to Video Wall...</source>
        <translation>Прикрепить к видеостене...</translation>
    </message>
    <message>
        <source>Switch to Video Wall mode...</source>
        <translation>Переключиться в режим видеостены...</translation>
    </message>
    <message>
        <source>Save Current Matrix</source>
        <translation>Сохранить текущую матрицу</translation>
    </message>
    <message>
        <source>Load Matrix</source>
        <translation>Загрузить матрицу</translation>
    </message>
    <message>
        <source>Update Layout</source>
        <translation>Обновить раскладку</translation>
    </message>
    <message>
        <source>Stop Video Wall</source>
        <translation>Остановить видеостену</translation>
    </message>
    <message>
        <source>Detach Layout</source>
        <translation>Открепить раскладку</translation>
    </message>
    <message>
        <source>Manage...</source>
        <translation>Настроить...</translation>
    </message>
    <message>
        <source>Video Wall Settings...</source>
        <translation>Настройки видеостены</translation>
    </message>
    <message>
        <source>Server Logs...</source>
        <translation>Журнал сервера...</translation>
    </message>
    <message>
        <source>Edit Bookmark...</source>
        <translation>Редактировать закладку...</translation>
    </message>
    <message>
        <source>Remove Bookmark...</source>
        <translation>Удалить закладку...</translation>
    </message>
    <message>
        <source>Preview Search...</source>
        <translation>Поиск по интервалам...</translation>
    </message>
    <message>
        <source>Calibrate PTZ</source>
        <translation>Калибровка PTZ</translation>
    </message>
    <message>
        <source>Show Title Bar</source>
        <translation>Показать заголовок</translation>
    </message>
    <message>
        <source>Hide Title Bar</source>
        <translation>Скрыть заголовок</translation>
    </message>
    <message>
        <source>Pin Tree</source>
        <translation>Прикрепить дерево</translation>
    </message>
    <message>
        <source>Unpin Tree</source>
        <translation>Открепить дерево</translation>
    </message>
    <message>
        <source>Show Tree</source>
        <translation>Показать дерево</translation>
    </message>
    <message>
        <source>Hide Tree</source>
        <translation>Скрыть дерево</translation>
    </message>
    <message>
        <source>Show Timeline</source>
        <translation>Показать шкалу времени</translation>
    </message>
    <message>
        <source>Hide Timeline</source>
        <translation>Скрыть шкалу времени</translation>
    </message>
    <message>
        <source>Open Layouts</source>
        <translation>Открыть раскладки</translation>
    </message>
    <message>
        <source>Open Web Client...</source>
        <translation>Открыть Web клиент...</translation>
    </message>
    <message>
        <source>Alarm/Event Rules...</source>
        <translation>Связь с событием...</translation>
    </message>
    <message>
        <source>Ctrl+E</source>
        <translation></translation>
    </message>
    <message>
        <source>Ctrl+L</source>
        <translation></translation>
    </message>
    <message>
        <source>Ctrl+M</source>
        <translation></translation>
    </message>
    <message>
        <source>Open in New Tab</source>
        <translation>Открыть в новой вкладке</translation>
    </message>
    <message>
        <source>Open in New Window</source>
        <translation>Открыть в новом окне</translation>
    </message>
    <message>
        <source>Open Layout(s)</source>
        <translation>Открыть раскладк(и)</translation>
    </message>
    <message>
        <source>Save Layout</source>
        <translation>Сохранить раскладку</translation>
    </message>
    <message>
        <source>Save Layout As...</source>
        <translation>Сохранить раскладку как...</translation>
    </message>
    <message>
        <source>Maximize Item</source>
        <translation>Видео на полный экран</translation>
    </message>
    <message>
        <source>Enter</source>
        <translation></translation>
    </message>
    <message>
        <source>Return</source>
        <translation></translation>
    </message>
    <message>
        <source>Restore Item</source>
        <translation>Видео в режим сетки</translation>
    </message>
    <message>
        <source>Show Info</source>
        <translation>Показать информацию</translation>
    </message>
    <message>
        <source>Alt+I</source>
        <translation></translation>
    </message>
    <message>
        <source>Hide Info</source>
        <translation>Скрыть информацию</translation>
    </message>
    <message>
        <source>Toggle Info</source>
        <translation>Показать/скрыть информацию</translation>
    </message>
    <message>
        <source>Change Resolution...</source>
        <translation>Изменить разрешение...</translation>
    </message>
    <message>
        <source>Auto</source>
        <translation>Авто</translation>
    </message>
    <message>
        <source>Low</source>
        <translation>Низкое</translation>
    </message>
    <message>
        <source>High</source>
        <translation>Высокое</translation>
    </message>
    <message>
        <source>PTZ...</source>
        <translation>PTZ...</translation>
    </message>
    <message>
        <source>Save Current Position...</source>
        <translation>Записать позицию...</translation>
    </message>
    <message>
        <source>Go To Saved Position</source>
        <translation>Переместиться на сохраненную позицию</translation>
    </message>
    <message>
        <source>Show Beta Version Warning Message</source>
        <translation>Показывать предупреждение о Beta версии</translation>
    </message>
    <message>
        <source>Calibrate Fisheye</source>
        <translation>Калибровка камер &quot;Рыбий глаз&quot;</translation>
    </message>
    <message>
        <source>Toggle Resolution Mode</source>
        <translation>Переключение разрешения</translation>
    </message>
    <message>
        <source>Show Motion/Smart Search</source>
        <translation>Показать движение/поиск по движению</translation>
    </message>
    <message>
        <source>Show Motion</source>
        <translation>Показать движение</translation>
    </message>
    <message>
        <source>Alt+G</source>
        <translation></translation>
    </message>
    <message>
        <source>Hide Motion/Smart Search</source>
        <translation>Скрыть движение/поиск по движению</translation>
    </message>
    <message>
        <source>Hide Motion</source>
        <translation>Скрыть движение</translation>
    </message>
    <message>
        <source>Clear Motion Selection</source>
        <translation>Очистить регион поиска движения</translation>
    </message>
    <message>
        <source>Toggle Smart Search</source>
        <translation>Переключение в режим поиска движения</translation>
    </message>
    <message>
        <source>Check File Watermark</source>
        <translation>Проверить целостность файла</translation>
    </message>
    <message>
        <source>Alt+C</source>
        <translation></translation>
    </message>
    <message>
        <source>Take Screenshot</source>
        <translation>Сделать стоп-кадр</translation>
    </message>
    <message>
        <source>Alt+S</source>
        <translation></translation>
    </message>
    <message>
        <source>Image Enhancement...</source>
        <translation>Коррекция изображения...</translation>
    </message>
    <message>
        <source>Alt+J</source>
        <translation></translation>
    </message>
    <message>
        <source>Create Zoom Window</source>
        <translation>Создать окно приближения</translation>
    </message>
    <message>
        <source>Rotate to...</source>
        <translation>Повернуть на...</translation>
    </message>
    <message>
        <source>0 degrees</source>
        <translation>0 градусов</translation>
    </message>
    <message>
        <source>90 degrees</source>
        <translation>90 градусов</translation>
    </message>
    <message>
        <source>180 degrees</source>
        <translation>180 градусов</translation>
    </message>
    <message>
        <source>270 degrees</source>
        <translation>270 градусов</translation>
    </message>
    <message>
        <source>Remove from Layout</source>
        <translation>Убрать с раскладки</translation>
    </message>
    <message>
        <source>Del</source>
        <translation></translation>
    </message>
    <message>
        <source>Delete</source>
        <translation>Удалить</translation>
    </message>
    <message>
        <source>Rename</source>
        <translation>Переименовать</translation>
    </message>
    <message>
        <source>F2</source>
        <translation></translation>
    </message>
    <message>
        <source>Set as Layout Background</source>
        <translation>Установить как фон на раскладку</translation>
    </message>
    <message>
        <source>Layout Settings...</source>
        <translation>Настройки раскладки...</translation>
    </message>
    <message>
        <source>Ping...</source>
        <translation>Пинг...</translation>
    </message>
    <message>
        <source>Server Diagnostics...</source>
        <translation>Диагностика сервера...</translation>
    </message>
    <message>
        <source>Change Cell Aspect Ratio...</source>
        <translation>Соотношение сторон ячеек...</translation>
    </message>
    <message>
        <source>Change Cell Spacing...</source>
        <translation>Расстояние между ячейками...</translation>
    </message>
    <message>
        <source>Alt+T</source>
        <translation></translation>
    </message>
    <message>
        <source>Zoom to Selection</source>
        <translation>Приблизить выделенный фрагмент</translation>
    </message>
    <message>
        <source>Get PTZ Position</source>
        <translation>Получить позицию PTZ</translation>
    </message>
    <message>
        <source>Ctrl+Alt+Shift+D</source>
        <translation></translation>
    </message>
    <message>
        <source>Debug Control Panel</source>
        <translation>Панель управления отладкой</translation>
    </message>
    <message>
        <source>Pin Notifications</source>
        <translation>Прикрепить панель оповещений</translation>
    </message>
    <message>
        <source>Unpin Notifications</source>
        <translation>Открепить панель оповещений</translation>
    </message>
    <message>
        <source>Delete from Disk</source>
        <translation>Удалить с диска</translation>
    </message>
    <message>
        <source>Logout</source>
        <translation>Отсоединиться от сервера</translation>
    </message>
    <message>
        <source>User Settings...</source>
        <translation>Настройки пользователя...</translation>
    </message>
    <message>
        <source>Server Settings...</source>
        <translation>Настройки сервера...</translation>
    </message>
    <message>
        <source>None</source>
        <translation>Нет</translation>
    </message>
    <message>
        <source>Small</source>
        <translation>Маленькое</translation>
    </message>
    <message>
        <source>Medium</source>
        <translation>Среднее</translation>
    </message>
    <message>
        <source>Large</source>
        <translation>Большое</translation>
    </message>
    <message>
        <source>Start Tour</source>
        <translation>Начать тур</translation>
    </message>
    <message>
        <source>Stop Tour</source>
        <translation>Закончить тур</translation>
    </message>
    <message>
        <source>Mark Selection Start</source>
        <translation>Отметить начало выделения</translation>
    </message>
    <message>
        <source>[</source>
        <translation></translation>
    </message>
    <message>
        <source>Mark Selection End</source>
        <translation>Отметить конец выделения</translation>
    </message>
    <message>
        <source>]</source>
        <translation></translation>
    </message>
    <message>
        <source>Clear Selection</source>
        <translation>Очистить выделение</translation>
    </message>
    <message>
        <source>Show Thumbnails</source>
        <translation>Показать миниатюры</translation>
    </message>
    <message>
        <source>Hide Thumbnails</source>
        <translation>Скрыть миниатюры</translation>
    </message>
    <message>
        <source>Play</source>
        <translation>Воспроизведение</translation>
    </message>
    <message>
        <source>Pause</source>
        <translation>Пауза</translation>
    </message>
    <message>
        <source>Synchronize Streams</source>
        <translation>Сонхронизация видео</translation>
    </message>
    <message>
        <source>Disable Stream Synchronization</source>
        <translation>Отключить синхронизацию видео</translation>
    </message>
    <message>
        <source>Show Calendar</source>
        <translation>Показать календарь</translation>
    </message>
    <message>
        <source>Hide Calendar</source>
        <translation>Скрыть календарь</translation>
    </message>
    <message>
        <source>Ctrl+Alt+Shift++</source>
        <translation></translation>
    </message>
    <message>
        <source>Open in Browser...</source>
        <translation>Открыть в браузере...</translation>
    </message>
    <message>
        <source>Merge to Currently Connected System...</source>
        <translation>Присоединить сервер к текущей системе</translation>
    </message>
    <message>
        <source>Export Selected Area...</source>
        <translation>Экспорт выбранного фрагмента...</translation>
    </message>
    <message>
        <source>Export Multi-Video...</source>
        <translation>Мульти-Видео Экспорт...</translation>
    </message>
    <message>
        <source>Increment Debug Counter</source>
        <translation>Инкрементный отладочный счетчик</translation>
    </message>
    <message>
        <source>Ctrl+Alt+Shift+-</source>
        <translation></translation>
    </message>
    <message>
        <source>Decrement Debug Counter</source>
        <translation>Декрементный отладочный счетчик</translation>
    </message>
    <message>
        <source>Ctrl+Alt+Shift+R</source>
        <translation></translation>
    </message>
    <message>
        <source>Show Resource Pool</source>
        <translation>Показать хранилище ресурсов</translation>
    </message>
    <message>
        <source>Space</source>
        <translation></translation>
    </message>
    <message>
        <source>Ctrl+Left</source>
        <translation></translation>
    </message>
    <message>
        <source>Previous Frame</source>
        <translation>Предыдущий кадр</translation>
    </message>
    <message>
        <source>Ctrl+Right</source>
        <translation></translation>
    </message>
    <message>
        <source>Next Frame</source>
        <translation>Следующий кадр</translation>
    </message>
    <message>
        <source>Z</source>
        <translation></translation>
    </message>
    <message>
        <source>To Start</source>
        <translation>В начало</translation>
    </message>
    <message>
        <source>X</source>
        <translation></translation>
    </message>
    <message>
        <source>To End</source>
        <translation>В конец</translation>
    </message>
    <message>
        <source>Ctrl+Down</source>
        <translation></translation>
    </message>
    <message>
        <source>Volume Down</source>
        <translation>Тише</translation>
    </message>
    <message>
        <source>Ctrl+Up</source>
        <translation></translation>
    </message>
    <message>
        <source>Volume Up</source>
        <translation>Громче</translation>
    </message>
    <message>
        <source>M</source>
        <translation></translation>
    </message>
    <message>
        <source>Toggle Mute</source>
        <translation>Вкл/Выкл заук</translation>
    </message>
    <message>
        <source>L</source>
        <translation></translation>
    </message>
    <message>
        <source>Jump to Live</source>
        <translation>Видео в реальном времени</translation>
    </message>
    <message>
        <source>S</source>
        <translation></translation>
    </message>
    <message>
        <source>File Settings...</source>
        <translation>Настройки...</translation>
    </message>
    <message>
        <source>Ask About Statistics Reporting</source>
        <translation>Запрашивать сбор статистики</translation>
    </message>
    <message>
        <source>Drop Resources into New Layout</source>
        <translation>Поместить ресурсы на новую раскладку</translation>
    </message>
    <message>
        <source>Select Time Server</source>
        <translation>Выбрать сервер времени</translation>
    </message>
    <message>
        <source>Activate PTZ Object</source>
        <translation>Активировать объект PTZ</translation>
    </message>
    <message>
        <source>User Management...</source>
        <translation>Управление пользователями...</translation>
    </message>
    <message>
        <source>Audit Trail...</source>
        <translation>Аудит...</translation>
    </message>
    <message>
        <source>Add Device(s)...</source>
        <translation>Добавить устройства...</translation>
    </message>
    <message>
        <source>Failover Priority...</source>
        <translation>Приоритет резервирования...</translation>
    </message>
    <message>
        <source>Move Devices</source>
        <translation>Переместить устройства</translation>
    </message>
    <message>
        <source>Move Cameras</source>
        <translation>Переместить камеры</translation>
    </message>
    <message>
        <source>Device Diagnostics...</source>
        <translation>Диагностика устройства...</translation>
    </message>
    <message>
        <source>Camera Diagnostics...</source>
        <translation>Диагностика камеры...</translation>
    </message>
    <message>
        <source>Devices List</source>
        <translation>Список устройств</translation>
    </message>
    <message>
        <source>Cameras List</source>
        <translation>Список камер</translation>
    </message>
    <message>
        <source>Check Device Issues...</source>
        <translation>Проверить устройство на ошибки...</translation>
    </message>
    <message>
        <source>Check Devices Issues...</source>
        <translation>Проверить устройства на ошибки...</translation>
    </message>
    <message>
        <source>Check Camera Issues...</source>
        <translation>Проверить камеру на ошибки...</translation>
    </message>
    <message>
        <source>Check Cameras Issues...</source>
        <translation>Проверить камеры на ошибки...</translation>
    </message>
    <message>
        <source>Device Rules...</source>
        <translation>Правила для устройства...</translation>
    </message>
    <message>
        <source>Devices Rules...</source>
        <translation>Правила для устройств...</translation>
    </message>
    <message>
        <source>Camera Rules...</source>
        <translation>Правила для камеры...</translation>
    </message>
    <message>
        <source>Cameras Rules...</source>
        <translation>Правила для камер...</translation>
    </message>
    <message>
        <source>Device Settings...</source>
        <translation>Настройки устройства...</translation>
    </message>
    <message>
        <source>Devices Settings...</source>
        <translation>Настройки устройств...</translation>
    </message>
    <message>
        <source>Camera Settings...</source>
        <translation>Настройки камеры...</translation>
    </message>
    <message>
        <source>Cameras Settings...</source>
        <translation>Настройки камер...</translation>
    </message>
    <message>
        <source>Devices List by Server...</source>
        <translation>Список устройств на сервере...</translation>
    </message>
    <message>
        <source>Cameras List by Server...</source>
        <translation>Список камер на сервере...</translation>
    </message>
    <message>
        <source>Cameras to Backup...</source>
        <translation type="unfinished"></translation>
    </message>
    <message>
        <source>Ctrl+B</source>
        <translation type="unfinished"></translation>
    </message>
    <message>
        <source>Show Bookmarks</source>
        <translation type="unfinished"></translation>
    </message>
    <message>
        <source>Hide Bookmarks</source>
        <translation type="unfinished"></translation>
    </message>
    <message>
        <source>Pin Calendar</source>
        <translation type="unfinished"></translation>
    </message>
    <message>
        <source>Unpin Calendar</source>
        <translation type="unfinished"></translation>
    </message>
    <message>
        <source>I/O Module Diagnostics...</source>
        <translation type="unfinished"></translation>
    </message>
    <message>
        <source>Web Client...</source>
        <translation type="unfinished"></translation>
    </message>
    <message>
        <source>Bookmark Search...</source>
        <translation type="unfinished"></translation>
    </message>
    <message>
        <source>Open in Alarm Layout</source>
        <translation type="unfinished"></translation>
    </message>
    <message>
        <source>Check I/O Module Issues...</source>
        <translation type="unfinished"></translation>
    </message>
    <message>
        <source>Check I/O Modules Issues...</source>
        <translation type="unfinished"></translation>
    </message>
    <message>
        <source>I/O Module Rules...</source>
        <translation type="unfinished"></translation>
    </message>
    <message>
        <source>I/O Modules Rules...</source>
        <translation type="unfinished"></translation>
    </message>
    <message>
        <source>I/O Module Settings...</source>
        <translation type="unfinished"></translation>
    </message>
    <message>
        <source>I/O Modules Settings...</source>
        <translation type="unfinished"></translation>
    </message>
    <message>
        <source>Remove Bookmarks...</source>
        <translation type="unfinished"></translation>
    </message>
    <message>
        <source>Monitor in New Tab</source>
        <translation type="unfinished"></translation>
    </message>
    <message>
        <source>Monitor in New Window</source>
        <translation type="unfinished"></translation>
    </message>
    <message>
        <source>Open Layout in New Tab</source>
        <translation type="unfinished"></translation>
    </message>
    <message>
        <source>Open Layout(s) in New Window</source>
        <translation type="unfinished"></translation>
    </message>
    <message>
        <source>Open Current Layout in New Window</source>
        <translation type="unfinished"></translation>
    </message>
    <message>
        <source>Add Bookmark...</source>
        <translation type="unfinished"></translation>
    </message>
</context>
<context>
    <name>QnAdjustVideoDialog</name>
    <message>
        <source>Image Enhancement</source>
        <translation>Коррекция изображения</translation>
    </message>
    <message>
        <source>Image Enhancement - %1</source>
        <translation>Коррекция изображенияt - %1</translation>
    </message>
</context>
<context>
    <name>QnAggregationWidget</name>
    <message>
        <source>sec</source>
        <translation>с</translation>
    </message>
    <message>
        <source>min</source>
        <translation>м</translation>
    </message>
    <message>
        <source>hrs</source>
        <translation>ч</translation>
    </message>
    <message>
        <source>days</source>
        <translation>д</translation>
    </message>
</context>
<context>
    <name>QnAlarmLayoutResource</name>
    <message>
        <source>Alarms</source>
        <translation type="unfinished"></translation>
    </message>
</context>
<context>
    <name>QnAuditLogDialog</name>
    <message>
        <source>Play this</source>
        <translation>Воспроизвести</translation>
    </message>
    <message>
        <source>Copy Selection to Clipboard</source>
        <translation>Скопировать выделение в буфер обмена</translation>
    </message>
    <message>
        <source>Export Selection to File...</source>
        <translation>Экспорт выделения в файл...</translation>
    </message>
    <message>
        <source>Select All</source>
        <translation>Выбрать всё</translation>
    </message>
    <message>
        <source>Search</source>
        <translation>Поиск</translation>
    </message>
    <message>
        <source>Information</source>
        <translation>Информация</translation>
    </message>
    <message>
        <source>No archive data for that position left</source>
        <translation>В архиве нет данных для этой позиции</translation>
    </message>
    <message>
        <source>Export selected records to a file</source>
        <translation>Выгрузить выбранные записи в файл</translation>
    </message>
    <message>
        <source>Audit log replay</source>
        <translation>Воспроизвести журнал аудита</translation>
    </message>
    <message>
        <source>Devices</source>
        <translation>Устройства</translation>
    </message>
    <message>
        <source>Cameras</source>
        <translation>Камеры</translation>
    </message>
    <message>
        <source>Device actions</source>
        <translation>Действия для устройств</translation>
    </message>
    <message>
        <source>Camera actions</source>
        <translation>Действия для камер</translation>
    </message>
    <message>
        <source>This resources are already removed from the system</source>
        <translation type="unfinished"></translation>
    </message>
</context>
<context>
    <name>QnAuditLogModel</name>
    <message>
        <source>%1d </source>
        <translation>%1д </translation>
    </message>
    <message>
        <source>%1h </source>
        <translation>%1ч </translation>
    </message>
    <message>
        <source>%1m </source>
        <translation>%1м </translation>
    </message>
    <message>
        <source>Unknown</source>
        <translation>Неизвестно</translation>
    </message>
    <message>
        <source>Unsuccessful login</source>
        <translation>Неудачная попытка авторизации</translation>
    </message>
    <message>
        <source>Login</source>
        <translation>Логин</translation>
    </message>
    <message>
        <source>User updated</source>
        <translation>Пользователь обновлен</translation>
    </message>
    <message>
        <source>Watching live</source>
        <translation>Просмотр живого видео</translation>
    </message>
    <message>
        <source>Watching archive</source>
        <translation>Просмотр архива</translation>
    </message>
    <message>
        <source>Exporting video</source>
        <translation>Экспорт видео</translation>
    </message>
    <message>
        <source>System name changed</source>
        <translation>Изменено имя системы</translation>
    </message>
    <message>
        <source>System merge</source>
        <translation>Объединение систем</translation>
    </message>
    <message>
        <source>General settings updated</source>
        <translation>Изменение общих настроек</translation>
    </message>
    <message>
        <source>Server updated</source>
        <translation>Сервер обновлён</translation>
    </message>
    <message>
        <source>Business rule updated</source>
        <translation>Обновлены правила поведения</translation>
    </message>
    <message>
        <source>Server removed</source>
        <translation>Сервер удалён</translation>
    </message>
    <message>
        <source>Business rule removed</source>
        <translation>Правило поведения удалено</translation>
    </message>
    <message>
        <source>User removed</source>
        <translation>Пользователь удалён</translation>
    </message>
    <message>
        <source>Business rule reseted</source>
        <translation>Правило поведения сброшено</translation>
    </message>
    <message>
        <source>Database restored</source>
        <translation>Восстановлена база данных</translation>
    </message>
    <message>
        <source>Play this</source>
        <translation>Воспроизвести</translation>
    </message>
    <message>
        <source>Settings</source>
        <translation>Настройки</translation>
    </message>
    <message>
        <source>%1 - %2, </source>
        <translation>%1 - %2, </translation>
    </message>
    <message numerus="yes">
        <source>%n action(s)</source>
        <translation>
            <numerusform>%n действие</numerusform>
            <numerusform>%n действия</numerusform>
            <numerusform>%n действий</numerusform>
        </translation>
    </message>
    <message>
        <source>Session begins</source>
        <translation>Начата сессия</translation>
    </message>
    <message>
        <source>Session ends</source>
        <translation>Сессия завершена</translation>
    </message>
    <message>
        <source>Duration</source>
        <translation>Длительность</translation>
    </message>
    <message>
        <source>User</source>
        <translation>Пользователь</translation>
    </message>
    <message>
        <source>IP</source>
        <translation>IP</translation>
    </message>
    <message>
        <source>Activity</source>
        <translation>Активность</translation>
    </message>
    <message>
        <source>Date</source>
        <translation>Дата</translation>
    </message>
    <message>
        <source>Time</source>
        <translation>Время</translation>
    </message>
    <message>
        <source>Description</source>
        <translation>Описание</translation>
    </message>
    <message>
        <source>View it</source>
        <translation>Просмотреть</translation>
    </message>
    <message>
        <source>Click to expand</source>
        <translation>Нажмите, чтобы раскрыть</translation>
    </message>
    <message>
        <source>E-mail settings changed</source>
        <translation>Настройки e-mail изменены</translation>
    </message>
    <message>
        <source>Device updated</source>
        <translation>Устройство обновлено</translation>
    </message>
    <message>
        <source>Camera updated</source>
        <translation>Камера обновлена</translation>
    </message>
    <message>
        <source>Device added</source>
        <translation>Устройство добавлено</translation>
    </message>
    <message>
        <source>Camera added</source>
        <translation>Камера добавлена</translation>
    </message>
    <message>
        <source>Device removed</source>
        <translation>Устройство удалено</translation>
    </message>
    <message>
        <source>Camera removed</source>
        <translation>Камера удалена</translation>
    </message>
    <message>
        <source>Device name</source>
        <translation>Имя устройства</translation>
    </message>
    <message>
        <source>Camera name</source>
        <translation>Имя камеры</translation>
    </message>
    <message>
        <source>Red mark means that the archive is still available</source>
        <translation type="unfinished"></translation>
    </message>
</context>
<context>
    <name>QnBackupCamerasDialog</name>
    <message>
        <source>Select Devices to Backup...</source>
        <translation type="unfinished"></translation>
    </message>
    <message>
        <source>Select Cameras to Backup...</source>
        <translation type="unfinished"></translation>
    </message>
</context>
<context>
    <name>QnBackupScheduleDialog</name>
    <message>
        <source>Until finished</source>
        <translation type="unfinished"></translation>
    </message>
</context>
<context>
    <name>QnBlinkingImageButtonWidget</name>
    <message numerus="yes">
        <source>You have %n notifications</source>
        <translation>
            <numerusform>У вас %n оповещение</numerusform>
            <numerusform>У вас %n оповещения</numerusform>
            <numerusform>У вас %n оповещений</numerusform>
        </translation>
    </message>
    <message>
        <source>You have new notifications.</source>
        <translation>Есть новые оповещения.</translation>
    </message>
</context>
<context>
    <name>QnBookmarkWidget</name>
    <message>
        <source>Do not lock archive</source>
        <translation type="unfinished"></translation>
    </message>
    <message>
        <source>1 month</source>
        <translation type="unfinished">1 месяц</translation>
    </message>
    <message>
        <source>3 month</source>
        <translation type="unfinished">3 месяца</translation>
    </message>
    <message>
        <source>6 month</source>
        <translation type="unfinished">6 месяцев</translation>
    </message>
    <message>
        <source>year</source>
        <translation type="unfinished">год</translation>
    </message>
</context>
<context>
    <name>QnBuildNumberDialog</name>
    <message>
        <source>Error</source>
        <translation>Ошибка</translation>
    </message>
    <message>
        <source>The password you have entered is not valid.</source>
        <translation>Введён неправильный пароль.</translation>
    </message>
</context>
<context>
    <name>QnBusinessResourceValidationStrings</name>
    <message numerus="yes">
        <source>%1 of %n devices</source>
        <translation type="unfinished">
            <numerusform>%1 из %n устройств</numerusform>
            <numerusform></numerusform>
            <numerusform></numerusform>
        </translation>
    </message>
    <message numerus="yes">
        <source>%1 of %n cameras</source>
        <translation type="unfinished">
            <numerusform>%1 из %n камер</numerusform>
            <numerusform></numerusform>
            <numerusform></numerusform>
        </translation>
    </message>
    <message>
        <source>&lt;Any Device&gt;</source>
        <translation>&lt;Любое устройство&gt;</translation>
    </message>
    <message>
        <source>&lt;Any Camera&gt;</source>
        <translation>&lt;Любая камера&gt;</translation>
    </message>
    <message>
        <source>Select at least one device</source>
        <translation type="unfinished">Выберите хотя бы одно устройство</translation>
    </message>
    <message>
        <source>Select at least one camera</source>
        <translation type="unfinished">Выберите хотя бы одну камеру</translation>
    </message>
    <message numerus="yes">
        <source>%1 of %n I/O modules</source>
        <translation type="unfinished">
            <numerusform></numerusform>
            <numerusform></numerusform>
            <numerusform></numerusform>
        </translation>
    </message>
</context>
<context>
    <name>QnBusinessRuleItemDelegate</name>
    <message>
        <source>For All Users</source>
        <translation>Для всех</translation>
    </message>
    <message>
        <source>For Administrators Only</source>
        <translation>Только Администраторам</translation>
    </message>
</context>
<context>
    <name>QnBusinessRuleViewModel</name>
    <message>
        <source>&lt;System&gt;</source>
        <translation>&lt;Система&gt;</translation>
    </message>
    <message>
        <source>&lt;Any Server&gt;</source>
        <translation>&lt;Любой Сервер&gt;</translation>
    </message>
    <message numerus="yes">
        <source>%n Server(s)</source>
        <translation>
            <numerusform>%n Сервер</numerusform>
            <numerusform>%n Сервера</numerusform>
            <numerusform>%n Серверов</numerusform>
        </translation>
    </message>
    <message>
        <source>Error: %1</source>
        <translation>Ошибка: %1</translation>
    </message>
    <message numerus="yes">
        <source>Every %n days</source>
        <translation>
            <numerusform>Каждый день</numerusform>
            <numerusform>Каждые %n дня</numerusform>
            <numerusform>Каждые %n дней</numerusform>
        </translation>
    </message>
    <message numerus="yes">
        <source>Every %n hours</source>
        <translation>
            <numerusform>Каждый час</numerusform>
            <numerusform>Каждые %n часа</numerusform>
            <numerusform>Каждые %n часов</numerusform>
        </translation>
    </message>
    <message numerus="yes">
        <source>Every %n minutes</source>
        <translation>
            <numerusform>Каждую минуту</numerusform>
            <numerusform>Каждые %n минуты</numerusform>
            <numerusform>Каждые %n минут</numerusform>
        </translation>
    </message>
    <message numerus="yes">
        <source>Every %n seconds</source>
        <translation>
            <numerusform>Каждую секунду</numerusform>
            <numerusform>Каждые %n секунды</numerusform>
            <numerusform>Каждые %n секунд</numerusform>
        </translation>
    </message>
    <message>
        <source>Stops</source>
        <translation>Кончается</translation>
    </message>
    <message>
        <source>Starts</source>
        <translation>Начинается</translation>
    </message>
    <message>
        <source>Instant</source>
        <translation>Мгновенно</translation>
    </message>
    <message>
        <source>Administrators Only</source>
        <translation>Только администраторам</translation>
    </message>
    <message>
        <source>All Users</source>
        <translation>Для всех</translation>
    </message>
    <message>
        <source>Select Sound</source>
        <translation>Выберите звук</translation>
    </message>
    <message>
        <source>Enter Text</source>
        <translation>Введите текст</translation>
    </message>
    <message>
        <source>&lt;Any Device&gt;</source>
        <translation>&lt;Любое устройство&gt;</translation>
    </message>
    <message>
        <source>&lt;Any Camera&gt;</source>
        <translation>&lt;Любая камера&gt;</translation>
    </message>
    <message>
        <source>Select at least one device</source>
        <translation>Выберите хотя бы одно устройство</translation>
    </message>
    <message>
        <source>Select at least one camera</source>
        <translation>Выберите хотя бы одну камеру</translation>
    </message>
    <message>
        <source>Occurs</source>
        <translation>Произошло</translation>
    </message>
    <message>
        <source>Source camera</source>
        <translation type="unfinished"></translation>
    </message>
    <message>
        <source>Source and %n more cameras</source>
        <translation type="unfinished"></translation>
    </message>
    <message>
        <source>N/A</source>
        <translation type="unfinished"></translation>
    </message>
</context>
<context>
    <name>QnBusinessRuleWidget</name>
    <message>
        <source>at</source>
        <extracomment>&quot;at&quot; is from the sentence &quot;Display the text _at_ these cameras&quot;</extracomment>
        <translation>на</translation>
    </message>
    <message>
        <source>to</source>
        <extracomment>&quot;to&quot; is from the sentence &quot;Send e-mail _to_:&quot;</extracomment>
        <translation>кому</translation>
    </message>
    <message>
        <source>&lt;Any Device&gt;</source>
        <translation>&lt;Любое устройство&gt;</translation>
    </message>
    <message>
        <source>&lt;Any Camera&gt;</source>
        <translation>&lt;Любая камера&gt;</translation>
    </message>
    <message>
        <source>Select at least one device</source>
        <translation type="unfinished">Выберите хотя бы одно устройство</translation>
    </message>
    <message>
        <source>Select at least one camera</source>
        <translation type="unfinished">Выберите хотя бы одну камеру</translation>
    </message>
    <message>
        <source>Devices</source>
        <translation type="unfinished">Устройства</translation>
    </message>
    <message>
        <source>Cameras</source>
        <translation type="unfinished">Камеры</translation>
    </message>
</context>
<context>
    <name>QnBusinessRulesDialog</name>
    <message>
        <source>Unsaved changes will be lost. Save?</source>
        <translation>Несохраненные изменения будут утеряны. Продолжить?</translation>
    </message>
    <message>
        <source>Error</source>
        <translation>Ошибка</translation>
    </message>
    <message>
        <source>Error while saving rule.</source>
        <translation>Ошибка при сохранении правила.</translation>
    </message>
    <message>
        <source>Hide Advanced</source>
        <translation>Скрыть расширенные</translation>
    </message>
    <message>
        <source>Show Advanced</source>
        <translation>Показать расширенные</translation>
    </message>
    <message>
        <source>Reset Default Rules</source>
        <translation>Сброс на правила по умолчанию</translation>
    </message>
    <message>
        <source>Error while receiving rules.</source>
        <translation>Ошибка при получении правил.</translation>
    </message>
    <message>
        <source>&amp;New...</source>
        <translation>&amp;Создать...</translation>
    </message>
    <message>
        <source>&amp;Delete</source>
        <translation>&amp;Удалить</translation>
    </message>
    <message>
        <source>&amp;Schedule...</source>
        <translation>&amp;Расписание...</translation>
    </message>
    <message>
        <source>Some rules are not valid. Should they be disabled?</source>
        <translation>Некоторые правила некорректны. Отключить их?</translation>
    </message>
    <message>
        <source>Are you sure you want to reset rules to the defaults?</source>
        <translation>Подтвердите сброс правил к настройкам по умолчанию</translation>
    </message>
    <message>
        <source>This action CANNOT be undone!</source>
        <translation>Это действие не может быть отменено!</translation>
    </message>
    <message>
        <source>Confirm Rules Reset</source>
        <translation>Подтверждение сброса</translation>
    </message>
    <message>
        <source>Error while deleting rule.</source>
        <translation>Ошибка при удалении правила.</translation>
    </message>
    <message>
        <source>Confirm Save</source>
        <translation>Подтвердите сохранение</translation>
    </message>
    <message>
        <source>Confirm Exit</source>
        <translation>Закрыть окно</translation>
    </message>
    <message>
        <source>filter by devices...</source>
        <translation>поиск устройств...</translation>
    </message>
    <message>
        <source>filter by cameras...</source>
        <translation>поиск камер...</translation>
    </message>
</context>
<context>
    <name>QnBusinessRulesViewModel</name>
    <message>
        <source>#</source>
        <translation>#</translation>
    </message>
    <message>
        <source>On</source>
        <translation>Вкл</translation>
    </message>
    <message>
        <source>Event</source>
        <translation>Событие</translation>
    </message>
    <message>
        <source>Source</source>
        <translation>Источник</translation>
    </message>
    <message>
        <source>-&gt;</source>
        <translation>-&gt;</translation>
    </message>
    <message>
        <source>Action</source>
        <translation>Действие</translation>
    </message>
    <message>
        <source>Target</source>
        <translation>Объект</translation>
    </message>
    <message>
        <source>Interval of Action</source>
        <translation>Интервал срабатывания</translation>
    </message>
</context>
<context>
    <name>QnCameraAdditionDialog</name>
    <message>
        <source>Finished</source>
        <translation>Завершено</translation>
    </message>
    <message>
        <source>First address in range is greater than the last one.</source>
        <translation>Начальный адрес диапазона больше конечного.</translation>
    </message>
    <message>
        <source>Success</source>
        <translation>Успешно</translation>
    </message>
    <message>
        <source>Error</source>
        <translation>Ошибка</translation>
    </message>
    <message>
        <source>Initializing scan...</source>
        <translation>Сканирование инициализируется...</translation>
    </message>
    <message>
        <source>Scanning online hosts...</source>
        <translation>Сканирование узлов в сети...</translation>
    </message>
    <message>
        <source>Scanning hosts... (%1)</source>
        <translation>Сканирование узлов... (%1)</translation>
    </message>
    <message>
        <source>Select target server...</source>
        <translation>Выберите целевой сервер...</translation>
    </message>
    <message>
        <source>Examples:</source>
        <translation>Примеры:</translation>
    </message>
    <message>
        <source>Server is offline.</source>
        <translation>Сервер не в сети.</translation>
    </message>
    <message>
        <source>It might take a few moments to populate them in the tree.</source>
        <translation>Камеры появятся в системе через некоторое время.</translation>
    </message>
    <message>
        <source>The specified IP address range has more than 255 addresses.</source>
        <translation>Выбранный диапазон содержит более 255 адресов.</translation>
    </message>
    <message>
        <source>Server went offline - search aborted.</source>
        <translation>Сервер вышел из сети, поиск прекращен.</translation>
    </message>
    <message>
        <source>Server has been removed - search aborted.</source>
        <translation>Сервер был удален, поиск прекращен.</translation>
    </message>
    <message>
        <source>Device addition is possible for online servers only.</source>
        <translation>Добавление камеры возможно только для включенных серверов.</translation>
    </message>
    <message>
        <source>Device address field must contain a valid URL, IP address, or RTSP link.</source>
        <translation>Поле адрес устройства должно содержать URL, IP адрес или RTSP-ссылку.</translation>
    </message>
    <message>
        <source>No devices selected.</source>
        <translation>Устройства не выбраны.</translation>
    </message>
    <message>
        <source>Please select at least one device</source>
        <translation>Выберите хотя бы одно устройство</translation>
    </message>
    <message numerus="yes">
        <source>%n devices added successfully.</source>
        <translation>
            <numerusform>%n устройство успешно добавлено.</numerusform>
            <numerusform>%n устройства успешно добавлено.</numerusform>
            <numerusform>%n устройств успешно добавлено.</numerusform>
        </translation>
    </message>
    <message numerus="yes">
        <source>Error while adding %n devices.</source>
        <translation>
            <numerusform>Ошибка при добавлении %n устройства.</numerusform>
            <numerusform>Ошибка при добавлении %n устройств.</numerusform>
            <numerusform>Ошибка при добавлении %n устройств.</numerusform>
        </translation>
    </message>
    <message>
        <source>Server is offline, devices can only be added to an online server.</source>
        <translation>Сервер отключен. Устройства можно добавлять только на включённый сервер.</translation>
    </message>
    <message>
        <source>Server has been removed - cannot add devices.</source>
        <translation>Сервер удалён. Невозможно добавить устройства.</translation>
    </message>
    <message>
        <source>Error while searching for device(s).</source>
        <translation>Ошибка при поиске устройств.</translation>
    </message>
    <message numerus="yes">
        <source>%n devices found</source>
        <translation>
            <numerusform>Найдено %n устройство</numerusform>
            <numerusform>Найдено %n устройства</numerusform>
            <numerusform>Найдено %n устройств</numerusform>
        </translation>
    </message>
    <message>
        <source>All devices are already in the resource tree.</source>
        <translation>Все устройства уже находятся в списке ресурсов</translation>
    </message>
    <message>
        <source>No devices found.</source>
        <translation>Устройства не найдены.</translation>
    </message>
    <message>
        <source>Add devices to %1</source>
        <translation>Добавить устройства к %1</translation>
    </message>
    <message>
        <source>Add devices...</source>
        <translation>Добавить устройства...</translation>
    </message>
    <message>
        <source>Scanning host... (%1)</source>
        <extracomment>Scanning host... (0 devices found)</extracomment>
        <translation>Сканирование узла... (%1)</translation>
    </message>
    <message>
        <source>Finishing searching...</source>
        <translation type="unfinished"></translation>
    </message>
</context>
<context>
    <name>QnCameraAdvancedParamsWidget</name>
    <message>
        <source>Loading values...</source>
        <translation type="unfinished"></translation>
    </message>
    <message>
        <source>Applying changes...</source>
        <translation type="unfinished"></translation>
    </message>
</context>
<context>
    <name>QnCameraDiagnosticsDialog</name>
    <message>
        <source>Copy to Clipboard</source>
        <translation>Скоприровать в буфер</translation>
    </message>
    <message>
        <source>OK</source>
        <translation>ОК</translation>
    </message>
    <message>
        <source>FAILED: %1</source>
        <translation>ОШИБКА: %1</translation>
    </message>
    <message>
        <source>Confirming server availability.</source>
        <translation>Проверка доступности сервера.</translation>
    </message>
    <message>
        <source>Evaluating media stream for errors.</source>
        <translation>Проверка корректности медиапотока.</translation>
    </message>
    <message>
        <source>Diagnostics complete!</source>
        <translation>Диагностика завершена!</translation>
    </message>
    <message>
        <source>Diagnostics for device %1</source>
        <translation>Диагностика устройства %1</translation>
    </message>
    <message>
        <source>Diagnostics for camera %1</source>
        <translation>Диагностика камеры %1</translation>
    </message>
    <message>
        <source>Device Diagnostics</source>
        <translation>Диагностика устройства</translation>
    </message>
    <message>
        <source>Camera Diagnostics</source>
        <translation>Диагностика камеры</translation>
    </message>
    <message>
        <source>Confirming device is accessible.</source>
        <translation>Устройство доступно.</translation>
    </message>
    <message>
        <source>Confirming camera is accessible.</source>
        <translation>Камера доступна.</translation>
    </message>
    <message>
        <source>Confirming target device provides media stream.</source>
        <translation>Выбранное устройство предоставляет медиа-поток.</translation>
    </message>
    <message>
        <source>Confirming target camera provides media stream.</source>
        <translation>Выбранная камера предоставляет медиа-поток.</translation>
    </message>
    <message>
        <source>Diagnostics for I/O module %1</source>
        <translation type="unfinished"></translation>
    </message>
    <message>
        <source>I/O Module Diagnostics</source>
        <translation type="unfinished"></translation>
    </message>
    <message>
        <source>Confirming I/O module is accessible.</source>
        <translation type="unfinished"></translation>
    </message>
    <message>
        <source>Confirming target I/O module provides media stream.</source>
        <translation type="unfinished"></translation>
    </message>
</context>
<context>
    <name>QnCameraInputBusinessEventWidget</name>
    <message>
        <source>&lt;automatic&gt;</source>
        <translation>&lt;Авто&gt;</translation>
    </message>
</context>
<context>
    <name>QnCameraInputPolicy</name>
    <message numerus="yes">
        <source>%1 have no input ports</source>
        <translation>
            <numerusform>%1 не имеет тревожных входов</numerusform>
            <numerusform>%1 не имеют тревожных входов</numerusform>
            <numerusform>%1 не имеют тревожных входов</numerusform>
        </translation>
    </message>
</context>
<context>
    <name>QnCameraListDialog</name>
    <message>
        <source>Copy Selection to Clipboard</source>
        <translation>Скопировать в буфер</translation>
    </message>
    <message>
        <source>Export Selection to File...</source>
        <translation>Экспорт выделения в файл...</translation>
    </message>
    <message>
        <source>Select All</source>
        <translation>Выбрать все</translation>
    </message>
    <message>
        <source>Devices List for %1</source>
        <extracomment>Devices List for Server (192.168.0.1)</extracomment>
        <translation>Список устройств %1</translation>
    </message>
    <message>
        <source>Cameras List for %1</source>
        <extracomment>Cameras List for Server (192.168.0.1)</extracomment>
        <translation>Список камер %1</translation>
    </message>
    <message>
        <source>Devices List</source>
        <translation>Список устройств</translation>
    </message>
    <message>
        <source>Cameras List</source>
        <translation>Списко камер</translation>
    </message>
    <message numerus="yes">
        <source>%n devices found</source>
        <translation type="unfinished">
            <numerusform>Найдено устройств: %n</numerusform>
            <numerusform></numerusform>
            <numerusform></numerusform>
        </translation>
    </message>
    <message numerus="yes">
        <source>%n cameras found</source>
        <translation type="unfinished">
            <numerusform>Найдено камер: %n</numerusform>
            <numerusform></numerusform>
            <numerusform></numerusform>
        </translation>
    </message>
    <message>
        <source>Export selected devices to a file.</source>
        <translation>Экспортировать выбранные устройства в файл.</translation>
    </message>
    <message>
        <source>Export selected cameras to a file.</source>
        <translation>Экспортировать выбранные камеры в файл.</translation>
    </message>
    <message numerus="yes">
        <source>%n I/O modules found</source>
        <translation type="unfinished">
            <numerusform></numerusform>
            <numerusform></numerusform>
            <numerusform></numerusform>
        </translation>
    </message>
</context>
<context>
    <name>QnCameraListModel</name>
    <message>
        <source>Recording</source>
        <translation>Запись</translation>
    </message>
    <message>
        <source>Name</source>
        <translation>Имя</translation>
    </message>
    <message>
        <source>Model</source>
        <translation>Модель</translation>
    </message>
    <message>
        <source>Vendor</source>
        <translation>Производитель</translation>
    </message>
    <message>
        <source>Firmware</source>
        <translation>Прошивка</translation>
    </message>
    <message>
        <source>IP/Name</source>
        <translation>IP/Имя хоста</translation>
    </message>
    <message>
        <source>MAC address</source>
        <translation>MAC адрес</translation>
    </message>
    <message>
        <source>Server</source>
        <translation>Сервер</translation>
    </message>
</context>
<context>
    <name>QnCameraMotionMaskWidget</name>
    <message>
        <source>Too many motion windows</source>
        <translation>Слишком много регионов детекции движения</translation>
    </message>
    <message>
        <source>Maximum number of motion windows for current camera is %1, but %2 motion windows are currently selected.</source>
        <translation>Максимальное количество регионов детекции движения %1 , а выбрано %2.</translation>
    </message>
    <message>
        <source>Maximum number of different motion sensitivities for current camera is %1, but %2 motion sensitivities are currently selected.</source>
        <translation>Максимальное количество степеней детекции движения %1 , а выбрано %2.</translation>
    </message>
    <message>
        <source>Maximum number of motion mask windows for current camera is %1, but %2 motion mask windows are currently selected.</source>
        <translation>Максимальное количество регионов детекции движения %1 , а выбрано %2.</translation>
    </message>
</context>
<context>
    <name>QnCameraMotionPolicy</name>
    <message numerus="yes">
        <source>Recording or motion detection is disabled for %1</source>
        <translation>
            <numerusform>Запись или детекция движения отключены для %1</numerusform>
            <numerusform>Запись или детекция движения отключены для %1</numerusform>
            <numerusform>Запись или детекция движения отключены для %1</numerusform>
        </translation>
    </message>
</context>
<context>
    <name>QnCameraOutputBusinessActionWidget</name>
    <message>
        <source>&lt;automatic&gt;</source>
        <translation>&lt;авто&gt;</translation>
    </message>
</context>
<context>
    <name>QnCameraOutputPolicy</name>
    <message numerus="yes">
        <source>%1 have no output relays</source>
        <translation>
            <numerusform>%1 не имеет тревожных выходов</numerusform>
            <numerusform>%1 не имеют тревожных выходов</numerusform>
            <numerusform>%1 не имеют тревожных выходов</numerusform>
        </translation>
    </message>
</context>
<context>
    <name>QnCameraRecordingPolicy</name>
    <message numerus="yes">
        <source>Recording is disabled for %1</source>
        <translation>
            <numerusform>Запись для %1 отключена</numerusform>
            <numerusform>Запись для %1 отключена</numerusform>
            <numerusform>Запись для %1 отключена</numerusform>
        </translation>
    </message>
</context>
<context>
    <name>QnCameraScheduleWidget</name>
    <message>
        <source>Off</source>
        <translation>Выкл</translation>
    </message>
    <message>
        <source>On</source>
        <translation>Вкл</translation>
    </message>
    <message>
        <source>Warning</source>
        <translation>Внимание</translation>
    </message>
    <message>
        <source>Warning! High minimum value could decrease other devices&apos; recording durations.</source>
        <translation>Внимание! Высокое минимальное значение может уменьшить длительность записи других устройств.</translation>
    </message>
    <message>
        <source>Warning! High minimum value could decrease other cameras&apos; recording durations.</source>
        <translation>Внимание! Высокое минимальное значение может уменьшить длительность записи других камер.</translation>
    </message>
    <message>
        <source>Motion Recording is disabled. Please go to the motion setup page to setup the cameras&apos;s motion area and sensitivity.</source>
        <translation>Запись по движению отключена. Перейдите на страницу настройки движения, чтобы насроить маску и чувствительность детектора движения.</translation>
    </message>
    <message>
        <source>Motion Recording is disabled or not supported on some of the selected cameras. Please go to the motion setup page to ensure it is supported and enabled.</source>
        <translation type="unfinished"></translation>
    </message>
    <message>
        <source>Dual-Streaming is not supported on this camera.</source>
        <translation type="unfinished"></translation>
    </message>
    <message>
        <source>Dual-Streaming and Motion Detection are not available on this camera.</source>
        <translation type="unfinished"></translation>
    </message>
</context>
<context>
    <name>QnCameraSettingsDialog</name>
    <message>
        <source>Open in New Tab</source>
        <translation>Открыть в новой вкладке</translation>
    </message>
    <message>
        <source>Recording settings have not been saved. Please choose desired recording method, FPS, and quality - then mark the changes on the schedule.</source>
        <translation>Настройки записи не были сохранены. Выберите желаемые Тип, Частоту кадров и Качество и отметьте изменения в расписании.</translation>
    </message>
    <message>
        <source>Changes have not been applied.</source>
        <translation>Изменения не сохранены.</translation>
    </message>
    <message>
        <source>Motion sensitivity has not changed. To change motion sensitivity draw rectangle on the image.</source>
        <translation>Чувствительность детектора движения не изменена. Чтобы изменить чувствительность детектора движения, выберите область на изображении.</translation>
    </message>
    <message>
        <source>License limit exceeded. Changes have been saved, but will not be applied.</source>
        <translation>Исчерпан лимит лицензий. Изменения будут сохранены, но не вступят в силу.</translation>
    </message>
    <message>
        <source>Could not apply changes.</source>
        <translation>Невозможно сохранить изменения.</translation>
    </message>
    <message>
        <source>Device Settings</source>
        <translation>Настройки устройства</translation>
    </message>
    <message>
        <source>Devices Settings</source>
        <translation>Настройки устройств</translation>
    </message>
    <message>
        <source>Camera Settings</source>
        <translation>Настройки камеры</translation>
    </message>
    <message>
        <source>Cameras Settings</source>
        <translation>Настройки камер</translation>
    </message>
    <message>
        <source>Device Diagnostics</source>
        <translation>Диагностика устройства</translation>
    </message>
    <message>
        <source>Devices Diagnostics</source>
        <translation>Диагностика устройств</translation>
    </message>
    <message>
        <source>Camera Diagnostics</source>
        <translation>Диагностика камеры</translation>
    </message>
    <message>
        <source>Cameras Diagnostics</source>
        <translation>Диагностика камер</translation>
    </message>
    <message>
        <source>Device Rules</source>
        <translation>Правила для устройства</translation>
    </message>
    <message>
        <source>Devices Rules</source>
        <translation>Правила для устройств</translation>
    </message>
    <message>
        <source>Camera Rules</source>
        <translation>Правила для камеры</translation>
    </message>
    <message>
        <source>Cameras Rules</source>
        <translation>Правила для камер</translation>
    </message>
    <message numerus="yes">
        <source>Apply changes to the following %n devices?</source>
        <translation type="unfinished">
            <numerusform>Применить изменения для следуйщих %n устройств?</numerusform>
            <numerusform></numerusform>
            <numerusform></numerusform>
        </translation>
    </message>
    <message numerus="yes">
        <source>Apply changes to the following %n cameras?</source>
        <translation type="unfinished">
            <numerusform>Применить изменения для следуйщих %n камер?</numerusform>
            <numerusform></numerusform>
            <numerusform></numerusform>
        </translation>
    </message>
    <message>
        <source>Changes are not saved</source>
        <translation>Изменения не сохранены</translation>
    </message>
    <message>
        <source>I/O Module Settings</source>
        <translation type="unfinished"></translation>
    </message>
    <message>
        <source>I/O Modules Settings</source>
        <translation type="unfinished"></translation>
    </message>
    <message>
        <source>I/O Module Diagnostics</source>
        <translation type="unfinished"></translation>
    </message>
    <message>
        <source>I/O Modules Diagnostics</source>
        <translation type="unfinished"></translation>
    </message>
    <message>
        <source>I/O Module Rules</source>
        <translation type="unfinished"></translation>
    </message>
    <message>
        <source>I/O Modules Rules</source>
        <translation type="unfinished"></translation>
    </message>
    <message numerus="yes">
        <source>Apply changes to the following %n I/O modules?</source>
        <translation type="unfinished">
            <numerusform></numerusform>
            <numerusform></numerusform>
            <numerusform></numerusform>
        </translation>
    </message>
</context>
<context>
    <name>QnCameraSettingsWidget</name>
    <message>
        <source>Cannot edit properties for items of different types.</source>
        <translation>Невозможно редактировать параметры объектов разных типов.</translation>
    </message>
    <message>
        <source>No device selected.</source>
        <translation>Устройства не выбраны.</translation>
    </message>
</context>
<context>
    <name>QnCheckableMessageBox</name>
    <message>
        <source>Do not ask again</source>
        <translation>Больше не спрашивать</translation>
    </message>
</context>
<context>
    <name>QnClientVideoCamera</name>
    <message>
        <source>Invalid resource type for data export.</source>
        <translation>Некорректный тип ресурса для экспорта данных.</translation>
    </message>
</context>
<context>
    <name>QnClockLabel</name>
    <message>
        <source>Server Time</source>
        <translation>Время сервера</translation>
    </message>
    <message>
        <source>Local System Time</source>
        <translation>Локальное время системы</translation>
    </message>
</context>
<context>
    <name>QnConnectToCurrentSystemTool</name>
    <message>
        <source>Configuring Server(s)</source>
        <translation>Настройка сервера(ов)</translation>
    </message>
    <message>
        <source>Updating Server(s)</source>
        <translation>Обновление сервера(ов)</translation>
    </message>
</context>
<context>
    <name>QnConnectionDiagnosticsHelper</name>
    <message>
        <source>You are trying to connect to incompatible Server.</source>
        <translation>Вы пытаетесь подключиться к несовместимому серверу.</translation>
    </message>
    <message>
        <source>Server</source>
        <translation>Сервер</translation>
    </message>
    <message>
        <source>Client</source>
        <translation>Клиент</translation>
    </message>
    <message>
        <source>Failure</source>
        <translation>Ошибка</translation>
    </message>
    <message>
        <source>Connection to the Server could not be established.</source>
        <translation>Невозвожно подключиться к серверу.</translation>
    </message>
    <message>
        <source>Connection details that you have entered are incorrect, please try again.</source>
        <translation>Введённые данные для подключения некорректны, попробуйте снова.</translation>
    </message>
    <message>
        <source>If this error persists, please contact your VMS administrator.</source>
        <translation>Если ошибка остаётся, обратитесь к администратору системы.</translation>
    </message>
    <message>
        <source> - Client version: %1.</source>
        <translation> - Версия клиента: %1.</translation>
    </message>
    <message>
        <source> - Server version: %1.</source>
        <translation> - Версия сервера: %1.</translation>
    </message>
    <message>
        <source>You are about to connect to Server which has a different version:</source>
        <translation>Вы пытаетесь подключиться к серверу другой версии:</translation>
    </message>
    <message>
        <source>These versions are not compatible. Please update your %1.</source>
        <translation>Данные версии несовместимы. Пожалуйста, обновите ваш %1.</translation>
    </message>
    <message>
        <source>Compatibility mode for versions lower than %1 is not supported.</source>
        <translation>Режим совместимости для версий ниже %1 не поддерживается.</translation>
    </message>
    <message>
        <source>Selected Server has a different version:</source>
        <translation>Выбранный сервер имеет другую версию:</translation>
    </message>
    <message>
        <source>The other version of the Client is needed in order to establish the connection to this Server.</source>
        <translation>Для подключения к данному серверу требуется другая версия клиента.</translation>
    </message>
    <message>
        <source>An error has occurred while trying to restart in compatibility mode.</source>
        <translation>Ошибка при перезапуске в режиме совместимости.</translation>
    </message>
    <message>
        <source>Client version %1 is required to connect to this Server.</source>
        <translation>Для подключения к данному серверу требуется клиент версии %1.</translation>
    </message>
    <message>
        <source>Download version %1?</source>
        <translation>Скачать версию %1?</translation>
    </message>
    <message>
        <source>Would you like to restart the Client in compatibility mode?</source>
        <translation>Перезапустить клиент в режиме совместимости?</translation>
    </message>
    <message>
        <source>Cannot restart the Client in compatibility mode.</source>
        <translation>Невозможно перезапустить клиент в режиме совместимости.</translation>
    </message>
    <message>
        <source>Please close the application and start it again using the shortcut in the start menu.</source>
        <translation>Похалуйста закройте приложение и запустите его, используя ярлык в меню Пуск.</translation>
    </message>
    <message>
        <source>Failed to launch compatibility version %1</source>
        <translation>Ошибка запуска совместимой версии %1</translation>
    </message>
    <message>
        <source>Try to restore version %1?</source>
        <translation>Попробовать восстановить версию %1?</translation>
    </message>
    <message>
        <source>Server has a different version:</source>
        <translation>Сервер имеет отличающуюся версию:</translation>
    </message>
    <message>
        <source>You will be asked to restart the client in compatibility mode.</source>
        <translation>Система запросит разрешение на перезапуск клиента в режиме совместимости.</translation>
    </message>
    <message>
        <source>You will be asked to update your %1</source>
        <translation>Система запросит разрешение на обновление %1</translation>
    </message>
    <message>
        <source>The username or password you have entered is incorrect. Please try again.</source>
        <translation>Введенные имя пользователя или пароль некорректны, пожалуйста, попробуйте снова.</translation>
    </message>
    <message>
        <source>Unable to connect to the server</source>
        <translation>Нет соединения с сервером.</translation>
    </message>
    <message>
        <source>Launcher process not found.</source>
        <translation>Процесс Launcher не найден.</translation>
    </message>
    <message>
        <source>LDAP Server connection timed out.</source>
        <translation>Истекло время ожидания подключения к серверу LDAP.</translation>
    </message>
</context>
<context>
    <name>QnConnectionTestingDialog</name>
    <message>
        <source>Success</source>
        <translation>Соединение установлено</translation>
    </message>
    <message>
        <source>Request timeout</source>
        <translation>Истекло время ожидания ответа на запрос</translation>
    </message>
    <message>
        <source>Test Failed</source>
        <translation>Проверка не удалась</translation>
    </message>
    <message>
        <source>Connect</source>
        <translation type="unfinished"></translation>
    </message>
</context>
<context>
    <name>QnCustomBusinessEventWidget</name>
    <message>
        <source>Server API</source>
        <translation type="unfinished"></translation>
    </message>
    <message>
        <source>To generate Generic Event, please refer to %1.</source>
        <translation type="unfinished"></translation>
    </message>
    <message>
        <source>Event will trigger only if Generic Event meets all the above conditions. If a keyword field is empty, condition is always met. If not, condition is met if the corresponding field of Generic Event contains any keyword.</source>
        <translation type="unfinished"></translation>
    </message>
</context>
<context>
    <name>QnDatabaseManagementWidget</name>
    <message>
        <source>You can create a backup for system configurations that can be restored in case of failure.</source>
        <translation>Вы можете создать резервную копию системных настроек для восстановления в случае краха системы.</translation>
    </message>
    <message>
        <source>Save Database Backup...</source>
        <translation>Сохранить резервную копию БД...</translation>
    </message>
    <message>
        <source>Database Backup Files (*.db)</source>
        <translation>Файл резервного копирования БД(*.db)</translation>
    </message>
    <message>
        <source>Error</source>
        <translation>Ошибка</translation>
    </message>
    <message>
        <source>Could not open file &apos;%1&apos; for writing.</source>
        <translation>Не могу открыть файл %1 на запись.</translation>
    </message>
    <message>
        <source>Downloading Database Backup</source>
        <translation>Загружается резервная копия БД</translation>
    </message>
    <message>
        <source>Database backup is being downloaded from the server. Please wait.</source>
        <translation>Резервная копия БД загружается с сервера. Пожалуйста, подождите.</translation>
    </message>
    <message>
        <source>Information</source>
        <translation>Информация</translation>
    </message>
    <message>
        <source>Database was successfully backed up into file &apos;%1&apos;.</source>
        <translation>Резервная копия БД была успешно сохранена в файл %1.</translation>
    </message>
    <message>
        <source>Open Database Backup...</source>
        <translation>Открыть резервную копию БД...</translation>
    </message>
    <message>
        <source>Could not open file &apos;%1&apos; for reading.</source>
        <translation>Невозможно открыть файл %1.</translation>
    </message>
    <message>
        <source>Warning</source>
        <translation>Внимание</translation>
    </message>
    <message>
        <source>Restoring Database Backup</source>
        <translation>Восстанавливаю БД</translation>
    </message>
    <message>
        <source>Database backup is being uploaded to the server. Please wait.</source>
        <translation>Резервная копия БД загружается на сервер. Пожалуйста, подождите.</translation>
    </message>
    <message>
        <source>Database was successfully restored from file &apos;%1&apos;. Media server will be restarted.</source>
        <translation>База данных была успешно восстановлена из файла &apos;%1&apos;. Медиа сервер будет перезапущен.</translation>
    </message>
    <message>
        <source>An error has occurred while restoring the database from file &apos;%1&apos;.</source>
        <translation>При восстановлении базы данных из файла &apos;%1&apos; произошла ошибка.</translation>
    </message>
    <message>
        <source>Failed to dump server database to %1.</source>
        <translation>Не удалось сохранить копию базы данных сервера в %1</translation>
    </message>
    <message>
        <source>Are you sure you would like to restore the database? All existing data will be lost.</source>
        <translation>Вы уверены, что хотите восстановить базу данных? Все существующие данные будут удалены.</translation>
    </message>
    <message>
        <source>You need to connect to a server prior to backup start.</source>
        <translation type="unfinished"></translation>
    </message>
</context>
<context>
    <name>QnDesktopDataProvider</name>
    <message>
        <source>44.1Khz and 48Khz audio formats are not supported by audio capturing device! Please select other audio device or &apos;none&apos; value in screen recording settings</source>
        <translation>Форматы 44100 и 48000 Гц не поддерживаются устройством захвата звука! Пожалуйста, выберите другое устройство или значение &apos;нет&apos;</translation>
    </message>
    <message>
        <source>Could not find video encoder %1.</source>
        <translation>Невозможно обнаружить видео кодек %1.</translation>
    </message>
    <message>
        <source>Could not initialize video encoder.</source>
        <translation>Невозможно инициализировать видео кодек.</translation>
    </message>
    <message>
        <source>Could not find audio encoder &apos;%1&apos;.</source>
        <translation>Невозможно обнаружить звуковой кодек %1.</translation>
    </message>
    <message>
        <source>Could not initialize audio encoder.</source>
        <translation>Невозможно инициализировать звуковой кодек.</translation>
    </message>
    <message>
        <source>Could not initialize audio device &apos;%1&apos;.</source>
        <translation>Невозможно инициализировать звуковое устройство %1.</translation>
    </message>
    <message>
        <source>Could not start primary audio device.</source>
        <translation>Невозможно инициализировать первичное звуковое устройство.</translation>
    </message>
    <message>
        <source>Screen width must be a multiple of 8.</source>
        <translation>Ширина экрана должна быть кратна 8.</translation>
    </message>
</context>
<context>
    <name>QnDesktopFileEncoder</name>
    <message>
        <source>44.1Khz and 48Khz audio formats are not supported by audio capturing device! Please select other audio device or &apos;none&apos; value in screen recording settings.</source>
        <translation>Форматы 44100 и 48000 Гц не поддерживаются устройством захвата звука! Пожалуйста, выберите другое устройство или значение &apos;нет&apos;.</translation>
    </message>
    <message>
        <source>Could not find video encoder %1.</source>
        <translation>Невозможно обнаружить видео кодек %1.</translation>
    </message>
    <message>
        <source>Could not create temporary file in folder &apos;%1&apos;. Please configure &apos;Main Media Folder&apos; in Screen Recording settings.</source>
        <translation>Невозможно создать временный файл в каталоге &apos;%1&apos;. Пожалуйста, укажите другой каталог в настройках записи экрана.</translation>
    </message>
    <message>
        <source>Could not allocate output stream for video codec.</source>
        <translation>Невозможно выделить выходной поток для видео кодека.</translation>
    </message>
    <message>
        <source>Screen width must be a multiplier of 8.</source>
        <translation>Ширина экрана должна быть кратна 8.</translation>
    </message>
    <message>
        <source>Could not initialize video encoder.</source>
        <translation>Невозможно инициализировать видео кодек.</translation>
    </message>
    <message>
        <source>Could not allocate output audio stream.</source>
        <translation>Невозможно выделить выходной звуковой поток.</translation>
    </message>
    <message>
        <source>Could not find audio encoder &apos;%1&apos;.</source>
        <translation>Невозможно обнаружить звуковой кодек %1.</translation>
    </message>
    <message>
        <source>Could not initialize audio encoder.</source>
        <translation>Невозможно инициализировать звуковой кодек.</translation>
    </message>
    <message>
        <source>Could not initialize audio device &apos;%1&apos;.</source>
        <translation>Невозможно инициализировать звуковое устройство %1.</translation>
    </message>
    <message>
        <source>Could not start primary audio device.</source>
        <translation>Невозможно инициализировать первичное звуковое устройство.</translation>
    </message>
</context>
<context>
    <name>QnEventLogDialog</name>
    <message>
        <source>Filter Similar Rows</source>
        <translation>Отфильтровать похожие строки</translation>
    </message>
    <message>
        <source>Copy Selection to Clipboard</source>
        <translation>Скопировать в буфер обмена</translation>
    </message>
    <message>
        <source>Export Selection to File...</source>
        <translation>Экспорт выделенного в файл...</translation>
    </message>
    <message>
        <source>Select All</source>
        <translation>Выделить все</translation>
    </message>
    <message>
        <source>Clear Filter</source>
        <translation>Очистить фильтр</translation>
    </message>
    <message numerus="yes">
        <source>Event log for period from %1 to %2 - %n event(s) found</source>
        <translation>
            <numerusform>Журнал событий за период с %1 по %2 - найдено %n событие</numerusform>
            <numerusform>Журнал событий за период с %1 по %2 - найдено %n события</numerusform>
            <numerusform>Журнал событий за период с %1 по %2 - найдено %n событий</numerusform>
        </translation>
    </message>
    <message numerus="yes">
        <source>Event log for %1 - %n event(s) found</source>
        <translation>
            <numerusform>Журнал событий за %1 - найдено %n событие</numerusform>
            <numerusform>Журнал событий за %1 - найдено %n события</numerusform>
            <numerusform>Журнал событий за %1 - найдено %n событий</numerusform>
        </translation>
    </message>
    <message>
        <source>Export selected events to file</source>
        <translation>Экспорт выбранных событий в файл</translation>
    </message>
    <message>
        <source>Any Action</source>
        <translation>Любое действие</translation>
    </message>
    <message>
        <source>&lt;Any Device&gt;</source>
        <translation>&lt;Любое устройство&gt;</translation>
    </message>
    <message>
        <source>&lt;Any Camera&gt;</source>
        <translation>&lt;Любая камера&gt;</translation>
    </message>
</context>
<context>
    <name>QnEventLogModel</name>
    <message>
        <source>Motion video</source>
        <translation>Движение в видео</translation>
    </message>
    <message>
        <source>Date/Time</source>
        <translation>Дата/Время</translation>
    </message>
    <message>
        <source>Event</source>
        <translation>Событие</translation>
    </message>
    <message>
        <source>Source</source>
        <translation>Источник</translation>
    </message>
    <message>
        <source>Action</source>
        <translation>Действие</translation>
    </message>
    <message>
        <source>Target</source>
        <translation>Объект</translation>
    </message>
    <message>
        <source>Description</source>
        <translation>Описание</translation>
    </message>
    <message>
        <source>Administrators Only</source>
        <translation>Только администраторам</translation>
    </message>
    <message>
        <source>All Users</source>
        <translation>Всем пользователям</translation>
    </message>
    <message>
        <source>&lt;User removed&gt;</source>
        <translation type="unfinished"></translation>
    </message>
    <message>
        <source>All users</source>
        <translation type="unfinished"></translation>
    </message>
    <message>
        <source>%1 users</source>
        <translation type="unfinished"></translation>
    </message>
    <message numerus="yes">
        <source>%1 (%n times)</source>
        <comment>%1 is description of event. Will be replaced in runtime</comment>
        <translation type="unfinished">
            <numerusform></numerusform>
            <numerusform></numerusform>
            <numerusform></numerusform>
        </translation>
    </message>
    <message>
        <source>and %1 user(s) more...</source>
        <translation type="unfinished"></translation>
    </message>
</context>
<context>
    <name>QnExecPtzPresetPolicy</name>
    <message>
        <source>Select exactly one camera</source>
        <translation type="unfinished"></translation>
    </message>
    <message>
        <source>%1 has no ptz presets</source>
        <translation type="unfinished"></translation>
    </message>
</context>
<context>
    <name>QnExportScheduleResourceSelectionDialogDelegate</name>
    <message>
        <source>Copy archive length settings</source>
        <translation>Скопировать настройки длительности архива</translation>
    </message>
    <message>
        <source>Schedule motion type is not supported by some cameras.</source>
        <translation>Тип детекции движения в расписании не поддерживается некоторыми камерами.</translation>
    </message>
    <message>
        <source>Recording cannot be enabled for some cameras.</source>
        <translation>Невозможно включить запись на некоторых камерах.</translation>
    </message>
    <message>
        <source>Schedule settings are not compatible with some devices.</source>
        <translation>Настройки расписания несовместимы с некоторыми устройствами.</translation>
    </message>
</context>
<context>
    <name>QnFailoverPriorityDialog</name>
    <message>
        <source>Failover Priority</source>
        <translation>Приоритет резервирования</translation>
    </message>
    <message>
        <source>Never</source>
        <comment>Failover priority</comment>
        <translation>Никогда</translation>
    </message>
    <message>
        <source>Low</source>
        <comment>Failover priority</comment>
        <translation>Низкий</translation>
    </message>
    <message>
        <source>Medium</source>
        <comment>Failover priority</comment>
        <translation>Средний</translation>
    </message>
    <message>
        <source>High</source>
        <comment>Failover priority</comment>
        <translation>Высокий</translation>
    </message>
</context>
<context>
    <name>QnFailoverPriorityDialogDelegate</name>
    <message>
        <source>Set Priority:</source>
        <translation>Задать приоритет:</translation>
    </message>
    <message>
        <source>Select devices to setup failover priority</source>
        <translation type="unfinished"></translation>
    </message>
    <message>
        <source>Select cameras to setup failover priority</source>
        <translation type="unfinished"></translation>
    </message>
</context>
<context>
    <name>QnFisheyeCalibrationWidget</name>
    <message>
        <source>Loading preview, please wait...</source>
        <translation>Загрузка превью, пожалуйста, подождите...</translation>
    </message>
    <message>
        <source>Error</source>
        <translation>Ошибка</translation>
    </message>
    <message>
        <source>Auto calibration failed. Image is not round.</source>
        <translation>Автокалибровка не удалась. Изображение не круглое.</translation>
    </message>
    <message>
        <source>Auto calibration failed. The image might be too dim.</source>
        <translation>Автокалибровка не удалась. Изображение слишком тусклое.</translation>
    </message>
</context>
<context>
    <name>QnGeneralPreferencesWidget</name>
    <message>
        <source>Information</source>
        <translation>Информация</translation>
    </message>
    <message>
        <source>Select folder...</source>
        <translation>Выбрать каталог...</translation>
    </message>
    <message>
        <source>Folder &apos;%1&apos; does not exist.</source>
        <translation>Папка %1 не существует.</translation>
    </message>
    <message>
        <source>Disable only if the client takes too much CPU</source>
        <translation>Отключайте только в случае слишком большой загрузки процессора</translation>
    </message>
    <message>
        <source>Folder has already been added.</source>
        <translation>Папка уже добавлена.</translation>
    </message>
    <message>
        <source>This folder has already been added.</source>
        <translation>Эта папка уже была добавлена.</translation>
    </message>
</context>
<context>
    <name>QnGeneralSystemAdministrationWidget</name>
    <message>
        <source>Devices List...</source>
        <translation type="unfinished"></translation>
<<<<<<< HEAD
    </message>
    <message>
        <source>Cameras List...</source>
        <translation type="unfinished"></translation>
    </message>
    <message>
        <source>Open Alarm/Event Rules Management</source>
        <translation type="unfinished"></translation>
    </message>
    <message>
        <source>Open Event Log</source>
        <translation type="unfinished"></translation>
    </message>
    <message>
        <source>Open Bookmarks List</source>
        <translation type="unfinished"></translation>
    </message>
    <message>
        <source>Open Devices List</source>
        <translation type="unfinished"></translation>
    </message>
    <message>
=======
    </message>
    <message>
        <source>Cameras List...</source>
        <translation type="unfinished"></translation>
    </message>
    <message>
        <source>Open Alarm/Event Rules Management</source>
        <translation type="unfinished"></translation>
    </message>
    <message>
        <source>Open Event Log</source>
        <translation type="unfinished"></translation>
    </message>
    <message>
        <source>Open Bookmarks List</source>
        <translation type="unfinished"></translation>
    </message>
    <message>
        <source>Open Devices List</source>
        <translation type="unfinished"></translation>
    </message>
    <message>
>>>>>>> 0ea934a7
        <source>Open Cameras List</source>
        <translation type="unfinished"></translation>
    </message>
</context>
<context>
    <name>QnGlHardwareChecker</name>
    <message>
        <source>We have detected that your video card drivers may be not installed or are out of date.</source>
        <translation>Драйвера видеоадаптера не установлены, либо устарели.</translation>
    </message>
    <message>
        <source>Installing and/or updating your video drivers can substantially increase your system performance when viewing and working with video.</source>
        <translation>Установка или обновление драйверов видеоадаптера может помочь ускорить быстродействие при работе с видео.</translation>
    </message>
    <message>
        <source>Important Performance Tip</source>
        <translation>Важный совет по увеличению производительности</translation>
    </message>
    <message>
        <source>This may result in client software issues (including unexpected crash).</source>
        <translation type="unfinished"></translation>
    </message>
</context>
<context>
    <name>QnGridWidgetHelper</name>
    <message>
        <source>HTML file (*.html);;Spread Sheet (CSV) File(*.csv)</source>
        <translation>HTML файл (*.html);;Файл (CSV) с разделителями (*.csv)</translation>
    </message>
    <message>
        <source>Save As</source>
        <translation>Сохранить как</translation>
    </message>
    <message>
        <source>File &apos;%1&apos; already exists. Overwrite?</source>
        <translation>Файл %1 уже существует. Перезаписать?</translation>
    </message>
    <message>
        <source>Could not overwrite file</source>
        <translation>Невозможно перезаписать файл</translation>
    </message>
    <message>
        <source>File &apos;%1&apos; is used by another process. Please try another name.</source>
        <translation>Файл %1 используется другим процессом. Пожалуйста, используйте другое имя.</translation>
    </message>
</context>
<context>
    <name>QnHelpHandler</name>
    <message>
        <source>Error</source>
        <translation>Ошибка</translation>
    </message>
</context>
<context>
    <name>QnHistogramWidget</name>
    <message>
        <source>Gamma %1</source>
        <translation>Гамма %1</translation>
    </message>
</context>
<context>
    <name>QnIOPortItemDelegate</name>
    <message>
        <source>Disabled</source>
        <translation>Отключено</translation>
    </message>
    <message>
        <source>Input</source>
        <translation>Вход</translation>
    </message>
    <message>
        <source>Output</source>
        <translation>Выход</translation>
    </message>
    <message>
        <source>Open circuit</source>
        <translation>Разомкнутая цепь</translation>
    </message>
    <message>
        <source>Grounded circuit</source>
        <translation>Заземлённая цепь</translation>
    </message>
</context>
<context>
    <name>QnIOPortsViewModel</name>
    <message>
        <source>#</source>
        <translation>#</translation>
    </message>
    <message>
        <source>Type</source>
        <translation>Тип</translation>
    </message>
    <message>
        <source>Default state</source>
        <translation>Состояние по-умолчанию</translation>
    </message>
    <message>
        <source>Name</source>
        <translation>Имя</translation>
    </message>
    <message>
        <source>Pulse time(ms)</source>
        <translation>Время импульса (мс)</translation>
    </message>
    <message>
        <source>Unknown</source>
        <comment>IO Port Type</comment>
        <translation>Неизвестно</translation>
    </message>
    <message>
        <source>Disabled</source>
        <comment>IO Port Type</comment>
        <translation>Отключено</translation>
    </message>
    <message>
        <source>Input</source>
        <comment>IO Port Type</comment>
        <translation>Вход</translation>
    </message>
    <message>
        <source>Output</source>
        <comment>IO Port Type</comment>
        <translation>Выход</translation>
    </message>
    <message>
        <source>Invalid</source>
        <comment>IO Port Type</comment>
        <translation>Некорректный</translation>
    </message>
    <message>
        <source>Open Circuit</source>
        <comment>IO Port State</comment>
        <translation>Разомкнутая цепь</translation>
    </message>
    <message>
        <source>Grounded circuit</source>
        <comment>IO Port State</comment>
        <translation>Заземлённая цепь</translation>
    </message>
    <message>
        <source>Invalid state</source>
        <comment>IO Port State</comment>
        <translation>Некорректное состояние</translation>
    </message>
</context>
<context>
    <name>QnImageControlWidget</name>
    <message>
        <source>4:3</source>
        <translation>4:3</translation>
    </message>
    <message>
        <source>16:9</source>
        <translation>16:9</translation>
    </message>
    <message>
        <source>1:1</source>
        <translation>1:1</translation>
    </message>
    <message>
        <source>%1 degrees</source>
        <translation>%1 градусов</translation>
    </message>
</context>
<context>
    <name>QnIoModuleOverlayWidgetPrivate</name>
    <message>
        <source>Failed to turn on IO port &apos;%1&apos;</source>
        <translation>Невозвоможно активировать порт &apos;%1&apos;</translation>
    </message>
    <message>
        <source>Failed to turn off IO port &apos;%1&apos;</source>
        <translation>Невозвоможно деактивировать порт &apos;%1&apos;</translation>
    </message>
    <message>
        <source>IO port error</source>
        <translation>Ошибка порта ввода/вывода</translation>
    </message>
</context>
<context>
    <name>QnLayoutExportTool</name>
    <message>
        <source>File &apos;%1&apos; is used by another process. Please try another name.</source>
        <translation>Файл %1 используется другим процессом. Пожалуйста, используйте другое имя.</translation>
    </message>
    <message>
        <source>Exporting to &quot;%1&quot;...</source>
        <translation>Экспорт в &quot;%1&quot;...</translation>
    </message>
    <message>
        <source>Could not export device %1.</source>
        <extracomment>&quot;Could not export camera AXIS1334&quot;</extracomment>
        <translation>Невозможно экспортировать устройство %1.</translation>
    </message>
    <message>
        <source>Could not export camera %1.</source>
        <translation>Невозможно экспортировать камеру %1.</translation>
    </message>
    <message>
        <source>Unknown error has occurred.</source>
        <translation type="unfinished"></translation>
    </message>
    <message>
        <source>Could not export I/O module %1.</source>
        <translation type="unfinished"></translation>
    </message>
    <message>
        <source>Could not create output file %1...</source>
        <translation type="unfinished"></translation>
    </message>
</context>
<context>
    <name>QnLayoutSettingsDialog</name>
    <message>
        <source>Select file...</source>
        <translation>Выбрать файл...</translation>
    </message>
    <message>
        <source>Pictures %1</source>
        <translation>Изображения %1</translation>
    </message>
    <message>
        <source>&lt;No picture&gt;</source>
        <translation>&lt;Без изображения&gt;</translation>
    </message>
    <message>
        <source>&lt;Error while loading picture&gt;</source>
        <translation>&lt;Ошибка при загрузке изображения&gt;</translation>
    </message>
    <message>
        <source>&lt;Error while uploading picture&gt;</source>
        <translation>&lt;Ошибка загрузки изображения на сервер&gt;</translation>
    </message>
    <message>
        <source>&lt;Picture cannot be read&gt;</source>
        <translation>&lt;Изображение не читается&gt;</translation>
    </message>
    <message>
        <source>&lt;Picture is too big. Maximum size is %1 Mb&gt;</source>
        <translation>&lt;Слишком большое изображение. Максимальный размер %1 МБ&gt;</translation>
    </message>
    <message>
        <source>&lt;Picture cannot be loaded&gt;</source>
        <translation>&lt;Невозможно загрузить изображение&gt;</translation>
    </message>
</context>
<context>
    <name>QnLdapSettingsDialog</name>
    <message>
        <source>Test</source>
        <translation>Проверка</translation>
    </message>
    <message>
        <source>Test failed</source>
        <translation>Проверка не удалась</translation>
    </message>
    <message numerus="yes">
        <source>Test completed successfully: %n users found.</source>
        <translation>
            <numerusform>Проверка завершилась успешно: найден %n пользователь.</numerusform>
            <numerusform>Проверка завершилась успешно: найдены %n пользователя.</numerusform>
            <numerusform>Проверка завершилась успешно: найдено %n пользователей.</numerusform>
        </translation>
    </message>
</context>
<context>
    <name>QnLdapSettingsDialogPrivate</name>
    <message>
        <source>The provided settings are not valid.</source>
        <translation>Указанные настройки не верны.</translation>
    </message>
    <message>
        <source>Could not perform a test.</source>
        <translation>Невозможно выполнить проверку.</translation>
    </message>
    <message>
        <source>None of your servers are connected to the Internet.</source>
        <translation type="unfinished"></translation>
    </message>
    <message>
        <source>Timed Out</source>
        <translation type="unfinished">Время ожидания истекло</translation>
    </message>
</context>
<context>
    <name>QnLdapUserListModel</name>
    <message>
        <source>Login</source>
        <translation>Логин</translation>
    </message>
    <message>
        <source>Full Name</source>
        <translation>Полное имя</translation>
    </message>
    <message>
        <source>Email</source>
        <translation>Почта</translation>
    </message>
    <message>
        <source>DN</source>
        <translation>DN</translation>
    </message>
</context>
<context>
    <name>QnLdapUsersDialog</name>
    <message>
        <source>The provided settings are not valid.</source>
        <translation>Указанные настройки не верны.</translation>
    </message>
    <message>
        <source>Could not perform a test.</source>
        <translation>Невозможно выполнить проверку.</translation>
    </message>
    <message>
        <source>Could not load users.</source>
        <translation>Невозможно загрузить пользователей.</translation>
    </message>
    <message>
        <source>Import users</source>
        <translation>Импортировать пользователей</translation>
    </message>
    <message>
        <source>Error while loading users.</source>
        <translation>Ошибка при загрузке пользователей.</translation>
    </message>
    <message>
        <source>No new users found.</source>
        <translation>Новые пользователи не найдены.</translation>
    </message>
    <message>
        <source>None of your servers are connected to the Internet.</source>
        <translation type="unfinished"></translation>
    </message>
    <message>
        <source>Timed Out</source>
        <translation type="unfinished">Время ожидания истекло</translation>
    </message>
</context>
<context>
    <name>QnLicenseDetailsDialog</name>
    <message>
        <source>Screens Allowed:</source>
        <translation>Разрешённое число экранов:</translation>
    </message>
    <message>
        <source>Control Sessions Allowed:</source>
        <translation>Разрешённое число управляемых подключений:</translation>
    </message>
    <message>
        <source>Archive Streams Allowed:</source>
        <translation>Разрешённое число потоков записи:</translation>
    </message>
    <message>
        <source>Copy to Clipboard</source>
        <translation>Скопировать в буфер обмена</translation>
    </message>
    <message>
        <source>Generic:</source>
        <translation>Общее:</translation>
    </message>
    <message>
        <source>License Type</source>
        <translation>Тип лицензии</translation>
    </message>
    <message>
        <source>License Key</source>
        <translation>Ключ</translation>
    </message>
    <message>
        <source>Locked to Hardware ID</source>
        <translation>Привязано к аппаратному ID</translation>
    </message>
    <message>
        <source>Features:</source>
        <translation>Особенности:</translation>
    </message>
</context>
<context>
    <name>QnLicenseListModel</name>
    <message>
        <source>Type</source>
        <translation>Тип</translation>
    </message>
    <message>
        <source>License Key</source>
        <translation>Ключ</translation>
    </message>
    <message>
        <source>Expiration Date</source>
        <translation>Дата окончания</translation>
    </message>
    <message>
        <source>Amount</source>
        <translation>Количество</translation>
    </message>
    <message>
        <source>Status</source>
        <translation>Статус</translation>
    </message>
    <message>
        <source>Server</source>
        <translation>Сервер</translation>
    </message>
    <message>
        <source>Never</source>
        <translation>Никогда</translation>
    </message>
    <message>
        <source>Expired</source>
        <translation>Срок закончен</translation>
    </message>
    <message>
        <source>Today</source>
        <translation>Сегодня</translation>
    </message>
    <message>
        <source>Tomorrow</source>
        <translation>Завтра</translation>
    </message>
    <message numerus="yes">
        <source>In %n days</source>
        <translation>
            <numerusform>Через %n день</numerusform>
            <numerusform>Через %n дня</numerusform>
            <numerusform>Через %n дней</numerusform>
        </translation>
    </message>
    <message>
        <source>OK</source>
        <translation>ОК</translation>
    </message>
    <message>
        <source>&lt;Server not found&gt;</source>
        <translation>&lt;Сервер не найден&gt;</translation>
    </message>
</context>
<context>
    <name>QnLicenseManagerWidget</name>
    <message>
        <source>The software is licensed to: </source>
        <translation>ПО лицензировано для:</translation>
    </message>
    <message>
        <source>Copy to Clipboard</source>
        <translation>Скопировать в буфер обмена</translation>
    </message>
    <message>
        <source>License Activation</source>
        <translation>Активация лиценизий</translation>
    </message>
    <message>
        <source>You are trying to activate an incompatible license with your software. Please contact support team to get a valid license key.</source>
        <translation>Вы пытаетесь активировать несовместимую с вашим ПО лицензию. Пожалуйста, свяжитесь со службой поддержки для получения корректной лицензии.</translation>
    </message>
    <message>
        <source>License Activation </source>
        <translation>Активация лицензии</translation>
    </message>
    <message>
        <source>Remove license</source>
        <translation>Удалить лицензию</translation>
    </message>
    <message>
        <source>License was successfully activated.</source>
        <translation>Лицензия успешно активирована.</translation>
    </message>
    <message numerus="yes">
        <source>At least %n %2 are required</source>
        <translation>
            <numerusform>Требуется по крайней мере %n %2</numerusform>
            <numerusform>Требуется по крайней мере %n %2</numerusform>
            <numerusform>Требуется по крайней мере %n %2</numerusform>
        </translation>
    </message>
    <message numerus="yes">
        <source>%n %2 are currently in use</source>
        <translation>
            <numerusform>%n %2 используется</numerusform>
            <numerusform>%n %2 используются</numerusform>
            <numerusform>%n %2 используются</numerusform>
        </translation>
    </message>
    <message>
        <source>You do not have a valid license installed.</source>
        <translation>Не установлена действующая лицензия.</translation>
    </message>
    <message>
        <source>Please activate your commercial or trial license.</source>
        <translation>Активируйте коммерческую или демо лицензию.</translation>
    </message>
    <message>
        <source>Please activate your commercial license.</source>
        <translation>Активируйте коммерческую лицензию.</translation>
    </message>
    <message>
        <source>Network error has occurred during automatic license activation.</source>
        <translation>При автоматической активации лицензии возникла сетевая ошибка.</translation>
    </message>
    <message>
        <source>Try to activate your license manually.</source>
        <translation>Попробуйте активировать лицензию вручную.</translation>
    </message>
    <message>
        <source>Obtaining licenses from server...</source>
        <translation>Получение лицензий с сервера...</translation>
    </message>
    <message>
        <source>License has arleady been activated.</source>
        <translation>Лицензия уже активирована.</translation>
    </message>
    <message>
        <source>There was a problem activating your license key. A network error has occurred.</source>
        <translation>При активации лицензии произошла сетевая ошибка.</translation>
    </message>
    <message>
        <source>Unable to activate license:  %1</source>
        <translation>Невозможно активировать лицензию:  %1</translation>
    </message>
    <message>
        <source>Unable to remove license from server:  %1</source>
        <translation>Невозможно удалить лицензию с сервера:  %1</translation>
    </message>
    <message>
        <source>This license key has been previously activated to hardware id %1. Please contact support team to obtain a valid license key.</source>
        <translation>Этот лицензионный ключ уже был активирован на аппаратный ID %1. Свяжитесь со службой поддержки для получения лицензии.</translation>
    </message>
    <message>
        <source>Network error has occurred during automatic license activation. Please contact support to activate your license key manually.</source>
        <translation>При автоматической активации лицензии произошла сетевая ошибка. Свяжитесь со службой поддержки для активации вручную.</translation>
    </message>
    <message>
        <source>The manual activation key file you have selected is invalid. Select a valid manual activation key file to continue. If problem continues, please contact support team.</source>
        <translation>Выбранный файл ключа ручной активации некорректен. Выберите правильный файл или обратитесь в службу поддержки.</translation>
    </message>
</context>
<context>
    <name>QnLicenseNotificationDialog</name>
    <message>
        <source>Some of your licenses are unavailable.</source>
        <translation>Некоторые лицензии недоступны.</translation>
    </message>
    <message>
        <source>Some of your licenses will soon expire.</source>
        <translation>У некоторых лицензий закончиваетс срок действия.</translation>
    </message>
</context>
<context>
    <name>QnLicenseWidget</name>
    <message>
        <source>Activate Trial License</source>
        <translation>Активировать временную лицензию</translation>
    </message>
    <message>
        <source>Activate Free License</source>
        <translation>Активировать бесплатную лицензию</translation>
    </message>
    <message>
        <source>Please send email with the Serial Key and the Hardware ID provided to %1 to obtain an Activation Key file.</source>
        <translation>Для получения лицензионного ключа необходимо отослать сообщение, содержащее серийный номер и Hardware ID, %1.</translation>
    </message>
    <message>
        <source>Success</source>
        <translation>Успешно</translation>
    </message>
    <message>
        <source>Hardware ID copied to clipboard.</source>
        <translation>Аппаратный ID скопирован в буфер обмена.</translation>
    </message>
    <message>
        <source>Activate License</source>
        <translation>Активировать лицензию</translation>
    </message>
    <message>
        <source>Activating...</source>
        <translation>Активируется...</translation>
    </message>
    <message>
        <source>Open License File</source>
        <translation>Открыть файл лицензии</translation>
    </message>
    <message>
        <source>All files (*.*)</source>
        <translation>Все файлы (*.*)</translation>
    </message>
    <message>
        <source>Error</source>
        <translation>Ошибка</translation>
    </message>
    <message>
        <source>Could not open the file %1</source>
        <translation>Невозможно открыть файл %1</translation>
    </message>
</context>
<context>
    <name>QnLicensesProposeWidget</name>
    <message numerus="yes">
        <source>Use analog licenses to view these %n cameras</source>
        <translation>
            <numerusform>Использовать аналоговую лицензию для просмотра %n камеры</numerusform>
            <numerusform>Использовать аналоговые лицензии для просмотра этих %n камер</numerusform>
            <numerusform>Использовать аналоговые лицензии для просмотра этих %n камер</numerusform>
        </translation>
    </message>
    <message numerus="yes">
        <source>Use licenses for selected %n devices</source>
        <translation type="unfinished">
            <numerusform>Использовать лицензии для %n выбранных устройств</numerusform>
            <numerusform></numerusform>
            <numerusform></numerusform>
        </translation>
    </message>
    <message numerus="yes">
        <source>Use licenses for selected %n cameras</source>
        <translation type="unfinished">
            <numerusform>Использовать лицензии для %n выбранных камер</numerusform>
            <numerusform></numerusform>
            <numerusform></numerusform>
        </translation>
    </message>
    <message numerus="yes">
        <source>Use licenses for selected %n I/O modules</source>
        <translation type="unfinished">
            <numerusform></numerusform>
            <numerusform></numerusform>
            <numerusform></numerusform>
        </translation>
    </message>
</context>
<context>
    <name>QnLoginDialog</name>
    <message>
        <source>Invalid Login Information</source>
        <translation>Некорректные детали подключения</translation>
    </message>
    <message>
        <source>Saved Sessions</source>
        <translation>Сохраненные сессии</translation>
    </message>
    <message>
        <source>The login information you have entered is not valid.</source>
        <translation>Введенная информация некорректна.</translation>
    </message>
    <message>
        <source>* Last used connection *</source>
        <translation>* Последнее подключение *</translation>
    </message>
    <message>
        <source>&lt;none&gt;</source>
        <translation>&lt;нет&gt;</translation>
    </message>
    <message>
        <source>Connect to Server...</source>
        <translation>Подключиться к серверу...</translation>
    </message>
    <message>
        <source>Version %1</source>
        <translation>Версия %1</translation>
    </message>
    <message>
        <source>Auto-Discovered Servers</source>
        <translation>Найденные сервера</translation>
    </message>
    <message>
        <source>The information you have entered is not valid.</source>
        <translation>Введенная информация некорректна.</translation>
    </message>
    <message>
        <source>Entered hostname is not valid.</source>
        <translation>.Введенно некорректное доменное имя.</translation>
    </message>
    <message>
        <source>Host field cannot be empty.</source>
        <translation>Доменное имя должно быть указано.</translation>
    </message>
    <message>
        <source>%1 at %2</source>
        <translation>%1 на %2</translation>
    </message>
    <message>
        <source>Are you sure you want to delete this connection: %1?</source>
        <translation>Вы уверены, что хотите удалить данное подключение: %1?</translation>
    </message>
    <message>
        <source>Invalid Paramaters</source>
        <translation>Неверные параметры</translation>
    </message>
    <message>
        <source>Connection already exists.</source>
        <translation>Соединение уже существует.</translation>
    </message>
    <message>
        <source>A connection with this name already exists. Do you want to overwrite it?</source>
        <translation>Соединение с таким именем уже существует. Перезаписать?</translation>
    </message>
    <message>
        <source>Delete Connections</source>
        <translation>Удалить соединения</translation>
    </message>
    <message>
        <source>Invalid Parameters</source>
        <translation type="unfinished"></translation>
    </message>
</context>
<context>
    <name>QnLookAndFeelPreferencesWidget</name>
    <message>
        <source>Pictures %1</source>
        <translation>Изображения %1</translation>
    </message>
    <message>
        <source>Preparing Image...</source>
        <translation>Подготовка изображения...</translation>
    </message>
    <message>
        <source>Please wait while image is being prepared...</source>
        <translation>Пожалуйста, подождите пока подготавливается изображение...</translation>
    </message>
    <message>
        <source>Dark</source>
        <translation>Темное</translation>
    </message>
    <message>
        <source>Light</source>
        <translation>Светлое</translation>
    </message>
    <message>
        <source>Server Time</source>
        <translation>Время сервера</translation>
    </message>
    <message>
        <source>Client Time</source>
        <translation>Время клиента</translation>
    </message>
    <message>
        <source>Default</source>
        <translation>По-умолчанию</translation>
    </message>
    <message>
        <source>Rainbow</source>
        <translation>Радуга</translation>
    </message>
    <message>
        <source>Custom...</source>
        <translation>Настраиваемый...</translation>
    </message>
    <message>
        <source>Stretch</source>
        <translation>Растянуть</translation>
    </message>
    <message>
        <source>Fit</source>
        <translation>Подогнать</translation>
    </message>
    <message>
        <source>Crop</source>
        <translation>Обрезать</translation>
    </message>
    <message>
        <source>This option will not affect Recording Schedule. Recording Schedule is always based on Server Time.</source>
        <translation>Эта настройка не повлияет на Расписание записи. Расписание записи всегда ведётся с учётом времени сервера.</translation>
    </message>
    <message>
        <source>Select File...</source>
        <translation>Выбрать файл...</translation>
    </message>
</context>
<context>
    <name>QnMediaResourceWidget</name>
    <message>
        <source>Screenshot</source>
        <translation>Стоп-кадр</translation>
    </message>
    <message>
        <source>Smart Search</source>
        <translation>Поиск по движению</translation>
    </message>
    <message>
        <source>PTZ</source>
        <translation>PTZ</translation>
    </message>
    <message>
        <source>Dewarping</source>
        <translation>Коррекция искривления</translation>
    </message>
    <message>
        <source>Create Zoom Window</source>
        <translation>Создать окно увеличения</translation>
    </message>
    <message>
        <source>Image Enhancement</source>
        <translation>Коррекция изображения</translation>
    </message>
    <message>
        <source>Hi-Res</source>
        <translation>Hi-Res</translation>
    </message>
    <message>
        <source>LIVE</source>
        <translation></translation>
    </message>
    <message>
        <source>%1 (Tour &quot;%2&quot; is active)</source>
        <translation>%1 (Активен маршрут обхода &quot;%2&quot;)</translation>
    </message>
    <message>
        <source>Zoom Window</source>
        <translation>Окно увеличения</translation>
    </message>
    <message>
        <source>Low-Res</source>
        <translation>Lo-Res</translation>
    </message>
    <message>
        <source>I/O Module</source>
        <translation type="unfinished"></translation>
    </message>
</context>
<context>
    <name>QnMergeSystemsDialog</name>
    <message>
        <source>http(s)://host:port</source>
        <translation>http(s)://host:port</translation>
    </message>
    <message>
        <source>You are about to merge the current system %1 with the system</source>
        <translation>Вы собираетесь объединить систему %1 с системой</translation>
    </message>
    <message>
        <source>%1 (current)</source>
        <translation>%1 (текущая)</translation>
    </message>
    <message>
        <source>The URL is invalid.</source>
        <translation>Некорректный URL.</translation>
    </message>
    <message>
        <source>The password cannot be empty.</source>
        <translation>Пароль не может быть пустым.</translation>
    </message>
    <message>
        <source>Use a specific hostname or IP address rather than %1.</source>
        <translation>Использовать особое имя хоста или ip адрес вместо %1.</translation>
    </message>
    <message>
        <source>This is the current system URL.</source>
        <translation>Этот URL используется в данный момент.</translation>
    </message>
    <message>
        <source>Merge with %1</source>
        <translation>Объединить с %1</translation>
    </message>
    <message>
        <source>The password is invalid.</source>
        <translation>Неверный пароль.</translation>
    </message>
    <message>
        <source>The system was not found.</source>
        <translation>Система не найдена.</translation>
    </message>
    <message>
        <source>Could not create a backup of the server database.</source>
        <translation>Невозможно создать резервную копию базы данных сервера.</translation>
    </message>
    <message>
        <source>System was not found.</source>
        <translation>Система не найдена.</translation>
    </message>
    <message>
        <source>Error</source>
        <translation>Ошибка</translation>
    </message>
    <message>
        <source>Cannot merge systems.</source>
        <translation>Невозможно объединить системы.</translation>
    </message>
    <message>
        <source>Success!</source>
        <translation>Успешно!</translation>
    </message>
    <message>
        <source>The system was configured successfully.</source>
        <translation>Система успешно сконфигурирована.</translation>
    </message>
    <message>
        <source>The servers from the remote system should appear in your system soon.</source>
        <translation>Серверы удалённой системы должны появиться в вашей системе в ближайшее время.</translation>
    </message>
    <message>
        <source>Warning: You are about to merge Systems with START licenses.
As only 1 START license is allowed per System after your merge you will only have 1 START license remaining.
If you understand this and would like to proceed please click Merge to continue.
</source>
        <translation>Внимание! Вы собираетесь объединить системы с лицензией START.
Т.к. только 1 лицензия START допустима в системе, то после объединения у вас останется 1 лицензия START.
Если вы поняли и хотите продолжить, нажмите Объединить для продолжения.
</translation>
    </message>
    <message>
        <source>Testing...</source>
        <translation>Проверка...</translation>
    </message>
    <message>
        <source>Merging Systems...</source>
        <translation>Объединение систем...</translation>
    </message>
    <message>
        <source>The discovered system %1 has an incompatible version %2.</source>
        <translation>Найденная система %1 несовместима с версией %2.</translation>
    </message>
    <message>
        <source>The discovered system %1 is in safe mode.</source>
        <translation>Найденная система %1 находится в безопасном режиме.</translation>
    </message>
    <message>
        <source>System has an incompatible version.</source>
        <translation>Версия системы несовместима.</translation>
    </message>
    <message>
        <source>Operation is not permitted.</source>
        <translation>Операция запрещена.</translation>
    </message>
    <message>
        <source>System is in safe mode.</source>
        <translation>Система находится в безопасном режиме.</translation>
    </message>
</context>
<context>
    <name>QnMultipleCameraSettingsWidget</name>
    <message>
        <source>&lt;multiple values&gt;</source>
        <comment>LoginEdit</comment>
        <translation>&lt;несколько значений&gt;</translation>
    </message>
    <message>
        <source>&lt;multiple values&gt;</source>
        <comment>PasswordEdit</comment>
        <translation>&lt;несколько значений&gt;</translation>
    </message>
    <message>
        <source>Invalid Schedule</source>
        <translation>Неправильное расписание</translation>
    </message>
    <message>
        <source>Second stream is disabled on these cameras. Motion + LQ option has no effect. Press &quot;Yes&quot; to change recording type to &quot;Always&quot; or &quot;No&quot; to re-enable second stream.</source>
        <translation>Сторой поток отключен для этих камер. Опция По движению + низкое качество недоступна. Нажмите Да для изменения на опцию Всегда, или Нет для включения второго потока.</translation>
    </message>
</context>
<context>
    <name>QnNavigationItem</name>
    <message>
        <source>Speed Down</source>
        <translation>Замедлить</translation>
    </message>
    <message>
        <source>Previous Frame</source>
        <translation>Предыдущий кадр</translation>
    </message>
    <message>
        <source>Speed Up</source>
        <translation>Ускорить</translation>
    </message>
    <message>
        <source>Next Frame</source>
        <translation>Следующий кадр</translation>
    </message>
    <message>
        <source>Previuos Chunk</source>
        <translation>Предыдущий фрагмент</translation>
    </message>
    <message>
        <source>To Start</source>
        <translation>В начало</translation>
    </message>
    <message>
        <source>Next Chunk</source>
        <translation>Следующий фрагмент</translation>
    </message>
    <message>
        <source>To End</source>
        <translation>В конец</translation>
    </message>
</context>
<context>
    <name>QnNetworkSpeedStrings</name>
    <message>
        <source>b/s</source>
        <translation>бит/с</translation>
    </message>
    <message>
        <source>Kb/s</source>
        <translation>Кбит/с</translation>
    </message>
    <message>
        <source>Mb/s</source>
        <translation>Мбит/с</translation>
    </message>
</context>
<context>
    <name>QnNotificationListWidget</name>
    <message numerus="yes">
        <source>%n more item(s)</source>
        <translation>
            <numerusform>Еще %n элемент</numerusform>
            <numerusform>Еще %n элемента</numerusform>
            <numerusform>Еще %n элементов</numerusform>
        </translation>
    </message>
</context>
<context>
    <name>QnNotificationSoundManagerDialog</name>
    <message>
        <source>Clip sound up to %1 seconds</source>
        <translation>Воспроизводить %1 секунд</translation>
    </message>
    <message>
        <source>Error</source>
        <translation>Ошибка</translation>
    </message>
    <message>
        <source>File cannot be added.</source>
        <translation>Файл не может быть добавлен.</translation>
    </message>
    <message>
        <source>Rename sound</source>
        <translation>Переименовать звук</translation>
    </message>
    <message>
        <source>New title could not be set.</source>
        <translation>Не удалось установить новый заголовок.</translation>
    </message>
    <message>
        <source>Are you sure you want to delete &apos;%1&apos;?</source>
        <translation>Вы уверены, что хотите удалить %1?</translation>
    </message>
    <message>
        <source>Custom title:</source>
        <translation>Заголовок:</translation>
    </message>
    <message>
        <source>Sound Files</source>
        <translation>Звуковые файлы</translation>
    </message>
    <message>
        <source>Select File...</source>
        <translation>Выбрать файл...</translation>
    </message>
    <message>
        <source>Enter New Title:</source>
        <translation>Введите новое название:</translation>
    </message>
    <message>
        <source>Confirm File Deletion</source>
        <translation>Подтвердите удаление файла</translation>
    </message>
</context>
<context>
    <name>QnNotificationSoundModel</name>
    <message>
        <source>&lt;Downloading sound list...&gt;</source>
        <translation>&lt;Загружается список звуков...&gt;</translation>
    </message>
    <message>
        <source>&lt;No Sound&gt;</source>
        <translation>&lt;Нет звука&gt;</translation>
    </message>
    <message>
        <source>&lt;Downloading sound...&gt;</source>
        <translation>&lt;Загружается звук...&gt;</translation>
    </message>
    <message>
        <source>&lt;Uploading sound...&gt;</source>
        <translation>&lt;Звук... Загружается на сервер&gt;</translation>
    </message>
</context>
<context>
    <name>QnNotificationToolTipWidget</name>
    <message>
        <source>Close</source>
        <translation>Закрыть</translation>
    </message>
    <message>
        <source>Right Click</source>
        <translation>Клик правой кнопкой</translation>
    </message>
</context>
<context>
    <name>QnNotificationsCollectionWidget</name>
    <message>
        <source>Browse Archive</source>
        <translation>Просмотр архива</translation>
    </message>
    <message>
        <source>Server Settings...</source>
        <translation>Настройки сервера...</translation>
    </message>
    <message>
        <source>Licenses...</source>
        <translation>Лицензии...</translation>
    </message>
    <message>
        <source>User Settings...</source>
        <translation>Настройки пользователя...</translation>
    </message>
    <message>
        <source>SMTP Settings...</source>
        <translation>Настройки SMTP...</translation>
    </message>
    <message>
        <source>Connect to server...</source>
        <translation>Подключиться к серверу...</translation>
    </message>
    <message>
        <source>Time Synchronization...</source>
        <translation>Синхронизация времени...</translation>
    </message>
    <message>
        <source>Server settings...</source>
        <translation>Настройки сервера...</translation>
    </message>
    <message>
        <source>Open Device</source>
        <translation>Открыть устройство</translation>
    </message>
    <message>
        <source>Open Camera</source>
        <translation>Открыть камеру</translation>
    </message>
    <message>
        <source>Device Settings...</source>
        <translation>Настройки устройства...</translation>
    </message>
    <message>
        <source>Camera Settings...</source>
        <translation>Настройки камеры...</translation>
    </message>
    <message>
        <source>Open Device Web Page...</source>
        <translation>Открыть веб страницу устройства...</translation>
    </message>
    <message>
        <source>Open Camera Web Page...</source>
        <translation>Открыть веб страницу камеры...</translation>
    </message>
    <message>
        <source>Alarm: %1</source>
        <translation type="unfinished"></translation>
    </message>
    <message>
        <source>Open in Alarm Layout</source>
<<<<<<< HEAD
        <translation type="unfinished"></translation>
    </message>
    <message>
        <source>Open I/O Module</source>
        <translation type="unfinished"></translation>
    </message>
    <message>
=======
        <translation type="unfinished"></translation>
    </message>
    <message>
        <source>Open I/O Module</source>
        <translation type="unfinished"></translation>
    </message>
    <message>
>>>>>>> 0ea934a7
        <source>I/O Module Settings...</source>
        <translation type="unfinished"></translation>
    </message>
    <message>
        <source>Open I/O Module Web Page...</source>
        <translation type="unfinished"></translation>
    </message>
</context>
<context>
    <name>QnPerformanceTest</name>
    <message>
        <source>Performance of this computer allows running %1 in configuration mode only.</source>
        <translation>Производительность данного компьютера позволяет запускать %1 только в режиме настройки.</translation>
    </message>
    <message>
        <source>For full-featured mode please use another computer.</source>
        <translation>Для полноценного режима используйте другой компьютер.</translation>
    </message>
    <message>
        <source>Warning!</source>
        <translation type="unfinished">Предупреждение!</translation>
    </message>
</context>
<context>
    <name>QnPreferencesDialog</name>
    <message>
        <source>Notifications</source>
        <translation>Уведомления</translation>
    </message>
    <message>
        <source>General</source>
        <translation>Общие</translation>
    </message>
    <message>
        <source>Look and Feel</source>
        <translation>Интерфейс</translation>
    </message>
    <message>
        <source>Screen Recording</source>
        <translation>Захват экрана</translation>
    </message>
    <message>
        <source>Some changes will take effect only after application restart. Do you want to restart the application now?</source>
        <translation>Некоторые изменения вступят в силу только после перезапуска приложения. Перезапустить сейчас?</translation>
    </message>
    <message>
        <source>Information</source>
        <translation>Информация</translation>
    </message>
    <message>
        <source>Settings file is read-only. Please contact your system administrator.</source>
        <translation>Файл настроек доступен только для чтения. Свяжитесь с вашим администратором.</translation>
    </message>
    <message>
        <source>All changes will be lost after program exit.</source>
        <translation>Все изменения будут потеряны после завершения работы.</translation>
    </message>
    <message>
        <source>Settings cannot be saved. Please contact your system administrator.</source>
        <translation>Невозможно сохранить настройки. Свяжитесь с вашим администратором.</translation>
    </message>
</context>
<context>
    <name>QnProgressDialog</name>
    <message>
        <source>Cancel</source>
        <translation>Отмена</translation>
    </message>
</context>
<context>
    <name>QnPtzManageDialog</name>
    <message>
        <source>Do not show again.</source>
        <translation>Больше не показывать.</translation>
    </message>
    <message>
        <source>This preset is used in some tours.</source>
        <translation>Данная предустановка используется в некоторых турах.</translation>
    </message>
    <message>
        <source>These tours will become invalid if you remove it.</source>
        <translation>Данный туры станут недоступны, если вы удалите её.</translation>
    </message>
    <message>
        <source>Please wait for the camera to go online.</source>
        <translation>Пожалуйста дождитесь включения камеры.</translation>
    </message>
    <message>
        <source>Could not get position from camera.</source>
        <translation>Невозможно получить положение камеры.</translation>
    </message>
    <message>
        <source>Could not set position for camera.</source>
        <translation>Невозможно задать положение камеры.</translation>
    </message>
    <message>
        <source>Remove Preset</source>
        <translation>Удалить позицию</translation>
    </message>
    <message>
        <source>PTZ configuration has not been saved.</source>
        <translation>Настройки PTZ не сохранены.</translation>
    </message>
    <message>
        <source>Changes have not been saved. Would you like to save them?</source>
        <translation>Изменения не сохранены. Сохранить?</translation>
    </message>
    <message>
<<<<<<< HEAD
        <source>An error has occurred while trying to get a current position from camera %1.</source>
        <translation type="unfinished"></translation>
    </message>
    <message>
        <source>An error has occurred while trying to set the current position for camera %1.</source>
        <translation type="unfinished"></translation>
    </message>
    <message>
        <source>Manage PTZ for %1...</source>
=======
        <source>An error has occurred while trying to set the current position for camera %1.</source>
        <translation type="unfinished"></translation>
    </message>
    <message>
        <source>Manage PTZ for %1...</source>
        <translation type="unfinished"></translation>
    </message>
    <message>
        <source>An error has occurred while trying to get the current position from camera %1.</source>
>>>>>>> 0ea934a7
        <translation type="unfinished"></translation>
    </message>
</context>
<context>
    <name>QnPtzManageModel</name>
    <message>
        <source>#</source>
        <translation>#</translation>
    </message>
    <message>
        <source>Name</source>
        <translation>Имя</translation>
    </message>
    <message>
        <source>Hotkey</source>
        <translation>Горячая клавиша</translation>
    </message>
    <message>
        <source>Home</source>
        <translation>Дом</translation>
    </message>
    <message>
        <source>Details</source>
        <translation>Детали</translation>
    </message>
    <message>
        <source>Tours</source>
        <translation>Маршруты</translation>
    </message>
    <message>
        <source>Positions</source>
        <translation>Позиции</translation>
    </message>
    <message numerus="yes">
        <source>Tour has %n identical positions</source>
        <translation>
            <numerusform>В маршруте обхода %n идентичная позиция</numerusform>
            <numerusform>В маршруте обхода %n идентичные позиции</numerusform>
            <numerusform>В маршруте обхода %n идентичных позиций</numerusform>
        </translation>
    </message>
    <message numerus="yes">
        <source>about %n minute(s)</source>
        <translation>
            <numerusform>Около %n минуты</numerusform>
            <numerusform>Около %n минут</numerusform>
            <numerusform>Около %n минут</numerusform>
        </translation>
    </message>
    <message>
        <source>Invalid tour</source>
        <translation>Некорректный маршрут обхода</translation>
    </message>
    <message>
        <source>None</source>
        <translation>Нет</translation>
    </message>
    <message numerus="yes">
        <source>This preset will be activated after %n minutes of inactivity</source>
        <translation>
            <numerusform>Будет активирована после %n минуту бездействия</numerusform>
            <numerusform>Будет активирована после %n минуты бездействия</numerusform>
            <numerusform>Будет активирована после %n минут бездействия</numerusform>
        </translation>
    </message>
    <message>
        <source>less than a minute</source>
        <translation>менее минуты</translation>
    </message>
    <message>
        <source>New Tour %1</source>
        <translation>Новый маршрут %1</translation>
    </message>
    <message>
        <source>Saved Position %1</source>
        <translation>Сохраненная позиция %1</translation>
    </message>
    <message>
        <source>Tour should contain at least 2 positions.</source>
        <translation>Маршрут обхода должен содержать хотя бы 2 позиции.</translation>
    </message>
    <message>
        <source>Tour Time: %1.</source>
        <translation>Время маршрута обхода: %1.</translation>
    </message>
</context>
<context>
    <name>QnPtzPresetDialog</name>
    <message>
        <source>Saved Position %1</source>
        <translation>Сохраненная позиция %1</translation>
    </message>
    <message>
        <source>None</source>
        <translation>Нет</translation>
    </message>
</context>
<context>
    <name>QnPtzPresetHotkeyItemDelegate</name>
    <message>
        <source>None</source>
        <translation>Нет</translation>
    </message>
    <message>
        <source>Change hotkey</source>
        <translation>Изменить горячую клавишу</translation>
    </message>
    <message>
        <source>Reassign</source>
        <translation>Переопределить</translation>
    </message>
    <message>
        <source>This hotkey is used by preset &quot;%1&quot;.</source>
        <translation>Горячая клавиша уже используется позицией &quot;%1&quot;.</translation>
    </message>
    <message>
        <source>This hotkey is used by tour &quot;%1&quot;.</source>
        <translation>Горячая клавиша уже используется маршрутом &quot;%1&quot;.</translation>
    </message>
</context>
<context>
    <name>QnPtzPresetsToursActionFactory</name>
    <message>
        <source>%1 (active)</source>
        <comment>Template for active PTZ preset</comment>
        <translation>%1 (активен)</translation>
    </message>
    <message>
        <source>%1 (active)</source>
        <comment>Template for active PTZ tour</comment>
        <translation>%1 (активен)</translation>
    </message>
</context>
<context>
    <name>QnPtzTourSpotsModel</name>
    <message>
        <source>Lowest</source>
        <translation>Самая низкая</translation>
    </message>
    <message>
        <source>Low</source>
        <translation>Низкая</translation>
    </message>
    <message>
        <source>Normal</source>
        <translation>Нормальная</translation>
    </message>
    <message>
        <source>High</source>
        <translation>Высокая</translation>
    </message>
    <message>
        <source>Highest</source>
        <translation>Самая высокая</translation>
    </message>
    <message>
        <source>Instant</source>
        <translation>Немедленно</translation>
    </message>
    <message numerus="yes">
        <source>%n seconds</source>
        <translation>
            <numerusform>%n сек</numerusform>
            <numerusform>%n сек</numerusform>
            <numerusform>%n сек</numerusform>
        </translation>
    </message>
    <message>
        <source>&lt;Invalid&gt;</source>
        <translation>&lt;Неверное знач&gt;</translation>
    </message>
    <message>
        <source>Position</source>
        <translation>Позиция</translation>
    </message>
    <message>
        <source>Stay Time</source>
        <translation>Время остановки</translation>
    </message>
    <message>
        <source>Speed</source>
        <translation>Скорость</translation>
    </message>
</context>
<context>
    <name>QnReconnectInfoDialog</name>
    <message>
        <source>Canceling...</source>
        <translation>Отмена...</translation>
    </message>
</context>
<context>
    <name>QnRecordingSettingsWidget</name>
    <message>
        <source>Screen %1 - %2x%3</source>
        <translation>Экран %1 - %2х%3</translation>
    </message>
    <message>
        <source>%1 (Primary)</source>
        <translation>%1 (Основной)</translation>
    </message>
    <message>
        <source>Select folder...</source>
        <translation>Выбрать каталог...</translation>
    </message>
</context>
<context>
    <name>QnRecordingStatisticsWidget</name>
    <message>
        <source>Copy Selection to Clipboard</source>
        <translation>Скопировать выделение в буфер обмена</translation>
    </message>
    <message>
        <source>Export Selection to File...</source>
        <translation>Экспорт выделения в файл...</translation>
    </message>
    <message>
        <source>Select All</source>
        <translation>Выбрать всё</translation>
    </message>
    <message>
        <source>Export selected events to file</source>
        <translation>Экспорт выбранных событий в файл</translation>
    </message>
</context>
<context>
    <name>QnRecordingStatsModel</name>
    <message numerus="yes">
        <source>%n years</source>
        <translation>
            <numerusform>%n год</numerusform>
            <numerusform>%n года</numerusform>
            <numerusform>%n лет</numerusform>
        </translation>
    </message>
    <message numerus="yes">
        <source>%n months</source>
        <translation>
            <numerusform>%n месяц</numerusform>
            <numerusform>%n месяца</numerusform>
            <numerusform>%n месяцев</numerusform>
        </translation>
    </message>
    <message numerus="yes">
        <source>%n days</source>
        <translation>
            <numerusform>%n день</numerusform>
            <numerusform>%n дня</numerusform>
            <numerusform>%n дней</numerusform>
        </translation>
    </message>
    <message numerus="yes">
        <source>%n hours</source>
        <translation>
            <numerusform>%n час</numerusform>
            <numerusform>%n часа</numerusform>
            <numerusform>%n часов</numerusform>
        </translation>
    </message>
    <message>
        <source>Average bitrate for the recorded period</source>
        <translation>Средний битрейт для записанного периода</translation>
    </message>
    <message>
        <source>Space</source>
        <translation>Доступно</translation>
    </message>
    <message>
        <source>Calendar Days</source>
        <translation>Дней</translation>
    </message>
    <message>
        <source>less than an hour</source>
        <translation>менее часа</translation>
    </message>
    <message>
        <source>%1 Mbps</source>
        <translation>%1 Мбит/с</translation>
    </message>
    <message>
        <source>%1 Tb</source>
        <translation>%1 ТБ</translation>
    </message>
    <message>
        <source>%1 Gb</source>
        <translation>%1 ГБ</translation>
    </message>
    <message>
        <source>empty</source>
        <translation>пусто</translation>
    </message>
    <message numerus="yes">
        <source>Total %n devices</source>
        <translation type="unfinished">
            <numerusform>Всего %n устройств</numerusform>
            <numerusform></numerusform>
            <numerusform></numerusform>
        </translation>
    </message>
    <message numerus="yes">
        <source>Total %n cameras</source>
        <translation type="unfinished">
            <numerusform>Всего %n камер</numerusform>
            <numerusform></numerusform>
            <numerusform></numerusform>
        </translation>
    </message>
    <message>
        <source>Devices with non-empty archive</source>
        <translation>Устройства с не пустым архивом</translation>
    </message>
    <message>
        <source>Cameras with non-empty archive</source>
        <translation>Камеры с не пустым архивом</translation>
    </message>
    <message>
        <source>Storage space occupied by devices</source>
        <translation>Пространство, занятое устройствами</translation>
    </message>
    <message>
        <source>Storage space occupied by cameras</source>
        <translation>Пространство, занятое камерами</translation>
    </message>
    <message>
        <source>Device</source>
        <translation>Устройство</translation>
    </message>
    <message>
        <source>Camera</source>
        <translation>Камера</translation>
    </message>
    <message>
        <source>&lt;Cameras from other servers and removed cameras&gt;</source>
        <translation type="unfinished"></translation>
    </message>
    <message numerus="yes">
        <source>Total %n I/O modules</source>
        <translation type="unfinished">
            <numerusform></numerusform>
            <numerusform></numerusform>
            <numerusform></numerusform>
        </translation>
    </message>
    <message>
        <source>Archived duration in calendar days since the first recording</source>
        <translation type="unfinished"></translation>
    </message>
</context>
<context>
    <name>QnRecordingStatusHelper</name>
    <message>
        <source>Not recording</source>
        <translation>Не записывается</translation>
    </message>
    <message>
        <source>Recording everything</source>
        <translation>Записывается постоянно</translation>
    </message>
    <message>
        <source>Recording motion only</source>
        <translation>Записывается только движение</translation>
    </message>
    <message>
        <source>Recording motion and low quality</source>
        <translation>Записывается движение и низкое качество</translation>
    </message>
    <message>
        <source>Continuous</source>
        <translation>Постоянная</translation>
    </message>
    <message>
        <source>Motion only</source>
        <translation>Только движение (ДД)</translation>
    </message>
    <message>
        <source>Motion + Lo-Res</source>
        <translation>ДД + низк. кач-во</translation>
    </message>
</context>
<context>
    <name>QnResourceBrowserWidget</name>
    <message>
        <source>Any Type</source>
        <translation>Любой</translation>
    </message>
    <message>
        <source>Video Files</source>
        <translation>Видеофайлы</translation>
    </message>
    <message>
        <source>Image Files</source>
        <translation>Файлы изображений</translation>
    </message>
    <message>
        <source>Live Devices</source>
        <translation>Устройства в режиме живого времени</translation>
    </message>
    <message>
        <source>Live Cameras</source>
        <translation>Камеры в режиме живого времени</translation>
    </message>
</context>
<context>
    <name>QnResourcePoolModelNode</name>
    <message>
        <source>Root</source>
        <translation>Корень</translation>
    </message>
    <message>
        <source>Local</source>
        <translation>Локальные</translation>
    </message>
    <message>
        <source>System</source>
        <translation>Система</translation>
    </message>
    <message>
        <source>Other Systems</source>
        <translation>Другие системы</translation>
    </message>
    <message>
        <source>Users</source>
        <translation>Пользователи</translation>
    </message>
</context>
<context>
    <name>QnResourceSelectionDialog</name>
    <message>
        <source>Select Users...</source>
        <translation>Выберите пользователей...</translation>
    </message>
    <message>
        <source>Select Resources...</source>
        <translation>Выберите ресурсы...</translation>
    </message>
    <message>
        <source>Select Devices...</source>
        <translation>Выберите устройства...</translation>
    </message>
    <message>
        <source>Select Cameras...</source>
        <translation>Выберите камеры...</translation>
    </message>
</context>
<context>
    <name>QnResourceWidget</name>
    <message>
        <source>Close</source>
        <translation>Закрыть</translation>
    </message>
    <message>
        <source>Information</source>
        <translation>Информация</translation>
    </message>
    <message>
        <source>Rotate</source>
        <translation>Повернуть</translation>
    </message>
</context>
<context>
    <name>QnRoutingManagementWidget</name>
    <message>
        <source>Enter URL</source>
        <translation>Введите URL</translation>
    </message>
    <message>
        <source>URL</source>
        <translation>URL</translation>
    </message>
    <message>
        <source>Error</source>
        <translation>Ошибка</translation>
    </message>
    <message>
        <source>You have entered an invalid URL.</source>
        <translation>Вы ввели некорректный URL.</translation>
    </message>
    <message>
        <source>Warning</source>
        <translation>Предупреждение</translation>
    </message>
    <message>
        <source>This URL is already in the address list.</source>
        <translation>Данный URL уже находится в списке адресов.</translation>
    </message>
</context>
<context>
    <name>QnScreenRecorder</name>
    <message>
        <source>Screen capturing subsystem is not initialized yet. Please try again later.</source>
        <translation>Подсистема захвата экрана еще не инициализирована. Пожалуйста, попытайтесь позже.</translation>
    </message>
</context>
<context>
    <name>QnSearchBookmarksDialogPrivate</name>
    <message>
        <source>Export bookmark...</source>
        <translation type="unfinished"></translation>
    </message>
    <message>
        <source>Search bookmarks by name, tag or description</source>
        <translation type="unfinished"></translation>
    </message>
    <message>
        <source>&lt;Any Device&gt;</source>
        <translation type="unfinished">&lt;Любое устройство&gt;</translation>
    </message>
    <message>
        <source>&lt;Any Camera&gt;</source>
        <translation type="unfinished">&lt;Любая камера&gt;</translation>
    </message>
    <message>
        <source>&lt;Any I/O Module&gt;</source>
        <translation type="unfinished"></translation>
    </message>
    <message>
        <source>&lt;All My Devices&gt;</source>
        <translation type="unfinished"></translation>
    </message>
    <message>
        <source>&lt;All My Cameras&gt;</source>
        <translation type="unfinished"></translation>
    </message>
    <message>
        <source>&lt;All My I/O Modules&gt;</source>
        <translation type="unfinished"></translation>
    </message>
    <message>
        <source>&lt;%n device(s)&gt;</source>
        <translation type="unfinished"></translation>
    </message>
    <message>
        <source>&lt;%n camera(s)&gt;</source>
        <translation type="unfinished"></translation>
    </message>
    <message>
        <source>&lt;%n I/O module(s)&gt;</source>
        <translation type="unfinished"></translation>
    </message>
</context>
<context>
    <name>QnSearchBookmarksModel</name>
    <message>
        <source>Name</source>
        <translation type="unfinished">Имя</translation>
    </message>
    <message>
        <source>Start time</source>
        <translation type="unfinished"></translation>
    </message>
    <message>
        <source>Length</source>
        <translation type="unfinished"></translation>
    </message>
    <message>
        <source>Tags</source>
        <translation type="unfinished"></translation>
    </message>
    <message>
        <source>Camera</source>
        <translation type="unfinished">Камера</translation>
    </message>
    <message>
        <source>&lt;Removed camera&gt;</source>
        <translation type="unfinished"></translation>
    </message>
</context>
<context>
    <name>QnSearchLineEdit</name>
    <message>
        <source>Search</source>
        <translation>Поиск</translation>
    </message>
</context>
<context>
    <name>QnServerAddressesModel</name>
    <message>
        <source>Address</source>
        <translation>Адрес</translation>
    </message>
    <message>
        <source>In Use</source>
        <translation>Используется</translation>
    </message>
</context>
<context>
    <name>QnServerResourceWidget</name>
    <message>
        <source>Show Log</source>
        <translation>Показать журнал</translation>
    </message>
    <message>
        <source>Check Issues</source>
        <translation>Найти проблемы</translation>
    </message>
    <message>
        <source>%1 (up %2)</source>
        <translation type="unfinished"></translation>
    </message>
</context>
<context>
    <name>QnServerSettingsDialog</name>
    <message>
        <source>Open Web Page...</source>
        <translation>Открыть веб страницу...</translation>
    </message>
    <message>
        <source>General</source>
        <translation>Общие</translation>
    </message>
    <message>
        <source>Storage Analytics</source>
        <translation>Анализ хранилища</translation>
    </message>
    <message>
        <source>Server Settings - %1 (readonly)</source>
        <translation>Настройки сервера - %1 (только для чтения)</translation>
    </message>
    <message>
        <source>Server Settings - %1</source>
        <translation>Настройки сервера - %1</translation>
    </message>
    <message>
        <source>Server Settings</source>
        <translation>Настройки сервера</translation>
    </message>
    <message>
        <source>Server not saved</source>
        <translation>Сервер не сохранён</translation>
    </message>
    <message>
        <source>Storage Management</source>
        <translation type="unfinished"></translation>
    </message>
    <message>
        <source>Apply changes to server %1?</source>
        <translation type="unfinished"></translation>
    </message>
</context>
<context>
    <name>QnServerSettingsWidget</name>
    <message>
        <source>At least two servers are required for this feature.</source>
        <translation>Для этого требуется как минимум 2 сервера.</translation>
    </message>
    <message>
        <source>Enable failover (server will take devices automatically from offline servers)</source>
        <translation>Включить резервирование (сервер автоматически перехватит устройства с отключенных серверов)</translation>
    </message>
    <message>
        <source>Enable failover (server will take cameras automatically from offline servers)</source>
        <translation>Включить резервирование (сервер автоматически перехватит камеры с отключенных серверов)</translation>
    </message>
    <message>
        <source>Max devices on this server:</source>
        <translation>Макс. устройств на сервер:</translation>
    </message>
    <message>
        <source>Max cameras on this server:</source>
        <translation>Макс. камер на сервер:</translation>
    </message>
    <message>
        <source>This server already has more than max devices</source>
        <translation>На данный сервер уже подключено больше максимального числа устройств</translation>
    </message>
    <message>
        <source>This server already has more than max cameras</source>
        <translation>На данный сервер уже подключено больше максимального числа камер</translation>
    </message>
    <message>
        <source>To avoid issues adjust max number of devices</source>
        <translation type="unfinished"></translation>
    </message>
    <message>
        <source>To avoid issues adjust max number of cameras</source>
        <translation type="unfinished"></translation>
    </message>
</context>
<context>
    <name>QnServerUpdatesModel</name>
    <message>
        <source>Server</source>
        <translation>Сервер</translation>
    </message>
    <message>
        <source>Status</source>
        <translation>Статус</translation>
    </message>
</context>
<context>
    <name>QnServerUpdatesWidget</name>
    <message>
        <source>Select Update File...</source>
        <translation>Выберите файл обновлений...</translation>
    </message>
    <message>
        <source>Update Files (*.zip)</source>
        <translation>Файлы обновлений (*.zip)</translation>
    </message>
    <message>
        <source>Release notes</source>
        <translation>Что нового</translation>
    </message>
    <message>
        <source>Get a specific build</source>
        <translation>Получить другую сборку</translation>
    </message>
    <message>
        <source>Get the latest version</source>
        <translation>Получить последнюю версию</translation>
    </message>
    <message>
        <source>Update from Internet...</source>
        <translation>Обновить через Интернет...</translation>
    </message>
    <message>
        <source>Update from local source...</source>
        <translation>Обновить из локального источника...</translation>
    </message>
    <message>
        <source>Update from Internet</source>
        <translation>Обновить через Интернет</translation>
    </message>
    <message>
        <source>Update from local source</source>
        <translation>Обновить из локального источника</translation>
    </message>
    <message>
        <source>Success</source>
        <translation>Успех</translation>
    </message>
    <message>
        <source>URL copied to clipboard.</source>
        <translation>URL скопирован в буфер обмена.</translation>
    </message>
    <message>
        <source>Information</source>
        <translation>Информация</translation>
    </message>
    <message>
        <source>Update is in process now.</source>
        <translation>Происходит обновление.</translation>
    </message>
    <message>
        <source>Error</source>
        <translation>Ошибка</translation>
    </message>
    <message>
        <source>Update has been successfully finished.</source>
        <translation>Обновление успешно завершено.</translation>
    </message>
    <message>
        <source>The client will be restarted to the updated version.</source>
        <translation>После перезапуска клиента будет запущена его обновленная версия.</translation>
    </message>
    <message>
        <source>Update has been cancelled.</source>
        <translation>Обновление было отменено.</translation>
    </message>
    <message>
        <source>Could not download updates.</source>
        <translation>Не удается скачать обновления.</translation>
    </message>
    <message>
        <source>No free space left on the disk.</source>
        <translation>Не достаточно свободного места на диске.</translation>
    </message>
    <message>
        <source>Could not push updates to servers.</source>
        <translation>Не возможно переместить обновления на сервера.</translation>
    </message>
    <message numerus="yes">
        <source>The problem is caused by %n servers:</source>
        <translation>
            <numerusform>Проблема вызвана %n сервером:</numerusform>
            <numerusform>Проблема вызвана %n серверами:</numerusform>
            <numerusform>Проблема вызвана %n серверами:</numerusform>
        </translation>
    </message>
    <message numerus="yes">
        <source>No free space left on %n servers:</source>
        <translation>
            <numerusform>Не осталось места на жестких дисках %n сервера:</numerusform>
            <numerusform>Не осталось места на жестких дисках %n серверов:</numerusform>
            <numerusform>Не осталось места на жестких дисках %n серверов:</numerusform>
        </translation>
    </message>
    <message numerus="yes">
        <source>%n servers are not responding:</source>
        <translation>
            <numerusform>%n сервер не отвечает:</numerusform>
            <numerusform>%n сервера не отвечает:</numerusform>
            <numerusform>%n серверов не отвечает:</numerusform>
        </translation>
    </message>
    <message numerus="yes">
        <source>%n servers have gone offline:</source>
        <translation>
            <numerusform>%n сервер вышел из сети:</numerusform>
            <numerusform>%n сервера вышло из сети:</numerusform>
            <numerusform>%n серверов вышло из сети:</numerusform>
        </translation>
    </message>
    <message>
        <source>Could not install an update to the client.</source>
        <translation>Не получается установить обновления на клиент.</translation>
    </message>
    <message>
        <source>Could not install updates on one or more servers.</source>
        <translation>Не получается установить обновления на один или более серверов.</translation>
    </message>
    <message>
        <source>Checking for updates...</source>
        <translation>Проверка обновлений...</translation>
    </message>
    <message>
        <source>Newer version found.</source>
        <translation>Обнаружена более новая версия.</translation>
    </message>
    <message>
        <source>You will have to update the client manually.</source>
        <translation>Вы придется обновить клиент вручную.</translation>
    </message>
    <message>
        <source>You will have to update the client manually using an installer.</source>
        <translation>Вы придется обновить клиент вручную, используя инсталлятор.</translation>
    </message>
    <message>
        <source>All components in your system are up to date.</source>
        <translation>Ваша система состоит из компонентов новейшей версии.</translation>
    </message>
    <message>
        <source>Cannot update from this file.</source>
        <translation>Невозможно обновиться из этого файла.</translation>
    </message>
    <message>
        <source>Checking for updates... %1%</source>
        <translation>Проверка обновлений... %1%</translation>
    </message>
    <message>
        <source>Downloading updates... %1%</source>
        <translation>Загрузка обновлений... %1%</translation>
    </message>
    <message>
        <source>Installing client update... %1%</source>
        <translation>Установка обновлений клиента... %1%</translation>
    </message>
    <message>
        <source>Installing updates to incompatible servers... %1%</source>
        <translation>Установка обновлений на несовместимые сервера... %1%</translation>
    </message>
    <message>
        <source>Pushing updates to servers... %1%</source>
        <translation>Отправка обновлений на сервера... %1%</translation>
    </message>
    <message>
        <source>Installing updates... %1%</source>
        <translation>Установка обновлений... %1%</translation>
    </message>
    <message>
        <source>Cannot cancel update at this state.</source>
        <translation>Невозможно отменить обновление на данном этапе.</translation>
    </message>
    <message>
        <source>Please wait until update is finished</source>
        <translation>Пожалуйста, дождитесь завершения обновления</translation>
    </message>
    <message>
        <source>Cannot restart the client.</source>
        <translation>Невозможно перезапустить клиент.</translation>
    </message>
    <message>
        <source>Please close the application and start it again using the shortcut in the start menu.</source>
        <translation>Пожалуйста, закройте приложение и запустите его, используя ярлык в меню Пуск.</translation>
    </message>
    <message>
        <source>Caution: Applying system updates at the end of the week is not recommended.</source>
        <translation>Внимание: Не рекомендуется обновлять систему в конце недели.</translation>
    </message>
    <message>
        <source>Latest Version:</source>
        <translation>Последняя версия:</translation>
    </message>
    <message>
        <source>Target Version:</source>
        <translation>Целевая весия:</translation>
    </message>
    <message>
        <source>Update Finished...100%</source>
        <translation>Обновление завершено... 100%</translation>
    </message>
    <message>
        <source>Please update the client manually.</source>
        <translation>Обновите клиента вручную.</translation>
    </message>
    <message>
        <source>Please update the client manually using an installation package.</source>
        <translation>Обновите клиента вручную, используя инсталлятор.</translation>
    </message>
    <message>
<<<<<<< HEAD
        <source>Update Cancelled</source>
        <translation>Обновление отменено</translation>
    </message>
    <message>
=======
>>>>>>> 0ea934a7
        <source>Update unsuccessful.</source>
        <translation>Обновление не удалось.</translation>
    </message>
    <message>
        <source>Another user has already started an update.</source>
        <translation>Кто-то уже запустил процесс обновления.</translation>
    </message>
    <message>
        <source>Internet Connectivity Problem</source>
        <translation>Проблема с подключением к Интернету</translation>
    </message>
    <message>
        <source>Unable to extract update file.</source>
        <translation>Невозможно распаковать файл обновления.</translation>
    </message>
    <message numerus="yes">
        <source>Authentication failed for %n servers:</source>
        <translation type="unfinished">
            <numerusform></numerusform>
            <numerusform></numerusform>
            <numerusform></numerusform>
        </translation>
    </message>
    <message>
        <source>Update Succeeded</source>
        <translation type="unfinished"></translation>
    </message>
    <message>
        <source>Unable to begin update. Downgrade to any previous release is prohibited.</source>
        <translation type="unfinished"></translation>
    </message>
    <message>
        <source>Launcher process was not found.</source>
        <translation type="unfinished"></translation>
    </message>
    <message>
        <source>No such build is available on update server.</source>
        <translation type="unfinished"></translation>
    </message>
    <message>
        <source>Unable to begin update. Updates for one or more servers were not found.</source>
        <translation type="unfinished"></translation>
    </message>
    <message>
        <source>Unable to begin update. Client update was not found.</source>
        <translation type="unfinished"></translation>
    </message>
<<<<<<< HEAD
=======
    <message>
        <source>Update cancelled</source>
        <translation type="unfinished"></translation>
    </message>
    <message>
        <source>Update is not needed.</source>
        <translation type="unfinished"></translation>
    </message>
    <message>
        <source>All servers are already updated.</source>
        <translation type="unfinished"></translation>
    </message>
>>>>>>> 0ea934a7
</context>
<context>
    <name>QnShowOnAlarmLayoutActionWidget</name>
    <message>
        <source>&lt;All Users&gt;</source>
        <translation type="unfinished"></translation>
    </message>
    <message numerus="yes">
        <source>%n User(s)</source>
        <translation type="unfinished">
            <numerusform>%n пользователь</numerusform>
            <numerusform>%n пользователя</numerusform>
            <numerusform>%n пользователей</numerusform>
        </translation>
    </message>
</context>
<context>
    <name>QnShowTextOverlayActionWidget</name>
    <message>
        <source>Html tags could be used within custom text:
&lt;h4&gt;Headers (h1-h6)&lt;/h4&gt;Also different &lt;font color=&quot;red&quot;&gt;colors&lt;/font&gt; and &lt;font size=&quot;18&quot;&gt;sizes&lt;/font&gt; could be applied. Text could be &lt;s&gt;stricken&lt;/s&gt;, &lt;u&gt;underlined&lt;/u&gt;, &lt;b&gt;bold&lt;/b&gt; or &lt;i&gt;italic&lt;/i&gt;</source>
        <comment>Do not translate tags (text between &apos;&lt;&apos; and &apos;&gt;&apos; symbols. Do not remove &apos;
&apos; sequence</comment>
        <translation type="unfinished"></translation>
    </message>
</context>
<context>
    <name>QnSignInfo</name>
    <message>
        <source>Analyzing: %1%</source>
        <translation>Анализ: %1%</translation>
    </message>
    <message>
        <source>Invalid watermark</source>
        <translation>Неверный водяной знак</translation>
    </message>
    <message>
        <source>Watermark Not Found</source>
        <translation>Водяной знак не найден</translation>
    </message>
    <message>
        <source>Watermark Matched</source>
        <translation>Корректный водяной знак</translation>
    </message>
</context>
<context>
    <name>QnSingleCameraSettingsWidget</name>
    <message>
        <source>FPS value is too high</source>
        <translation>Слишком высокий FPS</translation>
    </message>
    <message>
        <source>Current fps in schedule grid is %1. Fps was dropped down to maximum camera fps %2.</source>
        <translation>Текущее значение FPS в расписании %1. FPS снижено до максимального для камеры значения %2.</translation>
    </message>
    <message>
        <source>For software motion 2 fps is reserved for secondary stream. Current fps in schedule grid is %1. Fps was dropped down to %2.</source>
        <translation>Для программной детекции движения зарезервировано 2 FPS второго потока. Текущее FPS: %1. FPS снижено до %2.</translation>
    </message>
    <message>
        <source>Confirm motion regions reset</source>
        <translation>Подтвердите сброс регионов детектора движения</translation>
    </message>
    <message>
        <source>Are you sure you want to reset motion regions to the defaults?</source>
        <translation>Вы уверены, что хотите сбросить зоны детекции движения в состояние по-умолчанию?</translation>
    </message>
    <message>
        <source>This action CANNOT be undone!</source>
        <translation>Это действие не может быть отменено!</translation>
    </message>
    <message>
        <source>Hardware (camera built-in)</source>
        <translation>Аппаратный (встроенный в камеру)</translation>
    </message>
    <message>
        <source>Do Not Record Motion</source>
        <translation>Не записывать движение</translation>
    </message>
    <message>
        <source>Device Settings</source>
        <translation>Настройки устройства</translation>
    </message>
    <message>
        <source>Camera Settings</source>
        <translation>Настройки камеры</translation>
    </message>
    <message>
        <source>I/O Module Settings</source>
        <translation type="unfinished"></translation>
    </message>
    <message>
        <source>Invalid Schedule</source>
        <translation type="unfinished">Неправильное расписание</translation>
    </message>
    <message>
        <source>Second stream is disabled on this camera. Motion + LQ option has no effect. Press &quot;Yes&quot; to change recording type to &quot;Always&quot; or &quot;No&quot; to re-enable second stream.</source>
        <translation type="unfinished"></translation>
    </message>
</context>
<context>
    <name>QnSmtpAdvancedSettingsWidget</name>
    <message>
        <source>Auto</source>
        <translation type="unfinished">Авто</translation>
    </message>
    <message>
        <source>E-Mail is not valid</source>
        <translation type="unfinished">Некорректный e-mail</translation>
    </message>
</context>
<context>
    <name>QnSmtpSimpleSettingsWidget</name>
    <message>
        <source>E-Mail is not valid</source>
        <translation type="unfinished">Некорректный e-mail</translation>
    </message>
    <message>
        <source>No preset found. Use &apos;Advanced&apos; option.</source>
        <translation type="unfinished">Шаблон не найден. Воспользуйтесь дополнительными настройками.</translation>
    </message>
</context>
<context>
    <name>QnSmtpTestConnectionWidget</name>
    <message>
        <source>Timed Out</source>
        <translation type="unfinished">Время ожидания истекло</translation>
    </message>
    <message>
        <source>Invalid data</source>
        <translation type="unfinished">Некорректные данные</translation>
    </message>
    <message>
        <source>Network Error</source>
        <translation type="unfinished">Сетевая ошибка</translation>
    </message>
    <message>
        <source>TLS</source>
        <translation type="unfinished">TLS</translation>
    </message>
    <message>
        <source>SSL</source>
        <translation type="unfinished">SSL</translation>
    </message>
    <message>
        <source>Unsecured</source>
        <translation type="unfinished">Незащищенное</translation>
    </message>
    <message>
        <source>In Progress...</source>
        <translation type="unfinished">Выполняется...</translation>
    </message>
    <message>
        <source>Failed</source>
        <translation type="unfinished">Ошибка</translation>
    </message>
    <message>
        <source>Success</source>
        <translation type="unfinished"></translation>
    </message>
    <message>
        <source>Could not perform a test. None of your servers are connected to the Internet.</source>
        <translation type="unfinished"></translation>
    </message>
    <message>
        <source>The provided parameters are not valid. Could not perform a test.</source>
        <translation type="unfinished"></translation>
    </message>
</context>
<context>
    <name>QnSpeedSlider</name>
    <message>
        <source>%1x</source>
        <translation>%1х</translation>
    </message>
    <message>
        <source>Paused</source>
        <translation>Приостановлено</translation>
    </message>
</context>
<context>
    <name>QnStatusOverlayWidget</name>
    <message>
        <source>NO DATA</source>
        <translation>НЕТ ДАННЫХ</translation>
    </message>
    <message>
        <source>NO SIGNAL</source>
        <translation>НЕТ СИГНАЛА</translation>
    </message>
    <message>
        <source>Unauthorized</source>
        <translation>Не авторизован</translation>
    </message>
    <message>
        <source>Activate Video Wall license to remove this message</source>
        <translation>Активируйти лицензию на видеостену для удаления данной надписи</translation>
    </message>
    <message>
        <source>Loading...</source>
        <translation>Загрузка...</translation>
    </message>
    <message>
        <source>Activate analog license to remove this message</source>
        <translation>Активируйте аналогувую лицензию, чтобы убрать это сообщение</translation>
    </message>
    <message>
        <source>No video stream</source>
        <translation>Нет видео потока</translation>
    </message>
    <message>
        <source>Diagnostics...</source>
        <translation>Диагностика...</translation>
    </message>
    <message>
        <source>Enable</source>
        <translation>Включить</translation>
    </message>
    <message>
        <source>Activate license...</source>
        <translation>Активировать лицензию...</translation>
    </message>
    <message>
        <source>Module is disabled</source>
        <translation>Модуль отключён</translation>
    </message>
    <message>
        <source>Server Offline</source>
        <translation>Сервер не в сети</translation>
    </message>
    <message>
        <source>Please check authentication information in device settings</source>
        <translation>Проверьте имя пользователя и пароль в настройках устройства</translation>
    </message>
    <message>
        <source>Please check authentication information in camera settings</source>
        <translation>Проверьте имя пользователя и пароль в настройках камеры</translation>
    </message>
    <message>
        <source>Please check authentication information in I/O module settings</source>
        <translation type="unfinished"></translation>
    </message>
</context>
<context>
    <name>QnStorageConfigWidget</name>
    <message>
        <source>You are about to launch the archive re-synchronization routine.</source>
        <translation type="unfinished">Вы собираетесь запустить ресинхронизацию архива.</translation>
    </message>
    <message>
        <source>ATTENTION! Your hard disk usage will be increased during re-synchronization process! Depending on the total size of archive it can take several hours.</source>
        <translation type="unfinished">ВНИМАНИЕ! Использование жесткого диска возрастёт в процессе ресинхронизации! В зависимости от общего объёма архива, процесс может занять несколько часов.</translation>
    </message>
    <message>
        <source>Are you sure you want to continue?</source>
        <translation type="unfinished">Вы уверены, что хотите продолжить?</translation>
    </message>
    <message>
        <source>Backup is already in progress.</source>
        <translation type="unfinished"></translation>
    </message>
    <message>
        <source>Select at least one backup storage.</source>
        <translation type="unfinished"></translation>
    </message>
    <message>
        <source>Apply changes before starting backup.</source>
        <translation type="unfinished"></translation>
    </message>
    <message>
        <source>(%1 before now)</source>
        <translation type="unfinished"></translation>
    </message>
    <message>
        <source>Backup was never started.</source>
        <translation type="unfinished"></translation>
    </message>
    <message>
        <source>Finished</source>
        <translation type="unfinished">Завершено</translation>
    </message>
    <message>
        <source>Rebuilding archive index is completed.</source>
        <translation type="unfinished">Восстановление архива завершено.</translation>
    </message>
    <message>
        <source>By Schedule</source>
        <translation type="unfinished"></translation>
    </message>
    <message>
        <source>On Demand</source>
        <translation type="unfinished"></translation>
    </message>
    <message>
        <source>Backup Schedule is invalid.</source>
        <translation type="unfinished"></translation>
    </message>
    <message>
        <source>No devices selected</source>
        <translation type="unfinished"></translation>
    </message>
    <message>
        <source>No cameras selected</source>
        <translation type="unfinished"></translation>
    </message>
    <message>
        <source>Real-Time</source>
        <translation type="unfinished"></translation>
    </message>
    <message>
        <source>Low-Res Streams</source>
        <comment>Cameras Backup</comment>
        <translation type="unfinished"></translation>
    </message>
    <message>
        <source>Hi-Res Streams</source>
        <comment>Cameras Backup</comment>
        <translation type="unfinished"></translation>
    </message>
    <message>
        <source>All streams</source>
        <comment>Cameras Backup</comment>
        <translation type="unfinished"></translation>
    </message>
    <message>
        <source>Warning!</source>
        <translation type="unfinished">Предупреждение!</translation>
    </message>
    <message>
        <source>This process is only necessary if your archive folders have been moved, renamed or replaced. You can cancel rebuild operation at any moment without data loss.</source>
        <translation type="unfinished"></translation>
    </message>
    <message>
        <source>Select at least one device to start backup.</source>
<<<<<<< HEAD
        <translation type="unfinished"></translation>
    </message>
    <message>
        <source>Select at least one camera to start backup.</source>
        <translation type="unfinished"></translation>
    </message>
    <message>
        <source>Cannot start backup while archive index rebuild is in progress.</source>
        <translation type="unfinished"></translation>
    </message>
    <message>
        <source>Notice: Only further recording will be backed up. Backup process will ignore existing footage.</source>
        <translation type="unfinished"></translation>
    </message>
    <message>
        <source>%n Camera(s)</source>
        <translation type="unfinished"></translation>
    </message>
    <message>
=======
        <translation type="unfinished"></translation>
    </message>
    <message>
        <source>Select at least one camera to start backup.</source>
        <translation type="unfinished"></translation>
    </message>
    <message>
        <source>Cannot start backup while archive index rebuild is in progress.</source>
        <translation type="unfinished"></translation>
    </message>
    <message>
        <source>Notice: Only further recording will be backed up. Backup process will ignore existing footage.</source>
        <translation type="unfinished"></translation>
    </message>
    <message>
        <source>%n Camera(s)</source>
        <translation type="unfinished"></translation>
    </message>
    <message>
>>>>>>> 0ea934a7
        <source>%n Device(s)</source>
        <translation type="unfinished"></translation>
    </message>
    <message>
        <source>Backup is finished</source>
        <translation type="unfinished"></translation>
    </message>
    <message>
        <source>In Real-Time mode all data is backed up continuously.</source>
        <translation type="unfinished"></translation>
    </message>
    <message>
        <source>Archive backup is completed up to: %1.</source>
        <translation type="unfinished"></translation>
    </message>
</context>
<context>
    <name>QnStorageListModel</name>
    <message>
        <source>Invalid storage</source>
        <translation type="unfinished"></translation>
    </message>
    <message>
        <source>%1 Gb</source>
        <translation type="unfinished">%1 ГБ</translation>
    </message>
    <message>
        <source>Remove</source>
        <translation type="unfinished"></translation>
    </message>
    <message>
        <source>Use as backup storage</source>
        <translation type="unfinished"></translation>
    </message>
    <message>
        <source>Inaccessible</source>
        <translation type="unfinished"></translation>
    </message>
    <message>
        <source>Use as main storage</source>
        <translation type="unfinished"></translation>
    </message>
    <message>
        <source>%1 (Checking...)</source>
        <translation type="unfinished"></translation>
    </message>
    <message>
        <source>%1 (Scanning... %2%)</source>
        <translation type="unfinished"></translation>
    </message>
    <message>
        <source>%1 (Rebuilding... %2%)</source>
        <translation type="unfinished"></translation>
    </message>
    <message>
        <source>Loading...</source>
        <translation type="unfinished">Загрузка...</translation>
    </message>
</context>
<context>
    <name>QnStorageRebuildWidget</name>
    <message>
        <source>Fast Archive Scan - %p%</source>
        <comment>%p is a placeholder for percent value, must be kept.</comment>
        <translation type="unfinished"></translation>
    </message>
    <message>
        <source>Rebuilding Archive Index - %p%</source>
        <comment>%p is a placeholder for percent value, must be kept.</comment>
        <translation type="unfinished"></translation>
    </message>
</context>
<context>
    <name>QnStorageSpaceSlider</name>
    <message>
        <source>%1%</source>
        <translation>%1%</translation>
    </message>
</context>
<context>
    <name>QnStorageUrlDialog</name>
    <message>
        <source>Invalid Storage</source>
        <translation>Ошибка хранилища</translation>
    </message>
    <message>
        <source>\\&lt;Computer Name&gt;\&lt;Folder&gt;</source>
        <translation>\\&lt;Имя компьютера&gt;\&lt;Папка&gt;</translation>
    </message>
    <message>
        <source>Network Shared Resource</source>
        <translation>Общий ресурс сети Windows</translation>
    </message>
    <message>
        <source>System has other server(s) using the same network storage path. Recording data by multiple servers to exactly same place is not recommended.</source>
        <translation>В системе есть сервер(а), использующие то же сетевое хранилище и папку на нём. Запись с нескольких серверов в одну и ту же папку не рекомендуется.</translation>
    </message>
    <message>
        <source>Add storage</source>
        <translation>Добавить хранилище</translation>
    </message>
    <message>
        <source>Provided storage path does not point to a valid external storage location.</source>
        <translation>Введённый путь не указывает на корректное внешнее хранилище.</translation>
    </message>
    <message>
        <source>Warning!</source>
        <translation type="unfinished">Предупреждение!</translation>
    </message>
</context>
<context>
    <name>QnSystemAdministrationDialog</name>
    <message>
        <source>General</source>
        <translation>Общие</translation>
    </message>
    <message>
        <source>Licenses</source>
        <translation>Лицензии</translation>
    </message>
    <message>
        <source>Email</source>
        <translation>Почта</translation>
    </message>
    <message>
        <source>Updates</source>
        <translation>Обновления</translation>
    </message>
    <message>
        <source>Routing Management</source>
        <translation>Управление машрутизацией</translation>
    </message>
    <message>
        <source>Time Synchronization</source>
        <translation>Синхронизация времени</translation>
    </message>
    <message>
        <source>Users</source>
        <translation>Пользователи</translation>
    </message>
</context>
<context>
    <name>QnSystemHealthStringsHelper</name>
    <message>
        <source>Email address is not set</source>
        <translation type="unfinished"></translation>
    </message>
    <message>
        <source>No licenses</source>
        <translation type="unfinished"></translation>
    </message>
    <message>
        <source>Email server is not set</source>
        <translation type="unfinished"></translation>
    </message>
    <message>
        <source>Some users have not set their email addresses</source>
        <translation type="unfinished"></translation>
    </message>
    <message>
        <source>Connection to server lost</source>
        <translation type="unfinished"></translation>
    </message>
    <message>
        <source>Select server for others to synchronize time with</source>
        <translation type="unfinished"></translation>
    </message>
    <message>
        <source>System is in safe mode</source>
        <translation type="unfinished">Система находится в безопасном режиме</translation>
    </message>
    <message>
        <source>Error while sending email</source>
        <translation type="unfinished"></translation>
    </message>
    <message>
        <source>Storage is full</source>
        <translation type="unfinished"></translation>
    </message>
    <message>
        <source>Storage is not configured</source>
        <translation type="unfinished"></translation>
    </message>
    <message>
        <source>Rebuilding archive index is completed</source>
        <translation type="unfinished"></translation>
    </message>
    <message>
        <source>Rebuilding archive index is canceled by user</source>
        <translation type="unfinished"></translation>
    </message>
    <message>
        <source>Email address is not set for user %1</source>
        <translation type="unfinished"></translation>
    </message>
    <message>
        <source>Email address is not set.</source>
        <translation type="unfinished"></translation>
    </message>
    <message>
        <source>You cannot receive system notifications via email.</source>
        <translation type="unfinished"></translation>
    </message>
    <message>
        <source>Email server is not set.</source>
        <translation type="unfinished"></translation>
    </message>
    <message>
        <source>Some users have not set their email addresses.</source>
        <translation type="unfinished"></translation>
    </message>
    <message>
        <source>They cannot receive system notifications via email.</source>
        <translation type="unfinished"></translation>
    </message>
    <message>
        <source>Server times are not synchronized and a common time could not be detected automatically.</source>
        <translation type="unfinished"></translation>
    </message>
    <message>
        <source>The system is running in safe mode.</source>
        <translation type="unfinished"></translation>
    </message>
    <message>
        <source>Any configuration changes except license activation are impossible.</source>
        <translation type="unfinished"></translation>
    </message>
    <message>
        <source>You have no licenses.</source>
        <translation type="unfinished"></translation>
    </message>
    <message>
        <source>You cannot record video from cameras.</source>
        <translation type="unfinished"></translation>
    </message>
    <message>
        <source>Rebuilding archive index is completed on the following Server:</source>
        <translation type="unfinished"></translation>
    </message>
    <message>
        <source>Rebuilding archive index is canceled by user on the following Server:</source>
        <translation type="unfinished"></translation>
    </message>
    <message>
        <source>Storage is full on the following Server:</source>
        <translation type="unfinished"></translation>
    </message>
    <message>
        <source>Storage is not configured on the following Server:</source>
        <translation type="unfinished"></translation>
    </message>
</context>
<context>
    <name>QnSystemSettingsWidget</name>
    <message>
        <source>Enable devices and servers auto discovery</source>
        <translation>Включить автообнаружение устройств и серверов</translation>
    </message>
    <message>
        <source>Enable cameras and servers auto discovery</source>
        <translation>Включить автообнаружение камер и серверов</translation>
    </message>
    <message>
        <source>Allow system to optimize devices settings</source>
        <translation>Разрешить системе оптимизировать настройки устройств</translation>
    </message>
    <message>
        <source>Allow system to optimize cameras settings</source>
        <translation>Разрешить системе оптимизировать настройки камер</translation>
    </message>
</context>
<context>
    <name>QnTimeServerSelectionModel</name>
    <message>
        <source>Server</source>
        <translation>Сервер</translation>
    </message>
    <message>
        <source>Server Time</source>
        <translation>Время сервера</translation>
    </message>
    <message>
        <source>Offset</source>
        <translation>Разница</translation>
    </message>
    <message>
        <source>Synchronizing...</source>
        <translation>Синхронизация...</translation>
    </message>
</context>
<context>
    <name>QnTimeServerSelectionWidget</name>
    <message>
        <source>Time is taken from the Internet.</source>
        <translation>Время интернета.</translation>
    </message>
    <message>
        <source>Time is taken from %1.</source>
        <translation>Время %1.</translation>
    </message>
</context>
<context>
    <name>QnTimeSlider</name>
    <message>
        <source>NO THUMBNAILS AVAILABLE</source>
        <translation>НЕТ МИНИАТЮР</translation>
    </message>
    <message>
        <source>auto</source>
        <comment>AM/PM usage based on user&apos;s system locale.</comment>
        <extracomment>Translate this into &apos;none&apos; or &apos;forced&apos; if you want to switch off automatic detection of Do not translate this string unless you know what you&apos;re doing.</extracomment>
        <translation>auto</translation>
    </message>
    <message>
        <source>ms</source>
        <comment>Suffix for displaying milliseconds on timeline.</comment>
        <extracomment>Do not translate this string unless you know what you&apos;re doing.</extracomment>
        <translation>ms</translation>
    </message>
    <message>
        <source>s</source>
        <comment>Suffix for displaying seconds on timeline.</comment>
        <extracomment>Do not translate this string unless you know what you&apos;re doing.</extracomment>
        <translation>s</translation>
    </message>
    <message>
        <source>m</source>
        <comment>Suffix for displaying minutes on timeline.</comment>
        <extracomment>Do not translate this string unless you know what you&apos;re doing.</extracomment>
        <translation>m</translation>
    </message>
    <message>
        <source>h</source>
        <comment>Suffix for displaying hours on timeline.</comment>
        <extracomment>Do not translate this string unless you know what you&apos;re doing.</extracomment>
        <translation>h</translation>
    </message>
    <message>
        <source>d</source>
        <comment>Suffix for displaying days on timeline.</comment>
        <extracomment>Do not translate this string unless you know what you&apos;re doing.</extracomment>
        <translation>d</translation>
    </message>
    <message>
        <source>M</source>
        <comment>Suffix for displaying months on timeline.</comment>
        <extracomment>Do not translate this string unless you know what you&apos;re doing.</extracomment>
        <translation>M</translation>
    </message>
    <message>
        <source>y</source>
        <comment>Suffix for displaying years on timeline.</comment>
        <extracomment>Do not translate this string unless you know what you&apos;re doing.</extracomment>
        <translation>y</translation>
    </message>
    <message>
        <source>dd MMMM</source>
        <comment>Format for displaying days on timeline.</comment>
        <extracomment>Do not translate this string unless you know what you&apos;re doing.</extracomment>
        <translation>dd MMMM</translation>
    </message>
    <message>
        <source>MMMM</source>
        <comment>Format for displaying months on timeline.</comment>
        <extracomment>Do not translate this string unless you know what you&apos;re doing.</extracomment>
        <translation>MMMM</translation>
    </message>
    <message>
        <source>yyyy</source>
        <comment>Format for displaying years on timeline</comment>
        <extracomment>Do not translate this string unless you know what you&apos;re doing.</extracomment>
        <translation>yyyy</translation>
    </message>
    <message>
        <source>dd MMMM yyyy hh:mm</source>
        <comment>Format for displaying minute caption in timeline&apos;s header, without am/pm indicator.</comment>
        <extracomment>Do not translate this string unless you know what you&apos;re doing.</extracomment>
        <translation>dd MMMM yyyy hh:mm</translation>
    </message>
    <message>
        <source>dd MMMM yyyy hh:mm ap</source>
        <comment>Format for displaying minute caption in timeline&apos;s header, with am/pm indicator.</comment>
        <extracomment>Do not translate this string unless you know what you&apos;re doing.</extracomment>
        <translation>dd MMMM yyyy hh:mm ap</translation>
    </message>
    <message>
        <source>dd MMMM yyyy hh:mm</source>
        <comment>Format for displaying hour caption in timeline&apos;s header, without am/pm indicator.</comment>
        <extracomment>Do not translate this string unless you know what you&apos;re doing.</extracomment>
        <translation>dd MMMM yyyy hh:mm</translation>
    </message>
    <message>
        <source>dd MMMM yyyy h ap</source>
        <comment>Format for displaying hour caption in timeline&apos;s header, with am/pm indicator.</comment>
        <extracomment>Do not translate this string unless you know what you&apos;re doing.</extracomment>
        <translation>dd MMMM yyyy h ap</translation>
    </message>
    <message>
        <source>dd MMMM yyyy</source>
        <comment>Format for displaying day caption in timeline&apos;s header.</comment>
        <extracomment>Do not translate this string unless you know what you&apos;re doing.</extracomment>
        <translation>dd MMMM yyyy</translation>
    </message>
    <message>
        <source>MMMM yyyy</source>
        <comment>Format for displaying month caption in timeline&apos;s header.</comment>
        <extracomment>Do not translate this string unless you know what you&apos;re doing.</extracomment>
        <translation>MMMM yyyy</translation>
    </message>
    <message>
        <source>yyyy</source>
        <comment>Format for displaying year caption in timeline&apos;s header</comment>
        <extracomment>Do not translate this string unless you know what you&apos;re doing.</extracomment>
        <translation>yyyy</translation>
    </message>
</context>
<context>
    <name>QnTwoStepFileDialog</name>
    <message>
        <source>Select folder...</source>
        <translation>Выбрать каталог...</translation>
    </message>
    <message>
        <source>Select file...</source>
        <translation>Выбрать файл...</translation>
    </message>
</context>
<context>
    <name>QnUpdateStatusItemDelegate</name>
    <message>
        <source>%1%</source>
        <translation>%1%</translation>
    </message>
</context>
<context>
    <name>QnUserEmailPolicy</name>
    <message>
        <source>Select at least one user</source>
        <translation>Выберите хотя бы одного пользователя</translation>
    </message>
    <message>
        <source>User %1 has invalid email address</source>
        <translation>У пользователя %1 неправильный E-Mail</translation>
    </message>
    <message numerus="yes">
        <source>%n of %1 users have invalid email address</source>
        <translation>
            <numerusform>У %n из %1 пользователя некорректный email адрес</numerusform>
            <numerusform>У %n из %1 пользователей некорректные email адреса</numerusform>
            <numerusform>У %n мз %1 пользователей некорректные email адреса</numerusform>
        </translation>
    </message>
    <message>
        <source>Invalid email address %1</source>
        <translation>Некорректный адрес %1</translation>
    </message>
    <message numerus="yes">
        <source>%n of %1 additional email addresses are invalid</source>
        <translation>
            <numerusform>%n из %1 дополнительных адресов некорректен</numerusform>
            <numerusform>%n из %1 дополнительных адресов некорректны</numerusform>
            <numerusform>%n из %1 дополнительных адресов некорректны</numerusform>
        </translation>
    </message>
    <message>
        <source>Send email to %1</source>
        <translation>Отправить письмо %1</translation>
    </message>
    <message numerus="yes">
        <source>%n User(s)</source>
        <translation>
            <numerusform>%n пользователь</numerusform>
            <numerusform>%n пользователя</numerusform>
            <numerusform>%n пользователей</numerusform>
        </translation>
    </message>
    <message numerus="yes">
        <source>%1, %n additional</source>
        <translation>
            <numerusform>пользователей: %1 , дополнительных: %n </numerusform>
            <numerusform>пользователей: %1 , дополнительных: %n </numerusform>
            <numerusform>пользователей: %1 , дополнительных: %n </numerusform>
        </translation>
    </message>
</context>
<context>
    <name>QnUserListModel</name>
    <message>
        <source>LDAP user</source>
        <translation>Пользователь LDAP</translation>
    </message>
    <message>
        <source>Normal user</source>
        <translation>Обычный пользователь</translation>
    </message>
    <message>
        <source>Enabled</source>
        <translation>Активирован</translation>
    </message>
    <message>
        <source>Disabled</source>
        <translation>Деактивирован</translation>
    </message>
    <message>
        <source>Edit user</source>
        <translation>Редактировать пользователя</translation>
    </message>
    <message>
        <source>Name</source>
        <translation>Имя</translation>
    </message>
    <message>
        <source>Permissions</source>
        <translation>Разрешения</translation>
    </message>
    <message>
        <source>LDAP</source>
        <translation>LDAP</translation>
    </message>
</context>
<context>
    <name>QnUserListModelPrivate</name>
    <message>
        <source>Owner</source>
        <translation>Владелец</translation>
    </message>
    <message>
        <source>Administrator</source>
        <translation>Администратор</translation>
    </message>
    <message>
        <source>View live video</source>
        <translation>Просмотр живого видео</translation>
    </message>
    <message>
        <source>Use PTZ controls</source>
        <translation>Использование PTZ</translation>
    </message>
    <message>
        <source>View video archives</source>
        <translation>Просмотр архива</translation>
    </message>
    <message>
        <source>Export video</source>
        <translation>Экспорт видео</translation>
    </message>
    <message>
        <source>Edit Video Walls</source>
        <translation>Работа с видеостенами</translation>
    </message>
    <message>
        <source>Adjust device settings</source>
        <translation>Настройка камер</translation>
    </message>
    <message>
        <source>Adjust camera settings</source>
        <translation>Настройка устройств</translation>
    </message>
</context>
<context>
    <name>QnUserSettingsDialog</name>
    <message>
        <source>Viewer</source>
        <translation>Видео с камер и архив</translation>
    </message>
    <message>
        <source>Administrator</source>
        <translation>Администратор</translation>
    </message>
    <message>
        <source>New Password</source>
        <translation>Новый пароль</translation>
    </message>
    <message>
        <source>Password</source>
        <translation>Пароль</translation>
    </message>
    <message>
        <source>Login cannot be empty.</source>
        <translation>Логин должен быть задан.</translation>
    </message>
    <message>
        <source>User with specified login already exists.</source>
        <translation>Пользователь с таким логином уже существует.</translation>
    </message>
    <message>
        <source>Invalid current password.</source>
        <translation>Текущий пароль неверен.</translation>
    </message>
    <message>
        <source>Password cannot be empty.</source>
        <translation>Пароль должен быть задан.</translation>
    </message>
    <message>
        <source>Passwords do not match.</source>
        <translation>Введённые пароли не совпадают.</translation>
    </message>
    <message>
        <source>Choose access rights.</source>
        <translation>Выберите права доступа.</translation>
    </message>
    <message>
        <source>Invalid email address.</source>
        <translation>Неверный e-mail.</translation>
    </message>
    <message>
        <source>Owner</source>
        <translation>Владелец</translation>
    </message>
    <message>
        <source>Advanced Viewer</source>
        <translation>Просмотр и настройка</translation>
    </message>
    <message>
        <source>Live Viewer</source>
        <translation>Только видео с камер</translation>
    </message>
    <message>
        <source>Custom...</source>
        <translation>Настраиваемый...</translation>
    </message>
    <message>
        <source>Can use PTZ controls</source>
        <translation>Может пользоваться PTZ</translation>
    </message>
    <message>
        <source>Can view video archives</source>
        <translation>Может просматривать архив</translation>
    </message>
    <message>
        <source>Can export video</source>
        <translation>Может экспортировать видео</translation>
    </message>
    <message>
        <source>Can edit Video Walls</source>
        <translation>Может редактировать видеостены</translation>
    </message>
    <message>
        <source>To modify your password, please enter existing one.</source>
        <translation>Для изменения вашего пароля, введите текущий пароль.</translation>
    </message>
    <message>
        <source>User has been renamed. Password must be updated.</source>
        <translation>Имя пользоавтеля изменено. Пароль должен быть обновлён.</translation>
    </message>
    <message>
        <source>Can adjust devices settings</source>
        <translation>Может настраивать устройства</translation>
    </message>
    <message>
        <source>Can adjust cameras settings</source>
        <translation>Может настраивать камеры</translation>
    </message>
</context>
<context>
    <name>QnVideowallItemWidget</name>
    <message>
        <source>Information</source>
        <translation>Информация</translation>
    </message>
</context>
<context>
    <name>QnVideowallManageWidgetPrivate</name>
    <message>
        <source>Desktop %1</source>
        <translation>Рабочий стол %1</translation>
    </message>
    <message>
        <source>Screen</source>
        <translation>Экран</translation>
    </message>
    <message>
        <source>Screen %1</source>
        <translation>Экран %1</translation>
    </message>
    <message>
        <source>New Item</source>
        <translation>Новый элемент</translation>
    </message>
    <message>
        <source>Delete Screen</source>
        <translation>Удалить экран</translation>
    </message>
    <message>
        <source>Are you sure you want to delete %1?</source>
        <translation>Вы уверены, что хотите удалить %1?</translation>
    </message>
</context>
<context>
    <name>QnVideowallScreenWidget</name>
    <message>
        <source>Pc %1</source>
        <translation>PC %1</translation>
    </message>
    <message numerus="yes">
        <source>Pc %1 - Screens %2</source>
        <translation>
            <numerusform>PC %1 -  экран %2</numerusform>
            <numerusform>PC %1 - экраны %2</numerusform>
            <numerusform>PC %1 - экраны %2</numerusform>
        </translation>
    </message>
</context>
<context>
    <name>QnVolumeSlider</name>
    <message>
        <source>Muted</source>
        <translation>Беззвучный</translation>
    </message>
    <message>
        <source>%1%</source>
        <translation>%1%</translation>
    </message>
</context>
<context>
    <name>QnWorkbenchActionHandler</name>
    <message>
        <source>Error</source>
        <translation>Ошибка</translation>
    </message>
    <message>
        <source>Layout is locked and cannot be changed.</source>
        <translation>Раскладка заблокирована и не может быть изменена.</translation>
    </message>
    <message>
        <source>Cannot add item</source>
        <translation>Невозможно добавить элемент</translation>
    </message>
    <message>
        <source>Cannot add a local file to Multi-Video</source>
        <translation>Невозможно добавить локальный файл к мультивидео</translation>
    </message>
    <message>
        <source>All Supported (*.nov *.avi *.mkv *.mp4 *.mov *.ts *.m2ts *.mpeg *.mpg *.flv *.wmv *.3gp *.jpg *.png *.gif *.bmp *.tiff)</source>
        <translation>Все поддерживаемые (*.nov *.avi *.mkv *.mp4 *.mov *.ts *.m2ts *.mpeg *.mpg *.flv *.wmv *.3gp *.jpg *.png *.gif *.bmp *.tiff)</translation>
    </message>
    <message>
        <source>Video (*.avi *.mkv *.mp4 *.mov *.ts *.m2ts *.mpeg *.mpg *.flv *.wmv *.3gp)</source>
        <translation>Видео (*.avi *.mkv *.mp4 *.mov *.ts *.m2ts *.mpeg *.mpg *.flv *.wmv *.3gp)</translation>
    </message>
    <message>
        <source>Pictures (*.jpg *.png *.gif *.bmp *.tiff)</source>
        <translation>Изображения (*.jpg *.png *.gif *.bmp *.tiff)</translation>
    </message>
    <message>
        <source>All files (*.*)</source>
        <translation>Все файлы (*.*)</translation>
    </message>
    <message>
        <source>All Supported (*.layout)</source>
        <translation>Все поддерживаемые (*.layout)</translation>
    </message>
    <message>
        <source>Layouts (*.layout)</source>
        <translation>Раскладки (*.layout)</translation>
    </message>
    <message>
        <source>Select folder...</source>
        <translation>Выбрать каталог...</translation>
    </message>
    <message>
        <source>Delete Files</source>
        <translation>Удалить файлы</translation>
    </message>
    <message>
        <source>Remove Items</source>
        <translation>Удалить элементы</translation>
    </message>
    <message>
        <source>User already exists.</source>
        <translation>Пользователь уже существует.</translation>
    </message>
    <message>
        <source>Video Wall already exists</source>
        <translation>Видеостена уже существует</translation>
    </message>
    <message>
        <source>User with the same name already exists</source>
        <translation>Пользователь с таким именем уже существует</translation>
    </message>
    <message>
        <source>Rename</source>
        <translation>Переименовать</translation>
    </message>
    <message>
        <source>Enter new name for the selected item:</source>
        <translation>Введите новое имя для выбранного элемента:</translation>
    </message>
    <message>
        <source>Delete Resources</source>
        <translation>Удалить ресурсы</translation>
    </message>
    <message>
        <source>Update...</source>
        <translation>Обновление...</translation>
    </message>
    <message>
        <source>Beta version %1</source>
        <translation>Бета-версия %1</translation>
    </message>
    <message>
        <source>User Settings</source>
        <translation>Настройки пользователя</translation>
    </message>
    <message>
        <source>Selected time period is too short to perform preview search. Please select a longer period.</source>
        <translation>Выбранный интервал слишком короток, чтобы произвести поиск по миниатюрам. Пожалуйста, выберите более длинный интервал.</translation>
    </message>
    <message>
        <source>Preview Search for %1</source>
        <translation>Поиск по фрагментам для %1</translation>
    </message>
    <message>
        <source>Version Mismatch</source>
        <translation>Несоответствие версий</translation>
    </message>
    <message>
        <source>Cannot restart the client.</source>
        <translation>Невозможно перезапустить клиент.</translation>
    </message>
    <message>
        <source>Please close the application and start it again using the shortcut in the start menu.</source>
        <translation>Пожалуйста, закройте приложение и запустите его заново, используя ярлык в меню Пуск.</translation>
    </message>
    <message>
        <source>Picture is too big. Maximum size is %1 Mb</source>
        <translation>Слишком большое изображение. Максимальный размер - %1 МБ</translation>
    </message>
    <message>
        <source>Error while uploading picture.</source>
        <translation>Ошибка загрузки изображения.</translation>
    </message>
    <message>
        <source>Some components of the system are not updated</source>
        <translation>Некоторые из компонентов системы не обновлены</translation>
    </message>
    <message>
        <source>Client v%1</source>
        <translation>Клиент версии %1</translation>
    </message>
    <message>
        <source>Server v%1 at %2</source>
        <translation>Сервер версии %1 на %2</translation>
    </message>
    <message>
        <source>Server v%1</source>
        <translation>Сервер версии %1</translation>
    </message>
    <message>
        <source>Please update all components to the latest version %1.</source>
        <translation>Пожалуйста, обновите все компоненты системы на версию %1.</translation>
    </message>
    <message>
        <source>Anonymous Usage Statistics</source>
        <translation>Сбор анонимной статистики использования</translation>
    </message>
    <message>
        <source>System sends anonymous usage and crash statistics to the software development team to help us improve your user experience.
If you would like to disable this feature you can do so in the System Settings dialog.</source>
        <translation>Система автоматически отсылает разработчикам статистику использования и сбоев для того чтобы помочь нам улучшить качество продукта. Для отключения этой функции воспользуйтесь диалогом &quot;Настройки Системы&quot;.</translation>
    </message>
    <message>
        <source>New Layout</source>
        <translation>Новая раскладка</translation>
    </message>
    <message>
        <source>New Layout %1</source>
        <translation>Новая раскладка %1</translation>
    </message>
    <message>
        <source>Open File</source>
        <translation>Открыть файл</translation>
    </message>
    <message>
        <source>Unable to perform preview search.</source>
        <translation>Невозможно выполнить поиск по фрагментам.</translation>
    </message>
    <message>
        <source>Process in progress...</source>
        <translation>Процесс выполняется...</translation>
    </message>
    <message>
        <source>Video Wall with the same name already exists.</source>
        <translation>Видеостена с таким именем уже существует.</translation>
    </message>
    <message>
        <source>Updating Background...</source>
        <translation>Обновление заднего фона...</translation>
    </message>
    <message>
        <source>Image processing may take a few moments. Please be patient.</source>
        <translation>Обработка изображения может занять длительное время. Наберитесь терпения.</translation>
    </message>
    <message>
        <source>This is a beta version of %1.</source>
        <translation>Это beta-версия %1.</translation>
    </message>
    <message>
        <source>Launcher process not found.</source>
        <translation>Процесс Launcher не найден.</translation>
    </message>
    <message numerus="yes">
        <source>Cannot move these %n devices to server %1. Server is unresponsive.</source>
        <translation>
            <numerusform>Невозможно переместить это устройство на сервер %1. Сервер не отвечает.</numerusform>
            <numerusform>Невозможно переместить эти %n устройства на сервер %1. Сервер не отвечает.</numerusform>
            <numerusform>Невозможно переместить эти %n устройств на сервер %1. Сервер не отвечает.</numerusform>
        </translation>
    </message>
    <message numerus="yes">
        <source>Cannot move these %n cameras to server %1. Server is unresponsive.</source>
        <translation>
            <numerusform>Невозможно переместить эту камеру на сервер %1. Сервер не отвечает.</numerusform>
            <numerusform>Невозможно переместить эти %n камеры на сервер %1. Сервер не отвечает.</numerusform>
            <numerusform>Невозможно переместить эти %n камер на сервер %1. Сервер не отвечает.</numerusform>
        </translation>
    </message>
    <message numerus="yes">
        <source>Server %1 is unable to find and access these %n devices. Are you sure you would like to move them?</source>
        <translation>
            <numerusform>Сервер %1 не может найти и получить доступ к этому устройству. Вы уверены, что хотите переместить его?</numerusform>
            <numerusform>Сервер %1 не может найти и получить доступ к этим %n устройствам. Вы уверены, что хотите переместить их?</numerusform>
            <numerusform>Сервер %1 не может найти и получить доступ к этим %n устройствам. Вы уверены, что хотите переместить их?</numerusform>
        </translation>
    </message>
    <message numerus="yes">
        <source>Server %1 is unable to find and access these %n cameras. Are you sure you would like to move them?</source>
        <translation>
            <numerusform>Сервер %1 не может найти и получить доступ к этой камере. Вы уверены, что хотите переместить её?</numerusform>
            <numerusform>Сервер %1 не может найти и получить доступ к этим %n камерам. Вы уверены, что хотите переместить их?</numerusform>
            <numerusform>Сервер %1 не может найти и получить доступ к этим %n камерам. Вы уверены, что хотите переместить их?</numerusform>
        </translation>
    </message>
    <message numerus="yes">
        <source>Are you sure you want to permanently delete these %n files?</source>
        <translation>
            <numerusform>Вы уверены, что хотите навсегда удалить этот файл?</numerusform>
            <numerusform>Вы уверены, что хотите навсегда удалить эти %n файла?</numerusform>
            <numerusform>Вы уверены, что хотите навсегда удалить эти %n файлов?</numerusform>
        </translation>
    </message>
    <message numerus="yes">
        <source>Are you sure you want to remove these %n items from layout?</source>
        <translation>
            <numerusform>Вы уверены, что хотите удалить этот элемент с раскладки?</numerusform>
            <numerusform>Вы уверены, что хотите удалить эти %n элемента с раскладки?</numerusform>
            <numerusform>Вы уверены, что хотите удалить эти %n элементов с раскладки?</numerusform>
        </translation>
    </message>
    <message numerus="yes">
        <source>These %n devices are auto-discovered. They may be auto-discovered again after removing. Are you sure you want to delete them?</source>
        <translation type="unfinished">
            <numerusform>Эти устройства найдены автоматически. Они могут определиться снова после удаления. Вы уверены, что хотите их удалить?</numerusform>
            <numerusform></numerusform>
            <numerusform></numerusform>
        </translation>
    </message>
    <message numerus="yes">
        <source>These %n cameras are auto-discovered. They may be auto-discovered again after removing. Are you sure you want to delete them?</source>
        <translation type="unfinished">
            <numerusform>Эти камеры найдены автоматически. Они могут определиться снова после удаления. Вы уверены, что хотите их удалить?</numerusform>
            <numerusform></numerusform>
            <numerusform></numerusform>
        </translation>
    </message>
    <message numerus="yes">
        <source>%n of these devices are auto-discovered. They may be auto-discovered again after removing. Are you sure you want to delete them?</source>
        <translation type="unfinished">
            <numerusform>%n из этих устройств найдены автоматически. Они могут определиться снова после удаления. Вы уверены, что хотите их удалить?</numerusform>
            <numerusform></numerusform>
            <numerusform></numerusform>
        </translation>
    </message>
    <message numerus="yes">
        <source>%n of these cameras are auto-discovered. They may be auto-discovered again after removing. Are you sure you want to delete them?</source>
        <translation type="unfinished">
            <numerusform>%n из этих камер найдены автоматически. Они могут определиться снова после удаления. Вы уверены, что хотите их удалить?</numerusform>
            <numerusform></numerusform>
            <numerusform></numerusform>
        </translation>
    </message>
    <message numerus="yes">
        <source>Do you really want to delete the following %n devices?</source>
        <translatorcomment>need plural!</translatorcomment>
        <translation type="unfinished">
            <numerusform>Вы действительно хотите удалить следующие %n устройств?</numerusform>
            <numerusform></numerusform>
            <numerusform></numerusform>
        </translation>
    </message>
    <message numerus="yes">
        <source>Do you really want to delete the following %n cameras?</source>
        <translation type="unfinished">
            <numerusform>Вы действительно хотите удалить следующие %n камер?</numerusform>
            <numerusform></numerusform>
            <numerusform></numerusform>
        </translation>
    </message>
    <message numerus="yes">
        <source>Do you really want to delete the following %n items?</source>
        <translation>
            <numerusform>Вы действительно хотите удалить следующий элемент?</numerusform>
            <numerusform>Невозможно удалить следующий %n элемента с сервера.</numerusform>
            <numerusform>Невозможно удалить следующий %n элементов с сервера.</numerusform>
        </translation>
    </message>
    <message numerus="yes">
        <source>Cannot move these %n I/O modules to server %1. Server is unresponsive.</source>
        <translation type="unfinished">
            <numerusform></numerusform>
            <numerusform></numerusform>
            <numerusform></numerusform>
        </translation>
    </message>
    <message numerus="yes">
        <source>Server %1 is unable to find and access these %n I/O modules. Are you sure you would like to move them?</source>
        <translation type="unfinished">
            <numerusform></numerusform>
            <numerusform></numerusform>
            <numerusform></numerusform>
        </translation>
    </message>
    <message numerus="yes">
        <source>These %n I/O modules are auto-discovered. They may be auto-discovered again after removing. Are you sure you want to delete them?</source>
        <translation type="unfinished">
            <numerusform></numerusform>
            <numerusform></numerusform>
            <numerusform></numerusform>
        </translation>
    </message>
    <message numerus="yes">
        <source>%n of these I/O modules are auto-discovered. They may be auto-discovered again after removing. Are you sure you want to delete them?</source>
        <translation type="unfinished">
            <numerusform></numerusform>
            <numerusform></numerusform>
            <numerusform></numerusform>
        </translation>
    </message>
    <message numerus="yes">
        <source>Do you really want to delete the following %n I/O modules?</source>
        <translation type="unfinished">
            <numerusform></numerusform>
            <numerusform></numerusform>
            <numerusform></numerusform>
        </translation>
    </message>
    <message>
        <source>Device addition is already in progress. Are you sure you want to cancel current process?</source>
        <translation type="unfinished"></translation>
    </message>
</context>
<context>
    <name>QnWorkbenchBookmarksHandler</name>
    <message>
        <source>Error</source>
        <translation>Ошибка</translation>
    </message>
    <message>
        <source>Bookmark</source>
        <translation>Закладка</translation>
    </message>
    <message>
        <source>Bookmarks can only be added to an online server.</source>
        <translation>Закладка может быть добавлена только на сервер, находящийся в сети.</translation>
    </message>
    <message>
        <source>Bookmarks can only be edited on an online server.</source>
        <translation>Закладка может быть отредактирована только на сервере, находящемся в сети.</translation>
    </message>
    <message>
        <source>Confirm Deletion</source>
        <translation>Потвердите удаление</translation>
    </message>
    <message>
        <source>Are you sure you want to delete this bookmark?</source>
        <translation type="unfinished"></translation>
    </message>
    <message>
        <source>Are you sure you want to delete bookmark &quot;%1&quot;?</source>
        <translation type="unfinished"></translation>
    </message>
    <message>
        <source>Press %1 to search bookmarks</source>
        <translation type="unfinished"></translation>
    </message>
    <message>
        <source>Are you sure you want to delete these %n bookmarks?</source>
        <translation type="unfinished"></translation>
    </message>
</context>
<context>
    <name>QnWorkbenchConnectHandler</name>
    <message>
        <source>Connect to Another Server...</source>
        <translation>Подключиться к другому серверу...</translation>
    </message>
    <message>
        <source>Could not connect to server. Closing in %1...</source>
        <translation>Невозможно подключиться к серверу. Закрытие через %1...</translation>
    </message>
    <message>
        <source>Connecting...</source>
        <translation>Подключение...</translation>
    </message>
    <message>
        <source>Connect to Server...</source>
        <translation>Подключиться к серверу...</translation>
    </message>
    <message>
        <source>Could not connect to server...</source>
        <translation>Невозможно подключиться к серверу...</translation>
    </message>
</context>
<context>
    <name>QnWorkbenchController</name>
    <message>
        <source>Warning</source>
        <translation>Предупреждение</translation>
    </message>
    <message>
        <source>Recording in...%1</source>
        <translation>Запись через %1...</translation>
    </message>
    <message>
        <source>Recorded Video</source>
        <translation>Записанное видео</translation>
    </message>
    <message>
        <source>Save Recording As...</source>
        <translation>Сохранить запись как...</translation>
    </message>
    <message>
        <source>AVI (Audio/Video Interleaved) (*.avi)</source>
        <translation>AVI (Audio/Video Interleaved) (*.avi)</translation>
    </message>
    <message>
        <source>Unable to start recording due to the following error: %1</source>
        <translation>Невозможно начать запись из-за следующей ошибки: %1</translation>
    </message>
    <message>
        <source>Could not overwrite file &apos;%1&apos;. Please try a different name.</source>
        <translation>Невозможно перезаписать файл &apos;%1&apos;. Попробуйте другое имя.</translation>
    </message>
    <message>
        <source>Press any key to stop the tour.</source>
        <translation>Нажмите любую кнопку, чтобы остановить тур.</translation>
    </message>
</context>
<context>
    <name>QnWorkbenchExportHandler</name>
    <message>
        <source>Executable %1 Media File (x64) (*.exe)</source>
        <translation>Исполняемый медиафайл %1 (х64) (*.exe)</translation>
    </message>
    <message>
        <source>Executable %1 Media File (x86) (*.exe)</source>
        <translation>Исполняемый медиафайл %1 (х86) (*.exe)</translation>
    </message>
    <message>
        <source>Could not overwrite file</source>
        <translation>Невозможно перезаписать файл</translation>
    </message>
    <message>
        <source>File &apos;%1&apos; is used for recording already. Please enter another name.</source>
        <translation>Файл %1 уже используется для записи. Попробуйте другое имя.</translation>
    </message>
    <message>
        <source>File &apos;%1&apos; is used by another process. Please enter another name.</source>
        <translation>Файл %1 занят другим процессом. Попробуйте другое имя.</translation>
    </message>
    <message>
        <source>Exporting Layout</source>
        <translation>Экспорт раскладки</translation>
    </message>
    <message numerus="yes">
        <source>Exactly one item must be selected for export, but %n item(s) are currently selected.</source>
        <translation>
            <numerusform>Для экспорта должен быть выбран строго один элемент, но выбран %n.</numerusform>
            <numerusform>Для экспорта должен быть выбран строго один элемент, но выбраны %n.</numerusform>
            <numerusform>Для экспорта должен быть выбран строго один элемент, но выбраны %n.</numerusform>
        </translation>
    </message>
    <message>
        <source>AVI (*.avi)</source>
        <translation>AVI (*.avi)</translation>
    </message>
    <message>
        <source>Matroska (*.mkv)</source>
        <translation>Matroska (*.mkv)</translation>
    </message>
    <message>
        <source>Export Video As...</source>
        <translation>Экспортировать видео как...</translation>
    </message>
    <message>
        <source>AVI format is not recommended for export of non-continuous recording when audio track is present.Do you want to continue?</source>
        <translation>Формат AVI не рекомендуется применять для экспорта камер с аудиотреком, в котором есть перерывы. Продолжить?</translation>
    </message>
    <message>
        <source>File &apos;%1&apos; already exists. Do you want to overwrite it?</source>
        <translation>Файл %1 уже существует. Перезаписать?</translation>
    </message>
    <message>
        <source>Current layout contains local files. Local files are not allowed for Multi-Video export.</source>
        <translation>Текущая раскладка содержит локальные файлы. Невозможно экспортировать локальные файлы при экспорте мультивидео.</translation>
    </message>
    <message>
        <source>%1 Media File (*.nov)</source>
        <translation>%1 Медиафайл (*.nov)</translation>
    </message>
    <message>
        <source>Timestamps:</source>
        <translation>Отметки времени:</translation>
    </message>
    <message>
        <source>AVI format is not recommended</source>
        <translation>Не рекомендуется использовать формат AVI</translation>
    </message>
    <message>
        <source>Save As</source>
        <translation>Сохранить как</translation>
    </message>
    <message>
        <source>Exporting Video</source>
        <translation>Экспорт видео</translation>
    </message>
    <message>
        <source>Exporting to &quot;%1&quot;...</source>
        <translation>Экспорт в &quot;%1&quot;...</translation>
    </message>
    <message>
        <source>Current layout contains image files. Images are not allowed for Multi-Video export.</source>
        <translation>В текущей раскладке есть изображения. Изображения недопустимы при экспорте мультивидео.</translation>
    </message>
    <message>
        <source>Export Layout As...</source>
        <translation>Экспортировать раскладку как...</translation>
    </message>
    <message>
        <source>It may require over a gigabyte of HDD space, and, depending on your connection speed, may also take several minutes to complete.</source>
        <translation>Для этого может потребоваться более гигабайта свободного пространства на жёстком диске, и, в зависимости от скорости вашего подключения, процесс может занять несколько минут.</translation>
    </message>
    <message>
        <source>Do you want to continue?</source>
        <translation>Продолжить?</translation>
    </message>
    <message>
        <source>Apply filters: Rotation, Dewarping, Image Enhancement, Custom Aspect Ratio (requires transcoding)</source>
        <translation>Применить фильтры: Переворот, Развертка, Коррекция изображения, Соотношение сторон (требуется транскодирование)</translation>
    </message>
    <message>
        <source>exported</source>
        <translation>экспортирован(о)</translation>
    </message>
    <message>
        <source>File is in use.</source>
        <translation>Файл используется.</translation>
    </message>
    <message>
        <source>Unable to export file.</source>
        <translation>Невозможно экспортировать файл.</translation>
    </message>
    <message>
        <source>Warning!</source>
        <translation>Предупреждение!</translation>
    </message>
    <message>
        <source>No Timestamp</source>
        <translation>Без отметок времени</translation>
    </message>
    <message>
        <source>Top Left Corner (requires transcoding)</source>
        <translation>Верхний левый угол (требуется перекодирование)</translation>
    </message>
    <message>
        <source>Top Right Corner (requires transcoding)</source>
        <translation>Верхний правый угол (требуется перекодирование)</translation>
    </message>
    <message>
        <source>Bottom Left Corner (requires transcoding)</source>
        <translation>Нижний левый угол (требуется перекодирование)</translation>
    </message>
    <message>
        <source>Bottom Right Corner (requires transcoding)</source>
        <translation>Нижний правый угол (требуется перекодирование)</translation>
    </message>
    <message>
        <source>You are about to export video with filters that require transcoding. This may take some time. Do you want to continue?</source>
        <translation>Вы собираетесь экспортировать видео с фильтрами, которые требуют перекодировки. Перекодировка может занять длительное время. Продолжить?</translation>
    </message>
    <message>
        <source>Export Complete</source>
        <translation>Экспорт завершён</translation>
    </message>
    <message>
        <source>Export Successful</source>
        <translation>Экспорт завершён успешно</translation>
    </message>
    <message>
        <source>Unable to export layout.</source>
        <translation>Невозможно экспортировать раскладку.</translation>
    </message>
    <message>
        <source>Unable to save layout.</source>
        <translation>Невозможно сохранить раскладку.</translation>
    </message>
    <message>
        <source>Save local layout as...</source>
        <translation>Сохранить раскладку как...</translation>
    </message>
    <message>
        <source>Make file read-only.</source>
        <translation>Сделать доступным только для чтения.</translation>
    </message>
    <message>
        <source>Export Successful.</source>
        <translation>Экспорт завершён успешно.</translation>
    </message>
    <message>
        <source>Unable to export video.</source>
        <translation>Невозможно экспортировать видео.</translation>
    </message>
    <message>
        <source>Selected format is not recommended</source>
        <translation type="unfinished"></translation>
    </message>
    <message>
        <source>Selected format is not recommended for this camera due to video downscaling. We recommend to export selected video either to the &apos;.nov&apos; or &apos;.exe&apos; format. Do you want to continue?</source>
        <translation type="unfinished"></translation>
    </message>
    <message>
        <source>You are about to export a video that is longer than 30 minutes.</source>
        <translation type="unfinished"></translation>
    </message>
    <message>
        <source>You are about to export several videos with a total length exceeding 30 minutes.</source>
        <translation type="unfinished"></translation>
    </message>
</context>
<context>
    <name>QnWorkbenchIncompatibleServersActionHandler</name>
    <message>
        <source>Error</source>
        <translation>Ошибка</translation>
    </message>
    <message>
        <source>Enter Password...</source>
        <translation>Введите пароль...</translation>
    </message>
    <message>
        <source>Administrator Password</source>
        <translation>Пароль администратора</translation>
    </message>
    <message>
        <source>Password cannot be empty!</source>
        <translation>Пароль не может быть пустым!</translation>
    </message>
    <message>
        <source>Connecting to the current system...</source>
        <translation>Подключение к текущей системе...</translation>
    </message>
    <message>
        <source>Information</source>
        <translation>Информация</translation>
    </message>
    <message>
        <source>Could not configure the selected servers.</source>
        <translation>Невозможно сконфигурировать выбранные сервера.</translation>
    </message>
    <message>
        <source>Authentication failed.</source>
        <translation>Ошибка авторизации.</translation>
    </message>
    <message>
        <source>Please, check the password you have entered.</source>
        <translation>Пожалуйста, проверьте введённый паоль.</translation>
    </message>
    <message>
        <source>Could not update the selected servers.</source>
        <translation>Невозможно обновить выбранные серверы.</translation>
    </message>
    <message>
        <source>Warning: You are about to merge Systems with START licenses.
As only 1 START license is allowed per System after your merge you will only have 1 START license remaining.
If you understand this and would like to proceed please click Merge to continue.
</source>
        <translation>Внимание! Вы собираетесь объединить системы с лицензией START.
Т.к. только 1 лицензия START допустима в системе, то после объединения у вас останется 1 лицензия START.
Если вы поняли и хотите продолжить, нажмите Объединить для продолжения.
</translation>
    </message>
    <message>
        <source>Merge</source>
        <translation>Объединить</translation>
    </message>
    <message>
        <source>Please wait. Requested servers will be added to your system.</source>
        <translation>Пожалуйста, подождите. Запрошенные сервера будут добавлены в вашу систему.</translation>
    </message>
    <message>
        <source>Rejoice! Selected servers have been successfully connected to your system!</source>
        <translation>Выбранные сервера были успешно добавлены в систему!</translation>
    </message>
    <message>
        <source>You can try to update the servers again in the System Administration dialog.</source>
        <translation type="unfinished"></translation>
    </message>
    <message>
        <source>Warning!</source>
        <translation type="unfinished">Предупреждение!</translation>
    </message>
</context>
<context>
    <name>QnWorkbenchLayoutsHandler</name>
    <message>
        <source>Save Layout As</source>
        <translation>Сохранить раскладку как</translation>
    </message>
    <message>
        <source>Close Layouts</source>
        <translation>Закрыть раскладку</translation>
    </message>
    <message numerus="yes">
        <source>The following %n layout(s) are not saved. Do you want to save them?</source>
        <translation>
            <numerusform>Раскладка не сохранена. Хотите сохранить её?</numerusform>
            <numerusform>Следующие %n раскладки не сохранены. Хотите сохранить их?</numerusform>
            <numerusform>Следующие %n раскладок не сохранены. Хотите сохранить их?</numerusform>
        </translation>
    </message>
    <message>
        <source>Saving Layouts</source>
        <translation>Сохранение раскладок</translation>
    </message>
    <message numerus="yes">
        <source>The following %n layout(s) are being saved.</source>
        <translation>
            <numerusform>Раскладка сохраняется.</numerusform>
            <numerusform>%n раскладки сохраняются.</numerusform>
            <numerusform>%n раскладок сохраняются.</numerusform>
        </translation>
    </message>
    <message>
        <source>Please wait.</source>
        <translation>Пожалуйста, подождите.</translation>
    </message>
    <message>
        <source>New Layout</source>
        <translation>Новая раскладка</translation>
    </message>
    <message>
        <source>Enter the name of the layout to create:</source>
        <translation>Введите имя создаваемой раскладки:</translation>
    </message>
    <message>
        <source>Error</source>
        <translation>Ошибка</translation>
    </message>
    <message numerus="yes">
        <source>Could not save the following %n layout(s) to Server.</source>
        <translation>
            <numerusform>Невозможно сохранить следующую раскладку на сервере.</numerusform>
            <numerusform>Невозможно сохранить следующуие %n раскладки на сервере.</numerusform>
            <numerusform>Невозможно сохранить следующуие %n раскладок на сервере.</numerusform>
        </translation>
    </message>
    <message numerus="yes">
        <source>Do you want to restore these %n layout(s)?</source>
        <translation>
            <numerusform>Вы хотите восстановить эту раскладку?</numerusform>
            <numerusform>Вы хотите восстановить эти %n раскладки?</numerusform>
            <numerusform>Вы хотите восстановить эти %n раскладок?</numerusform>
        </translation>
    </message>
    <message>
        <source>Layout already exists.</source>
        <translation>Раскладка уже существует.</translation>
    </message>
    <message>
        <source>A layout with the same name already exists. You do not have the rights to overwrite it.</source>
        <translation>Раскладка с таким именем уже существует и у Вас нет прав на её изменение.</translation>
    </message>
    <message>
        <source>Enter Layout Name:</source>
        <translation>Введите имя раскладки:</translation>
    </message>
    <message>
        <source>A layout with the same name already exists. Would you like to overwrite it?</source>
        <translation>Раскладка с таким именем уже существует. Перезаписать?</translation>
    </message>
    <message>
        <source>New Layout %1</source>
        <translation>Новая раскладка %1</translation>
    </message>
</context>
<context>
    <name>QnWorkbenchNavigator</name>
    <message>
        <source>hh:mm:ss</source>
        <extracomment>This is a date/time format for time slider&apos;s tooltip. Please translate it only if you&apos;re absolutely sure that you know what you&apos;re doing.</extracomment>
        <translation>hh:mm:ss</translation>
    </message>
    <message>
        <source>mm:ss</source>
        <extracomment>This is a date/time format for time slider&apos;s tooltip. Please translate it only if you&apos;re absolutely sure that you know what you&apos;re doing.</extracomment>
        <translation>mm:ss</translation>
    </message>
    <message>
        <source>yyyy MMM dd</source>
        <extracomment>This is a date/time format for time slider&apos;s tooltip. Please translate it only if you&apos;re absolutely sure that you know what you&apos;re doing.</extracomment>
        <translation>yyyy MMM dd</translation>
    </message>
    <message>
        <source>Live</source>
        <extracomment>Time slider&apos;s tooltip for position on live.</extracomment>
        <translation>В режиме реального времени</translation>
    </message>
    <message>
        <source>All Devices</source>
        <translation>Все устройства</translation>
    </message>
    <message>
        <source>All Cameras</source>
        <translation>Все камеры</translation>
    </message>
    <message>
        <source>All I/O Modules</source>
        <translation type="unfinished"></translation>
    </message>
</context>
<context>
    <name>QnWorkbenchPtzHandler</name>
    <message>
        <source>PTZ_CALIBRATION_%1.jpg</source>
        <translation>PTZ_CALIBRATION_%1.jpg</translation>
    </message>
    <message>
        <source>Please wait for the camera to go online.</source>
        <translation>Пожалуйста дождитесь включения камеры.</translation>
    </message>
    <message>
        <source>Unable to get position from camera.</source>
        <translation>Невозможно получить положение камеры.</translation>
    </message>
    <message>
        <source>Unable to set position on camera.</source>
        <translation type="unfinished"></translation>
    </message>
    <message>
<<<<<<< HEAD
        <source>An error has occurred while trying to get a current position from camera %1.</source>
        <translation type="unfinished"></translation>
    </message>
    <message>
        <source>An error has occurred while trying to set the current position for camera %1.</source>
=======
        <source>An error has occurred while trying to set the current position for camera %1.</source>
        <translation type="unfinished"></translation>
    </message>
    <message>
        <source>An error has occurred while trying to get the current position from camera %1.</source>
>>>>>>> 0ea934a7
        <translation type="unfinished"></translation>
    </message>
</context>
<context>
    <name>QnWorkbenchResourcesChangesWatcher</name>
    <message>
        <source>The system is in Safe Mode.</source>
        <translation>Система находится в безопасном режиме.</translation>
    </message>
    <message>
        <source>It is not allowed to make any changes except license activation.</source>
        <translation>Запрещено вносить изменения за исключением активации лицензии.</translation>
    </message>
    <message numerus="yes">
        <source>The following %n items are not saved.</source>
        <translation type="unfinished">
            <numerusform>Следующие %n элементов не сохранены.</numerusform>
            <numerusform></numerusform>
            <numerusform></numerusform>
        </translation>
    </message>
    <message numerus="yes">
        <source>Could not save the following %n items to Server.</source>
        <translation>
            <numerusform>Невозможно сохранить следующий элемент на сервере.</numerusform>
            <numerusform>Невозможно сохранить %n следующиx элемента на сервере.</numerusform>
            <numerusform>Невозможно сохранить %n следующиx элементов на сервере.</numerusform>
        </translation>
    </message>
    <message>
        <source>Error</source>
        <translation>Ошибка</translation>
    </message>
    <message numerus="yes">
        <source>The following %n items are not deleted.</source>
        <translation type="unfinished">
            <numerusform>Следующие %n элементов не удалены.</numerusform>
            <numerusform></numerusform>
            <numerusform></numerusform>
        </translation>
    </message>
    <message numerus="yes">
        <source>Could not delete the following %n items from Server.</source>
        <translation>
            <numerusform>Невозможно удалить следующий элемент с сервера.</numerusform>
            <numerusform>Невозможно удалить %n следующих элемента с сервера.</numerusform>
            <numerusform>Невозможно удалить %n следующих элементов с сервера.</numerusform>
        </translation>
    </message>
</context>
<context>
    <name>QnWorkbenchSafeModeWatcher</name>
    <message>
        <source>System is in safe mode</source>
        <translation>Система находится в безопасном режиме</translation>
    </message>
</context>
<context>
    <name>QnWorkbenchScreenshotHandler</name>
    <message>
        <source>PNG Image (*.png)</source>
        <translation>Изображение PNG (*.png)</translation>
    </message>
    <message>
        <source>Save Screenshot As...</source>
        <translation>Сохранить скриншот как...</translation>
    </message>
    <message>
        <source>Save As</source>
        <translation>Сохранить как</translation>
    </message>
    <message>
        <source>JPEG Image (*.jpg)</source>
        <translation>Изображение JPEG (*.jpg)</translation>
    </message>
    <message>
        <source>Timestamp:</source>
        <translation>Отметки времени:</translation>
    </message>
    <message>
        <source>File &apos;%1&apos; already exists. Do you want to overwrite it?</source>
        <translation>Файл %1 уже существует. Перезаписать?</translation>
    </message>
    <message>
        <source>File &apos;%1&apos; is used by another process. Please enter another name.</source>
        <translation>Файл %1 занят другим процессом. Попробуйте другое имя.</translation>
    </message>
    <message>
        <source>Saving %1</source>
        <translation>Сохранение %1</translation>
    </message>
    <message>
        <source>Saving Screenshot...</source>
        <translation>Сохранение скриншота...</translation>
    </message>
    <message>
        <source>No Timestamp</source>
        <translation>Без отметок времени</translation>
    </message>
    <message>
        <source>Top Left Corner</source>
        <translation>Верхний левый угол</translation>
    </message>
    <message>
        <source>Top Right Corner</source>
        <translation>Верхний правый угол</translation>
    </message>
    <message>
        <source>Bottom Left Corner</source>
        <translation>Нижний левый угол</translation>
    </message>
    <message>
        <source>Bottom Right Corner</source>
        <translation>Нижний правый угол</translation>
    </message>
    <message>
        <source>Could not overwrite file.</source>
        <translation>Невозможно перезаписать файл.</translation>
    </message>
    <message>
        <source>Could not save screenshot.</source>
        <translation>Нвозможно сохранить скриншот.</translation>
    </message>
    <message>
        <source>An error occurred while saving screenshot &apos;%1&apos;.</source>
        <translation type="unfinished"></translation>
    </message>
    <message>
        <source>Error</source>
        <translation type="unfinished">Ошибка</translation>
    </message>
    <message>
        <source>Error while taking screenshot</source>
        <translation type="unfinished"></translation>
    </message>
</context>
<context>
    <name>QnWorkbenchStateDependentTabbedDialog</name>
    <message>
        <source>* %1</source>
        <translation type="unfinished">* %1</translation>
    </message>
    <message>
        <source>Unsaved changes will be lost. Save the following pages?</source>
        <translation type="unfinished">Несохранённые изменения будут потеряны. Сохранить следующие страницы?</translation>
    </message>
    <message>
        <source>Confirm exit</source>
        <translation type="unfinished">Закрыть окно</translation>
    </message>
</context>
<context>
    <name>QnWorkbenchUpdateWatcher</name>
    <message>
        <source>Would you like to update?</source>
        <translation>Вы хотите обновиться?</translation>
    </message>
    <message>
        <source>Major issues have been fixed.</source>
        <translation>Основные проблемы были исправлены.</translation>
    </message>
    <message>
        <source>Update is strongly recommended.</source>
        <translation>Настойчиво рекомендуем обновиться.</translation>
    </message>
    <message>
        <source>Release Notes</source>
        <translation>Заметки к релизу</translation>
    </message>
    <message>
        <source>Please update %1 Client.</source>
        <translation>Пожалуйста обновите клиент %1.</translation>
    </message>
    <message>
        <source>New version %1 is available.</source>
        <translation>Доступна новая версия %1.</translation>
    </message>
    <message>
        <source>A newer version is available.</source>
        <translation>Доступна более новая версия.</translation>
    </message>
    <message>
        <source>Update is recommended.</source>
        <translation>Рекомендовано обновление.</translation>
    </message>
    <message>
        <source>Do not notify me again about this update.</source>
        <translation>Не уведомлять больше об этом обновлении.</translation>
    </message>
</context>
<context>
    <name>QnWorkbenchVideoWallHandler</name>
    <message>
        <source>Error</source>
        <translation>Ошибка</translation>
    </message>
    <message>
        <source>Switch to Video Wall Mode...</source>
        <translation>Переключиться в режим видеостены...</translation>
    </message>
    <message>
        <source>Could not start Video Wall control session.</source>
        <translation>Невозможно начать сессию управления видеостеной.</translation>
    </message>
    <message>
        <source>Video Wall</source>
        <translation>Видеостена</translation>
    </message>
    <message>
        <source>Video Wall %1</source>
        <translation>Видеостена %1</translation>
    </message>
    <message>
        <source>New Video Wall...</source>
        <translation>Новая видеостена...</translation>
    </message>
    <message>
        <source>Enter the name of the Video Wall to create:</source>
        <translation>Введите название видеостены:</translation>
    </message>
    <message>
        <source>Delete Items</source>
        <translation>Удалить элементы</translation>
    </message>
    <message numerus="yes">
        <source>Are you sure you want to permanently delete these %n item(s)?</source>
        <translation>
            <numerusform>Вы уверены, что хотите навсегда удалить этот элемент?</numerusform>
            <numerusform>Вы уверены, что хотите навсегда удалить эти %n элемента?</numerusform>
            <numerusform>Вы уверены, что хотите навсегда удалить эти %n элементов?</numerusform>
        </translation>
    </message>
    <message>
        <source>Could not start Video Wall.</source>
        <translation>Не получается запустить видеостену.</translation>
    </message>
    <message>
        <source>Confirm Video Wall stop</source>
        <translation>Подвердите остановку видеостены</translation>
    </message>
    <message>
        <source>New Matrix %1</source>
        <translation>Новая матрица %1</translation>
    </message>
    <message>
        <source>Invalid matrix</source>
        <translation>Некорректная матрица</translation>
    </message>
    <message>
        <source>You have no layouts on the screens. Matrix cannot be saved.</source>
        <translation>У вас отсутствуют раскладки на экранах. Матрица не может быть сохранена.</translation>
    </message>
    <message>
        <source>Delete Matrices</source>
        <translation>Удалить матрицы</translation>
    </message>
    <message numerus="yes">
        <source>Are you sure you want to permanently delete these %n matrices?</source>
        <translation>
            <numerusform>Вы уверены, что хотите навсегда удалить эту матрицу?</numerusform>
            <numerusform>Вы уверены, что хотите навсегда удалить эти %n матрицы?</numerusform>
            <numerusform>Вы уверены, что хотите навсегда удалить эти %n матриц?</numerusform>
        </translation>
    </message>
    <message>
        <source>Could not start control session.</source>
        <translation>Невозможно начать сессию управления.</translation>
    </message>
    <message>
        <source>Another user is already controlling this screen.</source>
        <translation>Другой пользователь уже управляет данным экраном.</translation>
    </message>
    <message>
        <source>%1&apos;s Screen</source>
        <comment>%1 means user&apos;s name</comment>
        <translation>Экран %1</translation>
    </message>
    <message>
        <source>A control session is already running.</source>
        <translation>Сессия управления уже запущена.</translation>
    </message>
    <message>
        <source>There are no offline video wall items attached to this computer.</source>
        <translation>Отсутствуют оффлайн элементы видеостены, прикрепленные к этому компьютеру.</translation>
    </message>
    <message>
        <source>Video Wall is about to start. Would you like to close this %1 Client instance?</source>
        <translation>Видеостена сейчас будет запущена. Вы хотите закрыть этот экземпляр клиента %1?</translation>
    </message>
    <message>
        <source>Additional licenses required.</source>
        <translation>Требуется дополнительная лицензия.</translation>
    </message>
    <message>
        <source>To enable this feature please activate at least one Video Wall license.</source>
        <translation>Для включения этой функции, пожалуйста, активируйте хотя бы одну лицензию на видеостену.</translation>
    </message>
    <message>
        <source>To enable Video Wall, please activate at least one Video Wall license.</source>
        <translation>Для включения этой функции, пожалуйста, активируйте хотя бы одну лицензию на видеостену.</translation>
    </message>
    <message>
        <source>Video Wall already exists.</source>
        <translation>Видеостена уже существует.</translation>
    </message>
    <message>
        <source>A Video Wall with the same name already exists.</source>
        <translation>Видеостена с таким именем уже существует.</translation>
    </message>
    <message numerus="yes">
        <source>%n items</source>
        <translation type="unfinished">
            <numerusform>%n элементов</numerusform>
            <numerusform></numerusform>
            <numerusform></numerusform>
        </translation>
    </message>
    <message>
        <source>Are you sure you want to stop Video Wall?</source>
        <translation type="unfinished"></translation>
    </message>
    <message>
        <source>You will have to start it manually.</source>
        <translation type="unfinished"></translation>
    </message>
    <message>
        <source>The changes cannot be applied. Unexpected error occurred.</source>
        <translation type="unfinished"></translation>
    </message>
</context>
<context>
    <name>StatisticsOverlayWidget</name>
    <message>
        <source>%1%</source>
        <translation>%1%</translation>
    </message>
</context>
</TS><|MERGE_RESOLUTION|>--- conflicted
+++ resolved
@@ -3322,7 +3322,6 @@
     <message>
         <source>Devices List...</source>
         <translation type="unfinished"></translation>
-<<<<<<< HEAD
     </message>
     <message>
         <source>Cameras List...</source>
@@ -3345,30 +3344,6 @@
         <translation type="unfinished"></translation>
     </message>
     <message>
-=======
-    </message>
-    <message>
-        <source>Cameras List...</source>
-        <translation type="unfinished"></translation>
-    </message>
-    <message>
-        <source>Open Alarm/Event Rules Management</source>
-        <translation type="unfinished"></translation>
-    </message>
-    <message>
-        <source>Open Event Log</source>
-        <translation type="unfinished"></translation>
-    </message>
-    <message>
-        <source>Open Bookmarks List</source>
-        <translation type="unfinished"></translation>
-    </message>
-    <message>
-        <source>Open Devices List</source>
-        <translation type="unfinished"></translation>
-    </message>
-    <message>
->>>>>>> 0ea934a7
         <source>Open Cameras List</source>
         <translation type="unfinished"></translation>
     </message>
@@ -4519,7 +4494,6 @@
     </message>
     <message>
         <source>Open in Alarm Layout</source>
-<<<<<<< HEAD
         <translation type="unfinished"></translation>
     </message>
     <message>
@@ -4527,15 +4501,6 @@
         <translation type="unfinished"></translation>
     </message>
     <message>
-=======
-        <translation type="unfinished"></translation>
-    </message>
-    <message>
-        <source>Open I/O Module</source>
-        <translation type="unfinished"></translation>
-    </message>
-    <message>
->>>>>>> 0ea934a7
         <source>I/O Module Settings...</source>
         <translation type="unfinished"></translation>
     </message>
@@ -4644,27 +4609,15 @@
         <translation>Изменения не сохранены. Сохранить?</translation>
     </message>
     <message>
-<<<<<<< HEAD
-        <source>An error has occurred while trying to get a current position from camera %1.</source>
-        <translation type="unfinished"></translation>
-    </message>
-    <message>
         <source>An error has occurred while trying to set the current position for camera %1.</source>
         <translation type="unfinished"></translation>
     </message>
     <message>
         <source>Manage PTZ for %1...</source>
-=======
-        <source>An error has occurred while trying to set the current position for camera %1.</source>
-        <translation type="unfinished"></translation>
-    </message>
-    <message>
-        <source>Manage PTZ for %1...</source>
         <translation type="unfinished"></translation>
     </message>
     <message>
         <source>An error has occurred while trying to get the current position from camera %1.</source>
->>>>>>> 0ea934a7
         <translation type="unfinished"></translation>
     </message>
 </context>
@@ -5227,10 +5180,6 @@
         <source>Camera</source>
         <translation type="unfinished">Камера</translation>
     </message>
-    <message>
-        <source>&lt;Removed camera&gt;</source>
-        <translation type="unfinished"></translation>
-    </message>
 </context>
 <context>
     <name>QnSearchLineEdit</name>
@@ -5565,13 +5514,6 @@
         <translation>Обновите клиента вручную, используя инсталлятор.</translation>
     </message>
     <message>
-<<<<<<< HEAD
-        <source>Update Cancelled</source>
-        <translation>Обновление отменено</translation>
-    </message>
-    <message>
-=======
->>>>>>> 0ea934a7
         <source>Update unsuccessful.</source>
         <translation>Обновление не удалось.</translation>
     </message>
@@ -5619,8 +5561,6 @@
         <source>Unable to begin update. Client update was not found.</source>
         <translation type="unfinished"></translation>
     </message>
-<<<<<<< HEAD
-=======
     <message>
         <source>Update cancelled</source>
         <translation type="unfinished"></translation>
@@ -5633,7 +5573,6 @@
         <source>All servers are already updated.</source>
         <translation type="unfinished"></translation>
     </message>
->>>>>>> 0ea934a7
 </context>
 <context>
     <name>QnShowOnAlarmLayoutActionWidget</name>
@@ -5968,7 +5907,6 @@
     </message>
     <message>
         <source>Select at least one device to start backup.</source>
-<<<<<<< HEAD
         <translation type="unfinished"></translation>
     </message>
     <message>
@@ -5988,27 +5926,6 @@
         <translation type="unfinished"></translation>
     </message>
     <message>
-=======
-        <translation type="unfinished"></translation>
-    </message>
-    <message>
-        <source>Select at least one camera to start backup.</source>
-        <translation type="unfinished"></translation>
-    </message>
-    <message>
-        <source>Cannot start backup while archive index rebuild is in progress.</source>
-        <translation type="unfinished"></translation>
-    </message>
-    <message>
-        <source>Notice: Only further recording will be backed up. Backup process will ignore existing footage.</source>
-        <translation type="unfinished"></translation>
-    </message>
-    <message>
-        <source>%n Camera(s)</source>
-        <translation type="unfinished"></translation>
-    </message>
-    <message>
->>>>>>> 0ea934a7
         <source>%n Device(s)</source>
         <translation type="unfinished"></translation>
     </message>
@@ -7558,19 +7475,11 @@
         <translation type="unfinished"></translation>
     </message>
     <message>
-<<<<<<< HEAD
-        <source>An error has occurred while trying to get a current position from camera %1.</source>
-        <translation type="unfinished"></translation>
-    </message>
-    <message>
         <source>An error has occurred while trying to set the current position for camera %1.</source>
-=======
-        <source>An error has occurred while trying to set the current position for camera %1.</source>
         <translation type="unfinished"></translation>
     </message>
     <message>
         <source>An error has occurred while trying to get the current position from camera %1.</source>
->>>>>>> 0ea934a7
         <translation type="unfinished"></translation>
     </message>
 </context>
