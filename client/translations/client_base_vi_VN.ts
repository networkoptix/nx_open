<?xml version="1.0" encoding="utf-8"?>
<!DOCTYPE TS>
<TS version="2.1" language="vi_VN" sourcelanguage="en_US">
<context>
    <name>BackupCamerasDialogDelegate</name>
    <message>
        <source>Backup newly added devices</source>
        <translation type="unfinished"></translation>
    </message>
    <message>
        <source>Backup newly added cameras</source>
        <translation type="unfinished"></translation>
    </message>
    <message>
        <source>Cannot add new devices while backup process is running.</source>
        <translation type="unfinished"></translation>
    </message>
    <message>
        <source>Cannot add new cameras while backup process is running.</source>
        <translation type="unfinished"></translation>
    </message>
    <message>
        <source>Cannot add new devices because they store archive on external storage.</source>
        <translation type="unfinished"></translation>
    </message>
    <message>
        <source>Cannot add new cameras because they store archive on external storage.</source>
        <translation type="unfinished"></translation>
    </message>
</context>
<context>
    <name>BookmarkToolTipFrame</name>
    <message>
        <source>Zoom timeline
to view more bookmarks</source>
        <comment>Use &apos;
&apos; to split message in two lines (required)</comment>
        <translation type="unfinished"></translation>
    </message>
</context>
<context>
    <name>CameraDiagnostics::DiagnoseTool</name>
    <message>
        <source>No connection to Server %1.</source>
        <translation>Không có kết nối đến Server %1.</translation>
    </message>
</context>
<context>
    <name>CompatibilityVersionInstallationDialog</name>
    <message>
        <source>Installing version %1</source>
        <translation>phiên bản cài đặt %1</translation>
    </message>
    <message>
        <source>Installation failed</source>
        <translation>không cài đặt được</translation>
    </message>
    <message>
        <source>Could not cancel installation</source>
        <translation>Không thể hủy bỏ cài đặt</translation>
    </message>
    <message>
        <source>Installation completed</source>
        <translation>cài đặt hoàn tất</translation>
    </message>
    <message>
        <source>Installation has been cancelled</source>
        <translation>Việc cài đặt đã bị hủy</translation>
    </message>
</context>
<context>
    <name>CustomHorizontalHeader</name>
    <message>
        <source>5 minutes</source>
        <translation>5 phút</translation>
    </message>
    <message>
        <source>Hour</source>
        <translation>giờ</translation>
    </message>
    <message>
        <source>Day</source>
        <translation>ngày</translation>
    </message>
    <message>
        <source>Week</source>
        <translation>tuần</translation>
    </message>
    <message>
        <source>Month</source>
        <translation>tháng</translation>
    </message>
    <message>
        <source>All Data</source>
        <translation type="unfinished"></translation>
    </message>
    <message>
        <source>Bitrate for the Last Recorded</source>
        <translation type="unfinished"></translation>
    </message>
</context>
<context>
    <name>GraphicsScrollBar</name>
    <message>
        <source>Top</source>
        <translation>đỉnh</translation>
    </message>
    <message>
        <source>Bottom</source>
        <translation>đáy</translation>
    </message>
    <message>
        <source>Scroll Here</source>
        <translation>Trong cuốn này</translation>
    </message>
    <message>
        <source>Left Edge</source>
        <translation>cạnh trái</translation>
    </message>
    <message>
        <source>Right Edge</source>
        <translation>cạnh phải</translation>
    </message>
    <message>
        <source>Page Left</source>
        <translation>trang trái</translation>
    </message>
    <message>
        <source>Page Up</source>
        <translation>trang</translation>
    </message>
    <message>
        <source>Page Right</source>
        <translation>trang bên phải</translation>
    </message>
    <message>
        <source>Page Down</source>
        <translation>trang tiếp theo</translation>
    </message>
    <message>
        <source>Scroll Left</source>
        <translation>Di chuyển sang trái</translation>
    </message>
    <message>
        <source>Scroll Up</source>
        <translation>Di chuyển lên</translation>
    </message>
    <message>
        <source>Scroll Right</source>
        <translation>Di chuyển sang phải</translation>
    </message>
    <message>
        <source>Scroll Down</source>
        <translation>cuộn xuống</translation>
    </message>
</context>
<context>
    <name>PtzOverlayWidget</name>
    <message>
        <source>Zoom In</source>
        <translation>phóng to</translation>
    </message>
    <message>
        <source>Zoom Out</source>
        <translation>Thu nhỏ</translation>
    </message>
    <message>
        <source>Focus Far</source>
        <translation>tập trung xa</translation>
    </message>
    <message>
        <source>Focus Near</source>
        <translation>tập trung gần</translation>
    </message>
    <message>
        <source>Auto Focus</source>
        <translation>tự động lấy nét</translation>
    </message>
    <message>
        <source>Change Dewarping Mode</source>
        <translation>thay đổi chế độ dewarping</translation>
    </message>
</context>
<context>
    <name>QObject</name>
    <message>
        <source>None</source>
        <translation>không</translation>
    </message>
    <message>
        <source>Parameter 1 is null.</source>
        <translation>Thông số 1 là null.</translation>
    </message>
</context>
<context>
    <name>QTimeSpanPrivate</name>
    <message numerus="yes">
        <source>%n millisecond(s)</source>
        <translation>
            <numerusform>%n phần nghìn giây (s)</numerusform>
        </translation>
    </message>
    <message numerus="yes">
        <source>%n second(s)</source>
        <translation>
            <numerusform>%n thứ hai (s)</numerusform>
        </translation>
    </message>
    <message numerus="yes">
        <source>%n minute(s)</source>
        <translation>
            <numerusform>%n phút (s)</numerusform>
        </translation>
    </message>
    <message numerus="yes">
        <source>%n hour(s)</source>
        <translation>
            <numerusform>%n giờ (s)</numerusform>
        </translation>
    </message>
    <message numerus="yes">
        <source>%n day(s)</source>
        <translation>
            <numerusform>%n ngày (s)</numerusform>
        </translation>
    </message>
    <message numerus="yes">
        <source>%n week(s)</source>
        <translation>
            <numerusform>%n tuần (s)</numerusform>
        </translation>
    </message>
    <message numerus="yes">
        <source>%n month(s)</source>
        <translation>
            <numerusform>%n tháng (s)</numerusform>
        </translation>
    </message>
    <message numerus="yes">
        <source>%n year(s)</source>
        <translation>
            <numerusform>%n năm (s)</numerusform>
        </translation>
    </message>
</context>
<context>
    <name>QnAboutDialog</name>
    <message>
        <source>Copy to Clipboard</source>
        <translation>Sao chép vào Clipboard</translation>
    </message>
    <message>
        <source>%1 uses the following external libraries:</source>
        <translation>%1 sử dụng các thư viện bên ngoài sau đây:</translation>
    </message>
    <message>
        <source>OpenGL version</source>
        <translation>phiên bản OpenGL</translation>
    </message>
    <message>
        <source>OpenGL renderer</source>
        <translation>OpenGL renderer</translation>
    </message>
    <message>
        <source>OpenGL vendor</source>
        <translation>nhà cung cấp OpenGL</translation>
    </message>
    <message>
        <source>OpenGL max texture size</source>
        <translation>OpenGL kích thước kết cấu max</translation>
    </message>
    <message>
        <source>Support</source>
        <translation>ủng hộ</translation>
    </message>
    <message>
        <source>Server at %2: v%1</source>
        <translation>Máy chủ tại %2: v%1</translation>
    </message>
    <message>
        <source>%1 version %2 (%3).</source>
        <translation>%1 phiên bản %2 (%3).</translation>
    </message>
    <message>
        <source>Built for %1-%2 with %3.</source>
        <translation>Được xây dựng cho%1-%2% với %3.</translation>
    </message>
    <message>
        <source>Client is not connected to any server</source>
        <translation>Khách hàng không kết nối với bất kỳ máy chủ</translation>
    </message>
</context>
<context>
    <name>QnAbstractCameraAdvancedParamWidget</name>
    <message>
        <source>Read-Only</source>
        <translation type="unfinished"></translation>
    </message>
</context>
<context>
    <name>QnAbstractPtzDialog</name>
    <message>
        <source>Loading...</source>
        <translation>Đang tải...</translation>
    </message>
    <message>
        <source>Saving...</source>
        <translation>cửa hàng...</translation>
    </message>
</context>
<context>
    <name>QnActionManager</name>
    <message>
        <source>Show FPS</source>
        <translation>buổi diễn FPS</translation>
    </message>
    <message>
        <source>Hide FPS</source>
        <translation>giấu FPS</translation>
    </message>
    <message>
        <source>Ctrl+Alt+F</source>
        <translation>Ctrl + Alt + F</translation>
    </message>
    <message>
        <source>Drop Resources</source>
        <translation>Tài Discard</translation>
    </message>
    <message>
        <source>Delayed Drop Resources</source>
        <translation>Trì hoãn bỏ nguồn</translation>
    </message>
    <message>
        <source>Instant Drop Resources</source>
        <translation>Tài ngay lập tức loại bỏ</translation>
    </message>
    <message>
        <source>Next Layout</source>
        <translation>việc bố trí tiếp theo</translation>
    </message>
    <message>
        <source>Ctrl+Tab</source>
        <translation>Ctrl+Tab</translation>
    </message>
    <message>
        <source>Previous Layout</source>
        <translation>cựu bố trí</translation>
    </message>
    <message>
        <source>Ctrl+Shift+Tab</source>
        <translation>Ctrl+Shift+Tab</translation>
    </message>
    <message>
        <source>Select All</source>
        <translation>chọn tất cả</translation>
    </message>
    <message>
        <source>Ctrl+A</source>
        <translation>Ctrl+A</translation>
    </message>
    <message>
        <source>Selection Changed</source>
        <translation>Tùy chọn đã được thay đổi</translation>
    </message>
    <message>
        <source>Reconnect to Server</source>
        <translation>Kết nối đến máy chủ</translation>
    </message>
    <message>
        <source>Go to Freespace Mode</source>
        <translation>Chuyển sang chế độ không gian miễn phí</translation>
    </message>
    <message>
        <source>F11</source>
        <translation>F11</translation>
    </message>
    <message>
        <source>Help</source>
        <translation>sự trông cậy</translation>
    </message>
    <message>
        <source>Alarm/Event Rules...</source>
        <translation>Alarm / Quy định tổ chức sự kiện...</translation>
    </message>
    <message>
        <source>Control Video Wall</source>
        <translation>Kiểm soát bức tường video</translation>
    </message>
    <message>
        <source>Push my screen</source>
        <translation>Đẩy màn hình của tôi</translation>
    </message>
    <message>
        <source>Restart application</source>
        <translation>Khởi động lại ứng dụng</translation>
    </message>
    <message>
        <source>Fit in View</source>
        <translation>điền view</translation>
    </message>
    <message>
        <source>Main Menu</source>
        <translation>menu chính</translation>
    </message>
    <message>
        <source>Alt+Space</source>
        <translation>Alt+Space</translation>
    </message>
    <message>
        <source>Connect to Server...</source>
        <translation>Kết nối đến máy chủ...</translation>
    </message>
    <message>
        <source>Ctrl+Shift+C</source>
        <translation>Ctrl+Shift+C</translation>
    </message>
    <message>
        <source>Logout</source>
        <translation>Đăng xuất</translation>
    </message>
    <message>
        <source>Start Panic Recording</source>
        <translation>Video bắt khẩn cấp</translation>
    </message>
    <message>
        <source>Stop Panic Recording</source>
        <translation>Dừng khẩn cấp video</translation>
    </message>
    <message>
        <source>Ctrl+P</source>
        <translation>Ctrl+P</translation>
    </message>
    <message>
        <source>New...</source>
        <translation>thêm...</translation>
    </message>
    <message>
        <source>Layout...</source>
        <translation>bố trí...</translation>
    </message>
    <message>
        <source>New Layout...</source>
        <translation>việc bố trí mới...</translation>
    </message>
    <message>
        <source>Tab</source>
        <translation>Tab</translation>
    </message>
    <message>
        <source>New Tab</source>
        <translation>Tab thêm</translation>
    </message>
    <message>
        <source>Ctrl+T</source>
        <translation>Ctrl+T</translation>
    </message>
    <message>
        <source>Window</source>
        <translation>cửa sổ</translation>
    </message>
    <message>
        <source>New Window</source>
        <translation>Cửa sổ mới được mở ra</translation>
    </message>
    <message>
        <source>Ctrl+N</source>
        <translation>Ctrl+N</translation>
    </message>
    <message>
        <source>User...</source>
        <translation>người sử dụng…</translation>
    </message>
    <message>
        <source>New User...</source>
        <translation>Người dùng mới…</translation>
    </message>
    <message>
        <source>Video Wall...</source>
        <translation>tường video ...</translation>
    </message>
    <message>
        <source>New Video Wall...</source>
        <translation>Tường video mới ...</translation>
    </message>
    <message>
        <source>Open Layout...</source>
        <translation>mở bố trí…</translation>
    </message>
    <message>
        <source>Open...</source>
        <translation>mở...</translation>
    </message>
    <message>
        <source>File(s)...</source>
        <translation>văn khố...</translation>
    </message>
    <message>
        <source>Ctrl+O</source>
        <translation>Ctrl+O</translation>
    </message>
    <message>
        <source>Layout(s)...</source>
        <translation>layout...</translation>
    </message>
    <message>
        <source>Folder...</source>
        <translation>Table of Contents...</translation>
    </message>
    <message>
        <source>Save Current Layout</source>
        <translation>Lưu lại giao diện hiện tại</translation>
    </message>
    <message>
        <source>Ctrl+S</source>
        <translation>Ctrl+S</translation>
    </message>
    <message>
        <source>Save Current Layout As...</source>
        <translation>Lưu lại giao diện hiện tại…</translation>
    </message>
    <message>
        <source>Ctrl+Shift+S</source>
        <translation>Ctrl+Shift+S</translation>
    </message>
    <message>
        <source>Ctrl+Alt+S</source>
        <translation>Ctrl + Alt + S</translation>
    </message>
    <message>
        <source>Save Video Wall View</source>
        <translation>lưu video xem tường</translation>
    </message>
    <message>
        <source>Start Screen Recording</source>
        <translation>Màn hình khởi quay video</translation>
    </message>
    <message>
        <source>Stop Screen Recording</source>
        <translation>Dừng Screen Video Capture</translation>
    </message>
    <message>
        <source>Alt+R</source>
        <translation>Alt+R</translation>
    </message>
    <message>
        <source>Esc</source>
        <translation>Esc</translation>
    </message>
    <message>
        <source>Stop current action</source>
        <translation>Ngừng các hành động hiện tại</translation>
    </message>
    <message>
        <source>Go to Fullscreen</source>
        <translation>Chuyển sang màn hình đầy đủ</translation>
    </message>
    <message>
        <source>Exit Fullscreen</source>
        <translation>Để lại toàn màn hình</translation>
    </message>
    <message>
        <source>Ctrl+F</source>
        <translation>Ctrl+F</translation>
    </message>
    <message>
        <source>Alt+Enter</source>
        <translation>Alt+Enter</translation>
    </message>
    <message>
        <source>Alt+Return</source>
        <translation>Alt+Return</translation>
    </message>
    <message>
        <source>Minimize</source>
        <translation>giảm thiểu</translation>
    </message>
    <message>
        <source>Maximize</source>
        <translation>Tối đa hóa</translation>
    </message>
    <message>
        <source>Restore Down</source>
        <translation>Phục hồi dựa trên Windows</translation>
    </message>
    <message>
        <source>Show Message</source>
        <translation>hiển thị tin nhắn</translation>
    </message>
    <message>
        <source>Show Version Mismatch Message</source>
        <translation>Hiển thị phiên bản không phù hợp nhắn</translation>
    </message>
    <message>
        <source>Open in Browser...</source>
        <translation>Trong mở trình duyệt…</translation>
    </message>
    <message>
        <source>Open Web Client...</source>
        <translation>Mở một khách hàng web…</translation>
    </message>
    <message>
        <source>Ctrl+E</source>
        <translation>Ctrl+E</translation>
    </message>
    <message>
        <source>Ctrl+L</source>
        <translation>Ctrl+L</translation>
    </message>
    <message>
        <source>Ctrl+M</source>
        <translation>Ctrl+M</translation>
    </message>
    <message>
        <source>How-to Videos and FAQ...</source>
        <translation>Hỏi đáp về video và giảng dạy...</translation>
    </message>
    <message>
        <source>About...</source>
        <translation>đối với...</translation>
    </message>
    <message>
        <source>F1</source>
        <translation>F1</translation>
    </message>
    <message>
        <source>Exit</source>
        <translation>Exit</translation>
    </message>
    <message>
        <source>Alt+F4</source>
        <translation>Alt+F4</translation>
    </message>
    <message>
        <source>Close</source>
        <translation>đóng cửa</translation>
    </message>
    <message>
        <source>Ctrl+W</source>
        <translation>Ctrl+W</translation>
    </message>
    <message>
        <source>Close All But This</source>
        <translation>Đóng tất cả các khác</translation>
    </message>
    <message>
        <source>Open in Layout</source>
        <translation>Bật trong cách bố trí</translation>
    </message>
    <message>
        <source>Ctrl+Alt+D</source>
        <translation>Ctrl+Alt+D</translation>
    </message>
    <message>
        <source>Delayed Open Video Wall</source>
        <translation>Trì hoãn bức tường video mở</translation>
    </message>
    <message>
        <source>Filter...</source>
        <translation>Lọc...</translation>
    </message>
    <message>
        <source>Event Log...</source>
        <translation>ghi sự kiện ...</translation>
    </message>
    <message>
        <source>System Administration...</source>
        <translation>quản trị hệ thống ...</translation>
    </message>
    <message>
        <source>Ctrl+Alt+A</source>
        <translation>Ctrl+Alt+A</translation>
    </message>
    <message>
        <source>System Update...</source>
        <translation>Cập nhật hệ thống ...</translation>
    </message>
    <message>
        <source>Local Settings...</source>
        <translation>thiết lập địa phương ...</translation>
    </message>
    <message>
        <source>Merge Systems...</source>
        <translation>hợp nhất các hệ thống ...</translation>
    </message>
    <message>
        <source>Server...</source>
        <translation>máy chủ ...</translation>
    </message>
    <message>
        <source>Open</source>
        <translation>mở</translation>
    </message>
    <message>
        <source>Monitor</source>
        <translation>Monitor</translation>
    </message>
    <message>
        <source>Open in New Tab</source>
        <translation>Mở trong một tab mới</translation>
    </message>
    <message>
        <source>Open in New Window</source>
        <translation>Mở trong một cửa sổ mới</translation>
    </message>
    <message>
        <source>Open Layouts</source>
        <translation>mở bố trí</translation>
    </message>
    <message>
        <source>Open Layout(s)</source>
        <translation>mở bố trí</translation>
    </message>
    <message>
        <source>Open Video Wall(s)</source>
        <translation>tường mở video (s)</translation>
    </message>
    <message>
        <source>Open Containing Folder</source>
        <translation>Mở thư mục tập tin</translation>
    </message>
    <message>
        <source>Ctrl+Enter</source>
        <translation>Ctrl+Enter</translation>
    </message>
    <message>
        <source>Ctrl+Return</source>
        <translation>Ctrl+Return</translation>
    </message>
    <message>
        <source>Identify</source>
        <translation>Xác định</translation>
    </message>
    <message>
        <source>Attach to Video Wall...</source>
        <translation>gắn vào tường video ...</translation>
    </message>
    <message>
        <source>Switch to Video Wall mode...</source>
        <translation>chuyển sang chế độ tường video ...</translation>
    </message>
    <message>
        <source>Save Current Matrix</source>
        <translation>Lưu ma trận hiện tại</translation>
    </message>
    <message>
        <source>Load Matrix</source>
        <translation>tải ma trận</translation>
    </message>
    <message>
        <source>Update Layout</source>
        <translation>Cập nhật bố trí</translation>
    </message>
    <message>
        <source>Stop Video Wall</source>
        <translation>Bức tường video stop</translation>
    </message>
    <message>
        <source>Detach Layout</source>
        <translation>Tháo bố trí</translation>
    </message>
    <message>
        <source>Save Layout</source>
        <translation>Cách bài trí cửa</translation>
    </message>
    <message>
        <source>Save Layout As...</source>
        <translation>Lưu bố trí…</translation>
    </message>
    <message>
        <source>Maximize Item</source>
        <translation>Tối đa hóa dự án</translation>
    </message>
    <message>
        <source>Enter</source>
        <translation>vào</translation>
    </message>
    <message>
        <source>Return</source>
        <translation>trở về</translation>
    </message>
    <message>
        <source>Restore Item</source>
        <translation>trở lại với dự án</translation>
    </message>
    <message>
        <source>Show Info</source>
        <translation>Thông tin hiển thị</translation>
    </message>
    <message>
        <source>Alt+I</source>
        <translation>Alt+I</translation>
    </message>
    <message>
        <source>Hide Info</source>
        <translation>Thông tin ẩn</translation>
    </message>
    <message>
        <source>Toggle Info</source>
        <translation>chuyển đổi thông tin</translation>
    </message>
    <message>
        <source>Change Resolution...</source>
        <translation>Thay đổi Nghị quyết...</translation>
    </message>
    <message>
        <source>Auto</source>
        <translation>tự động</translation>
    </message>
    <message>
        <source>Low</source>
        <translation>thấp</translation>
    </message>
    <message>
        <source>High</source>
        <translation>cao</translation>
    </message>
    <message>
        <source>PTZ...</source>
        <translation>PTZ...</translation>
    </message>
    <message>
        <source>Save Current Position...</source>
        <translation>Lưu vị trí hiện tại...</translation>
    </message>
    <message>
        <source>Go To Saved Position</source>
        <translation>Chỉ vị trí đã lưu</translation>
    </message>
    <message>
        <source>Activate PTZ Tour</source>
        <translation>Bắt đầu lên PTZ Cruise</translation>
    </message>
    <message>
        <source>Show Beta Version Warning Message</source>
        <translation>Thông điệp cảnh báo được hiển thị Beta</translation>
    </message>
    <message>
        <source>Manage...</source>
        <translation>quản lý…</translation>
    </message>
    <message>
        <source>Calibrate Fisheye</source>
        <translation>Correction Fish-Eye</translation>
    </message>
    <message>
        <source>Toggle Resolution Mode</source>
        <translation>Chuyển đổi chế độ phân giải</translation>
    </message>
    <message>
        <source>Show Motion/Smart Search</source>
        <translation>Hide chuyển / Wisdom Tìm kiếm</translation>
    </message>
    <message>
        <source>Show Motion</source>
        <translation>Display chuyển</translation>
    </message>
    <message>
        <source>Alt+G</source>
        <translation>Alt+G</translation>
    </message>
    <message>
        <source>Hide Motion/Smart Search</source>
        <translation>Hide chuyển / Wisdom Tìm kiếm</translation>
    </message>
    <message>
        <source>Hide Motion</source>
        <translation>Hide chuyển</translation>
    </message>
    <message>
        <source>Clear Motion Selection</source>
        <translation>Lựa chọn Clear Motion Detection</translation>
    </message>
    <message>
        <source>Toggle Smart Search</source>
        <translation>Chuyển khôn ngoan Search</translation>
    </message>
    <message>
        <source>Check File Watermark</source>
        <translation>Kiểm tra các tập tin watermark</translation>
    </message>
    <message>
        <source>Alt+C</source>
        <translation>Alt+C</translation>
    </message>
    <message>
        <source>Take Screenshot</source>
        <translation>Screen Capture</translation>
    </message>
    <message>
        <source>Alt+S</source>
        <translation>Alt+S</translation>
    </message>
    <message>
        <source>Image Enhancement...</source>
        <translation>image Enhancement...</translation>
    </message>
    <message>
        <source>Alt+J</source>
        <translation>Alt+J</translation>
    </message>
    <message>
        <source>Create Zoom Window</source>
        <translation>Thiết lập cửa sổ zoom</translation>
    </message>
    <message>
        <source>Rotate to...</source>
        <translation>xoay camera...</translation>
    </message>
    <message>
        <source>0 degrees</source>
        <translation>0 trình độ</translation>
    </message>
    <message>
        <source>90 degrees</source>
        <translation>90 trình độ</translation>
    </message>
    <message>
        <source>180 degrees</source>
        <translation>180 trình độ</translation>
    </message>
    <message>
        <source>270 degrees</source>
        <translation>270 trình độ</translation>
    </message>
    <message>
        <source>Remove from Layout</source>
        <translation>Gỡ bỏ khỏi bố trí</translation>
    </message>
    <message>
        <source>Del</source>
        <translation>xóa bỏ</translation>
    </message>
    <message>
        <source>Delete</source>
        <translation>xóa bỏ</translation>
    </message>
    <message>
        <source>Rename</source>
        <translation>đổi tên</translation>
    </message>
    <message>
        <source>F2</source>
        <translation>F2</translation>
    </message>
    <message>
        <source>Delete from Disk</source>
        <translation>Xóa từ ổ đĩa cứng</translation>
    </message>
    <message>
        <source>Set as Layout Background</source>
        <translation>Hãy bố trí nền (đồ điện tử)</translation>
    </message>
    <message>
        <source>User Settings...</source>
        <translation>thiết lập người dùng...</translation>
    </message>
    <message>
        <source>Layout Settings...</source>
        <translation>Giao diện thiết lập...</translation>
    </message>
    <message>
        <source>Video Wall Settings...</source>
        <translation>thiết lập bức tường video ...</translation>
    </message>
    <message>
        <source>Ping...</source>
        <translation>Ping...</translation>
    </message>
    <message>
        <source>Server Logs...</source>
        <translation>máy chủ bản ghi...</translation>
    </message>
    <message>
        <source>Server Diagnostics...</source>
        <translation>Chẩn đoán máy chủ...</translation>
    </message>
    <message>
        <source>Server Settings...</source>
        <translation>cài đặt máy chủ...</translation>
    </message>
    <message>
        <source>Merge to Currently Connected System...</source>
        <translation>Hợp nhất để kết nối hệ thống Hiện nay ...</translation>
    </message>
    <message>
        <source>Change Cell Aspect Ratio...</source>
        <translation>thay đổi Cell Aspect Ratio...</translation>
    </message>
    <message>
        <source>Change Cell Spacing...</source>
        <translation>thay đổi Cell Spacing...</translation>
    </message>
    <message>
        <source>None</source>
        <translation>không</translation>
    </message>
    <message>
        <source>Small</source>
        <translation>nhỏ</translation>
    </message>
    <message>
        <source>Medium</source>
        <translation>trong</translation>
    </message>
    <message>
        <source>Large</source>
        <translation>lớn</translation>
    </message>
    <message>
        <source>Start Tour</source>
        <translation>Vòng đầu nhảy</translation>
    </message>
    <message>
        <source>Stop Tour</source>
        <translation>Ngừng nhảy vòng</translation>
    </message>
    <message>
        <source>Alt+T</source>
        <translation>Alt+T</translation>
    </message>
    <message>
        <source>Mark Selection Start</source>
        <translation>Chọn đánh dấu sự khởi đầu</translation>
    </message>
    <message>
        <source>[</source>
        <translation>[</translation>
    </message>
    <message>
        <source>Mark Selection End</source>
        <translation>End của các marker chọn lọc</translation>
    </message>
    <message>
        <source>]</source>
        <translation>]</translation>
    </message>
    <message>
        <source>Clear Selection</source>
        <translation>rõ ràng Selection</translation>
    </message>
    <message>
        <source>Zoom to Selection</source>
        <translation>Kéo dài đến vùng lựa chọn</translation>
    </message>
    <message>
        <source>Edit Bookmark...</source>
        <translation>Chỉnh sửa dấu trang ...</translation>
    </message>
    <message>
        <source>Remove Bookmark...</source>
        <translation>loại bỏ các dấu trang ...</translation>
    </message>
    <message>
        <source>Export Selected Area...</source>
        <translation>Xuất chọn múi...</translation>
    </message>
    <message>
        <source>Export Multi-Video...</source>
        <translation>Xuất khẩu nhiều hình ảnh...</translation>
    </message>
    <message>
        <source>Preview Search...</source>
        <translation>Preview Tìm kiếm...</translation>
    </message>
    <message>
        <source>Ctrl+Alt+Shift++</source>
        <translation>Ctrl+Alt+Shift+ +</translation>
    </message>
    <message>
        <source>Increment Debug Counter</source>
        <translation>Quầy gỡ lỗi gia tăng</translation>
    </message>
    <message>
        <source>Ctrl+Alt+Shift+-</source>
        <translation>Ctrl+Alt+Shift+ -</translation>
    </message>
    <message>
        <source>Decrement Debug Counter</source>
        <translation>Giảm debug counter</translation>
    </message>
    <message>
        <source>Ctrl+Alt+Shift+R</source>
        <translation>Ctrl+Alt+Shift+ R</translation>
    </message>
    <message>
        <source>Show Resource Pool</source>
        <translation>Hồ bơi tài nguyên hiển thị</translation>
    </message>
    <message>
        <source>Calibrate PTZ</source>
        <translation>Correction PTZ</translation>
    </message>
    <message>
        <source>Get PTZ Position</source>
        <translation>Có được vị trí PTZ</translation>
    </message>
    <message>
        <source>Ctrl+Alt+Shift+D</source>
        <translation>Ctrl+Alt+Shift+D</translation>
    </message>
    <message>
        <source>Debug Control Panel</source>
        <translation>debug (DEBUG) giao diện điều khiển bảng điều khiển</translation>
    </message>
    <message>
        <source>Space</source>
        <translation>Spacebar</translation>
    </message>
    <message>
        <source>Play</source>
        <translation>Broadcast</translation>
    </message>
    <message>
        <source>Pause</source>
        <translation>giờ nghĩ giảo lao</translation>
    </message>
    <message>
        <source>Ctrl+Left</source>
        <translation>Ctrl+Left</translation>
    </message>
    <message>
        <source>Previous Frame</source>
        <translation>Trên một khung</translation>
    </message>
    <message>
        <source>Ctrl+Right</source>
        <translation>Ctrl+Righ</translation>
    </message>
    <message>
        <source>Next Frame</source>
        <translation>Các khung hình tiếp theo</translation>
    </message>
    <message>
        <source>Z</source>
        <translation>Z</translation>
    </message>
    <message>
        <source>To Start</source>
        <translation>đến điểm khởi</translation>
    </message>
    <message>
        <source>X</source>
        <translation>X</translation>
    </message>
    <message>
        <source>To End</source>
        <translation>Để một điểm kết thúc</translation>
    </message>
    <message>
        <source>Ctrl+Up</source>
        <translation>Ctrl+Up</translation>
    </message>
    <message>
        <source>Volume Down</source>
        <translation>volume Down</translation>
    </message>
    <message>
        <source>Ctrl+Down</source>
        <translation>Ctrl+Down</translation>
    </message>
    <message>
        <source>Volume Up</source>
        <translation>tăng cường khối lượng</translation>
    </message>
    <message>
        <source>M</source>
        <translation>M</translation>
    </message>
    <message>
        <source>Toggle Mute</source>
        <translation>Chuyển chế độ im lặng</translation>
    </message>
    <message>
        <source>L</source>
        <translation>L</translation>
    </message>
    <message>
        <source>Jump to Live</source>
        <translation>Chuyển sang hình ảnh thời gian thực</translation>
    </message>
    <message>
        <source>S</source>
        <translation>S</translation>
    </message>
    <message>
        <source>Synchronize Streams</source>
        <translation>Đồng bộ hóa tất cả các dòng</translation>
    </message>
    <message>
        <source>Disable Stream Synchronization</source>
        <translation>Đồng bộ hóa tất cả các dòng</translation>
    </message>
    <message>
        <source>Show Thumbnails</source>
        <translation>thumbnail Display</translation>
    </message>
    <message>
        <source>Hide Thumbnails</source>
        <translation>Không hiển thị thumbnail</translation>
    </message>
    <message>
        <source>Show Calendar</source>
        <translation>Hiện lịch</translation>
    </message>
    <message>
        <source>Hide Calendar</source>
        <translation>Không hiển thị lịch</translation>
    </message>
    <message>
        <source>Show Title Bar</source>
        <translation>Hiển thị đề cột</translation>
    </message>
    <message>
        <source>Hide Title Bar</source>
        <translation>Thanh tiêu đề Hide</translation>
    </message>
    <message>
        <source>Pin Tree</source>
        <translation>Cây hiển thị cố định</translation>
    </message>
    <message>
        <source>Unpin Tree</source>
        <translation>Không có cây hiển thị cố định</translation>
    </message>
    <message>
        <source>Show Tree</source>
        <translation>Hiện Tree</translation>
    </message>
    <message>
        <source>Hide Tree</source>
        <translation>Không hiển thị một cây</translation>
    </message>
    <message>
        <source>Show Timeline</source>
        <translation>Hiển thị Time cột</translation>
    </message>
    <message>
        <source>Hide Timeline</source>
        <translation>Thời gian cột không hiển thị</translation>
    </message>
    <message>
        <source>Pin Notifications</source>
        <translation>Thông báo hiển thị cố định</translation>
    </message>
    <message>
        <source>Unpin Notifications</source>
        <translation>Hiển thị một thông báo là không cố định</translation>
    </message>
    <message>
        <source>Ctrl+Alt+T</source>
        <translation>Ctrl+Alt+T</translation>
    </message>
    <message>
        <source>Disable Background Animation</source>
        <translation>Vô hiệu hóa hình ảnh động nền</translation>
    </message>
    <message>
        <source>Enable Background Animation</source>
        <translation>Kích hoạt tính năng hoạt hình nền</translation>
    </message>
    <message>
        <source>File Settings...</source>
        <translation>Cài đặt tập tin ...</translation>
    </message>
    <message>
        <source>Ask About Statistics Reporting</source>
        <translation>Hỏi về kê Reporting</translation>
    </message>
    <message>
        <source>Drop Resources into New Layout</source>
        <translation>Vứt bỏ các nguồn lực để bố trí mới</translation>
    </message>
    <message>
        <source>Select Time Server</source>
        <translation>Chọn máy chủ thời gian</translation>
    </message>
    <message>
        <source>Activate PTZ Object</source>
        <translation>Kích hoạt PTZ đối tượng</translation>
    </message>
    <message>
        <source>User Management...</source>
        <translation>Quản lý người sử dụng ...</translation>
    </message>
    <message>
        <source>Audit Trail...</source>
        <translation>Đường mòn kiểm toán...</translation>
    </message>
    <message>
        <source>Add Device(s)...</source>
        <translation>Thêm thiết bị (s) ...</translation>
    </message>
    <message>
        <source>Failover Priority...</source>
        <translation>Failover ưu tiên ...</translation>
    </message>
    <message>
        <source>Move Devices</source>
        <translation>Thiết bị di chuyển</translation>
    </message>
    <message>
        <source>Move Cameras</source>
        <translation>di chuyển Máy ảnh</translation>
    </message>
    <message>
        <source>Device Diagnostics...</source>
        <translation>Thiết bị chẩn đoán ...</translation>
    </message>
    <message>
        <source>Camera Diagnostics...</source>
        <translation>Chẩn đoán máy ảnh ...</translation>
    </message>
    <message>
        <source>Devices List</source>
        <translation>Danh sách các thiết bị</translation>
    </message>
    <message>
        <source>Cameras List</source>
        <translation>Danh sách máy ảnh</translation>
    </message>
    <message>
        <source>Check Device Issues...</source>
        <translation>Kiểm tra vấn đề thiết bị ...</translation>
    </message>
    <message>
        <source>Check Devices Issues...</source>
        <translation>Kiểm tra vấn đề thiết bị ...</translation>
    </message>
    <message>
        <source>Check Camera Issues...</source>
        <translation>Kiểm tra vấn đề Camera ...</translation>
    </message>
    <message>
        <source>Check Cameras Issues...</source>
        <translation>Kiểm tra vấn đề Máy ảnh ...</translation>
    </message>
    <message>
        <source>Device Rules...</source>
        <translation>Quy định thiết bị ...</translation>
    </message>
    <message>
        <source>Devices Rules...</source>
        <translation>Thiết bị quy ...</translation>
    </message>
    <message>
        <source>Camera Rules...</source>
        <translation>Nội quy Camera ...</translation>
    </message>
    <message>
        <source>Cameras Rules...</source>
        <translation>Máy ảnh quy tắc ...</translation>
    </message>
    <message>
        <source>Device Settings...</source>
        <translation>Cài đặt thiết bị ...</translation>
    </message>
    <message>
        <source>Devices Settings...</source>
        <translation>Các thiết bị cài đặt ...</translation>
    </message>
    <message>
        <source>Camera Settings...</source>
        <translation>Cài đặt Camera ...</translation>
    </message>
    <message>
        <source>Cameras Settings...</source>
        <translation>Cài đặt máy ảnh ...</translation>
    </message>
    <message>
        <source>Devices List by Server...</source>
        <translation>Danh sách các thiết bị của máy chủ ...</translation>
    </message>
    <message>
        <source>Cameras List by Server...</source>
        <translation>Máy ảnh Danh sách bởi máy chủ ...</translation>
    </message>
    <message>
        <source>Cameras to Backup...</source>
        <translation type="unfinished"></translation>
    </message>
    <message>
        <source>Ctrl+B</source>
        <translation type="unfinished"></translation>
    </message>
    <message>
        <source>Show Bookmarks</source>
        <translation type="unfinished"></translation>
    </message>
    <message>
        <source>Hide Bookmarks</source>
        <translation type="unfinished"></translation>
    </message>
    <message>
        <source>Pin Calendar</source>
        <translation type="unfinished"></translation>
    </message>
    <message>
        <source>Unpin Calendar</source>
        <translation type="unfinished"></translation>
    </message>
    <message>
        <source>I/O Module Diagnostics...</source>
        <translation type="unfinished"></translation>
    </message>
    <message>
        <source>Web Client...</source>
        <translation type="unfinished"></translation>
    </message>
    <message>
        <source>Bookmark Search...</source>
        <translation type="unfinished"></translation>
    </message>
    <message>
        <source>Open in Alarm Layout</source>
        <translation type="unfinished"></translation>
    </message>
    <message>
        <source>Check I/O Module Issues...</source>
        <translation type="unfinished"></translation>
    </message>
    <message>
        <source>Check I/O Modules Issues...</source>
        <translation type="unfinished"></translation>
    </message>
    <message>
        <source>I/O Module Rules...</source>
        <translation type="unfinished"></translation>
    </message>
    <message>
        <source>I/O Modules Rules...</source>
        <translation type="unfinished"></translation>
    </message>
    <message>
        <source>I/O Module Settings...</source>
        <translation type="unfinished"></translation>
    </message>
    <message>
        <source>I/O Modules Settings...</source>
        <translation type="unfinished"></translation>
    </message>
    <message>
        <source>Remove Bookmarks...</source>
        <translation type="unfinished"></translation>
    </message>
    <message>
        <source>Monitor in New Tab</source>
        <translation type="unfinished"></translation>
    </message>
    <message>
        <source>Monitor in New Window</source>
        <translation type="unfinished"></translation>
    </message>
    <message>
        <source>Open Layout in New Tab</source>
        <translation type="unfinished"></translation>
    </message>
    <message>
        <source>Open Layout(s) in New Window</source>
        <translation type="unfinished"></translation>
    </message>
    <message>
        <source>Open Current Layout in New Window</source>
        <translation type="unfinished"></translation>
    </message>
    <message>
        <source>Add Bookmark...</source>
        <translation type="unfinished"></translation>
    </message>
</context>
<context>
    <name>QnAdjustVideoDialog</name>
    <message>
        <source>Image Enhancement</source>
        <translation>image Enhancement</translation>
    </message>
    <message>
        <source>Image Enhancement - %1</source>
        <translation>image Enhancement - %1</translation>
    </message>
</context>
<context>
    <name>QnAggregationWidget</name>
    <message>
        <source>sec</source>
        <translation>thứ hai</translation>
    </message>
    <message>
        <source>min</source>
        <translation>chi nhánh</translation>
    </message>
    <message>
        <source>hrs</source>
        <translation>thời gian</translation>
    </message>
    <message>
        <source>days</source>
        <translation>sơn mài Nhật</translation>
    </message>
</context>
<context>
    <name>QnAlarmLayoutResource</name>
    <message>
        <source>Alarms</source>
        <translation type="unfinished"></translation>
    </message>
</context>
<context>
    <name>QnAuditLogDialog</name>
    <message>
        <source>Play this</source>
        <translation>chơi này</translation>
    </message>
    <message>
        <source>Copy Selection to Clipboard</source>
        <translation>Sao chép vào clipboard lựa chọn</translation>
    </message>
    <message>
        <source>Export Selection to File...</source>
        <translation>Lựa chọn Export to File...</translation>
    </message>
    <message>
        <source>Select All</source>
        <translation>chọn tất cả</translation>
    </message>
    <message>
        <source>Search</source>
        <translation>tìm kiếm</translation>
    </message>
    <message>
        <source>Information</source>
        <translation>tin tức</translation>
    </message>
    <message>
        <source>No archive data for that position left</source>
        <translation>Không có dữ liệu lưu trữ cho vị trí đó lại</translation>
    </message>
    <message>
        <source>Export selected records to a file</source>
        <translation>Xuất khẩu chọn lọc hồ sơ vào một tập tin</translation>
    </message>
    <message>
        <source>Audit log replay</source>
        <translation>Kiểm toán log replay</translation>
    </message>
    <message>
        <source>Devices</source>
        <translation>thiết bị</translation>
    </message>
    <message>
        <source>Cameras</source>
        <translation>Máy ảnh</translation>
    </message>
    <message>
        <source>Device actions</source>
        <translation>hành động thiết bị</translation>
    </message>
    <message>
        <source>Camera actions</source>
        <translation>hành động camera</translation>
    </message>
    <message>
        <source>This resources are already removed from the system</source>
        <translation type="unfinished"></translation>
    </message>
</context>
<context>
    <name>QnAuditLogModel</name>
    <message>
        <source>%1d </source>
        <translation></translation>
    </message>
    <message>
        <source>%1h </source>
        <translation></translation>
    </message>
    <message>
        <source>%1m </source>
        <translation></translation>
    </message>
    <message>
        <source>Unknown</source>
        <translation>không biết</translation>
    </message>
    <message>
        <source>Unsuccessful login</source>
        <translation>đăng nhập không thành công</translation>
    </message>
    <message>
        <source>Login</source>
        <translation>đăng nhập</translation>
    </message>
    <message>
        <source>User updated</source>
        <translation>người sử dụng cập nhật</translation>
    </message>
    <message>
        <source>Watching live</source>
        <translation>xem trực tiếp</translation>
    </message>
    <message>
        <source>Watching archive</source>
        <translation>xem lưu trữ</translation>
    </message>
    <message>
        <source>Exporting video</source>
        <translation>xuất ra video</translation>
    </message>
    <message>
        <source>System name changed</source>
        <translation>Tên hệ thống thay đổi</translation>
    </message>
    <message>
        <source>System merge</source>
        <translation>hệ thống hợp nhất</translation>
    </message>
    <message>
        <source>General settings updated</source>
        <translation>Cài đặt chung cập nhật</translation>
    </message>
    <message>
        <source>Server updated</source>
        <translation>máy chủ cập nhật</translation>
    </message>
    <message>
        <source>Business rule updated</source>
        <translation>Quy tắc kinh doanh cập nhật</translation>
    </message>
    <message>
        <source>Server removed</source>
        <translation>Quy tắc kinh doanh cập nhật</translation>
    </message>
    <message>
        <source>Business rule removed</source>
        <translation>Quy luật kinh doanh bỏ</translation>
    </message>
    <message>
        <source>User removed</source>
        <translation>người dùng xóa</translation>
    </message>
    <message>
        <source>Business rule reseted</source>
        <translation>Business rule reseted</translation>
    </message>
    <message>
        <source>Database restored</source>
        <translation>Cơ sở dữ liệu phục hồi</translation>
    </message>
    <message>
        <source>Play this</source>
        <translation>chơi này</translation>
    </message>
    <message>
        <source>Settings</source>
        <translation>thiết lập</translation>
    </message>
    <message>
        <source>%1 - %2, </source>
        <translation>%1 - %2, </translation>
    </message>
    <message numerus="yes">
        <source>%n action(s)</source>
        <translation>
            <numerusform>%n hoạt động</numerusform>
        </translation>
    </message>
    <message>
        <source>Session begins</source>
        <translation>Session bắt đầu</translation>
    </message>
    <message>
        <source>Session ends</source>
        <translation>Session đầu</translation>
    </message>
    <message>
        <source>Duration</source>
        <translation>thời gian</translation>
    </message>
    <message>
        <source>User</source>
        <translation>người sử dụng</translation>
    </message>
    <message>
        <source>IP</source>
        <translation>IP</translation>
    </message>
    <message>
        <source>Activity</source>
        <translation>hoạt động</translation>
    </message>
    <message>
        <source>Date</source>
        <translation>ngày tháng</translation>
    </message>
    <message>
        <source>Time</source>
        <translation>thời gian</translation>
    </message>
    <message>
        <source>Description</source>
        <translation>miêu tả</translation>
    </message>
    <message>
        <source>View it</source>
        <translation>xem nó</translation>
    </message>
    <message>
        <source>Click to expand</source>
        <translation>Nhấn vào đây để mở rộng</translation>
    </message>
    <message>
        <source>E-mail settings changed</source>
        <translation>Cài đặt e-mail thay đổi</translation>
    </message>
    <message>
        <source>Device updated</source>
        <translation>thiết bị được cập nhật</translation>
    </message>
    <message>
        <source>Camera updated</source>
        <translation>máy ảnh cập nhật</translation>
    </message>
    <message>
        <source>Device added</source>
        <translation>thiết bị thêm</translation>
    </message>
    <message>
        <source>Camera added</source>
        <translation>máy ảnh thêm</translation>
    </message>
    <message>
        <source>Device removed</source>
        <translation>thiết bị loại bỏ</translation>
    </message>
    <message>
        <source>Camera removed</source>
        <translation>máy ảnh loại bỏ</translation>
    </message>
    <message>
        <source>Device name</source>
        <translation>Tên thiết bị</translation>
    </message>
    <message>
        <source>Camera name</source>
        <translation>tên máy ảnh</translation>
    </message>
    <message>
        <source>Red mark means that the archive is still available</source>
        <translation type="unfinished"></translation>
    </message>
</context>
<context>
    <name>QnBackupCamerasDialog</name>
    <message>
        <source>Select Devices to Backup...</source>
        <translation type="unfinished"></translation>
    </message>
    <message>
        <source>Select Cameras to Backup...</source>
        <translation type="unfinished"></translation>
    </message>
</context>
<context>
    <name>QnBackupScheduleDialog</name>
    <message>
        <source>Until finished</source>
        <translation type="unfinished"></translation>
    </message>
</context>
<context>
    <name>QnBlinkingImageButtonWidget</name>
    <message numerus="yes">
        <source>You have %n notifications</source>
        <translation>
            <numerusform>Bạn có %n thông báo</numerusform>
        </translation>
    </message>
    <message>
        <source>You have new notifications.</source>
        <translation>Bạn có thông báo mới.</translation>
    </message>
</context>
<context>
    <name>QnBookmarkWidget</name>
    <message>
        <source>Do not lock archive</source>
        <translation type="unfinished"></translation>
    </message>
    <message>
        <source>1 month</source>
        <translation type="unfinished">1 tháng</translation>
    </message>
    <message>
        <source>3 month</source>
        <translation type="unfinished">3 tháng</translation>
    </message>
    <message>
        <source>6 month</source>
        <translation type="unfinished">6 tháng</translation>
    </message>
    <message>
        <source>year</source>
        <translation type="unfinished">năm</translation>
    </message>
</context>
<context>
    <name>QnBuildNumberDialog</name>
    <message>
        <source>Error</source>
        <translation>lỗi</translation>
    </message>
    <message>
        <source>The password you have entered is not valid.</source>
        <translation>Mật khẩu bạn đã nhập không hợp lệ.</translation>
    </message>
</context>
<context>
    <name>QnBusinessResourceValidationStrings</name>
    <message numerus="yes">
        <source>%1 of %n devices</source>
        <translation type="unfinished">
            <numerusform>%1 of %n thiết bị</numerusform>
        </translation>
    </message>
    <message numerus="yes">
        <source>%1 of %n cameras</source>
        <translation type="unfinished">
            <numerusform>%1 of %n cameras</numerusform>
        </translation>
    </message>
    <message>
        <source>&lt;Any Device&gt;</source>
        <translation>&lt;Bất kỳ thiết bị&gt;</translation>
    </message>
    <message>
        <source>&lt;Any Camera&gt;</source>
        <translation>&lt;Bất kỳ máy ảnh&gt;</translation>
    </message>
    <message>
        <source>Select at least one device</source>
        <translation type="unfinished">Chọn ít nhất một thiết bị</translation>
    </message>
    <message>
        <source>Select at least one camera</source>
        <translation type="unfinished">Chọn ít nhất một máy ảnh</translation>
    </message>
    <message numerus="yes">
        <source>%1 of %n I/O modules</source>
        <translation type="unfinished">
            <numerusform></numerusform>
        </translation>
    </message>
</context>
<context>
    <name>QnBusinessRuleItemDelegate</name>
    <message>
        <source>For All Users</source>
        <translation>Đối với tất cả người dùng</translation>
    </message>
    <message>
        <source>For Administrators Only</source>
        <translation>Đối với nhà quản lý</translation>
    </message>
</context>
<context>
    <name>QnBusinessRuleViewModel</name>
    <message>
        <source>&lt;System&gt;</source>
        <translation>&lt;hệ thống&gt;</translation>
    </message>
    <message>
        <source>Error: %1</source>
        <translation>lỗi: %1</translation>
    </message>
    <message>
        <source>&lt;Any Server&gt;</source>
        <translation>&lt;bất kỳ máy chủ&gt;</translation>
    </message>
    <message numerus="yes">
        <source>%n Server(s)</source>
        <translation>
            <numerusform>%n Servers</numerusform>
        </translation>
    </message>
    <message>
        <source>Instant</source>
        <translation>ngay</translation>
    </message>
    <message numerus="yes">
        <source>Every %n days</source>
        <translation>
            <numerusform>mỗi %n ngày</numerusform>
        </translation>
    </message>
    <message numerus="yes">
        <source>Every %n hours</source>
        <translation>
            <numerusform>mỗi %n giờ</numerusform>
        </translation>
    </message>
    <message numerus="yes">
        <source>Every %n minutes</source>
        <translation>
            <numerusform>mỗi %n phút</numerusform>
        </translation>
    </message>
    <message numerus="yes">
        <source>Every %n seconds</source>
        <translation>
            <numerusform>mỗi %n thứ hai</numerusform>
        </translation>
    </message>
    <message>
        <source>Stops</source>
        <translation>dừng lại</translation>
    </message>
    <message>
        <source>Starts</source>
        <translation>bắt đầu</translation>
    </message>
    <message>
        <source>Administrators Only</source>
        <translation>chỉ có các nhà quản lý</translation>
    </message>
    <message>
        <source>All Users</source>
        <translation>Tất cả người dùng</translation>
    </message>
    <message>
        <source>Select Sound</source>
        <translation>Chọn một giọng nói</translation>
    </message>
    <message>
        <source>Enter Text</source>
        <translation>nhập văn bản</translation>
    </message>
    <message>
        <source>&lt;Any Device&gt;</source>
        <translation>&lt;Bất kỳ thiết bị&gt;</translation>
    </message>
    <message>
        <source>&lt;Any Camera&gt;</source>
        <translation>&lt;Bất kỳ máy ảnh&gt;</translation>
    </message>
    <message>
        <source>Select at least one device</source>
        <translation>Chọn ít nhất một thiết bị</translation>
    </message>
    <message>
        <source>Select at least one camera</source>
        <translation>Chọn ít nhất một máy ảnh</translation>
    </message>
    <message>
        <source>Occurs</source>
        <translation>xảy ra</translation>
    </message>
    <message>
        <source>Source camera</source>
        <translation type="unfinished"></translation>
    </message>
    <message>
        <source>Source and %n more cameras</source>
        <translation type="unfinished"></translation>
    </message>
    <message>
        <source>N/A</source>
        <translation type="unfinished"></translation>
    </message>
</context>
<context>
    <name>QnBusinessRuleWidget</name>
    <message>
        <source>at</source>
        <extracomment>&quot;at&quot; is from the sentence &quot;Display the text _at_ these cameras&quot;</extracomment>
        <translation>đến</translation>
    </message>
    <message>
        <source>to</source>
        <extracomment>&quot;to&quot; is from the sentence &quot;Send e-mail _to_:&quot;</extracomment>
        <translation>đến</translation>
    </message>
    <message>
        <source>&lt;Any Device&gt;</source>
        <translation>&lt;Bất kỳ thiết bị&gt;</translation>
    </message>
    <message>
        <source>&lt;Any Camera&gt;</source>
        <translation>&lt;Bất kỳ máy ảnh&gt;</translation>
    </message>
    <message>
        <source>Select at least one device</source>
        <translation type="unfinished">Chọn ít nhất một thiết bị</translation>
    </message>
    <message>
        <source>Select at least one camera</source>
        <translation type="unfinished">Chọn ít nhất một máy ảnh</translation>
    </message>
    <message>
        <source>Devices</source>
        <translation type="unfinished">thiết bị</translation>
    </message>
    <message>
        <source>Cameras</source>
        <translation type="unfinished">Máy ảnh</translation>
    </message>
</context>
<context>
    <name>QnBusinessRulesDialog</name>
    <message>
        <source>Reset Default Rules</source>
        <translation>Thiết lập lại các quy tắc mặc định</translation>
    </message>
    <message>
        <source>Unsaved changes will be lost. Save?</source>
        <translation>Những thay đổi chưa được lưu sẽ bị mất, lưu trữ nó?</translation>
    </message>
    <message>
        <source>Error</source>
        <translation>lỗi</translation>
    </message>
    <message>
        <source>Error while receiving rules.</source>
        <translation>Khi nhận được các quy tắc lỗi.</translation>
    </message>
    <message>
        <source>Error while saving rule.</source>
        <translation>Lỗi lưu quy tắc.</translation>
    </message>
    <message>
        <source>Hide Advanced</source>
        <translation>Hide nâng cao</translation>
    </message>
    <message>
        <source>Show Advanced</source>
        <translation>Hiển thị chi tiết</translation>
    </message>
    <message>
        <source>&amp;New...</source>
        <translation>&amp;thêm...</translation>
    </message>
    <message>
        <source>&amp;Delete</source>
        <translation>&amp;xóa bỏ</translation>
    </message>
    <message>
        <source>&amp;Schedule...</source>
        <translation>&amp;lịch trình...</translation>
    </message>
    <message>
        <source>Some rules are not valid. Should they be disabled?</source>
        <translation>Một phần của nguyên tắc là không hợp lệ, nếu không sử dụng chúng?</translation>
    </message>
    <message>
        <source>Are you sure you want to reset rules to the defaults?</source>
        <translation>Bạn có chắc chắn muốn thiết lập lại quy tắc để mặc định?</translation>
    </message>
    <message>
        <source>This action CANNOT be undone!</source>
        <translation>Hành động này không thể khôi phục!</translation>
    </message>
    <message>
        <source>Confirm Rules Reset</source>
        <translation>Thiết lập lại để xác nhận các quy tắc</translation>
    </message>
    <message>
        <source>Error while deleting rule.</source>
        <translation>Đã xảy ra lỗi khi xóa các quy tắc.</translation>
    </message>
    <message>
        <source>Confirm Save</source>
        <translation>Xác nhận cửa hàng</translation>
    </message>
    <message>
        <source>Confirm Exit</source>
        <translation>Xác nhận Exit</translation>
    </message>
    <message>
        <source>filter by devices...</source>
        <translation>lọc bởi các thiết bị ...</translation>
    </message>
    <message>
        <source>filter by cameras...</source>
        <translation>lọc theo máy ảnh ...</translation>
    </message>
</context>
<context>
    <name>QnBusinessRulesViewModel</name>
    <message>
        <source>#</source>
        <translation>#</translation>
    </message>
    <message>
        <source>On</source>
        <translation>mở</translation>
    </message>
    <message>
        <source>Event</source>
        <translation>biến cố</translation>
    </message>
    <message>
        <source>Source</source>
        <translation>nguồn</translation>
    </message>
    <message>
        <source>-&gt;</source>
        <translation>-&gt;</translation>
    </message>
    <message>
        <source>Action</source>
        <translation>hoạt động</translation>
    </message>
    <message>
        <source>Target</source>
        <translation>Mục đích</translation>
    </message>
    <message>
        <source>Interval of Action</source>
        <translation>khoảng thời gian hành động</translation>
    </message>
</context>
<context>
    <name>QnCameraAdditionDialog</name>
    <message>
        <source>Error</source>
        <translation>lỗi</translation>
    </message>
    <message>
        <source>Finished</source>
        <translation>đóng</translation>
    </message>
    <message>
        <source>Initializing scan...</source>
        <translation>quét ban đầu…</translation>
    </message>
    <message>
        <source>First address in range is greater than the last one.</source>
        <translation>Địa chỉ đầu tiên trong phạm vi lớn hơn so với lần trước.</translation>
    </message>
    <message>
        <source>Success</source>
        <translation>sự thành công</translation>
    </message>
    <message>
        <source>Select target server...</source>
        <translation>Chọn mục tiêu máy chủ ...</translation>
    </message>
    <message>
        <source>Scanning online hosts...</source>
        <translation>Tổ dòng quét…</translation>
    </message>
    <message>
        <source>Scanning hosts... (%1)</source>
        <translation>quét máy chủ…(%1)</translation>
    </message>
    <message>
        <source>Examples:</source>
        <translation>Ví dụ:</translation>
    </message>
    <message>
        <source>Server is offline.</source>
        <translation>máy chủ đang ẩn.</translation>
    </message>
    <message>
        <source>It might take a few moments to populate them in the tree.</source>
        <translation>Nó có thể mất một vài phút để định vị chúng trong cây.</translation>
    </message>
    <message>
        <source>The specified IP address range has more than 255 addresses.</source>
        <translation>Các địa chỉ IP được chỉ định là lớn hơn 255 địa chỉ.</translation>
    </message>
    <message>
        <source>Server went offline - search aborted.</source>
        <translation>Các máy chủ đã được loại bỏ, tìm kiếm không thành.</translation>
    </message>
    <message>
        <source>Server has been removed - search aborted.</source>
        <translation>máy chủ đang ẩn, tìm kiếm thất bại.</translation>
    </message>
    <message>
        <source>Device addition is possible for online servers only.</source>
        <translation>Ngoài ra thiết bị là có thể cho chỉ máy chủ trực tuyến.</translation>
    </message>
    <message>
        <source>Device address field must contain a valid URL, IP address, or RTSP link.</source>
        <translation>Thiết bị trường địa chỉ bạn cần phải chứa một URL hợp lệ, địa chỉ IP, hoặc liên kết RTSP.</translation>
    </message>
    <message>
        <source>No devices selected.</source>
        <translation>Không có thiết bị được lựa chọn.</translation>
    </message>
    <message>
        <source>Please select at least one device</source>
        <translation>Vui lòng chọn ít nhất một thiết bị</translation>
    </message>
    <message numerus="yes">
        <source>%n devices added successfully.</source>
        <translation>
            <numerusform>%n thiết bị thêm thành công.</numerusform>
        </translation>
    </message>
    <message numerus="yes">
        <source>Error while adding %n devices.</source>
        <translation>
            <numerusform>Lỗi khi thêm %n thiết bị.</numerusform>
        </translation>
    </message>
    <message>
        <source>Server is offline, devices can only be added to an online server.</source>
        <translation>máy chủ đang ẩn, thiết bị này chỉ có thể được thêm vào một máy chủ trực tuyến.</translation>
    </message>
    <message>
        <source>Server has been removed - cannot add devices.</source>
        <translation>máy chủ đã được gỡ bỏ - không thể thêm các thiết bị.</translation>
    </message>
    <message>
        <source>Error while searching for device(s).</source>
        <translation>Lỗi trong khi tìm kiếm thiết bị (s).</translation>
    </message>
    <message numerus="yes">
        <source>%n devices found</source>
        <translation>
            <numerusform>%n thiết bị được tìm</numerusform>
        </translation>
    </message>
    <message>
        <source>All devices are already in the resource tree.</source>
        <translation>Tất cả các thiết bị đã có trong cây tài nguyên.</translation>
    </message>
    <message>
        <source>No devices found.</source>
        <translation>Không tìm thấy thiết bị.</translation>
    </message>
    <message>
        <source>Add devices to %1</source>
        <translation>Thêm thiết bị cho %1</translation>
    </message>
    <message>
        <source>Add devices...</source>
        <translation>Thêm thiết bị ...</translation>
    </message>
    <message>
        <source>Scanning host... (%1)</source>
        <extracomment>Scanning host... (0 devices found)</extracomment>
        <translation>Chủ quét ... (%1)</translation>
    </message>
    <message>
        <source>Finishing searching...</source>
        <translation type="unfinished"></translation>
    </message>
</context>
<context>
    <name>QnCameraAdvancedParamsWidget</name>
    <message>
        <source>Loading values...</source>
        <translation type="unfinished"></translation>
    </message>
    <message>
        <source>Applying changes...</source>
        <translation type="unfinished"></translation>
    </message>
</context>
<context>
    <name>QnCameraDiagnosticsDialog</name>
    <message>
        <source>Copy to Clipboard</source>
        <translation>Sao chép vào Clipboard</translation>
    </message>
    <message>
        <source>OK</source>
        <translation>xác nhận</translation>
    </message>
    <message>
        <source>FAILED: %1</source>
        <translation>thất bại：%1</translation>
    </message>
    <message>
        <source>Confirming server availability.</source>
        <translation>Kiểm tra tính sẵn sàng chủ.</translation>
    </message>
    <message>
        <source>Evaluating media stream for errors.</source>
        <translation>Kiểm tra các lỗi dòng phương tiện truyền thông.</translation>
    </message>
    <message>
        <source>Diagnostics complete!</source>
        <translation>Diagnostics hoàn tất!</translation>
    </message>
    <message>
        <source>Diagnostics for device %1</source>
        <translation>Chẩn đoán cho thiết bị %1</translation>
    </message>
    <message>
        <source>Diagnostics for camera %1</source>
        <translation>Chẩn đoán cho máy ảnh %1</translation>
    </message>
    <message>
        <source>Device Diagnostics</source>
        <translation>thiết bị chẩn đoán</translation>
    </message>
    <message>
        <source>Camera Diagnostics</source>
        <translation>Chẩn đoán máy ảnh</translation>
    </message>
    <message>
        <source>Confirming device is accessible.</source>
        <translation>Thiết bị xác nhận có thể truy cập.</translation>
    </message>
    <message>
        <source>Confirming camera is accessible.</source>
        <translation>Xác nhận máy ảnh có thể truy cập.</translation>
    </message>
    <message>
        <source>Confirming target device provides media stream.</source>
        <translation>Xác nhận thiết bị mục tiêu cung cấp các dòng phương tiện truyền thông.</translation>
    </message>
    <message>
        <source>Confirming target camera provides media stream.</source>
        <translation>Xác nhận máy ảnh mục tiêu cung cấp các dòng phương tiện truyền thông.</translation>
    </message>
    <message>
        <source>Diagnostics for I/O module %1</source>
        <translation type="unfinished"></translation>
    </message>
    <message>
        <source>I/O Module Diagnostics</source>
        <translation type="unfinished"></translation>
    </message>
    <message>
        <source>Confirming I/O module is accessible.</source>
        <translation type="unfinished"></translation>
    </message>
    <message>
        <source>Confirming target I/O module provides media stream.</source>
        <translation type="unfinished"></translation>
    </message>
</context>
<context>
    <name>QnCameraInputBusinessEventWidget</name>
    <message>
        <source>&lt;automatic&gt;</source>
        <translation>&lt;tự động&gt;</translation>
    </message>
</context>
<context>
    <name>QnCameraInputPolicy</name>
    <message numerus="yes">
        <source>%1 have no input ports</source>
        <translation>
            <numerusform>%1 Không có cổng đầu vào%n</numerusform>
        </translation>
    </message>
</context>
<context>
    <name>QnCameraListDialog</name>
    <message>
        <source>Copy Selection to Clipboard</source>
        <translation>Sẽ chọn Copy to clipboard</translation>
    </message>
    <message>
        <source>Export Selection to File...</source>
        <translation>Lựa chọn Export to File...</translation>
    </message>
    <message>
        <source>Select All</source>
        <translation>chọn tất cả</translation>
    </message>
    <message>
        <source>Devices List for %1</source>
        <extracomment>Devices List for Server (192.168.0.1)</extracomment>
        <translation>Danh sách các thiết bị cho %1</translation>
    </message>
    <message>
        <source>Cameras List for %1</source>
        <extracomment>Cameras List for Server (192.168.0.1)</extracomment>
        <translation>Máy ảnh Danh sách cho %1</translation>
    </message>
    <message>
        <source>Devices List</source>
        <translation>Danh sách các thiết bị</translation>
    </message>
    <message>
        <source>Cameras List</source>
        <translation>Danh sách máy ảnh</translation>
    </message>
    <message numerus="yes">
        <source>%n devices found</source>
        <translation type="unfinished">
            <numerusform>%n thiết bị được tìm</numerusform>
        </translation>
    </message>
    <message numerus="yes">
        <source>%n cameras found</source>
        <translation type="unfinished">
            <numerusform>%n máy ảnh được tìm thấy</numerusform>
        </translation>
    </message>
    <message>
        <source>Export selected devices to a file.</source>
        <translation>Xuất khẩu được lựa chọn các thiết bị vào một tập tin.</translation>
    </message>
    <message>
        <source>Export selected cameras to a file.</source>
        <translation>Xuất khẩu chọn lọc máy ảnh vào một tập tin.</translation>
    </message>
    <message numerus="yes">
        <source>%n I/O modules found</source>
        <translation type="unfinished">
            <numerusform></numerusform>
        </translation>
    </message>
</context>
<context>
    <name>QnCameraListModel</name>
    <message>
        <source>Recording</source>
        <translation>Recording</translation>
    </message>
    <message>
        <source>Name</source>
        <translation>tên</translation>
    </message>
    <message>
        <source>Vendor</source>
        <translation>Nhà cung cấp</translation>
    </message>
    <message>
        <source>Model</source>
        <translation>kiểu mẫu</translation>
    </message>
    <message>
        <source>Firmware</source>
        <translation>firmware</translation>
    </message>
    <message>
        <source>IP/Name</source>
        <translation>IP / tên</translation>
    </message>
    <message>
        <source>MAC address</source>
        <translation>MAC address</translation>
    </message>
    <message>
        <source>Server</source>
        <translation>máy chủ</translation>
    </message>
</context>
<context>
    <name>QnCameraMotionMaskWidget</name>
    <message>
        <source>Too many motion windows</source>
        <translation>Quá nhiều cửa sổ chuyển</translation>
    </message>
    <message>
        <source>Maximum number of motion windows for current camera is %1, but %2 motion windows are currently selected.</source>
        <translation>máy chụp hình nhất %1 cửa sổ chuyển động, nhưng chọn %2 cửa sổ chuyển động.</translation>
    </message>
    <message>
        <source>Maximum number of different motion sensitivities for current camera is %1, but %2 motion sensitivities are currently selected.</source>
        <translation>máy chụp hình nhất %1 nhạy cảm chuyển động khác nhau, nhưng chọn %2 nhạy cảm chuyển động.</translation>
    </message>
    <message>
        <source>Maximum number of motion mask windows for current camera is %1, but %2 motion mask windows are currently selected.</source>
        <translation>máy chụp hình nhất %1 cửa sổ mặt nạ chuyển động, nhưng chọn %2 cửa sổ mặt nạ chuyển động.</translation>
    </message>
</context>
<context>
    <name>QnCameraMotionPolicy</name>
    <message numerus="yes">
        <source>Recording or motion detection is disabled for %1</source>
        <translation>
            <numerusform>%1  Video bên giám sát hoặc chức năng dịch chuyển không thể được sử dụng%n</numerusform>
        </translation>
    </message>
</context>
<context>
    <name>QnCameraOutputBusinessActionWidget</name>
    <message>
        <source>&lt;automatic&gt;</source>
        <translation>&lt;tự động&gt;</translation>
    </message>
</context>
<context>
    <name>QnCameraOutputPolicy</name>
    <message numerus="yes">
        <source>%1 have no output relays</source>
        <translation>
            <numerusform>%1 không có rơ le đầu ra%n</numerusform>
        </translation>
    </message>
</context>
<context>
    <name>QnCameraRecordingPolicy</name>
    <message numerus="yes">
        <source>Recording is disabled for %1</source>
        <translation>
            <numerusform>%1 video thể%n</numerusform>
        </translation>
    </message>
</context>
<context>
    <name>QnCameraScheduleWidget</name>
    <message>
        <source>Off</source>
        <translation>tắt</translation>
    </message>
    <message>
        <source>On</source>
        <translation>mở</translation>
    </message>
    <message>
        <source>Warning</source>
        <translation>sự phản đối</translation>
    </message>
    <message>
        <source>Warning! High minimum value could decrease other devices&apos; recording durations.</source>
        <translation>Cảnh báo! Giá trị tối thiểu cao có thể làm giảm khoảng thời gian ghi âm các thiết bị khác.</translation>
    </message>
    <message>
        <source>Warning! High minimum value could decrease other cameras&apos; recording durations.</source>
        <translation>Cảnh báo! Giá trị tối thiểu cao có thể làm giảm khoảng thời gian ghi âm các máy ảnh khác.</translation>
    </message>
    <message>
        <source>Motion Recording is disabled. Please go to the motion setup page to setup the cameras&apos;s motion area and sensitivity.</source>
        <translation>Chuyển động ghi âm bị vô hiệu hóa. Xin vui lòng đến trang thiết lập chuyển động đến khu vực thiết lập chuyển động và độ nhạy của máy ảnh.</translation>
    </message>
    <message>
        <source>Motion Recording is disabled or not supported on some of the selected cameras. Please go to the motion setup page to ensure it is supported and enabled.</source>
        <translation type="unfinished"></translation>
    </message>
    <message>
        <source>Dual-Streaming is not supported on this camera.</source>
        <translation type="unfinished"></translation>
    </message>
    <message>
        <source>Dual-Streaming and Motion Detection are not available on this camera.</source>
        <translation type="unfinished"></translation>
    </message>
</context>
<context>
    <name>QnCameraSettingsDialog</name>
    <message>
        <source>Open in New Tab</source>
        <translation>Mở một tab mới</translation>
    </message>
    <message>
        <source>Recording settings have not been saved. Please choose desired recording method, FPS, and quality - then mark the changes on the schedule.</source>
        <translation>Những thay đổi tích đã không được lưu. Pick mong muốn Loại Recording, FPS, và chất lượng và đánh dấu những thay đổi về lịch trình.</translation>
    </message>
    <message>
        <source>Changes have not been applied.</source>
        <translation>Không áp dụng các thay đổi.</translation>
    </message>
    <message>
        <source>Motion sensitivity has not changed. To change motion sensitivity draw rectangle on the image.</source>
        <translation>Độ nhạy phát hiện chuyển động đã không được thay đổi. Hãy Marquee Tool và thay đổi độ nhạy chuyển trên màn hình.</translation>
    </message>
    <message>
        <source>License limit exceeded. Changes have been saved, but will not be applied.</source>
        <translation>Vượt quá giới hạn cho phép. Để lưu thay đổi của bạn, nhưng sẽ không có hiệu lực.</translation>
    </message>
    <message>
        <source>Could not apply changes.</source>
        <translation>Không thể áp dụng các thay đổi.</translation>
    </message>
    <message>
        <source>Device Settings</source>
        <translation>Cài đặt thiết bị</translation>
    </message>
    <message>
        <source>Devices Settings</source>
        <translation>Cài đặt thiết bị</translation>
    </message>
    <message>
        <source>Camera Settings</source>
        <translation>Cài đặt Camera</translation>
    </message>
    <message>
        <source>Cameras Settings</source>
        <translation>Cài đặt Camera</translation>
    </message>
    <message>
        <source>Device Diagnostics</source>
        <translation>thiết bị chẩn đoán</translation>
    </message>
    <message>
        <source>Devices Diagnostics</source>
        <translation>thiết bị chẩn đoán</translation>
    </message>
    <message>
        <source>Camera Diagnostics</source>
        <translation>Chẩn đoán máy ảnh</translation>
    </message>
    <message>
        <source>Cameras Diagnostics</source>
        <translation>Chẩn đoán máy ảnh</translation>
    </message>
    <message>
        <source>Device Rules</source>
        <translation>quy định thiết bị</translation>
    </message>
    <message>
        <source>Devices Rules</source>
        <translation>quy định thiết bị</translation>
    </message>
    <message>
        <source>Camera Rules</source>
        <translation>Nội quy camera</translation>
    </message>
    <message>
        <source>Cameras Rules</source>
        <translation>Nội quy camera</translation>
    </message>
    <message numerus="yes">
        <source>Apply changes to the following %n devices?</source>
        <translation type="unfinished">
            <numerusform>Áp dụng thay đổi cho các thiết bị %n sau đây?</numerusform>
        </translation>
    </message>
    <message numerus="yes">
        <source>Apply changes to the following %n cameras?</source>
        <translation type="unfinished">
            <numerusform>Áp dụng những thay đổi trong máy ảnh %n sau đây?</numerusform>
        </translation>
    </message>
    <message>
        <source>Changes are not saved</source>
        <translation>Thay đổi sẽ không được lưu</translation>
    </message>
    <message>
        <source>I/O Module Settings</source>
        <translation type="unfinished"></translation>
    </message>
    <message>
        <source>I/O Modules Settings</source>
        <translation type="unfinished"></translation>
    </message>
    <message>
        <source>I/O Module Diagnostics</source>
        <translation type="unfinished"></translation>
    </message>
    <message>
        <source>I/O Modules Diagnostics</source>
        <translation type="unfinished"></translation>
    </message>
    <message>
        <source>I/O Module Rules</source>
        <translation type="unfinished"></translation>
    </message>
    <message>
        <source>I/O Modules Rules</source>
        <translation type="unfinished"></translation>
    </message>
    <message numerus="yes">
        <source>Apply changes to the following %n I/O modules?</source>
        <translation type="unfinished">
            <numerusform></numerusform>
        </translation>
    </message>
</context>
<context>
    <name>QnCameraSettingsWidget</name>
    <message>
        <source>Cannot edit properties for items of different types.</source>
        <translation>Bởi vì các loại khác nhau của các dự án không thể chỉnh sửa các thuộc tính.</translation>
    </message>
    <message>
        <source>No device selected.</source>
        <translation>Không có thiết bị được chọn.</translation>
    </message>
</context>
<context>
    <name>QnCheckableMessageBox</name>
    <message>
        <source>Do not ask again</source>
        <translation>Đừng hỏi</translation>
    </message>
</context>
<context>
    <name>QnClientVideoCamera</name>
    <message>
        <source>Invalid resource type for data export.</source>
        <translation>Loại tài nguyên xuất khẩu dữ liệu không hợp lệ.</translation>
    </message>
</context>
<context>
    <name>QnClockLabel</name>
    <message>
        <source>Server Time</source>
        <translation>thời gian máy chủ</translation>
    </message>
    <message>
        <source>Local System Time</source>
        <translation>Hiện hệ thống địa phương</translation>
    </message>
</context>
<context>
    <name>QnConnectToCurrentSystemTool</name>
    <message>
        <source>Configuring Server(s)</source>
        <translation>Cấu hình máy chủ (s)</translation>
    </message>
    <message>
        <source>Updating Server(s)</source>
        <translation>Đang cập nhật máy chủ (s)</translation>
    </message>
</context>
<context>
    <name>QnConnectionDiagnosticsHelper</name>
    <message>
        <source>You are trying to connect to incompatible Server.</source>
        <translation>Bạn đang cố gắng để kết nối với không tương thích Server.</translation>
    </message>
    <message>
        <source>Server</source>
        <translation>máy chủ</translation>
    </message>
    <message>
        <source>Client</source>
        <translation>khách hàng</translation>
    </message>
    <message>
        <source>Failure</source>
        <translation>thất bại</translation>
    </message>
    <message>
        <source>Connection to the Server could not be established.</source>
        <translation>Kết nối với máy chủ không thể được thiết lập.</translation>
    </message>
    <message>
        <source>Connection details that you have entered are incorrect, please try again.</source>
        <translation>Chi tiết kết nối mà bạn đã nhập không chính xác, vui lòng thử lại.</translation>
    </message>
    <message>
        <source>If this error persists, please contact your VMS administrator.</source>
        <translation>Nếu lỗi này vẫn còn, xin vui lòng liên hệ với quản trị viên của bạn VMS.</translation>
    </message>
    <message>
        <source> - Client version: %1.</source>
        <translation>- Phiên bản Client: %1.</translation>
    </message>
    <message>
        <source> - Server version: %1.</source>
        <translation>- Phiên bản Server: %1.</translation>
    </message>
    <message>
        <source>You are about to connect to Server which has a different version:</source>
        <translation>Bạn muốn kết nối với máy chủ trong đó có một phiên bản khác nhau:</translation>
    </message>
    <message>
        <source>These versions are not compatible. Please update your %1.</source>
        <translation>Những phiên bản này không tương thích. Vui lòng cập nhật của bạn %1.</translation>
    </message>
    <message>
        <source>Compatibility mode for versions lower than %1 is not supported.</source>
        <translation>Chế độ tương thích cho các phiên bản thấp hơn %1 không được hỗ trợ.</translation>
    </message>
    <message>
        <source>Selected Server has a different version:</source>
        <translation>Máy chủ đã chọn có một phiên bản khác nhau:</translation>
    </message>
    <message>
        <source>The other version of the Client is needed in order to establish the connection to this Server.</source>
        <translation>Các phiên bản khác của khách hàng là cần thiết để thiết lập kết nối đến máy chủ này.</translation>
    </message>
    <message>
        <source>An error has occurred while trying to restart in compatibility mode.</source>
        <translation>Một lỗi đã xảy ra trong khi cố gắng khởi động lại trong chế độ tương thích.</translation>
    </message>
    <message>
        <source>Client version %1 is required to connect to this Server.</source>
        <translation>Phiên bản client %1 là cần thiết để kết nối với máy chủ này.</translation>
    </message>
    <message>
        <source>Download version %1?</source>
        <translation>Tải về phiên bản %1?</translation>
    </message>
    <message>
        <source>Would you like to restart the Client in compatibility mode?</source>
        <translation>Bạn có muốn khởi động lại các khách hàng trong chế độ tương thích?</translation>
    </message>
    <message>
        <source>Cannot restart the Client in compatibility mode.</source>
        <translation>Không thể khởi động lại các khách hàng trong chế độ tương thích.</translation>
    </message>
    <message>
        <source>Please close the application and start it again using the shortcut in the start menu.</source>
        <translation>Xin hãy đóng ứng dụng và khởi động nó lại bằng cách sử dụng phím tắt trong menu start.</translation>
    </message>
    <message>
        <source>Failed to launch compatibility version %1</source>
        <translation>Không thể khởi động phiên bản tương thích %1</translation>
    </message>
    <message>
        <source>Try to restore version %1?</source>
        <translation>Hãy cố gắng khôi phục lại phiên bản %1?</translation>
    </message>
    <message>
        <source>Server has a different version:</source>
        <translation>máy chủ có một phiên bản khác nhau:</translation>
    </message>
    <message>
        <source>You will be asked to restart the client in compatibility mode.</source>
        <translation>Bạn sẽ được yêu cầu khởi động lại máy khách ở chế độ tương thích.</translation>
    </message>
    <message>
        <source>You will be asked to update your %1</source>
        <translation>Bạn sẽ được yêu cầu cập nhật %1 của bạn</translation>
    </message>
    <message>
        <source>The username or password you have entered is incorrect. Please try again.</source>
        <translation>Đăng nhập Tên đăng nhập hoặc mật khẩu không đúng, vui lòng thử lại.</translation>
    </message>
    <message>
        <source>Unable to connect to the server</source>
        <translation>Không thể kết nối đến máy chủ</translation>
    </message>
    <message>
        <source>Launcher process not found.</source>
        <translation>Quá trình phóng không được tìm thấy.</translation>
    </message>
    <message>
        <source>LDAP Server connection timed out.</source>
        <translation>Kết nối LDAP Server time out.</translation>
    </message>
</context>
<context>
    <name>QnConnectionTestingDialog</name>
    <message>
        <source>Success</source>
        <translation>sự thành công</translation>
    </message>
    <message>
        <source>Request timeout</source>
        <translation>Yêu cầu thời gian ra</translation>
    </message>
    <message>
        <source>Test Failed</source>
        <translation>Không thử nghiệm</translation>
    </message>
    <message>
        <source>Connect</source>
        <translation type="unfinished"></translation>
    </message>
</context>
<context>
    <name>QnCustomBusinessEventWidget</name>
    <message>
        <source>Server API</source>
        <translation type="unfinished"></translation>
    </message>
    <message>
        <source>To generate Generic Event, please refer to %1.</source>
        <translation type="unfinished"></translation>
    </message>
    <message>
        <source>Event will trigger only if Generic Event meets all the above conditions. If a keyword field is empty, condition is always met. If not, condition is met if the corresponding field of Generic Event contains any keyword.</source>
        <translation type="unfinished"></translation>
    </message>
</context>
<context>
    <name>QnDatabaseManagementWidget</name>
    <message>
        <source>You can create a backup for system configurations that can be restored in case of failure.</source>
        <translation>Bạn có thể thiết lập một tập hợp các tập tin hệ thống và có thể phục hồi sau khi một lỗi hệ thống.</translation>
    </message>
    <message>
        <source>Save Database Backup...</source>
        <translation>Sao lưu cơ sở dữ liệu lưu trữ...</translation>
    </message>
    <message>
        <source>Database Backup Files (*.db)</source>
        <translation>Cơ sở dữ liệu tập tin sao lưu (*.db)</translation>
    </message>
    <message>
        <source>Error</source>
        <translation>lỗi</translation>
    </message>
    <message>
        <source>Could not open file &apos;%1&apos; for writing.</source>
        <translation>Không thể mở tập tin %1 cho văn bản.</translation>
    </message>
    <message>
        <source>Downloading Database Backup</source>
        <translation>Tải về sao lưu Library</translation>
    </message>
    <message>
        <source>Database backup is being downloaded from the server. Please wait.</source>
        <translation>Tải về Thư viện từ các máy chủ sao lưu. Xin lỗi đợi tôi một chút.</translation>
    </message>
    <message>
        <source>Information</source>
        <translation>tin tức</translation>
    </message>
    <message>
        <source>Database was successfully backed up into file &apos;%1&apos;.</source>
        <translation>Cơ sở dữ liệu đã được sao lưu thành công lên tập tin %1.</translation>
    </message>
    <message>
        <source>Open Database Backup...</source>
        <translation>Mở cơ sở dữ liệu sao lưu...</translation>
    </message>
    <message>
        <source>Could not open file &apos;%1&apos; for reading.</source>
        <translation>Không thể mở tập tin %1 để đọc.</translation>
    </message>
    <message>
        <source>Warning</source>
        <translation>sự phản đối</translation>
    </message>
    <message>
        <source>Restoring Database Backup</source>
        <translation>Cơ sở dữ liệu sao lưu và khôi phục lại</translation>
    </message>
    <message>
        <source>Database backup is being uploaded to the server. Please wait.</source>
        <translation>Sao lưu cơ sở dữ liệu đã được tải lên máy chủ. Xin lỗi đợi tôi một chút.</translation>
    </message>
    <message>
        <source>Database was successfully restored from file &apos;%1&apos;. Media server will be restarted.</source>
        <translation>Cơ sở dữ liệu được phục hồi thành công từ tập tin &apos;%1&apos;. Máy chủ Media sẽ được khởi động lại.</translation>
    </message>
    <message>
        <source>An error has occurred while restoring the database from file &apos;%1&apos;.</source>
        <translation>Một lỗi đã xảy ra trong khi khôi phục lại cơ sở dữ liệu từ tập tin &apos;%1&apos;.</translation>
    </message>
    <message>
        <source>Failed to dump server database to %1.</source>
        <translation>Không thể đổ cơ sở dữ liệu máy chủ để %1.</translation>
    </message>
    <message>
        <source>Are you sure you would like to restore the database? All existing data will be lost.</source>
        <translation>Bạn có chắc chắn bạn muốn khôi phục lại cơ sở dữ liệu? Tất cả các dữ liệu hiện có sẽ bị mất.</translation>
    </message>
    <message>
        <source>You need to connect to a server prior to backup start.</source>
        <translation type="unfinished"></translation>
    </message>
</context>
<context>
    <name>QnDesktopDataProvider</name>
    <message>
        <source>44.1Khz and 48Khz audio formats are not supported by audio capturing device! Please select other audio device or &apos;none&apos; value in screen recording settings</source>
        <translation>44.1kHz và 48Khz định dạng âm thanh không được hỗ trợ bởi thiết bị âm thanh chụp! Hãy chọn thiết bị âm thanh khác hoặc giá trị không có trong cài đặt ghi lại màn hình</translation>
    </message>
    <message>
        <source>Could not find video encoder %1.</source>
        <translation>Không thể tìm thấy các bộ mã hóa video &apos;%1&apos;。</translation>
    </message>
    <message>
        <source>Could not initialize video encoder.</source>
        <translation>Không thể khởi tạo bộ mã hóa video.</translation>
    </message>
    <message>
        <source>Could not find audio encoder &apos;%1&apos;.</source>
        <translation>Không thể tìm thấy các coder audio &apos;%1&apos;。</translation>
    </message>
    <message>
        <source>Could not initialize audio encoder.</source>
        <translation>Không thể khởi tạo các bộ mã hóa giọng nói.</translation>
    </message>
    <message>
        <source>Could not initialize audio device &apos;%1&apos;.</source>
        <translation>Không thể khởi tạo thiết bị âm thanh &apos;%1&apos;。</translation>
    </message>
    <message>
        <source>Could not start primary audio device.</source>
        <translation>Không thể khởi động các thiết bị âm thanh chính.</translation>
    </message>
    <message>
        <source>Screen width must be a multiple of 8.</source>
        <translation>Chiều rộng màn hình phải có một số nhân của 8.</translation>
    </message>
</context>
<context>
    <name>QnDesktopFileEncoder</name>
    <message>
        <source>44.1Khz and 48Khz audio formats are not supported by audio capturing device! Please select other audio device or &apos;none&apos; value in screen recording settings.</source>
        <translation>44.1kHz và 48Khz định dạng âm thanh không được hỗ trợ bởi thiết bị âm thanh chụp! Hãy chọn thiết bị âm thanh khác hoặc giá trị không có trong cài đặt ghi lại màn hình.</translation>
    </message>
    <message>
        <source>Could not find video encoder %1.</source>
        <translation>Không thể tìm thấy các bộ mã hóa video &apos;%1&apos;。</translation>
    </message>
    <message>
        <source>Could not create temporary file in folder &apos;%1&apos;. Please configure &apos;Main Media Folder&apos; in Screen Recording settings.</source>
        <translation>Không thể tạo tập tin tạm thời trong thư mục %1. Hãy cấu hình Main Truyền thông Folder năng thâu Screen.</translation>
    </message>
    <message>
        <source>Could not allocate output stream for video codec.</source>
        <translation>Không thể phân bổ dòng đầu ra cho video codec.</translation>
    </message>
    <message>
        <source>Screen width must be a multiplier of 8.</source>
        <translation>Chiều rộng màn hình phải có một số nhân của 8.</translation>
    </message>
    <message>
        <source>Could not initialize video encoder.</source>
        <translation>Không thể khởi tạo bộ mã hóa video.</translation>
    </message>
    <message>
        <source>Could not allocate output audio stream.</source>
        <translation>Không thể để phân bổ âm thanh dòng sản lượng.</translation>
    </message>
    <message>
        <source>Could not find audio encoder &apos;%1&apos;.</source>
        <translation>Không thể tìm thấy các coder audio &apos;%1&apos;。</translation>
    </message>
    <message>
        <source>Could not initialize audio encoder.</source>
        <translation>Không thể khởi tạo các bộ mã hóa giọng nói.</translation>
    </message>
    <message>
        <source>Could not initialize audio device &apos;%1&apos;.</source>
        <translation>Không thể khởi tạo thiết bị âm thanh &apos;%1&apos;。</translation>
    </message>
    <message>
        <source>Could not start primary audio device.</source>
        <translation>Không thể khởi động các thiết bị âm thanh chính.</translation>
    </message>
</context>
<context>
    <name>QnEventLogDialog</name>
    <message>
        <source>Filter Similar Rows</source>
        <translation>Lọc Rows tương tự</translation>
    </message>
    <message>
        <source>Copy Selection to Clipboard</source>
        <translation>Sao chép lựa chọn vào Clipboard</translation>
    </message>
    <message>
        <source>Export Selection to File...</source>
        <translation>Lựa chọn Export to File...</translation>
    </message>
    <message>
        <source>Select All</source>
        <translation>chọn tất cả</translation>
    </message>
    <message>
        <source>Clear Filter</source>
        <translation>rõ ràng Lọc</translation>
    </message>
    <message numerus="yes">
        <source>Event log for period from %1 to %2 - %n event(s) found</source>
        <translation>
            <numerusform>Ghi sự kiện cho giai đoạn %1-%2 - %n sự kiện tìm thấy</numerusform>
        </translation>
    </message>
    <message numerus="yes">
        <source>Event log for %1 - %n event(s) found</source>
        <translation>
            <numerusform>Ghi sự kiện cho %1 - %n sự kiện tìm thấy</numerusform>
        </translation>
    </message>
    <message>
        <source>Export selected events to file</source>
        <translation>Xuất khẩu chọn lọc sự kiện để nộp</translation>
    </message>
    <message>
        <source>Any Action</source>
        <translation>bất kỳ hành động</translation>
    </message>
    <message>
        <source>&lt;Any Device&gt;</source>
        <translation>&lt;Bất kỳ thiết bị&gt;</translation>
    </message>
    <message>
        <source>&lt;Any Camera&gt;</source>
        <translation>&lt;Bất kỳ máy ảnh&gt;</translation>
    </message>
</context>
<context>
    <name>QnEventLogModel</name>
    <message>
        <source>Motion video</source>
        <translation>chuyển động video</translation>
    </message>
    <message>
        <source>Date/Time</source>
        <translation>ngày / thời gian</translation>
    </message>
    <message>
        <source>Event</source>
        <translation>biến cố</translation>
    </message>
    <message>
        <source>Source</source>
        <translation>nguồn</translation>
    </message>
    <message>
        <source>Action</source>
        <translation>hoạt động</translation>
    </message>
    <message>
        <source>Target</source>
        <translation>Mục đích</translation>
    </message>
    <message>
        <source>Description</source>
        <translation>miêu tả</translation>
    </message>
    <message>
        <source>Administrators Only</source>
        <translation>chỉ có các nhà quản lý</translation>
    </message>
    <message>
        <source>All Users</source>
        <translation>Tất cả người dùng</translation>
    </message>
    <message>
        <source>&lt;User removed&gt;</source>
        <translation type="unfinished"></translation>
    </message>
    <message>
        <source>All users</source>
        <translation type="unfinished"></translation>
    </message>
    <message>
        <source>%1 users</source>
        <translation type="unfinished"></translation>
    </message>
    <message numerus="yes">
        <source>%1 (%n times)</source>
        <comment>%1 is description of event. Will be replaced in runtime</comment>
        <translation type="unfinished">
            <numerusform></numerusform>
        </translation>
    </message>
    <message>
        <source>and %1 user(s) more...</source>
        <translation type="unfinished"></translation>
    </message>
</context>
<context>
    <name>QnExecPtzPresetPolicy</name>
    <message>
        <source>Select exactly one camera</source>
        <translation type="unfinished"></translation>
    </message>
    <message>
        <source>%1 has no ptz presets</source>
        <translation type="unfinished"></translation>
    </message>
</context>
<context>
    <name>QnExportScheduleResourceSelectionDialogDelegate</name>
    <message>
        <source>Copy archive length settings</source>
        <translation>Sao chép các thiết lập thời gian tự động lưu trữ</translation>
    </message>
    <message>
        <source>Schedule motion type is not supported by some cameras.</source>
        <translation>Loại lịch trình chuyển động không được hỗ trợ bởi một số máy ảnh.</translation>
    </message>
    <message>
        <source>Recording cannot be enabled for some cameras.</source>
        <translation>Ghi âm không thể được kích hoạt cho một số máy ảnh.</translation>
    </message>
    <message>
        <source>Schedule settings are not compatible with some devices.</source>
        <translation>Thiết lập lịch trình không tương thích với một số thiết bị.</translation>
    </message>
</context>
<context>
    <name>QnFailoverPriorityDialog</name>
    <message>
        <source>Failover Priority</source>
        <translation>failover ưu tiên</translation>
    </message>
    <message>
        <source>Never</source>
        <comment>Failover priority</comment>
        <translation>thường xuyên</translation>
    </message>
    <message>
        <source>Low</source>
        <comment>Failover priority</comment>
        <translation>thấp</translation>
    </message>
    <message>
        <source>Medium</source>
        <comment>Failover priority</comment>
        <translation>trong</translation>
    </message>
    <message>
        <source>High</source>
        <comment>Failover priority</comment>
        <translation>cao</translation>
    </message>
</context>
<context>
    <name>QnFailoverPriorityDialogDelegate</name>
    <message>
        <source>Set Priority:</source>
        <translation>Đặt ưu tiên:</translation>
    </message>
    <message>
        <source>Select devices to setup failover priority</source>
        <translation type="unfinished"></translation>
    </message>
    <message>
        <source>Select cameras to setup failover priority</source>
        <translation type="unfinished"></translation>
    </message>
</context>
<context>
    <name>QnFisheyeCalibrationWidget</name>
    <message>
        <source>Loading preview, please wait...</source>
        <translation>Tải xem trước, vui lòng đợi ...</translation>
    </message>
    <message>
        <source>Error</source>
        <translation>lỗi</translation>
    </message>
    <message>
        <source>Auto calibration failed. Image is not round.</source>
        <translation>Auto chuẩn bị thất bại. Hình ảnh không tròn.</translation>
    </message>
    <message>
        <source>Auto calibration failed. The image might be too dim.</source>
        <translation>Auto chuẩn bị thất bại. Các hình ảnh có thể là quá mờ.</translation>
    </message>
</context>
<context>
    <name>QnGeneralPreferencesWidget</name>
    <message>
        <source>Information</source>
        <translation>tin tức</translation>
    </message>
    <message>
        <source>Select folder...</source>
        <translation>Chọn thư mục...</translation>
    </message>
    <message>
        <source>Folder &apos;%1&apos; does not exist.</source>
        <translation>thư mục &apos;%1&apos; không tồn tại.</translation>
    </message>
    <message>
        <source>Disable only if the client takes too much CPU</source>
        <translation>Chỉ vô hiệu hóa nếu khách hàng mất quá nhiều CPU</translation>
    </message>
    <message>
        <source>Folder has already been added.</source>
        <translation>Thư mục đã được thêm vào.</translation>
    </message>
    <message>
        <source>This folder has already been added.</source>
        <translation>Thư mục này đã được thêm vào.</translation>
    </message>
</context>
<context>
    <name>QnGeneralSystemAdministrationWidget</name>
    <message>
        <source>Devices List...</source>
        <translation type="unfinished"></translation>
    </message>
    <message>
        <source>Cameras List...</source>
        <translation type="unfinished"></translation>
    </message>
    <message>
        <source>Open Alarm/Event Rules Management</source>
        <translation type="unfinished"></translation>
    </message>
    <message>
        <source>Open Event Log</source>
        <translation type="unfinished"></translation>
    </message>
    <message>
        <source>Open Bookmarks List</source>
        <translation type="unfinished"></translation>
    </message>
    <message>
        <source>Open Devices List</source>
        <translation type="unfinished"></translation>
    </message>
    <message>
        <source>Open Cameras List</source>
        <translation type="unfinished"></translation>
    </message>
</context>
<context>
    <name>QnGlHardwareChecker</name>
    <message>
        <source>We have detected that your video card drivers may be not installed or are out of date.</source>
        <translation>Chúng tôi đã phát hiện ra rằng trình điều khiển card màn hình của bạn có thể không được cài đặt hoặc hết hạn.</translation>
    </message>
    <message>
        <source>Installing and/or updating your video drivers can substantially increase your system performance when viewing and working with video.</source>
        <translation>Cài đặt và / hoặc cập nhật các trình điều khiển video của bạn có thể làm tăng đáng kể hiệu năng hệ thống của bạn khi xem và làm việc với video.</translation>
    </message>
    <message>
        <source>Important Performance Tip</source>
        <translation>Hiệu suất quan trọng Mẹo</translation>
    </message>
    <message>
        <source>This may result in client software issues (including unexpected crash).</source>
        <translation type="unfinished"></translation>
    </message>
</context>
<context>
    <name>QnGridWidgetHelper</name>
    <message>
        <source>HTML file (*.html);;Spread Sheet (CSV) File(*.csv)</source>
        <translation>HTML văn khố (*.html);;Spread Bảng (CSV) văn khố(*.csv)</translation>
    </message>
    <message>
        <source>Save As</source>
        <translation>tiết kiệm như</translation>
    </message>
    <message>
        <source>File &apos;%1&apos; already exists. Overwrite?</source>
        <translation>văn khố &apos;%1&apos; đã tồn tại, Bạn muốn ghi đè lên nó?</translation>
    </message>
    <message>
        <source>Could not overwrite file</source>
        <translation>Không thể ghi đè lên tập tin</translation>
    </message>
    <message>
        <source>File &apos;%1&apos; is used by another process. Please try another name.</source>
        <translation>văn khố &apos;%1&apos; Đã được sử dụng bởi một chương trình khác. Hãy thử tên khác.</translation>
    </message>
</context>
<context>
    <name>QnHelpHandler</name>
    <message>
        <source>Error</source>
        <translation>lỗi</translation>
    </message>
</context>
<context>
    <name>QnHistogramWidget</name>
    <message>
        <source>Gamma %1</source>
        <translation>Gamma %1</translation>
    </message>
</context>
<context>
    <name>QnIOPortItemDelegate</name>
    <message>
        <source>Disabled</source>
        <translation>tàn tật</translation>
    </message>
    <message>
        <source>Input</source>
        <translation>đầu vào</translation>
    </message>
    <message>
        <source>Output</source>
        <translation>Đầu ra</translation>
    </message>
    <message>
        <source>Open circuit</source>
        <translation>mở mạch</translation>
    </message>
    <message>
        <source>Grounded circuit</source>
        <translation>mạch nối đất</translation>
    </message>
</context>
<context>
    <name>QnIOPortsViewModel</name>
    <message>
        <source>#</source>
        <translation>#</translation>
    </message>
    <message>
        <source>Type</source>
        <translation>kiểu</translation>
    </message>
    <message>
        <source>Default state</source>
        <translation>trạng thái mặc định</translation>
    </message>
    <message>
        <source>Name</source>
        <translation>tên</translation>
    </message>
    <message>
        <source>Pulse time(ms)</source>
        <translation>Thời gian xung (ms)</translation>
    </message>
    <message>
        <source>Unknown</source>
        <comment>IO Port Type</comment>
        <translation>không biết</translation>
    </message>
    <message>
        <source>Disabled</source>
        <comment>IO Port Type</comment>
        <translation>tàn tật</translation>
    </message>
    <message>
        <source>Input</source>
        <comment>IO Port Type</comment>
        <translation>đầu vào</translation>
    </message>
    <message>
        <source>Output</source>
        <comment>IO Port Type</comment>
        <translation>Đầu ra</translation>
    </message>
    <message>
        <source>Invalid</source>
        <comment>IO Port Type</comment>
        <translation>vô hiệu</translation>
    </message>
    <message>
        <source>Open Circuit</source>
        <comment>IO Port State</comment>
        <translation>mở mạch</translation>
    </message>
    <message>
        <source>Grounded circuit</source>
        <comment>IO Port State</comment>
        <translation>mạch nối đất</translation>
    </message>
    <message>
        <source>Invalid state</source>
        <comment>IO Port State</comment>
        <translation>nhà nước không hợp lệ</translation>
    </message>
</context>
<context>
    <name>QnImageControlWidget</name>
    <message>
        <source>4:3</source>
        <translation>4:3</translation>
    </message>
    <message>
        <source>16:9</source>
        <translation>16:9</translation>
    </message>
    <message>
        <source>1:1</source>
        <translation>1:1</translation>
    </message>
    <message>
        <source>%1 degrees</source>
        <translation>%1 độ</translation>
    </message>
</context>
<context>
    <name>QnIoModuleOverlayWidgetPrivate</name>
    <message>
        <source>Failed to turn on IO port &apos;%1&apos;</source>
        <translation>Không thể bật IO port &apos;%1&apos;</translation>
    </message>
    <message>
        <source>Failed to turn off IO port &apos;%1&apos;</source>
        <translation>Không để tắt cổng IO &apos;%1&apos;</translation>
    </message>
    <message>
        <source>IO port error</source>
        <translation>Lỗi cổng IO</translation>
    </message>
</context>
<context>
    <name>QnLayoutExportTool</name>
    <message>
        <source>File &apos;%1&apos; is used by another process. Please try another name.</source>
        <translation>văn khố &apos;%1&apos; Đã được sử dụng bởi một chương trình khác. Hãy thử tên khác.</translation>
    </message>
    <message>
        <source>Exporting to &quot;%1&quot;...</source>
        <translation>xuất khẩu sang &quot;%1&quot;…</translation>
    </message>
    <message>
        <source>Could not export device %1.</source>
        <extracomment>&quot;Could not export camera AXIS1334&quot;</extracomment>
        <translation>Không thể xuất thiết bị %1.</translation>
    </message>
    <message>
        <source>Could not export camera %1.</source>
        <translation>Không thể xuất camera %1.</translation>
    </message>
    <message>
        <source>Unknown error has occurred.</source>
        <translation type="unfinished"></translation>
    </message>
    <message>
        <source>Could not export I/O module %1.</source>
        <translation type="unfinished"></translation>
    </message>
    <message>
        <source>Could not create output file %1...</source>
        <translation type="unfinished"></translation>
    </message>
</context>
<context>
    <name>QnLayoutSettingsDialog</name>
    <message>
        <source>Select file...</source>
        <translation>Chọn File...</translation>
    </message>
    <message>
        <source>Pictures %1</source>
        <translation>màn%1</translation>
    </message>
    <message>
        <source>&lt;No picture&gt;</source>
        <translation>&lt;Không có hình ảnh&gt;</translation>
    </message>
    <message>
        <source>&lt;Error while loading picture&gt;</source>
        <translation>&lt;Lỗi trong khi tải các hình ảnh&gt;</translation>
    </message>
    <message>
        <source>&lt;Error while uploading picture&gt;</source>
        <translation>&lt;Lỗi trong khi tải lên hình ảnh&gt;</translation>
    </message>
    <message>
        <source>&lt;Picture cannot be read&gt;</source>
        <translation>&lt;Hình ảnh không thể được đọc&gt;</translation>
    </message>
    <message>
        <source>&lt;Picture is too big. Maximum size is %1 Mb&gt;</source>
        <translation>&lt;Hình ảnh quá lớn. Kích thước tối đa là %1 Mb&gt;</translation>
    </message>
    <message>
        <source>&lt;Picture cannot be loaded&gt;</source>
        <translation>&lt;Hình ảnh không thể được nạp&gt;</translation>
    </message>
</context>
<context>
    <name>QnLdapSettingsDialog</name>
    <message>
        <source>Test</source>
        <translation>thử</translation>
    </message>
    <message>
        <source>Test failed</source>
        <translation>thử nghiệm thất bại</translation>
    </message>
    <message numerus="yes">
        <source>Test completed successfully: %n users found.</source>
        <translation>
            <numerusform>Kiểm tra đã hoàn thành công: %n người đã được tìm thấy.</numerusform>
        </translation>
    </message>
</context>
<context>
    <name>QnLdapSettingsDialogPrivate</name>
    <message>
        <source>The provided settings are not valid.</source>
        <translation>Các thiết lập được cung cấp không hợp lệ.</translation>
    </message>
    <message>
        <source>Could not perform a test.</source>
        <translation>Không thể thực hiện một thử nghiệm.</translation>
    </message>
    <message>
        <source>None of your servers are connected to the Internet.</source>
        <translation type="unfinished"></translation>
    </message>
    <message>
        <source>Timed Out</source>
        <translation type="unfinished">giờ nghĩ giảo lao</translation>
    </message>
</context>
<context>
    <name>QnLdapUserListModel</name>
    <message>
        <source>Login</source>
        <translation>đăng nhập</translation>
    </message>
    <message>
        <source>Full Name</source>
        <translation>Họ và tên</translation>
    </message>
    <message>
        <source>Email</source>
        <translation>Emai</translation>
    </message>
    <message>
        <source>DN</source>
        <translation>DN</translation>
    </message>
</context>
<context>
    <name>QnLdapUsersDialog</name>
    <message>
        <source>The provided settings are not valid.</source>
        <translation>Các thiết lập được cung cấp không hợp lệ.</translation>
    </message>
    <message>
        <source>Could not perform a test.</source>
        <translation>Không thể thực hiện một thử nghiệm.</translation>
    </message>
    <message>
        <source>Could not load users.</source>
        <translation>Không thể tải người sử dụng.</translation>
    </message>
    <message>
        <source>Import users</source>
        <translation>người sử dụng nhập khẩu</translation>
    </message>
    <message>
        <source>Error while loading users.</source>
        <translation>Lỗi trong khi tải người sử dụng.</translation>
    </message>
    <message>
        <source>No new users found.</source>
        <translation>Không có người dùng mới được tìm thấy.</translation>
    </message>
    <message>
        <source>None of your servers are connected to the Internet.</source>
        <translation type="unfinished"></translation>
    </message>
    <message>
        <source>Timed Out</source>
        <translation type="unfinished">giờ nghĩ giảo lao</translation>
    </message>
</context>
<context>
    <name>QnLicenseDetailsDialog</name>
    <message>
        <source>Screens Allowed:</source>
        <translation>Màn hình cho phép:</translation>
    </message>
    <message>
        <source>Control Sessions Allowed:</source>
        <translation>buổi kiểm soát cho phép:</translation>
    </message>
    <message>
        <source>Archive Streams Allowed:</source>
        <translation>lưu trữ các dòng cho phép:</translation>
    </message>
    <message>
        <source>Copy to Clipboard</source>
        <translation>Sao chép vào Clipboard</translation>
    </message>
    <message>
        <source>Generic:</source>
        <translation>chung:</translation>
    </message>
    <message>
        <source>License Type</source>
        <translation>loại giấy phép</translation>
    </message>
    <message>
        <source>License Key</source>
        <translation>key bản quyền</translation>
    </message>
    <message>
        <source>Locked to Hardware ID</source>
        <translation>khóa để ID phần cứng</translation>
    </message>
    <message>
        <source>Features:</source>
        <translation>Các tính năng:</translation>
    </message>
</context>
<context>
    <name>QnLicenseListModel</name>
    <message>
        <source>Type</source>
        <translation>kiểu</translation>
    </message>
    <message>
        <source>License Key</source>
        <translation>key bản quyền</translation>
    </message>
    <message>
        <source>Expiration Date</source>
        <translation>ngày đáo hạn</translation>
    </message>
    <message>
        <source>Amount</source>
        <translation>Số tiền</translation>
    </message>
    <message>
        <source>Status</source>
        <translation>trạng thái</translation>
    </message>
    <message>
        <source>Server</source>
        <translation>máy chủ</translation>
    </message>
    <message>
        <source>Never</source>
        <translation>thường xuyên</translation>
    </message>
    <message>
        <source>Expired</source>
        <translation>hết hạn</translation>
    </message>
    <message>
        <source>Today</source>
        <translation>ngày nay</translation>
    </message>
    <message>
        <source>Tomorrow</source>
        <translation>ngày mai</translation>
    </message>
    <message numerus="yes">
        <source>In %n days</source>
        <translation>
            <numerusform>trong %n ngày</numerusform>
        </translation>
    </message>
    <message>
        <source>OK</source>
        <translation>OK</translation>
    </message>
    <message>
        <source>&lt;Server not found&gt;</source>
        <translation>&lt;Server không tìm thấy&gt;</translation>
    </message>
</context>
<context>
    <name>QnLicenseManagerWidget</name>
    <message>
        <source>The software is licensed to: </source>
        <translation>Các phần mềm được cấp phép:</translation>
    </message>
    <message>
        <source>Copy to Clipboard</source>
        <translation>Sao chép vào Clipboard</translation>
    </message>
    <message>
        <source>License Activation</source>
        <translation>Giấy phép Activation</translation>
    </message>
    <message>
        <source>You are trying to activate an incompatible license with your software. Please contact support team to get a valid license key.</source>
        <translation>Bạn đang cố gắng để kích hoạt một giấy phép tương thích với phần mềm của bạn. Hãy liên hệ với nhóm hỗ trợ để có được một chìa khóa giấy phép hợp lệ.</translation>
    </message>
    <message>
        <source>License Activation </source>
        <translation>kích hoạt giấy phép</translation>
    </message>
    <message>
        <source>Remove license</source>
        <translation>loại bỏ giấy phép</translation>
    </message>
    <message>
        <source>License was successfully activated.</source>
        <translation>Ủy quyền đã được kích hoạt thành công.</translation>
    </message>
    <message numerus="yes">
        <source>At least %n %2 are required</source>
        <translation>
            <numerusform>Ít nhất %n %2 được yêu cầu</numerusform>
        </translation>
    </message>
    <message numerus="yes">
        <source>%n %2 are currently in use</source>
        <translation>
            <numerusform>%n %2 hiện đang được sử dụng</numerusform>
        </translation>
    </message>
    <message>
        <source>You do not have a valid license installed.</source>
        <translation>Bạn không cần phải cài đặt một giấy phép hợp lệ.</translation>
    </message>
    <message>
        <source>Please activate your commercial or trial license.</source>
        <translation>Vui lòng kích hoạt giấy phép thương mại hoặc dùng thử của bạn.</translation>
    </message>
    <message>
        <source>Please activate your commercial license.</source>
        <translation>Vui lòng kích hoạt bản quyền thương mại của bạn.</translation>
    </message>
    <message>
        <source>Network error has occurred during automatic license activation.</source>
        <translation>Lỗi mạng đã xảy ra trong quá trình kích hoạt giấy phép tự động.</translation>
    </message>
    <message>
        <source>Try to activate your license manually.</source>
        <translation>Hãy thử để kích hoạt bản quyền của bạn bằng tay.</translation>
    </message>
    <message>
        <source>Obtaining licenses from server...</source>
        <translation>Lấy giấy phép từ Server ...</translation>
    </message>
    <message>
        <source>License has arleady been activated.</source>
        <translation>Giấy phép đã arleady được kích hoạt.</translation>
    </message>
    <message>
        <source>There was a problem activating your license key. A network error has occurred.</source>
        <translation>Có một vấn đề kích hoạt key bản quyền của bạn. Lỗi mạng đã xảy ra.</translation>
    </message>
    <message>
        <source>Unable to activate license:  %1</source>
        <translation>Không thể kích hoạt giấy phép: %1</translation>
    </message>
    <message>
        <source>Unable to remove license from server:  %1</source>
        <translation>Không thể loại bỏ giấy phép từ máy chủ:%1</translation>
    </message>
    <message>
        <source>This license key has been previously activated to hardware id %1. Please contact support team to obtain a valid license key.</source>
        <translation>Key bản quyền này trước đó đã được kích hoạt để id phần cứng %1. Hãy liên hệ với nhóm hỗ trợ để có được một chìa khóa giấy phép hợp lệ.</translation>
    </message>
    <message>
        <source>Network error has occurred during automatic license activation. Please contact support to activate your license key manually.</source>
        <translation>Lỗi mạng đã xảy ra trong quá trình kích hoạt giấy phép tự động. Hãy liên hệ với nhóm hỗ trợ để kích hoạt key bản quyền của bạn bằng tay.</translation>
    </message>
    <message>
        <source>The manual activation key file you have selected is invalid. Select a valid manual activation key file to continue. If problem continues, please contact support team.</source>
        <translation>Hướng dẫn khóa kích hoạt tập tin bạn đã chọn không hợp lệ. Chọn đúng nhãn key kích hoạt tập tin. Nếu vấn đề vẫn tiếp tục, vui lòng liên hệ với nhóm hỗ trợ.</translation>
    </message>
</context>
<context>
    <name>QnLicenseNotificationDialog</name>
    <message>
        <source>Some of your licenses are unavailable.</source>
        <translation>Một số giấy phép của bạn là không có.</translation>
    </message>
    <message>
        <source>Some of your licenses will soon expire.</source>
        <translation>Bạn ủy quyền một phần là sắp hết hạn.</translation>
    </message>
</context>
<context>
    <name>QnLicenseWidget</name>
    <message>
        <source>Activate Trial License</source>
        <translation>Bắt đầu cấp giấy phép thử nghiệm</translation>
    </message>
    <message>
        <source>Activate Free License</source>
        <translation>Bắt đầu cấp giấy phép miễn phí</translation>
    </message>
    <message>
        <source>Please send email with the Serial Key and the Hardware ID provided to %1 to obtain an Activation Key file.</source>
        <translation>Xin vui lòng gửi email với các khóa tiếp và các ID phần cứng cung cấp cho %1  để có được một khóa tập tin kích hoạt.</translation>
    </message>
    <message>
        <source>Success</source>
        <translation>sự thành công</translation>
    </message>
    <message>
        <source>Hardware ID copied to clipboard.</source>
        <translation>ID phần cứng sao chép vào clipboard.</translation>
    </message>
    <message>
        <source>Activate License</source>
        <translation>Bắt đầu Authorization</translation>
    </message>
    <message>
        <source>Activating...</source>
        <translation>Bắt đầu...</translation>
    </message>
    <message>
        <source>Open License File</source>
        <translation>Phép mở tài liệu lưu trữ</translation>
    </message>
    <message>
        <source>All files (*.*)</source>
        <translation>tất cả các file(*.*)</translation>
    </message>
    <message>
        <source>Error</source>
        <translation>lỗi</translation>
    </message>
    <message>
        <source>Could not open the file %1</source>
        <translation>Không thể mở tập tin %1</translation>
    </message>
</context>
<context>
    <name>QnLicensesProposeWidget</name>
    <message numerus="yes">
        <source>Use analog licenses to view these %n cameras</source>
        <translation>
            <numerusform>Sử dụng giấy phép tương tự để xem những %n máy ảnh</numerusform>
        </translation>
    </message>
    <message numerus="yes">
        <source>Use licenses for selected %n devices</source>
        <translation type="unfinished">
            <numerusform>Sử dụng giấy phép để lựa chọn %n thiết bị</numerusform>
        </translation>
    </message>
    <message numerus="yes">
        <source>Use licenses for selected %n cameras</source>
        <translation type="unfinished">
            <numerusform>Sử dụng giấy phép cho %n máy ảnh được lựa chọn</numerusform>
        </translation>
    </message>
    <message numerus="yes">
        <source>Use licenses for selected %n I/O modules</source>
        <translation type="unfinished">
            <numerusform></numerusform>
        </translation>
    </message>
</context>
<context>
    <name>QnLoginDialog</name>
    <message>
        <source>Invalid Login Information</source>
        <translation>Đăng nhập không hợp lệ</translation>
    </message>
    <message>
        <source>Saved Sessions</source>
        <translation>Thông tin được lưu trữ trong các kết nối</translation>
    </message>
    <message>
        <source>The login information you have entered is not valid.</source>
        <translation>Các thông tin đăng nhập bạn đã nhập không hợp lệ.</translation>
    </message>
    <message>
        <source>* Last used connection *</source>
        <translation>*Kết nối sử dụng cuối cùng*</translation>
    </message>
    <message>
        <source>&lt;none&gt;</source>
        <translation>&lt;không&gt;</translation>
    </message>
    <message>
        <source>Connect to Server...</source>
        <translation>Kết nối đến máy chủ...</translation>
    </message>
    <message>
        <source>Version %1</source>
        <translation>phiên bản %1</translation>
    </message>
    <message>
        <source>Auto-Discovered Servers</source>
        <translation>tự động phát hiện các máy chủ</translation>
    </message>
    <message>
        <source>The information you have entered is not valid.</source>
        <translation>Các thông tin bạn đã nhập không hợp lệ.</translation>
    </message>
    <message>
        <source>Entered hostname is not valid.</source>
        <translation>Nhập URL không hợp lệ.</translation>
    </message>
    <message>
        <source>Host field cannot be empty.</source>
        <translation>Cột URL là không có sản phẩm nào.</translation>
    </message>
    <message>
        <source>%1 at %2</source>
        <translation>%1 đến %2</translation>
    </message>
    <message>
        <source>Are you sure you want to delete this connection: %1?</source>
        <translation>Bạn có chắc chắn muốn xóa kết nối này: %1?</translation>
    </message>
    <message>
        <source>Invalid Paramaters</source>
        <translation>Lập luận không hợp lệ</translation>
    </message>
    <message>
        <source>Connection already exists.</source>
        <translation>Kết nối đã tồn tại.</translation>
    </message>
    <message>
        <source>A connection with this name already exists. Do you want to overwrite it?</source>
        <translation>Cùng tên đã tồn tại trong kết nối, bạn có muốn ghi đè lên nó?</translation>
    </message>
    <message>
        <source>Delete Connections</source>
        <translation>xóa kết nối</translation>
    </message>
    <message>
        <source>Invalid Parameters</source>
        <translation type="unfinished"></translation>
    </message>
</context>
<context>
    <name>QnLookAndFeelPreferencesWidget</name>
    <message>
        <source>Pictures %1</source>
        <translation>màn%1</translation>
    </message>
    <message>
        <source>Preparing Image...</source>
        <translation>Chuẩn bị hình ảnh ...</translation>
    </message>
    <message>
        <source>Please wait while image is being prepared...</source>
        <translation>Xin vui lòng chờ trong khi hình ảnh đang được chuẩn bị ...</translation>
    </message>
    <message>
        <source>Dark</source>
        <translation>tối</translation>
    </message>
    <message>
        <source>Light</source>
        <translation>sáng</translation>
    </message>
    <message>
        <source>Server Time</source>
        <translation>thời gian máy chủ</translation>
    </message>
    <message>
        <source>Client Time</source>
        <translation>gian của khách hàng</translation>
    </message>
    <message>
        <source>Default</source>
        <translation>vỡ nợ</translation>
    </message>
    <message>
        <source>Rainbow</source>
        <translation>cầu vồng</translation>
    </message>
    <message>
        <source>Custom...</source>
        <translation>khách hàng...</translation>
    </message>
    <message>
        <source>Stretch</source>
        <translation>căng ra</translation>
    </message>
    <message>
        <source>Fit</source>
        <translation>phù hợp</translation>
    </message>
    <message>
        <source>Crop</source>
        <translation>trồng trọt</translation>
    </message>
    <message>
        <source>This option will not affect Recording Schedule. Recording Schedule is always based on Server Time.</source>
        <translation>Tùy chọn này sẽ không ảnh hưởng đến Schedule Recording. Lịch trình ghi âm luôn luôn dựa trên Server Time.</translation>
    </message>
    <message>
        <source>Select File...</source>
        <translation>Chọn File...</translation>
    </message>
</context>
<context>
    <name>QnMediaResourceWidget</name>
    <message>
        <source>Screenshot</source>
        <translation>chụp màn hình</translation>
    </message>
    <message>
        <source>Smart Search</source>
        <translation>Wisdom Tìm kiếm</translation>
    </message>
    <message>
        <source>PTZ</source>
        <translation>PTZ</translation>
    </message>
    <message>
        <source>Dewarping</source>
        <translation>Correction Fish-Eye (Dewarping)</translation>
    </message>
    <message>
        <source>Create Zoom Window</source>
        <translation>Thiết lập cửa sổ zoom</translation>
    </message>
    <message>
        <source>Image Enhancement</source>
        <translation>nâng cao hình ảnh</translation>
    </message>
    <message>
        <source>Hi-Res</source>
        <translation>độ phân giải cao</translation>
    </message>
    <message>
        <source>LIVE</source>
        <translation>trực tiếp</translation>
    </message>
    <message>
        <source>%1 (Tour &quot;%2&quot; is active)</source>
        <translation>%1 (Tour &quot;%2&quot; đang được thực thi)</translation>
    </message>
    <message>
        <source>Zoom Window</source>
        <translation>phóng to cửa sổ</translation>
    </message>
    <message>
        <source>Low-Res</source>
        <translation>Độ phân giải thấp</translation>
    </message>
    <message>
        <source>I/O Module</source>
        <translation type="unfinished"></translation>
    </message>
</context>
<context>
    <name>QnMergeSystemsDialog</name>
    <message>
        <source>http(s)://host:port</source>
        <translation>http(s)://host:port</translation>
    </message>
    <message>
        <source>You are about to merge the current system %1 with the system</source>
        <translation>Bạn muốn hợp nhất các hệ thống hiện tại %1 với hệ thống</translation>
    </message>
    <message>
        <source>%1 (current)</source>
        <translation>%1 (hiện tại)</translation>
    </message>
    <message>
        <source>The URL is invalid.</source>
        <translation>Các URL không hợp lệ.</translation>
    </message>
    <message>
        <source>The password cannot be empty.</source>
        <translation>Mật khẩu không thể để trống.</translation>
    </message>
    <message>
        <source>Use a specific hostname or IP address rather than %1.</source>
        <translation>Sử dụng một tên máy hoặc địa chỉ IP cụ thể chứ không phải là %1.</translation>
    </message>
    <message>
        <source>This is the current system URL.</source>
        <translation>Đây là địa chỉ hệ thống hiện tại.</translation>
    </message>
    <message>
        <source>Merge with %1</source>
        <translation>Kết hợp với %1</translation>
    </message>
    <message>
        <source>The password is invalid.</source>
        <translation>Các mật khẩu là không hợp lệ.</translation>
    </message>
    <message>
        <source>The system was not found.</source>
        <translation>Hệ thống này đã không được tìm thấy.</translation>
    </message>
    <message>
        <source>Could not create a backup of the server database.</source>
        <translation>Không thể tạo ra một bản sao lưu cơ sở dữ liệu máy chủ.</translation>
    </message>
    <message>
        <source>System was not found.</source>
        <translation>Hệ thống không tìm thấy.</translation>
    </message>
    <message>
        <source>Error</source>
        <translation>lỗi</translation>
    </message>
    <message>
        <source>Cannot merge systems.</source>
        <translation>Không thể hợp nhất các hệ thống.</translation>
    </message>
    <message>
        <source>Success!</source>
        <translation>Thành công!</translation>
    </message>
    <message>
        <source>The system was configured successfully.</source>
        <translation>Hệ thống được cấu hình thành công.</translation>
    </message>
    <message>
        <source>The servers from the remote system should appear in your system soon.</source>
        <translation>Các máy chủ từ xa hệ thống sẽ xuất hiện trong hệ thống của bạn sớm.</translation>
    </message>
    <message>
        <source>Warning: You are about to merge Systems with START licenses.
As only 1 START license is allowed per System after your merge you will only have 1 START license remaining.
If you understand this and would like to proceed please click Merge to continue.
</source>
        <translation>Cảnh báo: Bạn muốn hợp nhất hệ thống với giấy phép START.
Vì chỉ có 1 giấy phép START phép cho mỗi hệ thống sau khi hợp nhất của bạn, bạn sẽ chỉ có 1 giấy phép BẮT ĐẦU còn lại.
Nếu bạn hiểu được điều này và muốn tiến hành xin vui lòng bấm Merge để tiếp tục.</translation>
    </message>
    <message>
        <source>Testing...</source>
        <translation>thử nghiệm ...</translation>
    </message>
    <message>
        <source>Merging Systems...</source>
        <translation>sáp nhập hệ thống ...</translation>
    </message>
    <message>
        <source>The discovered system %1 has an incompatible version %2.</source>
        <translation>Việc tìm thấy hệ thống %1 có một phiên bản không tương thích %2.</translation>
    </message>
    <message>
        <source>The discovered system %1 is in safe mode.</source>
        <translation>Việc phát hiện ra hệ thống %1 là ở chế độ an toàn.</translation>
    </message>
    <message>
        <source>System has an incompatible version.</source>
        <translation>Hệ thống có một phiên bản không tương thích.</translation>
    </message>
    <message>
        <source>Operation is not permitted.</source>
        <translation>Hoạt động không được phép.</translation>
    </message>
    <message>
        <source>System is in safe mode.</source>
        <translation>Hệ thống đang ở chế độ an toàn.</translation>
    </message>
</context>
<context>
    <name>QnMultipleCameraSettingsWidget</name>
    <message>
        <source>&lt;multiple values&gt;</source>
        <comment>LoginEdit</comment>
        <translation>&lt;nhiều lựa chọn&gt;</translation>
    </message>
    <message>
        <source>&lt;multiple values&gt;</source>
        <comment>PasswordEdit</comment>
        <translation>&lt;nhiều lựa chọn&gt;</translation>
    </message>
    <message>
        <source>Invalid Schedule</source>
        <translation>lịch trình không hợp lệ</translation>
    </message>
    <message>
        <source>Second stream is disabled on these cameras. Motion + LQ option has no effect. Press &quot;Yes&quot; to change recording type to &quot;Always&quot; or &quot;No&quot; to re-enable second stream.</source>
        <translation>Phần thứ hai được vô hiệu hóa trên các máy ảnh. Tùy chọn chuyển động + LQ không có hiệu lực. Nhấn &quot;Yes&quot; để thay đổi loại ghi âm để &quot;Luôn luôn&quot; hoặc &quot;Không&quot; để kích hoạt lại dòng thứ hai.</translation>
    </message>
</context>
<context>
    <name>QnNavigationItem</name>
    <message>
        <source>Speed Down</source>
        <translation>làm chậm lại</translation>
    </message>
    <message>
        <source>Previous Frame</source>
        <translation>Khung trước</translation>
    </message>
    <message>
        <source>Speed Up</source>
        <translation>Tăng tốc</translation>
    </message>
    <message>
        <source>Next Frame</source>
        <translation>Các khung hình tiếp theo</translation>
    </message>
    <message>
        <source>Previuos Chunk</source>
        <translation>Trước khi một khối</translation>
    </message>
    <message>
        <source>To Start</source>
        <translation>đến điểm khởi</translation>
    </message>
    <message>
        <source>Next Chunk</source>
        <translation>khối tiếp theo</translation>
    </message>
    <message>
        <source>To End</source>
        <translation>Để một điểm kết thúc</translation>
    </message>
</context>
<context>
    <name>QnNetworkSpeedStrings</name>
    <message>
        <source>b/s</source>
        <translation>b/s</translation>
    </message>
    <message>
        <source>Kb/s</source>
        <translation>Kb/s</translation>
    </message>
    <message>
        <source>Mb/s</source>
        <translation>Mb/s</translation>
    </message>
</context>
<context>
    <name>QnNotificationListWidget</name>
    <message numerus="yes">
        <source>%n more item(s)</source>
        <translation>
            <numerusform>hơn %n dự án</numerusform>
        </translation>
    </message>
</context>
<context>
    <name>QnNotificationSoundManagerDialog</name>
    <message>
        <source>Clip sound up to %1 seconds</source>
        <translation>Lên đến %1 giây của đoạn âm thanh</translation>
    </message>
    <message>
        <source>Error</source>
        <translation>lỗi</translation>
    </message>
    <message>
        <source>File cannot be added.</source>
        <translation>Không thể thêm tập tin.</translation>
    </message>
    <message>
        <source>Rename sound</source>
        <translation>Đổi tên âm thanh</translation>
    </message>
    <message>
        <source>New title could not be set.</source>
        <translation>Tiêu đề mới không được thiết lập.</translation>
    </message>
    <message>
        <source>Are you sure you want to delete &apos;%1&apos;?</source>
        <translation>Bạn có chắc là bạn muốn xóa &apos;%1&apos; ?</translation>
    </message>
    <message>
        <source>Custom title:</source>
        <translation>Tiêu đề tùy chỉnh:</translation>
    </message>
    <message>
        <source>Sound Files</source>
        <translation>Lưu trữ âm thanh</translation>
    </message>
    <message>
        <source>Select File...</source>
        <translation>Chọn File...</translation>
    </message>
    <message>
        <source>Enter New Title:</source>
        <translation>Nhập tiêu đề mới:</translation>
    </message>
    <message>
        <source>Confirm File Deletion</source>
        <translation>Xác nhận tập tin Xóa</translation>
    </message>
</context>
<context>
    <name>QnNotificationSoundModel</name>
    <message>
        <source>&lt;Downloading sound list...&gt;</source>
        <translation>&lt;Tải về Âm thanh danh...&gt;</translation>
    </message>
    <message>
        <source>&lt;No Sound&gt;</source>
        <translation>&lt;không có âm thanh&gt;</translation>
    </message>
    <message>
        <source>&lt;Downloading sound...&gt;</source>
        <translation>&lt;Tải về Âm thanh...&gt;</translation>
    </message>
    <message>
        <source>&lt;Uploading sound...&gt;</source>
        <translation>&lt;tải lên tiếng&gt;</translation>
    </message>
</context>
<context>
    <name>QnNotificationToolTipWidget</name>
    <message>
        <source>Close</source>
        <translation>đóng cửa</translation>
    </message>
    <message>
        <source>Right Click</source>
        <translation>click chuột phải</translation>
    </message>
</context>
<context>
    <name>QnNotificationsCollectionWidget</name>
    <message>
        <source>Browse Archive</source>
        <translation>Xem video</translation>
    </message>
    <message>
        <source>Server Settings...</source>
        <translation>cài đặt máy chủ...</translation>
    </message>
    <message>
        <source>Licenses...</source>
        <translation>Giấy phép ...</translation>
    </message>
    <message>
        <source>User Settings...</source>
        <translation>thiết lập người dùng...</translation>
    </message>
    <message>
        <source>SMTP Settings...</source>
        <translation>SMTP thiết lập ...</translation>
    </message>
    <message>
        <source>Connect to server...</source>
        <translation></translation>
    </message>
    <message>
        <source>Time Synchronization...</source>
        <translation>Đồng bộ thời gian ...</translation>
    </message>
    <message>
        <source>Server settings...</source>
        <translation>Cài đặt máy chủ ...</translation>
    </message>
    <message>
        <source>Open Device</source>
        <translation>mở thiết bị</translation>
    </message>
    <message>
        <source>Open Camera</source>
        <translation>camera mở</translation>
    </message>
    <message>
        <source>Device Settings...</source>
        <translation>Cài đặt thiết bị ...</translation>
    </message>
    <message>
        <source>Camera Settings...</source>
        <translation>Cài đặt Camera ...</translation>
    </message>
    <message>
        <source>Open Device Web Page...</source>
        <translation>Mở thiết bị trang web ...</translation>
    </message>
    <message>
        <source>Open Camera Web Page...</source>
        <translation>Mở trang web camera ...</translation>
    </message>
    <message>
        <source>Alarm: %1</source>
        <translation type="unfinished"></translation>
    </message>
    <message>
        <source>Open in Alarm Layout</source>
<<<<<<< HEAD
        <translation type="unfinished"></translation>
    </message>
    <message>
        <source>Open I/O Module</source>
        <translation type="unfinished"></translation>
    </message>
    <message>
=======
        <translation type="unfinished"></translation>
    </message>
    <message>
        <source>Open I/O Module</source>
        <translation type="unfinished"></translation>
    </message>
    <message>
>>>>>>> 0ea934a7
        <source>I/O Module Settings...</source>
        <translation type="unfinished"></translation>
    </message>
    <message>
        <source>Open I/O Module Web Page...</source>
        <translation type="unfinished"></translation>
    </message>
</context>
<context>
    <name>QnPerformanceTest</name>
    <message>
        <source>Performance of this computer allows running %1 in configuration mode only.</source>
        <translation>Hiệu suất của máy tính này cho phép chạy được %1 trong chế độ cấu hình duy nhất.</translation>
    </message>
    <message>
        <source>For full-featured mode please use another computer.</source>
        <translation>Đối với chế độ đầy đủ tính năng xin vui lòng sử dụng một máy tính khác.</translation>
    </message>
    <message>
        <source>Warning!</source>
        <translation type="unfinished">sự phản đối!</translation>
    </message>
</context>
<context>
    <name>QnPreferencesDialog</name>
    <message>
        <source>Notifications</source>
        <translation>thông báo</translation>
    </message>
    <message>
        <source>General</source>
        <translation>chung</translation>
    </message>
    <message>
        <source>Look and Feel</source>
        <translation>điều chỉnh thị giác</translation>
    </message>
    <message>
        <source>Screen Recording</source>
        <translation>màn hình video</translation>
    </message>
    <message>
        <source>Some changes will take effect only after application restart. Do you want to restart the application now?</source>
        <translation>Một số thay đổi sẽ chỉ có hiệu lực sau khi khởi động lại ứng dụng. Bạn có muốn khởi động lại ứng dụng bây giờ?</translation>
    </message>
    <message>
        <source>Information</source>
        <translation>tin tức</translation>
    </message>
    <message>
        <source>Settings file is read-only. Please contact your system administrator.</source>
        <translation>Cài đặt tập tin là chỉ đọc. Hãy liên hệ với quản trị hệ thống của bạn.</translation>
    </message>
    <message>
        <source>All changes will be lost after program exit.</source>
        <translation>Mọi thay đổi sẽ bị mất sau khi thoát chương trình.</translation>
    </message>
    <message>
        <source>Settings cannot be saved. Please contact your system administrator.</source>
        <translation>Cài đặt không thể lưu. Hãy liên hệ với quản trị hệ thống của bạn.</translation>
    </message>
</context>
<context>
    <name>QnProgressDialog</name>
    <message>
        <source>Cancel</source>
        <translation>hủy bỏ</translation>
    </message>
</context>
<context>
    <name>QnPtzManageDialog</name>
    <message>
        <source>Do not show again.</source>
        <translation>Tương lai không còn hiển thị.</translation>
    </message>
    <message>
        <source>This preset is used in some tours.</source>
        <translation>Cài sẵn này được sử dụng trong một số tour du lịch.</translation>
    </message>
    <message>
        <source>These tours will become invalid if you remove it.</source>
        <translation>Các tour du lịch sẽ trở thành không hợp lệ nếu bạn gỡ bỏ nó.</translation>
    </message>
    <message>
        <source>Please wait for the camera to go online.</source>
        <translation>Xin vui lòng chờ máy ảnh để đi trực tuyến.</translation>
    </message>
    <message>
        <source>Could not get position from camera.</source>
        <translation>Không thể có được từ vị trí camera.</translation>
    </message>
    <message>
        <source>Could not set position for camera.</source>
        <translation>Bạn không thể thiết lập vị trí camera.</translation>
    </message>
    <message>
        <source>Remove Preset</source>
        <translation>Hủy bỏ các điểm định sẵn</translation>
    </message>
    <message>
        <source>PTZ configuration has not been saved.</source>
        <translation>PTZ Các giá trị cài đặt không được lưu trữ.</translation>
    </message>
    <message>
        <source>Changes have not been saved. Would you like to save them?</source>
        <translation>Những thay đổi chưa được lưu. Bạn có chắc chắn muốn lưu chúng?</translation>
    </message>
    <message>
<<<<<<< HEAD
        <source>An error has occurred while trying to get a current position from camera %1.</source>
        <translation type="unfinished"></translation>
    </message>
    <message>
        <source>An error has occurred while trying to set the current position for camera %1.</source>
        <translation type="unfinished"></translation>
    </message>
    <message>
        <source>Manage PTZ for %1...</source>
=======
        <source>An error has occurred while trying to set the current position for camera %1.</source>
        <translation type="unfinished"></translation>
    </message>
    <message>
        <source>Manage PTZ for %1...</source>
        <translation type="unfinished"></translation>
    </message>
    <message>
        <source>An error has occurred while trying to get the current position from camera %1.</source>
>>>>>>> 0ea934a7
        <translation type="unfinished"></translation>
    </message>
</context>
<context>
    <name>QnPtzManageModel</name>
    <message>
        <source>#</source>
        <translation>#</translation>
    </message>
    <message>
        <source>Name</source>
        <translation>tên</translation>
    </message>
    <message>
        <source>Hotkey</source>
        <translation>Hotkeys</translation>
    </message>
    <message>
        <source>Home</source>
        <translation>nhà</translation>
    </message>
    <message>
        <source>Details</source>
        <translation>chi tiết</translation>
    </message>
    <message>
        <source>Tours</source>
        <translation>chuyến du lịch</translation>
    </message>
    <message>
        <source>Positions</source>
        <translation>vị trí</translation>
    </message>
    <message>
        <source>None</source>
        <translation>không ai</translation>
    </message>
    <message numerus="yes">
        <source>This preset will be activated after %n minutes of inactivity</source>
        <translation>
            <numerusform>Đây điểm thiết lập trong %n phút sau khi kích hoạt</numerusform>
        </translation>
    </message>
    <message numerus="yes">
        <source>Tour has %n identical positions</source>
        <translation>
            <numerusform>Cruise gồm %n cùng một vị trí</numerusform>
        </translation>
    </message>
    <message>
        <source>less than a minute</source>
        <translation>Chưa đầy một phút</translation>
    </message>
    <message numerus="yes">
        <source>about %n minute(s)</source>
        <translation>
            <numerusform>về %n phút</numerusform>
        </translation>
    </message>
    <message>
        <source>Invalid tour</source>
        <translation>Hành trình không hợp lệ</translation>
    </message>
    <message>
        <source>New Tour %1</source>
        <translation>du lịch mới %1</translation>
    </message>
    <message>
        <source>Saved Position %1</source>
        <translation>lưu trữ Location %1</translation>
    </message>
    <message>
        <source>Tour should contain at least 2 positions.</source>
        <translation>Cruise phải chứa ít nhất hai hoặc nhiều vị trí.</translation>
    </message>
    <message>
        <source>Tour Time: %1.</source>
        <translation>thời gian tour：%1.</translation>
    </message>
</context>
<context>
    <name>QnPtzPresetDialog</name>
    <message>
        <source>Saved Position %1</source>
        <translation>lưu trữ Location %1</translation>
    </message>
    <message>
        <source>None</source>
        <translation>không ai</translation>
    </message>
</context>
<context>
    <name>QnPtzPresetHotkeyItemDelegate</name>
    <message>
        <source>None</source>
        <translation>không ai</translation>
    </message>
    <message>
        <source>Change hotkey</source>
        <translation>Thay đổi phím nóng</translation>
    </message>
    <message>
        <source>Reassign</source>
        <translation>phân công lại</translation>
    </message>
    <message>
        <source>This hotkey is used by preset &quot;%1&quot;.</source>
        <translation>Các phím nóng là thời điểm định sẵn &quot;%1&quot; dùng.</translation>
    </message>
    <message>
        <source>This hotkey is used by tour &quot;%1&quot;.</source>
        <translation>Hotkey này đã được bay đường &quot;%1&quot; dùng.</translation>
    </message>
</context>
<context>
    <name>QnPtzPresetsToursActionFactory</name>
    <message>
        <source>%1 (active)</source>
        <comment>Template for active PTZ preset</comment>
        <translation>%1 (sáng kiến)</translation>
    </message>
    <message>
        <source>%1 (active)</source>
        <comment>Template for active PTZ tour</comment>
        <translation>%1 (sáng kiến)</translation>
    </message>
</context>
<context>
    <name>QnPtzTourSpotsModel</name>
    <message>
        <source>Lowest</source>
        <translation>thấp nhất</translation>
    </message>
    <message>
        <source>Low</source>
        <translation>thấp</translation>
    </message>
    <message>
        <source>Normal</source>
        <translation>chung</translation>
    </message>
    <message>
        <source>High</source>
        <translation>cao</translation>
    </message>
    <message>
        <source>Highest</source>
        <translation>cao nhất</translation>
    </message>
    <message>
        <source>Instant</source>
        <translation>ngay</translation>
    </message>
    <message numerus="yes">
        <source>%n seconds</source>
        <translation>
            <numerusform>%n thứ hai</numerusform>
        </translation>
    </message>
    <message>
        <source>&lt;Invalid&gt;</source>
        <translation>&lt;vô hiệu&gt;</translation>
    </message>
    <message>
        <source>Position</source>
        <translation>vị trí</translation>
    </message>
    <message>
        <source>Stay Time</source>
        <translation>thời gian cư trú</translation>
    </message>
    <message>
        <source>Speed</source>
        <translation>tốc độ</translation>
    </message>
</context>
<context>
    <name>QnReconnectInfoDialog</name>
    <message>
        <source>Canceling...</source>
        <translation>Huỷ ...</translation>
    </message>
</context>
<context>
    <name>QnRecordingSettingsWidget</name>
    <message>
        <source>Screen %1 - %2x%3</source>
        <translation>màn %1 - %2 x %3</translation>
    </message>
    <message>
        <source>%1 (Primary)</source>
        <translation>%1 (chìa khóa)</translation>
    </message>
    <message>
        <source>Select folder...</source>
        <translation>thời gian máy chủ...</translation>
    </message>
</context>
<context>
    <name>QnRecordingStatisticsWidget</name>
    <message>
        <source>Copy Selection to Clipboard</source>
        <translation>Sao chép vào clipboard lựa chọn</translation>
    </message>
    <message>
        <source>Export Selection to File...</source>
        <translation>Lựa chọn Export to File...</translation>
    </message>
    <message>
        <source>Select All</source>
        <translation>chọn tất cả</translation>
    </message>
    <message>
        <source>Export selected events to file</source>
        <translation>Xuất khẩu chọn lọc sự kiện để nộp</translation>
    </message>
</context>
<context>
    <name>QnRecordingStatsModel</name>
    <message numerus="yes">
        <source>%n years</source>
        <translation>
            <numerusform>%n năm</numerusform>
        </translation>
    </message>
    <message numerus="yes">
        <source>%n months</source>
        <translation>
            <numerusform>%n tháng</numerusform>
        </translation>
    </message>
    <message numerus="yes">
        <source>%n days</source>
        <translation>
            <numerusform>%n ngày</numerusform>
        </translation>
    </message>
    <message numerus="yes">
        <source>%n hours</source>
        <translation>
            <numerusform>%n giờ</numerusform>
        </translation>
    </message>
    <message>
        <source>Average bitrate for the recorded period</source>
        <translation>Bitrate trung bình trong khoảng thời gian ghi</translation>
    </message>
    <message>
        <source>Space</source>
        <translation>Spacebar</translation>
    </message>
    <message>
        <source>Calendar Days</source>
        <translation>Lịch ngày</translation>
    </message>
    <message>
        <source>less than an hour</source>
        <translation>ít hơn một giờ</translation>
    </message>
    <message>
        <source>%1 Mbps</source>
        <translation>%1 Mbps</translation>
    </message>
    <message>
        <source>%1 Tb</source>
        <translation>%1 Tb</translation>
    </message>
    <message>
        <source>%1 Gb</source>
        <translation>%1 Gb</translation>
    </message>
    <message>
        <source>empty</source>
        <translation>trống</translation>
    </message>
    <message numerus="yes">
        <source>Total %n devices</source>
        <translation type="unfinished">
            <numerusform>Tổng cộng %n thiết bị</numerusform>
        </translation>
    </message>
    <message numerus="yes">
        <source>Total %n cameras</source>
        <translation type="unfinished">
            <numerusform>Tổng cộng %n máy ảnh</numerusform>
        </translation>
    </message>
    <message>
        <source>Devices with non-empty archive</source>
        <translation>Thiết bị với kho lưu trữ không có sản phẩm nào</translation>
    </message>
    <message>
        <source>Cameras with non-empty archive</source>
        <translation>Máy ảnh với kho lưu trữ không có sản phẩm nào</translation>
    </message>
    <message>
        <source>Storage space occupied by devices</source>
        <translation>Không gian lưu trữ bị chiếm đóng bởi các thiết bị</translation>
    </message>
    <message>
        <source>Storage space occupied by cameras</source>
        <translation>Không gian lưu trữ bị chiếm đóng bởi máy ảnh</translation>
    </message>
    <message>
        <source>Device</source>
        <translation>thiết bị</translation>
    </message>
    <message>
        <source>Camera</source>
        <translation>Máy ảnh</translation>
    </message>
    <message>
        <source>&lt;Cameras from other servers and removed cameras&gt;</source>
        <translation type="unfinished"></translation>
    </message>
    <message numerus="yes">
        <source>Total %n I/O modules</source>
        <translation type="unfinished">
            <numerusform></numerusform>
        </translation>
    </message>
    <message>
        <source>Archived duration in calendar days since the first recording</source>
        <translation type="unfinished"></translation>
    </message>
</context>
<context>
    <name>QnRecordingStatusHelper</name>
    <message>
        <source>Not recording</source>
        <translation>không có video</translation>
    </message>
    <message>
        <source>Recording everything</source>
        <translation>video liên tục</translation>
    </message>
    <message>
        <source>Recording motion only</source>
        <translation>Ghi âm phát hiện Displacement chỉ</translation>
    </message>
    <message>
        <source>Recording motion and low quality</source>
        <translation>Phát hiện chuyển động + chất lượng thấp video liên tục</translation>
    </message>
    <message>
        <source>Continuous</source>
        <translation>video liên tục</translation>
    </message>
    <message>
        <source>Motion only</source>
        <translation>Chỉ phát hiện di dời</translation>
    </message>
    <message>
        <source>Motion + Lo-Res</source>
        <translation>Displacement + chất lượng thấp</translation>
    </message>
</context>
<context>
    <name>QnResourceBrowserWidget</name>
    <message>
        <source>Any Type</source>
        <translation>bất kỳ loại</translation>
    </message>
    <message>
        <source>Video Files</source>
        <translation>tập tin hình ảnh</translation>
    </message>
    <message>
        <source>Image Files</source>
        <translation>hình ảnh Lưu trữ</translation>
    </message>
    <message>
        <source>Live Devices</source>
        <translation>Thiết bị sống</translation>
    </message>
    <message>
        <source>Live Cameras</source>
        <translation>Máy ảnh sống</translation>
    </message>
</context>
<context>
    <name>QnResourcePoolModelNode</name>
    <message>
        <source>Root</source>
        <translation>nguồn gốc</translation>
    </message>
    <message>
        <source>Local</source>
        <translation>địa phương</translation>
    </message>
    <message>
        <source>System</source>
        <translation>hệ thống</translation>
    </message>
    <message>
        <source>Other Systems</source>
        <translation>Hệ thống khác</translation>
    </message>
    <message>
        <source>Users</source>
        <translation>người sử dụng</translation>
    </message>
</context>
<context>
    <name>QnResourceSelectionDialog</name>
    <message>
        <source>Select Users...</source>
        <translation>Chọn người dùng...</translation>
    </message>
    <message>
        <source>Select Resources...</source>
        <translation>Chọn Tài...</translation>
    </message>
    <message>
        <source>Select Devices...</source>
        <translation>Chọn thiết bị ...</translation>
    </message>
    <message>
        <source>Select Cameras...</source>
        <translation>Chọn Máy ảnh ...</translation>
    </message>
</context>
<context>
    <name>QnResourceWidget</name>
    <message>
        <source>Close</source>
        <translation>đóng cửa</translation>
    </message>
    <message>
        <source>Information</source>
        <translation>tin tức</translation>
    </message>
    <message>
        <source>Rotate</source>
        <translation>xoay</translation>
    </message>
</context>
<context>
    <name>QnRoutingManagementWidget</name>
    <message>
        <source>Enter URL</source>
        <translation>vào URL</translation>
    </message>
    <message>
        <source>URL</source>
        <translation>nơi</translation>
    </message>
    <message>
        <source>Error</source>
        <translation>lỗi</translation>
    </message>
    <message>
        <source>You have entered an invalid URL.</source>
        <translation>Bạn đã nhập một URL không hợp lệ.</translation>
    </message>
    <message>
        <source>Warning</source>
        <translation>sự phản đối</translation>
    </message>
    <message>
        <source>This URL is already in the address list.</source>
        <translation>URL này đã có trong danh sách địa chỉ.</translation>
    </message>
</context>
<context>
    <name>QnScreenRecorder</name>
    <message>
        <source>Screen capturing subsystem is not initialized yet. Please try again later.</source>
        <translation>Chụp màn hình hệ thống con đã không được khởi tạo. Vui lòng thử lại.</translation>
    </message>
</context>
<context>
    <name>QnSearchBookmarksDialogPrivate</name>
    <message>
        <source>Export bookmark...</source>
        <translation type="unfinished"></translation>
    </message>
    <message>
        <source>Search bookmarks by name, tag or description</source>
        <translation type="unfinished"></translation>
    </message>
    <message>
        <source>&lt;Any Device&gt;</source>
        <translation type="unfinished">&lt;Bất kỳ thiết bị&gt;</translation>
    </message>
    <message>
        <source>&lt;Any Camera&gt;</source>
        <translation type="unfinished">&lt;Bất kỳ máy ảnh&gt;</translation>
    </message>
    <message>
        <source>&lt;Any I/O Module&gt;</source>
        <translation type="unfinished"></translation>
    </message>
    <message>
        <source>&lt;All My Devices&gt;</source>
        <translation type="unfinished"></translation>
    </message>
    <message>
        <source>&lt;All My Cameras&gt;</source>
        <translation type="unfinished"></translation>
    </message>
    <message>
        <source>&lt;All My I/O Modules&gt;</source>
        <translation type="unfinished"></translation>
    </message>
    <message>
        <source>&lt;%n device(s)&gt;</source>
        <translation type="unfinished"></translation>
    </message>
    <message>
        <source>&lt;%n camera(s)&gt;</source>
        <translation type="unfinished"></translation>
    </message>
    <message>
        <source>&lt;%n I/O module(s)&gt;</source>
        <translation type="unfinished"></translation>
    </message>
</context>
<context>
    <name>QnSearchBookmarksModel</name>
    <message>
        <source>Name</source>
        <translation type="unfinished">tên</translation>
    </message>
    <message>
        <source>Start time</source>
        <translation type="unfinished"></translation>
    </message>
    <message>
        <source>Length</source>
        <translation type="unfinished"></translation>
    </message>
    <message>
        <source>Tags</source>
        <translation type="unfinished"></translation>
    </message>
    <message>
        <source>Camera</source>
        <translation type="unfinished">Máy ảnh</translation>
    </message>
    <message>
        <source>&lt;Removed camera&gt;</source>
        <translation type="unfinished"></translation>
    </message>
</context>
<context>
    <name>QnSearchLineEdit</name>
    <message>
        <source>Search</source>
        <translation>tìm kiếm</translation>
    </message>
</context>
<context>
    <name>QnServerAddressesModel</name>
    <message>
        <source>Address</source>
        <translation>địa chỉ</translation>
    </message>
    <message>
        <source>In Use</source>
        <translation>dùng</translation>
    </message>
</context>
<context>
    <name>QnServerResourceWidget</name>
    <message>
        <source>Show Log</source>
        <translation>chương trình log</translation>
    </message>
    <message>
        <source>Check Issues</source>
        <translation>Kiểm tra các vấn đề</translation>
    </message>
    <message>
        <source>%1 (up %2)</source>
        <translation type="unfinished"></translation>
    </message>
</context>
<context>
    <name>QnServerSettingsDialog</name>
    <message>
        <source>Open Web Page...</source>
        <translation>Mở trang Web ...</translation>
    </message>
    <message>
        <source>General</source>
        <translation>chung</translation>
    </message>
    <message>
        <source>Storage Analytics</source>
        <translation>phân tích lưu trữ</translation>
    </message>
    <message>
        <source>Server Settings - %1 (readonly)</source>
        <translation>Cài đặt máy chủ - %1 (chỉ đọc)</translation>
    </message>
    <message>
        <source>Server Settings - %1</source>
        <translation>Cài đặt máy chủ - %1</translation>
    </message>
    <message>
        <source>Server Settings</source>
        <translation>cài đặt máy chủ</translation>
    </message>
    <message>
        <source>Server not saved</source>
        <translation>máy chủ không được lưu</translation>
    </message>
    <message>
        <source>Storage Management</source>
        <translation type="unfinished"></translation>
    </message>
    <message>
        <source>Apply changes to server %1?</source>
        <translation type="unfinished"></translation>
    </message>
</context>
<context>
    <name>QnServerSettingsWidget</name>
    <message>
        <source>At least two servers are required for this feature.</source>
        <translation>Ít nhất hai máy chủ được yêu cầu cho tính năng này.</translation>
    </message>
    <message>
        <source>Enable failover (server will take devices automatically from offline servers)</source>
        <translation>Kích hoạt tính năng chuyển đổi dự phòng (máy chủ sẽ tự động các thiết bị từ các máy chủ ẩn)</translation>
    </message>
    <message>
        <source>Enable failover (server will take cameras automatically from offline servers)</source>
        <translation>Kích hoạt tính năng chuyển đổi dự phòng (máy chủ sẽ đưa máy ảnh tự động từ máy chủ ẩn)</translation>
    </message>
    <message>
        <source>Max devices on this server:</source>
        <translation>Thiết bị tối đa trên máy chủ này:</translation>
    </message>
    <message>
        <source>Max cameras on this server:</source>
        <translation>Máy ảnh tối đa trên máy chủ này:</translation>
    </message>
    <message>
        <source>This server already has more than max devices</source>
        <translation>Máy chủ này đã có nhiều hơn các thiết bị tối đa</translation>
    </message>
    <message>
        <source>This server already has more than max cameras</source>
        <translation>Máy chủ này đã có hơn máy ảnh max</translation>
    </message>
    <message>
        <source>To avoid issues adjust max number of devices</source>
        <translation type="unfinished"></translation>
    </message>
    <message>
        <source>To avoid issues adjust max number of cameras</source>
        <translation type="unfinished"></translation>
    </message>
</context>
<context>
    <name>QnServerUpdatesModel</name>
    <message>
        <source>Server</source>
        <translation>máy chủ</translation>
    </message>
    <message>
        <source>Status</source>
        <translation>trạng thái</translation>
    </message>
</context>
<context>
    <name>QnServerUpdatesWidget</name>
    <message>
        <source>Select Update File...</source>
        <translation>chọn tập tin cập nhật ...</translation>
    </message>
    <message>
        <source>Update Files (*.zip)</source>
        <translation>cập nhật các tập tin (* .zip)</translation>
    </message>
    <message>
        <source>Release notes</source>
        <translation>ghi chú Phát hành</translation>
    </message>
    <message>
        <source>Get a specific build</source>
        <translation>Nhận một xây dựng cụ thể</translation>
    </message>
    <message>
        <source>Get the latest version</source>
        <translation>Cập nhật phiên bản mới nhất</translation>
    </message>
    <message>
        <source>Update from Internet...</source>
        <translation>Cập nhật từ Internet ...</translation>
    </message>
    <message>
        <source>Update from local source...</source>
        <translation>Cập nhật từ nguồn địa phương ...</translation>
    </message>
    <message>
        <source>Update from Internet</source>
        <translation>Cập nhật từ internet</translation>
    </message>
    <message>
        <source>Update from local source</source>
        <translation>Cập nhật từ nguồn địa phương</translation>
    </message>
    <message>
        <source>Success</source>
        <translation>sự thành công</translation>
    </message>
    <message>
        <source>URL copied to clipboard.</source>
        <translation>URL sao chép vào clipboard.</translation>
    </message>
    <message>
        <source>Information</source>
        <translation>tin tức</translation>
    </message>
    <message>
        <source>Update is in process now.</source>
        <translation>Đang trong quá trình cập nhật ngay bây giờ.</translation>
    </message>
    <message>
        <source>Error</source>
        <translation>lỗi</translation>
    </message>
    <message>
        <source>Update has been successfully finished.</source>
        <translation>Cập nhật đã được hoàn tất thành công.</translation>
    </message>
    <message>
        <source>The client will be restarted to the updated version.</source>
        <translation>Các khách hàng sẽ được khởi động lại với phiên bản cập nhật.</translation>
    </message>
    <message>
        <source>Update has been cancelled.</source>
        <translation>Cập nhật đã bị hủy bỏ.</translation>
    </message>
    <message>
        <source>Could not download updates.</source>
        <translation>Không thể tải bản cập nhật.</translation>
    </message>
    <message>
        <source>No free space left on the disk.</source>
        <translation>Không gian trống còn lại trên đĩa.</translation>
    </message>
    <message>
        <source>Could not push updates to servers.</source>
        <translation>Không thể đẩy bản cập nhật cho các máy chủ.</translation>
    </message>
    <message numerus="yes">
        <source>The problem is caused by %n servers:</source>
        <translation>
            <numerusform>Vấn đề là do %n máy chủ:</numerusform>
        </translation>
    </message>
    <message numerus="yes">
        <source>No free space left on %n servers:</source>
        <translation>
            <numerusform>Không gian trống còn lại trên %n máy chủ:</numerusform>
        </translation>
    </message>
    <message numerus="yes">
        <source>%n servers are not responding:</source>
        <translation>
            <numerusform>%n máy chủ không được đáp ứng:</numerusform>
        </translation>
    </message>
    <message numerus="yes">
        <source>%n servers have gone offline:</source>
        <translation>
            <numerusform>%n máy chủ đã đi offline:</numerusform>
        </translation>
    </message>
    <message>
        <source>Could not install an update to the client.</source>
        <translation>Không thể cài đặt một bản cập nhật cho khách hàng.</translation>
    </message>
    <message>
        <source>Could not install updates on one or more servers.</source>
        <translation>Không thể cài đặt các bản cập nhật trên một hoặc nhiều máy chủ.</translation>
    </message>
    <message>
        <source>Checking for updates...</source>
        <translation>Kiểm tra các bản cập nhật ...</translation>
    </message>
    <message>
        <source>Newer version found.</source>
        <translation>Phiên bản mới hơn được tìm thấy.</translation>
    </message>
    <message>
        <source>You will have to update the client manually.</source>
        <translation>Bạn sẽ phải cập nhật các khách hàng bằng tay.</translation>
    </message>
    <message>
        <source>You will have to update the client manually using an installer.</source>
        <translation>Bạn sẽ phải cập nhật các khách hàng sử dụng một trình cài đặt bằng tay.</translation>
    </message>
    <message>
        <source>All components in your system are up to date.</source>
        <translation>Tất cả các thành phần trong hệ thống của bạn luôn được cập nhật.</translation>
    </message>
    <message>
        <source>Cannot update from this file.</source>
        <translation>Không thể cập nhật từ tập tin này.</translation>
    </message>
    <message>
        <source>Checking for updates... %1%</source>
        <translation>Kiểm tra các bản cập nhật ... %1%</translation>
    </message>
    <message>
        <source>Downloading updates... %1%</source>
        <translation>Tải bản cập nhật ... %1%</translation>
    </message>
    <message>
        <source>Installing client update... %1%</source>
        <translation>Cài đặt cập nhật khách hàng ... %1%</translation>
    </message>
    <message>
        <source>Installing updates to incompatible servers... %1%</source>
        <translation>Cài đặt bản cập nhật cho các máy chủ không tương thích ... %1%</translation>
    </message>
    <message>
        <source>Pushing updates to servers... %1%</source>
        <translation>Đẩy mạnh thông tin cập nhật đến các máy chủ ... %1%</translation>
    </message>
    <message>
        <source>Installing updates... %1%</source>
        <translation>Cài đặt bản cập nhật ... %1%</translation>
    </message>
    <message>
        <source>Cannot cancel update at this state.</source>
        <translation>Không thể hủy cập nhật tại tiểu bang này.</translation>
    </message>
    <message>
        <source>Please wait until update is finished</source>
        <translation>Hãy đợi cho đến khi cập nhật hoàn tất</translation>
    </message>
    <message>
        <source>Cannot restart the client.</source>
        <translation>Không thể khởi động lại client.</translation>
    </message>
    <message>
        <source>Please close the application and start it again using the shortcut in the start menu.</source>
        <translation>Xin hãy đóng ứng dụng và khởi động nó lại bằng cách sử dụng phím tắt trong menu start.</translation>
    </message>
    <message>
        <source>Caution: Applying system updates at the end of the week is not recommended.</source>
        <translation>Chú ý: Áp dụng hệ thống cập nhật vào cuối tuần này không được khuyến khích.</translation>
    </message>
    <message>
        <source>Latest Version:</source>
        <translation>Phiên bản mới nhất:</translation>
    </message>
    <message>
        <source>Target Version:</source>
        <translation>Phiên bản mục tiêu:</translation>
    </message>
    <message>
        <source>Update Finished...100%</source>
        <translation>Cập nhật xong ... 100%</translation>
    </message>
    <message>
        <source>Please update the client manually.</source>
        <translation>Vui lòng cập nhật cho khách hàng bằng tay.</translation>
    </message>
    <message>
        <source>Please update the client manually using an installation package.</source>
        <translation>Vui lòng cập nhật cho khách hàng bằng tay dùng một gói cài đặt.</translation>
    </message>
    <message>
<<<<<<< HEAD
        <source>Update Cancelled</source>
        <translation>Cập nhật hủy</translation>
    </message>
    <message>
=======
>>>>>>> 0ea934a7
        <source>Update unsuccessful.</source>
        <translation>Cập nhật thành công.</translation>
    </message>
    <message>
        <source>Another user has already started an update.</source>
        <translation>Một người nào đó đã bắt đầu cập nhật.</translation>
    </message>
    <message>
        <source>Internet Connectivity Problem</source>
        <translation>Vấn đề kết nối Internet</translation>
    </message>
    <message>
        <source>Unable to extract update file.</source>
        <translation>Không thể giải nén tập tin cập nhật.</translation>
    </message>
    <message numerus="yes">
        <source>Authentication failed for %n servers:</source>
        <translation type="unfinished">
            <numerusform></numerusform>
        </translation>
<<<<<<< HEAD
    </message>
    <message>
        <source>Update Succeeded</source>
        <translation type="unfinished"></translation>
    </message>
    <message>
        <source>Unable to begin update. Downgrade to any previous release is prohibited.</source>
        <translation type="unfinished"></translation>
    </message>
    <message>
        <source>Launcher process was not found.</source>
        <translation type="unfinished"></translation>
    </message>
    <message>
        <source>No such build is available on update server.</source>
        <translation type="unfinished"></translation>
    </message>
    <message>
        <source>Unable to begin update. Updates for one or more servers were not found.</source>
        <translation type="unfinished"></translation>
    </message>
    <message>
        <source>Unable to begin update. Client update was not found.</source>
=======
    </message>
    <message>
        <source>Update Succeeded</source>
        <translation type="unfinished"></translation>
    </message>
    <message>
        <source>Unable to begin update. Downgrade to any previous release is prohibited.</source>
        <translation type="unfinished"></translation>
    </message>
    <message>
        <source>Launcher process was not found.</source>
        <translation type="unfinished"></translation>
    </message>
    <message>
        <source>No such build is available on update server.</source>
        <translation type="unfinished"></translation>
    </message>
    <message>
        <source>Unable to begin update. Updates for one or more servers were not found.</source>
        <translation type="unfinished"></translation>
    </message>
    <message>
        <source>Unable to begin update. Client update was not found.</source>
        <translation type="unfinished"></translation>
    </message>
    <message>
        <source>Update cancelled</source>
        <translation type="unfinished"></translation>
    </message>
    <message>
        <source>Update is not needed.</source>
        <translation type="unfinished"></translation>
    </message>
    <message>
        <source>All servers are already updated.</source>
>>>>>>> 0ea934a7
        <translation type="unfinished"></translation>
    </message>
</context>
<context>
    <name>QnShowOnAlarmLayoutActionWidget</name>
    <message>
        <source>&lt;All Users&gt;</source>
        <translation type="unfinished"></translation>
    </message>
    <message numerus="yes">
        <source>%n User(s)</source>
        <translation type="unfinished">
            <numerusform>%n người sử dụng</numerusform>
        </translation>
    </message>
</context>
<context>
    <name>QnShowTextOverlayActionWidget</name>
    <message>
        <source>Html tags could be used within custom text:
&lt;h4&gt;Headers (h1-h6)&lt;/h4&gt;Also different &lt;font color=&quot;red&quot;&gt;colors&lt;/font&gt; and &lt;font size=&quot;18&quot;&gt;sizes&lt;/font&gt; could be applied. Text could be &lt;s&gt;stricken&lt;/s&gt;, &lt;u&gt;underlined&lt;/u&gt;, &lt;b&gt;bold&lt;/b&gt; or &lt;i&gt;italic&lt;/i&gt;</source>
        <comment>Do not translate tags (text between &apos;&lt;&apos; and &apos;&gt;&apos; symbols. Do not remove &apos;
&apos; sequence</comment>
        <translation type="unfinished"></translation>
    </message>
</context>
<context>
    <name>QnSignInfo</name>
    <message>
        <source>Analyzing: %1%</source>
        <translation>nghiên cứu: %1</translation>
    </message>
    <message>
        <source>Invalid watermark</source>
        <translation>Watermark không hợp lệ</translation>
    </message>
    <message>
        <source>Watermark Not Found</source>
        <translation>không thể tìm thấy một watermark</translation>
    </message>
    <message>
        <source>Watermark Matched</source>
        <translation>watermark phù hợp</translation>
    </message>
</context>
<context>
    <name>QnSingleCameraSettingsWidget</name>
    <message>
        <source>FPS value is too high</source>
        <translation>FPS trị là quá cao</translation>
    </message>
    <message>
        <source>Current fps in schedule grid is %1. Fps was dropped down to maximum camera fps %2.</source>
        <translation>Fps hiện trong lưới lịch là %1. Fps được giảm xuống tối đa %2 camera fps.</translation>
    </message>
    <message>
        <source>For software motion 2 fps is reserved for secondary stream. Current fps in schedule grid is %1. Fps was dropped down to %2.</source>
        <translation>Đối với chuyển động phần mềm 2 fps được dành riêng cho các dòng thứ cấp. Fps hiện trong lưới lịch là %1. Fps đã giảm xuống %2.</translation>
    </message>
    <message>
        <source>Confirm motion regions reset</source>
        <translation>Xác nhận vùng chuyển động res</translation>
    </message>
    <message>
        <source>Are you sure you want to reset motion regions to the defaults?</source>
        <translation>Bạn có chắc chắn muốn thiết lập lại vùng chuyển động để mặc định?</translation>
    </message>
    <message>
        <source>This action CANNOT be undone!</source>
        <translation>Hành động này không thể khôi phục!</translation>
    </message>
    <message>
        <source>Hardware (camera built-in)</source>
        <translation>Phần cứng (camera built-in)</translation>
    </message>
    <message>
        <source>Do Not Record Motion</source>
        <translation>Không sử dụng các video chuyển</translation>
    </message>
    <message>
        <source>Device Settings</source>
        <translation>Cài đặt thiết bị</translation>
    </message>
    <message>
        <source>Camera Settings</source>
        <translation>Cài đặt Camera</translation>
    </message>
    <message>
        <source>I/O Module Settings</source>
        <translation type="unfinished"></translation>
    </message>
    <message>
        <source>Invalid Schedule</source>
        <translation type="unfinished">lịch trình không hợp lệ</translation>
    </message>
    <message>
        <source>Second stream is disabled on this camera. Motion + LQ option has no effect. Press &quot;Yes&quot; to change recording type to &quot;Always&quot; or &quot;No&quot; to re-enable second stream.</source>
        <translation type="unfinished"></translation>
    </message>
</context>
<context>
    <name>QnSmtpAdvancedSettingsWidget</name>
    <message>
        <source>Auto</source>
        <translation type="unfinished">tự động</translation>
    </message>
    <message>
        <source>E-Mail is not valid</source>
        <translation type="unfinished">E-Mail vô hiệu</translation>
    </message>
</context>
<context>
    <name>QnSmtpSimpleSettingsWidget</name>
    <message>
        <source>E-Mail is not valid</source>
        <translation type="unfinished">E-Mail vô hiệu</translation>
    </message>
    <message>
        <source>No preset found. Use &apos;Advanced&apos; option.</source>
        <translation type="unfinished">Không cài đặt trước được tìm thấy. Sử dụng tùy chọn &apos;cao cấp&apos;.</translation>
    </message>
</context>
<context>
    <name>QnSmtpTestConnectionWidget</name>
    <message>
        <source>Timed Out</source>
        <translation type="unfinished">giờ nghĩ giảo lao</translation>
    </message>
    <message>
        <source>Invalid data</source>
        <translation type="unfinished">dữ liệu không hợp lệ</translation>
    </message>
    <message>
        <source>Network Error</source>
        <translation type="unfinished">Lỗi mạng</translation>
    </message>
    <message>
        <source>TLS</source>
        <translation type="unfinished">TLS</translation>
    </message>
    <message>
        <source>SSL</source>
        <translation type="unfinished">SSL</translation>
    </message>
    <message>
        <source>Unsecured</source>
        <translation type="unfinished">nguy hiểm</translation>
    </message>
    <message>
        <source>In Progress...</source>
        <translation type="unfinished">điều trị...</translation>
    </message>
    <message>
        <source>Failed</source>
        <translation type="unfinished">thất bại</translation>
    </message>
    <message>
        <source>Success</source>
        <translation type="unfinished">sự thành công</translation>
    </message>
    <message>
        <source>Could not perform a test. None of your servers are connected to the Internet.</source>
        <translation type="unfinished"></translation>
    </message>
    <message>
        <source>The provided parameters are not valid. Could not perform a test.</source>
        <translation type="unfinished"></translation>
    </message>
</context>
<context>
    <name>QnSpeedSlider</name>
    <message>
        <source>%1x</source>
        <translation>%1x</translation>
    </message>
    <message>
        <source>Paused</source>
        <translation>giờ nghĩ giảo lao</translation>
    </message>
</context>
<context>
    <name>QnStatusOverlayWidget</name>
    <message>
        <source>NO DATA</source>
        <translation>không có sẵn</translation>
    </message>
    <message>
        <source>NO SIGNAL</source>
        <translation>không có tín hiệu</translation>
    </message>
    <message>
        <source>Unauthorized</source>
        <translation>không được phép</translation>
    </message>
    <message>
        <source>Activate Video Wall license to remove this message</source>
        <translation>kích hoạt giấy phép tường video để loại bỏ thông báo này</translation>
    </message>
    <message>
        <source>Loading...</source>
        <translation>Đang tải...</translation>
    </message>
    <message>
        <source>Activate analog license to remove this message</source>
        <translation>Xin vui lòng mua các loại suy ủy quyền</translation>
    </message>
    <message>
        <source>No video stream</source>
        <translation>Không có dòng video</translation>
    </message>
    <message>
        <source>Diagnostics...</source>
        <translation>Chẩn đoán...</translation>
    </message>
    <message>
        <source>Enable</source>
        <translation>cho phép</translation>
    </message>
    <message>
        <source>Activate license...</source>
        <translation>Kích hoạt giấy phép ...</translation>
    </message>
    <message>
        <source>Module is disabled</source>
        <translation>mô-đun bị vô hiệu hóa</translation>
    </message>
    <message>
        <source>Server Offline</source>
        <translation>máy chủ đang ẩn</translation>
    </message>
    <message>
        <source>Please check authentication information in device settings</source>
        <translation>Vui lòng kiểm tra thông tin xác thực trong cài đặt thiết bị</translation>
    </message>
    <message>
        <source>Please check authentication information in camera settings</source>
        <translation>Vui lòng kiểm tra thông tin xác thực trong cài đặt camera</translation>
    </message>
    <message>
        <source>Please check authentication information in I/O module settings</source>
        <translation type="unfinished"></translation>
    </message>
</context>
<context>
    <name>QnStorageConfigWidget</name>
    <message>
        <source>You are about to launch the archive re-synchronization routine.</source>
        <translation type="unfinished">Bạn muốn khởi động các kho lưu trữ thường xuyên tái đồng bộ hóa.</translation>
    </message>
    <message>
        <source>ATTENTION! Your hard disk usage will be increased during re-synchronization process! Depending on the total size of archive it can take several hours.</source>
        <translation type="unfinished">Chú ý! Sử dụng đĩa cứng của bạn sẽ được tăng lên trong quá trình tái đồng bộ! Tùy thuộc vào kích thước tổng thể của kho lưu trữ có thể mất vài giờ.</translation>
    </message>
    <message>
        <source>Are you sure you want to continue?</source>
        <translation type="unfinished">Bạn có chắc muốn tiếp tục không?</translation>
    </message>
    <message>
        <source>Backup is already in progress.</source>
        <translation type="unfinished"></translation>
    </message>
    <message>
        <source>Select at least one backup storage.</source>
        <translation type="unfinished"></translation>
    </message>
    <message>
        <source>Apply changes before starting backup.</source>
        <translation type="unfinished"></translation>
    </message>
    <message>
        <source>(%1 before now)</source>
        <translation type="unfinished"></translation>
    </message>
    <message>
        <source>Backup was never started.</source>
        <translation type="unfinished"></translation>
    </message>
    <message>
        <source>Finished</source>
        <translation type="unfinished">đóng</translation>
    </message>
    <message>
        <source>Rebuilding archive index is completed.</source>
        <translation type="unfinished">Thư mục hoàn chỉnh xây dựng lại.</translation>
    </message>
    <message>
        <source>By Schedule</source>
        <translation type="unfinished"></translation>
    </message>
    <message>
        <source>On Demand</source>
        <translation type="unfinished"></translation>
    </message>
    <message>
        <source>Backup Schedule is invalid.</source>
        <translation type="unfinished"></translation>
    </message>
    <message>
        <source>No devices selected</source>
        <translation type="unfinished"></translation>
    </message>
    <message>
        <source>No cameras selected</source>
        <translation type="unfinished"></translation>
    </message>
    <message>
        <source>Real-Time</source>
        <translation type="unfinished"></translation>
    </message>
    <message>
        <source>Low-Res Streams</source>
        <comment>Cameras Backup</comment>
        <translation type="unfinished"></translation>
    </message>
    <message>
        <source>Hi-Res Streams</source>
        <comment>Cameras Backup</comment>
        <translation type="unfinished"></translation>
    </message>
    <message>
        <source>All streams</source>
        <comment>Cameras Backup</comment>
        <translation type="unfinished"></translation>
    </message>
    <message>
        <source>Warning!</source>
        <translation type="unfinished">sự phản đối!</translation>
    </message>
    <message>
        <source>This process is only necessary if your archive folders have been moved, renamed or replaced. You can cancel rebuild operation at any moment without data loss.</source>
        <translation type="unfinished"></translation>
    </message>
    <message>
        <source>Select at least one device to start backup.</source>
        <translation type="unfinished"></translation>
    </message>
    <message>
        <source>Select at least one camera to start backup.</source>
<<<<<<< HEAD
        <translation type="unfinished"></translation>
    </message>
    <message>
        <source>Cannot start backup while archive index rebuild is in progress.</source>
        <translation type="unfinished"></translation>
    </message>
    <message>
=======
        <translation type="unfinished"></translation>
    </message>
    <message>
        <source>Cannot start backup while archive index rebuild is in progress.</source>
        <translation type="unfinished"></translation>
    </message>
    <message>
>>>>>>> 0ea934a7
        <source>Notice: Only further recording will be backed up. Backup process will ignore existing footage.</source>
        <translation type="unfinished"></translation>
    </message>
    <message>
        <source>%n Camera(s)</source>
        <translation type="unfinished"></translation>
    </message>
    <message>
        <source>%n Device(s)</source>
        <translation type="unfinished"></translation>
    </message>
    <message>
        <source>Backup is finished</source>
        <translation type="unfinished"></translation>
    </message>
    <message>
        <source>In Real-Time mode all data is backed up continuously.</source>
        <translation type="unfinished"></translation>
    </message>
    <message>
        <source>Archive backup is completed up to: %1.</source>
        <translation type="unfinished"></translation>
    </message>
</context>
<context>
    <name>QnStorageListModel</name>
    <message>
        <source>Invalid storage</source>
        <translation type="unfinished"></translation>
    </message>
    <message>
        <source>%1 Gb</source>
        <translation type="unfinished">%1 Gb</translation>
    </message>
    <message>
        <source>Remove</source>
        <translation type="unfinished"></translation>
    </message>
    <message>
        <source>Use as backup storage</source>
        <translation type="unfinished"></translation>
    </message>
    <message>
        <source>Inaccessible</source>
        <translation type="unfinished"></translation>
    </message>
    <message>
        <source>Use as main storage</source>
        <translation type="unfinished"></translation>
    </message>
    <message>
        <source>%1 (Checking...)</source>
        <translation type="unfinished"></translation>
    </message>
    <message>
        <source>%1 (Scanning... %2%)</source>
        <translation type="unfinished"></translation>
    </message>
    <message>
        <source>%1 (Rebuilding... %2%)</source>
        <translation type="unfinished"></translation>
    </message>
    <message>
        <source>Loading...</source>
        <translation type="unfinished">Đang tải...</translation>
    </message>
</context>
<context>
    <name>QnStorageRebuildWidget</name>
    <message>
        <source>Fast Archive Scan - %p%</source>
        <comment>%p is a placeholder for percent value, must be kept.</comment>
        <translation type="unfinished"></translation>
    </message>
    <message>
        <source>Rebuilding Archive Index - %p%</source>
        <comment>%p is a placeholder for percent value, must be kept.</comment>
        <translation type="unfinished"></translation>
    </message>
</context>
<context>
    <name>QnStorageSpaceSlider</name>
    <message>
        <source>%1%</source>
        <translation>%1%</translation>
    </message>
</context>
<context>
    <name>QnStorageUrlDialog</name>
    <message>
        <source>Invalid Storage</source>
        <translation>Thiết bị lưu trữ không hợp lệ</translation>
    </message>
    <message>
        <source>\\&lt;Computer Name&gt;\&lt;Folder&gt;</source>
        <translation>\\ &lt;Tên máy tính&gt; \ &lt;thư mục&gt;</translation>
    </message>
    <message>
        <source>Network Shared Resource</source>
        <translation>Windows mạng chia sẻ tài nguyên</translation>
    </message>
    <message>
        <source>System has other server(s) using the same network storage path. Recording data by multiple servers to exactly same place is not recommended.</source>
        <translation>Hệ thống có máy chủ khác sử dụng các đường dẫn lưu trữ cùng một mạng. Ghi dữ liệu bằng nhiều máy chủ để chính xác cùng một vị trí không được khuyến cáo.</translation>
    </message>
    <message>
        <source>Add storage</source>
        <translation>Thêm lưu trữ</translation>
    </message>
    <message>
        <source>Provided storage path does not point to a valid external storage location.</source>
        <translation>Cung cấp đường dẫn lưu trữ không định nghĩa một thiết bị lưu trữ bên ngoài hiệu quả.</translation>
    </message>
    <message>
        <source>Warning!</source>
        <translation type="unfinished">sự phản đối!</translation>
    </message>
</context>
<context>
    <name>QnSystemAdministrationDialog</name>
    <message>
        <source>General</source>
        <translation>chung</translation>
    </message>
    <message>
        <source>Licenses</source>
        <translation>ủy quyền</translation>
    </message>
    <message>
        <source>Email</source>
        <translation>Emai</translation>
    </message>
    <message>
        <source>Updates</source>
        <translation>cập nhật</translation>
    </message>
    <message>
        <source>Routing Management</source>
        <translation>quản lý định tuyến</translation>
    </message>
    <message>
        <source>Time Synchronization</source>
        <translation>thời gian đồng bộ hóa</translation>
    </message>
    <message>
        <source>Users</source>
        <translation>người sử dụng</translation>
    </message>
</context>
<context>
    <name>QnSystemHealthStringsHelper</name>
    <message>
        <source>Email address is not set</source>
        <translation type="unfinished"></translation>
    </message>
    <message>
        <source>No licenses</source>
        <translation type="unfinished"></translation>
    </message>
    <message>
        <source>Email server is not set</source>
        <translation type="unfinished"></translation>
    </message>
    <message>
        <source>Some users have not set their email addresses</source>
        <translation type="unfinished"></translation>
    </message>
    <message>
        <source>Connection to server lost</source>
        <translation type="unfinished"></translation>
    </message>
    <message>
        <source>Select server for others to synchronize time with</source>
        <translation type="unfinished"></translation>
    </message>
    <message>
        <source>System is in safe mode</source>
        <translation type="unfinished">Hệ thống đang ở chế độ an toàn</translation>
    </message>
    <message>
        <source>Error while sending email</source>
        <translation type="unfinished"></translation>
    </message>
    <message>
        <source>Storage is full</source>
        <translation type="unfinished"></translation>
    </message>
    <message>
        <source>Storage is not configured</source>
        <translation type="unfinished"></translation>
    </message>
    <message>
        <source>Rebuilding archive index is completed</source>
        <translation type="unfinished"></translation>
    </message>
    <message>
        <source>Rebuilding archive index is canceled by user</source>
        <translation type="unfinished"></translation>
    </message>
    <message>
        <source>Email address is not set for user %1</source>
        <translation type="unfinished"></translation>
    </message>
    <message>
        <source>Email address is not set.</source>
        <translation type="unfinished"></translation>
    </message>
    <message>
        <source>You cannot receive system notifications via email.</source>
        <translation type="unfinished"></translation>
    </message>
    <message>
        <source>Email server is not set.</source>
        <translation type="unfinished"></translation>
    </message>
    <message>
        <source>Some users have not set their email addresses.</source>
        <translation type="unfinished"></translation>
    </message>
    <message>
        <source>They cannot receive system notifications via email.</source>
        <translation type="unfinished"></translation>
    </message>
    <message>
        <source>Server times are not synchronized and a common time could not be detected automatically.</source>
        <translation type="unfinished"></translation>
    </message>
    <message>
        <source>The system is running in safe mode.</source>
        <translation type="unfinished"></translation>
    </message>
    <message>
        <source>Any configuration changes except license activation are impossible.</source>
        <translation type="unfinished"></translation>
    </message>
    <message>
        <source>You have no licenses.</source>
        <translation type="unfinished"></translation>
    </message>
    <message>
        <source>You cannot record video from cameras.</source>
        <translation type="unfinished"></translation>
    </message>
    <message>
        <source>Rebuilding archive index is completed on the following Server:</source>
        <translation type="unfinished"></translation>
    </message>
    <message>
        <source>Rebuilding archive index is canceled by user on the following Server:</source>
        <translation type="unfinished"></translation>
    </message>
    <message>
        <source>Storage is full on the following Server:</source>
        <translation type="unfinished"></translation>
    </message>
    <message>
        <source>Storage is not configured on the following Server:</source>
        <translation type="unfinished"></translation>
    </message>
</context>
<context>
    <name>QnSystemSettingsWidget</name>
    <message>
        <source>Enable devices and servers auto discovery</source>
        <translation>Kích hoạt các thiết bị và máy chủ phát hiện tự động</translation>
    </message>
    <message>
        <source>Enable cameras and servers auto discovery</source>
        <translation>Kích hoạt máy ảnh và máy chủ phát hiện tự động</translation>
    </message>
    <message>
        <source>Allow system to optimize devices settings</source>
        <translation>Cho phép hệ thống để tối ưu hóa các thiết bị cài đặt</translation>
    </message>
    <message>
        <source>Allow system to optimize cameras settings</source>
        <translation>Cho phép hệ thống để tối ưu hóa các cài đặt máy ảnh</translation>
    </message>
</context>
<context>
    <name>QnTimeServerSelectionModel</name>
    <message>
        <source>Server</source>
        <translation>máy chủ</translation>
    </message>
    <message>
        <source>Server Time</source>
        <translation>thời gian máy chủ</translation>
    </message>
    <message>
        <source>Offset</source>
        <translation>bù lại</translation>
    </message>
    <message>
        <source>Synchronizing...</source>
        <translation>Đồng bộ hóa ...</translation>
    </message>
</context>
<context>
    <name>QnTimeServerSelectionWidget</name>
    <message>
        <source>Time is taken from the Internet.</source>
        <translation>Thời gian được lấy từ Internet.</translation>
    </message>
    <message>
        <source>Time is taken from %1.</source>
        <translation>Thời gian được lấy từ %1.</translation>
    </message>
</context>
<context>
    <name>QnTimeSlider</name>
    <message>
        <source>NO THUMBNAILS AVAILABLE</source>
        <translation>Không có thumbnail SẴN</translation>
    </message>
    <message>
        <source>auto</source>
        <comment>AM/PM usage based on user&apos;s system locale.</comment>
        <extracomment>Translate this into &apos;none&apos; or &apos;forced&apos; if you want to switch off automatic detection of Do not translate this string unless you know what you&apos;re doing.</extracomment>
        <translation>xe hơi</translation>
    </message>
    <message>
        <source>ms</source>
        <comment>Suffix for displaying milliseconds on timeline.</comment>
        <extracomment>Do not translate this string unless you know what you&apos;re doing.</extracomment>
        <translation>ms</translation>
    </message>
    <message>
        <source>s</source>
        <comment>Suffix for displaying seconds on timeline.</comment>
        <extracomment>Do not translate this string unless you know what you&apos;re doing.</extracomment>
        <translation>s</translation>
    </message>
    <message>
        <source>m</source>
        <comment>Suffix for displaying minutes on timeline.</comment>
        <extracomment>Do not translate this string unless you know what you&apos;re doing.</extracomment>
        <translation>m</translation>
    </message>
    <message>
        <source>h</source>
        <comment>Suffix for displaying hours on timeline.</comment>
        <extracomment>Do not translate this string unless you know what you&apos;re doing.</extracomment>
        <translation>h</translation>
    </message>
    <message>
        <source>d</source>
        <comment>Suffix for displaying days on timeline.</comment>
        <extracomment>Do not translate this string unless you know what you&apos;re doing.</extracomment>
        <translation>d</translation>
    </message>
    <message>
        <source>M</source>
        <comment>Suffix for displaying months on timeline.</comment>
        <extracomment>Do not translate this string unless you know what you&apos;re doing.</extracomment>
        <translation>M</translation>
    </message>
    <message>
        <source>y</source>
        <comment>Suffix for displaying years on timeline.</comment>
        <extracomment>Do not translate this string unless you know what you&apos;re doing.</extracomment>
        <translation>y</translation>
    </message>
    <message>
        <source>dd MMMM</source>
        <comment>Format for displaying days on timeline.</comment>
        <extracomment>Do not translate this string unless you know what you&apos;re doing.</extracomment>
        <translation>dd MMMM</translation>
    </message>
    <message>
        <source>MMMM</source>
        <comment>Format for displaying months on timeline.</comment>
        <extracomment>Do not translate this string unless you know what you&apos;re doing.</extracomment>
        <translation>MMMM</translation>
    </message>
    <message>
        <source>yyyy</source>
        <comment>Format for displaying years on timeline</comment>
        <extracomment>Do not translate this string unless you know what you&apos;re doing.</extracomment>
        <translation>yyyy</translation>
    </message>
    <message>
        <source>dd MMMM yyyy hh:mm</source>
        <comment>Format for displaying minute caption in timeline&apos;s header, without am/pm indicator.</comment>
        <extracomment>Do not translate this string unless you know what you&apos;re doing.</extracomment>
        <translation>dd MMMM yyyy hh:mm</translation>
    </message>
    <message>
        <source>dd MMMM yyyy hh:mm ap</source>
        <comment>Format for displaying minute caption in timeline&apos;s header, with am/pm indicator.</comment>
        <extracomment>Do not translate this string unless you know what you&apos;re doing.</extracomment>
        <translation>dd MMMM yyyy hh:mm ap</translation>
    </message>
    <message>
        <source>dd MMMM yyyy hh:mm</source>
        <comment>Format for displaying hour caption in timeline&apos;s header, without am/pm indicator.</comment>
        <extracomment>Do not translate this string unless you know what you&apos;re doing.</extracomment>
        <translation>dd MMMM yyyy hh:mm</translation>
    </message>
    <message>
        <source>dd MMMM yyyy h ap</source>
        <comment>Format for displaying hour caption in timeline&apos;s header, with am/pm indicator.</comment>
        <extracomment>Do not translate this string unless you know what you&apos;re doing.</extracomment>
        <translation>dd MMMM yyyy h ap</translation>
    </message>
    <message>
        <source>dd MMMM yyyy</source>
        <comment>Format for displaying day caption in timeline&apos;s header.</comment>
        <extracomment>Do not translate this string unless you know what you&apos;re doing.</extracomment>
        <translation>dd MMMM yyyy</translation>
    </message>
    <message>
        <source>MMMM yyyy</source>
        <comment>Format for displaying month caption in timeline&apos;s header.</comment>
        <extracomment>Do not translate this string unless you know what you&apos;re doing.</extracomment>
        <translation>MMMM yyyy</translation>
    </message>
    <message>
        <source>yyyy</source>
        <comment>Format for displaying year caption in timeline&apos;s header</comment>
        <extracomment>Do not translate this string unless you know what you&apos;re doing.</extracomment>
        <translation>yyyy</translation>
    </message>
</context>
<context>
    <name>QnTwoStepFileDialog</name>
    <message>
        <source>Select folder...</source>
        <translation>thời gian máy chủ...</translation>
    </message>
    <message>
        <source>Select file...</source>
        <translation>Chọn File...</translation>
    </message>
</context>
<context>
    <name>QnUpdateStatusItemDelegate</name>
    <message>
        <source>%1%</source>
        <translation>%1%</translation>
    </message>
</context>
<context>
    <name>QnUserEmailPolicy</name>
    <message>
        <source>Select at least one user</source>
        <translation>Chọn ít nhất một người dùng</translation>
    </message>
    <message>
        <source>User %1 has invalid email address</source>
        <translation>người sử dụng %1 E-Mail vô hiệu</translation>
    </message>
    <message numerus="yes">
        <source>%n of %1 users have invalid email address</source>
        <translation>
            <numerusform>%n của %1 người có địa chỉ email không hợp lệ</numerusform>
        </translation>
    </message>
    <message>
        <source>Invalid email address %1</source>
        <translation>Địa chỉ email không hợp lệ %1</translation>
    </message>
    <message numerus="yes">
        <source>%n of %1 additional email addresses are invalid</source>
        <translation>
            <numerusform>%n of %1 địa chỉ email bổ sung không hợp lệ</numerusform>
        </translation>
    </message>
    <message>
        <source>Send email to %1</source>
        <translation>Gửi email đến %1</translation>
    </message>
    <message numerus="yes">
        <source>%n User(s)</source>
        <translation>
            <numerusform>%n người sử dụng</numerusform>
        </translation>
    </message>
    <message numerus="yes">
        <source>%1, %n additional</source>
        <translation>
            <numerusform>%1，%n bổ sung</numerusform>
        </translation>
    </message>
</context>
<context>
    <name>QnUserListModel</name>
    <message>
        <source>LDAP user</source>
        <translation>người dùng LDAP</translation>
    </message>
    <message>
        <source>Normal user</source>
        <translation>người dùng bình thường</translation>
    </message>
    <message>
        <source>Enabled</source>
        <translation>Bật</translation>
    </message>
    <message>
        <source>Disabled</source>
        <translation></translation>
    </message>
    <message>
        <source>Edit user</source>
        <translation>chỉnh sửa người dùng</translation>
    </message>
    <message>
        <source>Name</source>
        <translation>tên</translation>
    </message>
    <message>
        <source>Permissions</source>
        <translation>Quyền</translation>
    </message>
    <message>
        <source>LDAP</source>
        <translation>LDAP</translation>
    </message>
</context>
<context>
    <name>QnUserListModelPrivate</name>
    <message>
        <source>Owner</source>
        <translation>chủ nhân</translation>
    </message>
    <message>
        <source>Administrator</source>
        <translation>giám sát viên</translation>
    </message>
    <message>
        <source>View live video</source>
        <translation>Xem video trực tiếp</translation>
    </message>
    <message>
        <source>Use PTZ controls</source>
        <translation>Sử dụng điều khiển PTZ</translation>
    </message>
    <message>
        <source>View video archives</source>
        <translation>Lưu trữ Xem video</translation>
    </message>
    <message>
        <source>Export video</source>
        <translation>video và xuất ra</translation>
    </message>
    <message>
        <source>Edit Video Walls</source>
        <translation>chỉnh sửa Video Walls</translation>
    </message>
    <message>
        <source>Adjust device settings</source>
        <translation>Điều chỉnh cài đặt thiết bị</translation>
    </message>
    <message>
        <source>Adjust camera settings</source>
        <translation>Điều chỉnh cài đặt camera</translation>
    </message>
</context>
<context>
    <name>QnUserSettingsDialog</name>
    <message>
        <source>New Password</source>
        <translation>Mật khẩu mới</translation>
    </message>
    <message>
        <source>Password</source>
        <translation>mật khẩu</translation>
    </message>
    <message>
        <source>Login cannot be empty.</source>
        <translation>Đăng nhập không thể để trống.</translation>
    </message>
    <message>
        <source>User with specified login already exists.</source>
        <translation>Đăng nhập người dùng chỉ định đã tồn tại.</translation>
    </message>
    <message>
        <source>Invalid current password.</source>
        <translation>Mật khẩu hiện tại không hợp lệ.</translation>
    </message>
    <message>
        <source>Passwords do not match.</source>
        <translation>Mật khẩu không khớp.</translation>
    </message>
    <message>
        <source>Password cannot be empty.</source>
        <translation>Password không có sản phẩm nào.</translation>
    </message>
    <message>
        <source>Choose access rights.</source>
        <translation>Chọn Access.</translation>
    </message>
    <message>
        <source>Invalid email address.</source>
        <translation>vô hiệu MAIL.</translation>
    </message>
    <message>
        <source>Owner</source>
        <translation>chủ nhân</translation>
    </message>
    <message>
        <source>Administrator</source>
        <translation>giám sát viên</translation>
    </message>
    <message>
        <source>Advanced Viewer</source>
        <translation>người dùng cao cấp</translation>
    </message>
    <message>
        <source>Viewer</source>
        <translation>người sử dụng</translation>
    </message>
    <message>
        <source>Live Viewer</source>
        <translation>Giám sát tức thì</translation>
    </message>
    <message>
        <source>Custom...</source>
        <translation>khách hàng...</translation>
    </message>
    <message>
        <source>Can use PTZ controls</source>
        <translation>Bạn có thể sử dụng điều khiển PTZ</translation>
    </message>
    <message>
        <source>Can view video archives</source>
        <translation>Hình ảnh có thể truy cập dữ liệu lịch sử</translation>
    </message>
    <message>
        <source>Can export video</source>
        <translation>Bạn có thể xuất hình ảnh</translation>
    </message>
    <message>
        <source>Can edit Video Walls</source>
        <translation>Có thể chỉnh sửa bức tường video</translation>
    </message>
    <message>
        <source>To modify your password, please enter existing one.</source>
        <translation>Để thay đổi mật khẩu của bạn, xin vui lòng nhập vào một trong hiện tại.</translation>
    </message>
    <message>
        <source>User has been renamed. Password must be updated.</source>
        <translation>Người dùng được đổi tên. Mật khẩu phải được cập nhật.</translation>
    </message>
    <message>
        <source>Can adjust devices settings</source>
        <translation>Có thể điều chỉnh các thiết bị cài đặt</translation>
    </message>
    <message>
        <source>Can adjust cameras settings</source>
        <translation>Có thể điều chỉnh các cài đặt máy ảnh</translation>
    </message>
</context>
<context>
    <name>QnVideowallItemWidget</name>
    <message>
        <source>Information</source>
        <translation>tin tức</translation>
    </message>
</context>
<context>
    <name>QnVideowallManageWidgetPrivate</name>
    <message>
        <source>Desktop %1</source>
        <translation>máy tính để bàn %1</translation>
    </message>
    <message>
        <source>Screen</source>
        <translation>màn</translation>
    </message>
    <message>
        <source>Screen %1</source>
        <translation>màn %1</translation>
    </message>
    <message>
        <source>New Item</source>
        <translation>mục mới</translation>
    </message>
    <message>
        <source>Delete Screen</source>
        <translation>xóa màn hình</translation>
    </message>
    <message>
        <source>Are you sure you want to delete %1?</source>
        <translation>Bạn có chắc chắn muốn xóa %1?</translation>
    </message>
</context>
<context>
    <name>QnVideowallScreenWidget</name>
    <message>
        <source>Pc %1</source>
        <translation>PC %1</translation>
    </message>
    <message numerus="yes">
        <source>Pc %1 - Screens %2</source>
        <translation>
            <numerusform>%nPc %1 - màn hình %2</numerusform>
        </translation>
    </message>
</context>
<context>
    <name>QnVolumeSlider</name>
    <message>
        <source>Muted</source>
        <translation>người câm</translation>
    </message>
    <message>
        <source>%1%</source>
        <translation>%1%</translation>
    </message>
</context>
<context>
    <name>QnWorkbenchActionHandler</name>
    <message>
        <source>Error</source>
        <translation>lỗi</translation>
    </message>
    <message>
        <source>Layout is locked and cannot be changed.</source>
        <translation>Giao diện đã bị khóa và không thể thay đổi.</translation>
    </message>
    <message>
        <source>Cannot add item</source>
        <translation>Không thể thêm mặt hàng</translation>
    </message>
    <message>
        <source>Cannot add a local file to Multi-Video</source>
        <translation>Không thể thêm các tập tin địa phương cho nhiều hình ảnh</translation>
    </message>
    <message>
        <source>All Supported (*.nov *.avi *.mkv *.mp4 *.mov *.ts *.m2ts *.mpeg *.mpg *.flv *.wmv *.3gp *.jpg *.png *.gif *.bmp *.tiff)</source>
        <translation>Tất cả tập tin hỗ trợ (*.nov *.avi *.mkv *.mp4 *.mov *.ts *.m2ts *.mpeg *.mpg *.flv *.wmv *.3gp *.jpg *.png *.gif *.bmp *.tiff)</translation>
    </message>
    <message>
        <source>Video (*.avi *.mkv *.mp4 *.mov *.ts *.m2ts *.mpeg *.mpg *.flv *.wmv *.3gp)</source>
        <translation>hình ảnh (*.avi *.mkv *.mp4 *.mov *.ts *.m2ts *.mpeg *.mpg *.flv *.wmv *.3gp)</translation>
    </message>
    <message>
        <source>Pictures (*.jpg *.png *.gif *.bmp *.tiff)</source>
        <translation>hình ảnh (*.jpg *.png *.gif *.bmp *.tiff)</translation>
    </message>
    <message>
        <source>All files (*.*)</source>
        <translation>tất cả các file (*.*)</translation>
    </message>
    <message>
        <source>All Supported (*.layout)</source>
        <translation>Hỗ trợ đầy đủ (*.layout)</translation>
    </message>
    <message>
        <source>Layouts (*.layout)</source>
        <translation>bố trí (*.layout)</translation>
    </message>
    <message>
        <source>Select folder...</source>
        <translation>thời gian máy chủ...</translation>
    </message>
    <message>
        <source>Selected time period is too short to perform preview search. Please select a longer period.</source>
        <translation>Chọn khoảng thời gian quá ngắn để tìm kiếm xem trước. Hãy chọn một khoảng thời gian dài hơn.</translation>
    </message>
    <message>
        <source>Preview Search for %1</source>
        <translation>Preview Tìm kiếm %1</translation>
    </message>
    <message>
        <source>Delete Files</source>
        <translation>xóa các tập tin</translation>
    </message>
    <message>
        <source>Remove Items</source>
        <translation>Xóa mục</translation>
    </message>
    <message>
        <source>User already exists.</source>
        <translation>Người dùng đã tồn tại.</translation>
    </message>
    <message>
        <source>Video Wall already exists</source>
        <translation>bức tường video đã tồn tại</translation>
    </message>
    <message>
        <source>User with the same name already exists</source>
        <translation>Người sử dụng có cùng tên đã tồn tại</translation>
    </message>
    <message>
        <source>Rename</source>
        <translation>đổi tên</translation>
    </message>
    <message>
        <source>Enter new name for the selected item:</source>
        <translation>Nhập tên mới cho các sản phẩm được chọn:</translation>
    </message>
    <message>
        <source>Delete Resources</source>
        <translation>xóa tài nguyên</translation>
    </message>
    <message>
        <source>Update...</source>
        <translation>Cập nhật ...</translation>
    </message>
    <message>
        <source>Beta version %1</source>
        <translation>Phiên bản Beta %1</translation>
    </message>
    <message>
        <source>User Settings</source>
        <translation>thiết lập người dùng</translation>
    </message>
    <message>
        <source>Version Mismatch</source>
        <translation>Phiên bản không phù hợp</translation>
    </message>
    <message>
        <source>Cannot restart the client.</source>
        <translation>Không thể khởi động lại client.</translation>
    </message>
    <message>
        <source>Please close the application and start it again using the shortcut in the start menu.</source>
        <translation>Xin hãy đóng ứng dụng và khởi động nó lại bằng cách sử dụng phím tắt trong menu start.</translation>
    </message>
    <message>
        <source>Picture is too big. Maximum size is %1 Mb</source>
        <translation>Hình ảnh là quá lớn. Kích thước tối đa là %1 Mb</translation>
    </message>
    <message>
        <source>Error while uploading picture.</source>
        <translation>Lỗi trong khi tải lên hình ảnh.</translation>
    </message>
    <message>
        <source>Some components of the system are not updated</source>
        <translation>Một số thành phần của hệ thống không được cập nhật</translation>
    </message>
    <message>
        <source>Client v%1</source>
        <translation>khách hàng v%1</translation>
    </message>
    <message>
        <source>Server v%1 at %2</source>
        <translation>Máy chủ v%1 tại %2</translation>
    </message>
    <message>
        <source>Server v%1</source>
        <translation>máy chủr v%1</translation>
    </message>
    <message>
        <source>Please update all components to the latest version %1.</source>
        <translation>Vui lòng cập nhật tất cả các thành phần với phiên bản mới nhất %1.</translation>
    </message>
    <message>
        <source>Anonymous Usage Statistics</source>
        <translation>Anonymous Cách sử dụng thống kê</translation>
    </message>
    <message>
        <source>System sends anonymous usage and crash statistics to the software development team to help us improve your user experience.
If you would like to disable this feature you can do so in the System Settings dialog.</source>
        <translation>Hệ thống sẽ gửi sử dụng và crash thống kê ẩn danh cho nhóm phát triển phần mềm để giúp chúng tôi cải thiện trải nghiệm người dùng của bạn.
Nếu bạn muốn vô hiệu hóa tính năng này bạn có thể làm như vậy trong hộp thoại System Settings.</translation>
    </message>
    <message>
        <source>New Layout</source>
        <translation>việc bố trí mới</translation>
    </message>
    <message>
        <source>New Layout %1</source>
        <translation>新佈局 %1</translation>
    </message>
    <message>
        <source>Open File</source>
        <translation>mở tập tin</translation>
    </message>
    <message>
        <source>Unable to perform preview search.</source>
        <translation>Tìm kiếm không thể thực thi Preview.</translation>
    </message>
    <message>
        <source>Process in progress...</source>
        <translation>Không thể tìm thấy khởi động...</translation>
    </message>
    <message>
        <source>Video Wall with the same name already exists.</source>
        <translation>bức tường video có cùng tên đã tồn tại.</translation>
    </message>
    <message>
        <source>Updating Background...</source>
        <translation>nền Đang cập nhật...</translation>
    </message>
    <message>
        <source>Image processing may take a few moments. Please be patient.</source>
        <translation>Xử lý hình ảnh sẽ tiêu thụ một số thời gian, xin vui lòng chờ đợi.</translation>
    </message>
    <message>
        <source>This is a beta version of %1.</source>
        <translation>Đây là một phiên bản beta của %1.</translation>
    </message>
    <message>
        <source>Launcher process not found.</source>
        <translation>Không thể tìm thấy khởi động.</translation>
    </message>
    <message numerus="yes">
        <source>Cannot move these %n devices to server %1. Server is unresponsive.</source>
        <translation>
            <numerusform>Không thể di chuyển các thiết bị %n đến máy chủ %1. Server là không phản hồi.</numerusform>
        </translation>
    </message>
    <message numerus="yes">
        <source>Cannot move these %n cameras to server %1. Server is unresponsive.</source>
        <translation>
            <numerusform>Không thể di chuyển những %n máy ảnh đến máy chủ %1. Server là không phản hồi.</numerusform>
        </translation>
    </message>
    <message numerus="yes">
        <source>Server %1 is unable to find and access these %n devices. Are you sure you would like to move them?</source>
        <translation>
            <numerusform>Máy chủ %1 là không thể tìm và truy cập các thiết bị %n. Bạn có chắc là bạn muốn di chuyển chúng?</numerusform>
        </translation>
    </message>
    <message numerus="yes">
        <source>Server %1 is unable to find and access these %n cameras. Are you sure you would like to move them?</source>
        <translation>
            <numerusform>Máy chủ %1 là không thể tìm và truy cập vào các máy ảnh %n. Bạn có chắc là bạn muốn di chuyển chúng?</numerusform>
        </translation>
    </message>
    <message numerus="yes">
        <source>Are you sure you want to permanently delete these %n files?</source>
        <translation>
            <numerusform>Bạn có chắc chắn muốn xóa vĩnh viễn các tập tin%n?</numerusform>
        </translation>
    </message>
    <message numerus="yes">
        <source>Are you sure you want to remove these %n items from layout?</source>
        <translation>
            <numerusform>Bạn có chắc là bạn muốn loại bỏ các mục %n từ bố trí?</numerusform>
        </translation>
    </message>
    <message numerus="yes">
        <source>These %n devices are auto-discovered. They may be auto-discovered again after removing. Are you sure you want to delete them?</source>
        <translation type="unfinished">
            <numerusform>Các thiết bị %n được tự động phát hiện. Họ có thể tự động phát hiện ra một lần nữa sau khi gỡ bỏ. Bạn có chắc chắn muốn xóa chúng?</numerusform>
        </translation>
    </message>
    <message numerus="yes">
        <source>These %n cameras are auto-discovered. They may be auto-discovered again after removing. Are you sure you want to delete them?</source>
        <translation type="unfinished">
            <numerusform>Những máy ảnh %n được tự động phát hiện. Họ có thể tự động phát hiện ra một lần nữa sau khi gỡ bỏ. Bạn có chắc chắn muốn xóa chúng?</numerusform>
        </translation>
    </message>
    <message numerus="yes">
        <source>%n of these devices are auto-discovered. They may be auto-discovered again after removing. Are you sure you want to delete them?</source>
        <translation type="unfinished">
            <numerusform>%n của các thiết bị này được tự động phát hiện. Họ có thể tự động phát hiện ra một lần nữa sau khi gỡ bỏ. Bạn có chắc chắn muốn xóa chúng?</numerusform>
        </translation>
    </message>
    <message numerus="yes">
        <source>%n of these cameras are auto-discovered. They may be auto-discovered again after removing. Are you sure you want to delete them?</source>
        <translation type="unfinished">
            <numerusform>%n của dòng máy ảnh này tự động phát hiện. Họ có thể tự động phát hiện ra một lần nữa sau khi gỡ bỏ. Bạn có chắc chắn muốn xóa chúng?</numerusform>
        </translation>
    </message>
    <message numerus="yes">
        <source>Do you really want to delete the following %n devices?</source>
        <translation type="unfinished">
            <numerusform>Bạn có thực sự muốn xóa các thiết bị %n sau đây?</numerusform>
        </translation>
    </message>
    <message numerus="yes">
        <source>Do you really want to delete the following %n cameras?</source>
        <translation type="unfinished">
            <numerusform>Bạn có thực sự muốn xóa %n máy ảnh sau đây?</numerusform>
        </translation>
    </message>
    <message numerus="yes">
        <source>Do you really want to delete the following %n items?</source>
        <translation>
            <numerusform>Bạn có thực sự muốn xóa các mục %n sau đây?</numerusform>
        </translation>
    </message>
    <message numerus="yes">
        <source>Cannot move these %n I/O modules to server %1. Server is unresponsive.</source>
        <translation type="unfinished">
            <numerusform></numerusform>
        </translation>
    </message>
    <message numerus="yes">
        <source>Server %1 is unable to find and access these %n I/O modules. Are you sure you would like to move them?</source>
        <translation type="unfinished">
            <numerusform></numerusform>
        </translation>
    </message>
    <message numerus="yes">
        <source>These %n I/O modules are auto-discovered. They may be auto-discovered again after removing. Are you sure you want to delete them?</source>
        <translation type="unfinished">
            <numerusform></numerusform>
        </translation>
    </message>
    <message numerus="yes">
        <source>%n of these I/O modules are auto-discovered. They may be auto-discovered again after removing. Are you sure you want to delete them?</source>
        <translation type="unfinished">
            <numerusform></numerusform>
        </translation>
    </message>
    <message numerus="yes">
        <source>Do you really want to delete the following %n I/O modules?</source>
        <translation type="unfinished">
            <numerusform></numerusform>
        </translation>
    </message>
    <message>
        <source>Device addition is already in progress. Are you sure you want to cancel current process?</source>
        <translation type="unfinished"></translation>
    </message>
</context>
<context>
    <name>QnWorkbenchBookmarksHandler</name>
    <message>
        <source>Error</source>
        <translation>lỗi</translation>
    </message>
    <message>
        <source>Bookmark</source>
        <translation>Bookmark</translation>
    </message>
    <message>
        <source>Bookmarks can only be added to an online server.</source>
        <translation>Bookmark chỉ có thể được thêm vào một máy chủ trực tuyến.</translation>
    </message>
    <message>
        <source>Bookmarks can only be edited on an online server.</source>
        <translation>Bookmark chỉ có thể được chỉnh sửa trên một máy chủ trực tuyến.</translation>
    </message>
    <message>
        <source>Confirm Deletion</source>
        <translation>Xác nhận xóa</translation>
    </message>
    <message>
        <source>Are you sure you want to delete this bookmark?</source>
        <translation type="unfinished"></translation>
    </message>
    <message>
        <source>Are you sure you want to delete bookmark &quot;%1&quot;?</source>
        <translation type="unfinished"></translation>
    </message>
    <message>
        <source>Press %1 to search bookmarks</source>
        <translation type="unfinished"></translation>
    </message>
    <message>
        <source>Are you sure you want to delete these %n bookmarks?</source>
        <translation type="unfinished"></translation>
    </message>
</context>
<context>
    <name>QnWorkbenchConnectHandler</name>
    <message>
        <source>Connect to Another Server...</source>
        <translation>Kết nối đến các máy chủ khác...</translation>
    </message>
    <message>
        <source>Could not connect to server. Closing in %1...</source>
        <translation>Không thể kết nối với máy chủ. Đóng trong%1 ...</translation>
    </message>
    <message>
        <source>Connecting...</source>
        <translation>Kết nối ...</translation>
    </message>
    <message>
        <source>Connect to Server...</source>
        <translation>Kết nối đến máy chủ...</translation>
    </message>
    <message>
        <source>Could not connect to server...</source>
        <translation>Không thể kết nối với máy chủ ...</translation>
    </message>
</context>
<context>
    <name>QnWorkbenchController</name>
    <message>
        <source>Warning</source>
        <translation>sự phản đối</translation>
    </message>
    <message>
        <source>Recording in...%1</source>
        <translation>Ghi trong ... %1</translation>
    </message>
    <message>
        <source>Recorded Video</source>
        <translation>video ghi lại</translation>
    </message>
    <message>
        <source>Save Recording As...</source>
        <translation>Lưu video cho…</translation>
    </message>
    <message>
        <source>AVI (Audio/Video Interleaved) (*.avi)</source>
        <translation>AVI (Tập tin hình ảnh âm thanh) (*.avi)</translation>
    </message>
    <message>
        <source>Unable to start recording due to the following error: %1</source>
        <translation>Video không thể được vì lỗi sau đây：%1</translation>
    </message>
    <message>
        <source>Could not overwrite file &apos;%1&apos;. Please try a different name.</source>
        <translation>Không thể ghi đè lên tập tin &apos;%1&apos;, Hãy thử một tên khác.</translation>
    </message>
    <message>
        <source>Press any key to stop the tour.</source>
        <translation>Nhấn phím bất kỳ để ngăn chặn bánh xe hop.</translation>
    </message>
</context>
<context>
    <name>QnWorkbenchExportHandler</name>
    <message>
        <source>Executable %1 Media File (x64) (*.exe)</source>
        <translation>thực thi %1 Lưu trữ Truyền thông  (x64) (*.exe)</translation>
    </message>
    <message>
        <source>Executable %1 Media File (x86) (*.exe)</source>
        <translation>thực thi %1 Lưu trữ Truyền thông  (x86) (*.exe)</translation>
    </message>
    <message>
        <source>File &apos;%1&apos; is used for recording already. Please enter another name.</source>
        <translation>văn khố &apos;%1&apos; Là sử dụng video. Hãy thử tên khác.</translation>
    </message>
    <message>
        <source>Could not overwrite file</source>
        <translation>Không thể ghi đè lên tập tin</translation>
    </message>
    <message>
        <source>File &apos;%1&apos; is used by another process. Please enter another name.</source>
        <translation>văn khố &apos;%1&apos; Đã được sử dụng bởi một chương trình khác. Hãy thử tên khác.</translation>
    </message>
    <message>
        <source>Exporting Layout</source>
        <translation>Giao diện xuất khẩu</translation>
    </message>
    <message numerus="yes">
        <source>Exactly one item must be selected for export, but %n item(s) are currently selected.</source>
        <translation>
            <numerusform>Cần phải chọn ít nhất một mục để xuất khẩu, nhưng đã chọn đến %n.</numerusform>
        </translation>
    </message>
    <message>
        <source>AVI (*.avi)</source>
        <translation>AVI (*.avi)</translation>
    </message>
    <message>
        <source>Matroska (*.mkv)</source>
        <translation>Matroska (*.mkv)</translation>
    </message>
    <message>
        <source>Export Video As...</source>
        <translation>Xuất hình ảnh cho...</translation>
    </message>
    <message>
        <source>Timestamps:</source>
        <translation>Dấu thời gian:</translation>
    </message>
    <message>
        <source>Current layout contains local files. Local files are not allowed for Multi-Video export.</source>
        <translation>Bố trí hiện tại chứa các tập tin địa phương. File địa phương không được phép xuất khẩu Multi-Video.</translation>
    </message>
    <message>
        <source>AVI format is not recommended</source>
        <translation>Định dạng AVI không được khuyến cáo</translation>
    </message>
    <message>
        <source>AVI format is not recommended for export of non-continuous recording when audio track is present.Do you want to continue?</source>
        <translation>Bởi vì video và âm thanh cho hình thức không liên tục, không được khuyến cáo để xuất ra thành file AVI, bạn có chắc muốn tiếp tục không?</translation>
    </message>
    <message>
        <source>Save As</source>
        <translation>tiết kiệm như</translation>
    </message>
    <message>
        <source>File &apos;%1&apos; already exists. Do you want to overwrite it?</source>
        <translation>văn khố &apos;%1&apos; Đã tồn tại. Bạn có chắc chắn muốn ghi đè lên nó?</translation>
    </message>
    <message>
        <source>Exporting Video</source>
        <translation>hình ảnh xuất khẩu</translation>
    </message>
    <message>
        <source>Exporting to &quot;%1&quot;...</source>
        <translation>xuất khẩu sang &quot;%1&quot;…</translation>
    </message>
    <message>
        <source>Current layout contains image files. Images are not allowed for Multi-Video export.</source>
        <translation>Bố trí hiện tại của tập tin có chứa các hình ảnh, hình ảnh không thể được nộp cùng với nhiều hình ảnh.</translation>
    </message>
    <message>
        <source>Export Layout As...</source>
        <translation>Bố trí xuất khẩu…</translation>
    </message>
    <message>
        <source>%1 Media File (*.nov)</source>
        <translation>%1 Lưu trữ Truyền thông (*.nov)</translation>
    </message>
    <message>
        <source>It may require over a gigabyte of HDD space, and, depending on your connection speed, may also take several minutes to complete.</source>
        <translation>Nó có thể đòi hỏi hơn một gigabyte không gian ổ cứng, và, tùy thuộc vào tốc độ kết nối của bạn, cũng có thể mất vài phút để hoàn thành.</translation>
    </message>
    <message>
        <source>Do you want to continue?</source>
        <translation>Bạn có muốn tiếp tục không?</translation>
    </message>
    <message>
        <source>Apply filters: Rotation, Dewarping, Image Enhancement, Custom Aspect Ratio (requires transcoding)</source>
        <translation>áp dụng các bộ lọc: xoay, dewarping, nâng cao hình ảnh, tỉ lệ tùy chỉnh (yêu cầu chuyển mã)</translation>
    </message>
    <message>
        <source>exported</source>
        <translation>xuất khẩu</translation>
    </message>
    <message>
        <source>File is in use.</source>
        <translation>Các tập tin trong sử dụng.</translation>
    </message>
    <message>
        <source>Unable to export file.</source>
        <translation>Không thể xuất file.</translation>
    </message>
    <message>
        <source>Warning!</source>
        <translation>sự phản đối!</translation>
    </message>
    <message>
        <source>No Timestamp</source>
        <translation>Không có thời gian đóng dấu</translation>
    </message>
    <message>
        <source>Top Left Corner (requires transcoding)</source>
        <translation>Góc trên bên trái (cần phải chuyển mã)</translation>
    </message>
    <message>
        <source>Top Right Corner (requires transcoding)</source>
        <translation>Góc trên bên phải (cần phải chuyển mã)</translation>
    </message>
    <message>
        <source>Bottom Left Corner (requires transcoding)</source>
        <translation>Góc dưới bên trái (cần phải chuyển mã)</translation>
    </message>
    <message>
        <source>Bottom Right Corner (requires transcoding)</source>
        <translation>góc dưới bên phải (cần phải chuyển mã)</translation>
    </message>
    <message>
        <source>You are about to export video with filters that require transcoding. This may take some time. Do you want to continue?</source>
        <translation>File video xuất ra mà bạn chọn cần chuyển mã, hành động chuyển mã sẽ mất một thời gian dài, bạn có chắc muốn tiếp tục không?</translation>
    </message>
    <message>
        <source>Export Complete</source>
        <translation>xuất khẩu hoàn chỉnh</translation>
    </message>
    <message>
        <source>Export Successful</source>
        <translation>xuất khẩu thành công</translation>
    </message>
    <message>
        <source>Unable to export layout.</source>
        <translation>Không thể xuất khẩu bố trí.</translation>
    </message>
    <message>
        <source>Unable to save layout.</source>
        <translation>Không thể lưu bố trí.</translation>
    </message>
    <message>
        <source>Save local layout as...</source>
        <translation>Lưu bố trí địa phương…</translation>
    </message>
    <message>
        <source>Make file read-only.</source>
        <translation>Việc tạo ra tập tin là chế độ một mình.</translation>
    </message>
    <message>
        <source>Export Successful.</source>
        <translation>Xuất khẩu thành công.</translation>
    </message>
    <message>
        <source>Unable to export video.</source>
        <translation>Không thể xuất video.</translation>
    </message>
    <message>
        <source>Selected format is not recommended</source>
        <translation type="unfinished"></translation>
    </message>
    <message>
        <source>Selected format is not recommended for this camera due to video downscaling. We recommend to export selected video either to the &apos;.nov&apos; or &apos;.exe&apos; format. Do you want to continue?</source>
        <translation type="unfinished"></translation>
    </message>
    <message>
        <source>You are about to export a video that is longer than 30 minutes.</source>
        <translation type="unfinished"></translation>
    </message>
    <message>
        <source>You are about to export several videos with a total length exceeding 30 minutes.</source>
        <translation type="unfinished"></translation>
    </message>
</context>
<context>
    <name>QnWorkbenchIncompatibleServersActionHandler</name>
    <message>
        <source>Error</source>
        <translation>lỗi</translation>
    </message>
    <message>
        <source>Enter Password...</source>
        <translation>Nhập mật khẩu ...</translation>
    </message>
    <message>
        <source>Administrator Password</source>
        <translation>Mật khẩu quản trị viên</translation>
    </message>
    <message>
        <source>Password cannot be empty!</source>
        <translation>Mật khẩu không thể để trống!</translation>
    </message>
    <message>
        <source>Connecting to the current system...</source>
        <translation>Kết nối với các hệ thống hiện tại ...</translation>
    </message>
    <message>
        <source>Information</source>
        <translation>tin tức</translation>
    </message>
    <message>
        <source>Could not configure the selected servers.</source>
        <translation>Không thể cấu hình các máy chủ đã chọn.</translation>
    </message>
    <message>
        <source>Authentication failed.</source>
        <translation>Xác thực không thành.</translation>
    </message>
    <message>
        <source>Please, check the password you have entered.</source>
        <translation>Xin vui lòng kiểm tra mật khẩu bạn đã nhập.</translation>
    </message>
    <message>
        <source>Could not update the selected servers.</source>
        <translation>Không thể cập nhật các máy chủ đã chọn.</translation>
    </message>
    <message>
        <source>Warning: You are about to merge Systems with START licenses.
As only 1 START license is allowed per System after your merge you will only have 1 START license remaining.
If you understand this and would like to proceed please click Merge to continue.
</source>
        <translation>Cảnh báo: Bạn muốn hợp nhất hệ thống với giấy phép START.
Vì chỉ có 1 giấy phép START phép cho mỗi hệ thống sau khi hợp nhất của bạn, bạn sẽ chỉ có 1 giấy phép BẮT ĐẦU còn lại.
Nếu bạn hiểu được điều này và muốn tiến hành xin vui lòng bấm Merge để tiếp tục.</translation>
    </message>
    <message>
        <source>Merge</source>
        <translation>Hợp nhất</translation>
    </message>
    <message>
        <source>Please wait. Requested servers will be added to your system.</source>
        <translation>Xin vui lòng chờ đợi trước khi các máy chủ yêu cầu trước đó sẽ được bổ sung vào hệ thống của bạn.</translation>
    </message>
    <message>
        <source>Rejoice! Selected servers have been successfully connected to your system!</source>
        <translation>Các máy chủ đã chọn đã được kết nối thành công với hệ thống của bạn!</translation>
    </message>
    <message>
        <source>You can try to update the servers again in the System Administration dialog.</source>
        <translation type="unfinished"></translation>
    </message>
    <message>
        <source>Warning!</source>
        <translation type="unfinished">sự phản đối!</translation>
    </message>
</context>
<context>
    <name>QnWorkbenchLayoutsHandler</name>
    <message>
        <source>Save Layout As</source>
        <translation>Lưu bố trí</translation>
    </message>
    <message>
        <source>Close Layouts</source>
        <translation>Đóng bố trí</translation>
    </message>
    <message numerus="yes">
        <source>The following %n layout(s) are not saved. Do you want to save them?</source>
        <translation>
            <numerusform>%n bố trí sau đây chưa được lưu, bạn muốn họ lưu nó?</numerusform>
        </translation>
    </message>
    <message>
        <source>Saving Layouts</source>
        <translation>Cách bài trí cửa</translation>
    </message>
    <message numerus="yes">
        <source>The following %n layout(s) are being saved.</source>
        <translation>
            <numerusform>%n bố trí sau đây đã được lưu.</numerusform>
        </translation>
    </message>
    <message>
        <source>Please wait.</source>
        <translation>Xin lỗi đợi tôi một chút.</translation>
    </message>
    <message>
        <source>New Layout</source>
        <translation>việc bố trí mới</translation>
    </message>
    <message>
        <source>Enter the name of the layout to create:</source>
        <translation>Nhập tên mà bạn muốn xây dựng bố cục:</translation>
    </message>
    <message>
        <source>Error</source>
        <translation>lỗi</translation>
    </message>
    <message numerus="yes">
        <source>Could not save the following %n layout(s) to Server.</source>
        <translation>
            <numerusform>Không thể lưu các layout %n sau đây (s) để Server.</numerusform>
        </translation>
    </message>
    <message numerus="yes">
        <source>Do you want to restore these %n layout(s)?</source>
        <translation>
            <numerusform>Bạn có chắc chắn muốn khôi phục lại các bố trí %n nó?</numerusform>
        </translation>
    </message>
    <message>
        <source>Layout already exists.</source>
        <translation>Giao diện đã tồn tại.</translation>
    </message>
    <message>
        <source>A layout with the same name already exists. You do not have the rights to overwrite it.</source>
        <translation>Cùng tên đã tồn tại trong cách bố trí, bạn có chắc muốn ghi đè lên nó.</translation>
    </message>
    <message>
        <source>Enter Layout Name:</source>
        <translation>Nhập tên bố trí:</translation>
    </message>
    <message>
        <source>A layout with the same name already exists. Would you like to overwrite it?</source>
        <translation>Cùng tên đã tồn tại trong cách bố trí, bạn có chắc muốn ghi đè lên nó?</translation>
    </message>
    <message>
        <source>New Layout %1</source>
        <translation>việc bố trí mới %1</translation>
    </message>
</context>
<context>
    <name>QnWorkbenchNavigator</name>
    <message>
        <source>hh:mm:ss</source>
        <extracomment>This is a date/time format for time slider&apos;s tooltip. Please translate it only if you&apos;re absolutely sure that you know what you&apos;re doing.</extracomment>
        <translation>Giờ: phút: giây</translation>
    </message>
    <message>
        <source>mm:ss</source>
        <extracomment>This is a date/time format for time slider&apos;s tooltip. Please translate it only if you&apos;re absolutely sure that you know what you&apos;re doing.</extracomment>
        <translation>Min: sec</translation>
    </message>
    <message>
        <source>yyyy MMM dd</source>
        <extracomment>This is a date/time format for time slider&apos;s tooltip. Please translate it only if you&apos;re absolutely sure that you know what you&apos;re doing.</extracomment>
        <translation>yyyy MMM dd</translation>
    </message>
    <message>
        <source>Live</source>
        <extracomment>Time slider&apos;s tooltip for position on live.</extracomment>
        <translation>Live</translation>
    </message>
    <message>
        <source>All Devices</source>
        <translation>Tất cả thiết bị</translation>
    </message>
    <message>
        <source>All Cameras</source>
        <translation>Tất cả máy ảnh</translation>
    </message>
    <message>
        <source>All I/O Modules</source>
        <translation type="unfinished"></translation>
    </message>
</context>
<context>
    <name>QnWorkbenchPtzHandler</name>
    <message>
        <source>PTZ_CALIBRATION_%1.jpg</source>
        <translation>PTZ_CALIBRATION_%1.jpg</translation>
    </message>
    <message>
        <source>Please wait for the camera to go online.</source>
        <translation>Xin vui lòng chờ máy ảnh để đi trực tuyến.</translation>
    </message>
    <message>
        <source>Unable to get position from camera.</source>
        <translation>Không thể có được từ vị trí camera.</translation>
    </message>
    <message>
        <source>Unable to set position on camera.</source>
        <translation type="unfinished"></translation>
<<<<<<< HEAD
    </message>
    <message>
        <source>An error has occurred while trying to get a current position from camera %1.</source>
        <translation type="unfinished"></translation>
    </message>
    <message>
        <source>An error has occurred while trying to set the current position for camera %1.</source>
=======
    </message>
    <message>
        <source>An error has occurred while trying to set the current position for camera %1.</source>
        <translation type="unfinished"></translation>
    </message>
    <message>
        <source>An error has occurred while trying to get the current position from camera %1.</source>
>>>>>>> 0ea934a7
        <translation type="unfinished"></translation>
    </message>
</context>
<context>
    <name>QnWorkbenchResourcesChangesWatcher</name>
    <message>
        <source>The system is in Safe Mode.</source>
        <translation>Hệ thống đang ở chế độ an toàn.</translation>
    </message>
    <message>
        <source>It is not allowed to make any changes except license activation.</source>
        <translation>Nó không được phép thực hiện bất kỳ thay đổi ngoại trừ kích hoạt giấy phép.</translation>
    </message>
    <message numerus="yes">
        <source>The following %n items are not saved.</source>
        <translation type="unfinished">
            <numerusform>Các mục %n sau đây sẽ không được lưu.</numerusform>
        </translation>
    </message>
    <message numerus="yes">
        <source>Could not save the following %n items to Server.</source>
        <translation>
            <numerusform>Không thể lưu các mục %n sau để Server.</numerusform>
        </translation>
    </message>
    <message>
        <source>Error</source>
        <translation>lỗi</translation>
    </message>
    <message numerus="yes">
        <source>The following %n items are not deleted.</source>
        <translation type="unfinished">
            <numerusform>Các mục %n sau đây sẽ không bị xóa.</numerusform>
        </translation>
    </message>
    <message numerus="yes">
        <source>Could not delete the following %n items from Server.</source>
        <translation>
            <numerusform>Không thể xóa các mục %n sau từ Server.</numerusform>
        </translation>
    </message>
</context>
<context>
    <name>QnWorkbenchSafeModeWatcher</name>
    <message>
        <source>System is in safe mode</source>
        <translation>Hệ thống đang ở chế độ an toàn</translation>
    </message>
</context>
<context>
    <name>QnWorkbenchScreenshotHandler</name>
    <message>
        <source>PNG Image (*.png)</source>
        <translation>PNG hình ảnh (*.PNG)</translation>
    </message>
    <message>
        <source>Save Screenshot As...</source>
        <translation>lưu ảnh chụp màn hình như…</translation>
    </message>
    <message>
        <source>Save As</source>
        <translation>tiết kiệm như</translation>
    </message>
    <message>
        <source>JPEG Image (*.jpg)</source>
        <translation>JPEG hình ảnh (*.jpg)</translation>
    </message>
    <message>
        <source>Timestamp:</source>
        <translation>Dấu thời gian:</translation>
    </message>
    <message>
        <source>File &apos;%1&apos; already exists. Do you want to overwrite it?</source>
        <translation>văn khố &apos;%1&apos; Đã tồn tại. Bạn có chắc chắn muốn ghi đè lên nó?</translation>
    </message>
    <message>
        <source>File &apos;%1&apos; is used by another process. Please enter another name.</source>
        <translation>văn khố &apos;%1&apos; Đã được sử dụng bởi một chương trình khác. Hãy thử tên khác.</translation>
    </message>
    <message>
        <source>Saving Screenshot...</source>
        <translation>Lưu ảnh chụp màn hình ...</translation>
    </message>
    <message>
        <source>Saving %1</source>
        <translation>Tiết kiệm %1</translation>
    </message>
    <message>
        <source>No Timestamp</source>
        <translation>Không có thời gian đóng dấu</translation>
    </message>
    <message>
        <source>Top Left Corner</source>
        <translation>góc trên bên trái</translation>
    </message>
    <message>
        <source>Top Right Corner</source>
        <translation>góc trên bên phải</translation>
    </message>
    <message>
        <source>Bottom Left Corner</source>
        <translation>góc dưới cùng bên trái</translation>
    </message>
    <message>
        <source>Bottom Right Corner</source>
        <translation>góc dưới bên phải</translation>
    </message>
    <message>
        <source>Could not overwrite file.</source>
        <translation>Tập tin không thể được ghi đè.</translation>
    </message>
    <message>
        <source>Could not save screenshot.</source>
        <translation>Không thể lưu ảnh chụp màn hình.</translation>
    </message>
    <message>
        <source>An error occurred while saving screenshot &apos;%1&apos;.</source>
        <translation type="unfinished"></translation>
    </message>
    <message>
        <source>Error</source>
        <translation type="unfinished">lỗi</translation>
    </message>
    <message>
        <source>Error while taking screenshot</source>
        <translation type="unfinished"></translation>
    </message>
</context>
<context>
    <name>QnWorkbenchStateDependentTabbedDialog</name>
    <message>
        <source>* %1</source>
        <translation type="unfinished">* %1</translation>
    </message>
    <message>
        <source>Unsaved changes will be lost. Save the following pages?</source>
        <translation type="unfinished">Những thay đổi chưa được lưu sẽ bị mất. Lưu các trang sau đây?</translation>
    </message>
    <message>
        <source>Confirm exit</source>
        <translation type="unfinished">Xác nhận Exit</translation>
    </message>
</context>
<context>
    <name>QnWorkbenchUpdateWatcher</name>
    <message>
        <source>Would you like to update?</source>
        <translation>Bạn có muốn cập nhật?</translation>
    </message>
    <message>
        <source>Major issues have been fixed.</source>
        <translation>Các vấn đề chính đã được cố định.</translation>
    </message>
    <message>
        <source>Update is strongly recommended.</source>
        <translation>Cập nhật được khuyến khích mạnh mẽ.</translation>
    </message>
    <message>
        <source>Release Notes</source>
        <translation>ghi chú Phát hành</translation>
    </message>
    <message>
        <source>Please update %1 Client.</source>
        <translation>Vui lòng cập nhật %1 khách hàng.</translation>
    </message>
    <message>
        <source>New version %1 is available.</source>
        <translation>Phiên bản mới %1 là có sẵn.</translation>
    </message>
    <message>
        <source>A newer version is available.</source>
        <translation>Phiên bản mới hơn có sẵn.</translation>
    </message>
    <message>
        <source>Update is recommended.</source>
        <translation>Cập nhật được khuyến cáo.</translation>
    </message>
    <message>
        <source>Do not notify me again about this update.</source>
        <translation>Không có thông báo về bản cập nhật này.</translation>
    </message>
</context>
<context>
    <name>QnWorkbenchVideoWallHandler</name>
    <message>
        <source>Error</source>
        <translation>lỗi</translation>
    </message>
    <message>
        <source>Switch to Video Wall Mode...</source>
        <translation>Chuyển sang chế độ tường video ...</translation>
    </message>
    <message>
        <source>Could not start Video Wall control session.</source>
        <translation>Không thể bắt đầu video phiên điều khiển tường.</translation>
    </message>
    <message>
        <source>Video Wall</source>
        <translation>bức tường video</translation>
    </message>
    <message>
        <source>Video Wall %1</source>
        <translation>bức tường video %1</translation>
    </message>
    <message>
        <source>New Video Wall...</source>
        <translation>tường video mới...</translation>
    </message>
    <message>
        <source>Enter the name of the Video Wall to create:</source>
        <translation>Nhập tên của bức tường video để tạo ra:</translation>
    </message>
    <message>
        <source>Delete Items</source>
        <translation>xóa mục</translation>
    </message>
    <message numerus="yes">
        <source>Are you sure you want to permanently delete these %n item(s)?</source>
        <translation>
            <numerusform>Bạn có chắc chắn muốn xóa vĩnh viễn các %n item (s)?</numerusform>
        </translation>
    </message>
    <message>
        <source>Could not start Video Wall.</source>
        <translation>Không thể bắt đầu tường video.</translation>
    </message>
    <message>
        <source>Confirm Video Wall stop</source>
        <translation>Xác nhận hình tường stop</translation>
    </message>
    <message>
        <source>New Matrix %1</source>
        <translation>mới ma trận %1</translation>
    </message>
    <message>
        <source>Invalid matrix</source>
        <translation>ma trận không hợp lệ</translation>
    </message>
    <message>
        <source>You have no layouts on the screens. Matrix cannot be saved.</source>
        <translation>Bạn không có bố trí trên màn hình. Matrix không thể lưu.</translation>
    </message>
    <message>
        <source>Delete Matrices</source>
        <translation>xóa ma trận</translation>
    </message>
    <message numerus="yes">
        <source>Are you sure you want to permanently delete these %n matrices?</source>
        <translation>
            <numerusform>Bạn có chắc chắn muốn xóa vĩnh viễn các ma trận %n?</numerusform>
        </translation>
    </message>
    <message>
        <source>Could not start control session.</source>
        <translation>Không thể bắt đầu phiên điều khiển.</translation>
    </message>
    <message>
        <source>Another user is already controlling this screen.</source>
        <translation>Một người dùng khác đã được kiểm soát màn hình này.</translation>
    </message>
    <message>
        <source>%1&apos;s Screen</source>
        <comment>%1 means user&apos;s name</comment>
        <translation>Màn hình của %1</translation>
    </message>
    <message>
        <source>A control session is already running.</source>
        <translation>Phiên điều khiển đã chạy.</translation>
    </message>
    <message>
        <source>There are no offline video wall items attached to this computer.</source>
        <translation>Không có mục videowall ẩn gắn liền với máy tính này.</translation>
    </message>
    <message>
        <source>Video Wall is about to start. Would you like to close this %1 Client instance?</source>
        <translation>tường video sẽ được bắt đầu ngay bây giờ. Bạn có muốn đóng %1 Khách hàng dụ này?</translation>
    </message>
    <message>
        <source>Additional licenses required.</source>
        <translation>Giấy phép bổ sung cần thiết.</translation>
    </message>
    <message>
        <source>To enable this feature please activate at least one Video Wall license.</source>
        <translation>Để kích hoạt tính năng xin vui lòng kích hoạt ít nhất một giấy phép Video Wall.</translation>
    </message>
    <message>
        <source>To enable Video Wall, please activate at least one Video Wall license.</source>
        <translation>Để kích hoạt tính năng xin vui lòng kích hoạt ít nhất một giấy phép Video Wall.</translation>
    </message>
    <message>
        <source>Video Wall already exists.</source>
        <translation>bức tường video đã tồn tại.</translation>
    </message>
    <message>
        <source>A Video Wall with the same name already exists.</source>
        <translation>bức tường video có cùng tên đã tồn tại.</translation>
    </message>
    <message numerus="yes">
        <source>%n items</source>
        <translation type="unfinished">
            <numerusform>%n mặt hàng</numerusform>
        </translation>
    </message>
    <message>
        <source>Are you sure you want to stop Video Wall?</source>
        <translation type="unfinished"></translation>
    </message>
    <message>
        <source>You will have to start it manually.</source>
        <translation type="unfinished"></translation>
    </message>
    <message>
        <source>The changes cannot be applied. Unexpected error occurred.</source>
        <translation type="unfinished"></translation>
    </message>
</context>
<context>
    <name>StatisticsOverlayWidget</name>
    <message>
        <source>%1%</source>
        <translation>%1%</translation>
    </message>
</context>
</TS><|MERGE_RESOLUTION|>--- conflicted
+++ resolved
@@ -4406,7 +4406,6 @@
     </message>
     <message>
         <source>Open in Alarm Layout</source>
-<<<<<<< HEAD
         <translation type="unfinished"></translation>
     </message>
     <message>
@@ -4414,15 +4413,6 @@
         <translation type="unfinished"></translation>
     </message>
     <message>
-=======
-        <translation type="unfinished"></translation>
-    </message>
-    <message>
-        <source>Open I/O Module</source>
-        <translation type="unfinished"></translation>
-    </message>
-    <message>
->>>>>>> 0ea934a7
         <source>I/O Module Settings...</source>
         <translation type="unfinished"></translation>
     </message>
@@ -4531,27 +4521,15 @@
         <translation>Những thay đổi chưa được lưu. Bạn có chắc chắn muốn lưu chúng?</translation>
     </message>
     <message>
-<<<<<<< HEAD
-        <source>An error has occurred while trying to get a current position from camera %1.</source>
-        <translation type="unfinished"></translation>
-    </message>
-    <message>
         <source>An error has occurred while trying to set the current position for camera %1.</source>
         <translation type="unfinished"></translation>
     </message>
     <message>
         <source>Manage PTZ for %1...</source>
-=======
-        <source>An error has occurred while trying to set the current position for camera %1.</source>
-        <translation type="unfinished"></translation>
-    </message>
-    <message>
-        <source>Manage PTZ for %1...</source>
         <translation type="unfinished"></translation>
     </message>
     <message>
         <source>An error has occurred while trying to get the current position from camera %1.</source>
->>>>>>> 0ea934a7
         <translation type="unfinished"></translation>
     </message>
 </context>
@@ -5092,10 +5070,6 @@
         <source>Camera</source>
         <translation type="unfinished">Máy ảnh</translation>
     </message>
-    <message>
-        <source>&lt;Removed camera&gt;</source>
-        <translation type="unfinished"></translation>
-    </message>
 </context>
 <context>
     <name>QnSearchLineEdit</name>
@@ -5422,13 +5396,6 @@
         <translation>Vui lòng cập nhật cho khách hàng bằng tay dùng một gói cài đặt.</translation>
     </message>
     <message>
-<<<<<<< HEAD
-        <source>Update Cancelled</source>
-        <translation>Cập nhật hủy</translation>
-    </message>
-    <message>
-=======
->>>>>>> 0ea934a7
         <source>Update unsuccessful.</source>
         <translation>Cập nhật thành công.</translation>
     </message>
@@ -5449,7 +5416,6 @@
         <translation type="unfinished">
             <numerusform></numerusform>
         </translation>
-<<<<<<< HEAD
     </message>
     <message>
         <source>Update Succeeded</source>
@@ -5473,30 +5439,6 @@
     </message>
     <message>
         <source>Unable to begin update. Client update was not found.</source>
-=======
-    </message>
-    <message>
-        <source>Update Succeeded</source>
-        <translation type="unfinished"></translation>
-    </message>
-    <message>
-        <source>Unable to begin update. Downgrade to any previous release is prohibited.</source>
-        <translation type="unfinished"></translation>
-    </message>
-    <message>
-        <source>Launcher process was not found.</source>
-        <translation type="unfinished"></translation>
-    </message>
-    <message>
-        <source>No such build is available on update server.</source>
-        <translation type="unfinished"></translation>
-    </message>
-    <message>
-        <source>Unable to begin update. Updates for one or more servers were not found.</source>
-        <translation type="unfinished"></translation>
-    </message>
-    <message>
-        <source>Unable to begin update. Client update was not found.</source>
         <translation type="unfinished"></translation>
     </message>
     <message>
@@ -5509,7 +5451,6 @@
     </message>
     <message>
         <source>All servers are already updated.</source>
->>>>>>> 0ea934a7
         <translation type="unfinished"></translation>
     </message>
 </context>
@@ -5848,7 +5789,6 @@
     </message>
     <message>
         <source>Select at least one camera to start backup.</source>
-<<<<<<< HEAD
         <translation type="unfinished"></translation>
     </message>
     <message>
@@ -5856,15 +5796,6 @@
         <translation type="unfinished"></translation>
     </message>
     <message>
-=======
-        <translation type="unfinished"></translation>
-    </message>
-    <message>
-        <source>Cannot start backup while archive index rebuild is in progress.</source>
-        <translation type="unfinished"></translation>
-    </message>
-    <message>
->>>>>>> 0ea934a7
         <source>Notice: Only further recording will be backed up. Backup process will ignore existing footage.</source>
         <translation type="unfinished"></translation>
     </message>
@@ -7363,23 +7294,13 @@
     <message>
         <source>Unable to set position on camera.</source>
         <translation type="unfinished"></translation>
-<<<<<<< HEAD
-    </message>
-    <message>
-        <source>An error has occurred while trying to get a current position from camera %1.</source>
-        <translation type="unfinished"></translation>
     </message>
     <message>
         <source>An error has occurred while trying to set the current position for camera %1.</source>
-=======
-    </message>
-    <message>
-        <source>An error has occurred while trying to set the current position for camera %1.</source>
         <translation type="unfinished"></translation>
     </message>
     <message>
         <source>An error has occurred while trying to get the current position from camera %1.</source>
->>>>>>> 0ea934a7
         <translation type="unfinished"></translation>
     </message>
 </context>
