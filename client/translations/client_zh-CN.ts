<?xml version="1.0" encoding="utf-8"?>
<!DOCTYPE TS>
<TS version="2.0" language="zh_CN" sourcelanguage="en">
<context>
    <name>AVSettingsDlg</name>
    <message>
        <source>Suggestions...</source>
        <translation>建议...</translation>
    </message>
    <message>
        <source>To reduce the bandwidth try to set Light Mode on Exposure tab to HightSpeed and set Short Exposure to 30ms.</source>
        <translation>为了减少带宽，在曝光栏将曝光模式设置为高速并且设置短曝光为30毫秒。</translation>
    </message>
    <message>
        <source>Suggestion</source>
        <translation>建议</translation>
    </message>
</context>
<context>
    <name>AboutDialog</name>
    <message>
        <source>Information</source>
        <translation>信息</translation>
    </message>
    <message>
        <source>...</source>
        <translation>...</translation>
    </message>
    <message>
        <source>Credits</source>
        <translation>字幕</translation>
    </message>
    <message>
        <source>GPU Information</source>
        <translation>GPU信息</translation>
    </message>
    <message>
        <source>Connected servers</source>
        <translation>连接的服务器</translation>
    </message>
</context>
<context>
    <name>AdjustVideoDialog</name>
    <message>
        <source>Adjust video</source>
        <translation type="obsolete">调整视频</translation>
    </message>
    <message>
        <source>Enable adjustment</source>
        <translation type="obsolete">启用调整</translation>
    </message>
    <message>
        <source>Gamma</source>
        <translation>Gamma</translation>
    </message>
    <message>
        <source>Auto</source>
        <translation>自动</translation>
    </message>
    <message>
        <source>Black levels</source>
        <translation type="obsolete">黑电平</translation>
    </message>
    <message>
        <source>White levels</source>
        <translation type="obsolete">白电平</translation>
    </message>
    <message>
        <source>Image Enhancement</source>
        <translation>图像增强</translation>
    </message>
    <message>
        <source>Enable enhancement</source>
        <translation>启用增强</translation>
    </message>
    <message>
        <source>Black level</source>
        <translation>黑电平</translation>
    </message>
    <message>
        <source>White level</source>
        <translation>白电平</translation>
    </message>
</context>
<context>
    <name>AdvancedSettingsWidget</name>
    <message>
        <source>Form</source>
        <translation>表格</translation>
    </message>
    <message>
        <source>TextLabel</source>
        <translation>文本标签</translation>
    </message>
    <message>
        <source>Warning! Please read documentation before change these settings!</source>
        <translation>警告！更改这些设置之前，请阅读文档!</translation>
    </message>
    <message>
        <source>Keep camera streams settings</source>
        <translation>保留摄像机视频流设置</translation>
    </message>
    <message>
        <source>Warning! In this case FPS/Quality settings in Recording Schedule will not work!</source>
        <translation>警告！在这种情况下，录影排程中的每秒帧数/画质设置将无法正常运作!</translation>
    </message>
    <message>
        <source>Secondary stream quality</source>
        <translation>次视频流画质</translation>
    </message>
    <message>
        <source>Keep current</source>
        <translation>保留当前状态不变</translation>
    </message>
    <message>
        <source>Low quality</source>
        <translation>低画质</translation>
    </message>
    <message>
        <source>Medium quality</source>
        <translation>中画质</translation>
    </message>
    <message>
        <source>High quality</source>
        <translation>高画质</translation>
    </message>
    <message>
        <source>Warning! Low quality may result in crappy picture, high stream may overload Media Server&apos;s CPU or network connection</source>
        <translation>警告！低画质可能会导致糟糕的影像，高码流則可能超载媒体服务器的CPU或网络连接</translation>
    </message>
    <message>
        <source>Your combined cameras with and without dual streaming. Stream quality control is disabled</source>
        <translation>结合支援和不支援双码流的摄像机。禁用流的质量控制</translation>
    </message>
</context>
<context>
    <name>ArchiveSpaceSlider</name>
    <message>
        <source>%1%</source>
        <translation>%1%</translation>
    </message>
</context>
<context>
    <name>BusinessRulesDialog</name>
    <message>
        <source>Alarm/Event Rules</source>
        <translation>报警/事件规则</translation>
    </message>
    <message>
        <source>Add</source>
        <translation>添加</translation>
    </message>
    <message>
        <source>Delete</source>
        <translation>删除</translation>
    </message>
    <message>
        <source>Advanced...</source>
        <translation>进阶...</translation>
    </message>
    <message>
        <source>Event log</source>
        <translation>事件日志</translation>
    </message>
    <message>
        <source>Filter by cameras...</source>
        <translation>以摄像机过滤...</translation>
    </message>
    <message>
        <source>X</source>
        <translation>X</translation>
    </message>
    <message>
        <source>Show system rules</source>
        <translation>显示系统规则</translation>
    </message>
</context>
<context>
    <name>CLAbstractDeviceSettingsDlg</name>
    <message>
        <source>Camera settings: %1</source>
        <translation>摄像机设定：%1</translation>
    </message>
    <message>
        <source>General</source>
        <translation>一般</translation>
    </message>
    <message>
        <source>Unable to save changes</source>
        <translation>无法保存修改</translation>
    </message>
    <message>
        <source>Please try to save changes later.</source>
        <translation>请稍后再尝试保存。</translation>
    </message>
</context>
<context>
    <name>CLVideoCamera</name>
    <message>
        <source>Invalid resource type for data export.</source>
        <translation type="obsolete">数据导出非法资源类型</translation>
    </message>
</context>
<context>
    <name>CameraAdditionDialog</name>
    <message>
        <source>Password:</source>
        <translation type="obsolete">密码：</translation>
    </message>
    <message>
        <source>IP Address:</source>
        <translation type="obsolete">IP地址：</translation>
    </message>
    <message>
        <source>Login:</source>
        <translation type="obsolete">登陆：</translation>
    </message>
    <message>
        <source>Add</source>
        <translation type="obsolete">添加</translation>
    </message>
    <message>
        <source>Name</source>
        <translation>名称</translation>
    </message>
    <message>
        <source>Add camera(s)</source>
        <translation type="obsolete">添加摄像机</translation>
    </message>
    <message>
        <source>S&amp;tart IP:</source>
        <translation>开始IP:</translation>
    </message>
    <message>
        <source>&amp;End IP:</source>
        <translation>&amp;结束IP:</translation>
    </message>
    <message>
        <source>S&amp;ubnet scan</source>
        <translation>子网搜索</translation>
    </message>
    <message>
        <source>&amp;Login:</source>
        <translation>&amp;登录:</translation>
    </message>
    <message>
        <source>&amp;Password:</source>
        <translation>&amp;密码:</translation>
    </message>
    <message>
        <source>Http P&amp;ort:</source>
        <translation type="obsolete">HTTP端口：</translation>
    </message>
    <message>
        <source>Auto</source>
        <translation>自动</translation>
    </message>
    <message>
        <source>&amp;Scan</source>
        <translation>&amp;搜索</translation>
    </message>
    <message>
        <source>Scanning...</source>
        <translation>搜索中...</translation>
    </message>
    <message>
        <source>Cancel &amp;scan</source>
        <translation>取消&amp;搜索</translation>
    </message>
    <message>
        <source>Ip address range is too big, maximum of 255 addresses is allowed</source>
        <translation>IP地址区间太大，最大允许255个地址</translation>
    </message>
    <message>
        <source>&lt;b&gt;Discovered Cameras:&lt;/b&gt;</source>
        <translation>&lt;b&gt;发现摄像机:&lt;/b&gt;</translation>
    </message>
    <message>
        <source>Manuf.</source>
        <translation>制造商</translation>
    </message>
    <message>
        <source>Address</source>
        <translation>地址</translation>
    </message>
    <message>
        <source>&amp;Add selected</source>
        <translation>&amp;添加选中</translation>
    </message>
    <message>
        <source>&amp;Close</source>
        <translation type="obsolete">关闭</translation>
    </message>
    <message>
        <source>&amp;Discovery Port:</source>
        <translation>&amp;发现端口:</translation>
    </message>
    <message>
        <source>&amp;Camera Address:</source>
        <translation>&amp;摄像机地址:</translation>
    </message>
    <message>
        <source>Cl&amp;ose</source>
        <translation>关闭</translation>
    </message>
    <message>
        <source>Server is offline</source>
        <translation>服务器离线</translation>
    </message>
    <message>
        <source>&lt;html&gt;&lt;head/&gt;&lt;body&gt;&lt;p&gt;Examples:&lt;/p&gt;&lt;p&gt;&lt;span style=&quot; font-weight:600;&quot;&gt;62.82.122.156&lt;/span&gt;&lt;/p&gt;&lt;p&gt;&lt;span style=&quot; font-weight:600;&quot;&gt;www.example.com:8080&lt;/span&gt;&lt;/p&gt;&lt;p&gt;&lt;span style=&quot; font-weight:600;&quot;&gt;rtsp://example.com:554/video&lt;/span&gt;&lt;/p&gt;&lt;/body&gt;&lt;/html&gt;</source>
        <translation>&lt;html&gt;&lt;head/&gt;&lt;body&gt;&lt;p&gt;Examples:&lt;/p&gt;&lt;p&gt;&lt;span style=&quot; font-weight:600;&quot;&gt;62.82.122.156&lt;/span&gt;&lt;/p&gt;&lt;p&gt;&lt;span style=&quot; font-weight:600;&quot;&gt;www.example.com:8080&lt;/span&gt;&lt;/p&gt;&lt;p&gt;&lt;span style=&quot; font-weight:600;&quot;&gt;rtsp://example.com:554/video&lt;/span&gt;&lt;/p&gt;&lt;/body&gt;&lt;/html&gt;</translation>
    </message>
    <message>
        <source>IP, hostname, RTSP link...</source>
        <translation>IP，主机名，RTSP链接...</translation>
    </message>
</context>
<context>
    <name>CameraDiagnostics::DiagnoseTool</name>
    <message>
        <source>No connection to media server %1</source>
        <translation>无法连接到媒体服务器 %1</translation>
    </message>
</context>
<context>
    <name>CameraDiagnosticsDialog</name>
    <message>
        <source>Camera Diagnostics</source>
        <translation>摄像机诊断</translation>
    </message>
    <message>
        <source>Diagnostics for camera</source>
        <translation>摄像机诊断</translation>
    </message>
</context>
<context>
    <name>CameraListDialog</name>
    <message>
        <source>Camera list</source>
        <translation>摄像机列表</translation>
    </message>
    <message>
        <source>Search string:</source>
        <translation>搜寻字串:</translation>
    </message>
</context>
<context>
    <name>CameraScheduleWidget</name>
    <message>
        <source>Camera schedule editor</source>
        <translation type="obsolete">摄像机日程编辑器</translation>
    </message>
    <message>
        <source>Enable recording</source>
        <translation type="obsolete">激活录像</translation>
    </message>
    <message>
        <source>...</source>
        <translation type="obsolete">...</translation>
    </message>
    <message>
        <source>Get More Licenses...</source>
        <translation>取得更多软件许可...</translation>
    </message>
    <message>
        <source>Schedule grid</source>
        <translation type="obsolete">日程网格</translation>
    </message>
    <message>
        <source>Display quality on grid</source>
        <translation type="obsolete">在网格中显示质量</translation>
    </message>
    <message>
        <source>Display fps on grid</source>
        <translation type="obsolete">在网格中显示fps</translation>
    </message>
    <message>
        <source>Schedule settings</source>
        <translation type="obsolete">日程设定</translation>
    </message>
    <message>
        <source>fps</source>
        <translation type="obsolete">fps</translation>
    </message>
    <message>
        <source>quality</source>
        <translation type="obsolete">质量</translation>
    </message>
    <message>
        <source>Low</source>
        <translation type="obsolete">低</translation>
    </message>
    <message>
        <source>Medium</source>
        <translation type="obsolete">中</translation>
    </message>
    <message>
        <source>High</source>
        <translation type="obsolete">高</translation>
    </message>
    <message>
        <source>Best</source>
        <translation type="obsolete">最高</translation>
    </message>
    <message>
        <source>Record always</source>
        <translation type="obsolete">连续存储</translation>
    </message>
    <message>
        <source>Motion only</source>
        <translation type="obsolete">仅运动</translation>
    </message>
    <message>
        <source>Motion+ low quality always</source>
        <translation type="obsolete">运动＋连续低质量</translation>
    </message>
    <message>
        <source>Do not record</source>
        <translation type="obsolete">不录像</translation>
    </message>
    <message>
        <source>Motion recording</source>
        <translation type="obsolete">移动侦测录像</translation>
    </message>
    <message>
        <source>Record before motion</source>
        <translation type="obsolete">运动前录像</translation>
    </message>
    <message>
        <source> s</source>
        <translation>秒</translation>
    </message>
    <message>
        <source>Record after motion</source>
        <translation type="obsolete">运动后录像</translation>
    </message>
    <message>
        <source>Panic mode: </source>
        <translation type="obsolete">危机模式：</translation>
    </message>
    <message>
        <source>Camera Schedule Editor</source>
        <translation>摄像机日程编辑器</translation>
    </message>
    <message>
        <source>Enable Recording</source>
        <translation>启用录像</translation>
    </message>
    <message>
        <source>Schedule Grid</source>
        <translation>日程网格</translation>
    </message>
    <message>
        <source>Display Quality on Grid</source>
        <translation>网格显示质量</translation>
    </message>
    <message>
        <source>Display FPS on Grid</source>
        <translation>网格显示每秒帧数</translation>
    </message>
    <message>
        <source>Panic Mode: </source>
        <translation>危机模式:</translation>
    </message>
    <message>
        <source>Note: Recording Schedule is based on Server Time</source>
        <translation>注意：录像日程根据服务器时间</translation>
    </message>
    <message>
        <source>Schedule Settings</source>
        <translation>日程设定</translation>
    </message>
    <message>
        <source>FPS</source>
        <translation>每秒帧数</translation>
    </message>
    <message>
        <source>Quality</source>
        <translation>质量</translation>
    </message>
    <message>
        <source>Record Always</source>
        <translation>连续录像</translation>
    </message>
    <message>
        <source>Motion Only</source>
        <translation>仅移动侦测录像</translation>
    </message>
    <message>
        <source>Motion+ Lo-Res Always</source>
        <translation>移动侦测並持续以低分辨率录像</translation>
    </message>
    <message>
        <source>Do not Record</source>
        <translation>不录像</translation>
    </message>
    <message>
        <source>Motion Recording</source>
        <translation>移动侦测录像</translation>
    </message>
    <message>
        <source>Pre-Recording</source>
        <translation>录像前</translation>
    </message>
    <message>
        <source>Post-Recording</source>
        <translation>录像后</translation>
    </message>
    <message>
        <source>Copy Schedule...</source>
        <translation>复制日程...</translation>
    </message>
    <message>
        <source>Apply changes before copy schedule</source>
        <translation type="obsolete">复制日程前保存修改</translation>
    </message>
    <message>
        <source>Apply changes before copying schedule</source>
        <translation>复制日程前執行修改</translation>
    </message>
</context>
<context>
    <name>ConnectionTestingDialog</name>
    <message>
        <source>Connection Test</source>
        <translation>连接测试</translation>
    </message>
    <message>
        <source>Testing connection...</source>
        <translation>测试连接中...</translation>
    </message>
</context>
<context>
    <name>ConnectionsSettingsWidget</name>
    <message>
        <source>Connections</source>
        <translation type="obsolete">连接</translation>
    </message>
    <message>
        <source>Connection Parameters</source>
        <translation type="obsolete">连接参数</translation>
    </message>
    <message>
        <source>Connection &amp;Name:</source>
        <translation type="obsolete">连接&amp;名称</translation>
    </message>
    <message>
        <source>&amp;Hostname:</source>
        <translation type="obsolete">&amp;主机</translation>
    </message>
    <message>
        <source>&amp;Port:</source>
        <translation type="obsolete">&amp;端口</translation>
    </message>
    <message>
        <source>&amp;Username:</source>
        <translation type="obsolete">&amp;用户名:</translation>
    </message>
    <message>
        <source>&amp;Password:</source>
        <translation type="obsolete">&amp;密码:</translation>
    </message>
    <message>
        <source>&amp;Save Password</source>
        <translation type="obsolete">&amp;保存密码</translation>
    </message>
    <message>
        <source>Use by &amp;default</source>
        <translation type="obsolete">&amp;默认使用</translation>
    </message>
    <message>
        <source>Advanced Parameters</source>
        <translation type="obsolete">高级参数</translation>
    </message>
    <message>
        <source>New Connection</source>
        <translation type="obsolete">新连接</translation>
    </message>
    <message>
        <source>Test Connection</source>
        <translation type="obsolete">测试连接</translation>
    </message>
    <message>
        <source>Duplicate Connection</source>
        <translation type="obsolete">复制连接</translation>
    </message>
    <message>
        <source>Delete Connection</source>
        <translation type="obsolete">删除连接</translation>
    </message>
</context>
<context>
    <name>DatabaseManagementWidget</name>
    <message>
        <source>You can create a system configuration backup and restore it later if something goes wrong. </source>
        <translation type="obsolete">您可以创建系统配置备份，今后出错时可以还原。</translation>
    </message>
    <message>
        <source>Create Backup...</source>
        <translation>创建备份...</translation>
    </message>
    <message>
        <source>Restore from Backup...</source>
        <translation>从备份文件还原...</translation>
    </message>
    <message>
        <source>You can create a backup for system configurations that can be restored in case of failure.</source>
        <translation>您可以创建系统配置备份，出错时可以还原。</translation>
    </message>
</context>
<context>
    <name>EventLogDialog</name>
    <message>
        <source>Event log</source>
        <translation>事件日志</translation>
    </message>
    <message>
        <source>dd.MM.yy</source>
        <translation type="obsolete">dd.MM.yy</translation>
    </message>
    <message>
        <source>-</source>
        <translation>-</translation>
    </message>
    <message>
        <source>&lt; Any camera &gt;</source>
        <translation>&lt;任何摄像机&gt;</translation>
    </message>
    <message>
        <source>Refresh</source>
        <translation>刷新</translation>
    </message>
    <message>
        <source>Clear filter</source>
        <translation>清除过滤器</translation>
    </message>
    <message>
        <source>Alarm/Event Rules</source>
        <translation>报警/事件规则</translation>
    </message>
</context>
<context>
    <name>FindAppServerDialog</name>
    <message>
        <source>Detected Enterprise Controllers</source>
        <translation type="obsolete">侦测到系统控制器</translation>
    </message>
    <message>
        <source>Choose one from the list below</source>
        <translation type="obsolete">从以下列表中选择一个</translation>
    </message>
</context>
<context>
    <name>FisheyeSettingsWidget</name>
    <message>
        <source>Form</source>
        <translation>表格</translation>
    </message>
    <message>
        <source>Horizontal mount (camera on the wall)</source>
        <translation>水平安装(摄像机安装在墙壁上)</translation>
    </message>
    <message>
        <source>Vertical mount (camera on the ceiling)</source>
        <translation>垂直安装(摄像机安装在天花板上)</translation>
    </message>
    <message>
        <source>Camera view angle correction:</source>
        <translation>摄像机视角校正:</translation>
    </message>
    <message>
        <source>Vertical mount (camera on the floor)</source>
        <translation type="unfinished"></translation>
    </message>
</context>
<context>
    <name>GraphicsScrollBar</name>
    <message>
        <source>Scroll here</source>
        <translation>滚动这里</translation>
    </message>
    <message>
        <source>Left edge</source>
        <translation>左边界</translation>
    </message>
    <message>
        <source>Top</source>
        <translation>上面</translation>
    </message>
    <message>
        <source>Right edge</source>
        <translation>右边界</translation>
    </message>
    <message>
        <source>Bottom</source>
        <translation>下面</translation>
    </message>
    <message>
        <source>Page left</source>
        <translation>左页</translation>
    </message>
    <message>
        <source>Page up</source>
        <translation>上页</translation>
    </message>
    <message>
        <source>Page right</source>
        <translation>右页</translation>
    </message>
    <message>
        <source>Page down</source>
        <translation>下页</translation>
    </message>
    <message>
        <source>Scroll left</source>
        <translation>左滚动</translation>
    </message>
    <message>
        <source>Scroll up</source>
        <translation>上滚动</translation>
    </message>
    <message>
        <source>Scroll right</source>
        <translation>右滚动</translation>
    </message>
    <message>
        <source>Scroll down</source>
        <translation>下滚动</translation>
    </message>
</context>
<context>
    <name>HelpWidget</name>
    <message>
        <source>Connection Test</source>
        <translation type="obsolete">连接测试</translation>
    </message>
    <message>
        <source>Do not show again</source>
        <translation type="obsolete">不再显示</translation>
    </message>
</context>
<context>
    <name>LicenseManagerWidget</name>
    <message>
        <source>Form</source>
        <translation>表格</translation>
    </message>
    <message>
        <source>Active licenses</source>
        <translation type="obsolete">激活许可</translation>
    </message>
    <message>
        <source>Licensed To</source>
        <translation type="obsolete">许可到</translation>
    </message>
    <message>
        <source>Cameras</source>
        <translation type="obsolete">摄像机</translation>
    </message>
    <message>
        <source>Serial</source>
        <translation type="obsolete">序列</translation>
    </message>
    <message>
        <source>...</source>
        <translation>...</translation>
    </message>
    <message>
        <source>Selected License Details</source>
        <translation>选择的许可细节</translation>
    </message>
    <message>
        <source>New License</source>
        <translation>新许可</translation>
    </message>
    <message>
        <source>Active Licenses</source>
        <translation>激活许可</translation>
    </message>
    <message>
        <source>License key</source>
        <translation type="obsolete">许可码</translation>
    </message>
    <message>
        <source>Type</source>
        <translation type="obsolete">类型</translation>
    </message>
    <message>
        <source>License Key</source>
        <translation type="obsolete">许可码</translation>
    </message>
    <message>
        <source>Expiry Date</source>
        <translation type="obsolete">失效日期</translation>
    </message>
</context>
<context>
    <name>LicenseNotificationDialog</name>
    <message>
        <source>Warning</source>
        <translation>警告</translation>
    </message>
</context>
<context>
    <name>LicenseWidget</name>
    <message>
        <source>Activate your License Key</source>
        <translation>激活你的许可密钥</translation>
    </message>
    <message>
        <source>Automatic activation via Internet</source>
        <translation type="obsolete">通过网络自动激活</translation>
    </message>
    <message>
        <source>Manual activation</source>
        <translation type="obsolete">手动激活</translation>
    </message>
    <message>
        <source>&lt;!DOCTYPE HTML PUBLIC &quot;-//W3C//DTD HTML 4.0//EN&quot; &quot;http://www.w3.org/TR/REC-html40/strict.dtd&quot;&gt;
&lt;html&gt;&lt;head&gt;&lt;meta name=&quot;qrichtext&quot; content=&quot;1&quot; /&gt;&lt;style type=&quot;text/css&quot;&gt;
p, li { white-space: pre-wrap; }
&lt;/style&gt;&lt;/head&gt;&lt;body style=&quot; font-family:&apos;MS Shell Dlg 2&apos;; font-size:8.25pt; font-weight:400; font-style:normal;&quot;&gt;
&lt;p style=&quot; margin-top:0px; margin-bottom:0px; margin-left:0px; margin-right:0px; -qt-block-indent:0; text-indent:0px;&quot;&gt;Please send E-Mail with the Serial Key and the Hardware ID provided to &lt;a href=&quot;mailto://support@networkoptix.com&quot;&gt;&lt;span style=&quot; text-decoration: underline; color:#00a2ff;&quot;&gt;support@networkoptix.com&lt;/span&gt;&lt;/a&gt;. Then we&apos;ll send you an Activation Key which should be filled in the field below.&lt;/p&gt;&lt;/body&gt;&lt;/html&gt;</source>
        <translation type="obsolete">&lt;!DOCTYPE HTML PUBLIC &quot;-//W3C//DTD HTML 4.0//EN&quot; &quot;http://www.w3.org/TR/REC-html40/strict.dtd&quot;&gt;
&lt;html&gt;&lt;head&gt;&lt;meta name=&quot;qrichtext&quot; content=&quot;1&quot; /&gt;&lt;style type=&quot;text/css&quot;&gt;
p, li { white-space: pre-wrap; }
&lt;/style&gt;&lt;/head&gt;&lt;body style=&quot; font-family:&apos;MS Shell Dlg 2&apos;; font-size:8.25pt; font-weight:400; font-style:normal;&quot;&gt;
&lt;p style=&quot; margin-top:0px; margin-bottom:0px; margin-left:0px; margin-right:0px; -qt-block-indent:0; text-indent:0px;&quot;&gt;Please send E-Mail with the Serial Key and the Hardware ID provided to &lt;a href=&quot;mailto://support@networkoptix.com&quot;&gt;&lt;span style=&quot; text-decoration: underline; color:#00a2ff;&quot;&gt;support@networkoptix.com&lt;/span&gt;&lt;/a&gt;. Then we&apos;ll send you an Activation Key which should be filled in the field below.&lt;/p&gt;&lt;/body&gt;&lt;/html&gt;</translation>
    </message>
    <message>
        <source>Serial key:</source>
        <translation type="obsolete">序列号：</translation>
    </message>
    <message>
        <source>Hardware ID:</source>
        <translation>硬件ID:</translation>
    </message>
    <message>
        <source>Activation key:</source>
        <translation type="obsolete">激活密钥：</translation>
    </message>
    <message>
        <source>...</source>
        <translation>...</translation>
    </message>
    <message>
        <source>Browse...</source>
        <translation>浏览...</translation>
    </message>
    <message>
        <source>Activation key file:</source>
        <translation type="obsolete">激活密钥文件：</translation>
    </message>
    <message>
        <source>Activate Free License</source>
        <translation>激活免费许可密钥</translation>
    </message>
    <message>
        <source>Activate License</source>
        <translation>激活许可</translation>
    </message>
    <message>
        <source>Activating...</source>
        <translation type="obsolete">正在激活...</translation>
    </message>
    <message>
        <source>Open License file</source>
        <translation type="obsolete">打开许可文件</translation>
    </message>
    <message>
        <source>All files (*.*)</source>
        <translation type="obsolete">所有文件(*.*)</translation>
    </message>
    <message>
        <source>Automatic Activation via Internet</source>
        <translation>通过网络激活</translation>
    </message>
    <message>
        <source>Manual Activation</source>
        <translation>手动激活</translation>
    </message>
    <message>
        <source>&lt;!DOCTYPE HTML PUBLIC &quot;-//W3C//DTD HTML 4.0//EN&quot; &quot;http://www.w3.org/TR/REC-html40/strict.dtd&quot;&gt;
&lt;html&gt;&lt;head&gt;&lt;meta name=&quot;qrichtext&quot; content=&quot;1&quot; /&gt;&lt;style type=&quot;text/css&quot;&gt;
p, li { white-space: pre-wrap; }
&lt;/style&gt;&lt;/head&gt;&lt;body style=&quot; font-family:&apos;MS Shell Dlg 2&apos;; font-size:8.25pt; font-weight:400; font-style:normal;&quot;&gt;
&lt;p style=&quot;-qt-paragraph-type:empty; margin-top:0px; margin-bottom:0px; margin-left:0px; margin-right:0px; -qt-block-indent:0; text-indent:0px; font-size:8pt;&quot;&gt;&lt;/p&gt;&lt;/body&gt;&lt;/html&gt;</source>
        <translation>&lt;!DOCTYPE HTML PUBLIC &quot;-//W3C//DTD HTML 4.0//EN&quot; &quot;http://www.w3.org/TR/REC-html40/strict.dtd&quot;&gt;
&lt;html&gt;&lt;head&gt;&lt;meta name=&quot;qrichtext&quot; content=&quot;1&quot; /&gt;&lt;style type=&quot;text/css&quot;&gt;
p, li { white-space: pre-wrap; }
&lt;/style&gt;&lt;/head&gt;&lt;body style=&quot; font-family:&apos;MS Shell Dlg 2&apos;; font-size:8.25pt; font-weight:400; font-style:normal;&quot;&gt;
&lt;p style=&quot;-qt-paragraph-type:empty; margin-top:0px; margin-bottom:0px; margin-left:0px; margin-right:0px; -qt-block-indent:0; text-indent:0px; font-size:8pt;&quot;&gt;&lt;/p&gt;&lt;/body&gt;&lt;/html&gt;</translation>
    </message>
    <message>
        <source>Serial Key:</source>
        <translation type="obsolete">序列号：</translation>
    </message>
    <message>
        <source>Activation Key:</source>
        <translation>激活密钥:</translation>
    </message>
    <message>
        <source>Activation Key File:</source>
        <translation>激活密钥文件:</translation>
    </message>
    <message>
        <source>License Key:</source>
        <translation>许可密钥:</translation>
    </message>
</context>
<context>
    <name>LoginDialog</name>
    <message>
        <source>Connect to Enterprise Controller</source>
        <translation>连接到系统控制器</translation>
    </message>
    <message>
        <source>...</source>
        <translation type="obsolete">...</translation>
    </message>
    <message>
        <source>Stored &amp;Connection:</source>
        <translation type="obsolete">保存的&amp;连接:</translation>
    </message>
    <message>
        <source>&amp;Host:</source>
        <translation>&amp;主机:</translation>
    </message>
    <message>
        <source>P&amp;ort:</source>
        <translation>端口:</translation>
    </message>
    <message>
        <source>&amp;Login:</source>
        <translation>&amp;登录:</translation>
    </message>
    <message>
        <source>&amp;Password:</source>
        <translation>&amp;密码:</translation>
    </message>
    <message>
        <source>&amp;Test</source>
        <translation>&amp;测试</translation>
    </message>
    <message>
        <source>&amp;Reset</source>
        <translation type="obsolete">&amp;重置</translation>
    </message>
    <message>
        <source>Invalid Login Information</source>
        <translation type="obsolete">无效登陆信息</translation>
    </message>
    <message>
        <source>The Login Information you have entered is not valid.</source>
        <translation type="obsolete">您输入的登陆信息是无效的</translation>
    </message>
    <message>
        <source>Could not connect to Enterprise Controller</source>
        <translation type="obsolete">无法连接到系统控制器</translation>
    </message>
    <message>
        <source>Connection could not be established.
The Enterprise Controller is incompatible. Please upgrade your enterprise controller or contact VMS administrator.</source>
        <translation type="obsolete">连接无法建立。系统控制器不兼容。请升级系统控制器或联系视频系统管理员。</translation>
    </message>
    <message>
        <source>Connection to the Enterprise Controller could not be established.
Connection details that you have entered are incorrect, please try again.

If this error persists, please contact your VMS administrator.</source>
        <translation type="obsolete">无法建立系统控制器连接。您输入的连接内容不正确，请重试。如果还有错误，请联系视频系统管理员。</translation>
    </message>
    <message>
        <source>Connection could not be established.
The Enterprise Controller is incompatible with this client. Please upgrade your client or contact your VMS administrator.</source>
        <translation type="obsolete">连接无法建立。系统控制器与客户端不兼容。请升级客户端或联系视频系统管理员。</translation>
    </message>
    <message>
        <source>Invalid parameters</source>
        <translation type="obsolete">无效参数</translation>
    </message>
    <message>
        <source>The information you have entered is not valid.</source>
        <translation type="obsolete">您输入的信息无效</translation>
    </message>
    <message>
        <source>&amp;Connection options:</source>
        <translation>&amp;连接选项:</translation>
    </message>
    <message>
        <source>Save...</source>
        <translation>保存...</translation>
    </message>
    <message>
        <source>Delete</source>
        <translation>删除</translation>
    </message>
    <message>
        <source>%1 at %2</source>
        <translation type="obsolete">%1 在 %2</translation>
    </message>
    <message>
        <source>Save connection as...</source>
        <translation type="obsolete">保存连接为</translation>
    </message>
    <message>
        <source>Enter name:</source>
        <translation type="obsolete">输入名称：</translation>
    </message>
    <message>
        <source>Connection already exists</source>
        <translation type="obsolete">连接已存在</translation>
    </message>
    <message>
        <source>Connection with the same name already exists. Overwrite it?</source>
        <translation type="obsolete">连接名称已存在。需要覆盖？</translation>
    </message>
    <message>
        <source>Delete connections</source>
        <translation type="obsolete">删除连接</translation>
    </message>
    <message>
        <source>Are you sure you want to delete the connection
%1?</source>
        <translation type="obsolete">确认要删除连接%1？</translation>
    </message>
    <message>
        <source>Saved Sessions</source>
        <translation type="obsolete">保存的连接</translation>
    </message>
    <message>
        <source>Auto-Discovered ECs</source>
        <translation type="obsolete">自动搜索到的系统控制器</translation>
    </message>
    <message>
        <source>&lt;none&gt;</source>
        <translation type="obsolete">无</translation>
    </message>
    <message>
        <source>Entered hostname is not valid.</source>
        <translation type="obsolete">输入的主机名无效</translation>
    </message>
    <message>
        <source>Host field cannot be empty.</source>
        <translation type="obsolete">主机名不能为空</translation>
    </message>
    <message>
        <source>Launcher process is not found</source>
        <translation type="obsolete">未发现启动过程</translation>
    </message>
    <message>
        <source>Cannot restart the client in compatibility mode.
Please close the application and start it again
using the shortcut in the start menu.</source>
        <translation type="obsolete">在兼容模式下无法重新启动客户端。请关闭程序通过开始菜单的快捷方式再次重新启动。</translation>
    </message>
    <message>
        <source>You are about to connect to Enterprise Controller which has a different version:
 - Client version: %1.
 - EC version: %2.
Compatibility mode for versions lower than %3 is not supported.</source>
        <translation type="obsolete">您正在连接到不同版本的系统控制器：
 - 客户端版本：%1
 - 系统控制器版本：%2
低于%3 的版本在兼容模式下不支持</translation>
    </message>
    <message>
        <source>You are about to connect to Enterprise Controller which has a different version:
 - Client version: %1.
 - EC version: %2.
Would you like to restart client in compatibility mode?</source>
        <translation type="obsolete">您正在连接到不同版本的系统控制器：
 - 客户端版本：%1
 - 系统控制器版本：%2
您希望在兼容模式下重新启动客户端吗？</translation>
    </message>
    <message>
        <source>&amp;Auto-Login</source>
        <translation>&amp;自动登录</translation>
    </message>
</context>
<context>
    <name>MultipleCameraSettingsWidget</name>
    <message>
        <source>Camera settings</source>
        <translation>摄像机设定</translation>
    </message>
    <message>
        <source>General</source>
        <translation>一般</translation>
    </message>
    <message>
        <source>Enable audio</source>
        <translation>启用音频</translation>
    </message>
    <message>
        <source>Network</source>
        <translation type="obsolete">网络</translation>
    </message>
    <message>
        <source>Authentication</source>
        <translation>验证</translation>
    </message>
    <message>
        <source>Login:</source>
        <translation>登录:</translation>
    </message>
    <message>
        <source>Password:</source>
        <translation>密码:</translation>
    </message>
    <message>
        <source>Recording</source>
        <translation>录像</translation>
    </message>
    <message>
        <source>Licensing</source>
        <translation>许可</translation>
    </message>
    <message>
        <source>Use analog licenses to view selected analog cameras</source>
        <translation>&gt;使用类比许可来浏览选取的类比摄像机</translation>
    </message>
    <message>
        <source>Get More Licenses...</source>
        <translation>取得更多软件许可...</translation>
    </message>
    <message>
        <source>Expert</source>
        <translation>专家</translation>
    </message>
</context>
<context>
    <name>Node</name>
    <message>
        <source>Root</source>
        <translation>根</translation>
    </message>
    <message>
        <source>Local</source>
        <translation>本地</translation>
    </message>
    <message>
        <source>Servers</source>
        <translation type="obsolete">服务器</translation>
    </message>
    <message>
        <source>Users</source>
        <translation>用户</translation>
    </message>
    <message>
        <source>%1 (%2)</source>
        <translation type="obsolete">%1 (%2)</translation>
    </message>
    <message>
        <source>System</source>
        <translation>系统</translation>
    </message>
</context>
<context>
    <name>OpenGlDriversErrorMessageDisplay</name>
    <message>
        <source>We have detected that your video card drivers may be not installed or are out of date.
Installing and/or updating your video drivers can substantially increase your system performance when viewing and working with video.
For easy instructions on how to install or update your video driver, follow instruction at http://tribaltrouble.com/driversupport.php</source>
        <translation type="obsolete">我们发现您的显卡驱动可能没有安装或者已经过期。安装或者升级显卡驱动可以在浏览视频时有效提高系统性能。关于如何安装和升级显卡驱动，可以参照http://tribaltrouble.com/driversupport.php</translation>
    </message>
    <message>
        <source>Important Performance Tip</source>
        <translation type="obsolete">关键性能提示</translation>
    </message>
    <message>
        <source>We have detected that your video card drivers may be not installed or are out of date.&lt;br/&gt;Installing and/or updating your video drivers can substantially increase your system performance when viewing and working with video.&lt;br/&gt;For easy instructions on how to install or update your video driver, follow instruction at &lt;a href=&quot;http://tribaltrouble.com/driversupport.php&quot;&gt;http://tribaltrouble.com/driversupport.php&lt;/a&gt;</source>
        <translation type="obsolete">我们偵测道您的视频卡驱动程序可能没有安装或者已经过时。&lt;br/&gt;安装及/或更新您的视频驱动程序可以大大提高你查看和使用视频时的系统性能。&lt;br/&gt;关于如何安装或更新您的视频驱动程序，请按照以下指令 &lt;a href=&quot;http://tribaltrouble.com/driversupport.php&quot;&gt;http://tribaltrouble.com/driversupport.php&lt;/a&gt;</translation>
    </message>
</context>
<context>
    <name>OpenGlHardwareErrorMessageDisplay</name>
    <message>
        <source>We have detected that your video card is not supported. You can proceed at your own risk.
Installing and/or updating your video drivers may resolve the problem but we cannot guarantee that it will help.
For easy instructions on how to install or update your video driver, follow instruction at http://tribaltrouble.com/driversupport.php</source>
        <translation type="obsolete">我们发现您的显卡不支持。您可以继续但是存在风险。安装或者升级显卡驱动可能可以解决问题但我们无法保证。关于如何安装和升级显卡驱动，请参照http://tribaltrouble.com/driversupport.php</translation>
    </message>
    <message>
        <source>Critical Performance Tip</source>
        <translation type="obsolete">重要性能提示</translation>
    </message>
    <message>
        <source>We have detected that your video card is not supported. You can proceed at your own risk.&lt;br/&gt;Installing and/or updating your video drivers may resolve the problem but we cannot guarantee that it will help.&lt;br/&gt;For easy instructions on how to install or update your video driver, follow instruction at &lt;a href=&quot;http://tribaltrouble.com/driversupport.php&quot;&gt;http://tribaltrouble.com/driversupport.php&lt;/a&gt;</source>
        <translation type="obsolete">我们发现您的显卡不支持。您可以继续但是存在风险。安装或者升级显卡驱动可能可以解决问题但我们无法保证。关于如何安装和升级显卡驱动，请参照http://tribaltrouble.com/driversupport.php</translation>
    </message>
</context>
<context>
    <name>PreferencesDialog</name>
    <message>
        <source>System Settings</source>
        <translation>系统设置</translation>
    </message>
    <message>
        <source>General</source>
        <translation>一般</translation>
    </message>
    <message>
        <source>Main Media Folder</source>
        <translation>主要媒体文件夹</translation>
    </message>
    <message>
        <source>&amp;Browse...</source>
        <translation>&amp;浏览...</translation>
    </message>
    <message>
        <source>Extra Media Folders</source>
        <translation>其他媒体文件夹</translation>
    </message>
    <message>
        <source>&amp;Add...</source>
        <translation>&amp;添加...</translation>
    </message>
    <message>
        <source>&amp;Remove</source>
        <translation>&amp;删除</translation>
    </message>
    <message>
        <source>Look and Feel</source>
        <translation>看和感觉</translation>
    </message>
    <message>
        <source>Auto</source>
        <translation type="obsolete">自动</translation>
    </message>
    <message>
        <source>...</source>
        <translation type="obsolete">...</translation>
    </message>
    <message>
        <source>Misc</source>
        <translation>杂项</translation>
    </message>
    <message>
        <source>Downmix the Audio from 5.1 to 2.1 channels (restart required)</source>
        <translation type="obsolete">音频混合，从5.1到2.1（需要重启）</translation>
    </message>
    <message>
        <source>Network Interfaces</source>
        <translation>网络界面</translation>
    </message>
    <message>
        <source>Maximum video items on the scene (*):</source>
        <translation type="obsolete">屏幕上的最大视频数(*)：</translation>
    </message>
    <message>
        <source>Animate background:</source>
        <translation type="obsolete">后台运行:</translation>
    </message>
    <message>
        <source>Background animation color:</source>
        <translation type="obsolete">后台运行颜色:</translation>
    </message>
    <message>
        <source>Language:</source>
        <translation>语言:</translation>
    </message>
    <message>
        <source>Tour cycle time:</source>
        <translation type="obsolete">巡游周期：</translation>
    </message>
    <message>
        <source>seconds</source>
        <translation type="obsolete">秒</translation>
    </message>
    <message>
        <source>Sequence Cycle Time:</source>
        <translation>轮巡周期:</translation>
    </message>
    <message>
        <source> seconds</source>
        <translation>秒</translation>
    </message>
    <message>
        <source>Show IP in Tree:</source>
        <translation>在树狀表中显示IP:</translation>
    </message>
    <message>
        <source>Timeline Mode:</source>
        <translation>时间轴模式:</translation>
    </message>
    <message>
        <source>Downmix the Audio from 5.1 to 2.1 Channels (Restart Required)</source>
        <translation type="obsolete">混合音频从5.1到2.1（需要重新启动）</translation>
    </message>
    <message>
        <source>Use advanced hardware acceleration</source>
        <translation type="obsolete">使用高级硬件加速</translation>
    </message>
    <message>
        <source>Clear local cache</source>
        <translation>清除本地快取</translation>
    </message>
    <message>
        <source>Use Hardware Acceleration:</source>
        <translation>使用硬件加速:</translation>
    </message>
    <message>
        <source>Downmix Audio from 5.1 to 2.1:</source>
        <translation>从5.1到2.1音频缩混:</translation>
    </message>
    <message>
        <source>(Restart required)</source>
        <translation>（需重新启动）</translation>
    </message>
    <message>
        <source>Run Application when PC Boots up:</source>
        <translation>电脑开机同时运行应用程序:</translation>
    </message>
</context>
<context>
    <name>PtzPresetDialog</name>
    <message>
        <source>PTZ Position</source>
        <translation>PTZ位置</translation>
    </message>
    <message>
        <source>Name:</source>
        <translation>名称:</translation>
    </message>
    <message>
        <source>Hotkey:</source>
        <translation>热键:</translation>
    </message>
    <message>
        <source>None</source>
        <translation type="obsolete">无</translation>
    </message>
</context>
<context>
    <name>PtzPresetsDialog</name>
    <message>
        <source>Dialog</source>
        <translation type="obsolete">对话框</translation>
    </message>
    <message>
        <source>PTZ Presets</source>
        <translation>PTZ预置</translation>
    </message>
</context>
<context>
    <name>QObject</name>
    <message>
        <source>Using authentication parameters from command line: %1.</source>
        <translation type="obsolete">从命令行使用认证参数：%1</translation>
    </message>
    <message>
        <source>None</source>
        <translation>无</translation>
    </message>
    <message>
        <source>Can&apos;t overwrite file &apos;%1&apos;. Please try another name.</source>
        <translation>无法覆盖文件&apos;%1&apos;。请尝试另一个名称。</translation>
    </message>
    <message>
        <source>Warning</source>
        <translation>警告</translation>
    </message>
    <message>
        <source>* Last used connection *</source>
        <translation>*最后使用的连接*</translation>
    </message>
    <message>
        <source>While %1</source>
        <translation>当 %1</translation>
    </message>
    <message>
        <source>On %1 %2</source>
        <translation>在 %1 %2</translation>
    </message>
    <message>
        <source>Stops</source>
        <translation>终止</translation>
    </message>
    <message>
        <source>Starts</source>
        <translation>开始</translation>
    </message>
    <message>
        <source>Starts/Stops</source>
        <translation>开始/终止</translation>
    </message>
    <message>
        <source>start</source>
        <translation>开始</translation>
    </message>
    <message>
        <source>stop</source>
        <translation>终止</translation>
    </message>
    <message>
        <source>Occurs</source>
        <translation>发生</translation>
    </message>
    <message>
        <source>Free</source>
        <translation type="obsolete">免费</translation>
    </message>
    <message>
        <source>Trial</source>
        <translation type="obsolete">测试</translation>
    </message>
    <message>
        <source>Analog</source>
        <translation type="obsolete">模拟</translation>
    </message>
    <message>
        <source>Enterprise</source>
        <translation type="obsolete">系统</translation>
    </message>
    <message>
        <source>Export selected events to file</source>
        <translation>输出选取的事件至档案</translation>
    </message>
    <message>
        <source>HTML file (*.html);;CSV file (*.csv)</source>
        <translation type="obsolete">HTML文件(*.html);;CSV文件(*.csv)</translation>
    </message>
    <message>
        <source>Save As</source>
        <translation>另存为</translation>
    </message>
    <message>
        <source>File &apos;%1&apos; already exists. Overwrite?</source>
        <translation>文件&apos;%1&apos;已经存在。要覆盖吗?</translation>
    </message>
    <message>
        <source>Could not overwrite file</source>
        <translation>无法覆盖文件</translation>
    </message>
    <message>
        <source>File &apos;%1&apos; is used by another process. Please try another name.</source>
        <translation>文件&apos;%1&apos;正在被另一个程序使用。请尝试另一个名称。</translation>
    </message>
    <message>
        <source>Not recording</source>
        <translation>不录像</translation>
    </message>
    <message>
        <source>Recording everything</source>
        <translation>录像全部</translation>
    </message>
    <message>
        <source>Recording motion only</source>
        <translation>仅移动侦测录像</translation>
    </message>
    <message>
        <source>Recording motion and low quality</source>
        <translation>移动侦测和低分辨率录像</translation>
    </message>
    <message>
        <source>Everything</source>
        <translation type="obsolete">全部</translation>
    </message>
    <message>
        <source>Motion only</source>
        <translation>仅移动</translation>
    </message>
    <message>
        <source>Motion + Lo-Res</source>
        <translation>移动+低分辨率</translation>
    </message>
    <message>
        <source>b/s</source>
        <translation>b/s</translation>
    </message>
    <message>
        <source>Kb/s</source>
        <translation>Kb/s</translation>
    </message>
    <message>
        <source>Mb/s</source>
        <translation>Mb/s</translation>
    </message>
    <message>
        <source>HTML file (*.html);;Spread Sheet (CSV) File(*.csv)</source>
        <translation>HTML file (*.html);;Spread Sheet (CSV) File(*.csv)</translation>
    </message>
    <message>
        <source>Continuous</source>
        <translation>连续</translation>
    </message>
    <message>
        <source>Export selected cameras to file</source>
        <translation>输出选取的摄像机至档案</translation>
    </message>
</context>
<context>
    <name>QnAboutDialog</name>
    <message>
        <source>Copy to Clipboard</source>
        <translation>复制到剪贴板</translation>
    </message>
    <message>
        <source>About %1</source>
        <translation type="obsolete">关于%1</translation>
    </message>
    <message>
        <source>&lt;b&gt;%1&lt;/b&gt; Version: %2 (%3)</source>
        <translation type="obsolete">&lt;b&gt;%1&lt;/b&gt; 版本: %2 (%3)</translation>
    </message>
    <message>
        <source>&lt;b&gt;%1 %2&lt;/b&gt; uses the following external libraries:&lt;br /&gt;
&lt;br /&gt;
&lt;b&gt;Qt v.%3&lt;/b&gt; - Copyright (c) 2012 Nokia Corporation.&lt;br /&gt;
&lt;b&gt;FFMpeg %4&lt;/b&gt; - Copyright (c) 2000-2012 the FFmpeg developers.&lt;br /&gt;
&lt;b&gt;Color Picker v2.6 Qt Solution&lt;/b&gt; - Copyright (c) 2009 Nokia Corporation.&lt;br /&gt;&lt;b&gt;LAME 3.99.0&lt;/b&gt; - Copyright (c) 1998-2012 the LAME developers.&lt;br /&gt;&lt;b&gt;OpenAL %5&lt;/b&gt; - Copyright (c) 2000-2006 %6&lt;br /&gt;</source>
        <translation type="obsolete">&lt;b&gt;%1 %2&lt;/b&gt; uses the following external libraries:&lt;br /&gt;
&lt;br /&gt;
&lt;b&gt;Qt v.%3&lt;/b&gt; - Copyright (c) 2012 Nokia Corporation.&lt;br /&gt;
&lt;b&gt;FFMpeg %4&lt;/b&gt; - Copyright (c) 2000-2012 the FFmpeg developers.&lt;br /&gt;
&lt;b&gt;Color Picker v2.6 Qt Solution&lt;/b&gt; - Copyright (c) 2009 Nokia Corporation.&lt;br /&gt;&lt;b&gt;LAME 3.99.0&lt;/b&gt; - Copyright (c) 1998-2012 the LAME developers.&lt;br /&gt;&lt;b&gt;OpenAL %5&lt;/b&gt; - Copyright (c) 2000-2006 %6&lt;br /&gt;</translation>
    </message>
    <message>
        <source>&lt;b&gt;Bespin style&lt;/b&gt; - Copyright (c) 2007-2010 Thomas Luebking.&lt;br /&gt;</source>
        <translation type="obsolete">&lt;b&gt;Bespin style&lt;/b&gt; - Copyright (c) 2007-2010 Thomas Luebking.&lt;br /&gt;</translation>
    </message>
    <message>
        <source>&lt;b&gt;OpenGL version&lt;/b&gt;: %1.&lt;br /&gt;&lt;b&gt;OpenGL renderer&lt;/b&gt;: %2.&lt;br/&gt;&lt;b&gt;OpenGL vendor&lt;/b&gt;: %3.&lt;br /&gt;&lt;b&gt;OpenGL max texture size&lt;/b&gt;: %4.&lt;br /&gt;</source>
        <translation type="obsolete">&lt;b&gt;OpenGL version&lt;/b&gt;: %1.&lt;br /&gt;&lt;b&gt;OpenGL renderer&lt;/b&gt;: %2.&lt;br/&gt;&lt;b&gt;OpenGL vendor&lt;/b&gt;: %3.&lt;br /&gt;&lt;b&gt;OpenGL max texture size&lt;/b&gt;: %4.&lt;br /&gt;</translation>
    </message>
    <message>
        <source>&lt;b&gt;%1&lt;/b&gt; version %2 (%3).&lt;br/&gt;
Engine version %4.&lt;br/&gt;
Built for %5-%6 with %7.&lt;br/&gt;
</source>
        <translation type="obsolete">&lt;b&gt;%1&lt;/b&gt; 版本 %2 (%3).&lt;br/&gt;
引擎版本 %4.&lt;br/&gt;
以%7为 %5-%6 创建。&lt;br/&gt;
</translation>
    </message>
    <message>
        <source>&lt;b&gt;Enterprise controller&lt;/b&gt; not connected.&lt;br&gt;
</source>
        <translation>&lt;b&gt;系统控制器&lt;/b&gt;未连接。&lt;br&gt;</translation>
    </message>
    <message>
        <source>&lt;b&gt;Enterprise controller&lt;/b&gt; version %1 at %2:%3.&lt;br&gt;
</source>
        <translation>&lt;b&gt;系统控制器&lt;/b&gt; 版本 %1 在 %2:%3。&lt;br&gt;</translation>
    </message>
    <message>
        <source>&lt;b&gt;Media Server&lt;/b&gt; version %2 at %3.</source>
        <translation>&lt;b&gt;媒体服务器&lt;/b&gt; 版本 %2 在 %3。</translation>
    </message>
    <message>
        <source>&lt;b&gt;%1 %2&lt;/b&gt; uses the following external libraries:&lt;br/&gt;
&lt;br /&gt;
&lt;b&gt;Qt v.%3&lt;/b&gt; - Copyright (c) 2012 Nokia Corporation.&lt;br/&gt;
&lt;b&gt;FFMpeg %4&lt;/b&gt; - Copyright (c) 2000-2012 FFmpeg developers.&lt;br/&gt;
&lt;b&gt;Color Picker v2.6 Qt Solution&lt;/b&gt; - Copyright (c) 2009 Nokia Corporation.&lt;br/&gt;
&lt;b&gt;LAME 3.99.0&lt;/b&gt; - Copyright (c) 1998-2012 LAME developers.&lt;br/&gt;
&lt;b&gt;OpenAL %5&lt;/b&gt; - Copyright (c) 2000-2006 %6.&lt;br/&gt;
&lt;b&gt;SIGAR %7&lt;/b&gt; - Copyright (c) 2004-2011 VMware Inc.&lt;br/&gt;
&lt;b&gt;Boost %8&lt;/b&gt; - Copyright (c) 2000-2012 Boost developers.&lt;br/&gt;
</source>
        <translation>&lt;b&gt;%1 %2&lt;/b&gt; uses the following external libraries:&lt;br/&gt;
&lt;br /&gt;
&lt;b&gt;Qt v.%3&lt;/b&gt; - Copyright (c) 2012 Nokia Corporation.&lt;br/&gt;
&lt;b&gt;FFMpeg %4&lt;/b&gt; - Copyright (c) 2000-2012 FFmpeg developers.&lt;br/&gt;
&lt;b&gt;Color Picker v2.6 Qt Solution&lt;/b&gt; - Copyright (c) 2009 Nokia Corporation.&lt;br/&gt;
&lt;b&gt;LAME 3.99.0&lt;/b&gt; - Copyright (c) 1998-2012 LAME developers.&lt;br/&gt;
&lt;b&gt;OpenAL %5&lt;/b&gt; - Copyright (c) 2000-2006 %6.&lt;br/&gt;
&lt;b&gt;SIGAR %7&lt;/b&gt; - Copyright (c) 2004-2011 VMware Inc.&lt;br/&gt;
&lt;b&gt;Boost %8&lt;/b&gt; - Copyright (c) 2000-2012 Boost developers.&lt;br/&gt;
</translation>
    </message>
    <message>
        <source>&lt;b&gt;Bespin style&lt;/b&gt; - Copyright (c) 2007-2010 Thomas Luebking.&lt;br/&gt;</source>
        <translation>&lt;b&gt;Bespin style&lt;/b&gt; - 版权 (c) 2007-2010 Thomas Luebking.&lt;br/&gt;</translation>
    </message>
    <message>
        <source>&lt;b&gt;OpenGL version&lt;/b&gt;: %1.&lt;br/&gt;
&lt;b&gt;OpenGL renderer&lt;/b&gt;: %2.&lt;br/&gt;
&lt;b&gt;OpenGL vendor&lt;/b&gt;: %3.&lt;br/&gt;
&lt;b&gt;OpenGL max texture size&lt;/b&gt;: %4.&lt;br/&gt;
</source>
        <translation>&lt;b&gt;OpenGL version&lt;/b&gt;: %1.&lt;br/&gt;
&lt;b&gt;OpenGL renderer&lt;/b&gt;: %2.&lt;br/&gt;
&lt;b&gt;OpenGL vendor&lt;/b&gt;: %3.&lt;br/&gt;
&lt;b&gt;OpenGL max texture size&lt;/b&gt;: %4.&lt;br/&gt;</translation>
    </message>
    <message>
        <source>About</source>
        <translation>関于</translation>
    </message>
    <message>
        <source>&lt;b&gt;%1&lt;/b&gt; version %2 (%3).&lt;br/&gt;
Built for %5-%6 with %7.&lt;br/&gt;
</source>
        <translation>&lt;b&gt;%1&lt;/b&gt; 版本 %2 (%3).&lt;br/&gt;
以%7为 %5-%6 创建。&lt;br/&gt;</translation>
    </message>
</context>
<context>
    <name>QnAction</name>
    <message>
        <source>%n</source>
        <translation>%n</translation>
    </message>
    <message>
        <source>%n (&lt;b&gt;%s&lt;/b&gt;)</source>
        <translation>%n (&lt;b&gt;%s&lt;/b&gt;)</translation>
    </message>
</context>
<context>
    <name>QnActionManager</name>
    <message>
        <source>Show FPS</source>
        <translation>显示每秒帧数</translation>
    </message>
    <message>
        <source>Hide FPS</source>
        <translation>隐藏每秒帧数</translation>
    </message>
    <message>
        <source>Ctrl+Alt+F</source>
        <translation>Ctrl+Alt+F</translation>
    </message>
    <message>
        <source>Drop Resources</source>
        <translation>拖放资源</translation>
    </message>
    <message>
        <source>Drop Resources into a New Layout</source>
        <translation>将资源拖放到一个新的Layout</translation>
    </message>
    <message>
        <source>Delayed Drop Resources</source>
        <translation>延迟拖放资源</translation>
    </message>
    <message>
        <source>Move Cameras</source>
        <translation>移动摄像机</translation>
    </message>
    <message>
        <source>Next Layout</source>
        <translation>下个Layout</translation>
    </message>
    <message>
        <source>Ctrl+Tab</source>
        <translation>Ctrl+Tab</translation>
    </message>
    <message>
        <source>Previous Layout</source>
        <translation>前一个Layout</translation>
    </message>
    <message>
        <source>Ctrl+Shift+Tab</source>
        <translation>Ctrl+Shift+Tab</translation>
    </message>
    <message>
        <source>Select All</source>
        <translation>选择所有</translation>
    </message>
    <message>
        <source>Ctrl+A</source>
        <translation>Ctrl+A</translation>
    </message>
    <message>
        <source>Selection Changed</source>
        <translation>修改选择</translation>
    </message>
    <message>
        <source>Get More Licenses...</source>
        <translation>取得更多软件许可...</translation>
    </message>
    <message>
        <source>Reconnect to Server</source>
        <translation>重新连接到服务器</translation>
    </message>
    <message>
        <source>Go to Freespace Mode</source>
        <translation>进入自由空间模式</translation>
    </message>
    <message>
        <source>F11</source>
        <translation>F11</translation>
    </message>
    <message>
        <source>Fit in View</source>
        <translation>视窗自动调整</translation>
    </message>
    <message>
        <source>Main Menu</source>
        <translation>主菜单</translation>
    </message>
    <message>
        <source>Alt+Space</source>
        <translation>Alt+Space</translation>
    </message>
    <message>
        <source>Connect to Server...</source>
        <translation type="obsolete">连接到服务器...</translation>
    </message>
    <message>
        <source>New...</source>
        <translation>新的...</translation>
    </message>
    <message>
        <source>Layout...</source>
        <translation>Layout...</translation>
    </message>
    <message>
        <source>New Layout...</source>
        <translation>新的Layout...</translation>
    </message>
    <message>
        <source>Tab</source>
        <translation>标签</translation>
    </message>
    <message>
        <source>New Tab</source>
        <translation>新标签</translation>
    </message>
    <message>
        <source>Ctrl+T</source>
        <translation>Ctrl+T</translation>
    </message>
    <message>
        <source>Window</source>
        <translation>窗口</translation>
    </message>
    <message>
        <source>New Window</source>
        <translation>新窗口</translation>
    </message>
    <message>
        <source>Ctrl+N</source>
        <translation>Ctrl+N</translation>
    </message>
    <message>
        <source>User...</source>
        <translation>用户...</translation>
    </message>
    <message>
        <source>New User...</source>
        <translation>新用户...</translation>
    </message>
    <message>
        <source>Open...</source>
        <translation>打开...</translation>
    </message>
    <message>
        <source>File(s)...</source>
        <translation>文件...</translation>
    </message>
    <message>
        <source>Ctrl+O</source>
        <translation>Ctrl+O</translation>
    </message>
    <message>
        <source>Layout(s)...</source>
        <translation>Layout...</translation>
    </message>
    <message>
        <source>Folder...</source>
        <translation>文件夹...</translation>
    </message>
    <message>
        <source>Save Current Layout</source>
        <translation>保存当前Layout</translation>
    </message>
    <message>
        <source>Ctrl+S</source>
        <translation>Ctrl+S</translation>
    </message>
    <message>
        <source>Save Current Layout As...</source>
        <translation>当前Layout另存为...</translation>
    </message>
    <message>
        <source>Ctrl+Alt+S</source>
        <translation>Ctrl+Alt+S</translation>
    </message>
    <message>
        <source>Start Screen Recording</source>
        <translation>开始屏幕录像</translation>
    </message>
    <message>
        <source>Stop Screen Recording</source>
        <translation>结束屏幕录像</translation>
    </message>
    <message>
        <source>Alt+R</source>
        <translation>Alt+R</translation>
    </message>
    <message>
        <source>Go to Fullscreen</source>
        <translation>全屏</translation>
    </message>
    <message>
        <source>Exit Fullscreen</source>
        <translation>退出全屏</translation>
    </message>
    <message>
        <source>Ctrl+F</source>
        <translation>Ctrl+F</translation>
    </message>
    <message>
        <source>Alt+Enter</source>
        <translation>Alt+Enter</translation>
    </message>
    <message>
        <source>Alt+Return</source>
        <translation>Alt+Return</translation>
    </message>
    <message>
        <source>Esc</source>
        <translation>退出</translation>
    </message>
    <message>
        <source>Minimize</source>
        <translation>最小化</translation>
    </message>
    <message>
        <source>Maximize</source>
        <translation>最大化</translation>
    </message>
    <message>
        <source>System Settings...</source>
        <translation>系统设定...</translation>
    </message>
    <message>
        <source>Ctrl+P</source>
        <translation>Ctrl+P</translation>
    </message>
    <message>
        <source>About...</source>
        <translation>关于...</translation>
    </message>
    <message>
        <source>Exit</source>
        <translation>退出</translation>
    </message>
    <message>
        <source>Alt+F4</source>
        <translation>Alt+F4</translation>
    </message>
    <message>
        <source>Close</source>
        <translation>关闭</translation>
    </message>
    <message>
        <source>Ctrl+W</source>
        <translation>Ctrl+W</translation>
    </message>
    <message>
        <source>Close All But This</source>
        <translation>关闭所有除了这个</translation>
    </message>
    <message>
        <source>Open in Layout</source>
        <translation>在Layout中打开</translation>
    </message>
    <message>
        <source>Open</source>
        <translation>打开</translation>
    </message>
    <message>
        <source>Open in a New Tab</source>
        <translation type="obsolete">在新标签中打开</translation>
    </message>
    <message>
        <source>Open in a New Window</source>
        <translation type="obsolete">在新窗口中打开</translation>
    </message>
    <message>
        <source>Open Containing Folder</source>
        <translation>打开包含的文件夹</translation>
    </message>
    <message>
        <source>Ctrl+Enter</source>
        <translation>Ctrl+Enter</translation>
    </message>
    <message>
        <source>Ctrl+Return</source>
        <translation>Ctrl+Return</translation>
    </message>
    <message>
        <source>Open Layouts</source>
        <translation>打开Layout</translation>
    </message>
    <message>
        <source>Open Layout(s)</source>
        <translation>打开Layout</translation>
    </message>
    <message>
        <source>Save Layout</source>
        <translation>保存Layout</translation>
    </message>
    <message>
        <source>Save Layout As...</source>
        <translation>Layout另存为...</translation>
    </message>
    <message>
        <source>Maximize Item</source>
        <translation>项目最大化</translation>
    </message>
    <message>
        <source>Enter</source>
        <translation>进入</translation>
    </message>
    <message>
        <source>Return</source>
        <translation>返回</translation>
    </message>
    <message>
        <source>Restore Item</source>
        <translation>还原项目</translation>
    </message>
    <message>
        <source>Show Motion/Smart Search</source>
        <translation>显示移动/智能搜索</translation>
    </message>
    <message>
        <source>Alt+G</source>
        <translation>Alt+G</translation>
    </message>
    <message>
        <source>Hide Motion/Smart Search</source>
        <translation>隐藏移动/智能搜索</translation>
    </message>
    <message>
        <source>Clear Motion Selection</source>
        <translation>清除移动选择</translation>
    </message>
    <message>
        <source>Toggle Smart Search</source>
        <translation>切换智能搜索</translation>
    </message>
    <message>
        <source>Check File Watermark</source>
        <translation>检查文件水印</translation>
    </message>
    <message>
        <source>Alt+C</source>
        <translation>Alt+C</translation>
    </message>
    <message>
        <source>Take Screenshot</source>
        <translation>截屏</translation>
    </message>
    <message>
        <source>Alt+S</source>
        <translation>Alt+S</translation>
    </message>
    <message>
        <source>Rotate to...</source>
        <translation>旋转到...</translation>
    </message>
    <message>
        <source>0 degrees</source>
        <translation>0度</translation>
    </message>
    <message>
        <source>90 degrees</source>
        <translation>90度</translation>
    </message>
    <message>
        <source>180 degrees</source>
        <translation>180度</translation>
    </message>
    <message>
        <source>270 degrees</source>
        <translation>270度</translation>
    </message>
    <message>
        <source>Remove from Layout</source>
        <translation>从Layout中移除</translation>
    </message>
    <message>
        <source>Del</source>
        <translation>删除</translation>
    </message>
    <message>
        <source>Delete</source>
        <translation>删除</translation>
    </message>
    <message>
        <source>Rename</source>
        <translation>重命名</translation>
    </message>
    <message>
        <source>F2</source>
        <translation>F2</translation>
    </message>
    <message>
        <source>Upload to YouTube...</source>
        <translation>上传到YouTube...</translation>
    </message>
    <message>
        <source>Edit tags...</source>
        <translation>编辑标签...</translation>
    </message>
    <message>
        <source>Alt+T</source>
        <translation>Alt+T</translation>
    </message>
    <message>
        <source>Delete from Disk</source>
        <translation>从磁盘中删除</translation>
    </message>
    <message>
        <source>User Settings...</source>
        <translation>用户设定...</translation>
    </message>
    <message>
        <source>Camera Settings...</source>
        <translation>摄像机设定...</translation>
    </message>
    <message>
        <source>Open in Camera Settings Dialog</source>
        <translation>在摄像机设定对话框中打开</translation>
    </message>
    <message>
        <source>Server Settings...</source>
        <translation>服务器设定...</translation>
    </message>
    <message>
        <source>Change Cell Aspect Ratio</source>
        <translation type="obsolete">修改长宽比</translation>
    </message>
    <message>
        <source>4:3</source>
        <translation>4:3</translation>
    </message>
    <message>
        <source>16:9</source>
        <translation>16:9</translation>
    </message>
    <message>
        <source>Change Cell Spacing</source>
        <translation type="obsolete">修改间距</translation>
    </message>
    <message>
        <source>None</source>
        <translation>无</translation>
    </message>
    <message>
        <source>Small</source>
        <translation>小</translation>
    </message>
    <message>
        <source>Medium</source>
        <translation>中</translation>
    </message>
    <message>
        <source>Large</source>
        <translation>大</translation>
    </message>
    <message>
        <source>Mark Selection Start</source>
        <translation>标记开始</translation>
    </message>
    <message>
        <source>[</source>
        <translation>[</translation>
    </message>
    <message>
        <source>Mark Selection End</source>
        <translation>标记结束</translation>
    </message>
    <message>
        <source>]</source>
        <translation>]</translation>
    </message>
    <message>
        <source>Clear Selection</source>
        <translation>清除选择</translation>
    </message>
    <message>
        <source>Export Selection...</source>
        <translation type="obsolete">导出...</translation>
    </message>
    <message>
        <source>Export Selection as Multi-Stream...</source>
        <translation type="obsolete">导出为多媒体...</translation>
    </message>
    <message>
        <source>Quick Search...</source>
        <translation type="obsolete">快速搜索...</translation>
    </message>
    <message>
        <source>Show Thumbnails</source>
        <translation>显示缩图</translation>
    </message>
    <message>
        <source>Hide Thumbnails</source>
        <translation>隐藏缩图</translation>
    </message>
    <message>
        <source>Ctrl+Alt+Shift++</source>
        <translation>Ctrl+Alt+Shift++</translation>
    </message>
    <message>
        <source>Increment Debug Counter</source>
        <translation>递增除错计数器</translation>
    </message>
    <message>
        <source>Ctrl+Alt+Shift+-</source>
        <translation>Ctrl+Alt+Shift+-</translation>
    </message>
    <message>
        <source>Decrement Debug Counter</source>
        <translation>递减调试计数器</translation>
    </message>
    <message>
        <source>Monitor</source>
        <translation>监控</translation>
    </message>
    <message>
        <source>Monitor in a New Tab</source>
        <translation>在新标签中监控</translation>
    </message>
    <message>
        <source>Monitor in a New Window</source>
        <translation>在新窗口中监控</translation>
    </message>
    <message>
        <source>Open Layout in a new Tab</source>
        <translation type="obsolete">在新标签中打开视窗</translation>
    </message>
    <message>
        <source>Open Layout(s) in a new Window</source>
        <translation type="obsolete">在新窗口中打开视窗</translation>
    </message>
    <message>
        <source>Start Panic Recording</source>
        <translation>开始危机录像</translation>
    </message>
    <message>
        <source>Stop Panic Recording</source>
        <translation>结束危机录像</translation>
    </message>
    <message>
        <source>Start Tour</source>
        <translation>开始轮巡</translation>
    </message>
    <message>
        <source>Stop Tour</source>
        <translation>结束轮巡</translation>
    </message>
    <message>
        <source>Thumbnails Search...</source>
        <translation type="obsolete">小图标搜索</translation>
    </message>
    <message>
        <source>Show Calendar</source>
        <translation>显示日历</translation>
    </message>
    <message>
        <source>Hide Calendar</source>
        <translation>隐藏日历</translation>
    </message>
    <message>
        <source>Space</source>
        <translation>空格</translation>
    </message>
    <message>
        <source>Play / Pause</source>
        <translation type="obsolete">播放／暂停</translation>
    </message>
    <message>
        <source>Ctrl+-</source>
        <translation>Ctrl+-</translation>
    </message>
    <message>
        <source>Speed Down</source>
        <translation>减速</translation>
    </message>
    <message>
        <source>Ctrl++</source>
        <translation>Ctrl++</translation>
    </message>
    <message>
        <source>Speed Up</source>
        <translation>加速</translation>
    </message>
    <message>
        <source>Ctrl+Left</source>
        <translation>Ctrl+Left</translation>
    </message>
    <message>
        <source>Previous Frame</source>
        <translation>前一帧</translation>
    </message>
    <message>
        <source>Ctrl+Right</source>
        <translation>Ctrl+Right</translation>
    </message>
    <message>
        <source>Next Frame</source>
        <translation>下一帧</translation>
    </message>
    <message>
        <source>Z</source>
        <translation>Z</translation>
    </message>
    <message>
        <source>To Start</source>
        <translation>到开始</translation>
    </message>
    <message>
        <source>X</source>
        <translation>X</translation>
    </message>
    <message>
        <source>To End</source>
        <translation>到结束</translation>
    </message>
    <message>
        <source>Ctrl+Down</source>
        <translation>Ctrl+Down</translation>
    </message>
    <message>
        <source>Volume Down</source>
        <translation>降低音量</translation>
    </message>
    <message>
        <source>Ctrl+Up</source>
        <translation>Ctrl+Up</translation>
    </message>
    <message>
        <source>Volume Up</source>
        <translation>提高音量</translation>
    </message>
    <message>
        <source>M</source>
        <translation>M</translation>
    </message>
    <message>
        <source>Toggle Mute</source>
        <translation>切换静音</translation>
    </message>
    <message>
        <source>L</source>
        <translation>L</translation>
    </message>
    <message>
        <source>Jump to Live</source>
        <translation>跳转到实时影像</translation>
    </message>
    <message>
        <source>S</source>
        <translation>S</translation>
    </message>
    <message>
        <source>Toggle Sync</source>
        <translation type="obsolete">切换同步</translation>
    </message>
    <message>
        <source>F1</source>
        <translation>F1</translation>
    </message>
    <message>
        <source>Add camera(s)...</source>
        <translation type="obsolete">添加摄像机</translation>
    </message>
    <message>
        <source>Play</source>
        <translation>播放</translation>
    </message>
    <message>
        <source>Pause</source>
        <translation>暂停</translation>
    </message>
    <message>
        <source>Synchronize Streams</source>
        <translation>同步码流</translation>
    </message>
    <message>
        <source>Disable Stream Synchronization</source>
        <translation>禁用码流同步</translation>
    </message>
    <message>
        <source>Instant Drop Resources</source>
        <translation>快速拖放资源</translation>
    </message>
    <message>
        <source>Help</source>
        <translation>帮助</translation>
    </message>
    <message>
        <source>Logout</source>
        <translation>登出</translation>
    </message>
    <message>
        <source>Open Layout...</source>
        <translation>打开Layout...</translation>
    </message>
    <message>
        <source>Restore Down</source>
        <translation>向下还原</translation>
    </message>
    <message>
        <source>Open Layout in a New Tab</source>
        <translation>在新标签中打开Layout</translation>
    </message>
    <message>
        <source>Open Layout(s) in a New Window</source>
        <translation>在新窗口中打开Layout</translation>
    </message>
    <message>
        <source>Show Info</source>
        <translation>显示信息</translation>
    </message>
    <message>
        <source>Alt+I</source>
        <translation>Alt+I</translation>
    </message>
    <message>
        <source>Hide Info</source>
        <translation>隐藏信息</translation>
    </message>
    <message>
        <source>Toggle Info</source>
        <translation>切换信息</translation>
    </message>
    <message>
        <source>Show Motion</source>
        <translation>显示移动</translation>
    </message>
    <message>
        <source>Hide Motion</source>
        <translation>隐藏移动</translation>
    </message>
    <message>
        <source>Clear Camera Settings Dialog</source>
        <translation>清除摄像机设定对话框</translation>
    </message>
    <message>
        <source>Export Selected Area...</source>
        <translation>输出选取的区域...</translation>
    </message>
    <message>
        <source>Export Multi-Video...</source>
        <translation>输出多个视频...</translation>
    </message>
    <message>
        <source>Ctrl+Alt+Shift+R</source>
        <translation>Ctrl+Alt+Shift+R</translation>
    </message>
    <message>
        <source>Show Resource Pool</source>
        <translation>显示资源库</translation>
    </message>
    <message>
        <source>Show Title Bar</source>
        <translation>显示标题栏</translation>
    </message>
    <message>
        <source>Hide Title Bar</source>
        <translation>隐藏标题栏</translation>
    </message>
    <message>
        <source>Pin Tree</source>
        <translation>钉选树状表</translation>
    </message>
    <message>
        <source>Unpin Tree</source>
        <translation>取消钉选树状表</translation>
    </message>
    <message>
        <source>Show Tree</source>
        <translation>显示树状表</translation>
    </message>
    <message>
        <source>Hide Tree</source>
        <translation>隐藏树状表</translation>
    </message>
    <message>
        <source>Show Timeline</source>
        <translation>显示时间轴</translation>
    </message>
    <message>
        <source>Hide Timeline</source>
        <translation>隐藏时间轴</translation>
    </message>
    <message>
        <source>Preview Search...</source>
        <translation>预览搜索...</translation>
    </message>
    <message>
        <source>Settings...</source>
        <translation>设定...</translation>
    </message>
    <message>
        <source>Check System Health...</source>
        <translation type="obsolete">检查系统健康...</translation>
    </message>
    <message>
        <source>Show notifications</source>
        <translation type="obsolete">事件提醒</translation>
    </message>
    <message>
        <source>Stop current action</source>
        <translation>停止当前动作</translation>
    </message>
    <message>
        <source>Alarm/Event Rules...</source>
        <translation>报警/事件规则...</translation>
    </message>
    <message>
        <source>Ctrl+E</source>
        <translation>Ctrl+E</translation>
    </message>
    <message>
        <source>Check for Updates...</source>
        <translation>检查更新...</translation>
    </message>
    <message>
        <source>Change Resolution...</source>
        <translation>修改分辨率...</translation>
    </message>
    <message>
        <source>Auto</source>
        <translation>自动</translation>
    </message>
    <message>
        <source>Low</source>
        <translation>低</translation>
    </message>
    <message>
        <source>High</source>
        <translation>高</translation>
    </message>
    <message>
        <source>PTZ...</source>
        <translation>PTZ...</translation>
    </message>
    <message>
        <source>Save Current Position...</source>
        <translation>保存当前位置...</translation>
    </message>
    <message>
        <source>Go to Position...</source>
        <translation>去预设位...</translation>
    </message>
    <message>
        <source>Manage Saved Positions...</source>
        <translation>管理保存的预设位...</translation>
    </message>
    <message>
        <source>Go To Saved Position</source>
        <translation>去保存的预设位</translation>
    </message>
    <message>
        <source>Toggle Resolution Mode</source>
        <translation>切换分辨率模式</translation>
    </message>
    <message>
        <source>Change Cell Aspect Ratio...</source>
        <translation>改变宽高比...</translation>
    </message>
    <message>
        <source>Change Cell Spacing...</source>
        <translation>改变间距...</translation>
    </message>
    <message>
        <source>Layout Settings...</source>
        <translation>Layout设定...</translation>
    </message>
    <message>
        <source>Clear cache</source>
        <translation>清除快取</translation>
    </message>
    <message>
        <source>Show message</source>
        <translation type="obsolete">显示信息</translation>
    </message>
    <message>
        <source>Open in browser...</source>
        <translation type="obsolete">在浏览器中打开...</translation>
    </message>
    <message>
        <source>Open Web Client</source>
        <translation type="obsolete">打开Web客户端</translation>
    </message>
    <message>
        <source>Alarm/Event Log...</source>
        <translation>报警/事件日志...</translation>
    </message>
    <message>
        <source>Ctrl+L</source>
        <translation>Ctrl+L</translation>
    </message>
    <message>
        <source>Cameras List...</source>
        <translation type="obsolete">摄像机列表...</translation>
    </message>
    <message>
        <source>Ctrl+M</source>
        <translation>Ctrl+M</translation>
    </message>
    <message>
        <source>Backup/Restore Configuration...</source>
        <translation>备份/还原配置...</translation>
    </message>
    <message>
        <source>Adjust video</source>
        <translation type="obsolete">调整视频</translation>
    </message>
    <message>
        <source>Alt+J</source>
        <translation>Alt+J</translation>
    </message>
    <message>
        <source>Create Zoom Window</source>
        <translation>创建缩放窗口</translation>
    </message>
    <message>
        <source>Set as Layout Background</source>
        <translation>设置为Layout背景</translation>
    </message>
    <message>
        <source>Camera Diagnostics...</source>
        <translation>摄像机诊断...</translation>
    </message>
    <message>
        <source>Add Camera(s)...</source>
        <translation>添加摄像机...</translation>
    </message>
    <message>
        <source>Camera(s) List by Server...</source>
        <translation>依服务器摄像机列表...</translation>
    </message>
    <message>
        <source>Ping...</source>
        <translation>Ping...</translation>
    </message>
    <message>
        <source>Server Logs</source>
        <translation type="obsolete">服务器日志</translation>
    </message>
    <message>
        <source>Server Diagnostics...</source>
        <translation>服务器诊断...</translation>
    </message>
    <message>
        <source>Calibrate PTZ</source>
        <translation>校准PTZ</translation>
    </message>
    <message>
        <source>Pin Notifications</source>
        <translation>钉选通知</translation>
    </message>
    <message>
        <source>Unpin Notifications</source>
        <translation>取消钉选通知</translation>
    </message>
    <message>
        <source>Open in Browser...</source>
        <translation>在浏览器中打开...</translation>
    </message>
    <message>
        <source>Showcase...</source>
        <translation>开启网页显示软件功能...</translation>
    </message>
    <message>
        <source>Open in New Tab</source>
        <translation>在新标签页中打开</translation>
    </message>
    <message>
        <source>Open in New Window</source>
        <translation>在新窗口打开</translation>
    </message>
    <message>
        <source>Show Message</source>
        <translation>显示信息</translation>
    </message>
    <message>
        <source>Show Version Mismatch Message</source>
        <translation>显示版本不匹配信息</translation>
    </message>
    <message>
        <source>Open Web Client...</source>
        <translation>打开Web客户端...</translation>
    </message>
    <message>
        <source>Camera List...</source>
        <translation>摄像机列表...</translation>
    </message>
    <message>
        <source>Image Enhancement...</source>
        <translation>图像增强...</translation>
    </message>
    <message>
        <source>Server Logs...</source>
        <translation>服务器日志...</translation>
    </message>
    <message>
        <source>Open Current Layout in a New Window</source>
        <translation>在新窗口打开当前Layout</translation>
    </message>
    <message>
        <source>Camera Rules...</source>
        <translation>摄像机规则...</translation>
    </message>
</context>
<context>
    <name>QnAdjustVideoDialog</name>
    <message>
        <source>[No item selected]</source>
        <translation>[未选择任何项目]</translation>
    </message>
    <message>
        <source>Adjust video - %1</source>
        <translation type="obsolete">调整视频-%1</translation>
    </message>
    <message>
        <source>Image Enhancement - %1</source>
        <translation>图像增强 - %1</translation>
    </message>
</context>
<context>
    <name>QnAggregationWidget</name>
    <message>
        <source>Form</source>
        <translation>表格</translation>
    </message>
    <message>
        <source>no more than once per</source>
        <translation type="obsolete">不超过一次每</translation>
    </message>
    <message>
        <source>sec</source>
        <translation>秒</translation>
    </message>
    <message>
        <source>min</source>
        <translation>分</translation>
    </message>
    <message>
        <source>hrs</source>
        <translation>时</translation>
    </message>
    <message>
        <source>days</source>
        <translation>天</translation>
    </message>
    <message>
        <source>Interval of action : Every</source>
        <translation type="obsolete">动作的时间间隔：每</translation>
    </message>
    <message>
        <source>Check to set aggregation period</source>
        <translation>勾选以设置聚合期</translation>
    </message>
    <message>
        <source>Interval of action :</source>
        <translation>动作的时间间隔：</translation>
    </message>
    <message>
        <source>Once per</source>
        <translation>一次每</translation>
    </message>
    <message>
<<<<<<< HEAD
        <source>Instant</source>
        <translation type="unfinished"></translation>
=======
        <source>Do Instantly</source>
        <translation>立即作用</translation>
>>>>>>> 867d989e
    </message>
</context>
<context>
    <name>QnAutoTester</name>
    <message>
        <source>Time to wait before finishing the test, in milliseconds. Default is %1.</source>
        <translation>完成测试前需要等待的时间，以毫秒为单位。默认是%1。</translation>
    </message>
    <message>
        <source>Substring that must be present in one of the resources.</source>
        <translation>在资源中必须出现的子字符串。</translation>
    </message>
    <message>
        <source>Show this help screen.</source>
        <translation>显示帮助窗口。</translation>
    </message>
    <message>
        <source>All tests completed successfully.
</source>
        <translation>所有测试成功完成。</translation>
    </message>
    <message>
        <source>Test for resource substring &apos;%1&apos; failed.
</source>
        <translation>资源子字符串&apos;%1&apos;测试失败。</translation>
    </message>
</context>
<context>
    <name>QnBlinkingImageButtonWidget</name>
    <message numerus="yes">
        <source>You have %n notifications</source>
        <translation>
            <numerusform>您有 %n 通知</numerusform>
        </translation>
    </message>
    <message>
        <source>You have new notifications</source>
        <translation>您沒有新的通知</translation>
    </message>
</context>
<context>
    <name>QnBusinessEventPopupWidget</name>
    <message>
        <source>&lt;html&gt;&lt;head/&gt;&lt;body&gt;&lt;p&gt;&lt;span style=&quot; color:#ffaa00;&quot;&gt;Warning!&lt;/span&gt;&lt;/p&gt;&lt;/body&gt;&lt;/html&gt;</source>
        <translation type="obsolete">&lt;html&gt;&lt;head/&gt;&lt;body&gt;&lt;p&gt;&lt;span style=&quot; color:#ffaa00;&quot;&gt;警告!&lt;/span&gt;&lt;/p&gt;&lt;/body&gt;&lt;/html&gt;</translation>
    </message>
    <message>
        <source>&lt;html&gt;&lt;head/&gt;&lt;body&gt;&lt;p&gt;&lt;span style=&quot; color:#ffff00;&quot;&gt;Important!&lt;/span&gt;&lt;/p&gt;&lt;/body&gt;&lt;/html&gt;</source>
        <translation type="obsolete">&lt;html&gt;&lt;head/&gt;&lt;body&gt;&lt;p&gt;&lt;span style=&quot; color:#ffff00;&quot;&gt;重要!&lt;/span&gt;&lt;/p&gt;&lt;/body&gt;&lt;/html&gt;</translation>
    </message>
    <message>
        <source>&lt;html&gt;&lt;head/&gt;&lt;body&gt;&lt;p&gt;&lt;span style=&quot; color:#00aa00;&quot;&gt;Notification&lt;/span&gt;&lt;/p&gt;&lt;/body&gt;&lt;/html&gt;</source>
        <translation type="obsolete">&lt;html&gt;&lt;head/&gt;&lt;body&gt;&lt;p&gt;&lt;span style=&quot; color:#00aa00;&quot;&gt;提醒&lt;/span&gt;&lt;/p&gt;&lt;/body&gt;&lt;/html&gt;</translation>
    </message>
    <message>
        <source>Do not notify again about this</source>
        <translation type="obsolete">不再显示该提醒</translation>
    </message>
    <message>
        <source>Ok</source>
        <translation type="obsolete">好</translation>
    </message>
    <message>
        <source>%1 others...</source>
        <translation type="obsolete">%1 其他...</translation>
    </message>
    <message>
        <source>at %1</source>
        <translation type="obsolete">在 %1</translation>
    </message>
    <message>
        <source>%1 times since %2</source>
        <translation type="obsolete">在 %2 之后 %1 次</translation>
    </message>
    <message>
        <source>No video frame received
during last %1 seconds.</source>
        <translation type="obsolete">在过去的 %1 秒中没有接收到视频</translation>
    </message>
    <message>
        <source>Connection to camera
was unexpectedly closed</source>
        <translation type="obsolete">摄像机连接中断</translation>
    </message>
    <message>
        <source>RTP packet loss detected.
Prev seq.=%1 next seq.=%2</source>
        <translation type="obsolete">侦测到RTP包丢失。之前 seq.=%1 之后 seq.=%2</translation>
    </message>
    <message>
        <source>Server terminated.</source>
        <translation type="obsolete">服务器终止</translation>
    </message>
    <message>
        <source>Server started after crash.</source>
        <translation type="obsolete">服务器终止后启动</translation>
    </message>
    <message>
        <source>I/O Error occured at
%1</source>
        <translation type="obsolete">在 %1 发生输入/输出错误</translation>
    </message>
    <message>
        <source>Not enough HDD/SSD speed
for recording at
%1.</source>
        <translation type="obsolete">没有足够的 HDD/SSD 速度以 %1 录像</translation>
    </message>
    <message>
        <source>conflicted with</source>
        <translation type="obsolete">冲突</translation>
    </message>
</context>
<context>
    <name>QnBusinessRuleItemDelegate</name>
    <message>
        <source>For All Users</source>
        <translation>所有用户</translation>
    </message>
    <message>
        <source>For Administrators Only</source>
        <translation>仅管理员</translation>
    </message>
</context>
<context>
    <name>QnBusinessRuleViewModel</name>
    <message>
        <source>&lt;Any Camera&gt;</source>
        <translation>&lt;任何摄像机&gt;</translation>
    </message>
    <message>
        <source>Recording or motion detection is disabled for %1</source>
        <translation>%1 禁用录像或移动侦测</translation>
    </message>
    <message>
        <source>%1 of %2 cameras</source>
        <translation>%2 台摄像机中的 %1台</translation>
    </message>
    <message numerus="yes">
        <source>%n Camera(s)</source>
        <translation>
            <numerusform>%n 台摄像机</numerusform>
        </translation>
    </message>
    <message>
        <source>&lt;System&gt;</source>
        <translation>&lt;系统&gt;</translation>
    </message>
    <message>
        <source>&lt;Any Server&gt;</source>
        <translation>&lt;任何服务器&gt;</translation>
    </message>
    <message numerus="yes">
        <source>%n Server(s)</source>
        <translation>
            <numerusform>%n 台服务器</numerusform>
        </translation>
    </message>
    <message>
        <source>User %1 has empty email</source>
        <translation type="obsolete">用户 %1 邮件为空</translation>
    </message>
    <message>
        <source>User %1 has invalid email address: %2</source>
        <translation type="obsolete">用户 %1 拥有无效的邮件地址：%2</translation>
    </message>
    <message>
        <source>Invalid email address: %1</source>
        <translation>无效的邮件地址：%1</translation>
    </message>
    <message>
        <source>Select at least one user</source>
        <translation>选择至少一个用户</translation>
    </message>
    <message>
        <source>Send mail to %1</source>
        <translation>发送邮件到 %1</translation>
    </message>
    <message>
        <source>%1 users, %2 additional</source>
        <translation>%1 用户, %2 其他</translation>
    </message>
    <message>
        <source>%1 users</source>
        <translation>%1 用户</translation>
    </message>
    <message>
        <source>Administrators only</source>
        <translation>仅管理员</translation>
    </message>
    <message>
        <source>All users</source>
        <translation>所有用户</translation>
    </message>
    <message>
        <source>Select at least one camera</source>
        <translation>选择至少一台摄像机</translation>
    </message>
    <message>
        <source>Recording is disabled for %1</source>
        <translation>%1 录像禁用</translation>
    </message>
    <message numerus="yes">
        <source>%1 of %n cameras</source>
        <comment>...for</comment>
        <translation>
            <numerusform>%n 台摄像机中的%1</numerusform>
        </translation>
    </message>
    <message>
        <source>Select a sound</source>
        <translation>选择一个音效</translation>
    </message>
    <message>
        <source>not applied</source>
        <translation type="obsolete">不适用</translation>
    </message>
    <message>
        <source>Instant</source>
        <translation type="obsolete">立即作用</translation>
    </message>
    <message numerus="yes">
        <source>no more than once per %n days</source>
        <translation type="obsolete">
            <numerusform>每%n天不超过一次</numerusform>
        </translation>
    </message>
    <message numerus="yes">
        <source>no more than once per %n hours</source>
        <translation type="obsolete">
            <numerusform>每%n小时不超过一次</numerusform>
        </translation>
    </message>
    <message numerus="yes">
        <source>no more than once per %n minutes</source>
        <translation type="obsolete">
            <numerusform>每%n分钟不超过一次</numerusform>
        </translation>
    </message>
    <message numerus="yes">
        <source>no more than once per %n seconds</source>
        <translation type="obsolete">
            <numerusform>每%n秒不超过一次</numerusform>
        </translation>
    </message>
    <message>
        <source>Enter the text</source>
        <translation>输入文字</translation>
    </message>
    <message>
        <source>User &apos;%1&apos; has empty E-Mail</source>
        <translation>用户 %1 邮件为空</translation>
    </message>
    <message>
        <source>User &apos;%1&apos; has invalid E-Mail address: %2</source>
        <translation>用户 %1 拥有无效的邮件地址:%2</translation>
    </message>
    <message>
        <source>Not Applied</source>
        <translation>不适用</translation>
    </message>
    <message>
        <source>Instant</source>
        <translation>立即</translation>
    </message>
    <message numerus="yes">
        <source>Every %n days</source>
        <translation>
            <numerusform>每 %n 天</numerusform>
        </translation>
    </message>
    <message numerus="yes">
        <source>Every %n hours</source>
        <translation>
            <numerusform>每 %n 小时</numerusform>
        </translation>
    </message>
    <message numerus="yes">
        <source>Every %n minutes</source>
        <translation>
            <numerusform>每 %n 分钟</numerusform>
        </translation>
    </message>
    <message numerus="yes">
        <source>Every %n seconds</source>
        <translation>
            <numerusform>每 %n </numerusform>
        </translation>
    </message>
</context>
<context>
    <name>QnBusinessRuleWidget</name>
    <message>
        <source>Form</source>
        <translation>表格</translation>
    </message>
    <message>
        <source>Event</source>
        <translation>事件</translation>
    </message>
    <message>
        <source>&lt;html&gt;&lt;head/&gt;&lt;body&gt;&lt;p&gt;&lt;span style=&quot; font-weight:600;&quot;&gt;When&lt;/span&gt;&lt;/p&gt;&lt;/body&gt;&lt;/html&gt;</source>
        <translation>&lt;html&gt;&lt;head/&gt;&lt;body&gt;&lt;p&gt;&lt;span style=&quot; font-weight:600;&quot;&gt;When&lt;/span&gt;&lt;/p&gt;&lt;/body&gt;&lt;/html&gt;</translation>
    </message>
    <message>
        <source>at</source>
        <translation>在</translation>
    </message>
    <message>
        <source>&lt;Any Camera&gt;</source>
        <translation>&lt;任何摄像机&gt;</translation>
    </message>
    <message>
        <source>Schedule...</source>
        <translation>日程...</translation>
    </message>
    <message>
        <source>Action</source>
        <translation>动作</translation>
    </message>
    <message>
        <source>&lt;html&gt;&lt;head/&gt;&lt;body&gt;&lt;p&gt;&lt;span style=&quot; font-weight:600;&quot;&gt;Do&lt;/span&gt;&lt;/p&gt;&lt;/body&gt;&lt;/html&gt;</source>
        <translation>&lt;html&gt;&lt;head/&gt;&lt;body&gt;&lt;p&gt;&lt;span style=&quot; font-weight:600;&quot;&gt;Do&lt;/span&gt;&lt;/p&gt;&lt;/body&gt;&lt;/html&gt;</translation>
    </message>
    <message>
        <source>&lt;Select at least one camera&gt;</source>
        <translation>&lt;选择至少一台摄像机&gt;</translation>
    </message>
    <message>
        <source>no more than once per</source>
        <translation type="obsolete">不超过一次每</translation>
    </message>
    <message>
        <source>sec</source>
        <translation type="obsolete">秒</translation>
    </message>
    <message>
        <source>min</source>
        <translation type="obsolete">分</translation>
    </message>
    <message>
        <source>hrs</source>
        <translation type="obsolete">时</translation>
    </message>
    <message>
        <source>days</source>
        <translation type="obsolete">天</translation>
    </message>
    <message>
        <source>Comments:</source>
        <translation>注释:</translation>
    </message>
    <message>
        <source>to</source>
        <translation>到</translation>
    </message>
</context>
<context>
    <name>QnBusinessRulesDialog</name>
    <message>
        <source>Confirm exit</source>
        <translation>确认退出</translation>
    </message>
    <message>
        <source>Unsaved changes will be lost. Save?</source>
        <translation>未保存的修改将会丢失。是否保存?</translation>
    </message>
    <message>
        <source>Hide Advanced</source>
        <translation>隐藏进阶</translation>
    </message>
    <message>
        <source>Show Advanced</source>
        <translation>显示进阶</translation>
    </message>
    <message>
        <source>Error while receiving rules</source>
        <translation>接收规则时发生错误</translation>
    </message>
    <message>
        <source>Error while saving rule</source>
        <translation type="obsolete">保存规则时发生错误</translation>
    </message>
    <message>
        <source>Error while deleting rule</source>
        <translation>删除规则时发生错误</translation>
    </message>
    <message>
        <source>&amp;New...</source>
        <translation>&amp;新建...</translation>
    </message>
    <message>
        <source>&amp;Delete</source>
        <translation>&amp;删除</translation>
    </message>
    <message>
        <source>&amp;Schedule...</source>
        <translation>&amp;日程...</translation>
    </message>
    <message>
        <source>Confirm save invalid rules</source>
        <translation>确认保存无效规则</translation>
    </message>
    <message>
        <source>Some rules are not valid. Should we disable them?</source>
        <translation>一些规则无效。是否要禁用他们?</translation>
    </message>
    <message>
        <source>Error</source>
        <translation>错误</translation>
    </message>
    <message>
        <source>Error while saving rule.</source>
        <translation>保存规则时发生错误。</translation>
    </message>
    <message>
        <source>Reset Default Rules</source>
        <translation>重置默认规则</translation>
    </message>
    <message>
        <source>Confirm rules reset</source>
        <translation>确认规则重置</translation>
    </message>
    <message>
        <source>Are you sure you want to reset rules to the defaults?
This action CANNOT be undone!</source>
        <translation>您确定要重置到默认的规则吗？
此操作无法取消！</translation>
    </message>
</context>
<context>
    <name>QnBusinessRulesViewModel</name>
    <message>
        <source>#</source>
        <translation>#</translation>
    </message>
    <message>
        <source>On</source>
        <translation>开</translation>
    </message>
    <message>
        <source>Event</source>
        <translation>事件</translation>
    </message>
    <message>
        <source>Source</source>
        <translation>源</translation>
    </message>
    <message>
        <source>-&gt;</source>
        <translation>-&gt;</translation>
    </message>
    <message>
        <source>Action</source>
        <translation>动作</translation>
    </message>
    <message>
        <source>Target</source>
        <translation>目标</translation>
    </message>
    <message>
        <source>Aggregation</source>
        <translation type="obsolete">聚集</translation>
    </message>
    <message>
        <source>Interval of Action</source>
        <translation>动作的时间间隔</translation>
    </message>
</context>
<context>
    <name>QnCameraAdditionDialog</name>
    <message>
        <source>Storage path must not be empty.</source>
        <translation type="obsolete">存储路径不能为空</translation>
    </message>
    <message>
        <source>Space limit must be a non-negative integer.</source>
        <translation type="obsolete">空间限制必须是非负整数</translation>
    </message>
    <message>
        <source>Invalid storage path</source>
        <translation type="obsolete">无效存储路径</translation>
    </message>
    <message>
        <source>Storage path &apos;%1&apos; is invalid or is not accessible for writing.</source>
        <translation type="obsolete">存储路径&apos;%1&apos;无效或无法写入</translation>
    </message>
    <message>
        <source>Can&apos;t verify storage path</source>
        <translation type="obsolete">无法验证存储路径</translation>
    </message>
    <message>
        <source>Cannot verify storage path &apos;%1&apos;. Cannot establish connection to the media server.</source>
        <translation type="obsolete">无法验证存储路径&apos;%1&apos;。无法建立与存储服务器的连接。</translation>
    </message>
    <message>
        <source>Not enough disk space</source>
        <translation type="obsolete">没有足够的硬盘空间</translation>
    </message>
    <message>
        <source>Low space for archive</source>
        <translation type="obsolete">存档空间小</translation>
    </message>
    <message>
        <source>Camera &amp;IP:</source>
        <translation type="obsolete">摄像机IP：</translation>
    </message>
    <message>
        <source>First address in range is greater than last one</source>
        <translation>区间内的第一个地址大于最后一个</translation>
    </message>
    <message>
        <source>Ip address range is too big, maximum of 255 addresses is allowed</source>
        <translation>IP地址区间太大，最大允许255个地址</translation>
    </message>
    <message>
        <source>Finished</source>
        <translation>完成</translation>
    </message>
    <message>
        <source>No cameras found</source>
        <translation type="obsolete">没有发现摄像机</translation>
    </message>
    <message>
        <source>No cameras selected</source>
        <translation>没有选中的摄像机</translation>
    </message>
    <message>
        <source>Please select at least one camera</source>
        <translation>请选择至少一台摄像机</translation>
    </message>
    <message>
        <source>Success</source>
        <translation>成功</translation>
    </message>
    <message>
        <source>Camera(s) added successfully</source>
        <translation type="obsolete">摄像机添加成功</translation>
    </message>
    <message>
        <source>Error</source>
        <translation>错误</translation>
    </message>
    <message numerus="yes">
        <source>Error while adding camera(s)</source>
        <translation>
            <numerusform>添加摄像机时发生错误</numerusform>
        </translation>
    </message>
    <message>
        <source>Camera address filed must contain valid url or ip address</source>
        <translation type="obsolete">摄像机地址必须包含有效的网址或IP地址</translation>
    </message>
    <message>
        <source>Server returned an error:
%1</source>
        <translation type="obsolete">服务器返回一个错误 %1。</translation>
    </message>
    <message>
        <source>This server version supports only searching by ip address.</source>
        <translation type="obsolete">该服务器版本仅支持通过IP地址搜索。</translation>
    </message>
    <message>
        <source>Add cameras to %1</source>
        <translation>添加摄像机到 %1</translation>
    </message>
    <message>
        <source>Add cameras...</source>
        <translation>添加摄像机...</translation>
    </message>
    <message>
        <source>Select target mediaserver in the tree.</source>
        <translation>在树状表中选择目标媒体服务器。</translation>
    </message>
    <message>
        <source>Server is offline.
Camera addition is possible for online servers only.</source>
        <translation>服务器离线。
仅支持为在线服务器添加摄像机。</translation>
    </message>
    <message>
        <source>Camera address field must contain valid url or ip address</source>
        <translation type="obsolete">摄像机地址栏必须包含有效的网址或者IP地址</translation>
    </message>
    <message>
        <source>Could not connect to server.
Make sure server is available and try again.</source>
        <translation type="obsolete">无法连接到服务器。请确认服务器在线并重新尝试。</translation>
    </message>
    <message numerus="yes">
        <source>%n camera(s) added successfully.
It might take a few moments to populate them in the tree.</source>
        <translation>
            <numerusform>%n 台摄像机成功添加。
可能需要一些时间显示在树状表中。</numerusform>
        </translation>
    </message>
    <message>
        <source>Camera address field must contain valid url, ip address or rtsp link</source>
        <translation>摄像机地址栏必须包含有效的网址，IP地址或rtsp链接</translation>
    </message>
    <message>
        <source>Could not connect to server.
Make sure the server is available and try again.</source>
        <translation>无法连接到服务器。
请确认服务器在线并重新尝试。</translation>
    </message>
    <message>
        <source>Server returned an error.</source>
        <translation>服务器回报一个错误。</translation>
    </message>
    <message>
        <source>All cameras are already in the resource tree.</source>
        <translation>所有摄像机都已经在资源树狀表中。</translation>
    </message>
    <message>
        <source>No cameras found.</source>
        <translation>没有找到摄像机。</translation>
    </message>
</context>
<context>
    <name>QnCameraDiagnosticsDialog</name>
    <message>
        <source>Copy to Clipboard</source>
        <translation>复制到剪贴板</translation>
    </message>
    <message>
        <source>Diagnostics for camera %1.</source>
        <translation>摄像机 %1的诊断。</translation>
    </message>
    <message>
        <source>Checking media server availability</source>
        <translation>检查媒体服务器的可用性</translation>
    </message>
    <message>
        <source>Checking that camera is accessible</source>
        <translation>检查摄像机可否存取</translation>
    </message>
    <message>
        <source>Checking that camera provides media stream</source>
        <translation>检查该摄像机提供媒体流</translation>
    </message>
    <message>
        <source>Checking media stream for errors</source>
        <translation>检查媒体流的错误</translation>
    </message>
    <message>
        <source>OK</source>
        <translation>好</translation>
    </message>
    <message>
        <source>FAILED: %1</source>
        <translation>失败: %1</translation>
    </message>
    <message>
        <source>Diagnostics finished</source>
        <translation>诊断完成</translation>
    </message>
</context>
<context>
    <name>QnCameraDisconnectedBusinessEventWidget</name>
    <message>
        <source>Form</source>
        <translation>表格</translation>
    </message>
    <message>
        <source>Event will be raised when any camera goes offline</source>
        <translation>当有摄像机离线时事件会产生</translation>
    </message>
</context>
<context>
    <name>QnCameraInputBusinessEventWidget</name>
    <message>
        <source>Form</source>
        <translation>表格</translation>
    </message>
    <message>
        <source>Input ID:</source>
        <translation>输入ID:</translation>
    </message>
    <message>
        <source>&lt;automatic&gt;</source>
        <translation>&lt;自动&gt;</translation>
    </message>
</context>
<context>
    <name>QnCameraListDialog</name>
    <message>
        <source>Copy Selection to Clipboard</source>
        <translation>复制选择到剪贴板</translation>
    </message>
    <message>
        <source>Export Selection to File</source>
        <translation type="obsolete">复制选择到档案</translation>
    </message>
    <message>
        <source>Select All</source>
        <translation>选择所有</translation>
    </message>
    <message>
        <source>Cameras list - %1 camera(s) found</source>
        <translation>摄像机列表-发现%1摄像机</translation>
    </message>
    <message>
        <source>Cameras list by media server &apos;%1&apos; - %2 camera(s) found</source>
        <translation>依媒体服务器 &apos;%1&apos; 摄像机列表-发现%2摄像机</translation>
    </message>
    <message>
        <source>Export Selection to File...</source>
        <translation>输出选择到档案...</translation>
    </message>
</context>
<context>
    <name>QnCameraListModel</name>
    <message>
        <source>Recording</source>
        <translation>录像</translation>
    </message>
    <message>
        <source>Name</source>
        <translation>名称</translation>
    </message>
    <message>
        <source>Manufacturer</source>
        <translation type="obsolete">制造商</translation>
    </message>
    <message>
        <source>Model</source>
        <translation>型号</translation>
    </message>
    <message>
        <source>Firmware</source>
        <translation>韧体</translation>
    </message>
    <message>
        <source>IP/Name</source>
        <translation>IP/名称</translation>
    </message>
    <message>
        <source>ID/MAC</source>
        <translation>ID/MAC</translation>
    </message>
    <message>
        <source>Server</source>
        <translation>服务器</translation>
    </message>
    <message>
        <source>Driver</source>
        <translation>驱动器</translation>
    </message>
</context>
<context>
    <name>QnCameraMotionMaskWidget</name>
    <message>
        <source>Too many motion windows</source>
        <translation>太多移动窗口</translation>
    </message>
    <message>
        <source>Maximum number of motion windows for current camera is %1, but %2 motion windows are currently selected.</source>
        <translation>当前摄像机支持最多的移动窗口数是%1，但是当前是%2。</translation>
    </message>
    <message>
        <source>Maximum number of different motion sensitivities for current camera is %1, but %2 motion sensitivities are currently selected.</source>
        <translation>当前摄像机支持的最大移动敏感度是%1，但是当前是%2。</translation>
    </message>
    <message>
        <source>Maximum number of motion mask windows for current camera is %1, but %2 motion mask windows are currently selected.</source>
        <translation>当前摄像机支持的最多移动遮罩窗口数是%1，但是当前是%2。</translation>
    </message>
</context>
<context>
    <name>QnCameraOutputBusinessActionWidget</name>
    <message>
        <source>Form</source>
        <translation>表格</translation>
    </message>
    <message>
        <source>&amp;Output ID:</source>
        <translation>&amp;输出ID:</translation>
    </message>
    <message>
        <source>&amp;Auto-reset in (sec):</source>
        <translation>&amp;自动重置在(秒):</translation>
    </message>
    <message>
        <source>&lt;automatic&gt;</source>
        <translation>&lt;自动&gt;</translation>
    </message>
</context>
<context>
    <name>QnCameraScheduleWidget</name>
    <message>
        <source>%n license(s) are used out of %1.</source>
        <translation type="obsolete">%1许可已经使用%n</translation>
    </message>
    <message>
        <source>%1. %2.</source>
        <translation type="obsolete">%1. %2.</translation>
    </message>
    <message>
        <source>Requires %n license(s)</source>
        <translation type="obsolete">需要%n许可</translation>
    </message>
    <message>
        <source>%n license(s) are used out of %1</source>
        <translation type="obsolete">%1许可已经使用%n</translation>
    </message>
    <message>
        <source>Off</source>
        <translation>关</translation>
    </message>
    <message>
        <source>On</source>
        <translation>开</translation>
    </message>
    <message>
        <source>Activate %n more license(s).</source>
        <translation type="obsolete">激活%n更多许可</translation>
    </message>
    <message>
        <source>%n license(s) will be used.</source>
        <translation type="obsolete">%n 许可将被使用</translation>
    </message>
    <message>
        <source>Warning</source>
        <translation>警告</translation>
    </message>
    <message>
        <source>Motion Recording is disabled or not supported by some of the selected cameras. Please go to the cameras&apos; motion setup page to ensure it is supported and enabled.</source>
        <translation>移动侦测录像被禁止或所选摄像机不支持。请到摄像机移动侦测配置界面确认是否支持该功能并启用。</translation>
    </message>
    <message>
        <source>Dual-Streaming and Motion Detection are not available for this camera.</source>
        <translation>此摄像机不支持双码流和移动侦测。</translation>
    </message>
    <message>
        <source>Motion Recording is disabled. Please go to the motion setup page to setup the camera&apos;s motion area and sensitivity.</source>
        <translation>移动侦测录像被禁用。请到摄像机移动侦测设置界面设置移动区域和敏感度。</translation>
    </message>
    <message>
        <source>FPS value is too high</source>
        <translation>每秒帧数数值太高</translation>
    </message>
    <message>
        <source>Current fps in schedule grid is %1. Fps was dropped down to maximum camera fps %2</source>
        <translation>日程网格中当前为每秒 %1帧。每秒帧数降到最大每秒 %2帧</translation>
    </message>
    <message>
        <source>For software motion 2 fps is reserved for secondary stream. Current fps in schedule grid is %1. Fps was dropped down to %2</source>
        <translation>对于软件移动侦测，副码流预留为每秒2帧。日程网格中当前为每秒 %1帧。每秒帧数降到每秒 %2帧</translation>
    </message>
    <message>
        <source>%1 digital license(s) are used out of %2.</source>
        <translation type="obsolete">%2 的数字许可已使用 %1</translation>
    </message>
    <message>
        <source>%1 analog license(s) are used out of %2.</source>
        <translation type="obsolete">%2 的模拟许可已使用 %1</translation>
    </message>
    <message>
        <source>Activate %1 more digital and %2 more analog licenses.</source>
        <translation>增加激活%1 路数码和%2 路类比许可。</translation>
    </message>
    <message>
        <source>Activate %1 more digital license(s).</source>
        <translation type="obsolete">激活%1 数字许可</translation>
    </message>
    <message numerus="yes">
        <source>Activate %1 more analog license(s).</source>
        <translation type="obsolete">
            <numerusform>激活%1 模拟许可</numerusform>
        </translation>
    </message>
    <message>
        <source>%1 more digital and %2 more analog licenses will be used.</source>
        <translation>將需增加%1 路数码和%2 路类比许可。</translation>
    </message>
    <message>
        <source>%1 more digital license(s) will be used.</source>
        <translation type="obsolete">%1 数字许可将被使用</translation>
    </message>
    <message>
        <source>%1 more analog license(s) will be used.</source>
        <translation type="obsolete">%1 模拟许可将被使用</translation>
    </message>
    <message numerus="yes">
        <source>%n digital license(s) are used out of %1.</source>
        <translation>
            <numerusform>%1路中的%n 路数码许可已被使用。</numerusform>
        </translation>
    </message>
    <message numerus="yes">
        <source>%n analog license(s) are used out of %1.</source>
        <translation>
            <numerusform>%1路中的%n 路类比许可已被使用。</numerusform>
        </translation>
    </message>
    <message numerus="yes">
        <source>Activate %n more digital license(s).</source>
        <translation>
            <numerusform>增加激活%n路数码许可。</numerusform>
        </translation>
    </message>
    <message numerus="yes">
        <source>%n more digital license(s) will be used.</source>
        <translation>
            <numerusform>將需增加%n 路数码许可。</numerusform>
        </translation>
    </message>
    <message numerus="yes">
        <source>%n more analog license(s) will be used.</source>
        <translation>
            <numerusform>將需增加%n 路类比许可。</numerusform>
        </translation>
    </message>
    <message>
        <source>Dual-Streaming is not supported by this camera.</source>
        <translation>此摄像机不支持双码流。</translation>
    </message>
    <message numerus="yes">
        <source>Activate %n more analog license(s).</source>
        <translation>
            <numerusform>增加激活%n路类比许可。</numerusform>
        </translation>
    </message>
</context>
<context>
    <name>QnCameraSettingsDialog</name>
    <message>
        <source>Camera settings</source>
        <translation>摄像机设定</translation>
    </message>
    <message>
        <source>Open in New Tab</source>
        <translation>在新标签页中打开</translation>
    </message>
    <message>
        <source>Camera Diagnostics</source>
        <translation>摄像机诊断</translation>
    </message>
    <message>
        <source>Camera Rules</source>
        <translation>摄像机规则</translation>
    </message>
</context>
<context>
    <name>QnCameraSettingsWidget</name>
    <message>
        <source>Cannot edit properties for items of different types.</source>
        <translation>无法编辑不同类型条目的属性。</translation>
    </message>
    <message>
        <source>No cameras selected.</source>
        <translation>没有选中的摄像机。</translation>
    </message>
</context>
<context>
    <name>QnCheckableMessageBox</name>
    <message>
        <source>Do not ask again</source>
        <translation>不再询问</translation>
    </message>
</context>
<context>
    <name>QnConnectionTestingDialog</name>
    <message>
        <source>Failed</source>
        <translation>失败</translation>
    </message>
    <message>
        <source>Success</source>
        <translation>成功</translation>
    </message>
    <message>
        <source>Request timed out.</source>
        <translation>请求超时。</translation>
    </message>
    <message>
        <source>Connection to the Enterprise Controller could not be established.
Connection details that you have entered are incorrect, please try again.

If this error persists, please contact your VMS administrator.</source>
        <translation>无法建立系统控制器连接。
您输入的连接内容不正确，请重试。
如果还有错误，请联系视频系统管理员。</translation>
    </message>
    <message>
        <source>Enterprise Controller has a different version:
 - Client version: %1.
 - EC version: %2.
Compatibility mode for versions lower than %3 is not supported.</source>
        <translation>系统控制器有不同版本：
 - 客户端版本：%1
 - 系统控制器版本：%2
低于%3版本在兼容模式下不支持。</translation>
    </message>
    <message>
        <source>Enterprise Controller has a different version:
 - Client version: %1.
 - EC version: %2.
You will be asked to restart the client in compatibility mode.</source>
        <translation>系统控制器有不同版本：
 - 客户端版本：%1
 - 系统控制器版本：%2
您需要在兼容模式下重新启动客户端。</translation>
    </message>
</context>
<context>
    <name>QnConnectionsSettingsWidget</name>
    <message>
        <source>Connections</source>
        <translation type="obsolete">连接</translation>
    </message>
    <message>
        <source>Unnamed</source>
        <translation type="obsolete">未命名</translation>
    </message>
    <message>
        <source>Invalid parameters</source>
        <translation type="obsolete">无效参数</translation>
    </message>
    <message>
        <source>The information you have entered is not valid.</source>
        <translation type="obsolete">输入的信息无效</translation>
    </message>
    <message>
        <source>Another </source>
        <translation type="obsolete">另一个</translation>
    </message>
</context>
<context>
    <name>QnContextHelp</name>
    <message>
        <source>ContextId_Scene</source>
        <translation type="obsolete">&lt;html&gt;
	&lt;head&gt;
		&lt;title&gt;&lt;/title&gt;
	&lt;/head&gt;
	&lt;body&gt;
	&lt;style type=&quot;text/css&quot;&gt;
		body {color:white;}
		.title {font-family:Arial;color:rgb(45,152,232);font-size:16px;font-weight:bold;}
		.item {font-family:Arial;font-size:14px;font-weight:bold;}
		.desc {font-family:Arial;font-size:12px;}
	&lt;/style&gt;
			&amp;nbsp;&amp;nbsp;
		&lt;p class=&quot;title&quot;&gt;Scene Controls&lt;/p&gt;
			&lt;p class=&quot;item&quot;&gt;Main Menu / System Settings&lt;br /&gt;
			&lt;span class=&quot;desc&quot;&gt;Click HD Witness Logo in Upper Left&lt;br /&gt;&lt;/span&gt;&lt;/p&gt;
			&lt;p class=&quot;item&quot;&gt;Create a New Layout&lt;br /&gt;
			&lt;span  class=&quot;desc&quot;&gt;• Press &quot;+&quot; in Tab Navigator&lt;br /&gt;&lt;/span&gt;&lt;/p&gt;
			&lt;span  class=&quot;desc&quot;&gt;• Use Context Menu in Tab Navigator&lt;br /&gt;&lt;/span&gt;&lt;/p&gt;
			&lt;span  class=&quot;desc&quot;&gt;• Do not Forget to Save Layout after Making Changes&lt;br /&gt;&lt;/span&gt;&lt;/p&gt;
			&lt;p class=&quot;item&quot;&gt;Open Saved Layout&lt;br /&gt;
			&lt;span  class=&quot;desc&quot;&gt;• Select Layout in Tree and Press Enter&lt;br /&gt;&lt;/span&gt;&lt;/p&gt;
			&lt;span  class=&quot;desc&quot;&gt;• Use Layout&apos;s Context Manu in Tree&lt;br /&gt;&lt;/span&gt;&lt;/p&gt;
			&lt;span  class=&quot;desc&quot;&gt;• Drag and Drop Layout on Scene&lt;br /&gt;&lt;/span&gt;&lt;/p&gt;
			&lt;span  class=&quot;desc&quot;&gt;• Drag and Drop Layout on Tab Navigator to Open It in New Tab&lt;br /&gt;&lt;/span&gt;&lt;/p&gt;
			&lt;p class=&quot;item&quot;&gt;Add Item(s) on Scene&lt;br /&gt;
			&lt;span  class=&quot;desc&quot;&gt;• Drag Item (s) from Tree&lt;br /&gt;&lt;/span&gt;&lt;/p&gt;
			&lt;span  class=&quot;desc&quot;&gt;• Double Click on Item in Tree&lt;br /&gt;&lt;/span&gt;&lt;/p&gt;
			&lt;span  class=&quot;desc&quot;&gt;• Context Menu in Tree&lt;br /&gt;&lt;/span&gt;&lt;/p&gt;
			&lt;span  class=&quot;desc&quot;&gt;• Item(s) Can Be Opened In New Tab ( Items&apos; Context Menu)&lt;br /&gt;&lt;/span&gt;&lt;/p&gt;
			&lt;p class=&quot;item&quot;&gt;Fit Videos in View&lt;br /&gt;
			&lt;span class=&quot;desc&quot;&gt;• Double Click on Background&lt;br /&gt;&lt;/span&gt;&lt;/p&gt; 
			&lt;span class=&quot;desc&quot;&gt;• Use Items&apos; Context Menu&lt;br /&gt;&lt;/span&gt;&lt;/p&gt; 
			&lt;p class=&quot;item&quot;&gt;Show/Hide Side Panels&lt;br /&gt;
			&lt;span  class=&quot;desc&quot;&gt;• Use Pin Button to change Behavior (Auto Show/Hide)&lt;br /&gt;&lt;/span&gt;&lt;/p&gt;
			&lt;span  class=&quot;desc&quot;&gt;• To Close a Side Panel Pin and Move it Out (Arrow Button)&lt;br /&gt;&lt;/span&gt;&lt;/p&gt;
			&lt;span  class=&quot;desc&quot;&gt;• Use F11 to Close All Panels&lt;br /&gt;&lt;/span&gt;&lt;/p&gt;
			&lt;span  class=&quot;desc&quot;&gt;• Use F11 or ESC to Show Panels Back&lt;br /&gt;&lt;/span&gt;&lt;/p&gt;
			&lt;p class=&quot;item&quot;&gt;Move the Whole Scene&lt;br /&gt;
			&lt;span  class=&quot;desc&quot;&gt;• Right Click and Drag&lt;br /&gt;&lt;/span&gt;&lt;/p&gt;
			&lt;span  class=&quot;desc&quot;&gt;• ALT + Arrows&lt;br /&gt;&lt;/span&gt;&lt;/p&gt;
			&lt;p class=&quot;item&quot;&gt;Video Spacing&lt;br /&gt;
			&lt;span  class=&quot;desc&quot;&gt;CTRL + Mouse Wheel&lt;br /&gt;&lt;/span&gt;&lt;/p&gt;
		&lt;p class=&quot;title&quot;&gt;Video Controls&lt;/p&gt;
			&lt;p class=&quot;item&quot;&gt;Select Item&lt;br /&gt;
			&lt;span class=&quot;desc&quot;&gt;Click (Blue Frame Indicates the Selected Item)&lt;br /&gt;&lt;/span&gt;&lt;/p&gt; 
			&lt;p class=&quot;item&quot;&gt;Multi Select&lt;br /&gt;
			&lt;span class=&quot;desc&quot;&gt;CTRL + Click&lt;br /&gt;&lt;/span&gt;&lt;/p&gt; 
			&lt;p class=&quot;item&quot;&gt;Change Selection&lt;br /&gt;
			&lt;span class=&quot;desc&quot;&gt;Arrow Keys (Also Works in Fullscreen)&lt;br /&gt;&lt;/span&gt;&lt;/p&gt; 
			&lt;p class=&quot;item&quot;&gt;Move/Swap Selected Item(s)&lt;br /&gt;
			&lt;span class=&quot;desc&quot;&gt;Drag and Drop&lt;br /&gt;&lt;/span&gt;&lt;/p&gt; 
			&lt;p class=&quot;item&quot;&gt;Zoom&lt;br /&gt;
			&lt;span class=&quot;desc&quot;&gt;Mouse Wheel&lt;br /&gt;&lt;/span&gt;&lt;/p&gt; 
			&lt;span class=&quot;desc&quot;&gt;+/- keys&lt;br /&gt;&lt;/span&gt;&lt;/p&gt; 
			&lt;p class=&quot;item&quot;&gt;Resize&lt;br /&gt;
			&lt;span class=&quot;desc&quot;&gt;Click and Drag a Corner&lt;br /&gt;&lt;/span&gt;&lt;/p&gt; 
			&lt;p class=&quot;item&quot;&gt;Duplicate Item(s)&lt;br /&gt;
			&lt;span class=&quot;desc&quot;&gt;Ctrl+Drag&apos;n&apos;Drop&lt;br /&gt;&lt;/span&gt;&lt;/p&gt; 
			&lt;p class=&quot;item&quot;&gt;Toggle Fullscreen for Item&lt;br /&gt;
			&lt;span class=&quot;desc&quot;&gt;Double Click (ENTER)&lt;br /&gt;&lt;/span&gt;&lt;/p&gt;
			&lt;p class=&quot;item&quot;&gt;Rotate&lt;br /&gt;
			&lt;span class=&quot;desc&quot;&gt;• Coarse - CTRL+ALT+Click and Drag&lt;br /&gt;&lt;/span&gt;&lt;/p&gt;
			&lt;span class=&quot;desc&quot;&gt;• Fine - ALT+Click and Drag&lt;br /&gt;&lt;/span&gt;&lt;/p&gt;
			&lt;p class=&quot;item&quot;&gt;Take Screenshot&lt;br /&gt;
			&lt;span class=&quot;desc&quot;&gt;Item&apos;s Context Menu (ALT + S)&lt;br /&gt;&lt;/span&gt;&lt;/p&gt;
			&lt;p class=&quot;item&quot;&gt;Toggle Item Info&lt;br /&gt;
			&lt;span class=&quot;desc&quot;&gt;Press &quot;i&quot; button. Info is Shown if Point on Item&lt;br /&gt;&lt;/span&gt;&lt;/p&gt;
		&lt;p class=&quot;title&quot;&gt;Multi-Monitoring&lt;/p&gt;
			&lt;br /&gt;&lt;span class=&quot;desc&quot;&gt;• Open a Separate Instance of HD Witness Using Main Menu&lt;br /&gt;&lt;/span&gt;&lt;/p&gt;
			&lt;span class=&quot;desc&quot;&gt;• Drag and Drop Items Between HD Witness Instances&lt;br /&gt;&lt;/span&gt;&lt;/p&gt;
			&lt;span class=&quot;desc&quot;&gt;• Item(s) Can Be Opened In New Window (Context Menu)&lt;br /&gt;&lt;/span&gt;&lt;/p&gt;
	&lt;/body&gt;
&lt;/html&gt;</translation>
    </message>
    <message>
        <source>ContextId_MotionGrid</source>
        <translation type="obsolete">&lt;html&gt;
	&lt;head&gt;
		&lt;title&gt;&lt;/title&gt;
	&lt;/head&gt;
	&lt;body&gt;
	&lt;style type=&quot;text/css&quot;&gt;
		body {color:white;}
		.title {font-family:Arial;color:rgb(45,152,232);font-size:16px;font-weight:bold}
		.item {font-family:Arial;font-size:14px;font-weight:bold;}
		.desc {font-family:Arial;font-size:12px;}
	&lt;/style&gt;
			&amp;nbsp;
		&lt;p class=&quot;title&quot;&gt;Motion Search Tips&lt;/p&gt;
			&lt;br /&gt;&lt;span class=&quot;desc&quot;&gt;• Select Motion Search Region to See Motion in This Region on Timeline&lt;br /&gt;&lt;/span&gt;&lt;/p&gt;
			&lt;span class=&quot;desc&quot;&gt;• Motion Region Can Be Set  For One Item Simultaneously&lt;br /&gt;&lt;/span&gt;&lt;/p&gt;
			&lt;span class=&quot;desc&quot;&gt;• Timeline Navigation Will Apply to Motion Chunks Only &lt;br /&gt;&lt;/span&gt;&lt;/p&gt;
			&lt;span class=&quot;desc&quot;&gt;• Do Not Forget to Set Motion Mask (Camera Settings Context Menu)&lt;br /&gt;&lt;/span&gt;&lt;/p&gt;
		&lt;p class=&quot;title&quot;&gt;Motion Search Controls&lt;/p&gt;
			&lt;p class=&quot;item&quot;&gt;Select Area&lt;br /&gt;
			&lt;span class=&quot;desc&quot;&gt;SHIFT + Click and Drag. Motion in Selected Area Will Be Displayed on Timeline in Red&lt;br /&gt;&lt;/span&gt;&lt;/p&gt;
			&lt;p class=&quot;item&quot;&gt;Add Area&lt;br /&gt;
			&lt;span class=&quot;desc&quot;&gt;CTRL + SHIFT + Click and Drag&lt;br /&gt;&lt;/span&gt;&lt;/p&gt;
			&lt;p class=&quot;item&quot;&gt;Clear Selection&lt;br /&gt;
			&lt;span class=&quot;desc&quot;&gt;SHIFT + Single Click&lt;br /&gt;&lt;/span&gt;&lt;/p&gt;
	&lt;/body&gt;
&lt;/html&gt;

</translation>
    </message>
    <message>
        <source>ContextId_Slider</source>
        <translation type="obsolete">&lt;html&gt;
	&lt;head&gt;
		&lt;title&gt;&lt;/title&gt;
	&lt;/head&gt;
	&lt;body&gt;
	&lt;style type=&quot;text/css&quot;&gt;
		body {color:white;}
		.title {font-family:Arial;color:rgb(45,152,232);font-size:16px;font-weight:bold}
		.item {font-family:Arial;font-size:14px;font-weight:bold;}
		.desc {font-family:Arial;font-size:12px;line-height:0.7}
	&lt;/style&gt;
			&amp;nbsp;
		&lt;p class=&quot;title&quot;&gt;Playback Controls&lt;/p&gt;
			&lt;p class=&quot;item&quot;&gt;Toggle Play/Pause&lt;br /&gt;
			&lt;span class=&quot;desc&quot;&gt;Play/Pause Button (SPACEBAR)&lt;br /&gt;&lt;/span&gt;&lt;/p&gt;
			&lt;p class=&quot;item&quot;&gt;FF/Rew&lt;br /&gt;
			&lt;span class=&quot;desc&quot;&gt;• FF/Rew Buttons (CTRL + Right/Left)&lt;br /&gt;
			&lt;span class=&quot;desc&quot;&gt;• Speed Slider above Play Button&lt;br /&gt;
			&lt;span class=&quot;desc&quot;&gt;• Mouse Wheel on Speed Slider&lt;br /&gt;
			&lt;p class=&quot;item&quot;&gt;Prev/Next Frame (when Paused)&lt;br /&gt;
			&lt;span class=&quot;desc&quot;&gt;• Speed Slider above Play Button&lt;br /&gt;
			&lt;span class=&quot;desc&quot;&gt;• Mouse Wheel on Speed Slider&lt;br /&gt;
			&lt;span class=&quot;desc&quot;&gt;• Prev/Next Frame Buttons (CTRL + Left/Right)&lt;br /&gt;
			&lt;p class=&quot;item&quot;&gt;Adjust Volume&lt;br /&gt;
			&lt;span class=&quot;desc&quot;&gt;• Volume Slider (CTRL + up/down arrows)&lt;br /&gt;
			&lt;span class=&quot;desc&quot;&gt;• Mouse Wheel on Volume Slider (CTRL + Up/Down arrows)&lt;br /&gt;
			&lt;span class=&quot;desc&quot;&gt;• Mute Button (M)&lt;br /&gt;
			&lt;br /&gt;&lt;/span&gt;&lt;/p&gt;
		&lt;p class=&quot;title&quot;&gt;Navigation Tips&lt;/p&gt;
			&lt;p class=&quot;item&quot;&gt;Displaying Archive&lt;br /&gt;
			&lt;span class=&quot;desc&quot;&gt;• Recorded Chunks - Green&lt;br /&gt;
			&lt;span class=&quot;desc&quot;&gt;• Motion Chunks - Red&lt;br /&gt;
			&lt;span class=&quot;desc&quot;&gt;• If Several Items are on Scene, Chunks Are Combined&lt;br /&gt;
			&lt;p class=&quot;item&quot;&gt;Go to Position&lt;br /&gt;
			&lt;span class=&quot;desc&quot;&gt;• Click on Pantemporal Time Line&lt;br /&gt;
			&lt;span class=&quot;desc&quot;&gt;• Click and Drag Slider on Pantemporal Time Line&lt;br /&gt;
			&lt;p class=&quot;item&quot;&gt;Zoom Time Scale&lt;br /&gt;
			&lt;span class=&quot;desc&quot;&gt;Mouse Wheel on Time Line&lt;br /&gt;&lt;/span&gt;&lt;/p&gt;
			&lt;span class=&quot;desc&quot;&gt;Double Click on Scroller to Full Zoom Out&lt;br /&gt;&lt;/span&gt;&lt;/p&gt;
			&lt;p class=&quot;item&quot;&gt;Switch to Live&lt;br /&gt;
			&lt;span class=&quot;desc&quot;&gt;LIVE Button (L)&lt;br /&gt;&lt;/span&gt;&lt;/p&gt;
			&lt;p class=&quot;item&quot;&gt;Toggle Cameras Sync&apos;d to Same Time &lt;br /&gt;
			&lt;span class=&quot;desc&quot;&gt;Select an Item and Press SYNC button (S)&lt;br /&gt;&lt;/span&gt;&lt;/p&gt;
		&lt;p class=&quot;title&quot;&gt;Export Video Clip&lt;/p&gt;
			&lt;p class=&quot;item&quot;&gt;Select an Item to Export Video From&lt;br /&gt;
			&lt;span class=&quot;desc&quot;&gt;Click an Item&lt;br /&gt;&lt;/span&gt;&lt;/p&gt;
			&lt;p class=&quot;item&quot;&gt;Set Start/End Range for Export&lt;br /&gt;
			&lt;span class=&quot;desc&quot;&gt;• Use &quot;[&quot; and &quot;]&quot; Shortcuts&lt;br /&gt;&lt;/span&gt;&lt;/p&gt;
			&lt;span class=&quot;desc&quot;&gt;• Use Right Click and Drag&lt;br /&gt;&lt;/span&gt;&lt;/p&gt;
			&lt;span class=&quot;desc&quot;&gt;• Resize Selected region by Dragging Edges&lt;br /&gt;&lt;/span&gt;&lt;/p&gt;
			&lt;p class=&quot;item&quot;&gt;Export&lt;br /&gt;
			&lt;span class=&quot;desc&quot;&gt;Use Context Menu&lt;br /&gt;&lt;/span&gt;&lt;/p&gt;
	&lt;/body&gt;
&lt;/html&gt;</translation>
    </message>
    <message>
        <source>ContextId_Tree</source>
        <translation type="obsolete">&lt;html&gt;
	&lt;head&gt;
		&lt;title&gt;&lt;/title&gt;
	&lt;/head&gt;
	&lt;body&gt;
	&lt;style type=&quot;text/css&quot;&gt;
		body {color:white;}
		.title {font-family:Arial;color:rgb(45,152,232);font-size:16px;font-weight:bold}
		.item {font-family:Arial;font-size:14px;font-weight:bold;}
		.desc {font-family:Arial;font-size:12px;}
	&lt;/style&gt;
			&amp;nbsp;
		&lt;p class=&quot;title&quot;&gt;What You Can Do In Resource Tree&lt;/p&gt;
			&lt;p class=&quot;item&quot;&gt;Manage Users (Administrator Only)&lt;br /&gt;
			&lt;span class=&quot;desc&quot;&gt;Use Context Menu&lt;br /&gt;&lt;/span&gt;&lt;/p&gt;
			&lt;p class=&quot;item&quot;&gt;Manage Users&apos; Layouts (Administrator Only)&lt;br /&gt;
			&lt;span class=&quot;desc&quot;&gt;•  Context Menu&lt;br /&gt;&lt;/span&gt;&lt;/p&gt;
			&lt;span class=&quot;desc&quot;&gt;• Drag&apos;n&apos;Drop Within a Tree&lt;br /&gt;&lt;/span&gt;&lt;/p&gt;
			&lt;p class=&quot;item&quot;&gt;Setup Cameras and Servers&lt;br /&gt;
		&lt;p class=&quot;title&quot;&gt;Resources Tree Controls&lt;/p&gt;
			&lt;p class=&quot;item&quot;&gt;Show/Hide Side Panels&lt;br /&gt;
			&lt;span  class=&quot;desc&quot;&gt;• Use Pin Button to change Behavior (Auto Show/Hide)&lt;br /&gt;&lt;/span&gt;&lt;/p&gt;
			&lt;span  class=&quot;desc&quot;&gt;• To Close a Side Panel Pin and Move it Out (Arrow Button)&lt;br /&gt;&lt;/span&gt;&lt;/p&gt;
			&lt;span  class=&quot;desc&quot;&gt;• Use F11 to Close All Panels&lt;br /&gt;&lt;/span&gt;&lt;/p&gt;
			&lt;span  class=&quot;desc&quot;&gt;• Use F11 or ESC to Show Panels Back&lt;br /&gt;&lt;/span&gt;&lt;/p&gt;
			&lt;p class=&quot;item&quot;&gt;Add Item(s) on Scene&lt;br /&gt;
			&lt;span  class=&quot;desc&quot;&gt;• Drag Item (s) from Tree&lt;br /&gt;&lt;/span&gt;&lt;/p&gt;
			&lt;span  class=&quot;desc&quot;&gt;• Double Click on Item in Tree&lt;br /&gt;&lt;/span&gt;&lt;/p&gt;
			&lt;span  class=&quot;desc&quot;&gt;• Context Menu in Tree&lt;br /&gt;&lt;/span&gt;&lt;/p&gt;
			&lt;p class=&quot;item&quot;&gt;Multi-Selection&lt;br /&gt;
			&lt;span class=&quot;desc&quot;&gt;SHIFT + Click Resources Tree Items&lt;br /&gt;&lt;/span&gt;&lt;/p&gt;
			&lt;span class=&quot;desc&quot;&gt;Ctrl + Click Resources Tree Items&lt;br /&gt;&lt;/span&gt;&lt;/p&gt;
			&lt;p class=&quot;item&quot;&gt;Add Item(s) to User&apos;s Layout&lt;br /&gt;
			&lt;span class=&quot;desc&quot;&gt;Drag Item within Resource Tree&lt;br /&gt;&lt;/span&gt;&lt;/p&gt;
			&lt;span class=&quot;desc&quot;&gt;CTRL + Drag Item From Scene to Resource Tree&lt;br /&gt;&lt;/span&gt;&lt;/p&gt;
			&lt;p class=&quot;item&quot;&gt;Copy Layout to User&lt;br /&gt;
			&lt;span class=&quot;desc&quot;&gt;Drag and Drop within Resource Tree&lt;br /&gt;&lt;/span&gt;&lt;/p&gt;
			&lt;p class=&quot;item&quot;&gt;Change Cameras and Servers Settings&lt;br /&gt;
			&lt;span class=&quot;desc&quot;&gt;• Select Item(s) and Use Context Menu&lt;br /&gt;&lt;/span&gt;&lt;/p&gt;
			&lt;span class=&quot;desc&quot;&gt;• Same Parameters Can Be Applied to Several Items&lt;br /&gt;&lt;/span&gt;&lt;/p&gt;
			&lt;span class=&quot;desc&quot;&gt;• Don&apos;t Close Properties Dialog, Just Click on Another Item to Set Its Parameters&lt;br /&gt;&lt;/span&gt;&lt;/p&gt;
			&lt;p class=&quot;item&quot;&gt;Move Cameras Between Servers &lt;br /&gt;
			&lt;span class=&quot;desc&quot;&gt;Drag and Drop within Resource Tree&lt;br /&gt;&lt;/span&gt;&lt;/p&gt;
		&lt;p class=&quot;title&quot;&gt;Search Controls&lt;/p&gt;
			&lt;p class=&quot;item&quot;&gt;Results Types&lt;br /&gt;
			&lt;span class=&quot;desc&quot;&gt;Default is &apos;Any Type&apos;, Use Drop Down Selection to Choose Type.&lt;br /&gt;&lt;/span&gt;&lt;/p&gt;
			&lt;p class=&quot;item&quot;&gt;Search Terms&lt;br /&gt;
			&lt;span class=&quot;desc&quot;&gt;• Enter Search Terms Into &apos;Search&apos; Window&lt;br /&gt;
			&lt;span class=&quot;desc&quot;&gt;• Results are Displayed in Real Time as Terms are Entered&lt;br /&gt;&lt;/span&gt;&lt;/p&gt;
			&lt;span class=&quot;desc&quot;&gt;• Search Results are Added to the Current Layout&lt;br /&gt;&lt;/span&gt;&lt;/p&gt;
			&lt;p class=&quot;item&quot;&gt;Multiple Seach Terms&lt;br /&gt;
			&lt;span class=&quot;desc&quot;&gt;• Use &apos;+&apos; Between Terms To Add Search Criteria&lt;br /&gt;&lt;/span&gt;&lt;/p&gt;
			&lt;span class=&quot;desc&quot;&gt;• Use &apos;\&apos; Between Terms To Remove Search Criteria&lt;br /&gt;&lt;/span&gt;&lt;/p&gt;
		&lt;p class=&quot;title&quot;&gt;Search Tips&lt;/p&gt;
			&lt;p class=&quot;item&quot;&gt;Camera Search&lt;br /&gt;
			&lt;span class=&quot;desc&quot;&gt;Cameras Can Be Searched by Camera Name, IP Address or MAC Address&lt;br /&gt;&lt;/span&gt;&lt;/p&gt;
			&lt;p class=&quot;item&quot;&gt;File Search&lt;br /&gt;
			&lt;span class=&quot;desc&quot;&gt;Files Can be Searched by File Name&lt;br /&gt;&lt;/span&gt;&lt;/p&gt;
	&lt;/body&gt;
&lt;/html&gt;
</translation>
    </message>
    <message>
        <source>ContextId_Search</source>
        <translation type="obsolete">&lt;html&gt;
	&lt;head&gt;
		&lt;title&gt;&lt;/title&gt;
	&lt;/head&gt;
	&lt;body&gt;
	&lt;style type=&quot;text/css&quot;&gt;
		body {color:white;}
		.title {font-family:Arial;color:rgb(45,152,232);font-size:16px;font-weight:bold}
		.item {font-family:Arial;font-size:14px;font-weight:bold;}
		.desc {font-family:Arial;font-size:12px;}
	&lt;/style&gt;
			&amp;nbsp;
		&lt;p class=&quot;title&quot;&gt;Search Controls&lt;/p&gt;
			&lt;p class=&quot;item&quot;&gt;Results Types&lt;br /&gt;
			&lt;span class=&quot;desc&quot;&gt;Default is &apos;Any Type&apos;, click the drop down selection to choose to limit the search.&lt;br /&gt;
			Options are: Video files, Image files, Live cameras or Any Type&lt;br /&gt;&lt;/span&gt;&lt;/p&gt;
			&lt;p class=&quot;item&quot;&gt;Search Terms&lt;br /&gt;
			&lt;span class=&quot;desc&quot;&gt;Enter search terms into text window labeled &apos;Search&apos;&lt;br /&gt;
			&lt;span class=&quot;desc&quot;&gt;Results are displayed in real time as terms are entered&lt;br /&gt;&lt;/span&gt;&lt;/p&gt;
			&lt;span class=&quot;desc&quot;&gt;If Search Contains Less than 3 Symbols ENTER Fires the Search&lt;br /&gt;&lt;/span&gt;&lt;/p&gt;
			&lt;p class=&quot;item&quot;&gt;Multiple Seach Terms&lt;br /&gt;
			&lt;span class=&quot;desc&quot;&gt;Place a &apos;+&apos; between terms to return results that contain either search term&lt;br /&gt;&lt;/span&gt;&lt;/p&gt;
		&lt;p class=&quot;title&quot;&gt;Hints&lt;/p&gt;
			&lt;p class=&quot;item&quot;&gt;Camera Search&lt;br /&gt;
			&lt;span class=&quot;desc&quot;&gt;Cameras can be searched by camera name, IP address or MAC address&lt;br /&gt;&lt;/span&gt;&lt;/p&gt;
			&lt;p class=&quot;item&quot;&gt;File Search&lt;br /&gt;
			&lt;span class=&quot;desc&quot;&gt;Files can be searched by file name&lt;br /&gt;&lt;/span&gt;&lt;/p&gt;
	&lt;/body&gt;
&lt;/html&gt;
</translation>
    </message>
</context>
<context>
    <name>QnDatabaseManagementWidget</name>
    <message>
        <source>Save Database Backup...</source>
        <translation>保存数据库备份...</translation>
    </message>
    <message>
        <source>Database Backup Files (*.db)</source>
        <translation>数据库备份文件(*.db)</translation>
    </message>
    <message>
        <source>Error</source>
        <translation>错误</translation>
    </message>
    <message>
        <source>Could not open file &apos;%1&apos; for writing.</source>
        <translation>无法打开文件 &apos;%1&apos; 来写入。</translation>
    </message>
    <message>
        <source>Downloading Database Backup</source>
        <translation>正在下载数据库备份</translation>
    </message>
    <message>
        <source>Database backup is being downloaded from the server. Please wait.</source>
        <translation>数据库备份正从服务器中下载。请稍候。</translation>
    </message>
    <message>
        <source>Information</source>
        <translation>信息</translation>
    </message>
    <message>
        <source>Database was successfully backed up into file &apos;%1&apos;.</source>
        <translation>数据库成功备份到文件 &apos;%1&apos;。</translation>
    </message>
    <message>
        <source>Open Database Backup...</source>
        <translation>开启数据库备份...</translation>
    </message>
    <message>
        <source>Could not open file &apos;%1&apos; for reading.</source>
        <translation>无法开启文件 &apos;%1&apos; 来读取。</translation>
    </message>
    <message>
        <source>Warning</source>
        <translation>警告</translation>
    </message>
    <message>
        <source>Are you sure you want to start restoring database? All current data will be lost.</source>
        <translation>确认要开始还原数据库？所有当前数据将会丢失。</translation>
    </message>
    <message>
        <source>Restoring Database Backup</source>
        <translation>正在还原数据库备份</translation>
    </message>
    <message>
        <source>Database backup is being uploaded to the server. Please wait.</source>
        <translation>数据库备份正上传到服务器。请稍候。</translation>
    </message>
    <message>
        <source>Database was successfully restored from file &apos;%1&apos;.</source>
        <translation>数据库从文件 &apos;%1&apos; 还原成功。</translation>
    </message>
    <message>
        <source>An error has occured while restoring the database from file &apos;%1&apos;.</source>
        <translation>从文件 &apos;%1&apos;还原数据库时发生错误。</translation>
    </message>
</context>
<context>
    <name>QnDesktopFileEncoder</name>
    <message>
        <source>44.1Khz and 48Khz audio formats are not supported by audio capturing device! Please select other audio device or &apos;none&apos; value in screen recording settings</source>
        <translation>音频捕捉设备不支持44.1Khz和48Khz音频格式！请在屏幕录像設定中选择其他的音频设备或空白</translation>
    </message>
    <message>
        <source>Can&apos;t find video encoder </source>
        <translation>无法找到视频编码器</translation>
    </message>
    <message>
        <source>Can&apos;t create temporary file in folder &apos;%1&apos;. Please check &apos;root media folder&apos; setting.</source>
        <translation type="obsolete">无法在文件夹&apos;%1&apos;中创建临时文件。请检查&apos;root media folder&apos;设定。</translation>
    </message>
    <message>
        <source>Can&apos;t create temporary file in folder &apos;%1&apos;. Please configure &apos;Main Media Folder&apos; in Screen Recording settings.</source>
        <translation>无法在文件夹&apos;%1&apos;中创建临时文件。请在屏幕录像设定中配置&apos;主媒体文件夹&apos;。</translation>
    </message>
</context>
<context>
    <name>QnEmailValidDelegate</name>
    <message>
        <source>%1 of %2 selected users have invalid email.</source>
        <translation>%2 选中用户中%1 没有有效邮件。</translation>
    </message>
</context>
<context>
    <name>QnEmptyBusinessActionWidget</name>
    <message>
        <source>Form</source>
        <translation>表格</translation>
    </message>
</context>
<context>
    <name>QnEmptyBusinessEventWidget</name>
    <message>
        <source>Form</source>
        <translation>表格</translation>
    </message>
</context>
<context>
    <name>QnEventLogDialog</name>
    <message>
        <source>Any action</source>
        <translation>任何动作</translation>
    </message>
    <message>
        <source>Filter Similar Rows</source>
        <translation>过滤类似行</translation>
    </message>
    <message>
        <source>Copy Selection to Clipboard</source>
        <translation>复制选择到剪贴板</translation>
    </message>
    <message>
        <source>Export Selection to File</source>
        <translation type="obsolete">输出选择到档案</translation>
    </message>
    <message>
        <source>Select All</source>
        <translation>选择所有</translation>
    </message>
    <message>
        <source>Clear Filter</source>
        <translation>清除过滤器</translation>
    </message>
    <message>
        <source>No online media servers</source>
        <translation>没有在线的媒体服务器</translation>
    </message>
    <message>
        <source>All media server(s) is offline. No data is selected</source>
        <translation>所有媒体服务器已离线。沒有选择任何数据</translation>
    </message>
    <message>
        <source>No rule(s) for current filter</source>
        <translation>当前过滤器无规则</translation>
    </message>
    <message>
        <source>You have not configured business rules to match current filter condition.</source>
        <translation type="obsolete">尚未配置职务规则以符合当前的过滤条件。</translation>
    </message>
    <message>
        <source>Event log for period from %1 to %2 - %3 event(s) found</source>
        <translation>从 %1 到 %2 事件日志 - 发现 %3 个事件</translation>
    </message>
    <message>
        <source>Event log for %1  - %2 event(s) found</source>
        <translation>%1 事件日志 - 发现 %2 个事件</translation>
    </message>
    <message>
        <source>&lt; Any camera &gt;</source>
        <translation>&lt;任何摄像机&gt;</translation>
    </message>
    <message>
        <source>&lt; 1 camera &gt;</source>
        <translation>&lt; 1 台摄像机&gt;</translation>
    </message>
    <message>
        <source>&lt; %1 cameras &gt;</source>
        <translation>&lt; %1 台摄像机&gt;</translation>
    </message>
    <message>
        <source>Export Selection to File...</source>
        <translation>输出选择到档案...</translation>
    </message>
    <message>
        <source>You have not configured any Alarm/Event Rules to match the current filter condition.</source>
        <translation>您还没有配置任何报警/事件规则以匹配当前的过滤条件。</translation>
    </message>
</context>
<context>
    <name>QnEventLogModel</name>
    <message>
        <source>Date/Time</source>
        <translation>日期/时间</translation>
    </message>
    <message>
        <source>Event</source>
        <translation>事件</translation>
    </message>
    <message>
        <source>Source</source>
        <translation>源</translation>
    </message>
    <message>
        <source>Action</source>
        <translation>动作</translation>
    </message>
    <message>
        <source>Target</source>
        <translation>目标</translation>
    </message>
    <message>
        <source>Description</source>
        <translation>描述</translation>
    </message>
    <message>
        <source>All users</source>
        <translation>所有用户</translation>
    </message>
    <message>
        <source>Administrators Only</source>
        <translation>仅管理员</translation>
    </message>
</context>
<context>
    <name>QnExportCameraSettingsDialog</name>
    <message>
        <source>Copy schedule...</source>
        <translation type="obsolete">复制日程...</translation>
    </message>
    <message>
        <source>Schedule motion type is not supported by some cameras</source>
        <translation type="obsolete">一些摄像机不支持移动侦测录像日程</translation>
    </message>
    <message>
        <source>%n license(s) will be used out of %1.</source>
        <translation type="obsolete">%1中%n的许可将被使用</translation>
    </message>
    <message>
        <source>Recording cannot be enabled for some cameras</source>
        <translation type="obsolete">一些摄像机无法启用录像</translation>
    </message>
    <message>
        <source>%1 digital license(s) will be used out of %2.
%3 analog  license(s) will be used out of %4.</source>
        <translation type="obsolete">%2 的数字许可将被使用%1。%4 的模拟许可将被使用%3。</translation>
    </message>
    <message numerus="yes">
        <source>%n digital license(s) will be used out of %1.</source>
        <translation type="obsolete">
            <numerusform>将需要%1中的%n路数码许可。</numerusform>
        </translation>
    </message>
    <message numerus="yes">
        <source>%n analog  license(s) will be used out of %1.</source>
        <translation type="obsolete">
            <numerusform>%1中的%n路模拟许可将被使用。</numerusform>
        </translation>
    </message>
    <message numerus="yes">
        <source>%n analog license(s) will be used out of %1.</source>
        <translation type="obsolete">
            <numerusform>将需要%1中的%n路类比许可。</numerusform>
        </translation>
    </message>
</context>
<context>
    <name>QnExportScheduleResourceSelectionDialogDelegate</name>
    <message>
        <source>Schedule motion type is not supported by some cameras</source>
        <translation type="unfinished">一些摄像机不支持移动侦测录像日程</translation>
    </message>
    <message>
        <source>Recording cannot be enabled for some cameras</source>
        <translation type="unfinished">一些摄像机无法启用录像</translation>
    </message>
    <message numerus="yes">
        <source>%n digital license(s) will be used out of %1.</source>
        <translation type="unfinished">
            <numerusform>将需要%1中的%n路数码许可。</numerusform>
        </translation>
    </message>
    <message numerus="yes">
        <source>%n analog license(s) will be used out of %1.</source>
        <translation type="unfinished">
            <numerusform>将需要%1中的%n路类比许可。</numerusform>
        </translation>
    </message>
</context>
<context>
    <name>QnGlHardwareChecker</name>
    <message>
        <source>We have detected that your video card is not supported. You can proceed at your own risk.&lt;br/&gt;Installing and/or updating your video drivers may resolve the problem but we cannot guarantee that it will help.&lt;br/&gt;For easy instructions on how to install or update your video driver, follow instruction at &lt;a href=&quot;http://tribaltrouble.com/driversupport.php&quot;&gt;http://tribaltrouble.com/driversupport.php&lt;/a&gt;</source>
        <translation>我们发现您的显卡不支持。您可以继续但是存在风险。安装或者升级显卡驱动可能可以解决问题但我们无法保证。关于如何安装和升级显卡驱动，请参照&lt;a href=http://tribaltrouble.com/driversupport.php&lt;/a&gt;</translation>
    </message>
    <message>
        <source>Critical Performance Tip</source>
        <translation>重要性能提示</translation>
    </message>
    <message>
        <source>We have detected that your video card drivers may be not installed or are out of date.&lt;br/&gt;Installing and/or updating your video drivers can substantially increase your system performance when viewing and working with video.&lt;br/&gt;For easy instructions on how to install or update your video driver, follow instruction at &lt;a href=&quot;http://tribaltrouble.com/driversupport.php&quot;&gt;http://tribaltrouble.com/driversupport.php&lt;/a&gt;</source>
        <translation>我们偵测到您的视频卡驱动程序可能没有安装或者已经过时。&lt;br/&gt;安装及/或更新您的视频驱动程序可以大大提高你查看和使用视频时的系统性能。&lt;br/&gt;关于如何安装或更新您的视频驱动程序，请按照以下指令 &lt;a href=&quot;http://tribaltrouble.com/driversupport.php&quot;&gt;http://tribaltrouble.com/driversupport.php&lt;/a&gt;</translation>
    </message>
    <message>
        <source>Important Performance Tip</source>
        <translation>关键性能提示</translation>
    </message>
</context>
<context>
    <name>QnHistogramWidget</name>
    <message>
        <source>Gamma %1</source>
        <translation>Gamma %1</translation>
    </message>
</context>
<context>
    <name>QnImagePreviewDialog</name>
    <message>
        <source>Image View</source>
        <translation>图像浏览</translation>
    </message>
    <message>
        <source>Image loading can take a lot of time. Please be patient.</source>
        <translation>图像加载需要很多时间。请耐心等待。</translation>
    </message>
</context>
<context>
    <name>QnInputEnabledDelegate</name>
    <message>
        <source>%1 of %2 selected cameras have no input ports.</source>
        <translation>%2 台选中摄像机中%1 台没有输入端口。</translation>
    </message>
</context>
<context>
    <name>QnLayoutSettingsDialog</name>
    <message>
        <source>Dialog</source>
        <translation>对话框</translation>
    </message>
    <message>
        <source>Background</source>
        <translation>背景</translation>
    </message>
    <message>
        <source>View in full size</source>
        <translation type="obsolete">全尺寸浏览</translation>
    </message>
    <message>
        <source>Size (in cells):</source>
        <translation type="obsolete">尺寸（在网格中）：</translation>
    </message>
    <message>
        <source>Select...</source>
        <translation type="obsolete">选择...</translation>
    </message>
    <message>
        <source>Clear</source>
        <translation>清除</translation>
    </message>
    <message>
        <source>Layout is locked</source>
        <translation>Layout被锁定</translation>
    </message>
    <message>
        <source>User can edit layout</source>
        <translation type="obsolete">用户可以编辑视窗</translation>
    </message>
    <message>
        <source>Open file</source>
        <translation>打开文件</translation>
    </message>
    <message>
        <source>Pictures (*.jpg *.png *.gif *.bmp *.tiff)</source>
        <translation type="obsolete">图片(*.jpg *.png *.gif *.bmp *.tiff)</translation>
    </message>
    <message>
        <source>General Settings</source>
        <translation>一般设定</translation>
    </message>
    <message>
        <source>Browse...</source>
        <translation>浏览...</translation>
    </message>
    <message>
        <source>View...</source>
        <translation>查看...</translation>
    </message>
    <message>
        <source>Image processing can take a lot of time. Please be patient.</source>
        <translation>图像处理需要很多时间。请耐心等待。</translation>
    </message>
    <message>
        <source>&amp;Crop to monitor aspect ratio</source>
        <translation>&amp;裁切至显示器宽高比</translation>
    </message>
    <message>
        <source>&amp;Width:</source>
        <translation>&amp;宽:</translation>
    </message>
    <message>
        <source> cells</source>
        <translation>格</translation>
    </message>
    <message>
        <source>&amp;Height:</source>
        <translation>&amp;高:</translation>
    </message>
    <message>
        <source>&amp;Opacity:</source>
        <translation>&amp;不透明度:</translation>
    </message>
    <message>
        <source>%</source>
        <translation>%</translation>
    </message>
    <message>
        <source>Keep aspect ratio</source>
        <translation>保存宽高比不变</translation>
    </message>
    <message>
        <source>&lt;No image&gt;</source>
        <translation>&lt;沒有图像&gt;</translation>
    </message>
    <message>
        <source>&lt;Image cannot be loaded&gt;</source>
        <translation>&lt;图像无法加载&gt;</translation>
    </message>
    <message>
        <source>&lt;Image cannot be uploaded&gt;</source>
        <translation>&lt;图像无法上传&gt;</translation>
    </message>
    <message>
        <source>Pictures %1</source>
        <translation>图片 %1</translation>
    </message>
    <message>
        <source>Crop to current monitor AR</source>
        <translation type="obsolete">裁切至当前显示器宽高比</translation>
    </message>
</context>
<context>
    <name>QnLicenseListModel</name>
    <message>
        <source>Type</source>
        <translation>类型</translation>
    </message>
    <message>
        <source>Cameras</source>
        <translation>摄像机</translation>
    </message>
    <message>
        <source>License Key</source>
        <translation>许可密钥</translation>
    </message>
    <message>
        <source>Expiration Date</source>
        <translation>到期日</translation>
    </message>
    <message>
        <source>Expires in</source>
        <translation>到期在</translation>
    </message>
    <message>
        <source>Never</source>
        <translation>从不</translation>
    </message>
    <message>
        <source>Expired</source>
        <translation>已经到期</translation>
    </message>
    <message>
        <source>Today</source>
        <translation>今天</translation>
    </message>
    <message>
        <source>Tomorrow</source>
        <translation>明天</translation>
    </message>
    <message numerus="yes">
        <source>In %n days</source>
        <translation>
            <numerusform>在%n天后</numerusform>
        </translation>
    </message>
</context>
<context>
    <name>QnLicenseManagerWidget</name>
    <message>
        <source>The software is licensed to %1 cameras. Currently using %2.</source>
        <translation type="obsolete">软件许可支持%1摄像机，当前使用%2</translation>
    </message>
    <message>
        <source>Obtaining licenses from Enterprise Controller...</source>
        <translation>从系统控制器中取得许可...</translation>
    </message>
    <message>
        <source>You do not have a valid License installed. Please activate your commercial or free license.</source>
        <translation type="obsolete">您未安装有效的许可。请激活您所购买或免费的许可。</translation>
    </message>
    <message>
        <source>License Activation</source>
        <translation>激活许可</translation>
    </message>
    <message>
        <source>Invalid License. Contact our support team to get a valid License.</source>
        <translation>无效许可。联系我们的技术支持团队取得有效许可。</translation>
    </message>
    <message>
        <source>&lt;b&gt;Generic:&lt;/b&gt;&lt;br /&gt;
License Owner: %1&lt;br /&gt;
Serial Key: %2&lt;br /&gt;
Locked to Hardware ID: %3&lt;br /&gt;
&lt;br /&gt;
&lt;b&gt;Features:&lt;/b&gt;&lt;br /&gt;
Archive Streams Allowed: %4</source>
        <translation type="obsolete">&lt;b&gt;基本:&lt;/b&gt;&lt;br /&gt;
许可拥有者: %1&lt;br /&gt;
序列号: %2&lt;br /&gt;
锁定硬件ID: %3&lt;br /&gt;
&lt;br /&gt;
&lt;b&gt;特性:&lt;/b&gt;&lt;br /&gt;
允许存档视频: %4</translation>
    </message>
    <message>
        <source>License Details</source>
        <translation>许可细节</translation>
    </message>
    <message>
        <source>There was a problem activating your license.</source>
        <translation>激活许可时发生错误。</translation>
    </message>
    <message>
        <source>This license is already activated.</source>
        <translation type="obsolete">许可已经激活。</translation>
    </message>
    <message>
        <source>License was successfully activated.</source>
        <translation>许可成功激活。</translation>
    </message>
    <message>
        <source>Network error has occurred during the Automatic License Activation.
Try to activate your License manually.</source>
        <translation>自动激活许可时发生网络错误。请尝试手动激活许可。</translation>
    </message>
    <message>
        <source>You do not have a valid License installed. Please activate your commercial license.</source>
        <translation>您未安装有效的许可。请激活您所购买的许可。</translation>
    </message>
    <message>
        <source>Never</source>
        <translation type="obsolete">从不</translation>
    </message>
    <message>
        <source>The software is licensed to %1 digital and %2 analog cameras.
Required at least %3 digital and %4 analog licenses.</source>
        <translation>本软件许可支持%1 路数码和%2 路类比摄像机。需要至少%3 路数码和%4 路类比许可。</translation>
    </message>
    <message>
        <source>The software is licensed to %1 digital and %2 analog cameras.
Currently using %3 digital and %4 analog licenses.</source>
        <translation>本软件许可支持%1 路数码和%2 路类比摄像机。当前使用%3 路数码和%4 路类比许可。</translation>
    </message>
    <message>
        <source>&lt;b&gt;Generic:&lt;/b&gt;&lt;br /&gt;
License Type: %1&lt;br /&gt;
License Key: %2&lt;br /&gt;
Locked to Hardware ID: %3&lt;br /&gt;
&lt;br /&gt;
&lt;b&gt;Features:&lt;/b&gt;&lt;br /&gt;
Archive Streams Allowed: %4</source>
        <translation>&lt;b&gt;基本:&lt;/b&gt;&lt;br /&gt;
许可类型: %1&lt;br /&gt;
许可密钥: %2&lt;br /&gt;
锁定硬件ID: %3&lt;br /&gt;
&lt;br /&gt;
&lt;b&gt;特性:&lt;/b&gt;&lt;br /&gt;
允许存取视频流: %4</translation>
    </message>
    <message>
        <source>The license is already activated.</source>
        <translation></translation>
    </message>
    <message>
        <source>You do not have a valid License installed. Please activate your commercial or trial license.</source>
        <translation>您未安装有效的许可。请激活您的免费许可。</translation>
    </message>
</context>
<context>
    <name>QnLicenseNotificationDialog</name>
    <message>
        <source>Some of your licenses have expired.</source>
        <translation>一些许可已经到期。</translation>
    </message>
    <message>
        <source>Some of your licenses will soon expire.</source>
        <translation>一些许可即将到期。</translation>
    </message>
</context>
<context>
    <name>QnLicenseWidget</name>
    <message>
        <source>Please send E-Mail with the Serial Key and the Hardware ID provided to &lt;a href=&quot;mailto:%1&quot;&gt;%1&lt;/a&gt;. Then we&apos;ll send you an Activation Key which should be filled in the field below.</source>
        <translation>请将序列号和硬件ID发邮件到&lt;a href=&quot;mailto:%1&quot;&gt;%1&lt;/a&gt;。我们将发送激活码用于填写到以下的栏位。</translation>
    </message>
    <message>
        <source>Activate License</source>
        <translation>激活许可</translation>
    </message>
    <message>
        <source>Activating...</source>
        <translation>正在激活...</translation>
    </message>
    <message>
        <source>Open License File</source>
        <translation>打开许可文件</translation>
    </message>
    <message>
        <source>All files (*.*)</source>
        <translation>所有文件(*.*)</translation>
    </message>
    <message>
        <source>Activate Trial License</source>
        <translation>激活测试许可</translation>
    </message>
    <message>
        <source>Activate Free License</source>
        <translation>激活免费许可</translation>
    </message>
</context>
<context>
    <name>QnLoginDialog</name>
    <message>
        <source>Invalid Login Information</source>
        <translation>无效登录信息</translation>
    </message>
    <message>
        <source>The Login Information you have entered is not valid.</source>
        <translation>您输入的登录信息无效。</translation>
    </message>
    <message>
        <source>Saved Sessions</source>
        <translation>保存的会话</translation>
    </message>
    <message>
        <source>Auto-Discovered ECs</source>
        <translation>自动搜索到的系统控制器</translation>
    </message>
    <message>
        <source>&lt;none&gt;</source>
        <translation>&lt;无&gt;</translation>
    </message>
    <message>
        <source>Launcher process is not found</source>
        <translation>未发现启动过程</translation>
    </message>
    <message>
        <source>Cannot restart the client in compatibility mode.
Please close the application and start it again
using the shortcut in the start menu.</source>
        <translation type="obsolete">在兼容模式下无法重新启动客户端。
请关闭应用程序
並通过开始菜单的捷径再次启动。</translation>
    </message>
    <message>
        <source>Could not connect to Enterprise Controller</source>
        <translation>无法连接到系统控制器</translation>
    </message>
    <message>
        <source>Connection to the Enterprise Controller could not be established.
Connection details that you have entered are incorrect, please try again.

If this error persists, please contact your VMS administrator.</source>
        <translation>无法建立系统控制器连接。您输入的连接内容不正确，请重试。如果还有错误，请联系视频系统管理员。</translation>
    </message>
    <message>
        <source>You are about to connect to Enterprise Controller which has a different version:
 - Client version: %1.
 - EC version: %2.
Compatibility mode for versions lower than %3 is not supported.</source>
        <translation>您正在连接到不同版本的系统控制器：
 - 客户端版本：%1
 - 系统控制器版本：%2
低于%3 的版本在兼容模式下不支持。</translation>
    </message>
    <message>
        <source>You are about to connect to Enterprise Controller which has a different version:
 - Client version: %1.
 - EC version: %2.
Would you like to restart client in compatibility mode?</source>
        <translation>您正在连接到不同版本的系统控制器：
 - 客户端版本：%1
 - 系统控制器版本：%2
您希望在兼容模式下重新启动客户端吗?</translation>
    </message>
    <message>
        <source>Invalid parameters</source>
        <translation>无效参数</translation>
    </message>
    <message>
        <source>The information you have entered is not valid.</source>
        <translation>您输入的信息无效。</translation>
    </message>
    <message>
        <source>Entered hostname is not valid.</source>
        <translation>输入的主机名无效。</translation>
    </message>
    <message>
        <source>Host field cannot be empty.</source>
        <translation>主机名不能为空。</translation>
    </message>
    <message>
        <source>%1 at %2</source>
        <translation>%1 在 %2</translation>
    </message>
    <message>
        <source>Save connection as...</source>
        <translation>保存连接为...</translation>
    </message>
    <message>
        <source>Enter name:</source>
        <translation>输入名称:</translation>
    </message>
    <message>
        <source>Connection already exists</source>
        <translation>连接已存在</translation>
    </message>
    <message>
        <source>Connection with the same name already exists. Overwrite it?</source>
        <translation>连接名称已存在。需要覆盖?</translation>
    </message>
    <message>
        <source>Delete connections</source>
        <translation>删除连接</translation>
    </message>
    <message>
        <source>Are you sure you want to delete the connection
%1?</source>
        <translation>确认要删除连接%1?</translation>
    </message>
    <message>
        <source>Cannot restart the client in compatibility mode.
Please close the application and start it again using the shortcut in the start menu.</source>
        <translation>在兼容模式下无法重新启动客户端。
请关闭应用程序并使用开始菜单中的快捷方式重新启动它。</translation>
    </message>
    <message>
        <source>You are about to connect to Enterprise Controller which has a different version:
 - Client version: %1.
 - EC version: %2.
Client Version %2 is required to connect to this Enterprise Controller. Please download version %2 of the product and upgrade the system.</source>
        <translation>您连接到了不同版本的系统控制器:
  - 客户端版本n: %1。
  -系统控制器版本: %2。
客户端版本 %2必须连接到此系统控制器。请下载版本 %2 並升级系统。</translation>
    </message>
</context>
<context>
    <name>QnMediaResourceWidget</name>
    <message>
        <source>%1x%2 %3fps @ %4Mbps (%5)</source>
        <translation type="obsolete">%1x%2 %3fps @ %4Mbps (%5)</translation>
    </message>
    <message>
        <source>hh:mm:ss.zzz</source>
        <translation type="obsolete">时:分:秒.zzz</translation>
    </message>
    <message>
        <source>Smart Search</source>
        <translation>智能搜索</translation>
    </message>
    <message>
        <source>PTZ</source>
        <translation>PTZ</translation>
    </message>
    <message>
        <source>Zoom In</source>
        <translation type="obsolete">放大</translation>
    </message>
    <message>
        <source>Zoom Out</source>
        <translation type="obsolete">缩小</translation>
    </message>
    <message>
        <source> (%1)</source>
        <translation> (%1)</translation>
    </message>
    <message>
        <source>	%1</source>
        <translation>	%1</translation>
    </message>
    <message>
        <source>%1x%2 %3fps @ %4Mbps%5%6</source>
        <translation type="obsolete">%1x%2 %3fps @ %4Mbps%5%6</translation>
    </message>
    <message>
        <source>Not recording.</source>
        <translation type="obsolete">不录像</translation>
    </message>
    <message>
        <source>Recording everything.</source>
        <translation type="obsolete">连续录像</translation>
    </message>
    <message>
        <source>Recording motion only.</source>
        <translation type="obsolete">仅移动侦测录像</translation>
    </message>
    <message>
        <source>Recording motion and low quality.</source>
        <translation type="obsolete">移动侦测和低分辨率录像</translation>
    </message>
    <message>
        <source> Lo-Res</source>
        <translation>低分辨率</translation>
    </message>
    <message>
        <source> Hi-Res</source>
        <translation>高分辨率</translation>
    </message>
    <message>
        <source>LIVE</source>
        <translation>实时</translation>
    </message>
    <message>
        <source>%1x%2 %3fps @ %4Mbps%5%6%7</source>
        <translation type="obsolete">%1x%2 %3fps @ %4Mbps%5%6%7</translation>
    </message>
    <message>
        <source> HW</source>
        <translation>硬件</translation>
    </message>
    <message>
        <source> SW</source>
        <translation>软件</translation>
    </message>
    <message>
        <source>%1x%2 %3fps @ %4Mbps%5%6%7%8</source>
        <translation>%1x%2 %3fps @ %4Mbps%5%6%7%8</translation>
    </message>
    <message>
        <source>Create Zoom Window</source>
        <translation>创建缩放窗口</translation>
    </message>
    <message>
        <source>Image Enhancement</source>
        <translation>图像增强</translation>
    </message>
    <message>
        <source>Zoom window</source>
        <translation>缩放窗口</translation>
    </message>
    <message>
        <source>Dewarping</source>
        <translation>扭曲影像還原</translation>
    </message>
</context>
<context>
    <name>QnMotionEnabledDelegate</name>
    <message>
        <source>Recording or motion detection is disabled for %1 of %2 selected cameras.</source>
        <translation>%2 台选中摄像机中的%1 台禁用录像或移动侦测。</translation>
    </message>
</context>
<context>
    <name>QnMultipleCameraSettingsWidget</name>
    <message>
        <source>&lt;multiple values&gt;</source>
        <comment>LoginEdit</comment>
        <translation>&lt;multiple values&gt;</translation>
    </message>
    <message>
        <source>&lt;multiple values&gt;</source>
        <comment>PasswordEdit</comment>
        <translation>&lt;multiple values&gt;</translation>
    </message>
    <message>
        <source>FPS value is too high</source>
        <translation type="obsolete">FPS数值太高</translation>
    </message>
    <message>
        <source>For software motion 2 fps is reserved for secondary stream. Current fps in schedule grid is %1. Fps was dropped down to %2</source>
        <translation type="obsolete">对于软件运动侦测，副码流默认2fps。当前在日程表中的fps是%1。fps下降到%2。</translation>
    </message>
    <message>
        <source>%1 digital license(s) are used out of %2.</source>
        <translation type="obsolete">%2的数字许可使用了%1。</translation>
    </message>
    <message>
        <source>%1 analog license(s) are used out of %2.</source>
        <translation type="obsolete">%2 的模拟许可使用了%1。</translation>
    </message>
    <message numerus="yes">
        <source>%n digital license(s) are used out of %1.</source>
        <translation>
            <numerusform>%1路中的%n 路数码许可已被使用。</numerusform>
        </translation>
    </message>
    <message numerus="yes">
        <source>%n analog license(s) are used out of %1.</source>
        <translation>
            <numerusform>%1路中的%n 路类比许可已被使用。</numerusform>
        </translation>
    </message>
</context>
<context>
    <name>QnNavigationItem</name>
    <message>
        <source>Play / Pause</source>
        <translation type="obsolete">播放／暂停</translation>
    </message>
    <message>
        <source>Space</source>
        <translation type="obsolete">空格</translation>
    </message>
    <message>
        <source>Speed Down</source>
        <translation>减速</translation>
    </message>
    <message>
        <source>Ctrl+-</source>
        <translation type="obsolete">Ctrl+-</translation>
    </message>
    <message>
        <source>Speed Up</source>
        <translation>加速</translation>
    </message>
    <message>
        <source>Ctrl++</source>
        <translation type="obsolete">Ctrl++</translation>
    </message>
    <message>
        <source>Previous Frame</source>
        <translation>前一帧</translation>
    </message>
    <message>
        <source>Ctrl+Left</source>
        <translation type="obsolete">Ctrl+Left</translation>
    </message>
    <message>
        <source>Next Frame</source>
        <translation>下一帧</translation>
    </message>
    <message>
        <source>Ctrl+Right</source>
        <translation type="obsolete">Ctrl+Right</translation>
    </message>
    <message>
        <source>To Start</source>
        <translation>到开始</translation>
    </message>
    <message>
        <source>Z</source>
        <translation type="obsolete">Z</translation>
    </message>
    <message>
        <source>To End</source>
        <translation>到结束</translation>
    </message>
    <message>
        <source>X</source>
        <translation type="obsolete">X</translation>
    </message>
    <message>
        <source>Volume Down</source>
        <translation type="obsolete">降低声音</translation>
    </message>
    <message>
        <source>Ctrl+Down</source>
        <translation type="obsolete">Ctrl+Down</translation>
    </message>
    <message>
        <source>Volume Up</source>
        <translation type="obsolete">提高声音</translation>
    </message>
    <message>
        <source>Ctrl+Up</source>
        <translation type="obsolete">Ctrl+Up</translation>
    </message>
    <message>
        <source>Toggle Mute</source>
        <translation type="obsolete">切换静音</translation>
    </message>
    <message>
        <source>M</source>
        <translation type="obsolete">M</translation>
    </message>
    <message>
        <source>Go To Live</source>
        <translation type="obsolete">到实时</translation>
    </message>
    <message>
        <source>L</source>
        <translation type="obsolete">L</translation>
    </message>
    <message>
        <source>Toggle Sync</source>
        <translation type="obsolete">切换同步</translation>
    </message>
    <message>
        <source>S</source>
        <translation type="obsolete">S</translation>
    </message>
    <message>
        <source>Previuos Chunk</source>
        <translation>上一块</translation>
    </message>
    <message>
        <source>Next Chunk</source>
        <translation>下一块</translation>
    </message>
</context>
<context>
    <name>QnNotificationListWidget</name>
    <message>
        <source>Some notifications have not place to be displayed.</source>
        <translation type="obsolete">一些信息无法显示。</translation>
    </message>
    <message>
        <source>%1 items more</source>
        <translation>多%1个项目</translation>
    </message>
</context>
<context>
    <name>QnNotificationSoundManagerDialog</name>
    <message>
        <source>Notification Sounds</source>
        <translation>通知音效</translation>
    </message>
    <message>
        <source>&amp;Play</source>
        <translation>&amp;播放</translation>
    </message>
    <message>
        <source>&amp;Add...</source>
        <translation>&amp;添加...</translation>
    </message>
    <message>
        <source>&amp;Rename...</source>
        <translation>&amp;重命名...</translation>
    </message>
    <message>
        <source>&amp;Delete...</source>
        <translation>&amp;删除...</translation>
    </message>
    <message>
        <source>Select file...</source>
        <translation>选择文件...</translation>
    </message>
    <message>
        <source>Sound files</source>
        <translation>音效文件</translation>
    </message>
    <message>
        <source>Clip sound up to %n seconds</source>
        <translation>剪辑音效至％n秒</translation>
    </message>
    <message>
        <source>Custom Title</source>
        <translation>自定义标题</translation>
    </message>
    <message>
        <source>Error</source>
        <translation>错误</translation>
    </message>
    <message>
        <source>File cannot be added.</source>
        <translation>无法添加文件。</translation>
    </message>
    <message>
        <source>Rename sound</source>
        <translation>重命名音效</translation>
    </message>
    <message>
        <source>Enter new title:</source>
        <translation>输入新标题:</translation>
    </message>
    <message>
        <source>New title could not be set</source>
        <translation>新标题无法设定</translation>
    </message>
    <message>
        <source>Confirm file deletion</source>
        <translation>确认刪除文件</translation>
    </message>
    <message>
        <source>Are you sure you want to delete
%1</source>
        <translation>确认要删除%1？</translation>
    </message>
</context>
<context>
    <name>QnNotificationSoundModel</name>
    <message>
        <source>&lt;Downloading sound list...&gt;</source>
        <translation>&lt;正在下载音效列表...&gt;</translation>
    </message>
    <message>
        <source>&lt;No Sound&gt;</source>
        <translation>&lt;沒有音效&gt;</translation>
    </message>
    <message>
        <source>Downloading sound...</source>
        <translation type="obsolete">正在下载音效...</translation>
    </message>
    <message>
        <source>Uploading sound...</source>
        <translation type="obsolete">正在上传音效...</translation>
    </message>
    <message>
        <source>&lt;Downloading sound...&gt;</source>
        <translation>&lt;正在下载音效...&gt;</translation>
    </message>
    <message>
        <source>&lt;Uploading sound...&gt;</source>
        <translation>&lt;正在上传音效...&gt;</translation>
    </message>
</context>
<context>
    <name>QnNotificationToolTipWidget</name>
    <message>
        <source>Close</source>
        <translation type="obsolete">关闭</translation>
    </message>
    <message>
        <source>Close (&lt;b&gt;Right Click&lt;/b&gt;)</source>
        <translation>关闭 (&lt;b&gt;点击右键&lt;/b&gt;)</translation>
    </message>
</context>
<context>
    <name>QnNotificationsCollectionWidget</name>
    <message>
        <source>Settings...</source>
        <translation>设定...</translation>
    </message>
    <message>
        <source>Filter...</source>
        <translation>过滤器...</translation>
    </message>
    <message>
        <source>Event Log</source>
        <translation>事件日志</translation>
    </message>
    <message>
        <source>DEBUG</source>
        <translation>除错</translation>
    </message>
    <message>
        <source>Browse Archive</source>
        <translation>浏览存档</translation>
    </message>
    <message>
        <source>Open Camera</source>
        <translation>开启摄像机</translation>
    </message>
    <message>
        <source>Camera Settings</source>
        <translation>摄像机设定</translation>
    </message>
    <message>
        <source>Server settings</source>
        <translation>服务器设定</translation>
    </message>
    <message>
        <source>Open camera web page...</source>
        <translation>打开摄像机网页...</translation>
    </message>
    <message>
        <source>Settings</source>
        <translation>设定</translation>
    </message>
    <message>
        <source>Failure on %1.</source>
        <translation type="obsolete">在 %1上失败。</translation>
    </message>
    <message>
        <source>Description</source>
        <translation type="obsolete">描述</translation>
    </message>
    <message>
        <source>Information</source>
        <translation type="obsolete">信息</translation>
    </message>
    <message>
        <source>There is another mediaserver in your network that watches your cameras.</source>
        <translation type="obsolete">您的网络里还有另外一个媒体服务器在观看您的摄像机。</translation>
    </message>
    <message>
        <source>User Settings</source>
        <translation>用户设定</translation>
    </message>
    <message>
        <source>Licenses</source>
        <translation>许可</translation>
    </message>
    <message>
        <source>SMTP Settings</source>
        <translation>SMTP设定</translation>
    </message>
    <message>
        <source>E-Mail address is not set for user %1.</source>
        <translation type="obsolete">用户 %1 未设定邮件地址。</translation>
    </message>
    <message>
        <source>Connect to server</source>
        <translation>连接到服务器</translation>
    </message>
    <message>
        <source>Storages are not configured on %1.</source>
        <translation type="obsolete">在%1上未配置存储。</translation>
    </message>
    <message>
        <source>Some storages are full on %1.</source>
        <translation type="obsolete">在%1上一些存储空间已满。</translation>
    </message>
</context>
<context>
    <name>QnOutputEnabledDelegate</name>
    <message>
        <source>%1 of %2 selected cameras have not output relays.</source>
        <translation>%2 选中摄像机中%1 台没有输出继电器。</translation>
    </message>
</context>
<context>
    <name>QnPlaySoundBusinessActionWidget</name>
    <message>
        <source>Form</source>
        <translation>表格</translation>
    </message>
    <message>
        <source>Play Sound</source>
        <translation type="obsolete">播放音效</translation>
    </message>
    <message>
        <source>Manage...</source>
        <translation>管理...</translation>
    </message>
    <message>
        <source>Say Text</source>
        <translation type="obsolete">說出文本</translation>
    </message>
    <message>
        <source>Test...</source>
        <translation>测试...</translation>
    </message>
    <message>
        <source>Volume:</source>
        <translation>音量:</translation>
    </message>
</context>
<context>
    <name>QnPopupBusinessActionWidget</name>
    <message>
        <source>Show to Administrators only</source>
        <translation>仅显示给管理员</translation>
    </message>
    <message>
        <source>Global Notification Settings...</source>
        <translation>全局通知设定...</translation>
    </message>
</context>
<context>
    <name>QnPopupCollectionWidget</name>
    <message>
        <source>Minimize</source>
        <translation type="obsolete">最小化</translation>
    </message>
    <message>
        <source>Postpone All</source>
        <translation type="obsolete">推迟所有</translation>
    </message>
</context>
<context>
    <name>QnPopupSettingsWidget</name>
    <message>
        <source>Form</source>
        <translation>表格</translation>
    </message>
    <message>
        <source>Show all notifications</source>
        <translation>显示所有通知</translation>
    </message>
    <message>
        <source>Show Alarms/Events</source>
        <translation>显示报警/事件</translation>
    </message>
    <message>
        <source>Show System Notifications</source>
        <translation>显示系统提醒</translation>
    </message>
</context>
<context>
    <name>QnPortNumberValidator</name>
    <message>
        <source>Auto</source>
        <translation>自动</translation>
    </message>
</context>
<context>
    <name>QnPreferencesDialog</name>
    <message>
        <source>Connections</source>
        <translation type="obsolete">连接</translation>
    </message>
    <message>
        <source>Screen Recorder</source>
        <translation>屏幕录像</translation>
    </message>
    <message>
        <source>YouTube</source>
        <translation>YouTube</translation>
    </message>
    <message>
        <source>Licenses</source>
        <translation>许可</translation>
    </message>
    <message>
        <source>White</source>
        <translation type="obsolete">白色</translation>
    </message>
    <message>
        <source>Red</source>
        <translation type="obsolete">红色</translation>
    </message>
    <message>
        <source>Dark red</source>
        <translation type="obsolete">深红色</translation>
    </message>
    <message>
        <source>Green</source>
        <translation type="obsolete">绿色</translation>
    </message>
    <message>
        <source>Dark green</source>
        <translation type="obsolete">深绿色</translation>
    </message>
    <message>
        <source>Blue</source>
        <translation type="obsolete">蓝色</translation>
    </message>
    <message>
        <source>Dark blue</source>
        <translation type="obsolete">深蓝色</translation>
    </message>
    <message>
        <source>Cyan</source>
        <translation type="obsolete">青色</translation>
    </message>
    <message>
        <source>Dark cyan</source>
        <translation type="obsolete">深青色</translation>
    </message>
    <message>
        <source>Magenta</source>
        <translation type="obsolete">品红色</translation>
    </message>
    <message>
        <source>Dark magenta</source>
        <translation type="obsolete">深品红色</translation>
    </message>
    <message>
        <source>Yellow</source>
        <translation type="obsolete">黄色</translation>
    </message>
    <message>
        <source>Dark yellow</source>
        <translation type="obsolete">深黄色</translation>
    </message>
    <message>
        <source>Gray</source>
        <translation type="obsolete">灰色</translation>
    </message>
    <message>
        <source>Dark gray</source>
        <translation type="obsolete">深灰色</translation>
    </message>
    <message>
        <source>Light gray</source>
        <translation type="obsolete">淡灰色</translation>
    </message>
    <message>
        <source>Information</source>
        <translation>信息</translation>
    </message>
    <message>
        <source>Very powerful machine is required for BestQuality and Native resolution.</source>
        <translation type="obsolete">最好质量和原始分辨率需要强劲的电脑</translation>
    </message>
    <message>
        <source>IP Address: %1, Network Mask: %2</source>
        <translation>IP地址：%1，网络遮罩：%2</translation>
    </message>
    <message>
        <source>Folder is already added</source>
        <translation>文件夹已添加</translation>
    </message>
    <message>
        <source>This folder is already added.</source>
        <translation>这个文件夹已添加。</translation>
    </message>
    <message>
        <source>The language change will take effect after application restart.</source>
        <translation type="obsolete">程序重启后语言转换才会生效</translation>
    </message>
    <message>
        <source>Server Time</source>
        <translation>服务器时间</translation>
    </message>
    <message>
        <source>Client Time</source>
        <translation>客户端时间</translation>
    </message>
    <message>
        <source>Warning</source>
        <translation>警告</translation>
    </message>
    <message>
        <source>This settings will not affect Recording Schedule. 
Recording Schedule is always based on Server Time.</source>
        <translation>该设定不会影响录像日程。录像日程永远根据服务器时间。</translation>
    </message>
    <message>
        <source>Notifications</source>
        <translation>通知</translation>
    </message>
    <message>
        <source>Server</source>
        <translation>服务器</translation>
    </message>
    <message>
        <source>Settings file is read-only. Please contact your system administrator.
All changes will be lost after program exit.</source>
        <translation>设定文件是唯读档。请联系您的系统管理员。
程序退出后所有的修改将丢失。</translation>
    </message>
    <message>
        <source>Settings cannot be saved. Please contact your system administrator.
All changes will be lost after program exit.</source>
        <translation>设定无法保存。请联系你的系统管理员。
程序退出后所有修改将会丢失。</translation>
    </message>
    <message>
        <source>The language change will take effect after application restart. Press OK to close application now.</source>
        <translation>应用程序重启后语言修改才会生效。现在点击&quot;好&quot;来关闭程序。</translation>
    </message>
</context>
<context>
    <name>QnProgressDialog</name>
    <message>
        <source>Cancel</source>
        <translation>取消</translation>
    </message>
</context>
<context>
    <name>QnPtzPresetDialog</name>
    <message>
        <source>None</source>
        <translation>无</translation>
    </message>
</context>
<context>
    <name>QnPtzPresetHotkeyItemDelegate</name>
    <message>
        <source>None</source>
        <translation>无</translation>
    </message>
</context>
<context>
    <name>QnPtzPresetListModel</name>
    <message>
        <source>None</source>
        <translation>无</translation>
    </message>
    <message>
        <source>Name</source>
        <translation>名称</translation>
    </message>
    <message>
        <source>Hotkey</source>
        <translation>热键</translation>
    </message>
</context>
<context>
    <name>QnPtzPresetsDialog</name>
    <message>
        <source>Remove</source>
        <translation>删除</translation>
    </message>
    <message>
        <source>Activate</source>
        <translation>激活</translation>
    </message>
    <message>
        <source>PTZ presets for camera %1:</source>
        <translation>摄像机%1 的PTZ预设位:</translation>
    </message>
    <message>
        <source>Name</source>
        <translation type="obsolete">名称</translation>
    </message>
    <message>
        <source>Hotkey</source>
        <translation type="obsolete">热键</translation>
    </message>
    <message>
        <source>None</source>
        <translation type="obsolete">无</translation>
    </message>
</context>
<context>
    <name>QnRecordingBusinessActionWidget</name>
    <message>
        <source>Form</source>
        <translation>表格</translation>
    </message>
    <message>
        <source>Quality:</source>
        <translation>质量:</translation>
    </message>
    <message>
        <source>fps</source>
        <translation>每秒帧数</translation>
    </message>
    <message>
        <source>before</source>
        <translation>前</translation>
    </message>
    <message>
        <source>s</source>
        <translation>秒</translation>
    </message>
    <message>
        <source>Post-recording:</source>
        <translation>事件后录像:</translation>
    </message>
    <message>
        <source>max</source>
        <translation>最大</translation>
    </message>
</context>
<context>
    <name>QnRecordingEnabledDelegate</name>
    <message>
        <source>Recording is disabled for %1 of %2 selected cameras.</source>
        <translation>%2 台选中摄像机中%1 台禁用录像。</translation>
    </message>
</context>
<context>
    <name>QnRecordingSettingsWidget</name>
    <message>
        <source>Screen %1 - %2x%3 (Primary)</source>
        <translation type="obsolete">屏幕%1 - %2x%3 (主要)</translation>
    </message>
    <message>
        <source>Screen %1 - %2x%3</source>
        <translation>屏幕%1 - %2x%3</translation>
    </message>
    <message>
        <source>Very powerful machine is required for Best quality and high resolution.</source>
        <translation type="obsolete">高质量和分辨率需要强劲的电脑</translation>
    </message>
    <message>
        <source>%1 (Primary)</source>
        <translation>%1 (主要)</translation>
    </message>
</context>
<context>
    <name>QnResourceBrowserWidget</name>
    <message>
        <source>Any Type</source>
        <translation>任何类型</translation>
    </message>
    <message>
        <source>Video Files</source>
        <translation>视频文件</translation>
    </message>
    <message>
        <source>Image Files</source>
        <translation>图像文件</translation>
    </message>
    <message>
        <source>Live Cameras</source>
        <translation>实时摄像机</translation>
    </message>
    <message>
        <source>Sample Tooltip</source>
        <translation>范例工具提示</translation>
    </message>
</context>
<context>
    <name>QnResourceSelectionDialog</name>
    <message>
        <source>Select cameras...</source>
        <translation>选择摄像机...</translation>
    </message>
    <message>
        <source>Select users...</source>
        <translation>选择用户...</translation>
    </message>
    <message>
        <source>Select resources...</source>
        <translation>选择资源...</translation>
    </message>
</context>
<context>
    <name>QnResourceTreeWidget</name>
    <message>
        <source>Any Type</source>
        <translation type="obsolete">任何类型</translation>
    </message>
    <message>
        <source>Video Files</source>
        <translation type="obsolete">视频文件</translation>
    </message>
    <message>
        <source>Image Files</source>
        <translation type="obsolete">图像文件</translation>
    </message>
    <message>
        <source>Live Cameras</source>
        <translation type="obsolete">实时摄像机</translation>
    </message>
    <message>
        <source>Filter</source>
        <translation>过滤器</translation>
    </message>
    <message>
        <source>Reset Filter</source>
        <translation>重置过滤器</translation>
    </message>
    <message>
        <source>X</source>
        <translation>X</translation>
    </message>
</context>
<context>
    <name>QnResourceWidget</name>
    <message>
        <source>NO DATA</source>
        <translation type="obsolete">没有数据</translation>
    </message>
    <message>
        <source>NO SIGNAL</source>
        <translation type="obsolete">没有信号</translation>
    </message>
    <message>
        <source>Unauthorized</source>
        <translation type="obsolete">未授权</translation>
    </message>
    <message>
        <source>Please check authentication information in camera settings</source>
        <translation type="obsolete">请在摄像机设定中检查认证信息</translation>
    </message>
    <message>
        <source>Close</source>
        <translation>关闭</translation>
    </message>
    <message>
        <source>Information</source>
        <translation>信息</translation>
    </message>
    <message>
        <source>Rotate</source>
        <translation>旋转</translation>
    </message>
    <message>
        <source>Loading...</source>
        <translation type="obsolete">加载中</translation>
    </message>
    <message>
        <source>Activate analog license to remove this message</source>
        <translation type="obsolete">激活模拟许可来移除这条消息</translation>
    </message>
</context>
<context>
    <name>QnSayTextBusinessActionWidget</name>
    <message>
        <source>Form</source>
        <translation>表格</translation>
    </message>
    <message>
        <source>Say the following:</source>
        <translation>说以下内容:</translation>
    </message>
    <message>
        <source>Volume:</source>
        <translation>音量:</translation>
    </message>
    <message>
        <source>Test...</source>
        <translation>测试...</translation>
    </message>
    <message>
        <source>Type any text here</source>
        <translation>键入任何文字在这里</translation>
    </message>
</context>
<context>
    <name>QnSendmailBusinessActionWidget</name>
    <message>
        <source>&amp;Additional Recipients:</source>
        <translation>&amp;其他收件人:</translation>
    </message>
    <message>
        <source>&amp;Global Email Settings...</source>
        <translation>&amp;全局邮件设定...</translation>
    </message>
</context>
<context>
    <name>QnServerResourceWidget</name>
    <message>
        <source>CPU</source>
        <translation type="obsolete">CPU</translation>
    </message>
    <message>
        <source>HDD</source>
        <translation type="obsolete">HDD</translation>
    </message>
    <message>
        <source>%1%</source>
        <translation type="obsolete">%1%</translation>
    </message>
    <message>
        <source>%1 (%2)</source>
        <translation>%1 (%2)</translation>
    </message>
    <message>
        <source>Ping</source>
        <translation type="obsolete">Ping</translation>
    </message>
    <message>
        <source>Show Log</source>
        <translation>显示日志</translation>
    </message>
    <message>
        <source>Check Issues</source>
        <translation>检查问题</translation>
    </message>
</context>
<context>
    <name>QnServerSettingsDialog</name>
    <message>
        <source>Storage path must not be empty.</source>
        <translation type="obsolete">存储路径不能为空</translation>
    </message>
    <message>
        <source>Space limit must be a non-negative integer.</source>
        <translation type="obsolete">空间限制必须是非负整数</translation>
    </message>
    <message>
        <source>Invalid storage path</source>
        <translation type="obsolete">无效存储路径</translation>
    </message>
    <message>
        <source>Can&apos;t verify storage path</source>
        <translation type="obsolete">无法验证存储路径</translation>
    </message>
    <message>
        <source>Not enough disk space</source>
        <translation type="obsolete">没有足够的硬盘空间</translation>
    </message>
    <message>
        <source>Low space for archive</source>
        <translation type="obsolete">存档空间小</translation>
    </message>
    <message>
        <source>Storage path &apos;%1&apos; is invalid or is not accessible for writing.</source>
        <translation type="obsolete">存储路径&apos;%1&apos;无效或无法写入</translation>
    </message>
    <message>
        <source>Cannot verify storage path &apos;%1&apos;. Cannot establish connection to the media server.</source>
        <translation type="obsolete">无法验证存储路径&apos;%1&apos;。无法建立与存储服务器的连接。</translation>
    </message>
    <message>
        <source>Storage &apos;%1&apos;
You have less storage space available than reserved free space value. Additional %2Gb are required.</source>
        <translation type="obsolete">存储&apos;%1&apos;。可用空间少于预留空间。需要额外的%2Gb。</translation>
    </message>
    <message>
        <source>Storage &apos;%1&apos;
You have only %2Gb left for video archive.</source>
        <translation type="obsolete">存储&apos;%1&apos;。仅有%2视频存档空间</translation>
    </message>
    <message>
        <source>On</source>
        <translation>开</translation>
    </message>
    <message>
        <source>Off</source>
        <translation>关</translation>
    </message>
    <message>
        <source>No storages specified</source>
        <translation type="obsolete">没有指定的存储</translation>
    </message>
    <message>
        <source>At least one storage must be specified.</source>
        <translation type="obsolete">至少需要指定一个存储</translation>
    </message>
    <message>
        <source>Invalid space limit</source>
        <translation type="obsolete">无效空间限制</translation>
    </message>
    <message>
        <source>Remove Storage</source>
        <translation>移除存储</translation>
    </message>
    <message>
        <source>Not available</source>
        <translation>无法使用</translation>
    </message>
    <message>
        <source>Loading...</source>
        <translation>加载中...</translation>
    </message>
    <message>
        <source>Could not load storages from server.</source>
        <translation>无法从服务器加载存储。</translation>
    </message>
    <message>
        <source>&lt;a href=&apos;1&apos;&gt;Add external Storage...&lt;/a&gt;</source>
        <translation>&lt;a href=&apos;1&apos;&gt;添加外部存储空间...&lt;/a&gt;</translation>
    </message>
</context>
<context>
    <name>QnSignInfo</name>
    <message>
        <source>Analyzing: %1%</source>
        <translation>分析中: %1%</translation>
    </message>
    <message>
        <source>Watermark not found</source>
        <translation>没有发现水印</translation>
    </message>
    <message>
        <source>Watermark matched</source>
        <translation>水印相配</translation>
    </message>
    <message>
        <source>Invalid watermark</source>
        <translation>无效水印</translation>
    </message>
</context>
<context>
    <name>QnSingleCameraSettingsWidget</name>
    <message>
        <source>&lt;a href=&quot;%1&quot;&gt;%2&lt;/a&gt;</source>
        <translation>&lt;a href=&quot;%1&quot;&gt;%2&lt;/a&gt;</translation>
    </message>
    <message>
        <source>Hardware (Camera built-in)</source>
        <translation>硬件（摄像机内建）</translation>
    </message>
    <message>
        <source>Do not record motion</source>
        <translation>不录像移动视频</translation>
    </message>
    <message>
        <source>Warning. FPS value is too high</source>
        <translation type="obsolete">警告。FPS太高</translation>
    </message>
    <message>
        <source>For software motion 2 fps is reserved for secondary stream. Current fps in schedule grid is %1. Fps dropped down to %2</source>
        <translation type="obsolete">对于软件运动侦测，副码流默认2fps。当前在日程表中的fps是%1。fps下降到%2。</translation>
    </message>
    <message>
        <source>%1 digital license(s) are used out of %2.</source>
        <translation type="obsolete">%2 的数字许可中%1 已被使用</translation>
    </message>
    <message>
        <source>%1 analog license(s) are used out of %2.</source>
        <translation type="obsolete">%2 的模拟许可中%1 已被使用</translation>
    </message>
    <message numerus="yes">
        <source>%n digital license(s) are used out of %1.</source>
        <translation>
            <numerusform>%1路中的%n 路数码许可已被使用。</numerusform>
        </translation>
    </message>
    <message numerus="yes">
        <source>%n analog license(s) are used out of %1.</source>
        <translation>
            <numerusform>%1路中的%n 路类比许可已被使用。</numerusform>
        </translation>
    </message>
</context>
<context>
    <name>QnSmtpSettingsWidget</name>
    <message>
        <source>Advanced settings...</source>
        <translation>进阶设定...</translation>
    </message>
    <message>
        <source>Test</source>
        <translation>测试</translation>
    </message>
    <message>
        <source>&amp;E-Mail:</source>
        <translation>&amp;邮箱:</translation>
    </message>
    <message>
        <source>&amp;Password:</source>
        <translation>&amp;密码:</translation>
    </message>
    <message>
        <source>&amp;Signature</source>
        <translation type="obsolete">签名</translation>
    </message>
    <message>
        <source>SMTP &amp;Server:</source>
        <translation>SMTP &amp;服务器:</translation>
    </message>
    <message>
        <source>&amp;User:</source>
        <translation>&amp;用户:</translation>
    </message>
    <message>
        <source>P&amp;ort</source>
        <translation>端口</translation>
    </message>
    <message>
        <source>Unsecure connection</source>
        <translation>不安全的连接</translation>
    </message>
    <message>
        <source>&lt;html&gt;&lt;head/&gt;&lt;body&gt;&lt;p&gt;&lt;span style=&quot; font-weight:600;&quot;&gt;(recommended)&lt;/span&gt;&lt;/p&gt;&lt;/body&gt;&lt;/html&gt;</source>
        <translation>&lt;html&gt;&lt;head/&gt;&lt;body&gt;&lt;p&gt;&lt;span style=&quot; font-weight:600;&quot;&gt;(recommended)&lt;/span&gt;&lt;/p&gt;&lt;/body&gt;&lt;/html&gt;</translation>
    </message>
    <message>
        <source>Secure connection using TLS</source>
        <translation>使用TLS安全连接</translation>
    </message>
    <message>
        <source>Secure connection using SSL</source>
        <translation>使用SSL安全连接</translation>
    </message>
    <message>
        <source>&amp;Signature:</source>
        <translation type="obsolete">&amp;签名:</translation>
    </message>
    <message>
        <source>Server:</source>
        <translation>服务器:</translation>
    </message>
    <message>
        <source>Port:</source>
        <translation>端口:</translation>
    </message>
    <message>
        <source>User:</source>
        <translation>用户:</translation>
    </message>
    <message>
        <source>Security:</source>
        <translation>安全性:</translation>
    </message>
    <message>
        <source>Progress:</source>
        <translation>进展:</translation>
    </message>
    <message>
        <source>Result:</source>
        <translation>结果:</translation>
    </message>
    <message>
        <source>OK</source>
        <translation>好</translation>
    </message>
    <message>
        <source>Cancel</source>
        <translation>取消</translation>
    </message>
    <message>
        <source>Auto</source>
        <translation>自动</translation>
    </message>
    <message>
        <source>Email is not valid</source>
        <translation>邮箱无效</translation>
    </message>
    <message>
        <source>No preset found. Use &apos;Advanced&apos; option.</source>
        <translation>没有找到预设位。使用&apos;进阶&apos;选项。</translation>
    </message>
    <message>
        <source>Invalid data</source>
        <translation>无效数据</translation>
    </message>
    <message>
        <source>Cannot test such parameters</source>
        <translation>无法测试这些参数</translation>
    </message>
    <message>
        <source>TLS</source>
        <translation>TLS</translation>
    </message>
    <message>
        <source>SSL</source>
        <translation>SSL</translation>
    </message>
    <message>
        <source>Unsecured</source>
        <translation>不安全的</translation>
    </message>
    <message>
        <source>In Progress...</source>
        <translation>处理中...</translation>
    </message>
    <message>
        <source>Cancelled</source>
        <translation>取消</translation>
    </message>
    <message>
        <source>Timeout</source>
        <translation>超时</translation>
    </message>
    <message>
        <source>Error while testing settings</source>
        <translation>测试设定时发生错误</translation>
    </message>
    <message>
        <source>Success</source>
        <translation>成功</translation>
    </message>
    <message>
        <source>Error: </source>
        <translation type="obsolete">错误：</translation>
    </message>
    <message>
        <source>Error while receiving settings</source>
        <translation>接收设定时发生错误</translation>
    </message>
    <message>
        <source>Error</source>
        <translation>错误</translation>
    </message>
    <message>
        <source>&amp;System ID:</source>
        <translation>&amp;系统 ID:</translation>
    </message>
    <message>
        <source>Enter short system description here...</source>
        <translation>在这里输入短的系统描述...</translation>
    </message>
</context>
<context>
    <name>QnSpeedSlider</name>
    <message>
        <source>%1x</source>
        <translation>%1x</translation>
    </message>
    <message>
        <source>Paused</source>
        <translation>暂停</translation>
    </message>
</context>
<context>
    <name>QnStatusOverlayWidget</name>
    <message>
        <source>NO DATA</source>
        <translation>没有数据</translation>
    </message>
    <message>
        <source>NO SIGNAL</source>
        <translation>没有信号</translation>
    </message>
    <message>
        <source>Unauthorized</source>
        <translation>未授权</translation>
    </message>
    <message>
        <source>Please check authentication information&lt;br/&gt;in camera settings</source>
        <translation>请在摄像机设定中检查认证信息&lt;br/&gt;</translation>
    </message>
    <message>
        <source>Loading...</source>
        <translation>加载中...</translation>
    </message>
    <message>
        <source>Activate analog license to remove this message</source>
        <translation>激活类比许可来移除这条信息</translation>
    </message>
    <message>
        <source>Diagnose...</source>
        <translation>诊断...</translation>
    </message>
</context>
<context>
    <name>QnStorageUrlDialog</name>
    <message>
        <source>Invalid Storage</source>
        <translation>无效存储</translation>
    </message>
    <message>
        <source>Provided storage path does not define a valid external storage.</source>
        <translation>提供的存储路径无法定义有效的外部存储空间。</translation>
    </message>
</context>
<context>
    <name>QnSystemHealthPopupWidget</name>
    <message>
        <source>Form</source>
        <translation type="obsolete">表格</translation>
    </message>
    <message>
        <source>System message</source>
        <translation type="obsolete">系统信息</translation>
    </message>
    <message>
        <source>Do not notify again about this</source>
        <translation type="obsolete">不再提醒</translation>
    </message>
    <message>
        <source>&amp;Fix</source>
        <translation type="obsolete">确定</translation>
    </message>
    <message>
        <source>&amp;Postpone</source>
        <translation type="obsolete">推迟</translation>
    </message>
    <message>
        <source>( Fix... )</source>
        <translation type="obsolete">( 确定... )</translation>
    </message>
</context>
<context>
    <name>QnTimeSlider</name>
    <message>
        <source>NO THUMBNAILS
AVAILABLE</source>
        <translation>没有可用的缩图</translation>
    </message>
    <message>
        <source>hh:mm:ss</source>
        <comment>DEFAULT_TOOL_TIP_FORMAT</comment>
        <translation type="obsolete">时:分:秒</translation>
    </message>
    <message>
        <source>ms</source>
        <translation>毫秒</translation>
    </message>
    <message>
        <source>10ms</source>
        <translation type="obsolete">10毫秒</translation>
    </message>
    <message>
        <source>50ms</source>
        <translation type="obsolete">50毫秒</translation>
    </message>
    <message>
        <source>100ms</source>
        <translation type="obsolete">100毫秒</translation>
    </message>
    <message>
        <source>500ms</source>
        <translation type="obsolete">500毫秒</translation>
    </message>
    <message>
        <source>s</source>
        <translation>秒</translation>
    </message>
    <message>
        <source>59s</source>
        <translation type="obsolete">59秒</translation>
    </message>
    <message>
        <source>m</source>
        <translation>分</translation>
    </message>
    <message>
        <source>59m</source>
        <translation type="obsolete">59分</translation>
    </message>
    <message>
        <source>dd MMMM yyyy hh:mm ap</source>
        <translation type="obsolete">日 月 年 时:分</translation>
    </message>
    <message>
        <source>h</source>
        <translation>时</translation>
    </message>
    <message>
        <source>23h</source>
        <translation type="obsolete">23时</translation>
    </message>
    <message>
        <source>dd MMMM yyyy h ap</source>
        <translation type="obsolete">日 月 年 时</translation>
    </message>
    <message>
        <source>dd MMM</source>
        <translation type="obsolete">日 月</translation>
    </message>
    <message>
        <source>29 Mar</source>
        <translation type="obsolete">3月29日</translation>
    </message>
    <message>
        <source>dd MMMM yyyy</source>
        <translation type="obsolete">日 月 年</translation>
    </message>
    <message>
        <source>MMMM</source>
        <translation type="obsolete">月</translation>
    </message>
    <message>
        <source>September</source>
        <translation type="obsolete">9月</translation>
    </message>
    <message>
        <source>MMMM yyyy</source>
        <translation type="obsolete">月 年</translation>
    </message>
    <message>
        <source>yyyy</source>
        <translation type="obsolete">年</translation>
    </message>
    <message>
        <source>2000</source>
        <translation type="obsolete">2000</translation>
    </message>
    <message>
        <source>d</source>
        <translation>日</translation>
    </message>
    <message>
        <source>29d</source>
        <translation type="obsolete">29日</translation>
    </message>
    <message>
        <source>M</source>
        <translation>月</translation>
    </message>
    <message>
        <source>11M</source>
        <translation type="obsolete">11月</translation>
    </message>
    <message>
        <source>y</source>
        <translation>年</translation>
    </message>
    <message>
        <source>2000y</source>
        <translation type="obsolete">2000年</translation>
    </message>
</context>
<context>
    <name>QnUserSettingsDialog</name>
    <message>
        <source>Viewer</source>
        <translation>浏览者</translation>
    </message>
    <message>
        <source>Administrator</source>
        <translation>管理员</translation>
    </message>
    <message>
        <source>New Password</source>
        <translation>新密码</translation>
    </message>
    <message>
        <source>Password</source>
        <translation>密码</translation>
    </message>
    <message>
        <source>Login cannot be empty.</source>
        <translation>登录列不能为空。</translation>
    </message>
    <message>
        <source>User with specified login already exists.</source>
        <translation>指定登录的用户已经存在。</translation>
    </message>
    <message>
        <source>To change your password, please enter your current password.</source>
        <translation type="obsolete">修改密码前请先输入当前密码</translation>
    </message>
    <message>
        <source>Invalid current password.</source>
        <translation>当前密码无效。</translation>
    </message>
    <message>
        <source>Password cannot be empty.</source>
        <translation>密码不能为空。</translation>
    </message>
    <message>
        <source>Passwords do not match.</source>
        <translation>密码不匹配。</translation>
    </message>
    <message>
        <source>Choose access rights.</source>
        <translation>选择登录权限。</translation>
    </message>
    <message>
        <source>Owner</source>
        <translation>拥有者</translation>
    </message>
    <message>
        <source>Advanced Viewer</source>
        <translation>进阶浏览者</translation>
    </message>
    <message>
        <source>Live Viewer</source>
        <translation>实时浏览者</translation>
    </message>
    <message>
        <source>Custom...</source>
        <translation>自定义...</translation>
    </message>
    <message>
        <source>Can adjust camera settings</source>
        <translation>可以调整摄像机设定</translation>
    </message>
    <message>
        <source>Can view video archives</source>
        <translation>可以浏览存储视频</translation>
    </message>
    <message>
        <source>To change your password, please
 enter your current password.</source>
        <translation>欲修改密码，请输入当前密码。</translation>
    </message>
    <message>
        <source>Can use PTZ controls</source>
        <translation>可以使用PTZ控制</translation>
    </message>
    <message>
        <source>Can export video</source>
        <translation>可以输出视频</translation>
    </message>
    <message>
        <source>Invalid email address.</source>
        <translation>无效邮箱地址。</translation>
    </message>
</context>
<context>
    <name>QnVideoCamera</name>
    <message>
        <source>Invalid resource type for data export.</source>
        <translation>无效资源类型的数据输出。</translation>
    </message>
</context>
<context>
    <name>QnVolumeSlider</name>
    <message>
        <source>Muted</source>
        <translation>静音</translation>
    </message>
    <message>
        <source>%1%</source>
        <translation>%1%</translation>
    </message>
</context>
<context>
    <name>QnWorkbenchActionHandler</name>
    <message>
        <source>New layout</source>
        <translation>新layout</translation>
    </message>
    <message>
        <source>New layout %1</source>
        <translation type="obsolete">新视窗%1</translation>
    </message>
    <message>
        <source>New layout ?([0-9]+)?</source>
        <translation type="obsolete">新视窗?([0-9]+)?</translation>
    </message>
    <message>
        <source>Close Layouts</source>
        <translation>关闭Layout</translation>
    </message>
    <message numerus="yes">
        <source>The following %n layout(s) are not saved. Do you want to save them?</source>
        <translation>
            <numerusform>以下%n个layout没有保存。需保存吗?</numerusform>
        </translation>
    </message>
    <message>
        <source>Saving Layouts</source>
        <translation>保存Layout</translation>
    </message>
    <message numerus="yes">
        <source>The following %n layout(s) are being saved.</source>
        <translation>
            <numerusform>以下%n个正在保存。</numerusform>
        </translation>
    </message>
    <message>
        <source>Please wait.</source>
        <translation>请稍等。</translation>
    </message>
    <message>
        <source>Licenses limit exceeded (%1 of %2 used). Your schedule will be saved, but will not take effect.</source>
        <translation type="obsolete">到达许可限制（%2中的%1已经使用）。日程将被保存但不会生效。</translation>
    </message>
    <message>
        <source>Could not Enable Recording</source>
        <translation type="obsolete">无法启用录像</translation>
    </message>
    <message>
        <source>Save Layout As</source>
        <translation>另存Layout为</translation>
    </message>
    <message>
        <source>Enter layout name:</source>
        <translation>输入Layout名称:</translation>
    </message>
    <message>
        <source>Error</source>
        <translation>错误</translation>
    </message>
    <message>
        <source>Camera(s) cannot be moved to server &apos;%1&apos;. It might have been offline since the server is up.</source>
        <translation>摄像机无法移到服务器&apos;%1&apos;。摄像机于服务器启动时可能已离线。</translation>
    </message>
    <message>
        <source>Open file</source>
        <translation>打开文件</translation>
    </message>
    <message>
        <source>All Supported (*.mkv *.mp4 *.mov *.ts *.m2ts *.mpeg *.mpg *.flv *.wmv *.3gp *.jpg *.png *.gif *.bmp *.tiff)</source>
        <translation type="obsolete">所有支持的(*.mkv *.mp4 *.mov *.ts *.m2ts *.mpeg *.mpg *.flv *.wmv *.3gp *.jpg *.png *.gif *.bmp *.tiff)</translation>
    </message>
    <message>
        <source>Video (*.mkv *.mp4 *.mov *.ts *.m2ts *.mpeg *.mpg *.flv *.wmv *.3gp)</source>
        <translation type="obsolete">视频(*.mkv *.mp4 *.mov *.ts *.m2ts *.mpeg *.mpg *.flv *.wmv *.3gp)</translation>
    </message>
    <message>
        <source>Pictures (*.jpg *.png *.gif *.bmp *.tiff)</source>
        <translation>图片(*.jpg *.png *.gif *.bmp *.tiff)</translation>
    </message>
    <message>
        <source>All files (*.*)</source>
        <translation>所有文件(*.*)</translation>
    </message>
    <message>
        <source>All Supported (*.layout)</source>
        <translation>所有支持的(*.layout)</translation>
    </message>
    <message>
        <source>Layouts (*.layout)</source>
        <translation>Layout(*.layout)</translation>
    </message>
    <message>
        <source>Camera(s) not Saved</source>
        <translation>摄像机没有保存</translation>
    </message>
    <message numerus="yes">
        <source>Save changes to the following %n camera(s)?</source>
        <translation>
            <numerusform>保存以下%n台摄像机修改?</numerusform>
        </translation>
    </message>
    <message>
        <source>Delete Files</source>
        <translation>删除文件</translation>
    </message>
    <message numerus="yes">
        <source>Are you sure you want to permanently delete these %n file(s)?</source>
        <translation>
            <numerusform>确认要永久删除这%n个文件?</numerusform>
        </translation>
    </message>
    <message>
        <source>Remove Items</source>
        <translation>删除项目</translation>
    </message>
    <message numerus="yes">
        <source>Are you sure you want to remove these %n item(s) from layout?</source>
        <translation>
            <numerusform>确认要从layout中删除这%n个项目?</numerusform>
        </translation>
    </message>
    <message>
        <source>Rename</source>
        <translation>重命名</translation>
    </message>
    <message>
        <source>Enter new name for the selected item:</source>
        <translation>为选择的项目输入新名称:</translation>
    </message>
    <message>
        <source>Delete Resources</source>
        <translation>删除资源</translation>
    </message>
    <message numerus="yes">
        <source>Do you really want to delete the following %n item(s)?</source>
        <translation>
            <numerusform>确认要删除这%n个项目?</numerusform>
        </translation>
    </message>
    <message>
        <source>New Layout</source>
        <translation>新Layout</translation>
    </message>
    <message>
        <source>Enter the name of the layout to create:</source>
        <translation>输入创建的layout名称:</translation>
    </message>
    <message>
        <source>Save Video Screenshot As...</source>
        <translation type="obsolete">保存屏幕截屏为...</translation>
    </message>
    <message>
        <source>PNG Image (*.png);;JPEG Image(*.jpg)</source>
        <translation type="obsolete">PNG图片(*.png);;JPEG图片(*.jpg)</translation>
    </message>
    <message>
        <source>Could not save screenshot &apos;%1&apos;.</source>
        <translation type="obsolete">无法保存截屏&apos;%1&apos;</translation>
    </message>
    <message>
        <source>User Settings</source>
        <translation>用户设定</translation>
    </message>
    <message>
        <source>Warning</source>
        <translation>警告</translation>
    </message>
    <message>
        <source>You are about to export several video sequences with a total length exceeding 30 minutes. 
It may require over a gigabyte of HDD space, and, depending on your connection speed, may also take several minutes to complete.
Do you want to continue?</source>
        <translation>您将要输出的几段视频总长超过30分钟。这将需要超过1Gb的硬盘，而且基于您的连接速度，这将花费好几分钟来完成。确认要继续?</translation>
    </message>
    <message>
        <source>Export Layout As...</source>
        <translation>输出Layout为...</translation>
    </message>
    <message>
        <source>Network optix media file (*.nov)</source>
        <translation type="obsolete">Network optix视频文件(*.nov)</translation>
    </message>
    <message>
        <source>Save As</source>
        <translation>另存为</translation>
    </message>
    <message>
        <source>File &apos;%1&apos; already exists. Overwrite?</source>
        <translation>文件&apos;%1&apos;已经存在，要覆盖吗?</translation>
    </message>
    <message>
        <source>Can&apos;t overwrite file</source>
        <translation type="obsolete">无法覆盖文件</translation>
    </message>
    <message>
        <source>File &apos;%1&apos; is used by another process. Please try another name.</source>
        <translation>文件&apos;%1&apos;正在被另一个程序使用。请尝试另一个名称。</translation>
    </message>
    <message>
        <source>Exporting Layout</source>
        <translation>输出Layout</translation>
    </message>
    <message>
        <source>Export finished</source>
        <translation>输出完成</translation>
    </message>
    <message>
        <source>Export successfully finished</source>
        <translation>输出成功完成</translation>
    </message>
    <message>
        <source>Exporting %1 to &quot;%2&quot;...</source>
        <translation>输出%1至&quot;%2&quot;...</translation>
    </message>
    <message>
        <source>Could not export layout</source>
        <translation>无法输出Layout</translation>
    </message>
    <message>
        <source>Cannot export file</source>
        <translation type="obsolete">无法导出文件</translation>
    </message>
    <message numerus="yes">
        <source>Exactly one item must be selected for export, but %n item(s) are currently selected.</source>
        <translation>
            <numerusform>仅能选择一个项目输出，但是目前选择了%n个项目。</numerusform>
        </translation>
    </message>
    <message>
        <source>You are about to export a video sequence that is longer than 30 minutes. 
It may require over a gigabyte of HDD space, and, depending on your connection speed, may also take several minutes to complete.
Do you want to continue?</source>
        <translation>您将要输出的视频总长超过30分钟。这将需要超过1Gb的硬盘，而且基于您的连接速度，这将花费好几分钟来完成。确认要继续?</translation>
    </message>
    <message>
        <source>dd-mmm-yyyy hh-mm-ss</source>
        <translation type="obsolete">日-月-年 时-分-秒</translation>
    </message>
    <message>
        <source>hh-mm-ss</source>
        <translation type="obsolete">时-分-秒</translation>
    </message>
    <message>
        <source>Export Video As...</source>
        <translation>输出视频为...</translation>
    </message>
    <message>
        <source>AVI (Audio/Video Interleaved)(*.avi);;Matroska (*.mkv)</source>
        <translation type="obsolete">AVI (音频/视频交错)(*.avi);;Matroska (*.mkv)</translation>
    </message>
    <message>
        <source>Exporting Video</source>
        <translation>输出视频</translation>
    </message>
    <message>
        <source>Exporting to &quot;%1&quot;...</source>
        <translation>输出至 &quot;%1&quot;...</translation>
    </message>
    <message>
        <source>Could not export video</source>
        <translation>无法输出视频</translation>
    </message>
    <message numerus="yes">
        <source>Could not save the following %n layout(s) to Enterprise Controller.</source>
        <translation>
            <numerusform>无法保存下列%n个layout到系统控制器。</numerusform>
        </translation>
    </message>
    <message numerus="yes">
        <source>Do you want to restore these %n layout(s)?</source>
        <translation>
            <numerusform>要还原这%n个layout吗?</numerusform>
        </translation>
    </message>
    <message numerus="yes">
        <source>Could not save the following %n items to Enterprise Controller.</source>
        <translation>
            <numerusform>无法保存下列%n个项目到系统控制器。</numerusform>
        </translation>
    </message>
    <message>
        <source>Error description: 
%1</source>
        <translation type="obsolete">错误的描述：%1</translation>
    </message>
    <message>
        <source>Could not delete resource from Enterprise Controller. 

Error description: &apos;%2&apos;</source>
        <translation type="obsolete">无法从系统控制器中删除资源。错误描述：&apos;%2&apos;</translation>
    </message>
    <message numerus="yes">
        <source>Could not save changes made to the following %n resource(s).</source>
        <translation>
            <numerusform>无法保存以下 %n 个资源的修改。</numerusform>
        </translation>
    </message>
    <message>
        <source>Error description:
%1</source>
        <translation type="obsolete">错误描述：%1</translation>
    </message>
    <message>
        <source>Currently parameters can&apos;t be saved.</source>
        <translation type="obsolete">当前参数无法保存</translation>
    </message>
    <message>
        <source>Failed to save the following parameters (%1):
%2</source>
        <translation>以下参数(%1):%2保存失败</translation>
    </message>
    <message>
        <source>Could not perform thumbnails search</source>
        <translation type="obsolete">无法执行小图标搜索</translation>
    </message>
    <message>
        <source>Selected time period is too short to perform thumbnails search. Please select a longer period.</source>
        <translation type="obsolete">选择的时间区间太短无法执行小图标搜索。请选择一个较长的时间区间。</translation>
    </message>
    <message>
        <source>Thumbnail Search for %1</source>
        <translation type="obsolete">小图标搜素%1</translation>
    </message>
    <message>
        <source> Your recording changes have not been saved. Pick desired Recording Type, FPS, and Quality and mark the changes on the schedule. Press APPLY to save changes.</source>
        <translation type="obsolete">录像修改没有保存。选择录像方式，FPS和质量并将此标记在日程中。点击应用保存。</translation>
    </message>
    <message>
        <source>Changes are not applied</source>
        <translation>修改不适用</translation>
    </message>
    <message>
        <source>Connect to Server...</source>
        <translation>连接到服务器...</translation>
    </message>
    <message>
        <source>Connect to Another Server...</source>
        <translation>连接到另一台服务器...</translation>
    </message>
    <message>
        <source>All Supported (*.nov *.avi *.mkv *.mp4 *.mov *.ts *.m2ts *.mpeg *.mpg *.flv *.wmv *.3gp *.jpg *.png *.gif *.bmp *.tiff)</source>
        <translation>所有支持的(*.nov *.avi *.mkv *.mp4 *.mov *.ts *.m2ts *.mpeg *.mpg *.flv *.wmv *.3gp *.jpg *.png *.gif *.bmp *.tiff)</translation>
    </message>
    <message>
        <source>Video (*.avi *.mkv *.mp4 *.mov *.ts *.m2ts *.mpeg *.mpg *.flv *.wmv *.3gp)</source>
        <translation>视频(*.avi *.mkv *.mp4 *.mov *.ts *.m2ts *.mpeg *.mpg *.flv *.wmv *.3gp)</translation>
    </message>
    <message>
        <source>You have changed administrator password. Do not forget to change password on all connected mediaservers or they will stop working. Press &apos;Discard&apos; to restore administrator password.</source>
        <translation type="obsolete">已经修改管理员密码。不要忘记修改所有连接的存储服务器密码否则将停止录像。点击放弃还原管理员密码。</translation>
    </message>
    <message>
        <source>Can&apos;t create local layout</source>
        <translation type="obsolete">无法创建本地视窗</translation>
    </message>
    <message>
        <source>Current layout contains image files. Images are not allowed for Multi-Video export.</source>
        <translation>当前的layout包含图像文件。图像不能作为多视频输出。</translation>
    </message>
    <message>
        <source>Current layout contains several cameras and several local files. You have to keep only cameras or only local files</source>
        <translation type="obsolete">当前视窗包含多个摄像机和本地文件。你需要仅保留摄像机或本地文件。</translation>
    </message>
    <message>
        <source>Executable %1 Media File (x86, read only) (*.exe)</source>
        <translation type="obsolete">可执行 %1 文件 (x86,只读) (*.exe)</translation>
    </message>
    <message>
        <source>Executable %1 Media File (x64, read only) (*.exe)</source>
        <translation type="obsolete">可执行 %1 文件 (x64,只读) (*.exe)</translation>
    </message>
    <message>
        <source>Executable %1 Media File (x86) (*.exe)</source>
        <translation>可执行 %1 媒体文件 (x86) (*.exe)</translation>
    </message>
    <message>
        <source>Executable %1 Media File (x64) (*.exe)</source>
        <translation>可执行 %1 媒体文件 (x64) (*.exe)</translation>
    </message>
    <message>
        <source>Save local layout As...</source>
        <translation>保存本地layout为...</translation>
    </message>
    <message>
        <source>Media File (*.nov)</source>
        <translation>媒体文件(*.nov)</translation>
    </message>
    <message>
        <source>Media File (read only) (*.nov)</source>
        <translation type="obsolete">视频文件(只读) (*.nov)</translation>
    </message>
    <message>
        <source>Another export in progress</source>
        <translation type="obsolete">另一个导出正在进行中</translation>
    </message>
    <message>
        <source>Another export in progress. Please wait</source>
        <translation>另一个输出正在进行中，请稍等</translation>
    </message>
    <message>
        <source>Could not create output file %1</source>
        <translation>无法创建输出文件%1</translation>
    </message>
    <message>
        <source>AVI (*.avi);;Matroska (*.mkv);;</source>
        <translation type="obsolete">AVI (*.avi);;Matroska (*.mkv);;</translation>
    </message>
    <message>
        <source>AVI with Timestamps (Requires Transcoding)(*.avi);;Matroska  with Timestamps (Requires Transcoding)(*.mkv);;</source>
        <translation type="obsolete">AVI带时间戳(需要编码转换)(*.avi);;Matroska带时间戳(需要编码转换)(*.mkv);;</translation>
    </message>
    <message>
        <source>AVI format is not recommended</source>
        <translation>不建议AVI格式</translation>
    </message>
    <message>
        <source>AVI format is not recommended for camera with audio track there is some recording holes exists. Press &apos;Yes&apos; to continue export or &apos;No&apos; to select other format</source>
        <translation type="obsolete">不推荐带音频的摄像机使用AVI格式。存在一些记录孔。点击&apos;是&apos;继续导出或&apos;否&apos;选择其他格式。</translation>
    </message>
    <message>
        <source>with Timestamps</source>
        <translation type="obsolete">带时间戳</translation>
    </message>
    <message>
        <source>Software Update is Available</source>
        <translation type="obsolete">软件更新可用</translation>
    </message>
    <message>
        <source>Version %1 is available for download at &lt;a href=&quot;%2&quot;&gt;%2&lt;/a&gt;.</source>
        <translation>版本 %1可在&lt;a href=&quot;%2&quot;&gt;%2&lt;/a&gt;下载。</translation>
    </message>
    <message>
        <source>Could not perform preview search</source>
        <translation>无法执行预览搜索</translation>
    </message>
    <message>
        <source>Selected time period is too short to perform preview search. Please select a longer period.</source>
        <translation>选择的时间区間太短无法执行预览搜索。请选择一个较长的时间区間。</translation>
    </message>
    <message>
        <source>Preview Search for %1</source>
        <translation>预览搜索 %1</translation>
    </message>
    <message>
        <source>Licenses limit exceeded. Your changes will be saved, but will not take effect.</source>
        <translation>超过许可限制。您的修改将会保存，但不会生效。</translation>
    </message>
    <message>
        <source>Could not apply changes</source>
        <translation>无法适用修改</translation>
    </message>
    <message>
        <source>Could not save parameters</source>
        <translation>无法保存参数</translation>
    </message>
    <message>
        <source>Information</source>
        <translation>信息</translation>
    </message>
    <message>
        <source>No updates available.</source>
        <translation>没有可用更新。</translation>
    </message>
    <message>
        <source>Software update is available</source>
        <translation>有可用的软件更新</translation>
    </message>
    <message>
        <source>Don&apos;t notify again about this update.</source>
        <translation>不再提醒这个更新。</translation>
    </message>
    <message>
        <source>Layout already exists</source>
        <translation>Layout已经存在</translation>
    </message>
    <message>
        <source>Layout with the same name already exists. Overwrite it?</source>
        <translation>相同名称的Layout已经存在。要覆盖吗?</translation>
    </message>
    <message>
        <source>Could not save screenshot</source>
        <translation type="obsolete">无法保存截屏</translation>
    </message>
    <message>
        <source>An error has occurred while saving screenshot &apos;%1&apos;.</source>
        <translation type="obsolete">保存截屏&apos;%1&apos;时发生错误</translation>
    </message>
    <message>
        <source>Could not save a layout</source>
        <translation>无法保存layout</translation>
    </message>
    <message>
        <source>Current layout contains several cameras and local files. You have to keep only cameras or only local files</source>
        <translation>当前的layout包含多个摄像机和本地文件。您只能仅保留摄像机或仅本地文件</translation>
    </message>
    <message>
        <source>Could not overwrite file</source>
        <translation>无法覆盖文件</translation>
    </message>
    <message>
        <source>Could not export file</source>
        <translation>无法输出文件</translation>
    </message>
    <message>
        <source>Could not get position from camera</source>
        <translation>无法从摄像机取得预设位</translation>
    </message>
    <message>
        <source>An error has occurred while trying to get current position from camera %1.

Please wait for the camera to go online.</source>
        <translation>尝试从摄像机 %1 取得预设位当前位置时发生错误。
请等待摄像机上线。</translation>
    </message>
    <message>
        <source>An error has occurred while trying to get current position from camera %1.

The camera is probably in continuous movement mode. Please stop the camera and try again.</source>
        <translation>尝试从摄像机 %1 取得预设位当前位置时发生错误。
摄像机可能处于连续运动模式。请停止摄像机并重新尝试。</translation>
    </message>
    <message>
        <source>Save Position</source>
        <translation>保存预设位</translation>
    </message>
    <message>
        <source>Enter position name:</source>
        <translation type="obsolete">输入位置名称：</translation>
    </message>
    <message>
        <source>Could not set position from camera</source>
        <translation>无法从摄像机设定位置</translation>
    </message>
    <message>
        <source>An error has occurred while trying to set current position for camera %1.

Please wait for the camera to go online.</source>
        <translation>尝试为摄像机 %1 设定当前位置时发生错误。
请等待摄像机上线。</translation>
    </message>
    <message>
        <source>Could not delete resource</source>
        <translation>无法删除资源</translation>
    </message>
    <message>
        <source>An error has occurred while trying to delete a resource from Enterprise Controller. 

Error description: &apos;%2&apos;</source>
        <translation>尝试从系统控制器删除资源时发生错误。
错误描述：&apos;%2&apos;</translation>
    </message>
    <message>
        <source>Layout with the same name already exists
and you do not have the rights to overwrite it.</source>
        <translation>相同名称的Layout已经存在而您没有权利覆盖。</translation>
    </message>
    <message>
        <source>Layout Settings</source>
        <translation>Layout设定</translation>
    </message>
    <message>
        <source> Your recording changes have not been saved. Pick desired Recording Type, FPS, and Quality and mark the changes on the schedule.</source>
        <translation>您的录像修改尚未保存。請选择录像方式，FPS和质量并将此修改标记在日程中。</translation>
    </message>
    <message>
        <source>Actual motion sensitivity was not changed. To change motion sensitivity draw rectangles on the image.</source>
        <translation>移动侦测敏感度未修改。欲修改请在在图像中绘制矩形。</translation>
    </message>
    <message>
        <source>PTZ_CALIBRATION_%1.jpg</source>
        <translation>PTZ_校准_%1.jpg</translation>
    </message>
    <message>
        <source>Layout is locked and cannot be changed.</source>
        <translation>Layout已被锁定无法修改。</translation>
    </message>
    <message>
        <source>Cannot add item</source>
        <translation>无法添加项目</translation>
    </message>
    <message>
        <source>Cannot add a local file to Multi-Video</source>
        <translation>无法添加本地文件成多视频</translation>
    </message>
    <message>
        <source>Make file read-only</source>
        <translation>設定文件成唯读</translation>
    </message>
    <message>
        <source>AVI (*.avi)</source>
        <translation>AVI (*.avi)</translation>
    </message>
    <message>
        <source>Matroska (*.mkv)</source>
        <translation>Matroska (*.mkv)</translation>
    </message>
    <message>
        <source>Include Timestamps (Requires Transcoding)</source>
        <translation type="obsolete">包括时间戳(需转码)</translation>
    </message>
    <message>
        <source>Video adjustment (Requires Transcoding)</source>
        <translation type="obsolete">视频调整(需转码)</translation>
    </message>
    <message>
        <source>AVI format is not recommended for camera with audio track there is some recording holes exists.Press &apos;Yes&apos; to continue export or &apos;No&apos; to select other format</source>
        <translation>带音频的摄像机不建议使用AVI格式因其存在一些记录漏洞。点击&apos;是&apos;继续输出或&apos;否&apos;选择其他格式</translation>
    </message>
    <message>
        <source>Updating background</source>
        <translation>更新背景</translation>
    </message>
    <message>
        <source>Image processing can take a lot of time. Please be patient.</source>
        <translation>图像处理需要很多时间。请耐心等待。</translation>
    </message>
    <message>
        <source>Image cannot be uploaded</source>
        <translation>图像无法上传</translation>
    </message>
    <message>
        <source>Client v%1&lt;br/&gt;</source>
        <translation>客户端版本%1&lt;br/&gt;</translation>
    </message>
    <message>
        <source>Enterprise Controller v%1&lt;br/&gt;</source>
        <translation>系统控制器版本%1&lt;br/&gt;</translation>
    </message>
    <message>
        <source>Media Server v%1 at %2&lt;br/&gt;</source>
        <translation>在 %2的媒体服务器版本%1&lt;br/&gt;</translation>
    </message>
    <message>
        <source>Media Server v%1&lt;br/&gt;</source>
        <translation>媒体服务器版本%1&lt;br/&gt;</translation>
    </message>
    <message>
        <source>Some components of the system are not upgraded:&lt;br/&gt;&lt;br/&gt;%1&lt;br/&gt;Please upgrade all components to the latest version %2.</source>
        <translation>一些系统组件尚未升级:&lt;br/&gt;&lt;br/&gt;%1&lt;br/&gt;请升级所有组件至最新版本 %2。</translation>
    </message>
    <message>
        <source>Version Mismatch</source>
        <translation>版本不匹配</translation>
    </message>
    <message>
        <source>Include timestamps (requires transcoding)</source>
        <translation>包括时间戳(需转码)</translation>
    </message>
    <message>
        <source>Apply dewarping and image correction (requires transcoding)</source>
        <translation>实行扭曲影像還原和图像校正(需转码)</translation>
    </message>
    <message>
        <source>Apply image correction (requires transcoding)</source>
        <translation>实行图像校正(需转码)</translation>
    </message>
    <message>
        <source>Apply dewarping (requires transcoding)</source>
        <translation>实行扭曲影像還原(需转码)</translation>
    </message>
    <message>
        <source>You are about to export video with filters that require transcoding. Transcoding can take a long time. Do you want to continue?</source>
        <translation>您將输出的视频包含过滤器需要转码。转码可能需要很长的时间。要继续吗？</translation>
    </message>
    <message>
        <source>Open New Window</source>
        <translation>开启新窗口</translation>
    </message>
</context>
<context>
    <name>QnWorkbenchController</name>
    <message>
        <source>Recording in...</source>
        <translation>录像在...</translation>
    </message>
    <message>
        <source>Cancelled</source>
        <translation>取消</translation>
    </message>
    <message>
        <source>Warning</source>
        <translation>警告</translation>
    </message>
    <message>
        <source>recorded_video</source>
        <translation>录像_视频</translation>
    </message>
    <message>
        <source>Save Recording As...</source>
        <translation>录像保存为...</translation>
    </message>
    <message>
        <source>AVI (Audio/Video Interleaved) (*.avi)</source>
        <translation>AVI (音频/视频交错) (*.avi)</translation>
    </message>
    <message>
        <source>Can&apos;t start recording due to the following error: %1</source>
        <translation>由于以下错误无法开始录像：%1</translation>
    </message>
    <message>
        <source>Press any key to stop tour</source>
        <translation type="obsolete">按任意键停止轮巡</translation>
    </message>
    <message>
        <source>Press any key to stop the tour</source>
        <translation>按任意键停止轮巡</translation>
    </message>
</context>
<context>
    <name>QnWorkbenchDisplay</name>
    <message>
        <source>yyyy MMM dd hh:mm:ss</source>
        <translation type="obsolete">年 月 日 时:分:秒</translation>
    </message>
    <message>
        <source>hh:mm:ss</source>
        <translation type="obsolete">时:分:秒</translation>
    </message>
</context>
<context>
    <name>QnWorkbenchEcsHandler</name>
    <message>
        <source>Error</source>
        <translation>错误</translation>
    </message>
    <message numerus="yes">
        <source>Could not save the following %n layout(s) to Enterprise Controller.</source>
        <translation>
            <numerusform>无法保存下列%n个layout到系统控制器。</numerusform>
        </translation>
    </message>
    <message numerus="yes">
        <source>Do you want to restore these %n layout(s)?</source>
        <translation>
            <numerusform>要还原这%n个layout吗?</numerusform>
        </translation>
    </message>
    <message numerus="yes">
        <source>Could not save the following %n items to Enterprise Controller.</source>
        <translation>
            <numerusform>无法保存下列%n个项目到系统控制器。</numerusform>
        </translation>
    </message>
    <message>
        <source>Error description: 
%1</source>
        <translation>错误描述：%1</translation>
    </message>
    <message>
        <source>Could not delete resource from Enterprise Controller. 

Error description: &apos;%2&apos;</source>
        <translation>无法从系统控制器中删除资源。
错误描述：&apos;%2&apos;</translation>
    </message>
    <message numerus="yes">
        <source>Could not save changes made to the following %n resource(s).</source>
        <translation>
            <numerusform>无法保存以下 %n 个资源的修改。</numerusform>
        </translation>
    </message>
    <message>
        <source>Error description:
%1</source>
        <translation>错误描述:
%1</translation>
    </message>
</context>
<context>
    <name>QnWorkbenchNavigator</name>
    <message>
        <source>All Cameras</source>
        <translation>所有摄像机</translation>
    </message>
    <message>
        <source>&apos;Live&apos;</source>
        <comment>LIVE_TOOL_TIP_FORMAT</comment>
        <translation>&apos;实时&apos;</translation>
    </message>
    <message>
        <source>yyyy MMM dd
hh:mm:ss</source>
        <comment>CAMERA_TOOL_TIP_FORMAT</comment>
        <translation type="obsolete">年 月 日
时:分:秒</translation>
    </message>
    <message>
        <source>hh:mm:ss</source>
        <comment>LONG_TOOL_TIP_FORMAT</comment>
        <translation type="obsolete">时:分:秒</translation>
    </message>
    <message>
        <source>mm:ss</source>
        <comment>SHORT_TOOL_TIP_FORMAT</comment>
        <translation type="obsolete">分:秒</translation>
    </message>
</context>
<context>
    <name>QnWorkbenchScreenshotHandler</name>
    <message>
        <source>PNG Image (*.png)</source>
        <translation>PNG图片(*.png)</translation>
    </message>
    <message>
        <source>JPEG Image(*.jpg)</source>
        <translation>JPEG图片(*.jpg)</translation>
    </message>
    <message>
        <source>Save Screenshot As...</source>
        <translation>保存屏幕截屏为...</translation>
    </message>
    <message>
        <source>Include Timestamp</source>
        <translation>带时间戳</translation>
    </message>
    <message>
        <source>Save As</source>
        <translation>另存为</translation>
    </message>
    <message>
        <source>File &apos;%1&apos; already exists. Overwrite?</source>
        <translation>文件&apos;%1&apos;已经存在，要覆盖吗?</translation>
    </message>
    <message>
        <source>Could not overwrite file</source>
        <translation>无法覆盖文件</translation>
    </message>
    <message>
        <source>File &apos;%1&apos; is used by another process. Please try another name.</source>
        <translation>文件&apos;%1&apos;正在被另一个程序使用。请尝试另一个名称。</translation>
    </message>
    <message>
        <source>Could not save screenshot</source>
        <translation>无法保存截屏</translation>
    </message>
    <message>
        <source>An error has occurred while saving screenshot &apos;%1&apos;.</source>
        <translation>保存截屏&apos;%1&apos;时发生错误。</translation>
    </message>
</context>
<context>
    <name>QnYouTubeSettingsWidget</name>
    <message>
        <source>Authentication Failed!</source>
        <translation type="obsolete">认证失败</translation>
    </message>
    <message>
        <source>Authentication Succeeded</source>
        <translation type="obsolete">认证成功</translation>
    </message>
</context>
<context>
    <name>RecordingSettings</name>
    <message>
        <source>Video Recording</source>
        <translation>视频录像</translation>
    </message>
    <message>
        <source>Screen</source>
        <translation type="obsolete">屏幕</translation>
    </message>
    <message>
        <source>Select screen to capture:</source>
        <translation type="obsolete">选择截取的屏幕</translation>
    </message>
    <message>
        <source>Capture Mode</source>
        <translation>截取模式</translation>
    </message>
    <message>
        <source>Fullscreen</source>
        <translation>全屏</translation>
    </message>
    <message>
        <source>Application Window</source>
        <translation>应用程序窗口</translation>
    </message>
    <message>
        <source>Disable Aero</source>
        <translation>禁用Aero</translation>
    </message>
    <message>
        <source>Capture cursor</source>
        <translation type="obsolete">获取鼠标</translation>
    </message>
    <message>
        <source>Quality</source>
        <translation>质量</translation>
    </message>
    <message>
        <source>Resolution:</source>
        <translation>分辨率:</translation>
    </message>
    <message>
        <source>Native</source>
        <translation>原始的</translation>
    </message>
    <message>
        <source>Quater Native</source>
        <translation type="obsolete">原始的四分之一</translation>
    </message>
    <message>
        <source>1920x1080</source>
        <translation>1920x1080</translation>
    </message>
    <message>
        <source>1280x720</source>
        <translation>1280x720</translation>
    </message>
    <message>
        <source>640x480</source>
        <translation>640x480</translation>
    </message>
    <message>
        <source>320x240</source>
        <translation>320x240</translation>
    </message>
    <message>
        <source>Encoder quality:</source>
        <translation type="obsolete">编码质量：</translation>
    </message>
    <message>
        <source>Best</source>
        <translation>最佳</translation>
    </message>
    <message>
        <source>Balanced</source>
        <translation type="obsolete">平衡</translation>
    </message>
    <message>
        <source>Performance</source>
        <translation>性能</translation>
    </message>
    <message>
        <source>Audio grabbing</source>
        <translation type="obsolete">捕获音频</translation>
    </message>
    <message>
        <source>Icon</source>
        <translation>图标</translation>
    </message>
    <message>
        <source>Primary device:</source>
        <translation type="obsolete">主设备</translation>
    </message>
    <message>
        <source>None</source>
        <translation>无</translation>
    </message>
    <message>
        <source>Secondary device:</source>
        <translation type="obsolete">辅助设备</translation>
    </message>
    <message>
        <source>Main Media Folder</source>
        <translation type="obsolete">主要视频文件夹</translation>
    </message>
    <message>
        <source>&amp;Browse...</source>
        <translation>&amp;浏览...</translation>
    </message>
    <message>
        <source>Capture Cursor</source>
        <translation>获取鼠标</translation>
    </message>
    <message>
        <source>Recording Quality:</source>
        <translation>录像质量:</translation>
    </message>
    <message>
        <source>Average</source>
        <translation>平均</translation>
    </message>
    <message>
        <source>Audio Grabbing</source>
        <translation type="obsolete">捕获音频</translation>
    </message>
    <message>
        <source>Primary Device:</source>
        <translation>主设备:</translation>
    </message>
    <message>
        <source>External Device:</source>
        <translation>外部设备:</translation>
    </message>
    <message>
        <source>Temporary Folder</source>
        <translation>临时文件夹</translation>
    </message>
    <message>
        <source>Additional Options</source>
        <translation>其他选项</translation>
    </message>
    <message>
        <source>Very powerful machine is required for Best quality and high resolution.</source>
        <translation>高质量和分辨率需要强有力的电脑。</translation>
    </message>
    <message>
        <source>Quarter Native</source>
        <translation>四分之一原始画面</translation>
    </message>
    <message>
        <source>Audio Grabber</source>
        <translation>音频采集</translation>
    </message>
</context>
<context>
    <name>ResourceBrowserWidget</name>
    <message>
        <source>Resources</source>
        <translation>资源</translation>
    </message>
    <message>
        <source>Search</source>
        <translation>搜索</translation>
    </message>
    <message>
        <source>Reset Filter</source>
        <translation>重置过滤器</translation>
    </message>
    <message>
        <source>X</source>
        <translation>X</translation>
    </message>
</context>
<context>
    <name>ResourceListDialog</name>
    <message>
        <source>Dialog</source>
        <translation>对话框</translation>
    </message>
</context>
<context>
    <name>ResourceTreeWidget</name>
    <message>
        <source>Resources</source>
        <translation type="obsolete">资源</translation>
    </message>
    <message>
        <source>Search</source>
        <translation type="obsolete">搜索</translation>
    </message>
    <message>
        <source>Reset Filter</source>
        <translation type="obsolete">重置过滤</translation>
    </message>
    <message>
        <source>X</source>
        <translation type="obsolete">X</translation>
    </message>
</context>
<context>
    <name>ServerSettingsDialog</name>
    <message>
        <source>Server settings</source>
        <translation>服务器设定</translation>
    </message>
    <message>
        <source>IP Address:</source>
        <translation>IP地址:</translation>
    </message>
    <message>
        <source>RTSP Port:</source>
        <translation type="obsolete">RTSP端口：</translation>
    </message>
    <message>
        <source>9000</source>
        <translation>9000</translation>
    </message>
    <message>
        <source>API Port:</source>
        <translation type="obsolete">API端口：</translation>
    </message>
    <message>
        <source>9001</source>
        <translation type="obsolete">9001</translation>
    </message>
    <message>
        <source>Name:</source>
        <translation>名称:</translation>
    </message>
    <message>
        <source>Storages</source>
        <translation>存储空间</translation>
    </message>
    <message>
        <source>Path</source>
        <translation>路径</translation>
    </message>
    <message>
        <source>Reserved free storage space (Gb)</source>
        <translation type="obsolete">保留空余空间（Gb）</translation>
    </message>
    <message>
        <source>Add</source>
        <translation type="obsolete">添加</translation>
    </message>
    <message>
        <source>Remove</source>
        <translation type="obsolete">删除</translation>
    </message>
    <message>
        <source>Panic mode:</source>
        <translation>危机模式:</translation>
    </message>
    <message>
        <source>Port:</source>
        <translation>端口:</translation>
    </message>
    <message>
        <source>In Use</source>
        <translation>使用中</translation>
    </message>
    <message>
        <source>Capacity</source>
        <translation>容量</translation>
    </message>
    <message>
        <source>Video Storage</source>
        <translation>视频存储</translation>
    </message>
    <message>
        <source>Ping</source>
        <translation>Ping</translation>
    </message>
</context>
<context>
    <name>ServerSettingsWidget</name>
    <message>
        <source>Outgoing E-Mail Settings</source>
        <translation>发送邮件设定</translation>
    </message>
    <message>
        <source>System Configuration Backup and Restore</source>
        <translation>系统配置备份和还原</translation>
    </message>
</context>
<context>
    <name>SignDialog</name>
    <message>
        <source>Watermark check</source>
        <translation>水印检查</translation>
    </message>
    <message>
        <source>Checked file:</source>
        <translation>检查过的文件:</translation>
    </message>
    <message>
        <source>Check result:</source>
        <translation>检查结果：</translation>
    </message>
</context>
<context>
    <name>SingleCameraSettingsWidget</name>
    <message>
        <source>Camera settings</source>
        <translation>摄像机设定</translation>
    </message>
    <message>
        <source>General</source>
        <translation>一般</translation>
    </message>
    <message>
        <source>Name:</source>
        <translation>名称:</translation>
    </message>
    <message>
        <source>Enable audio</source>
        <translation>启用音频</translation>
    </message>
    <message>
        <source>Network</source>
        <translation type="obsolete">网络</translation>
    </message>
    <message>
        <source>Address</source>
        <translation>地址</translation>
    </message>
    <message>
        <source>IP Address:</source>
        <translation>IP地址:</translation>
    </message>
    <message>
        <source>MAC Address:</source>
        <translation>MAC地址:</translation>
    </message>
    <message>
        <source>Web Page:</source>
        <translation>网页:</translation>
    </message>
    <message>
        <source>Authentication</source>
        <translation>验证</translation>
    </message>
    <message>
        <source>Login:</source>
        <translation>登录:</translation>
    </message>
    <message>
        <source>Password:</source>
        <translation>密码:</translation>
    </message>
    <message>
        <source>Recording</source>
        <translation>录像</translation>
    </message>
    <message>
        <source>Motion</source>
        <translation>移动侦测</translation>
    </message>
    <message>
        <source>Motion is not available for this camera</source>
        <translation>此摄像机不支持移动侦测</translation>
    </message>
    <message>
        <source>Motion settings</source>
        <translation>移动侦测设定</translation>
    </message>
    <message>
        <source>Motion detection:</source>
        <translation>移动侦测:</translation>
    </message>
    <message>
        <source>Hardware (Camera built-in)</source>
        <translation>硬件（摄像机内建）</translation>
    </message>
    <message>
        <source>Software (On media server, max fps may be slightly decreased)</source>
        <translation>软件（在媒体服务器，最大每秒帧数可能会稍微降低）</translation>
    </message>
    <message>
        <source>Sensitivity:</source>
        <translation>敏感度:</translation>
    </message>
    <message>
        <source>Motion mask (0)</source>
        <translation>移动侦测遮罩(0)</translation>
    </message>
    <message>
        <source>Maximum sensitivity (9)</source>
        <translation>最大敏感度(9)</translation>
    </message>
    <message>
        <source>Camera motion web page:</source>
        <translation>摄像机移动侦测网页:</translation>
    </message>
    <message>
        <source>URL</source>
        <translation>URL</translation>
    </message>
    <message>
        <source>Reset motion regions</source>
        <translation>重置移动侦测区域</translation>
    </message>
    <message>
        <source>Advanced</source>
        <translation>进阶</translation>
    </message>
    <message>
        <source>Model:</source>
        <translation>型号:</translation>
    </message>
    <message>
        <source>Ping</source>
        <translation>Ping</translation>
    </message>
    <message>
        <source>Licensing</source>
        <translation>许可</translation>
    </message>
    <message>
        <source>Use an analog license to view this camera</source>
        <translation>使用类比许可来浏览此摄像机</translation>
    </message>
    <message>
        <source>Get More Licenses...</source>
        <translation>取得更多软件许可...</translation>
    </message>
    <message>
        <source>Firmware:</source>
        <translation>韧体:</translation>
    </message>
    <message>
        <source>Expert</source>
        <translation>专家</translation>
    </message>
    <message>
        <source>This is the fish-eye lens camera</source>
        <translation>这是鱼眼镜头摄像机</translation>
    </message>
    <message>
        <source>Dewarping</source>
        <translation>扭曲影像還原</translation>
    </message>
</context>
<context>
    <name>StatisticsOverlayWidget</name>
    <message>
        <source>%1%</source>
        <translation>%1%</translation>
    </message>
</context>
<context>
    <name>StorageUrlDialog</name>
    <message>
        <source>Add External Storage...</source>
        <translation>增加外部存储...</translation>
    </message>
    <message>
        <source>Protocol:</source>
        <translation>协议:</translation>
    </message>
    <message>
        <source>URL:</source>
        <translation>URL:</translation>
    </message>
    <message>
        <source>...</source>
        <translation>...</translation>
    </message>
</context>
<context>
    <name>TagsEditDialog</name>
    <message>
        <source>Edit File Tags</source>
        <translation>编辑文件标签</translation>
    </message>
    <message>
        <source>New Tag</source>
        <translation>新标签</translation>
    </message>
    <message>
        <source>Add Tag</source>
        <translation>添加标签</translation>
    </message>
    <message>
        <source>Set Tag</source>
        <translation>设定标签</translation>
    </message>
    <message>
        <source>Unset Tag</source>
        <translation>取消标签设定</translation>
    </message>
    <message>
        <source>Filter</source>
        <translation>过滤器</translation>
    </message>
    <message>
        <source>Clear Filter</source>
        <translation>清除过滤器</translation>
    </message>
    <message>
        <source>Assigned Tags</source>
        <translation>分配的标签</translation>
    </message>
    <message>
        <source>All Tags</source>
        <translation>所有的标签</translation>
    </message>
</context>
<context>
    <name>UserSettingsDialog</name>
    <message>
        <source>Create New User</source>
        <translation>创建新用户</translation>
    </message>
    <message>
        <source>User Properties</source>
        <translation>用户属性</translation>
    </message>
    <message>
        <source>Login</source>
        <translation type="obsolete">登陆</translation>
    </message>
    <message>
        <source>Password</source>
        <translation type="obsolete">密码</translation>
    </message>
    <message>
        <source>Confirm Password</source>
        <translation type="obsolete">确认密码</translation>
    </message>
    <message>
        <source>Access Rights</source>
        <translation type="obsolete">登陆权限</translation>
    </message>
    <message>
        <source>Current Password</source>
        <translation type="obsolete">当前密码</translation>
    </message>
    <message>
        <source>Access rights</source>
        <translation>登录权限</translation>
    </message>
    <message>
        <source>Advanced...</source>
        <translation>进阶...</translation>
    </message>
    <message>
        <source>C&amp;urrent Password:</source>
        <translation>当前密码:</translation>
    </message>
    <message>
        <source>&amp;Confirm Password:</source>
        <translation>&amp;确认密码:</translation>
    </message>
    <message>
        <source>&amp;Access Rights:</source>
        <translation>&amp;登录权限:</translation>
    </message>
    <message>
        <source>&amp;Password:</source>
        <translation>&amp;密码:</translation>
    </message>
    <message>
        <source>&amp;Login:</source>
        <translation>&amp;登录:</translation>
    </message>
    <message>
        <source>&amp;Email:</source>
        <translation>&amp;邮箱:</translation>
    </message>
</context>
<context>
    <name>WeekTimeScheduleWidget</name>
    <message>
        <source>WeekTime Schedule Editor</source>
        <translation>日程编辑器</translation>
    </message>
    <message>
        <source>Schedule Grid</source>
        <translation>日程网格</translation>
    </message>
    <message>
        <source>Note: Schedule is based on Server Time</source>
        <translation>注意：日程根据服务器时间</translation>
    </message>
    <message>
        <source>Schedule Settings</source>
        <translation>日程设定</translation>
    </message>
    <message>
        <source>On</source>
        <translation>开</translation>
    </message>
    <message>
        <source>Off</source>
        <translation>关</translation>
    </message>
</context>
<context>
    <name>YouTubeSettings</name>
    <message>
        <source>Video Recording</source>
        <translation type="obsolete">视频录像</translation>
    </message>
    <message>
        <source>Authentication</source>
        <translation type="obsolete">认证</translation>
    </message>
    <message>
        <source>Google Login:</source>
        <translation type="obsolete">Google 登陆：</translation>
    </message>
    <message>
        <source>Password:</source>
        <translation type="obsolete">密码：</translation>
    </message>
    <message>
        <source>Test</source>
        <translation type="obsolete">测试</translation>
    </message>
</context>
<context>
    <name>YouTubeUploadDialog</name>
    <message>
        <source>Dialog</source>
        <translation type="obsolete">对话框</translation>
    </message>
    <message>
        <source>File to Upload</source>
        <translation type="obsolete">上传的文件</translation>
    </message>
    <message>
        <source>Browse...</source>
        <translation type="obsolete">浏览...</translation>
    </message>
    <message>
        <source>Name, Description and Privacy Settings</source>
        <translation type="obsolete">名称，描述和隐私设定</translation>
    </message>
    <message>
        <source>Title:</source>
        <translation type="obsolete">标题：</translation>
    </message>
    <message>
        <source>Description:</source>
        <translation type="obsolete">描述：</translation>
    </message>
    <message>
        <source>Tags:</source>
        <translation type="obsolete">标签：</translation>
    </message>
    <message>
        <source>Category:</source>
        <translation type="obsolete">类别：</translation>
    </message>
    <message>
        <source>Privacy:</source>
        <translation type="obsolete">隐私：</translation>
    </message>
    <message>
        <source>Public (Share your video with the world)</source>
        <translation type="obsolete">公开（共享视频）</translation>
    </message>
    <message>
        <source>Unlisted (Accessible by the direct link only)</source>
        <translation type="obsolete">未罗列（仅通过链接登陆）</translation>
    </message>
    <message>
        <source>Private</source>
        <translation type="obsolete">私有</translation>
    </message>
    <message>
        <source>License:</source>
        <translation type="obsolete">许可：</translation>
    </message>
    <message>
        <source>Standard YouTube License</source>
        <translation type="obsolete">标准YouTube许可</translation>
    </message>
    <message>
        <source>Creative Commons - Attribution (CC-BY - reusable)</source>
        <translation type="obsolete">知识共享－署名（CC-BY重复使用）</translation>
    </message>
    <message>
        <source>Upload</source>
        <translation type="obsolete">上传</translation>
    </message>
    <message>
        <source>Upload File to YouTube</source>
        <translation type="obsolete">上传文件到YouTube</translation>
    </message>
    <message>
        <source>Uploading to YouTube</source>
        <translation type="obsolete">上传到YouTube</translation>
    </message>
    <message>
        <source>Uploading &quot;%1&quot;...</source>
        <translation type="obsolete">上传&quot;%1&quot;</translation>
    </message>
</context>
<context>
    <name>YouTubeUploadProgressDialog</name>
    <message>
        <source>Abort uploading?</source>
        <translation type="obsolete">放弃上传？</translation>
    </message>
    <message>
        <source>Are you sure you want abort uploading and close dialog?</source>
        <translation type="obsolete">确认要放弃上传和关闭对话框？</translation>
    </message>
    <message>
        <source>Upload failed</source>
        <translation type="obsolete">上传失败</translation>
    </message>
    <message>
        <source>Upload failed due to error: %1 (%2)</source>
        <translation type="obsolete">由于错误上传失败：%1 (%2)</translation>
    </message>
</context>
<context>
    <name>YouTubeUploader</name>
    <message>
        <source>Invalid user name or password</source>
        <translation type="obsolete">无效用户名或密码</translation>
    </message>
</context>
</TS><|MERGE_RESOLUTION|>--- conflicted
+++ resolved
@@ -2663,13 +2663,8 @@
         <translation>一次每</translation>
     </message>
     <message>
-<<<<<<< HEAD
         <source>Instant</source>
-        <translation type="unfinished"></translation>
-=======
-        <source>Do Instantly</source>
         <translation>立即作用</translation>
->>>>>>> 867d989e
     </message>
 </context>
 <context>
