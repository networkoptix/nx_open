<?xml version="1.0" encoding="utf-8"?>
<!DOCTYPE TS>
<TS version="2.1" language="hu" sourcelanguage="en">
<context>
    <name>BackupCamerasDialogDelegate</name>
    <message>
        <source>Backup newly added devices</source>
        <translation type="unfinished"></translation>
    </message>
    <message>
        <source>Backup newly added cameras</source>
        <translation type="unfinished"></translation>
    </message>
    <message>
        <source>Cannot add new devices while backup process is running.</source>
        <translation type="unfinished"></translation>
    </message>
    <message>
        <source>Cannot add new cameras while backup process is running.</source>
        <translation type="unfinished"></translation>
    </message>
    <message>
        <source>Cannot add new devices because they store archive on external storage.</source>
        <translation type="unfinished"></translation>
    </message>
    <message>
        <source>Cannot add new cameras because they store archive on external storage.</source>
        <translation type="unfinished"></translation>
    </message>
</context>
<context>
    <name>BookmarkToolTipFrame</name>
    <message>
        <source>Zoom timeline
to view more bookmarks</source>
        <comment>Use &apos;
&apos; to split message in two lines (required)</comment>
        <translation type="unfinished"></translation>
    </message>
</context>
<context>
    <name>CameraDiagnostics::DiagnoseTool</name>
    <message>
        <source>No connection to Server %1.</source>
        <translation>Nincs kapcsolat a %1 szerverrel.</translation>
    </message>
</context>
<context>
    <name>CompatibilityVersionInstallationDialog</name>
    <message>
        <source>Installing version %1</source>
        <translation>Verzió telepítése %1</translation>
    </message>
    <message>
        <source>Installation completed</source>
        <translation>Telepítés kész</translation>
    </message>
    <message>
        <source>Installation failed</source>
        <translation>Telepítési hiba</translation>
    </message>
    <message>
        <source>Installation has been cancelled</source>
        <translation>Telepítés megszakítva</translation>
    </message>
    <message>
        <source>Could not cancel installation</source>
        <translation>A telepítés megszakítása nem lehetséges</translation>
    </message>
</context>
<context>
    <name>CustomHorizontalHeader</name>
    <message>
        <source>5 minutes</source>
        <translation>5 perc</translation>
    </message>
    <message>
        <source>Hour</source>
        <translation>Óra</translation>
    </message>
    <message>
        <source>Day</source>
        <translation>Nap</translation>
    </message>
    <message>
        <source>Week</source>
        <translation>Hét</translation>
    </message>
    <message>
        <source>Month</source>
        <translation>Hónap</translation>
    </message>
    <message>
        <source>All Data</source>
        <translation type="unfinished"></translation>
    </message>
    <message>
        <source>Bitrate for the Last Recorded</source>
        <translation type="unfinished"></translation>
    </message>
</context>
<context>
    <name>GraphicsScrollBar</name>
    <message>
        <source>Top</source>
        <translation>Képernyő teteje</translation>
    </message>
    <message>
        <source>Bottom</source>
        <translation>Képernyő alja</translation>
    </message>
    <message>
        <source>Scroll Here</source>
        <translation>Görgessen ide</translation>
    </message>
    <message>
        <source>Left Edge</source>
        <translation>Bal szél</translation>
    </message>
    <message>
        <source>Right Edge</source>
        <translation>Jobb szél</translation>
    </message>
    <message>
        <source>Page Left</source>
        <translation>Lapozás balra</translation>
    </message>
    <message>
        <source>Page Up</source>
        <translation>Lapozás fel</translation>
    </message>
    <message>
        <source>Page Right</source>
        <translation>Lapozás jobbra</translation>
    </message>
    <message>
        <source>Page Down</source>
        <translation>Lapozás le</translation>
    </message>
    <message>
        <source>Scroll Left</source>
        <translation>Görgetés balra</translation>
    </message>
    <message>
        <source>Scroll Up</source>
        <translation>Görgetés fel</translation>
    </message>
    <message>
        <source>Scroll Right</source>
        <translation>Görgetés jobbra</translation>
    </message>
    <message>
        <source>Scroll Down</source>
        <translation>Görgetés le</translation>
    </message>
</context>
<context>
    <name>PtzOverlayWidget</name>
    <message>
        <source>Zoom In</source>
        <translation>Zoom be</translation>
    </message>
    <message>
        <source>Zoom Out</source>
        <translation>Zoom ki</translation>
    </message>
    <message>
        <source>Focus Far</source>
        <translation>Fókusz távoli</translation>
    </message>
    <message>
        <source>Focus Near</source>
        <translation>Fókusz közeli</translation>
    </message>
    <message>
        <source>Auto Focus</source>
        <translation>Autó fókusz</translation>
    </message>
    <message>
        <source>Change Dewarping Mode</source>
        <translation>Dewarping mód változtatása</translation>
    </message>
</context>
<context>
    <name>QObject</name>
    <message>
        <source>Parameter 1 is null.</source>
        <translation>1-es paraméter nulla.</translation>
    </message>
    <message>
        <source>None</source>
        <translation>Semmi</translation>
    </message>
</context>
<context>
    <name>QTimeSpanPrivate</name>
    <message numerus="yes">
        <source>%n millisecond(s)</source>
        <translation>
            <numerusform>%n milimásodperc</numerusform>
        </translation>
    </message>
    <message numerus="yes">
        <source>%n second(s)</source>
        <translation>
            <numerusform>%n másodperc</numerusform>
        </translation>
    </message>
    <message numerus="yes">
        <source>%n minute(s)</source>
        <translation>
            <numerusform>%n perc</numerusform>
        </translation>
    </message>
    <message numerus="yes">
        <source>%n hour(s)</source>
        <translation>
            <numerusform>%n óra</numerusform>
        </translation>
    </message>
    <message numerus="yes">
        <source>%n day(s)</source>
        <translation>
            <numerusform>%n nap</numerusform>
        </translation>
    </message>
    <message numerus="yes">
        <source>%n week(s)</source>
        <translation>
            <numerusform>%n hét</numerusform>
        </translation>
    </message>
    <message numerus="yes">
        <source>%n month(s)</source>
        <translation>
            <numerusform>%n hónap</numerusform>
        </translation>
    </message>
    <message numerus="yes">
        <source>%n year(s)</source>
        <translation>
            <numerusform>%n év</numerusform>
        </translation>
    </message>
</context>
<context>
    <name>QnAboutDialog</name>
    <message>
        <source>Server at %2: v%1</source>
        <translation>Szerver %2: -%1</translation>
    </message>
    <message>
        <source>Copy to Clipboard</source>
        <translation>Másolás vágólapra</translation>
    </message>
    <message>
        <source>%1 version %2 (%3).</source>
        <translation>%1 verzió %2 (%3).</translation>
    </message>
    <message>
        <source>Built for %1-%2 with %3.</source>
        <translation>Készítve %1-%2, %3-val/vel.</translation>
    </message>
    <message>
        <source>Client is not connected to any server</source>
        <translation>A kliens nem csatlakozik egy szerverhez sem</translation>
    </message>
    <message>
        <source>%1 uses the following external libraries:</source>
        <translation>%1 a következő külső mappákat kasználja:</translation>
    </message>
    <message>
        <source>OpenGL version</source>
        <translation>OpenGL verzió</translation>
    </message>
    <message>
        <source>OpenGL renderer</source>
        <translatorcomment>OpenGL render</translatorcomment>
        <translation></translation>
    </message>
    <message>
        <source>OpenGL vendor</source>
        <translation>OpenGL vendor</translation>
    </message>
    <message>
        <source>OpenGL max texture size</source>
        <translation>OpenGL max textúra méret</translation>
    </message>
    <message>
        <source>Support</source>
        <translation>Támogatás</translation>
    </message>
</context>
<context>
    <name>QnAbstractCameraAdvancedParamWidget</name>
    <message>
        <source>Read-Only</source>
        <translation type="unfinished"></translation>
    </message>
</context>
<context>
    <name>QnAbstractPtzDialog</name>
    <message>
        <source>Loading...</source>
        <translation>Beolvasás...</translation>
    </message>
    <message>
        <source>Saving...</source>
        <translation>Mentés...</translation>
    </message>
</context>
<context>
    <name>QnActionManager</name>
    <message>
        <source>Show FPS</source>
        <translation>FPS megjelenítése</translation>
    </message>
    <message>
        <source>Hide FPS</source>
        <translation>FPS elrejtése</translation>
    </message>
    <message>
        <source>Ctrl+Alt+F</source>
        <translation>Ctrl+Alt+F</translation>
    </message>
    <message>
        <source>Ctrl+Alt+D</source>
        <translation>Ctrl+Alt+D</translation>
    </message>
    <message>
        <source>Drop Resources</source>
        <translation>Eszköz bedobása</translation>
    </message>
    <message>
        <source>Delayed Open Video Wall</source>
        <translation>Videófal késleltetett megnyitása</translation>
    </message>
    <message>
        <source>Delayed Drop Resources</source>
        <translation>Késleltetett eszköz bedobás</translation>
    </message>
    <message>
        <source>Instant Drop Resources</source>
        <translation>Eszköz azonnali bedobása</translation>
    </message>
    <message>
        <source>Next Layout</source>
        <translation>Következő elrendezés</translation>
    </message>
    <message>
        <source>Ctrl+Tab</source>
        <translation>Ctrl+Tab</translation>
    </message>
    <message>
        <source>Previous Layout</source>
        <translation>Előző elrendezés</translation>
    </message>
    <message>
        <source>Ctrl+Shift+Tab</source>
        <translation>Ctrl+Shift+Tab</translation>
    </message>
    <message>
        <source>Select All</source>
        <translation>Mind kijelölése</translation>
    </message>
    <message>
        <source>Ctrl+A</source>
        <translation>Ctrl+A</translation>
    </message>
    <message>
        <source>Selection Changed</source>
        <translation>Kijelölés megváltozott</translation>
    </message>
    <message>
        <source>Filter...</source>
        <translation>Szűrő...</translation>
    </message>
    <message>
        <source>Reconnect to Server</source>
        <translation>Újracsatlakozás a szerverhez</translation>
    </message>
    <message>
        <source>Go to Freespace Mode</source>
        <translation>Freespace módra váltás</translation>
    </message>
    <message>
        <source>F11</source>
        <translation>F11</translation>
    </message>
    <message>
        <source>Help</source>
        <translation>Súgó</translation>
    </message>
    <message>
        <source>Event Log...</source>
        <translation>Eseménylista...</translation>
    </message>
    <message>
        <source>Alarm/Event Rules...</source>
        <translation>Riasztás/Esemény szabályok...</translation>
    </message>
    <message>
        <source>Control Video Wall</source>
        <translation>Videofal vezérlése</translation>
    </message>
    <message>
        <source>Push my screen</source>
        <translation>Saját képernyő átadása</translation>
    </message>
    <message>
        <source>Restart application</source>
        <translation>Alkalmazás újraindítása</translation>
    </message>
    <message>
        <source>Go To Saved Position</source>
        <translation>Lépés mentett pozícióra</translation>
    </message>
    <message>
        <source>Activate PTZ Tour</source>
        <translation>PTZ túra indítása</translation>
    </message>
    <message>
        <source>Fit in View</source>
        <translation>Beillesztés nézetbe</translation>
    </message>
    <message>
        <source>Main Menu</source>
        <translation>Főmenü</translation>
    </message>
    <message>
        <source>Alt+Space</source>
        <translation>Alt+szóköz</translation>
    </message>
    <message>
        <source>Connect to Server...</source>
        <translation>Csatlakozás szerverhez...</translation>
    </message>
    <message>
        <source>Ctrl+Shift+C</source>
        <translation>Ctrl+Shift+C</translation>
    </message>
    <message>
        <source>Logout</source>
        <translation>Kijelentkezés</translation>
    </message>
    <message>
        <source>Start Panic Recording</source>
        <translation>Pánikrögzítés indítása</translation>
    </message>
    <message>
        <source>Stop Panic Recording</source>
        <translation>Pánikrögzítés leállítása</translation>
    </message>
    <message>
        <source>Ctrl+P</source>
        <translation>Ctrl+P</translation>
    </message>
    <message>
        <source>New...</source>
        <translation>Új...</translation>
    </message>
    <message>
        <source>Layout...</source>
        <translation>Elrendezés...</translation>
    </message>
    <message>
        <source>New Layout...</source>
        <translation>Új elrendezés...</translation>
    </message>
    <message>
        <source>Tab</source>
        <translation>Lapfül</translation>
    </message>
    <message>
        <source>New Tab</source>
        <translation>Új lapfül</translation>
    </message>
    <message>
        <source>Ctrl+T</source>
        <translation>Ctrl+T</translation>
    </message>
    <message>
        <source>Window</source>
        <translation>Ablak</translation>
    </message>
    <message>
        <source>New Window</source>
        <translation>Új ablak</translation>
    </message>
    <message>
        <source>Ctrl+N</source>
        <translation>Ctrl+N</translation>
    </message>
    <message>
        <source>User...</source>
        <translation>Felhasználó...</translation>
    </message>
    <message>
        <source>New User...</source>
        <translation>Új felhasználó...</translation>
    </message>
    <message>
        <source>Video Wall...</source>
        <translation>Videófal...</translation>
    </message>
    <message>
        <source>New Video Wall...</source>
        <translation>Új videófal...</translation>
    </message>
    <message>
        <source>Open Layout...</source>
        <translation>Elrendezés megnyitása...</translation>
    </message>
    <message>
        <source>Open...</source>
        <translation>Megnyitás...</translation>
    </message>
    <message>
        <source>File(s)...</source>
        <translation>Fájl(ok)...</translation>
    </message>
    <message>
        <source>Ctrl+O</source>
        <translation>Ctrl+O</translation>
    </message>
    <message>
        <source>Layout(s)...</source>
        <translation>Elrendezés(ek)...</translation>
    </message>
    <message>
        <source>Folder...</source>
        <translation>Mappa...</translation>
    </message>
    <message>
        <source>Save Current Layout</source>
        <translation>Jelenlegi elrendezés mentése</translation>
    </message>
    <message>
        <source>Ctrl+S</source>
        <translation>Ctrl+S</translation>
    </message>
    <message>
        <source>Save Current Layout As...</source>
        <translation>Jelenlegi elrendezés mentése mint...</translation>
    </message>
    <message>
        <source>Ctrl+Shift+S</source>
        <translation>Ctrl+Shift+S</translation>
    </message>
    <message>
        <source>Ctrl+Alt+S</source>
        <translation>Ctrl+Alt+S</translation>
    </message>
    <message>
        <source>Save Video Wall View</source>
        <translation>Videofal nézet mentése</translation>
    </message>
    <message>
        <source>Start Screen Recording</source>
        <translation>Képernyőfelvétel indítása</translation>
    </message>
    <message>
        <source>Stop Screen Recording</source>
        <translation>Képernyőfelvétel leállítása</translation>
    </message>
    <message>
        <source>Alt+R</source>
        <translation>Alt+R</translation>
    </message>
    <message>
        <source>Esc</source>
        <translation>Esc</translation>
    </message>
    <message>
        <source>Stop current action</source>
        <translation>Jelenlegi munkamenet leállítása</translation>
    </message>
    <message>
        <source>Go to Fullscreen</source>
        <translation>Váltás teljesképernyőre</translation>
    </message>
    <message>
        <source>Exit Fullscreen</source>
        <translation>Kilépés teljesképernyős módból</translation>
    </message>
    <message>
        <source>Minimize</source>
        <translation>Minimalizálás</translation>
    </message>
    <message>
        <source>Maximize</source>
        <translation>Maximalizálás</translation>
    </message>
    <message>
        <source>Restore Down</source>
        <translation>Visszaállítás tálcaméretre</translation>
    </message>
    <message>
        <source>Alt+Enter</source>
        <translation>Alt+Enter</translation>
    </message>
    <message>
        <source>Alt+Return</source>
        <translation>Alt+Return</translation>
    </message>
    <message>
        <source>Ctrl+F</source>
        <translation>Ctrl+F</translation>
    </message>
    <message>
        <source>Show Message</source>
        <translation>Üzenet megjelenítése</translation>
    </message>
    <message>
        <source>Show Version Mismatch Message</source>
        <translation>Hibás üzenet verziójának megjelenítése</translation>
    </message>
    <message>
        <source>Show Beta Version Warning Message</source>
        <translation>Figyelmeztető üzenet Béta verziójának megjelenítése</translation>
    </message>
    <message>
        <source>Open in Browser...</source>
        <translation>Megnyitás böngészőben...</translation>
    </message>
    <message>
        <source>System Administration...</source>
        <translation>Rendszer adminisztráció...</translation>
    </message>
    <message>
        <source>Ctrl+Alt+A</source>
        <translation>Ctrl+Alt+A</translation>
    </message>
    <message>
        <source>Open Web Client...</source>
        <translation>Megnyitás web kliensben...</translation>
    </message>
    <message>
        <source>System Update...</source>
        <translation>Rendszer frissítése...</translation>
    </message>
    <message>
        <source>Local Settings...</source>
        <translation>Helyi beállítások...</translation>
    </message>
    <message>
        <source>Ctrl+E</source>
        <translation>Ctrl+E</translation>
    </message>
    <message>
        <source>Ctrl+L</source>
        <translation>Ctrl+L</translation>
    </message>
    <message>
        <source>Ctrl+M</source>
        <translation>Ctrl+M</translation>
    </message>
    <message>
        <source>Merge Systems...</source>
        <translation>Rendszerek összevonása...</translation>
    </message>
    <message>
        <source>How-to Videos and FAQ...</source>
        <translation>Példa videók és GYIK...</translation>
    </message>
    <message>
        <source>About...</source>
        <translation>Névjegy...</translation>
    </message>
    <message>
        <source>F1</source>
        <translation>F1</translation>
    </message>
    <message>
        <source>Exit</source>
        <translation>Kilépés</translation>
    </message>
    <message>
        <source>Alt+F4</source>
        <translation>Alt+F4</translation>
    </message>
    <message>
        <source>Server...</source>
        <translation>Szerver...</translation>
    </message>
    <message>
        <source>Open in Layout</source>
        <translation>Megnyitás elrendezésben</translation>
    </message>
    <message>
        <source>Open</source>
        <translation>Megnyitás</translation>
    </message>
    <message>
        <source>Monitor</source>
        <translation>Monitor</translation>
    </message>
    <message>
        <source>Open in New Tab</source>
        <translation>Megnyitás új fülön</translation>
    </message>
    <message>
        <source>Open in New Window</source>
        <translation>Megnyitás új ablakban</translation>
    </message>
    <message>
        <source>Open Layouts</source>
        <translation>Elrendezések megnyitása</translation>
    </message>
    <message>
        <source>Open Layout(s)</source>
        <translation>Elrendezés(ek) megnyitása</translation>
    </message>
    <message>
        <source>Open Video Wall(s)</source>
        <translation>Videófal(ak) megnyitása</translation>
    </message>
    <message>
        <source>Open Containing Folder</source>
        <translation>Tartalmazó mappa megnyitása</translation>
    </message>
    <message>
        <source>Ctrl+Enter</source>
        <translation>Ctrl+Enter</translation>
    </message>
    <message>
        <source>Ctrl+Return</source>
        <translation>Ctrl+Return</translation>
    </message>
    <message>
        <source>Identify</source>
        <translation>Azonosítás</translation>
    </message>
    <message>
        <source>Attach to Video Wall...</source>
        <translation>Videófal csatlakoztatása...</translation>
    </message>
    <message>
        <source>Switch to Video Wall mode...</source>
        <translation>Váltás videófal módra...</translation>
    </message>
    <message>
        <source>Save Current Matrix</source>
        <translation>Jelenlegi mártix mentése</translation>
    </message>
    <message>
        <source>Load Matrix</source>
        <translation>Mátrix betöltése</translation>
    </message>
    <message>
        <source>Delete</source>
        <translation>Törlés</translation>
    </message>
    <message>
        <source>Del</source>
        <translation>Del</translation>
    </message>
    <message>
        <source>Update Layout</source>
        <translation>Elrendezés frissítése</translation>
    </message>
    <message>
        <source>Stop Video Wall</source>
        <translation>Videófal leállítása</translation>
    </message>
    <message>
        <source>Detach Layout</source>
        <translation>Elrendezés leválasztása</translation>
    </message>
    <message>
        <source>Save Layout</source>
        <translation>Elrendezés mentése</translation>
    </message>
    <message>
        <source>Save Layout As...</source>
        <translation>Elrendezés mentése mint...</translation>
    </message>
    <message>
        <source>Maximize Item</source>
        <translation>Elem maximalizálása</translation>
    </message>
    <message>
        <source>Enter</source>
        <translation>Enter</translation>
    </message>
    <message>
        <source>Return</source>
        <translation>Return</translation>
    </message>
    <message>
        <source>Restore Item</source>
        <translation>Elem visszaállítása</translation>
    </message>
    <message>
        <source>Show Info</source>
        <translation>Info megjelenítése</translation>
    </message>
    <message>
        <source>Alt+I</source>
        <translation>Alt+I</translation>
    </message>
    <message>
        <source>Hide Info</source>
        <translation>Info elrejtése</translation>
    </message>
    <message>
        <source>Toggle Info</source>
        <translation>Info állpaotváltása</translation>
    </message>
    <message>
        <source>Change Resolution...</source>
        <translation>Felbontás változtatása...</translation>
    </message>
    <message>
        <source>Auto</source>
        <translation>Auto</translation>
    </message>
    <message>
        <source>Low</source>
        <translation>Alacsony</translation>
    </message>
    <message>
        <source>High</source>
        <translation>Magas</translation>
    </message>
    <message>
        <source>PTZ...</source>
        <translation>PTZ...</translation>
    </message>
    <message>
        <source>Save Current Position...</source>
        <translation>Jelenlegi pozíció mentése...</translation>
    </message>
    <message>
        <source>Manage...</source>
        <translation>Kezelés...</translation>
    </message>
    <message>
        <source>Calibrate Fisheye</source>
        <translation>Halszem kalibrálása</translation>
    </message>
    <message>
        <source>Toggle Resolution Mode</source>
        <translation>Felbontás mód váltása</translation>
    </message>
    <message>
        <source>Show Motion/Smart Search</source>
        <translation>Mozgás megjelenítése/Okoskeresés</translation>
    </message>
    <message>
        <source>Show Motion</source>
        <translation>MOzgás megjelenítése</translation>
    </message>
    <message>
        <source>Alt+G</source>
        <translation>Alt+G</translation>
    </message>
    <message>
        <source>Hide Motion/Smart Search</source>
        <translation>Mozgás elrejtése/Okoskeresés</translation>
    </message>
    <message>
        <source>Hide Motion</source>
        <translation>Mozgás elrejtése</translation>
    </message>
    <message>
        <source>Clear Motion Selection</source>
        <translation>Mozgás kiválasztás törlése</translation>
    </message>
    <message>
        <source>Toggle Smart Search</source>
        <translation>Okoskeresés váltása</translation>
    </message>
    <message>
        <source>Check File Watermark</source>
        <translation>Vízjel ellenőrzése</translation>
    </message>
    <message>
        <source>Alt+C</source>
        <translation>Alt+C</translation>
    </message>
    <message>
        <source>Take Screenshot</source>
        <translation>Fénykép készítése</translation>
    </message>
    <message>
        <source>Alt+S</source>
        <translation>Alt+S</translation>
    </message>
    <message>
        <source>Image Enhancement...</source>
        <translation>Kép javítása...</translation>
    </message>
    <message>
        <source>Alt+J</source>
        <translation>Alt+J</translation>
    </message>
    <message>
        <source>Create Zoom Window</source>
        <translation>Zoom ablak létrehozása</translation>
    </message>
    <message>
        <source>Rotate to...</source>
        <translation>Forgatás mértéke...</translation>
    </message>
    <message>
        <source>0 degrees</source>
        <translation>0 fok</translation>
    </message>
    <message>
        <source>90 degrees</source>
        <translation>90 fok</translation>
    </message>
    <message>
        <source>180 degrees</source>
        <translation>180 fok</translation>
    </message>
    <message>
        <source>270 degrees</source>
        <translation>270 fok</translation>
    </message>
    <message>
        <source>Remove from Layout</source>
        <translation>Eltávolítás az elrendezésből</translation>
    </message>
    <message>
        <source>Rename</source>
        <translation>Átnevezés</translation>
    </message>
    <message>
        <source>F2</source>
        <translation>F2</translation>
    </message>
    <message>
        <source>Delete from Disk</source>
        <translation>Törlés a lemezről</translation>
    </message>
    <message>
        <source>Set as Layout Background</source>
        <translation>Bellállítás az elrendezés háttereként</translation>
    </message>
    <message>
        <source>User Settings...</source>
        <translation>Felhasználó beállítások...</translation>
    </message>
    <message>
        <source>File Settings...</source>
        <translation>Fájl beállítások...</translation>
    </message>
    <message>
        <source>Layout Settings...</source>
        <translation>Elrendezés beállításai...</translation>
    </message>
    <message>
        <source>Video Wall Settings...</source>
        <translation>Videófal beállításai...</translation>
    </message>
    <message>
        <source>Ping...</source>
        <translation>Ping...</translation>
    </message>
    <message>
        <source>Server Logs...</source>
        <translation>Szerver naplók...</translation>
    </message>
    <message>
        <source>Server Diagnostics...</source>
        <translation>Szerver diagnosztikák...</translation>
    </message>
    <message>
        <source>Server Settings...</source>
        <translation>Szerver beállításaok...</translation>
    </message>
    <message>
        <source>Merge to Currently Connected System...</source>
        <translation>Összevonás a ejelenleg csatlakoztatott rendszerrel...</translation>
    </message>
    <message>
        <source>Change Cell Aspect Ratio...</source>
        <translation>Cella képarány megváltoztatása...</translation>
    </message>
    <message>
        <source>Change Cell Spacing...</source>
        <translation>Cellaközök megváltoztatása...</translation>
    </message>
    <message>
        <source>None</source>
        <translation>Semmi</translation>
    </message>
    <message>
        <source>Small</source>
        <translation>Kicsi</translation>
    </message>
    <message>
        <source>Medium</source>
        <translation>Közepes</translation>
    </message>
    <message>
        <source>Large</source>
        <translation>Nagy</translation>
    </message>
    <message>
        <source>Start Tour</source>
        <translation>Túra indítása</translation>
    </message>
    <message>
        <source>Stop Tour</source>
        <translation>Túra leállítása</translation>
    </message>
    <message>
        <source>Alt+T</source>
        <translation>Alt+T</translation>
    </message>
    <message>
        <source>Close</source>
        <translation>Bezár</translation>
    </message>
    <message>
        <source>Ctrl+W</source>
        <translation>Ctrl+W</translation>
    </message>
    <message>
        <source>Close All But This</source>
        <translation>Minden más bezárása</translation>
    </message>
    <message>
        <source>Mark Selection Start</source>
        <translation>Adja meg a jelölés kezdetét</translation>
    </message>
    <message>
        <source>[</source>
        <translation>[</translation>
    </message>
    <message>
        <source>Mark Selection End</source>
        <translation>Adja meg a jelölés végét</translation>
    </message>
    <message>
        <source>]</source>
        <translation>]</translation>
    </message>
    <message>
        <source>Clear Selection</source>
        <translation>Jelölés törlése</translation>
    </message>
    <message>
        <source>Zoom to Selection</source>
        <translation>Zoomolás a jelölésre</translation>
    </message>
    <message>
        <source>Edit Bookmark...</source>
        <translation>Könyvjelző szerkesztése...</translation>
    </message>
    <message>
        <source>Remove Bookmark...</source>
        <translation>Könyvjelző eltávolítása...</translation>
    </message>
    <message>
        <source>Export Selected Area...</source>
        <translation>Kijelölt terület exportálása...</translation>
    </message>
    <message>
        <source>Export Multi-Video...</source>
        <translation>Multi-vedeó exportálása...</translation>
    </message>
    <message>
        <source>Preview Search...</source>
        <translation>Keresés előnézet...</translation>
    </message>
    <message>
        <source>Ctrl+Alt+Shift++</source>
        <translation>Ctrl+Alt+Shift++</translation>
    </message>
    <message>
        <source>Increment Debug Counter</source>
        <translation>Növekvő hibaszűrésszámláló</translation>
    </message>
    <message>
        <source>Ctrl+Alt+Shift+-</source>
        <translation>Ctrl+Alt+Shift++</translation>
    </message>
    <message>
        <source>Decrement Debug Counter</source>
        <translation>Csökkenő hibaszűrésszámláló</translation>
    </message>
    <message>
        <source>Ctrl+Alt+Shift+R</source>
        <translation>Ctrl+Alt+Shift+R</translation>
    </message>
    <message>
        <source>Show Resource Pool</source>
        <translation>Eszközpark megjelenítése</translation>
    </message>
    <message>
        <source>Calibrate PTZ</source>
        <translation>PTZ kalibrálás</translation>
    </message>
    <message>
        <source>Get PTZ Position</source>
        <translation>PTZ pozíció megadása</translation>
    </message>
    <message>
        <source>Ctrl+Alt+Shift+D</source>
        <translation>Ctrl+Alt+Shift+D</translation>
    </message>
    <message>
        <source>Debug Control Panel</source>
        <translation>Hibaszűrés vezérlőpanel</translation>
    </message>
    <message>
        <source>Space</source>
        <translation>Szóköz</translation>
    </message>
    <message>
        <source>Play</source>
        <translation>Play</translation>
    </message>
    <message>
        <source>Pause</source>
        <translation>Pause</translation>
    </message>
    <message>
        <source>Ctrl+Left</source>
        <translation>Ctrl+bal</translation>
    </message>
    <message>
        <source>Previous Frame</source>
        <translation>Előző kocka</translation>
    </message>
    <message>
        <source>Ctrl+Right</source>
        <translation>Ctrl+jobb</translation>
    </message>
    <message>
        <source>Next Frame</source>
        <translation>Következő kocka</translation>
    </message>
    <message>
        <source>Z</source>
        <translation>Z</translation>
    </message>
    <message>
        <source>To Start</source>
        <translation>Elejéhez</translation>
    </message>
    <message>
        <source>X</source>
        <translation>X</translation>
    </message>
    <message>
        <source>To End</source>
        <translation>Végéhez</translation>
    </message>
    <message>
        <source>Ctrl+Up</source>
        <translation>Ctrl+fel</translation>
    </message>
    <message>
        <source>Volume Down</source>
        <translation>Hangerő le</translation>
    </message>
    <message>
        <source>Ctrl+Down</source>
        <translation>Ctrl+le</translation>
    </message>
    <message>
        <source>Volume Up</source>
        <translation>Hangerő fel</translation>
    </message>
    <message>
        <source>M</source>
        <translation>M</translation>
    </message>
    <message>
        <source>Toggle Mute</source>
        <translation>Némitás váltása</translation>
    </message>
    <message>
        <source>L</source>
        <translation>L</translation>
    </message>
    <message>
        <source>Jump to Live</source>
        <translation>Élőmódba ugrás</translation>
    </message>
    <message>
        <source>S</source>
        <translation>S</translation>
    </message>
    <message>
        <source>Synchronize Streams</source>
        <translation>Streamek szinkronizálása</translation>
    </message>
    <message>
        <source>Disable Stream Synchronization</source>
        <translation>Stream szinkronizálás tiltása</translation>
    </message>
    <message>
        <source>Show Thumbnails</source>
        <translation>Miniatűr megjelenítése</translation>
    </message>
    <message>
        <source>Hide Thumbnails</source>
        <translation>Miniatűr elrejtése</translation>
    </message>
    <message>
        <source>Show Calendar</source>
        <translation>Naptár megjelenítése</translation>
    </message>
    <message>
        <source>Hide Calendar</source>
        <translation>Naptár elrejtése</translation>
    </message>
    <message>
        <source>Show Title Bar</source>
        <translation>Címsor megjelenítése</translation>
    </message>
    <message>
        <source>Hide Title Bar</source>
        <translation>Címsor elrejtése</translation>
    </message>
    <message>
        <source>Pin Tree</source>
        <translation>Faszerkezet rögzítése</translation>
    </message>
    <message>
        <source>Unpin Tree</source>
        <translation>Faszerkezet feloldása</translation>
    </message>
    <message>
        <source>Show Tree</source>
        <translation>Faszerkezet megjelenítése</translation>
    </message>
    <message>
        <source>Hide Tree</source>
        <translation>Faszerkezet elrejtése</translation>
    </message>
    <message>
        <source>Show Timeline</source>
        <translation>Idővonal megjelenítése</translation>
    </message>
    <message>
        <source>Hide Timeline</source>
        <translation>Idővonal elrejtése</translation>
    </message>
    <message>
        <source>Pin Notifications</source>
        <translation>Figyelmeztetések rögzítése</translation>
    </message>
    <message>
        <source>Unpin Notifications</source>
        <translation>Figylemeztetések feloldása</translation>
    </message>
    <message>
        <source>Ctrl+Alt+T</source>
        <translation>Ctrl+Alt+T</translation>
    </message>
    <message>
        <source>Disable Background Animation</source>
        <translation>Háttéranimáció tiltása</translation>
    </message>
    <message>
        <source>Enable Background Animation</source>
        <translation>Háttéranimáció engedélyezése</translation>
    </message>
    <message>
        <source>Ask About Statistics Reporting</source>
        <translation>Statisztikai jelentések kérése</translation>
    </message>
    <message>
        <source>Drop Resources into New Layout</source>
        <translation>Eszköz bedobása új elrednezésre</translation>
    </message>
    <message>
        <source>Select Time Server</source>
        <translation>Időszerver kiválasztása</translation>
    </message>
    <message>
        <source>Activate PTZ Object</source>
        <translation>PTZ objektum indítása</translation>
    </message>
    <message>
        <source>User Management...</source>
        <translation>Felhasználó kezelés...</translation>
    </message>
    <message>
        <source>Audit Trail...</source>
        <translation>Audit nyomvonal...</translation>
    </message>
    <message>
        <source>Add Device(s)...</source>
        <translation>Eszköz(ök) hozzáadása...</translation>
    </message>
    <message>
        <source>Failover Priority...</source>
        <translation>Feladatátvétel prioritás...</translation>
    </message>
    <message>
        <source>Move Devices</source>
        <translation>Eszközök áthelyezése</translation>
    </message>
    <message>
        <source>Move Cameras</source>
        <translation>Kamerák mozgatása</translation>
    </message>
    <message>
        <source>Device Diagnostics...</source>
        <translation>Eszköz diagnosztika...</translation>
    </message>
    <message>
        <source>Camera Diagnostics...</source>
        <translation>Kamera diagnosztika...</translation>
    </message>
    <message>
        <source>Devices List</source>
        <translation>Eszközlista</translation>
    </message>
    <message>
        <source>Cameras List</source>
        <translation>Kameralista</translation>
    </message>
    <message>
        <source>Check Device Issues...</source>
        <translation>Eszköz problémák ellenőrzése...</translation>
    </message>
    <message>
        <source>Check Devices Issues...</source>
        <translation>Eszközök problémáinak ellenőrzése...</translation>
    </message>
    <message>
        <source>Check Camera Issues...</source>
        <translation>Kamera problémák ellenőrzése...</translation>
    </message>
    <message>
        <source>Check Cameras Issues...</source>
        <translation>Kamerák problémáinak ellenőrzése...</translation>
    </message>
    <message>
        <source>Device Rules...</source>
        <translation>Eszköz szabályok...</translation>
    </message>
    <message>
        <source>Devices Rules...</source>
        <translation>Eszközök szabályai...</translation>
    </message>
    <message>
        <source>Camera Rules...</source>
        <translation>Kamera szabályok...</translation>
    </message>
    <message>
        <source>Cameras Rules...</source>
        <translation>Kamerák szabályai...</translation>
    </message>
    <message>
        <source>Device Settings...</source>
        <translation>Eszköz beállítások...</translation>
    </message>
    <message>
        <source>Devices Settings...</source>
        <translation>Eszközök beállításai...</translation>
    </message>
    <message>
        <source>Camera Settings...</source>
        <translation>Kamera beállítások...</translation>
    </message>
    <message>
        <source>Cameras Settings...</source>
        <translation>Kamerák beállításai...</translation>
    </message>
    <message>
        <source>Devices List by Server...</source>
        <translation>Eszközlista szerver szerint...</translation>
    </message>
    <message>
        <source>Cameras List by Server...</source>
        <translation>Kamera lista szerver szerint...</translation>
    </message>
    <message>
        <source>Cameras to Backup...</source>
        <translation type="unfinished"></translation>
    </message>
    <message>
        <source>Ctrl+B</source>
        <translation type="unfinished"></translation>
    </message>
    <message>
        <source>Show Bookmarks</source>
        <translation type="unfinished"></translation>
    </message>
    <message>
        <source>Hide Bookmarks</source>
        <translation type="unfinished"></translation>
    </message>
    <message>
        <source>Pin Calendar</source>
        <translation type="unfinished"></translation>
    </message>
    <message>
        <source>Unpin Calendar</source>
        <translation type="unfinished"></translation>
    </message>
    <message>
        <source>I/O Module Diagnostics...</source>
        <translation type="unfinished"></translation>
    </message>
    <message>
        <source>Web Client...</source>
        <translation type="unfinished"></translation>
    </message>
    <message>
        <source>Bookmark Search...</source>
        <translation type="unfinished"></translation>
    </message>
    <message>
        <source>Open in Alarm Layout</source>
        <translation type="unfinished"></translation>
    </message>
    <message>
        <source>Check I/O Module Issues...</source>
        <translation type="unfinished"></translation>
    </message>
    <message>
        <source>Check I/O Modules Issues...</source>
        <translation type="unfinished"></translation>
    </message>
    <message>
        <source>I/O Module Rules...</source>
        <translation type="unfinished"></translation>
    </message>
    <message>
        <source>I/O Modules Rules...</source>
        <translation type="unfinished"></translation>
    </message>
    <message>
        <source>I/O Module Settings...</source>
        <translation type="unfinished"></translation>
    </message>
    <message>
        <source>I/O Modules Settings...</source>
        <translation type="unfinished"></translation>
    </message>
    <message>
        <source>Remove Bookmarks...</source>
        <translation type="unfinished"></translation>
    </message>
    <message>
        <source>Monitor in New Tab</source>
        <translation type="unfinished"></translation>
    </message>
    <message>
        <source>Monitor in New Window</source>
        <translation type="unfinished"></translation>
    </message>
    <message>
        <source>Open Layout in New Tab</source>
        <translation type="unfinished"></translation>
    </message>
    <message>
        <source>Open Layout(s) in New Window</source>
        <translation type="unfinished"></translation>
    </message>
    <message>
        <source>Open Current Layout in New Window</source>
        <translation type="unfinished"></translation>
    </message>
    <message>
        <source>Add Bookmark...</source>
        <translation type="unfinished"></translation>
    </message>
</context>
<context>
    <name>QnAdjustVideoDialog</name>
    <message>
        <source>Image Enhancement</source>
        <translation>Kép javítása</translation>
    </message>
    <message>
        <source>Image Enhancement - %1</source>
        <translation>Kép javítása - %1</translation>
    </message>
</context>
<context>
    <name>QnAggregationWidget</name>
    <message>
        <source>sec</source>
        <translation>mp</translation>
    </message>
    <message>
        <source>min</source>
        <translation>perc</translation>
    </message>
    <message>
        <source>hrs</source>
        <translation>óra</translation>
    </message>
    <message>
        <source>days</source>
        <translation>nap</translation>
    </message>
</context>
<context>
    <name>QnAlarmLayoutResource</name>
    <message>
        <source>Alarms</source>
        <translation type="unfinished"></translation>
    </message>
</context>
<context>
    <name>QnAuditLogDialog</name>
    <message>
        <source>Play this</source>
        <translation>Lejátszás</translation>
    </message>
    <message>
        <source>Copy Selection to Clipboard</source>
        <translation>Kijelölt rész másolása vágólapra</translation>
    </message>
    <message>
        <source>Export Selection to File...</source>
        <translation>Kijelölt rész exportálása fájlba...</translation>
    </message>
    <message>
        <source>Select All</source>
        <translation>Mind kijelölése</translation>
    </message>
    <message>
        <source>Search</source>
        <translation>Keresés</translation>
    </message>
    <message>
        <source>Information</source>
        <translation>Információ</translation>
    </message>
    <message>
        <source>No archive data for that position left</source>
        <translation>Nincsenek archív adatokehhez a pozícióhoz</translation>
    </message>
    <message>
        <source>Audit log replay</source>
        <translation>Audit napló visszajátszás</translation>
    </message>
    <message>
        <source>Export selected records to a file</source>
        <translation>Kiválasztott felvételek exportálása fájlba</translation>
    </message>
    <message>
        <source>Devices</source>
        <translation>Eszközök</translation>
    </message>
    <message>
        <source>Cameras</source>
        <translation>Kamerák</translation>
    </message>
    <message>
        <source>Device actions</source>
        <translation>Eszköz műveletek</translation>
    </message>
    <message>
        <source>Camera actions</source>
        <translation>Kamera műveletek</translation>
    </message>
    <message>
        <source>This resources are already removed from the system</source>
        <translation type="unfinished"></translation>
    </message>
</context>
<context>
    <name>QnAuditLogModel</name>
    <message>
        <source>%1d </source>
        <translation></translation>
    </message>
    <message>
        <source>%1h </source>
        <translation></translation>
    </message>
    <message>
        <source>%1m </source>
        <translation></translation>
    </message>
    <message>
        <source>Unknown</source>
        <translation>Ismeretlen</translation>
    </message>
    <message>
        <source>Unsuccessful login</source>
        <translation>Sikertelen bejelentkezés</translation>
    </message>
    <message>
        <source>Login</source>
        <translation>Bejelentkezés</translation>
    </message>
    <message>
        <source>User updated</source>
        <translation>Felhasználó frissítve</translation>
    </message>
    <message>
        <source>Watching live</source>
        <translation>Élő megtekintés</translation>
    </message>
    <message>
        <source>Watching archive</source>
        <translation>Archívum megtekintés</translation>
    </message>
    <message>
        <source>Exporting video</source>
        <translation>Video exportálása</translation>
    </message>
    <message>
        <source>System name changed</source>
        <translation>A rendszer neve megváltozott</translation>
    </message>
    <message>
        <source>System merge</source>
        <translation>Rendszer összevonás</translation>
    </message>
    <message>
        <source>General settings updated</source>
        <translation>ÁLtalános beállítások frissítve</translation>
    </message>
    <message>
        <source>Server updated</source>
        <translation>Szerver frissítve</translation>
    </message>
    <message>
        <source>Business rule updated</source>
        <translation>Üzleti szabályok frissítve</translation>
    </message>
    <message>
        <source>E-mail settings changed</source>
        <translation>Az E-mail beállítások megváltoztak</translation>
    </message>
    <message>
        <source>Server removed</source>
        <translation>Szerver eltávolítva</translation>
    </message>
    <message>
        <source>Business rule removed</source>
        <translation>Üzleti szabályok eltávolítva</translation>
    </message>
    <message>
        <source>User removed</source>
        <translation>Felhasználó eltávolítva</translation>
    </message>
    <message>
        <source>Business rule reseted</source>
        <translation>Üzleti szabályok visszaállítva</translation>
    </message>
    <message>
        <source>Database restored</source>
        <translation>Adatbázis visszaállítva</translation>
    </message>
    <message>
        <source>Play this</source>
        <translation>Lejátszás</translation>
    </message>
    <message>
        <source>Settings</source>
        <translation>Beállítások</translation>
    </message>
    <message>
        <source>%1 - %2, </source>
        <translation></translation>
    </message>
    <message numerus="yes">
        <source>%n action(s)</source>
        <translation>
            <numerusform>%n művelet(ek)</numerusform>
        </translation>
    </message>
    <message>
        <source>Session begins</source>
        <translation>Munkamenet kezdődik</translation>
    </message>
    <message>
        <source>Session ends</source>
        <translation>Munkamenet befejeződik</translation>
    </message>
    <message>
        <source>Duration</source>
        <translation>Időtartam</translation>
    </message>
    <message>
        <source>User</source>
        <translation>Felhasználó</translation>
    </message>
    <message>
        <source>IP</source>
        <translation></translation>
    </message>
    <message>
        <source>Activity</source>
        <translation>Aktivitás</translation>
    </message>
    <message>
        <source>Date</source>
        <translation>Dátum</translation>
    </message>
    <message>
        <source>Time</source>
        <translation>Idő</translation>
    </message>
    <message>
        <source>Description</source>
        <translation>Leírás</translation>
    </message>
    <message>
        <source>View it</source>
        <translation>Megtekintés</translation>
    </message>
    <message>
        <source>Click to expand</source>
        <translation>Kattintson a kibontáshoz</translation>
    </message>
    <message>
        <source>Device updated</source>
        <translation>Eszköz frissítve</translation>
    </message>
    <message>
        <source>Camera updated</source>
        <translation>Kamera frissítve</translation>
    </message>
    <message>
        <source>Device added</source>
        <translation>Eszköz hozzáadva</translation>
    </message>
    <message>
        <source>Camera added</source>
        <translation>Kamera hozzáadva</translation>
    </message>
    <message>
        <source>Device removed</source>
        <translation>Eszköz eltávolítva</translation>
    </message>
    <message>
        <source>Camera removed</source>
        <translation>Kamera eltávolítva</translation>
    </message>
    <message>
        <source>Device name</source>
        <translation>Eszköz név</translation>
    </message>
    <message>
        <source>Camera name</source>
        <translation>Kamera név</translation>
    </message>
    <message>
        <source>Red mark means that the archive is still available</source>
        <translation type="unfinished"></translation>
    </message>
</context>
<context>
    <name>QnBackupCamerasDialog</name>
    <message>
        <source>Select Devices to Backup...</source>
        <translation type="unfinished"></translation>
    </message>
    <message>
        <source>Select Cameras to Backup...</source>
        <translation type="unfinished"></translation>
    </message>
</context>
<context>
    <name>QnBackupScheduleDialog</name>
    <message>
        <source>Until finished</source>
        <translation type="unfinished"></translation>
    </message>
</context>
<context>
    <name>QnBlinkingImageButtonWidget</name>
    <message numerus="yes">
        <source>You have %n notifications</source>
        <translation>
            <numerusform>%n figyelmeztetése van</numerusform>
        </translation>
    </message>
    <message>
        <source>You have new notifications.</source>
        <translation>Új figyelmeztetése van.</translation>
    </message>
</context>
<context>
    <name>QnBookmarkWidget</name>
    <message>
        <source>Do not lock archive</source>
        <translation type="unfinished"></translation>
    </message>
    <message>
        <source>1 month</source>
        <translation type="unfinished">1 hónap</translation>
    </message>
    <message>
        <source>3 month</source>
        <translation type="unfinished">3 hónap</translation>
    </message>
    <message>
        <source>6 month</source>
        <translation type="unfinished">6 hónap</translation>
    </message>
    <message>
        <source>year</source>
        <translation type="unfinished">év</translation>
    </message>
</context>
<context>
    <name>QnBuildNumberDialog</name>
    <message>
        <source>Error</source>
        <translation>Hiba</translation>
    </message>
    <message>
        <source>The password you have entered is not valid.</source>
        <translation>A megadott jelszó téves.</translation>
    </message>
</context>
<context>
    <name>QnBusinessResourceValidationStrings</name>
    <message numerus="yes">
        <source>%1 of %n devices</source>
        <translation type="unfinished">
            <numerusform>%1 a %n eszközből</numerusform>
        </translation>
    </message>
    <message numerus="yes">
        <source>%1 of %n cameras</source>
        <translation type="unfinished">
            <numerusform>%1 a %n kamerából</numerusform>
        </translation>
    </message>
    <message>
        <source>&lt;Any Device&gt;</source>
        <translation>&lt;Minden eszköz&gt;</translation>
    </message>
    <message>
        <source>&lt;Any Camera&gt;</source>
        <translation>&lt;Minden kamera&gt;</translation>
    </message>
    <message>
        <source>Select at least one device</source>
        <translation type="unfinished">Válasszon legalább egy eszközt</translation>
    </message>
    <message>
        <source>Select at least one camera</source>
        <translation type="unfinished">Válasszon legalább egy kamerát</translation>
    </message>
    <message numerus="yes">
        <source>%1 of %n I/O modules</source>
        <translation type="unfinished">
            <numerusform></numerusform>
        </translation>
    </message>
</context>
<context>
    <name>QnBusinessRuleItemDelegate</name>
    <message>
        <source>For All Users</source>
        <translation>Minden felhasználó számára</translation>
    </message>
    <message>
        <source>For Administrators Only</source>
        <translation>Csak adminisztrátoroknak</translation>
    </message>
</context>
<context>
    <name>QnBusinessRuleViewModel</name>
    <message>
        <source>Error: %1</source>
        <translation>Hiba: %1</translation>
    </message>
    <message>
        <source>&lt;System&gt;</source>
        <translation>&lt;Rendszer&gt;</translation>
    </message>
    <message>
        <source>&lt;Any Server&gt;</source>
        <translation>&lt;Bármely szerver&gt;</translation>
    </message>
    <message numerus="yes">
        <source>%n Server(s)</source>
        <translation>
            <numerusform>%n szerver</numerusform>
        </translation>
    </message>
    <message>
        <source>Instant</source>
        <translation>Azonnali</translation>
    </message>
    <message numerus="yes">
        <source>Every %n days</source>
        <translation>
            <numerusform>Minden %n nap</numerusform>
        </translation>
    </message>
    <message numerus="yes">
        <source>Every %n hours</source>
        <translation>
            <numerusform>Minden %n órában</numerusform>
        </translation>
    </message>
    <message numerus="yes">
        <source>Every %n minutes</source>
        <translation>
            <numerusform>Minden %n percben</numerusform>
        </translation>
    </message>
    <message numerus="yes">
        <source>Every %n seconds</source>
        <translation>
            <numerusform>Minden %n másodpercben</numerusform>
        </translation>
    </message>
    <message>
        <source>Stops</source>
        <translation>Áll</translation>
    </message>
    <message>
        <source>Starts</source>
        <translation>Indul</translation>
    </message>
    <message>
        <source>Administrators Only</source>
        <translation>Csak adminisztrátorok</translation>
    </message>
    <message>
        <source>All Users</source>
        <translation>Minden felhasználó</translation>
    </message>
    <message>
        <source>Select Sound</source>
        <translation>Válasszon hangmintát</translation>
    </message>
    <message>
        <source>Enter Text</source>
        <translation>Adja meg a szöveget</translation>
    </message>
    <message>
        <source>&lt;Any Device&gt;</source>
        <translation>&lt;Minden eszköz&gt;</translation>
    </message>
    <message>
        <source>&lt;Any Camera&gt;</source>
        <translation>&lt;Minden kamera&gt;</translation>
    </message>
    <message>
        <source>Select at least one device</source>
        <translation>Válasszon legalább egy eszközt</translation>
    </message>
    <message>
        <source>Select at least one camera</source>
        <translation>Válasszon legalább egy kamerát</translation>
    </message>
    <message>
        <source>Occurs</source>
        <translation>Bekövetkezik</translation>
    </message>
    <message>
        <source>Source camera</source>
        <translation type="unfinished"></translation>
    </message>
    <message>
        <source>Source and %n more cameras</source>
        <translation type="unfinished"></translation>
    </message>
    <message>
        <source>N/A</source>
        <translation type="unfinished"></translation>
    </message>
</context>
<context>
    <name>QnBusinessRuleWidget</name>
    <message>
        <source>to</source>
        <extracomment>&quot;to&quot; is from the sentence &quot;Send e-mail _to_:&quot;</extracomment>
        <translation>to</translation>
    </message>
    <message>
        <source>at</source>
        <extracomment>&quot;at&quot; is from the sentence &quot;Display the text _at_ these cameras&quot;</extracomment>
        <translation>at</translation>
    </message>
    <message>
        <source>&lt;Any Device&gt;</source>
        <translation>&lt;Minden eszköz&gt;</translation>
    </message>
    <message>
        <source>&lt;Any Camera&gt;</source>
        <translation>&lt;Minden kamera&gt;</translation>
    </message>
    <message>
        <source>Select at least one device</source>
        <translation type="unfinished">Válasszon legalább egy eszközt</translation>
    </message>
    <message>
        <source>Select at least one camera</source>
        <translation type="unfinished">Válasszon legalább egy kamerát</translation>
    </message>
    <message>
        <source>Devices</source>
        <translation type="unfinished">Eszközök</translation>
    </message>
    <message>
        <source>Cameras</source>
        <translation type="unfinished">Kamerák</translation>
    </message>
</context>
<context>
    <name>QnBusinessRulesDialog</name>
    <message>
        <source>Reset Default Rules</source>
        <translation>Alapértelmezett szabályok visszaállítása</translation>
    </message>
    <message>
        <source>Are you sure you want to reset rules to the defaults?</source>
        <translation>Biztos benne, hogy vissza szeretné állítani az alapértelmezett szabályokat?</translation>
    </message>
    <message>
        <source>This action CANNOT be undone!</source>
        <translation>Ez a művelet NEM visszaállítható!</translation>
    </message>
    <message>
        <source>Error</source>
        <translation>Hiba</translation>
    </message>
    <message>
        <source>Error while receiving rules.</source>
        <translation>Hiba a szabályok fogadásakor.</translation>
    </message>
    <message>
        <source>Error while saving rule.</source>
        <translation>Hiba a szabályok mentésekor.</translation>
    </message>
    <message>
        <source>Hide Advanced</source>
        <translation>Haladó elrejtése</translation>
    </message>
    <message>
        <source>Show Advanced</source>
        <translation>Haladó megjelenítése</translation>
    </message>
    <message>
        <source>&amp;New...</source>
        <translation>&amp;Új...</translation>
    </message>
    <message>
        <source>&amp;Delete</source>
        <translation>&amp;Törlés</translation>
    </message>
    <message>
        <source>&amp;Schedule...</source>
        <translation>&amp;Ütemezés...</translation>
    </message>
    <message>
        <source>Some rules are not valid. Should they be disabled?</source>
        <translation>Néhány szíbály nem érvényes. Szeretné kikapcsolni ezeket?</translation>
    </message>
    <message>
        <source>Unsaved changes will be lost. Save?</source>
        <translation>Az el nem mentett módosítások el fognak veszni. Szeretné menteni?</translation>
    </message>
    <message>
        <source>Confirm Rules Reset</source>
        <translation>Szabályvisszaállítása jóváhagyása</translation>
    </message>
    <message>
        <source>Error while deleting rule.</source>
        <translation>Hiba a szabályok törlésekor.</translation>
    </message>
    <message>
        <source>Confirm Save</source>
        <translation>Mentés jóváhagyása</translation>
    </message>
    <message>
        <source>Confirm Exit</source>
        <translation>Kilépés jóváhagyása</translation>
    </message>
    <message>
        <source>filter by devices...</source>
        <translation>szűrés eszközök szerint...</translation>
    </message>
    <message>
        <source>filter by cameras...</source>
        <translation>szűrés kamerák szerint...</translation>
    </message>
</context>
<context>
    <name>QnBusinessRulesViewModel</name>
    <message>
        <source>#</source>
        <translation>#</translation>
    </message>
    <message>
        <source>On</source>
        <translation>on</translation>
    </message>
    <message>
        <source>Event</source>
        <translation>Esemény</translation>
    </message>
    <message>
        <source>Source</source>
        <translation>Eszköz</translation>
    </message>
    <message>
        <source>-&gt;</source>
        <translation>-&gt;</translation>
    </message>
    <message>
        <source>Action</source>
        <translation>Eljárás</translation>
    </message>
    <message>
        <source>Target</source>
        <translation>Cél</translation>
    </message>
    <message>
        <source>Interval of Action</source>
        <translation>Érvénytelen eljárás</translation>
    </message>
</context>
<context>
    <name>QnCameraAdditionDialog</name>
    <message>
        <source>Examples:</source>
        <translation>Példák:</translation>
    </message>
    <message>
        <source>Initializing scan...</source>
        <translation>Inicializálás...</translation>
    </message>
    <message>
        <source>Error</source>
        <translation>Hiba</translation>
    </message>
    <message>
        <source>Server is offline.</source>
        <translation>A szerver offline.</translation>
    </message>
    <message>
        <source>First address in range is greater than the last one.</source>
        <translation>Az első cím nagyobb a sorban mint az utolsó.</translation>
    </message>
    <message>
        <source>Success</source>
        <translation>Kész</translation>
    </message>
    <message>
        <source>It might take a few moments to populate them in the tree.</source>
        <translation>Néhány pillanatig eltarthat amíg az eszközlisában megjelennek.</translation>
    </message>
    <message>
        <source>Scanning online hosts...</source>
        <translation>Online hostok keresése...</translation>
    </message>
    <message>
        <source>Scanning hosts... (%1)</source>
        <translation>Hostok keresése... (%1)</translation>
    </message>
    <message>
        <source>Finished</source>
        <translation>Kész</translation>
    </message>
    <message>
        <source>Select target server...</source>
        <translation>Célszerver kiválasztása...</translation>
    </message>
    <message>
        <source>The specified IP address range has more than 255 addresses.</source>
        <translation>Az IP tartomány több mint 255 címet tartalmaz.</translation>
    </message>
    <message>
        <source>Server went offline - search aborted.</source>
        <translation>Szerver offline lett, keresés megszakítva.</translation>
    </message>
    <message>
        <source>Server has been removed - search aborted.</source>
        <translation>A szervert eltávolították, a keresés megszakadt.</translation>
    </message>
    <message>
        <source>Device addition is possible for online servers only.</source>
        <translation>Eszköz hozzáadás csak az online szerverekhez lehetséges.</translation>
    </message>
    <message>
        <source>Device address field must contain a valid URL, IP address, or RTSP link.</source>
        <translation>Az eszköz cím mezőnek érvényes URL-t, IP címet, vagy RTSP linket kell tartalmaznia.</translation>
    </message>
    <message>
        <source>No devices selected.</source>
        <translation>Nincsenek eszközök kiválasztva.</translation>
    </message>
    <message>
        <source>Please select at least one device</source>
        <translation>Kérem válasszon legalább egy eszközt</translation>
    </message>
    <message numerus="yes">
        <source>%n devices added successfully.</source>
        <translation>
            <numerusform>%n eszköz sikeresen hozzáadva.</numerusform>
        </translation>
    </message>
    <message numerus="yes">
        <source>Error while adding %n devices.</source>
        <translation>
            <numerusform>Hiba a %n eszközök hozzáadásában.</numerusform>
        </translation>
    </message>
    <message>
        <source>Server is offline, devices can only be added to an online server.</source>
        <translation>A szervernem elérhető, eszközöket csak elérhető szerverhez lehet hozzáadni.</translation>
    </message>
    <message>
        <source>Server has been removed - cannot add devices.</source>
        <translation>A szerver el lett távolítva - nem lehet eszközöket hozzáadni.</translation>
    </message>
    <message>
        <source>Error while searching for device(s).</source>
        <translation>Hiba az eszköz(ök) keresése közben.</translation>
    </message>
    <message numerus="yes">
        <source>%n devices found</source>
        <translation>
            <numerusform>%n eszköz megtalálva</numerusform>
        </translation>
    </message>
    <message>
        <source>All devices are already in the resource tree.</source>
        <translation>Az összes eszköz megtalálható a forrás listában.</translation>
    </message>
    <message>
        <source>No devices found.</source>
        <translation>Nem található eszköz.</translation>
    </message>
    <message>
        <source>Add devices to %1</source>
        <translation>Eszközök hozzáadása a %1-hez</translation>
    </message>
    <message>
        <source>Add devices...</source>
        <translation>Eszközök hozzáadása...</translation>
    </message>
    <message>
        <source>Scanning host... (%1)</source>
        <extracomment>Scanning host... (0 devices found)</extracomment>
        <translation></translation>
    </message>
    <message>
        <source>Finishing searching...</source>
        <translation type="unfinished"></translation>
    </message>
</context>
<context>
    <name>QnCameraAdvancedParamsWidget</name>
    <message>
        <source>Loading values...</source>
        <translation type="unfinished"></translation>
    </message>
    <message>
        <source>Applying changes...</source>
        <translation type="unfinished"></translation>
    </message>
</context>
<context>
    <name>QnCameraDiagnosticsDialog</name>
    <message>
        <source>Copy to Clipboard</source>
        <translation>Másolás vágólapra</translation>
    </message>
    <message>
        <source>OK</source>
        <translation>OK</translation>
    </message>
    <message>
        <source>FAILED: %1</source>
        <translation>HIBÁS: %1</translation>
    </message>
    <message>
        <source>Confirming server availability.</source>
        <translation>Szerver elérhetőségének ellenőrzése.</translation>
    </message>
    <message>
        <source>Evaluating media stream for errors.</source>
        <translation>Média stream hibáinak ellenőrzése.</translation>
    </message>
    <message>
        <source>Diagnostics complete!</source>
        <translation>Diagnosztika befejeződött!</translation>
    </message>
    <message>
        <source>Diagnostics for device %1</source>
        <translation>%1 eszköz diagnosztika</translation>
    </message>
    <message>
        <source>Diagnostics for camera %1</source>
        <translation>%1 kamera diagnosztika</translation>
    </message>
    <message>
        <source>Device Diagnostics</source>
        <translation>Eszköz diagnosztika</translation>
    </message>
    <message>
        <source>Camera Diagnostics</source>
        <translation>Kamera diagnosztika</translation>
    </message>
    <message>
        <source>Confirming device is accessible.</source>
        <translation>Eszköz hozzáférésének ellenőrzése.</translation>
    </message>
    <message>
        <source>Confirming camera is accessible.</source>
        <translation>Kamera hozzáférésének ellenőrzése.</translation>
    </message>
    <message>
        <source>Confirming target device provides media stream.</source>
        <translation>Céleszköz biztosította  media adatfolyam  ellenőrzése.</translation>
    </message>
    <message>
        <source>Confirming target camera provides media stream.</source>
        <translation>Cél kamera biztosította  media adatfolyam  ellenőrzése.</translation>
    </message>
    <message>
        <source>Diagnostics for I/O module %1</source>
        <translation type="unfinished"></translation>
    </message>
    <message>
        <source>I/O Module Diagnostics</source>
        <translation type="unfinished"></translation>
    </message>
    <message>
        <source>Confirming I/O module is accessible.</source>
        <translation type="unfinished"></translation>
    </message>
    <message>
        <source>Confirming target I/O module provides media stream.</source>
        <translation type="unfinished"></translation>
    </message>
</context>
<context>
    <name>QnCameraInputBusinessEventWidget</name>
    <message>
        <source>&lt;automatic&gt;</source>
        <translation>&lt;automatikus&gt;</translation>
    </message>
</context>
<context>
    <name>QnCameraInputPolicy</name>
    <message numerus="yes">
        <source>%1 have no input ports</source>
        <translation>
            <numerusform>%1 nem rendelkezik bemeneti porttal</numerusform>
        </translation>
    </message>
</context>
<context>
    <name>QnCameraListDialog</name>
    <message>
        <source>Copy Selection to Clipboard</source>
        <translation>Kijelölt rész másolása vágólapra</translation>
    </message>
    <message>
        <source>Export Selection to File...</source>
        <translation>Kijelölt rész exportálása fájlba...</translation>
    </message>
    <message>
        <source>Select All</source>
        <translation>Mind kijelölése</translation>
    </message>
    <message>
        <source>Devices List for %1</source>
        <extracomment>Devices List for Server (192.168.0.1)</extracomment>
        <translation>%1 eszközlista</translation>
    </message>
    <message>
        <source>Cameras List for %1</source>
        <extracomment>Cameras List for Server (192.168.0.1)</extracomment>
        <translation>%1 kameralista</translation>
    </message>
    <message>
        <source>Devices List</source>
        <translation>Eszközlista</translation>
    </message>
    <message>
        <source>Cameras List</source>
        <translation>Kameralista</translation>
    </message>
    <message numerus="yes">
        <source>%n devices found</source>
        <translation type="unfinished">
            <numerusform>%n eszköz megtalálva</numerusform>
        </translation>
    </message>
    <message numerus="yes">
        <source>%n cameras found</source>
        <translation type="unfinished">
            <numerusform>%n kamera megtalálva</numerusform>
        </translation>
    </message>
    <message>
        <source>Export selected devices to a file.</source>
        <translation>Kiválasztott eszközök exportálása fájlba.</translation>
    </message>
    <message>
        <source>Export selected cameras to a file.</source>
        <translation>Kiválasztott kamerák exportálása fájlba.</translation>
    </message>
    <message numerus="yes">
        <source>%n I/O modules found</source>
        <translation type="unfinished">
            <numerusform></numerusform>
        </translation>
    </message>
</context>
<context>
    <name>QnCameraListModel</name>
    <message>
        <source>Recording</source>
        <translation>Rögzítés</translation>
    </message>
    <message>
        <source>Name</source>
        <translation>Név</translation>
    </message>
    <message>
        <source>Vendor</source>
        <translation>Gyártó</translation>
    </message>
    <message>
        <source>Model</source>
        <translation>Model</translation>
    </message>
    <message>
        <source>Firmware</source>
        <translation>Firmware</translation>
    </message>
    <message>
        <source>IP/Name</source>
        <translation>IP/Név</translation>
    </message>
    <message>
        <source>MAC address</source>
        <translation>MAC address</translation>
    </message>
    <message>
        <source>Server</source>
        <translation>Szerver</translation>
    </message>
</context>
<context>
    <name>QnCameraMotionMaskWidget</name>
    <message>
        <source>Too many motion windows</source>
        <translation>Túl sok mozgásablak</translation>
    </message>
    <message>
        <source>Maximum number of motion windows for current camera is %1, but %2 motion windows are currently selected.</source>
        <translation>Jelenlegi kamera esetében a mozgásablakok maximális száma %1, de %2 van kiválasztva.</translation>
    </message>
    <message>
        <source>Maximum number of different motion sensitivities for current camera is %1, but %2 motion sensitivities are currently selected.</source>
        <translation>Jelenlegi kamera esetében a különböző mozgásérzékenységek maximális száma %1, de %2 van kiválasztva.</translation>
    </message>
    <message>
        <source>Maximum number of motion mask windows for current camera is %1, but %2 motion mask windows are currently selected.</source>
        <translation>Jelenlegi kamera esetében a maszkolt területek maximális száma %1, de %2 van kiválasztva.</translation>
    </message>
</context>
<context>
    <name>QnCameraMotionPolicy</name>
    <message numerus="yes">
        <source>Recording or motion detection is disabled for %1</source>
        <translation>
            <numerusform>Rögzítés vagy mozgásérzékelős kikpcsolva %1</numerusform>
        </translation>
    </message>
</context>
<context>
    <name>QnCameraOutputBusinessActionWidget</name>
    <message>
        <source>&lt;automatic&gt;</source>
        <translation>&lt;automatikus&gt;</translation>
    </message>
</context>
<context>
    <name>QnCameraOutputPolicy</name>
    <message numerus="yes">
        <source>%1 have no output relays</source>
        <translation>
            <numerusform>%1 nem rendelkezik kimeneti porttal</numerusform>
        </translation>
    </message>
</context>
<context>
    <name>QnCameraRecordingPolicy</name>
    <message numerus="yes">
        <source>Recording is disabled for %1</source>
        <translation>
            <numerusform></numerusform>
        </translation>
    </message>
</context>
<context>
    <name>QnCameraScheduleWidget</name>
    <message>
        <source>Off</source>
        <translation>Off</translation>
    </message>
    <message>
        <source>On</source>
        <translation>On</translation>
    </message>
    <message>
        <source>Warning</source>
        <translation>Figyelem</translation>
    </message>
    <message>
        <source>Warning! High minimum value could decrease other devices&apos; recording durations.</source>
        <translation>Figyelem! A magas minimum érték csökkentheti más eszközök rögzítési időtartamát.</translation>
    </message>
    <message>
        <source>Warning! High minimum value could decrease other cameras&apos; recording durations.</source>
        <translation>Figyelem! A magas minimum érték csökkentheti más kamerák rögzítési időtartamát.</translation>
    </message>
    <message>
        <source>Motion Recording is disabled. Please go to the motion setup page to setup the cameras&apos;s motion area and sensitivity.</source>
        <translation>Mozgásra rögzítés ki van kapcsolva. Kérem menjen a mozgás beállítás oldalra, hogybeállítsa a kamera mozgás érzékelési területét és érzékenységét.</translation>
    </message>
    <message>
        <source>Motion Recording is disabled or not supported on some of the selected cameras. Please go to the motion setup page to ensure it is supported and enabled.</source>
        <translation type="unfinished"></translation>
    </message>
    <message>
        <source>Dual-Streaming is not supported on this camera.</source>
        <translation type="unfinished"></translation>
    </message>
    <message>
        <source>Dual-Streaming and Motion Detection are not available on this camera.</source>
        <translation type="unfinished"></translation>
    </message>
</context>
<context>
    <name>QnCameraSettingsDialog</name>
    <message>
        <source>Open in New Tab</source>
        <translation>Megnyitás új fülön</translation>
    </message>
    <message>
        <source>Recording settings have not been saved. Please choose desired recording method, FPS, and quality - then mark the changes on the schedule.</source>
        <translation>A rögzítés változsai nem lettek elmentve. Válassza ki a kívánt típust, FPS-t és minőséget és jelölje ki a változásokat az ütemezőben.</translation>
    </message>
    <message>
        <source>Changes have not been applied.</source>
        <translation>A változtatások nem lettek elmentve.</translation>
    </message>
    <message>
        <source>Motion sensitivity has not changed. To change motion sensitivity draw rectangle on the image.</source>
        <translation>Az aktuális mozgási érzékenység nem változott. A változtatásához jelölje ki a területet a képen.</translation>
    </message>
    <message>
        <source>License limit exceeded. Changes have been saved, but will not be applied.</source>
        <translation>Licenchatár túllépve. A változtatások el lesznek memtve nem fognak működni.</translation>
    </message>
    <message>
        <source>Could not apply changes.</source>
        <translation>A változtatás nem hajthaó végre.</translation>
    </message>
    <message>
        <source>Device Settings</source>
        <translation>Eszköz beállítások</translation>
    </message>
    <message>
        <source>Devices Settings</source>
        <translation>Eszközök beállítása</translation>
    </message>
    <message>
        <source>Camera Settings</source>
        <translation>Kamera beállítások</translation>
    </message>
    <message>
        <source>Cameras Settings</source>
        <translation>Kamerák beállítása</translation>
    </message>
    <message>
        <source>Device Diagnostics</source>
        <translation>Eszköz diagnosztika</translation>
    </message>
    <message>
        <source>Devices Diagnostics</source>
        <translation>Eszközök diagnosztikája</translation>
    </message>
    <message>
        <source>Camera Diagnostics</source>
        <translation>Kamera diagnosztika</translation>
    </message>
    <message>
        <source>Cameras Diagnostics</source>
        <translation>Kamerák diagnosztikája</translation>
    </message>
    <message>
        <source>Device Rules</source>
        <translation>Eszköz szabályok</translation>
    </message>
    <message>
        <source>Devices Rules</source>
        <translation>Eszközök szabályai</translation>
    </message>
    <message>
        <source>Camera Rules</source>
        <translation>Kamera szabályok</translation>
    </message>
    <message>
        <source>Cameras Rules</source>
        <translation>Kamerák szabályai</translation>
    </message>
    <message numerus="yes">
        <source>Apply changes to the following %n devices?</source>
        <translation type="unfinished">
            <numerusform>Változások alkalmazása a következő %n eszközre?</numerusform>
        </translation>
    </message>
    <message numerus="yes">
        <source>Apply changes to the following %n cameras?</source>
        <translation type="unfinished">
            <numerusform>Változások alkalmazása a következő %n kamerára?</numerusform>
        </translation>
    </message>
    <message>
        <source>Changes are not saved</source>
        <translation>A változások nincsenek elmentve</translation>
    </message>
    <message>
        <source>I/O Module Settings</source>
        <translation type="unfinished"></translation>
    </message>
    <message>
        <source>I/O Modules Settings</source>
        <translation type="unfinished"></translation>
    </message>
    <message>
        <source>I/O Module Diagnostics</source>
        <translation type="unfinished"></translation>
    </message>
    <message>
        <source>I/O Modules Diagnostics</source>
        <translation type="unfinished"></translation>
    </message>
    <message>
        <source>I/O Module Rules</source>
        <translation type="unfinished"></translation>
    </message>
    <message>
        <source>I/O Modules Rules</source>
        <translation type="unfinished"></translation>
    </message>
    <message numerus="yes">
        <source>Apply changes to the following %n I/O modules?</source>
        <translation type="unfinished">
            <numerusform></numerusform>
        </translation>
    </message>
</context>
<context>
    <name>QnCameraSettingsWidget</name>
    <message>
        <source>Cannot edit properties for items of different types.</source>
        <translation>Különböző típusú eszközök tulajdonságait nem lehet menteni.</translation>
    </message>
    <message>
        <source>No device selected.</source>
        <translation>Nincs eszköz kiválasztva.</translation>
    </message>
</context>
<context>
    <name>QnCheckableMessageBox</name>
    <message>
        <source>Do not ask again</source>
        <translation>Ne kérdezze újra</translation>
    </message>
</context>
<context>
    <name>QnClientVideoCamera</name>
    <message>
        <source>Invalid resource type for data export.</source>
        <translation>Az eszközadat nem megfelelő az exportáláshoz.</translation>
    </message>
</context>
<context>
    <name>QnClockLabel</name>
    <message>
        <source>Server Time</source>
        <translation>Szerveridő</translation>
    </message>
    <message>
        <source>Local System Time</source>
        <translation>Helyi rendszeridő</translation>
    </message>
</context>
<context>
    <name>QnConnectToCurrentSystemTool</name>
    <message>
        <source>Configuring Server(s)</source>
        <translation>Szerver(ek) konfigurálása</translation>
    </message>
    <message>
        <source>Updating Server(s)</source>
        <translation>Szerver(ek) frissítése</translation>
    </message>
</context>
<context>
    <name>QnConnectionDiagnosticsHelper</name>
    <message>
        <source>Connection to the Server could not be established.</source>
        <translation>Nem lehet kapcsolatot létesíteni a szerverrel.</translation>
    </message>
    <message>
        <source>Connection details that you have entered are incorrect, please try again.</source>
        <translation>A kapcsolat paraméterei tévesek, próbálja újra.</translation>
    </message>
    <message>
        <source>If this error persists, please contact your VMS administrator.</source>
        <translation>Ha többször jelentkezik ez az üzenet, lépjen kapcsolatba a VMS adminisztrátorával.</translation>
    </message>
    <message>
        <source>You are trying to connect to incompatible Server.</source>
        <translation>Nem kompatibilis szerverhez próbál csatlakozni.</translation>
    </message>
    <message>
        <source> - Client version: %1.</source>
        <translation> - Kliens verzió: %1.</translation>
    </message>
    <message>
        <source> - Server version: %1.</source>
        <translation> - Szerver verzió: %1.</translation>
    </message>
    <message>
        <source>Server</source>
        <translation>Szerver</translation>
    </message>
    <message>
        <source>Client</source>
        <translation>Kliens</translation>
    </message>
    <message>
        <source>You are about to connect to Server which has a different version:</source>
        <translation>Más verziószámú szerverhez poróbál csatlakozni:</translation>
    </message>
    <message>
        <source>These versions are not compatible. Please update your %1.</source>
        <translation>Ezek a verziók nem kompatibilsek egymással. Kérjük frissítse a %1-t.</translation>
    </message>
    <message>
        <source>Compatibility mode for versions lower than %1 is not supported.</source>
        <translation>Kompatibilitási mód %1 verzió alatt nem támogatott.</translation>
    </message>
    <message>
        <source>Selected Server has a different version:</source>
        <translation>A kiválasztott szerver más veriószámmal rendelkezik:</translation>
    </message>
    <message>
        <source>The other version of the Client is needed in order to establish the connection to this Server.</source>
        <translation>Más verzóval rendelkező kliens szükséges ehhez a szervehez való kapcsolódáshoz.</translation>
    </message>
    <message>
        <source>An error has occurred while trying to restart in compatibility mode.</source>
        <translation>Hiba történt a kompatibilis módhoz szükséges újraindítás során.</translation>
    </message>
    <message>
        <source>Client version %1 is required to connect to this Server.</source>
        <translation>%1 kliensverzió szükséges a szerverhez való csatlakozáshoz.</translation>
    </message>
    <message>
        <source>Download version %1?</source>
        <translation>Letölti a %1 verziót?</translation>
    </message>
    <message>
        <source>Would you like to restart the Client in compatibility mode?</source>
        <translation>Újraindítja a kliens alkalmazást kompatibilis módban?</translation>
    </message>
    <message>
        <source>Cannot restart the Client in compatibility mode.</source>
        <translation>A kliens újraindítása kompatibilis módban sikertelen volt.</translation>
    </message>
    <message>
        <source>Please close the application and start it again using the shortcut in the start menu.</source>
        <translation>Zárja be az alkalmazást, majd indítsa újra a startmenüben lévő ikonnal.</translation>
    </message>
    <message>
        <source>Failure</source>
        <translation>Hiba</translation>
    </message>
    <message>
        <source>Failed to launch compatibility version %1</source>
        <translation>Nem sikerült a %1 verzió indítása</translation>
    </message>
    <message>
        <source>Try to restore version %1?</source>
        <translation>Megpróbálja visszaállítani %1 verziót?</translation>
    </message>
    <message>
        <source>Server has a different version:</source>
        <translation>A szever más verzószámmal rednelkezik:</translation>
    </message>
    <message>
        <source>You will be asked to restart the client in compatibility mode.</source>
        <translation>Indítsa újra a klinest kompatibilis módban.</translation>
    </message>
    <message>
        <source>You will be asked to update your %1</source>
        <translation>Frissítsen a %1-t</translation>
    </message>
    <message>
        <source>The username or password you have entered is incorrect. Please try again.</source>
        <translation>A felhasználónév vagy a jelszó téves, próbálja újra.</translation>
    </message>
    <message>
        <source>Unable to connect to the server</source>
        <translation>Nem lehet csatlakozni a szerverhez</translation>
    </message>
    <message>
        <source>Launcher process not found.</source>
        <translation>INdító folyamant nem található.</translation>
    </message>
    <message>
        <source>LDAP Server connection timed out.</source>
        <translation>LDAP szerver kapcsolódási ideje lejárt.</translation>
    </message>
</context>
<context>
    <name>QnConnectionTestingDialog</name>
    <message>
        <source>Success</source>
        <translation>Sikeres</translation>
    </message>
    <message>
        <source>Request timeout</source>
        <translation>Kérés időtúllépéssel leállt</translation>
    </message>
    <message>
        <source>Test Failed</source>
        <translation>Teszt meghiúsult</translation>
    </message>
    <message>
        <source>Connect</source>
        <translation type="unfinished"></translation>
    </message>
</context>
<context>
    <name>QnCustomBusinessEventWidget</name>
    <message>
        <source>Server API</source>
        <translation type="unfinished"></translation>
    </message>
    <message>
        <source>To generate Generic Event, please refer to %1.</source>
        <translation type="unfinished"></translation>
    </message>
    <message>
        <source>Event will trigger only if Generic Event meets all the above conditions. If a keyword field is empty, condition is always met. If not, condition is met if the corresponding field of Generic Event contains any keyword.</source>
        <translation type="unfinished"></translation>
    </message>
</context>
<context>
    <name>QnDatabaseManagementWidget</name>
    <message>
        <source>You can create a backup for system configurations that can be restored in case of failure.</source>
        <translation>Készíthet biztonsági mentést a rendszerkonfigurációkról egy esetleges későbbi hibát követő helyreállításhoz.</translation>
    </message>
    <message>
        <source>Save Database Backup...</source>
        <translation>Adatbázis biztonsági mentése...</translation>
    </message>
    <message>
        <source>Database Backup Files (*.db)</source>
        <translation>Adatbázis biztonsági fájlok (*.db)</translation>
    </message>
    <message>
        <source>Error</source>
        <translation>Hiba</translation>
    </message>
    <message>
        <source>Could not open file &apos;%1&apos; for writing.</source>
        <translation>%1 fájl megnyitása írásra sikertelen.</translation>
    </message>
    <message>
        <source>Downloading Database Backup</source>
        <translation>Adatbázis mentés letöltése</translation>
    </message>
    <message>
        <source>Database backup is being downloaded from the server. Please wait.</source>
        <translation>Az adatbázis mentés letöltése a szerverről. Kérjük várjon.</translation>
    </message>
    <message>
        <source>Information</source>
        <translation>Információ</translation>
    </message>
    <message>
        <source>Database was successfully backed up into file &apos;%1&apos;.</source>
        <translation>Az aadatbázis mentése %1&apos; fájlba sikeresen megtörtént.</translation>
    </message>
    <message>
        <source>Open Database Backup...</source>
        <translation>Adatbázismentés megnyitása...</translation>
    </message>
    <message>
        <source>Could not open file &apos;%1&apos; for reading.</source>
        <translation>&apos;%1&apos; fájl megnyitása olvasásra sikertelen.</translation>
    </message>
    <message>
        <source>Warning</source>
        <translation>Figyelem</translation>
    </message>
    <message>
        <source>Restoring Database Backup</source>
        <translation>Adatbázismentés visszaállítása</translation>
    </message>
    <message>
        <source>Database backup is being uploaded to the server. Please wait.</source>
        <translation>Adatbázis feltöltése a szerverre. Kérjük várjon.</translation>
    </message>
    <message>
        <source>Database was successfully restored from file &apos;%1&apos;. Media server will be restarted.</source>
        <translation>Adatbázis helyreállítása &apos;%1&apos; fájlból sikeresen megtörtént. A Médiaszerver újraindul.</translation>
    </message>
    <message>
        <source>An error has occurred while restoring the database from file &apos;%1&apos;.</source>
        <translation>Hiba történt az adatbázis &apos;%1&apos; fájlból történő helyereállítása során.</translation>
    </message>
    <message>
        <source>Failed to dump server database to %1.</source>
        <translation>Szerver adatbázis mentése %1-re sikertelen.</translation>
    </message>
    <message>
        <source>Are you sure you would like to restore the database? All existing data will be lost.</source>
        <translation>Biztos benne, hogy szeretné visszaállítani az adatbázist? Minden meglévő adat el fog veszni.</translation>
    </message>
    <message>
        <source>You need to connect to a server prior to backup start.</source>
        <translation type="unfinished"></translation>
    </message>
</context>
<context>
    <name>QnDesktopDataProvider</name>
    <message>
        <source>44.1Khz and 48Khz audio formats are not supported by audio capturing device! Please select other audio device or &apos;none&apos; value in screen recording settings</source>
        <translation>44.1Khz és 48Khz audió formátumokat nem témogatja a hangrögzítő rendszer! Válasszon más audió eszközt vagy &apos;semmi&apos; értéket a képernyő rögzítő beállításokban</translation>
    </message>
    <message>
        <source>Could not find video encoder %1.</source>
        <translation>Nem található a %1 videó encoder.</translation>
    </message>
    <message>
        <source>Could not initialize video encoder.</source>
        <translation>Videó encoder inicializálása sikertelen.</translation>
    </message>
    <message>
        <source>Could not find audio encoder &apos;%1&apos;.</source>
        <translation>Nem található a(z) &apos;%1&apos; audió enkóder.</translation>
    </message>
    <message>
        <source>Could not initialize audio encoder.</source>
        <translation>Audió encoder inicializálása sikertelen.</translation>
    </message>
    <message>
        <source>Could not initialize audio device &apos;%1&apos;.</source>
        <translation>A &apos;%1&apos; audió encoder inicializálása sikertelen.</translation>
    </message>
    <message>
        <source>Could not start primary audio device.</source>
        <translation>Elsődelges audió eszköz indítása sikertelen.</translation>
    </message>
    <message>
        <source>Screen width must be a multiple of 8.</source>
        <translation>A képernyő széélesség nyolccal osztható kell, legyen.</translation>
    </message>
</context>
<context>
    <name>QnDesktopFileEncoder</name>
    <message>
        <source>44.1Khz and 48Khz audio formats are not supported by audio capturing device! Please select other audio device or &apos;none&apos; value in screen recording settings.</source>
        <translation>44.1Khz és 48Khz audió formátumokat nem témogatja a hangrögzítő rendszer! Válasszon más audió eszközt vagy &apos;semmi&apos; értéket a képernyő rögzítő beállításokban.</translation>
    </message>
    <message>
        <source>Could not find video encoder %1.</source>
        <translation>Nem található a %1 videó encoder.</translation>
    </message>
    <message>
        <source>Could not create temporary file in folder &apos;%1&apos;. Please configure &apos;Main Media Folder&apos; in Screen Recording settings.</source>
        <translation></translation>
    </message>
    <message>
        <source>Could not allocate output stream for video codec.</source>
        <translation>Nem található kimeneti stream a videó kodekhez.</translation>
    </message>
    <message>
        <source>Screen width must be a multiplier of 8.</source>
        <translation>A képernyő széélesség nyolccal osztható kell, legyen.</translation>
    </message>
    <message>
        <source>Could not initialize video encoder.</source>
        <translation>Videó encoder inicializálása sikertelen.</translation>
    </message>
    <message>
        <source>Could not allocate output audio stream.</source>
        <translation>Nem található kimeneti audió stream.</translation>
    </message>
    <message>
        <source>Could not find audio encoder &apos;%1&apos;.</source>
        <translation>Nem található a &apos;%1&apos; audió enkóder.</translation>
    </message>
    <message>
        <source>Could not initialize audio encoder.</source>
        <translation>Audió encoder inicializálása sikertelen.</translation>
    </message>
    <message>
        <source>Could not initialize audio device &apos;%1&apos;.</source>
        <translation>A &apos;%1&apos; audió eszközr inicializálása sikertelen.</translation>
    </message>
    <message>
        <source>Could not start primary audio device.</source>
        <translation>Elsődelges audió eszköz indítása sikertelen.</translation>
    </message>
</context>
<context>
    <name>QnEventLogDialog</name>
    <message>
        <source>Filter Similar Rows</source>
        <translation>Azonos sorok szűrése</translation>
    </message>
    <message>
        <source>Copy Selection to Clipboard</source>
        <translation>Kijelölt rész másolása vágólapra</translation>
    </message>
    <message>
        <source>Export Selection to File...</source>
        <translation>Kijelölt rész exportálása fájlba...</translation>
    </message>
    <message>
        <source>Select All</source>
        <translation>Mind kijelölése</translation>
    </message>
    <message>
        <source>Clear Filter</source>
        <translation>Szűrő eltávolítása</translation>
    </message>
    <message numerus="yes">
        <source>Event log for period from %1 to %2 - %n event(s) found</source>
        <translation>
            <numerusform>Esemény naplóban %1 és %2 között - %n eseménytalálat</numerusform>
        </translation>
    </message>
    <message numerus="yes">
        <source>Event log for %1 - %n event(s) found</source>
        <translation>
            <numerusform>Eseménynapló %1- %n eseménytalálat</numerusform>
        </translation>
    </message>
    <message>
        <source>Export selected events to file</source>
        <translation>Kiválasztott események exportálása fájlba</translation>
    </message>
    <message>
        <source>Any Action</source>
        <translation>Bármilyen eljárás</translation>
    </message>
    <message>
        <source>&lt;Any Device&gt;</source>
        <translation>&lt;Minden eszköz&gt;</translation>
    </message>
    <message>
        <source>&lt;Any Camera&gt;</source>
        <translation>&lt;Minden kamera&gt;</translation>
    </message>
</context>
<context>
    <name>QnEventLogModel</name>
    <message>
        <source>Administrators Only</source>
        <translation>Csak adminisztrátorok</translation>
    </message>
    <message>
        <source>Motion video</source>
        <translation>Mozgás videó</translation>
    </message>
    <message>
        <source>Date/Time</source>
        <translation>Adat/idő</translation>
    </message>
    <message>
        <source>Event</source>
        <translation>Esemény</translation>
    </message>
    <message>
        <source>Source</source>
        <translation>Eszköz</translation>
    </message>
    <message>
        <source>Action</source>
        <translation>Eljárás</translation>
    </message>
    <message>
        <source>Target</source>
        <translation>Cél</translation>
    </message>
    <message>
        <source>Description</source>
        <translation>Leírás</translation>
    </message>
    <message>
        <source>All Users</source>
        <translation>Minden felhasználó</translation>
    </message>
    <message>
        <source>&lt;User removed&gt;</source>
        <translation type="unfinished"></translation>
    </message>
    <message>
        <source>All users</source>
        <translation type="unfinished"></translation>
    </message>
    <message>
        <source>%1 users</source>
        <translation type="unfinished"></translation>
    </message>
    <message numerus="yes">
        <source>%1 (%n times)</source>
        <comment>%1 is description of event. Will be replaced in runtime</comment>
        <translation type="unfinished">
            <numerusform></numerusform>
        </translation>
    </message>
    <message>
        <source>and %1 user(s) more...</source>
        <translation type="unfinished"></translation>
    </message>
</context>
<context>
    <name>QnExecPtzPresetPolicy</name>
    <message>
        <source>Select exactly one camera</source>
        <translation type="unfinished"></translation>
    </message>
    <message>
        <source>%1 has no ptz presets</source>
        <translation type="unfinished"></translation>
    </message>
</context>
<context>
    <name>QnExportScheduleResourceSelectionDialogDelegate</name>
    <message>
        <source>Copy archive length settings</source>
        <translation>Archív hossz beállítás másolása</translation>
    </message>
    <message>
        <source>Schedule motion type is not supported by some cameras.</source>
        <translation>Ütemzett mozgás típus nem támogatott néhány kamera által.</translation>
    </message>
    <message>
        <source>Recording cannot be enabled for some cameras.</source>
        <translation>Rögzítés nem engedélyezhető néhány kamera számára.</translation>
    </message>
    <message>
        <source>Schedule settings are not compatible with some devices.</source>
        <translation>Ütemzés beállítások nem kompatibilisek néhány eszközzel.</translation>
    </message>
</context>
<context>
    <name>QnFailoverPriorityDialog</name>
    <message>
        <source>Failover Priority</source>
        <translation>Feladatátvétel prioritás</translation>
    </message>
    <message>
        <source>Never</source>
        <comment>Failover priority</comment>
        <translation>Soha</translation>
    </message>
    <message>
        <source>Low</source>
        <comment>Failover priority</comment>
        <translation>Alacsony</translation>
    </message>
    <message>
        <source>Medium</source>
        <comment>Failover priority</comment>
        <translation>Közepes</translation>
    </message>
    <message>
        <source>High</source>
        <comment>Failover priority</comment>
        <translation>Magas</translation>
    </message>
</context>
<context>
    <name>QnFailoverPriorityDialogDelegate</name>
    <message>
        <source>Set Priority:</source>
        <translation>Priorítás beállítása:</translation>
    </message>
    <message>
        <source>Select devices to setup failover priority</source>
        <translation type="unfinished"></translation>
    </message>
    <message>
        <source>Select cameras to setup failover priority</source>
        <translation type="unfinished"></translation>
    </message>
</context>
<context>
    <name>QnFisheyeCalibrationWidget</name>
    <message>
        <source>Loading preview, please wait...</source>
        <translation>Előnézet betöltése. Kérem várjon...</translation>
    </message>
    <message>
        <source>Error</source>
        <translation>Hiba</translation>
    </message>
    <message>
        <source>Auto calibration failed. Image is not round.</source>
        <translation>Autokalibrálás sikertelen. Kép nem található.</translation>
    </message>
    <message>
        <source>Auto calibration failed. The image might be too dim.</source>
        <translation>Autokalibrálás sikertelen. Kép túl homályos.</translation>
    </message>
</context>
<context>
    <name>QnGeneralPreferencesWidget</name>
    <message>
        <source>Disable only if the client takes too much CPU</source>
        <translation>Leállítás csak akkor ha a kliens CPU teljesítmény túl nagy</translation>
    </message>
    <message>
        <source>Select folder...</source>
        <translation>Mappa választása...</translation>
    </message>
    <message>
        <source>Information</source>
        <translation>Információ</translation>
    </message>
    <message>
        <source>Folder &apos;%1&apos; does not exist.</source>
        <translation>&apos;%1&apos; mappa nem létezik.</translation>
    </message>
    <message>
        <source>Folder has already been added.</source>
        <translation>Már van mappa hozzáadva.</translation>
    </message>
    <message>
        <source>This folder has already been added.</source>
        <translation>Ez a mappa már hozzá van adva.</translation>
    </message>
</context>
<context>
    <name>QnGeneralSystemAdministrationWidget</name>
    <message>
        <source>Devices List...</source>
        <translation type="unfinished"></translation>
    </message>
    <message>
        <source>Cameras List...</source>
        <translation type="unfinished"></translation>
    </message>
    <message>
        <source>Open Alarm/Event Rules Management</source>
        <translation type="unfinished"></translation>
    </message>
    <message>
        <source>Open Event Log</source>
        <translation type="unfinished"></translation>
    </message>
    <message>
        <source>Open Bookmarks List</source>
        <translation type="unfinished"></translation>
    </message>
    <message>
        <source>Open Devices List</source>
        <translation type="unfinished"></translation>
    </message>
    <message>
        <source>Open Cameras List</source>
        <translation type="unfinished"></translation>
    </message>
</context>
<context>
    <name>QnGlHardwareChecker</name>
    <message>
        <source>We have detected that your video card drivers may be not installed or are out of date.</source>
        <translation>Videó driver nincs megfelelően telepítve, vagy nem naprakész.</translation>
    </message>
    <message>
        <source>Installing and/or updating your video drivers can substantially increase your system performance when viewing and working with video.</source>
        <translation>Videókártya driver telepítése, vagy frissítése javíthatja a rendszer teljesítményét a videók megjelenítésekor.</translation>
    </message>
    <message>
        <source>Important Performance Tip</source>
        <translation>Fontos teljesítményjavító tipp</translation>
    </message>
    <message>
        <source>This may result in client software issues (including unexpected crash).</source>
        <translation type="unfinished"></translation>
    </message>
</context>
<context>
    <name>QnGridWidgetHelper</name>
    <message>
        <source>HTML file (*.html);;Spread Sheet (CSV) File(*.csv)</source>
        <translation>HTML file (*.html);;Spread Sheet (CSV) File(*.csv)</translation>
    </message>
    <message>
        <source>Save As</source>
        <translation>Mentés másként</translation>
    </message>
    <message>
        <source>File &apos;%1&apos; already exists. Overwrite?</source>
        <translation>&apos;%1&apos; fájl már létezik. Felülírja?</translation>
    </message>
    <message>
        <source>Could not overwrite file</source>
        <translation>Nem lehet felülírni</translation>
    </message>
    <message>
        <source>File &apos;%1&apos; is used by another process. Please try another name.</source>
        <translation>&apos;%1&apos; fájlt más alkalmazás használja.Próbáljon meg más nevet.</translation>
    </message>
</context>
<context>
    <name>QnHelpHandler</name>
    <message>
        <source>Error</source>
        <translation>Hiba</translation>
    </message>
</context>
<context>
    <name>QnHistogramWidget</name>
    <message>
        <source>Gamma %1</source>
        <translation>Gamma %1</translation>
    </message>
</context>
<context>
    <name>QnIOPortItemDelegate</name>
    <message>
        <source>Disabled</source>
        <translation>Letiltva</translation>
    </message>
    <message>
        <source>Input</source>
        <translation>Bemenet</translation>
    </message>
    <message>
        <source>Output</source>
        <translation>Kimenet</translation>
    </message>
    <message>
        <source>Open circuit</source>
        <translation>Nyitott áramkör</translation>
    </message>
    <message>
        <source>Grounded circuit</source>
        <translation>Földelt áramkör</translation>
    </message>
</context>
<context>
    <name>QnIOPortsViewModel</name>
    <message>
        <source>#</source>
        <translation>#</translation>
    </message>
    <message>
        <source>Type</source>
        <translation>Típus</translation>
    </message>
    <message>
        <source>Default state</source>
        <translation>Alapértelmezett állapot</translation>
    </message>
    <message>
        <source>Name</source>
        <translation>Név</translation>
    </message>
    <message>
        <source>Pulse time(ms)</source>
        <translation>Pulzálási idő(ms)</translation>
    </message>
    <message>
        <source>Unknown</source>
        <comment>IO Port Type</comment>
        <translation>Ismeretlen</translation>
    </message>
    <message>
        <source>Disabled</source>
        <comment>IO Port Type</comment>
        <translation>Letiltva</translation>
    </message>
    <message>
        <source>Input</source>
        <comment>IO Port Type</comment>
        <translation>Bemenet</translation>
    </message>
    <message>
        <source>Output</source>
        <comment>IO Port Type</comment>
        <translation>Kimenet</translation>
    </message>
    <message>
        <source>Invalid</source>
        <comment>IO Port Type</comment>
        <translation>Érvénytelen</translation>
    </message>
    <message>
        <source>Open Circuit</source>
        <comment>IO Port State</comment>
        <translation>Nyitott áramkör</translation>
    </message>
    <message>
        <source>Grounded circuit</source>
        <comment>IO Port State</comment>
        <translation>Földelt áramkör</translation>
    </message>
    <message>
        <source>Invalid state</source>
        <comment>IO Port State</comment>
        <translation>Érvénytelen állapot</translation>
    </message>
</context>
<context>
    <name>QnImageControlWidget</name>
    <message>
        <source>4:3</source>
        <translation>4:3</translation>
    </message>
    <message>
        <source>16:9</source>
        <translation>16:9</translation>
    </message>
    <message>
        <source>1:1</source>
        <translation>1:1</translation>
    </message>
    <message>
        <source>%1 degrees</source>
        <translation>%1 fok</translation>
    </message>
</context>
<context>
    <name>QnIoModuleOverlayWidgetPrivate</name>
    <message>
        <source>Failed to turn on IO port &apos;%1&apos;</source>
        <translation>Hiba a(z) &apos;%1&apos; IO port bekapcsolása közben</translation>
    </message>
    <message>
        <source>Failed to turn off IO port &apos;%1&apos;</source>
        <translation>Hiba a(z) &apos;%1&apos; IO port kikapcsolása közben</translation>
    </message>
    <message>
        <source>IO port error</source>
        <translation>IO port hiba</translation>
    </message>
</context>
<context>
    <name>QnLayoutExportTool</name>
    <message>
        <source>File &apos;%1&apos; is used by another process. Please try another name.</source>
        <translation>&apos;%1&apos; fájlt más alkalmazás használja.Próbáljon meg más nevet.</translation>
    </message>
    <message>
        <source>Exporting to &quot;%1&quot;...</source>
        <translation>Exportálás &quot;%1&quot; fájlba...</translation>
    </message>
    <message>
        <source>Could not export device %1.</source>
        <extracomment>&quot;Could not export camera AXIS1334&quot;</extracomment>
        <translation>%1 eszközt nem lehet exportálni.</translation>
    </message>
    <message>
        <source>Could not export camera %1.</source>
        <translation>%1 kamerát nem lehet exportálni.</translation>
    </message>
    <message>
        <source>Unknown error has occurred.</source>
        <translation type="unfinished"></translation>
    </message>
    <message>
        <source>Could not export I/O module %1.</source>
        <translation type="unfinished"></translation>
    </message>
    <message>
        <source>Could not create output file %1...</source>
        <translation type="unfinished"></translation>
    </message>
</context>
<context>
    <name>QnLayoutSettingsDialog</name>
    <message>
        <source>&lt;No picture&gt;</source>
        <translation>&lt;Nincs kép&gt;</translation>
    </message>
    <message>
        <source>&lt;Error while loading picture&gt;</source>
        <translation>&lt;Hiba a kép betöltésekor&gt;</translation>
    </message>
    <message>
        <source>&lt;Error while uploading picture&gt;</source>
        <translation>&lt;Hiba a kép feltöltésekor&gt;</translation>
    </message>
    <message>
        <source>Select file...</source>
        <translation>Fájl kiválasztása...</translation>
    </message>
    <message>
        <source>Pictures %1</source>
        <translation>%1 kép</translation>
    </message>
    <message>
        <source>&lt;Picture cannot be read&gt;</source>
        <translation>&lt;A kép nem olvasható&gt;</translation>
    </message>
    <message>
        <source>&lt;Picture is too big. Maximum size is %1 Mb&gt;</source>
        <translation>&lt; A kép túl nagy. Maximális képméret %1 Mb&gt;</translation>
    </message>
    <message>
        <source>&lt;Picture cannot be loaded&gt;</source>
        <translation>&lt;A kép nem tölthető be&gt;</translation>
    </message>
</context>
<context>
    <name>QnLdapSettingsDialog</name>
    <message>
        <source>Test</source>
        <translation>Teszt</translation>
    </message>
    <message>
        <source>Test failed</source>
        <translation>Teszt meghiúsult</translation>
    </message>
    <message numerus="yes">
        <source>Test completed successfully: %n users found.</source>
        <translation>
            <numerusform>A teszt sikeresen lefutott: %n felhasználó megtalálva.</numerusform>
        </translation>
    </message>
</context>
<context>
    <name>QnLdapSettingsDialogPrivate</name>
    <message>
        <source>The provided settings are not valid.</source>
        <translation>A megadott beállítások érvénytelenek.</translation>
    </message>
    <message>
        <source>Could not perform a test.</source>
        <translation>Nem lehet a tesztet végrehajtani.</translation>
    </message>
    <message>
        <source>None of your servers are connected to the Internet.</source>
        <translation type="unfinished"></translation>
    </message>
    <message>
        <source>Timed Out</source>
        <translation type="unfinished">Lejárt az idő</translation>
    </message>
</context>
<context>
    <name>QnLdapUserListModel</name>
    <message>
        <source>Login</source>
        <translation>Bejelentkezés</translation>
    </message>
    <message>
        <source>Full Name</source>
        <translation>Teljes név</translation>
    </message>
    <message>
        <source>Email</source>
        <translation>Email</translation>
    </message>
    <message>
        <source>DN</source>
        <translation></translation>
    </message>
</context>
<context>
    <name>QnLdapUsersDialog</name>
    <message>
        <source>The provided settings are not valid.</source>
        <translation>A megadott beállítások érvénytelenek.</translation>
    </message>
    <message>
        <source>Could not perform a test.</source>
        <translation>Nem lehet a tesztet végrehajtani.</translation>
    </message>
    <message>
        <source>Could not load users.</source>
        <translation>Nem lehet a felhasználókat betötlteni.</translation>
    </message>
    <message>
        <source>Import users</source>
        <translation>Felhasználók importálása</translation>
    </message>
    <message>
        <source>Error while loading users.</source>
        <translation>Hiba a felhasználók importálása közben.</translation>
    </message>
    <message>
        <source>No new users found.</source>
        <translation>Nem található új felhasználó.</translation>
    </message>
    <message>
        <source>None of your servers are connected to the Internet.</source>
        <translation type="unfinished"></translation>
    </message>
    <message>
        <source>Timed Out</source>
        <translation type="unfinished">Lejárt az idő</translation>
    </message>
</context>
<context>
    <name>QnLicenseDetailsDialog</name>
    <message>
        <source>Screens Allowed:</source>
        <translation>Engedélyezett képernyők:</translation>
    </message>
    <message>
        <source>Control Sessions Allowed:</source>
        <translation>Vezérlés engedélyezett:</translation>
    </message>
    <message>
        <source>Archive Streams Allowed:</source>
        <translation>Archív streamek engedélyezve:</translation>
    </message>
    <message>
        <source>Copy to Clipboard</source>
        <translation>Másolás vágólapra</translation>
    </message>
    <message>
        <source>Generic:</source>
        <translation>Általános:</translation>
    </message>
    <message>
        <source>License Type</source>
        <translation>Licence típusa</translation>
    </message>
    <message>
        <source>License Key</source>
        <translation>Licenckulcs</translation>
    </message>
    <message>
        <source>Locked to Hardware ID</source>
        <translation>Hardver ID-hez zárolva</translation>
    </message>
    <message>
        <source>Features:</source>
        <translation>Jellemzők:</translation>
    </message>
</context>
<context>
    <name>QnLicenseListModel</name>
    <message>
        <source>Type</source>
        <translation>Típus</translation>
    </message>
    <message>
        <source>Amount</source>
        <translation>Mennyiség</translation>
    </message>
    <message>
        <source>License Key</source>
        <translation>Licenckulcs</translation>
    </message>
    <message>
        <source>Expiration Date</source>
        <translation>Lejárat dátuma</translation>
    </message>
    <message>
        <source>Status</source>
        <translation>Állapot</translation>
    </message>
    <message>
        <source>Server</source>
        <translation>Szerver</translation>
    </message>
    <message>
        <source>Never</source>
        <translation>Soha</translation>
    </message>
    <message>
        <source>Expired</source>
        <translation>Lejárt</translation>
    </message>
    <message>
        <source>Today</source>
        <translation>Ma</translation>
    </message>
    <message>
        <source>Tomorrow</source>
        <translation>Holnap</translation>
    </message>
    <message numerus="yes">
        <source>In %n days</source>
        <translation>
            <numerusform>%n nap múlva</numerusform>
        </translation>
    </message>
    <message>
        <source>OK</source>
        <translation>OK</translation>
    </message>
    <message>
        <source>&lt;Server not found&gt;</source>
        <translation>&lt;Szerver nem található&gt;</translation>
    </message>
</context>
<context>
    <name>QnLicenseManagerWidget</name>
    <message>
        <source>The software is licensed to: </source>
        <translation>A licence tulajdonosa: </translation>
    </message>
    <message numerus="yes">
        <source>At least %n %2 are required</source>
        <translation>
            <numerusform>Legalább %n %2 szükséges</numerusform>
        </translation>
    </message>
    <message numerus="yes">
        <source>%n %2 are currently in use</source>
        <translation>
            <numerusform>%n %2 használatban</numerusform>
        </translation>
    </message>
    <message>
        <source>You do not have a valid license installed.</source>
        <translation>Nincs érvényes licence telepítve.</translation>
    </message>
    <message>
        <source>Please activate your commercial or trial license.</source>
        <translation>Kérjük aktiválja ideiglenes vagy állandó lcencét.</translation>
    </message>
    <message>
        <source>Please activate your commercial license.</source>
        <translation>Aktiválja állandó licencét.</translation>
    </message>
    <message>
        <source>Copy to Clipboard</source>
        <translation>Másolás vágólapra</translation>
    </message>
    <message>
        <source>License Activation</source>
        <translation>Licenc aktiválás</translation>
    </message>
    <message>
        <source>Network error has occurred during automatic license activation.</source>
        <translation>Hálózati hiba történt a licenc automatikus aktivlása során.</translation>
    </message>
    <message>
        <source>Try to activate your license manually.</source>
        <translation>Próbálja manuálisan aktiválni a licencet.</translation>
    </message>
    <message>
        <source>You are trying to activate an incompatible license with your software. Please contact support team to get a valid license key.</source>
        <translation>Nem kopmatibili licenc aktiválására készül. Lépjen kapcsolatba a forgalmazóval a megfelelő licenc meszerzése érdekében.</translation>
    </message>
    <message>
        <source>License was successfully activated.</source>
        <translation>A licenc aktiválása sikeresen megtörtént.</translation>
    </message>
    <message>
        <source>License Activation </source>
        <translation>Licencaktiválás</translation>
    </message>
    <message>
        <source>Remove license</source>
        <translation>Távolítsa el a licencet</translation>
    </message>
    <message>
        <source>Obtaining licenses from server...</source>
        <translation>Licencek lekérése a szerverről...</translation>
    </message>
    <message>
        <source>License has arleady been activated.</source>
        <translation>A licence már aktiválva lett.</translation>
    </message>
    <message>
        <source>There was a problem activating your license key. A network error has occurred.</source>
        <translation>Hálózati hiba történt a licenc aktivlása során.</translation>
    </message>
    <message>
        <source>Unable to activate license:  %1</source>
        <translation>%1 licenc aktiválása nem lehetséges</translation>
    </message>
    <message>
        <source>Unable to remove license from server:  %1</source>
        <translation>%1 licenc eltávolítása a szerverből sikertelen</translation>
    </message>
    <message>
        <source>This license key has been previously activated to hardware id %1. Please contact support team to obtain a valid license key.</source>
        <translation>Ezt a licencet már korábban aktiválták az %1 azonosítójú hardverrel. Kérjük lépjen kapcsolatba a forgalmazóval.</translation>
    </message>
    <message>
        <source>Network error has occurred during automatic license activation. Please contact support to activate your license key manually.</source>
        <translation>Hálózati hiba történt a licenc automatikus aktiválásakor. Kérjük lépjen kapcsolatba a forgalmazóval a licenc kézi aktivála miatt.</translation>
    </message>
    <message>
        <source>The manual activation key file you have selected is invalid. Select a valid manual activation key file to continue. If problem continues, please contact support team.</source>
        <translation>A kiválasztott kézi aktiváló licenc érvénytelen. Válasszon ki egy érvényes licencfájlt. Ha a probléma továbbra is fennáll lépjen kapcsolatba a forgalmazóval.</translation>
    </message>
</context>
<context>
    <name>QnLicenseNotificationDialog</name>
    <message>
        <source>Some of your licenses are unavailable.</source>
        <translation>Néhány licenc nem elérhető.</translation>
    </message>
    <message>
        <source>Some of your licenses will soon expire.</source>
        <translation>Néhány licenc hamarosan lejár.</translation>
    </message>
</context>
<context>
    <name>QnLicenseWidget</name>
    <message>
        <source>Activate Trial License</source>
        <translation>Ideiglenes licence aktiválása</translation>
    </message>
    <message>
        <source>Activate Free License</source>
        <translation>Ingyenes licence aktiválása</translation>
    </message>
    <message>
        <source>Please send email with the Serial Key and the Hardware ID provided to %1 to obtain an Activation Key file.</source>
        <translation>Kérjük küldje el e-mailen a sorzatszámot és a %1 által megadott hardverazonosítót, az aktiváló fájl megküldéséhez.</translation>
    </message>
    <message>
        <source>Success</source>
        <translation>Kész</translation>
    </message>
    <message>
        <source>Hardware ID copied to clipboard.</source>
        <translation>Hardver ID másolása vágólapra.</translation>
    </message>
    <message>
        <source>Activate License</source>
        <translation>Licenc aktiválása</translation>
    </message>
    <message>
        <source>Activating...</source>
        <translation>Aktiválás...</translation>
    </message>
    <message>
        <source>Open License File</source>
        <translation>Licencfájl megnyitása</translation>
    </message>
    <message>
        <source>All files (*.*)</source>
        <translation>Minden fájl (*.*)</translation>
    </message>
    <message>
        <source>Error</source>
        <translation>Hiba</translation>
    </message>
    <message>
        <source>Could not open the file %1</source>
        <translation>%1 fájl megnyitása sikertelen</translation>
    </message>
</context>
<context>
    <name>QnLicensesProposeWidget</name>
    <message numerus="yes">
        <source>Use analog licenses to view these %n cameras</source>
        <translation>
            <numerusform>Használjon analóg licenceket a %n kamerák megtekintéséhez</numerusform>
        </translation>
    </message>
    <message numerus="yes">
        <source>Use licenses for selected %n devices</source>
        <translation type="unfinished">
            <numerusform>Licencek használata a kiválasztott %n eszközhöz</numerusform>
        </translation>
    </message>
    <message numerus="yes">
        <source>Use licenses for selected %n cameras</source>
        <translation type="unfinished">
            <numerusform>Licencek használata a kiválasztott %n kamerához</numerusform>
        </translation>
    </message>
    <message numerus="yes">
        <source>Use licenses for selected %n I/O modules</source>
        <translation type="unfinished">
            <numerusform></numerusform>
        </translation>
    </message>
</context>
<context>
    <name>QnLoginDialog</name>
    <message>
        <source>Connect to Server...</source>
        <translation>Csatlakozás szerverhez...</translation>
    </message>
    <message>
        <source>Version %1</source>
        <translation>Verzió %1</translation>
    </message>
    <message>
        <source>Saved Sessions</source>
        <translation>Mentett folyamat</translation>
    </message>
    <message>
        <source>Auto-Discovered Servers</source>
        <translation>Automatikusan felderített szerverek</translation>
    </message>
    <message>
        <source>Invalid Login Information</source>
        <translation>Érvénytelen belépési adatok</translation>
    </message>
    <message>
        <source>The login information you have entered is not valid.</source>
        <translation>A megadott adatok érvénytelenek.</translation>
    </message>
    <message>
        <source>* Last used connection *</source>
        <translation>* Utoljára használt kapcsolat *</translation>
    </message>
    <message>
        <source>&lt;none&gt;</source>
        <translation>&lt;semmi&gt;</translation>
    </message>
    <message>
        <source>The information you have entered is not valid.</source>
        <translation>A megadott adatok érvénytelenek.</translation>
    </message>
    <message>
        <source>Entered hostname is not valid.</source>
        <translation>A megadott hostnén érvénytelen.</translation>
    </message>
    <message>
        <source>Host field cannot be empty.</source>
        <translation>A Host mező nem lehet üres.</translation>
    </message>
    <message>
        <source>%1 at %2</source>
        <translation>%1 at %2</translation>
    </message>
    <message>
        <source>Are you sure you want to delete this connection: %1?</source>
        <translation>Biztosan törli ezt a kapcsolatot: %1?</translation>
    </message>
    <message>
        <source>Invalid Paramaters</source>
        <translation>Érvénytelen paraméterek</translation>
    </message>
    <message>
        <source>Connection already exists.</source>
        <translation>A kapcsolat már létezik.</translation>
    </message>
    <message>
        <source>A connection with this name already exists. Do you want to overwrite it?</source>
        <translation>A kapcsolat ezzel a névvel már létezik. Felülírja?</translation>
    </message>
    <message>
        <source>Delete Connections</source>
        <translation>Kapcsolat törlése</translation>
    </message>
    <message>
        <source>Invalid Parameters</source>
        <translation type="unfinished"></translation>
    </message>
</context>
<context>
    <name>QnLookAndFeelPreferencesWidget</name>
    <message>
        <source>This option will not affect Recording Schedule. Recording Schedule is always based on Server Time.</source>
        <translation>Ez az opció nem lesz hatásssal a rögzítési ütemezőre. A rögztási ütemező az időszerver alapján működik.</translation>
    </message>
    <message>
        <source>Pictures %1</source>
        <translation>%1 kép</translation>
    </message>
    <message>
        <source>Preparing Image...</source>
        <translation>Kép készítése...</translation>
    </message>
    <message>
        <source>Please wait while image is being prepared...</source>
        <translation>Kérjük várjon amíg a kép elkészül...</translation>
    </message>
    <message>
        <source>Dark</source>
        <translation>Sötét</translation>
    </message>
    <message>
        <source>Light</source>
        <translation>Világos</translation>
    </message>
    <message>
        <source>Server Time</source>
        <translation>Szerveridő</translation>
    </message>
    <message>
        <source>Client Time</source>
        <translation>Kliensidő</translation>
    </message>
    <message>
        <source>Default</source>
        <translation>Alapértelmezett</translation>
    </message>
    <message>
        <source>Rainbow</source>
        <translation>Szivárvány</translation>
    </message>
    <message>
        <source>Custom...</source>
        <translation>Egyedi...</translation>
    </message>
    <message>
        <source>Stretch</source>
        <translation>Nyújtás</translation>
    </message>
    <message>
        <source>Fit</source>
        <translation>Méretreigazítás</translation>
    </message>
    <message>
        <source>Crop</source>
        <translation>Levágás</translation>
    </message>
    <message>
        <source>Select File...</source>
        <translation>Fájl kiválasztása...</translation>
    </message>
</context>
<context>
    <name>QnMediaResourceWidget</name>
    <message>
        <source>Screenshot</source>
        <translation>Screenshot</translation>
    </message>
    <message>
        <source>Smart Search</source>
        <translation>Okoskeresés</translation>
    </message>
    <message>
        <source>PTZ</source>
        <translation>PTZ</translation>
    </message>
    <message>
        <source>Dewarping</source>
        <translation>Dewarping</translation>
    </message>
    <message>
        <source>Create Zoom Window</source>
        <translation>Zoom ablak készítése</translation>
    </message>
    <message>
        <source>Image Enhancement</source>
        <translation>Képjavítás</translation>
    </message>
    <message>
        <source>Hi-Res</source>
        <translation>Magy felbontás</translation>
    </message>
    <message>
        <source>LIVE</source>
        <translation>ÉLŐ</translation>
    </message>
    <message>
        <source>%1 (Tour &quot;%2&quot; is active)</source>
        <translation>%1 (túra %2 aktív)</translation>
    </message>
    <message>
        <source>Zoom Window</source>
        <translation>Zoom ablak</translation>
    </message>
    <message>
        <source>Low-Res</source>
        <translation>Alacsony felbontás</translation>
    </message>
    <message>
        <source>I/O Module</source>
        <translation type="unfinished"></translation>
    </message>
</context>
<context>
    <name>QnMergeSystemsDialog</name>
    <message>
        <source>Success!</source>
        <translation>Sikeres!</translation>
    </message>
    <message>
        <source>The system was configured successfully.</source>
        <translation>A rendszer sikeresen konfigurálva lett.</translation>
    </message>
    <message>
        <source>The servers from the remote system should appear in your system soon.</source>
        <translation>A távoli szervereknek hamarosan meg kell jelennie a rendszerben.</translation>
    </message>
    <message>
        <source>http(s)://host:port</source>
        <translation>http(s)://host:port</translation>
    </message>
    <message>
        <source>You are about to merge the current system %1 with the system</source>
        <translation>Jelenlegi rendszer összevonása %1 rendszerrel</translation>
    </message>
    <message>
        <source>%1 (current)</source>
        <translation>%1 (jelenlegi)</translation>
    </message>
    <message>
        <source>The URL is invalid.</source>
        <translation>Az URL érvénytelen.</translation>
    </message>
    <message>
        <source>The password cannot be empty.</source>
        <translation>A jelszó nem lehet üres.</translation>
    </message>
    <message>
        <source>Use a specific hostname or IP address rather than %1.</source>
        <translation>Használjon egy konkrét kiszolgálót vagy IP címet a %1 helyett.</translation>
    </message>
    <message>
        <source>This is the current system URL.</source>
        <translation>Ez a jelenlegi rendszer URL.</translation>
    </message>
    <message>
        <source>Merge with %1</source>
        <translation>Összevonás %1</translation>
    </message>
    <message>
        <source>The password is invalid.</source>
        <translation>Téves jelszó.</translation>
    </message>
    <message>
        <source>The system was not found.</source>
        <translation>A rendszer nem található.</translation>
    </message>
    <message>
        <source>Could not create a backup of the server database.</source>
        <translation>Nem lehet mentést készíteni a rendszer adatbázisról.</translation>
    </message>
    <message>
        <source>System was not found.</source>
        <translation>A rendszer nem található.</translation>
    </message>
    <message>
        <source>Error</source>
        <translation>Hiba</translation>
    </message>
    <message>
        <source>Cannot merge systems.</source>
        <translation>Nem lehet összevonni a rendszeretket.</translation>
    </message>
    <message>
        <source>Warning: You are about to merge Systems with START licenses.
As only 1 START license is allowed per System after your merge you will only have 1 START license remaining.
If you understand this and would like to proceed please click Merge to continue.
</source>
        <translation>Figyelem: A rendszer összevonását választotta START licencekkel.
Mivel rendszerenként 1 START licenc engedélyezett, az összevonás után 1 START licence fog maradni.
Ha megértette és szeretné véghez vinni, kérem kattintson az Összevonásra a folytatáshoz.
</translation>
    </message>
    <message>
        <source>Testing...</source>
        <translation>tesztelés...</translation>
    </message>
    <message>
        <source>Merging Systems...</source>
        <translation>rendszerek összevonása...</translation>
    </message>
    <message>
        <source>The discovered system %1 has an incompatible version %2.</source>
        <translation>A talált rendszer %1 nem kompatibilis a %2 rendszerekkel.</translation>
    </message>
    <message>
        <source>The discovered system %1 is in safe mode.</source>
        <translation>A %1 felderített rendszer biztonságos módban van.</translation>
    </message>
    <message>
        <source>System has an incompatible version.</source>
        <translation>A rendszer nem rendelkezik kompatibilis verzióval.</translation>
    </message>
    <message>
        <source>Operation is not permitted.</source>
        <translation>A művelet nem engedélyezett.</translation>
    </message>
    <message>
        <source>System is in safe mode.</source>
        <translation>A rendszer biztonsági módban van.</translation>
    </message>
</context>
<context>
    <name>QnMultipleCameraSettingsWidget</name>
    <message>
        <source>&lt;multiple values&gt;</source>
        <comment>LoginEdit</comment>
        <translation></translation>
    </message>
    <message>
        <source>&lt;multiple values&gt;</source>
        <comment>PasswordEdit</comment>
        <translation></translation>
    </message>
    <message>
        <source>Invalid Schedule</source>
        <translation>Érvénytelen ütemzés</translation>
    </message>
    <message>
        <source>Second stream is disabled on these cameras. Motion + LQ option has no effect. Press &quot;Yes&quot; to change recording type to &quot;Always&quot; or &quot;No&quot; to re-enable second stream.</source>
        <translation>A másodlagos adatfolyam ki van kapcsolva ezeken a kamerákon. Mozgás + LQ opció nincs hatással. Kattintson az &quot;Igen&quot;-re a felvételi típus &quot;Mindig&quot;-re változtatásához, vagy a &quot;Nem&quot;-re a másodlagos adatfolyam újbóli engedélyezéséhez.</translation>
    </message>
</context>
<context>
    <name>QnNavigationItem</name>
    <message>
        <source>Speed Down</source>
        <translation>Lassítás</translation>
    </message>
    <message>
        <source>Previous Frame</source>
        <translation>Előző kocka</translation>
    </message>
    <message>
        <source>Speed Up</source>
        <translation>Gyorsítás</translation>
    </message>
    <message>
        <source>Next Frame</source>
        <translation>Következő kocka</translation>
    </message>
    <message>
        <source>Previuos Chunk</source>
        <translation>Előző szelet</translation>
    </message>
    <message>
        <source>To Start</source>
        <translation>Elejéhez</translation>
    </message>
    <message>
        <source>Next Chunk</source>
        <translation>Következő szelet</translation>
    </message>
    <message>
        <source>To End</source>
        <translation>Végéhez</translation>
    </message>
</context>
<context>
    <name>QnNetworkSpeedStrings</name>
    <message>
        <source>b/s</source>
        <translation>b/s</translation>
    </message>
    <message>
        <source>Kb/s</source>
        <translation>Kb/s</translation>
    </message>
    <message>
        <source>Mb/s</source>
        <translation>Mb/s</translation>
    </message>
</context>
<context>
    <name>QnNotificationListWidget</name>
    <message numerus="yes">
        <source>%n more item(s)</source>
        <translation>
            <numerusform>%n további elem(ek)</numerusform>
        </translation>
    </message>
</context>
<context>
    <name>QnNotificationSoundManagerDialog</name>
    <message>
        <source>Clip sound up to %1 seconds</source>
        <translation>Hang lejátszása %1 másodpercig</translation>
    </message>
    <message>
        <source>Custom title:</source>
        <translation>Egyedi cím:</translation>
    </message>
    <message>
        <source>Error</source>
        <translation>Hiba</translation>
    </message>
    <message>
        <source>File cannot be added.</source>
        <translation>A fájlt nem lehet hozzáadni.</translation>
    </message>
    <message>
        <source>Rename sound</source>
        <translation>Hang átnevezése</translation>
    </message>
    <message>
        <source>New title could not be set.</source>
        <translation>Az új cím nem állítható be.</translation>
    </message>
    <message>
        <source>Are you sure you want to delete &apos;%1&apos;?</source>
        <translation>Biztos benne, hogy törli a(z) %1?</translation>
    </message>
    <message>
        <source>Sound Files</source>
        <translation>Hang fájlok</translation>
    </message>
    <message>
        <source>Select File...</source>
        <translation>Fájl kiválasztása...</translation>
    </message>
    <message>
        <source>Enter New Title:</source>
        <translation>Adja meg az új címet:</translation>
    </message>
    <message>
        <source>Confirm File Deletion</source>
        <translation>Fájl törlésének jóváhagyása</translation>
    </message>
</context>
<context>
    <name>QnNotificationSoundModel</name>
    <message>
        <source>&lt;Downloading sound list...&gt;</source>
        <translation>&lt;Hangok listájának letöltése...&gt;</translation>
    </message>
    <message>
        <source>&lt;No Sound&gt;</source>
        <translation>&lt;Nincs Hang&gt;</translation>
    </message>
    <message>
        <source>&lt;Downloading sound...&gt;</source>
        <translation>&lt;Hang letöltése...&gt;</translation>
    </message>
    <message>
        <source>&lt;Uploading sound...&gt;</source>
        <translation>&lt;Hang feltöltése...&gt;</translation>
    </message>
</context>
<context>
    <name>QnNotificationToolTipWidget</name>
    <message>
        <source>Close</source>
        <translation>Bezár</translation>
    </message>
    <message>
        <source>Right Click</source>
        <translation>Jobb kattintás</translation>
    </message>
</context>
<context>
    <name>QnNotificationsCollectionWidget</name>
    <message>
        <source>Browse Archive</source>
        <translation>Böngészési archívum</translation>
    </message>
    <message>
        <source>Server Settings...</source>
        <translation>Szerver beállításaok...</translation>
    </message>
    <message>
        <source>Licenses...</source>
        <translation>Licencek...</translation>
    </message>
    <message>
        <source>User Settings...</source>
        <translation>Felhasználó beállítások...</translation>
    </message>
    <message>
        <source>SMTP Settings...</source>
        <translation>SMTP beállítások...</translation>
    </message>
    <message>
        <source>Connect to server...</source>
        <translation>Csatlakozás szerverhez...</translation>
    </message>
    <message>
        <source>Time Synchronization...</source>
        <translation>Idő szinkronizáció...</translation>
    </message>
    <message>
        <source>Server settings...</source>
        <translation>Szerver beállításaok...</translation>
    </message>
    <message>
        <source>Open Device</source>
        <translation>Eszköz megnyitása</translation>
    </message>
    <message>
        <source>Open Camera</source>
        <translation>Kamera megnyitása</translation>
    </message>
    <message>
        <source>Device Settings...</source>
        <translation>Eszköz beállítások...</translation>
    </message>
    <message>
        <source>Camera Settings...</source>
        <translation>Kamera beállítások...</translation>
    </message>
    <message>
        <source>Open Device Web Page...</source>
        <translation>Eszköz weboldal megnyitása...</translation>
    </message>
    <message>
        <source>Open Camera Web Page...</source>
        <translation>Kamera weboldal megnyitása...</translation>
    </message>
    <message>
        <source>Alarm: %1</source>
        <translation type="unfinished"></translation>
    </message>
    <message>
        <source>Open in Alarm Layout</source>
        <translation type="unfinished"></translation>
    </message>
    <message>
        <source>Open I/O Module</source>
<<<<<<< HEAD
        <translation type="unfinished"></translation>
    </message>
    <message>
        <source>I/O Module Settings...</source>
        <translation type="unfinished"></translation>
    </message>
    <message>
=======
        <translation type="unfinished"></translation>
    </message>
    <message>
        <source>I/O Module Settings...</source>
        <translation type="unfinished"></translation>
    </message>
    <message>
>>>>>>> 0ea934a7
        <source>Open I/O Module Web Page...</source>
        <translation type="unfinished"></translation>
    </message>
</context>
<context>
    <name>QnPerformanceTest</name>
    <message>
        <source>Performance of this computer allows running %1 in configuration mode only.</source>
        <translation>A számítógép teljesítménye a(z) %1 futtatását csak konfigurációs módban teszi lehetővé.</translation>
    </message>
    <message>
        <source>For full-featured mode please use another computer.</source>
        <translation>A teljes funkciós módhoz kérem használjon másik számítógépet.</translation>
    </message>
    <message>
        <source>Warning!</source>
        <translation type="unfinished">Figyelem!</translation>
    </message>
</context>
<context>
    <name>QnPreferencesDialog</name>
    <message>
        <source>General</source>
        <translation>Általános</translation>
    </message>
    <message>
        <source>Look and Feel</source>
        <translation>Megjelenés és élmény</translation>
    </message>
    <message>
        <source>Screen Recording</source>
        <translation>Képernyőfelvétel</translation>
    </message>
    <message>
        <source>Notifications</source>
        <translation>Figylemeztetések</translation>
    </message>
    <message>
        <source>Settings file is read-only. Please contact your system administrator.</source>
        <translation>A beállítások fájl csak olvasható. Kérem lépjen kapcsolatba a rendszer adminisztrátorral.</translation>
    </message>
    <message>
        <source>All changes will be lost after program exit.</source>
        <translation>A program bezárása után minden változás elveszik.</translation>
    </message>
    <message>
        <source>Settings cannot be saved. Please contact your system administrator.</source>
        <translation>A beállításokat nem lehet menteni.  Kérem lépjen kapcsolatba a rendszer adminisztrátorral.</translation>
    </message>
    <message>
        <source>Information</source>
        <translation>Információ</translation>
    </message>
    <message>
        <source>Some changes will take effect only after application restart. Do you want to restart the application now?</source>
        <translation>Néhány változás csak az alkalmazás újrainditását követően lép életbe. Szeretné újraindítani az alkalmazást?</translation>
    </message>
</context>
<context>
    <name>QnProgressDialog</name>
    <message>
        <source>Cancel</source>
        <translation>Mégsem</translation>
    </message>
</context>
<context>
    <name>QnPtzManageDialog</name>
    <message>
        <source>Please wait for the camera to go online.</source>
        <translation>Kérem várjon míg a kamera elérhetővé válik.</translation>
    </message>
    <message>
        <source>This preset is used in some tours.</source>
        <translation>A Preset-et néhány túral használja.</translation>
    </message>
    <message>
        <source>These tours will become invalid if you remove it.</source>
        <translation>Ez a túral érvénytelenné válik, ha eltávolítja.</translation>
    </message>
    <message>
        <source>Do not show again.</source>
        <translation>Ne mutasd még egyszer.</translation>
    </message>
    <message>
        <source>Could not get position from camera.</source>
        <translation>Nem lehet a kamera pozíciót beolvasni.</translation>
    </message>
    <message>
        <source>Could not set position for camera.</source>
        <translation>Nem lehet a kamera pozíciót beállítani.</translation>
    </message>
    <message>
        <source>Remove Preset</source>
        <translation>Preset eltávolítása</translation>
    </message>
    <message>
        <source>PTZ configuration has not been saved.</source>
        <translation>A PTZ konfiguráció nincs elmentve.</translation>
    </message>
    <message>
        <source>Changes have not been saved. Would you like to save them?</source>
        <translation>A változások nincsenek elmentve. Szeretné menteni őket?</translation>
    </message>
    <message>
<<<<<<< HEAD
        <source>An error has occurred while trying to get a current position from camera %1.</source>
        <translation type="unfinished"></translation>
    </message>
    <message>
        <source>An error has occurred while trying to set the current position for camera %1.</source>
        <translation type="unfinished"></translation>
    </message>
    <message>
        <source>Manage PTZ for %1...</source>
=======
        <source>An error has occurred while trying to set the current position for camera %1.</source>
        <translation type="unfinished"></translation>
    </message>
    <message>
        <source>Manage PTZ for %1...</source>
        <translation type="unfinished"></translation>
    </message>
    <message>
        <source>An error has occurred while trying to get the current position from camera %1.</source>
>>>>>>> 0ea934a7
        <translation type="unfinished"></translation>
    </message>
</context>
<context>
    <name>QnPtzManageModel</name>
    <message>
        <source>#</source>
        <translation>#</translation>
    </message>
    <message>
        <source>Name</source>
        <translation>Név</translation>
    </message>
    <message>
        <source>Hotkey</source>
        <translation>Gyorsbillentyű</translation>
    </message>
    <message>
        <source>Home</source>
        <translation>Otthon</translation>
    </message>
    <message>
        <source>Details</source>
        <translation>Részletek</translation>
    </message>
    <message>
        <source>Tours</source>
        <translation>Túrák</translation>
    </message>
    <message>
        <source>Positions</source>
        <translation>Pozíciók</translation>
    </message>
    <message>
        <source>None</source>
        <translation>Semmi</translation>
    </message>
    <message numerus="yes">
        <source>This preset will be activated after %n minutes of inactivity</source>
        <translation>
            <numerusform>Ez a preset aktiválva lesz %n perc inaktivitás után</numerusform>
        </translation>
    </message>
    <message>
        <source>Invalid tour</source>
        <translation>Érvénytelen túra</translation>
    </message>
    <message numerus="yes">
        <source>Tour has %n identical positions</source>
        <translation>
            <numerusform>A túrának %n azonos pozíciója van</numerusform>
        </translation>
    </message>
    <message>
        <source>less than a minute</source>
        <translation>kevesebb mint egy perc</translation>
    </message>
    <message numerus="yes">
        <source>about %n minute(s)</source>
        <translation>
            <numerusform>nagyjából %n perc</numerusform>
        </translation>
    </message>
    <message>
        <source>New Tour %1</source>
        <translation>Új túra %1</translation>
    </message>
    <message>
        <source>Saved Position %1</source>
        <translation>Mentett Pozíció %1</translation>
    </message>
    <message>
        <source>Tour should contain at least 2 positions.</source>
        <translation>A túrának legalább két pozíciót kell tartalmaznia.</translation>
    </message>
    <message>
        <source>Tour Time: %1.</source>
        <translation>Túra idő: %1.</translation>
    </message>
</context>
<context>
    <name>QnPtzPresetDialog</name>
    <message>
        <source>Saved Position %1</source>
        <translation>Mentett Pozíció %1</translation>
    </message>
    <message>
        <source>None</source>
        <translation>Semmi</translation>
    </message>
</context>
<context>
    <name>QnPtzPresetHotkeyItemDelegate</name>
    <message>
        <source>None</source>
        <translation>Semmi</translation>
    </message>
    <message>
        <source>Change hotkey</source>
        <translation>Gyorsbillentyű cseréje</translation>
    </message>
    <message>
        <source>Reassign</source>
        <translation>Újra hozzárendel</translation>
    </message>
    <message>
        <source>This hotkey is used by preset &quot;%1&quot;.</source>
        <translation>Ezt a gyorsbillentyűt a(z) %1 preset használja.</translation>
    </message>
    <message>
        <source>This hotkey is used by tour &quot;%1&quot;.</source>
        <translation>Ezt a gyorsbillentyűt a(z) %1 túra használja.</translation>
    </message>
</context>
<context>
    <name>QnPtzPresetsToursActionFactory</name>
    <message>
        <source>%1 (active)</source>
        <comment>Template for active PTZ preset</comment>
        <translation>%1 (aktív)</translation>
    </message>
    <message>
        <source>%1 (active)</source>
        <comment>Template for active PTZ tour</comment>
        <translation>%1 (aktív)</translation>
    </message>
</context>
<context>
    <name>QnPtzTourSpotsModel</name>
    <message>
        <source>Lowest</source>
        <translation>Legalacsonyabb</translation>
    </message>
    <message>
        <source>Low</source>
        <translation>Alacsony</translation>
    </message>
    <message>
        <source>Normal</source>
        <translation>Normál</translation>
    </message>
    <message>
        <source>High</source>
        <translation>Magas</translation>
    </message>
    <message>
        <source>Highest</source>
        <translation>Legmagasabb</translation>
    </message>
    <message>
        <source>Instant</source>
        <translation>Azonnali</translation>
    </message>
    <message numerus="yes">
        <source>%n seconds</source>
        <translation>
            <numerusform>%n másodperc</numerusform>
        </translation>
    </message>
    <message>
        <source>&lt;Invalid&gt;</source>
        <translation>&lt;Érvénytelen&gt;</translation>
    </message>
    <message>
        <source>Position</source>
        <translation>Pozíció</translation>
    </message>
    <message>
        <source>Stay Time</source>
        <translation>Tartózkodási idő</translation>
    </message>
    <message>
        <source>Speed</source>
        <translation>Sebesség</translation>
    </message>
</context>
<context>
    <name>QnReconnectInfoDialog</name>
    <message>
        <source>Canceling...</source>
        <translation>Visszavonás...</translation>
    </message>
</context>
<context>
    <name>QnRecordingSettingsWidget</name>
    <message>
        <source>Screen %1 - %2x%3</source>
        <translation>Képernyő %1 %2x%3</translation>
    </message>
    <message>
        <source>%1 (Primary)</source>
        <translation>%1 (Elsődleges)</translation>
    </message>
    <message>
        <source>Select folder...</source>
        <translation>Válasszon mappát...</translation>
    </message>
</context>
<context>
    <name>QnRecordingStatisticsWidget</name>
    <message>
        <source>Copy Selection to Clipboard</source>
        <translation>Kijelölt rész másolása vágólapra</translation>
    </message>
    <message>
        <source>Export Selection to File...</source>
        <translation>Kijelölt rész exportálása fájlba...</translation>
    </message>
    <message>
        <source>Select All</source>
        <translation>Mind kijelölése</translation>
    </message>
    <message>
        <source>Export selected events to file</source>
        <translation>Kiválasztott események exportálása fájlba</translation>
    </message>
</context>
<context>
    <name>QnRecordingStatsModel</name>
    <message numerus="yes">
        <source>%n years</source>
        <translation>
            <numerusform>%n év</numerusform>
        </translation>
    </message>
    <message numerus="yes">
        <source>%n months</source>
        <translation>
            <numerusform>%n hónap</numerusform>
        </translation>
    </message>
    <message numerus="yes">
        <source>%n days</source>
        <translation>
            <numerusform>%n nap</numerusform>
        </translation>
    </message>
    <message numerus="yes">
        <source>%n hours</source>
        <translation>
            <numerusform>%n óra</numerusform>
        </translation>
    </message>
    <message>
        <source>less than an hour</source>
        <translation>kevesebb mint egy óra</translation>
    </message>
    <message>
        <source>Average bitrate for the recorded period</source>
        <translation>Átlagos bitráta a felvett időszakhoz</translation>
    </message>
    <message>
        <source>Space</source>
        <translation>Szóköz</translation>
    </message>
    <message>
        <source>Calendar Days</source>
        <translation>Naptári napok</translation>
    </message>
    <message>
        <source>%1 Mbps</source>
        <translation></translation>
    </message>
    <message>
        <source>%1 Tb</source>
        <translation></translation>
    </message>
    <message>
        <source>%1 Gb</source>
        <translation></translation>
    </message>
    <message>
        <source>empty</source>
        <translation>üres</translation>
    </message>
    <message numerus="yes">
        <source>Total %n devices</source>
        <translation type="unfinished">
            <numerusform>Összes %n eszköz</numerusform>
        </translation>
    </message>
    <message numerus="yes">
        <source>Total %n cameras</source>
        <translation type="unfinished">
            <numerusform>Összes %n kamera</numerusform>
        </translation>
    </message>
    <message>
        <source>Devices with non-empty archive</source>
        <translation>Eszközök nem üres archívummal</translation>
    </message>
    <message>
        <source>Cameras with non-empty archive</source>
        <translation>Kamerák nem üres archívummal</translation>
    </message>
    <message>
        <source>Storage space occupied by devices</source>
        <translation>A tárhely lefoglalva az eszközök által</translation>
    </message>
    <message>
        <source>Storage space occupied by cameras</source>
        <translation>A tárhely lefoglalva az kamerák által</translation>
    </message>
    <message>
        <source>Device</source>
        <translation>Eszköz</translation>
    </message>
    <message>
        <source>Camera</source>
        <translation>Kamera</translation>
    </message>
    <message>
        <source>&lt;Cameras from other servers and removed cameras&gt;</source>
        <translation type="unfinished"></translation>
    </message>
    <message numerus="yes">
        <source>Total %n I/O modules</source>
        <translation type="unfinished">
            <numerusform></numerusform>
        </translation>
    </message>
    <message>
        <source>Archived duration in calendar days since the first recording</source>
        <translation type="unfinished"></translation>
    </message>
</context>
<context>
    <name>QnRecordingStatusHelper</name>
    <message>
        <source>Not recording</source>
        <translation>Nincs rögzítés</translation>
    </message>
    <message>
        <source>Recording everything</source>
        <translation>Minden rögzítése</translation>
    </message>
    <message>
        <source>Recording motion only</source>
        <translation>Csak a mozgás rögzítése</translation>
    </message>
    <message>
        <source>Recording motion and low quality</source>
        <translation>Mozgás és alacsony minőség rögzítése</translation>
    </message>
    <message>
        <source>Continuous</source>
        <translation>Folyamatos</translation>
    </message>
    <message>
        <source>Motion only</source>
        <translation>Csak mozgás esetén</translation>
    </message>
    <message>
        <source>Motion + Lo-Res</source>
        <translation>Mozgás és alacsony felmontás</translation>
    </message>
</context>
<context>
    <name>QnResourceBrowserWidget</name>
    <message>
        <source>Any Type</source>
        <translation>Minden típus</translation>
    </message>
    <message>
        <source>Video Files</source>
        <translation>Video fájl</translation>
    </message>
    <message>
        <source>Image Files</source>
        <translation>Kép fájl</translation>
    </message>
    <message>
        <source>Live Devices</source>
        <translation>Élő eszközök</translation>
    </message>
    <message>
        <source>Live Cameras</source>
        <translation>Élő kamerák</translation>
    </message>
</context>
<context>
    <name>QnResourcePoolModelNode</name>
    <message>
        <source>Root</source>
        <translation>Gyökér</translation>
    </message>
    <message>
        <source>Local</source>
        <translation>Helyi</translation>
    </message>
    <message>
        <source>System</source>
        <translation>Rendszer</translation>
    </message>
    <message>
        <source>Other Systems</source>
        <translation>Más rendszerek</translation>
    </message>
    <message>
        <source>Users</source>
        <translation>Felhasználók</translation>
    </message>
</context>
<context>
    <name>QnResourceSelectionDialog</name>
    <message>
        <source>Select Users...</source>
        <translation>Felhasználó választása...</translation>
    </message>
    <message>
        <source>Select Resources...</source>
        <translation>Források választása...</translation>
    </message>
    <message>
        <source>Select Devices...</source>
        <translation>Eszközök kiválasztása...</translation>
    </message>
    <message>
        <source>Select Cameras...</source>
        <translation>Kamerák kiválasztása...</translation>
    </message>
</context>
<context>
    <name>QnResourceWidget</name>
    <message>
        <source>Close</source>
        <translation>Bezár</translation>
    </message>
    <message>
        <source>Information</source>
        <translation>Információ</translation>
    </message>
    <message>
        <source>Rotate</source>
        <translation>Forgatás</translation>
    </message>
</context>
<context>
    <name>QnRoutingManagementWidget</name>
    <message>
        <source>Enter URL</source>
        <translation>Adja meg az URL-t</translation>
    </message>
    <message>
        <source>URL</source>
        <translation>URL</translation>
    </message>
    <message>
        <source>Error</source>
        <translation>Hiba</translation>
    </message>
    <message>
        <source>You have entered an invalid URL.</source>
        <translation>A megadott URL érvénytelen.</translation>
    </message>
    <message>
        <source>Warning</source>
        <translation>Figyelem</translation>
    </message>
    <message>
        <source>This URL is already in the address list.</source>
        <translation>Ez az URL mér szerepel a listában.</translation>
    </message>
</context>
<context>
    <name>QnScreenRecorder</name>
    <message>
        <source>Screen capturing subsystem is not initialized yet. Please try again later.</source>
        <translation>A képernyő rögzítő alrendszer még nem indult el. Kérem próbálja úrjra később.</translation>
    </message>
</context>
<context>
    <name>QnSearchBookmarksDialogPrivate</name>
    <message>
        <source>Export bookmark...</source>
        <translation type="unfinished"></translation>
    </message>
    <message>
        <source>Search bookmarks by name, tag or description</source>
        <translation type="unfinished"></translation>
    </message>
    <message>
        <source>&lt;Any Device&gt;</source>
        <translation type="unfinished">&lt;Minden eszköz&gt;</translation>
    </message>
    <message>
        <source>&lt;Any Camera&gt;</source>
        <translation type="unfinished">&lt;Minden kamera&gt;</translation>
    </message>
    <message>
        <source>&lt;Any I/O Module&gt;</source>
        <translation type="unfinished"></translation>
    </message>
    <message>
        <source>&lt;All My Devices&gt;</source>
        <translation type="unfinished"></translation>
    </message>
    <message>
        <source>&lt;All My Cameras&gt;</source>
        <translation type="unfinished"></translation>
    </message>
    <message>
        <source>&lt;All My I/O Modules&gt;</source>
        <translation type="unfinished"></translation>
    </message>
    <message>
        <source>&lt;%n device(s)&gt;</source>
        <translation type="unfinished"></translation>
    </message>
    <message>
        <source>&lt;%n camera(s)&gt;</source>
        <translation type="unfinished"></translation>
    </message>
    <message>
        <source>&lt;%n I/O module(s)&gt;</source>
        <translation type="unfinished"></translation>
    </message>
</context>
<context>
    <name>QnSearchBookmarksModel</name>
    <message>
        <source>Name</source>
        <translation type="unfinished">Név</translation>
    </message>
    <message>
        <source>Start time</source>
        <translation type="unfinished"></translation>
    </message>
    <message>
        <source>Length</source>
        <translation type="unfinished"></translation>
    </message>
    <message>
        <source>Tags</source>
        <translation type="unfinished"></translation>
    </message>
    <message>
        <source>Camera</source>
        <translation type="unfinished">Kamera</translation>
    </message>
    <message>
        <source>&lt;Removed camera&gt;</source>
        <translation type="unfinished"></translation>
    </message>
</context>
<context>
    <name>QnSearchLineEdit</name>
    <message>
        <source>Search</source>
        <translation>Keresés</translation>
    </message>
</context>
<context>
    <name>QnServerAddressesModel</name>
    <message>
        <source>Address</source>
        <translation>Cím</translation>
    </message>
    <message>
        <source>In Use</source>
        <translation>Használatban</translation>
    </message>
</context>
<context>
    <name>QnServerResourceWidget</name>
    <message>
        <source>Show Log</source>
        <translation>Napló megjelenítése</translation>
    </message>
    <message>
        <source>Check Issues</source>
        <translation>Problémák Ellenőrzése</translation>
    </message>
    <message>
        <source>%1 (up %2)</source>
        <translation type="unfinished"></translation>
    </message>
</context>
<context>
    <name>QnServerSettingsDialog</name>
    <message>
        <source>Open Web Page...</source>
        <translation>Weboldal megnyitása...</translation>
    </message>
    <message>
        <source>General</source>
        <translation>Általános</translation>
    </message>
    <message>
        <source>Storage Analytics</source>
        <translation>Adattároló analítika</translation>
    </message>
    <message>
        <source>Server Settings - %1 (readonly)</source>
        <translation>Szerver beállítások - %1 (csak olvasható)</translation>
    </message>
    <message>
        <source>Server Settings - %1</source>
        <translation>Szerver beáállítások - %1</translation>
    </message>
    <message>
        <source>Server Settings</source>
        <translation>Szerver beállítások</translation>
    </message>
    <message>
        <source>Server not saved</source>
        <translation>Szerver nincs mentve</translation>
    </message>
    <message>
        <source>Storage Management</source>
        <translation type="unfinished"></translation>
    </message>
    <message>
        <source>Apply changes to server %1?</source>
        <translation type="unfinished"></translation>
    </message>
</context>
<context>
    <name>QnServerSettingsWidget</name>
    <message>
        <source>At least two servers are required for this feature.</source>
        <translation>Ennek a funkciónak a használatához legalább két szerverre van szükség.</translation>
    </message>
    <message>
        <source>Enable failover (server will take devices automatically from offline servers)</source>
        <translation>Feladatátvétel engedélyezése (a szerver automatikusan átvesz eszközöket a nem elérhető szerverektől)</translation>
    </message>
    <message>
        <source>Enable failover (server will take cameras automatically from offline servers)</source>
        <translation>Feladatátvétel engedélyezése (a szerver automatikusan átvesz kamerákat a nem elérhető szerverektől)</translation>
    </message>
    <message>
        <source>Max devices on this server:</source>
        <translation>Maximum eszközök ezen a szerveren:</translation>
    </message>
    <message>
        <source>Max cameras on this server:</source>
        <translation>Maximum kamerák ezen a szerveren:</translation>
    </message>
    <message>
        <source>This server already has more than max devices</source>
        <translation>Ez a szerver már a maximumnál több eszközt tartalmaz</translation>
    </message>
    <message>
        <source>This server already has more than max cameras</source>
        <translation>Ez a szerver már a maximumnál több kamerát tartalmaz</translation>
    </message>
    <message>
        <source>To avoid issues adjust max number of devices</source>
        <translation type="unfinished"></translation>
    </message>
    <message>
        <source>To avoid issues adjust max number of cameras</source>
        <translation type="unfinished"></translation>
    </message>
</context>
<context>
    <name>QnServerUpdatesModel</name>
    <message>
        <source>Server</source>
        <translation>Szerver</translation>
    </message>
    <message>
        <source>Status</source>
        <translation>Állapot</translation>
    </message>
</context>
<context>
    <name>QnServerUpdatesWidget</name>
    <message>
        <source>Select Update File...</source>
        <translation>Válasszon frissítő fájlt...</translation>
    </message>
    <message>
        <source>Update Files (*.zip)</source>
        <translation>Frissítő fájlok (*.zip)</translation>
    </message>
    <message>
        <source>Release notes</source>
        <translation>Megjegyzések</translation>
    </message>
    <message>
        <source>Get a specific build</source>
        <translation>Specifikus verzió beszerzése</translation>
    </message>
    <message>
        <source>Get the latest version</source>
        <translation>A legfrissebb verzió beszerzése</translation>
    </message>
    <message>
        <source>Update from Internet...</source>
        <translation>Frissítés az internetről...</translation>
    </message>
    <message>
        <source>Update from local source...</source>
        <translation>Frissítés helyi forrásból...</translation>
    </message>
    <message>
        <source>Update from Internet</source>
        <translation>Frissítés az internetről</translation>
    </message>
    <message>
        <source>Update from local source</source>
        <translation>Frissítés helyi forrásból</translation>
    </message>
    <message>
        <source>Success</source>
        <translation>Sikeres</translation>
    </message>
    <message>
        <source>URL copied to clipboard.</source>
        <translation>Az URL a vágólapra másolva.</translation>
    </message>
    <message>
        <source>Information</source>
        <translation>Információ</translation>
    </message>
    <message>
        <source>Update is in process now.</source>
        <translation>A frissítés folyamatban van.</translation>
    </message>
    <message>
        <source>Error</source>
        <translation>Hiba</translation>
    </message>
    <message>
        <source>Cannot cancel update at this state.</source>
        <translation>Nem lehet megszakítani a frissítést ezen a ponton.</translation>
    </message>
    <message>
        <source>Please wait until update is finished</source>
        <translation>Kérem várjon amíg a frissítés befejeződik</translation>
    </message>
    <message>
        <source>Update has been successfully finished.</source>
        <translation>A frissítés sikeresen befejeződött.</translation>
    </message>
    <message>
        <source>The client will be restarted to the updated version.</source>
        <translation>A kliens újraindul a frissített verzióval.</translation>
    </message>
    <message>
        <source>Cannot restart the client.</source>
        <translation>Nem lehet újraindítani a klienst.</translation>
    </message>
    <message>
        <source>Please close the application and start it again using the shortcut in the start menu.</source>
        <translation>Kérem zárja be az alkalmazást és indítsa újra a start menüben található parancsikon segítségével.</translation>
    </message>
    <message>
        <source>Update has been cancelled.</source>
        <translation>A frissítés meg lett szakítva.</translation>
    </message>
    <message>
        <source>Could not download updates.</source>
        <translation>Nem lehet letölteni a frissítéseket.</translation>
    </message>
    <message>
        <source>No free space left on the disk.</source>
        <translation>Nincs szabad hely a lemezen.</translation>
    </message>
    <message>
        <source>Could not push updates to servers.</source>
        <translation>Nem lehet áttölteni a frissítéseket a szerverekre.</translation>
    </message>
    <message numerus="yes">
        <source>The problem is caused by %n servers:</source>
        <translation>
            <numerusform>A problémát a %n szerver okozza:</numerusform>
        </translation>
    </message>
    <message numerus="yes">
        <source>No free space left on %n servers:</source>
        <translation>
            <numerusform>Nincs szabad hely a %n szerveren:</numerusform>
        </translation>
    </message>
    <message numerus="yes">
        <source>%n servers are not responding:</source>
        <translation>
            <numerusform>A %n szerver nem válaszol:</numerusform>
        </translation>
    </message>
    <message numerus="yes">
        <source>%n servers have gone offline:</source>
        <translation>
            <numerusform>A %n szerver nem elérhető:</numerusform>
        </translation>
    </message>
    <message>
        <source>Could not install an update to the client.</source>
        <translation>Egy frissítést nem lehet feltelepíteni a kliensre.</translation>
    </message>
    <message>
        <source>Could not install updates on one or more servers.</source>
        <translation>A frissítéseket nem lehet felteleoíteni egy vagy több szerverre.</translation>
    </message>
    <message>
        <source>Checking for updates...</source>
        <translation>Frissítések ellenőrzése...</translation>
    </message>
    <message>
        <source>Newer version found.</source>
        <translation>Újabb verzió található.</translation>
    </message>
    <message>
        <source>You will have to update the client manually.</source>
        <translation>A klienst kézzel kell frissítenie.</translation>
    </message>
    <message>
        <source>You will have to update the client manually using an installer.</source>
        <translation>A klienst kézzel kell frissítenie a telepítő segítségével.</translation>
    </message>
    <message>
        <source>All components in your system are up to date.</source>
        <translation>A rendszer minden összetevője frissítve.</translation>
    </message>
    <message>
        <source>Cannot update from this file.</source>
        <translation>Nem lehet frissíteni ebből a fájlból.</translation>
    </message>
    <message>
        <source>Checking for updates... %1%</source>
        <translation>Frissítések ellenőrzése... %1%</translation>
    </message>
    <message>
        <source>Downloading updates... %1%</source>
        <translation>Frissítések letöltése... %1%</translation>
    </message>
    <message>
        <source>Installing client update... %1%</source>
        <translation>Kliens frissítés telepítése... %1%</translation>
    </message>
    <message>
        <source>Installing updates to incompatible servers... %1%</source>
        <translation>Frissítések telepítése nem kompatibilis szerverkre... %1%</translation>
    </message>
    <message>
        <source>Pushing updates to servers... %1%</source>
        <translation>Frissítések áttöltése a szerverekre... %1%</translation>
    </message>
    <message>
        <source>Installing updates... %1%</source>
        <translation>Frissítések telepítése... %1%</translation>
    </message>
    <message>
        <source>Caution: Applying system updates at the end of the week is not recommended.</source>
        <translation>Figyelem: A rendszerfrissítések hétvégi alkalmazása nem ajánlott.</translation>
    </message>
    <message>
        <source>Latest Version:</source>
        <translation>A legfrissebb verzió:</translation>
    </message>
    <message>
        <source>Target Version:</source>
        <translation>Cél verzió:</translation>
    </message>
    <message>
        <source>Update Finished...100%</source>
        <translation>Frissítés befejeződött... 100%</translation>
    </message>
    <message>
        <source>Please update the client manually.</source>
        <translation>Kérem frissítse a kliens manuálisan.</translation>
    </message>
    <message>
        <source>Please update the client manually using an installation package.</source>
        <translation>Kérem frissítse a kliens manuálisan a telepítő csomag használatával.</translation>
    </message>
    <message>
<<<<<<< HEAD
        <source>Update Cancelled</source>
        <translation>Frissítés megszakítva</translation>
    </message>
    <message>
=======
>>>>>>> 0ea934a7
        <source>Update unsuccessful.</source>
        <translation>A frissítés sikeres.</translation>
    </message>
    <message>
        <source>Another user has already started an update.</source>
        <translation>Valaki már elindított egy frissítést.</translation>
    </message>
    <message>
        <source>Internet Connectivity Problem</source>
        <translation>Probléma az internet kapcsolattal</translation>
    </message>
    <message>
        <source>Unable to extract update file.</source>
        <translation>Nem lehet kicsomagolni a frissítő fájét.</translation>
    </message>
    <message numerus="yes">
        <source>Authentication failed for %n servers:</source>
        <translation type="unfinished">
            <numerusform></numerusform>
        </translation>
<<<<<<< HEAD
    </message>
    <message>
        <source>Update Succeeded</source>
        <translation type="unfinished"></translation>
    </message>
    <message>
        <source>Unable to begin update. Downgrade to any previous release is prohibited.</source>
        <translation type="unfinished"></translation>
    </message>
    <message>
        <source>Launcher process was not found.</source>
        <translation type="unfinished"></translation>
    </message>
    <message>
        <source>No such build is available on update server.</source>
        <translation type="unfinished"></translation>
    </message>
    <message>
        <source>Unable to begin update. Updates for one or more servers were not found.</source>
        <translation type="unfinished"></translation>
    </message>
    <message>
        <source>Unable to begin update. Client update was not found.</source>
=======
    </message>
    <message>
        <source>Update Succeeded</source>
        <translation type="unfinished"></translation>
    </message>
    <message>
        <source>Unable to begin update. Downgrade to any previous release is prohibited.</source>
        <translation type="unfinished"></translation>
    </message>
    <message>
        <source>Launcher process was not found.</source>
        <translation type="unfinished"></translation>
    </message>
    <message>
        <source>No such build is available on update server.</source>
        <translation type="unfinished"></translation>
    </message>
    <message>
        <source>Unable to begin update. Updates for one or more servers were not found.</source>
        <translation type="unfinished"></translation>
    </message>
    <message>
        <source>Unable to begin update. Client update was not found.</source>
        <translation type="unfinished"></translation>
    </message>
    <message>
        <source>Update cancelled</source>
        <translation type="unfinished"></translation>
    </message>
    <message>
        <source>Update is not needed.</source>
        <translation type="unfinished"></translation>
    </message>
    <message>
        <source>All servers are already updated.</source>
>>>>>>> 0ea934a7
        <translation type="unfinished"></translation>
    </message>
</context>
<context>
    <name>QnShowOnAlarmLayoutActionWidget</name>
    <message>
        <source>&lt;All Users&gt;</source>
        <translation type="unfinished"></translation>
    </message>
    <message numerus="yes">
        <source>%n User(s)</source>
        <translation type="unfinished">
            <numerusform>%n Felhasználó(k)</numerusform>
        </translation>
    </message>
</context>
<context>
    <name>QnShowTextOverlayActionWidget</name>
    <message>
        <source>Html tags could be used within custom text:
&lt;h4&gt;Headers (h1-h6)&lt;/h4&gt;Also different &lt;font color=&quot;red&quot;&gt;colors&lt;/font&gt; and &lt;font size=&quot;18&quot;&gt;sizes&lt;/font&gt; could be applied. Text could be &lt;s&gt;stricken&lt;/s&gt;, &lt;u&gt;underlined&lt;/u&gt;, &lt;b&gt;bold&lt;/b&gt; or &lt;i&gt;italic&lt;/i&gt;</source>
        <comment>Do not translate tags (text between &apos;&lt;&apos; and &apos;&gt;&apos; symbols. Do not remove &apos;
&apos; sequence</comment>
        <translation type="unfinished"></translation>
    </message>
</context>
<context>
    <name>QnSignInfo</name>
    <message>
        <source>Analyzing: %1%</source>
        <translation>Elemzés: %1%</translation>
    </message>
    <message>
        <source>Invalid watermark</source>
        <translation>Érvénytelen vízjel</translation>
    </message>
    <message>
        <source>Watermark Not Found</source>
        <translation>Vízjel nem található</translation>
    </message>
    <message>
        <source>Watermark Matched</source>
        <translation>Vízjel egyezik</translation>
    </message>
</context>
<context>
    <name>QnSingleCameraSettingsWidget</name>
    <message>
        <source>Confirm motion regions reset</source>
        <translation>Mozgásérzékelési terlet visszaállításának elfogadása</translation>
    </message>
    <message>
        <source>Are you sure you want to reset motion regions to the defaults?</source>
        <translation>Biztos benne, hogy szeretné a mozgásérzékelési területet alaphelyzetbe állítani?</translation>
    </message>
    <message>
        <source>This action CANNOT be undone!</source>
        <translation>Ezt a parancsot NEM lehet visszavonni!</translation>
    </message>
    <message>
        <source>FPS value is too high</source>
        <translation>Az FPS érték túl magas</translation>
    </message>
    <message>
        <source>Current fps in schedule grid is %1. Fps was dropped down to maximum camera fps %2.</source>
        <translation>A jelenlegi FPS az ütemző hálóban %1. Az FPS le lett csökkentve a kamera maximum FPS értékére %2.</translation>
    </message>
    <message>
        <source>For software motion 2 fps is reserved for secondary stream. Current fps in schedule grid is %1. Fps was dropped down to %2.</source>
        <translation>A szoftveres mozgásérzékeléshez 2 FPS le lett foglalva a másodlagos streamnek. Jelenlegi FPS az ütemző hálóban %1. FPS le lett csökkentve %2.</translation>
    </message>
    <message>
        <source>Hardware (camera built-in)</source>
        <translation>Hardver (Kamerába beépített)</translation>
    </message>
    <message>
        <source>Do Not Record Motion</source>
        <translation>Ne rögzítse a mozgást</translation>
    </message>
    <message>
        <source>Device Settings</source>
        <translation>Eszköz beállítások</translation>
    </message>
    <message>
        <source>Camera Settings</source>
        <translation>Kamera beállítások</translation>
    </message>
    <message>
        <source>I/O Module Settings</source>
        <translation type="unfinished"></translation>
    </message>
    <message>
        <source>Invalid Schedule</source>
        <translation type="unfinished">Érvénytelen ütemzés</translation>
    </message>
    <message>
        <source>Second stream is disabled on this camera. Motion + LQ option has no effect. Press &quot;Yes&quot; to change recording type to &quot;Always&quot; or &quot;No&quot; to re-enable second stream.</source>
        <translation type="unfinished"></translation>
    </message>
</context>
<context>
    <name>QnSmtpAdvancedSettingsWidget</name>
    <message>
        <source>Auto</source>
        <translation type="unfinished">Auto</translation>
    </message>
    <message>
        <source>E-Mail is not valid</source>
        <translation type="unfinished">Nem érvényes Email</translation>
    </message>
</context>
<context>
    <name>QnSmtpSimpleSettingsWidget</name>
    <message>
        <source>E-Mail is not valid</source>
        <translation type="unfinished">Nem érvényes Email</translation>
    </message>
    <message>
        <source>No preset found. Use &apos;Advanced&apos; option.</source>
        <translation type="unfinished">Nem található preset. Használja a &apos;Haladó&apos; opciót.</translation>
    </message>
</context>
<context>
    <name>QnSmtpTestConnectionWidget</name>
    <message>
        <source>Timed Out</source>
        <translation type="unfinished">Lejárt az idő</translation>
    </message>
    <message>
        <source>Invalid data</source>
        <translation type="unfinished">Érvénytelen adat</translation>
    </message>
    <message>
        <source>Network Error</source>
        <translation type="unfinished">Hálózati hiba</translation>
    </message>
    <message>
        <source>TLS</source>
        <translation type="unfinished">TLS</translation>
    </message>
    <message>
        <source>SSL</source>
        <translation type="unfinished">SSL</translation>
    </message>
    <message>
        <source>Unsecured</source>
        <translation type="unfinished">Nembiztonságos</translation>
    </message>
    <message>
        <source>In Progress...</source>
        <translation type="unfinished">Folyamatban...</translation>
    </message>
    <message>
        <source>Failed</source>
        <translation type="unfinished">Meghiúsult</translation>
    </message>
    <message>
        <source>Success</source>
        <translation type="unfinished"></translation>
    </message>
    <message>
        <source>Could not perform a test. None of your servers are connected to the Internet.</source>
        <translation type="unfinished"></translation>
    </message>
    <message>
        <source>The provided parameters are not valid. Could not perform a test.</source>
        <translation type="unfinished"></translation>
    </message>
</context>
<context>
    <name>QnSpeedSlider</name>
    <message>
        <source>%1x</source>
        <translation>%1x</translation>
    </message>
    <message>
        <source>Paused</source>
        <translation>Szüneteltetve</translation>
    </message>
</context>
<context>
    <name>QnStatusOverlayWidget</name>
    <message>
        <source>NO DATA</source>
        <translation>NINCS ADAT</translation>
    </message>
    <message>
        <source>NO SIGNAL</source>
        <translation>NINCS JEL</translation>
    </message>
    <message>
        <source>Unauthorized</source>
        <translation>Azonosítatlan</translation>
    </message>
    <message>
        <source>Activate analog license to remove this message</source>
        <translation>Aktiválja az analóg licencet az üzenet eltávolításához</translation>
    </message>
    <message>
        <source>Activate Video Wall license to remove this message</source>
        <translation>Aktiválja a Video Fal licencet az üzenet eltávolításához</translation>
    </message>
    <message>
        <source>Loading...</source>
        <translation>Beolvasás...</translation>
    </message>
    <message>
        <source>No video stream</source>
        <translation>Nincs video adafolyam</translation>
    </message>
    <message>
        <source>Diagnostics...</source>
        <translation>Diagnosztizálás...</translation>
    </message>
    <message>
        <source>Enable</source>
        <translation>Engedélyezés</translation>
    </message>
    <message>
        <source>Activate license...</source>
        <translation>Licence aktiválása...</translation>
    </message>
    <message>
        <source>Module is disabled</source>
        <translation>A modul letiltva</translation>
    </message>
    <message>
        <source>Server Offline</source>
        <translation>Szerver nem elérhető</translation>
    </message>
    <message>
        <source>Please check authentication information in device settings</source>
        <translation>Kérem ellenőrizze a hitelesítési információkat az eszköz beállításokban</translation>
    </message>
    <message>
        <source>Please check authentication information in camera settings</source>
        <translation>Kérem ellenőrizze a hitelesítési információkat a kamera beállításokban</translation>
    </message>
    <message>
        <source>Please check authentication information in I/O module settings</source>
        <translation type="unfinished"></translation>
    </message>
</context>
<context>
    <name>QnStorageConfigWidget</name>
    <message>
        <source>You are about to launch the archive re-synchronization routine.</source>
        <translation type="unfinished">Ön az archívum újra-szinkronizálását indítja.</translation>
    </message>
    <message>
        <source>ATTENTION! Your hard disk usage will be increased during re-synchronization process! Depending on the total size of archive it can take several hours.</source>
        <translation type="unfinished">FIGYELEM! A merevlemez terheltsége az újra-szinkronizálási folyamat alatt meg fog növegedni! Az archívum teljes méretétől függően ez néhány órát is igénybe vehet.</translation>
    </message>
    <message>
        <source>Are you sure you want to continue?</source>
        <translation type="unfinished">Biztos benne, hogy szeretné folytatni?</translation>
    </message>
    <message>
        <source>Backup is already in progress.</source>
        <translation type="unfinished"></translation>
    </message>
    <message>
        <source>Select at least one backup storage.</source>
        <translation type="unfinished"></translation>
    </message>
    <message>
        <source>Apply changes before starting backup.</source>
        <translation type="unfinished"></translation>
    </message>
    <message>
        <source>(%1 before now)</source>
        <translation type="unfinished"></translation>
    </message>
    <message>
        <source>Backup was never started.</source>
        <translation type="unfinished"></translation>
    </message>
    <message>
        <source>Finished</source>
        <translation type="unfinished">Kész</translation>
    </message>
    <message>
        <source>Rebuilding archive index is completed.</source>
        <translation type="unfinished">Az archív index újraépítése befejeződött.</translation>
    </message>
    <message>
        <source>By Schedule</source>
        <translation type="unfinished"></translation>
    </message>
    <message>
        <source>On Demand</source>
        <translation type="unfinished"></translation>
    </message>
    <message>
        <source>Backup Schedule is invalid.</source>
        <translation type="unfinished"></translation>
    </message>
    <message>
        <source>No devices selected</source>
        <translation type="unfinished"></translation>
    </message>
    <message>
        <source>No cameras selected</source>
        <translation type="unfinished"></translation>
    </message>
    <message>
        <source>Real-Time</source>
        <translation type="unfinished"></translation>
    </message>
    <message>
        <source>Low-Res Streams</source>
        <comment>Cameras Backup</comment>
        <translation type="unfinished"></translation>
    </message>
    <message>
        <source>Hi-Res Streams</source>
        <comment>Cameras Backup</comment>
        <translation type="unfinished"></translation>
    </message>
    <message>
        <source>All streams</source>
        <comment>Cameras Backup</comment>
        <translation type="unfinished"></translation>
    </message>
    <message>
        <source>Warning!</source>
        <translation type="unfinished">Figyelem!</translation>
    </message>
    <message>
        <source>This process is only necessary if your archive folders have been moved, renamed or replaced. You can cancel rebuild operation at any moment without data loss.</source>
        <translation type="unfinished"></translation>
    </message>
    <message>
        <source>Select at least one device to start backup.</source>
        <translation type="unfinished"></translation>
    </message>
    <message>
        <source>Select at least one camera to start backup.</source>
        <translation type="unfinished"></translation>
    </message>
    <message>
        <source>Cannot start backup while archive index rebuild is in progress.</source>
        <translation type="unfinished"></translation>
    </message>
    <message>
        <source>Notice: Only further recording will be backed up. Backup process will ignore existing footage.</source>
        <translation type="unfinished"></translation>
    </message>
    <message>
        <source>%n Camera(s)</source>
        <translation type="unfinished"></translation>
    </message>
    <message>
        <source>%n Device(s)</source>
<<<<<<< HEAD
        <translation type="unfinished"></translation>
    </message>
    <message>
        <source>Backup is finished</source>
        <translation type="unfinished"></translation>
    </message>
    <message>
=======
        <translation type="unfinished"></translation>
    </message>
    <message>
        <source>Backup is finished</source>
        <translation type="unfinished"></translation>
    </message>
    <message>
>>>>>>> 0ea934a7
        <source>In Real-Time mode all data is backed up continuously.</source>
        <translation type="unfinished"></translation>
    </message>
    <message>
        <source>Archive backup is completed up to: %1.</source>
        <translation type="unfinished"></translation>
    </message>
</context>
<context>
    <name>QnStorageListModel</name>
    <message>
        <source>Invalid storage</source>
        <translation type="unfinished"></translation>
    </message>
    <message>
        <source>%1 Gb</source>
        <translation type="unfinished"></translation>
    </message>
    <message>
        <source>Remove</source>
        <translation type="unfinished"></translation>
    </message>
    <message>
        <source>Use as backup storage</source>
        <translation type="unfinished"></translation>
    </message>
    <message>
        <source>Inaccessible</source>
        <translation type="unfinished"></translation>
    </message>
    <message>
        <source>Use as main storage</source>
        <translation type="unfinished"></translation>
    </message>
    <message>
        <source>%1 (Checking...)</source>
        <translation type="unfinished"></translation>
    </message>
    <message>
        <source>%1 (Scanning... %2%)</source>
        <translation type="unfinished"></translation>
    </message>
    <message>
        <source>%1 (Rebuilding... %2%)</source>
        <translation type="unfinished"></translation>
    </message>
    <message>
        <source>Loading...</source>
        <translation type="unfinished">Beolvasás...</translation>
    </message>
</context>
<context>
    <name>QnStorageRebuildWidget</name>
    <message>
        <source>Fast Archive Scan - %p%</source>
        <comment>%p is a placeholder for percent value, must be kept.</comment>
        <translation type="unfinished"></translation>
    </message>
    <message>
        <source>Rebuilding Archive Index - %p%</source>
        <comment>%p is a placeholder for percent value, must be kept.</comment>
        <translation type="unfinished"></translation>
    </message>
</context>
<context>
    <name>QnStorageSpaceSlider</name>
    <message>
        <source>%1%</source>
        <translation>%1%</translation>
    </message>
</context>
<context>
    <name>QnStorageUrlDialog</name>
    <message>
        <source>\\&lt;Computer Name&gt;\&lt;Folder&gt;</source>
        <translation>\\&lt;Számítógép Név&gt;|&lt;Mappa&gt;</translation>
    </message>
    <message>
        <source>Invalid Storage</source>
        <translation>Érvénytelen adattároló</translation>
    </message>
    <message>
        <source>Network Shared Resource</source>
        <translation>Megosztott Hálózati Erőforrás</translation>
    </message>
    <message>
        <source>System has other server(s) using the same network storage path. Recording data by multiple servers to exactly same place is not recommended.</source>
        <translation>A rendszerben más szerver is használja ezt a hálózati adattárolót. Adatok rögzítése több szerverről ugyan arra a helyre nem ajánlott.</translation>
    </message>
    <message>
        <source>Add storage</source>
        <translation>Adattároló hozzáadása</translation>
    </message>
    <message>
        <source>Provided storage path does not point to a valid external storage location.</source>
        <translation>A megadott tárhely útvonal egy nem érvényes külső adattárolóra mutat.</translation>
    </message>
    <message>
        <source>Warning!</source>
        <translation type="unfinished">Figyelem!</translation>
    </message>
</context>
<context>
    <name>QnSystemAdministrationDialog</name>
    <message>
        <source>General</source>
        <translation>Általános</translation>
    </message>
    <message>
        <source>Licenses</source>
        <translation>Licencek</translation>
    </message>
    <message>
        <source>Email</source>
        <translation>Email</translation>
    </message>
    <message>
        <source>Updates</source>
        <translation>Frissítések</translation>
    </message>
    <message>
        <source>Routing Management</source>
        <translation>Útválasztás menedzsment</translation>
    </message>
    <message>
        <source>Time Synchronization</source>
        <translation>Idő Szinkrinizáció</translation>
    </message>
    <message>
        <source>Users</source>
        <translation>Felhasználók</translation>
    </message>
</context>
<context>
    <name>QnSystemHealthStringsHelper</name>
    <message>
        <source>Email address is not set</source>
        <translation type="unfinished"></translation>
    </message>
    <message>
        <source>No licenses</source>
        <translation type="unfinished"></translation>
    </message>
    <message>
        <source>Email server is not set</source>
        <translation type="unfinished"></translation>
    </message>
    <message>
        <source>Some users have not set their email addresses</source>
        <translation type="unfinished"></translation>
    </message>
    <message>
        <source>Connection to server lost</source>
        <translation type="unfinished"></translation>
    </message>
    <message>
        <source>Select server for others to synchronize time with</source>
        <translation type="unfinished"></translation>
    </message>
    <message>
        <source>System is in safe mode</source>
        <translation type="unfinished">A rendszer biztonsági módban van</translation>
    </message>
    <message>
        <source>Error while sending email</source>
        <translation type="unfinished"></translation>
    </message>
    <message>
        <source>Storage is full</source>
        <translation type="unfinished"></translation>
    </message>
    <message>
        <source>Storage is not configured</source>
        <translation type="unfinished"></translation>
    </message>
    <message>
        <source>Rebuilding archive index is completed</source>
        <translation type="unfinished"></translation>
    </message>
    <message>
        <source>Rebuilding archive index is canceled by user</source>
        <translation type="unfinished"></translation>
    </message>
    <message>
        <source>Email address is not set for user %1</source>
        <translation type="unfinished"></translation>
    </message>
    <message>
        <source>Email address is not set.</source>
        <translation type="unfinished"></translation>
    </message>
    <message>
        <source>You cannot receive system notifications via email.</source>
        <translation type="unfinished"></translation>
    </message>
    <message>
        <source>Email server is not set.</source>
        <translation type="unfinished"></translation>
    </message>
    <message>
        <source>Some users have not set their email addresses.</source>
        <translation type="unfinished"></translation>
    </message>
    <message>
        <source>They cannot receive system notifications via email.</source>
        <translation type="unfinished"></translation>
    </message>
    <message>
        <source>Server times are not synchronized and a common time could not be detected automatically.</source>
        <translation type="unfinished"></translation>
    </message>
    <message>
        <source>The system is running in safe mode.</source>
        <translation type="unfinished"></translation>
    </message>
    <message>
        <source>Any configuration changes except license activation are impossible.</source>
        <translation type="unfinished"></translation>
    </message>
    <message>
        <source>You have no licenses.</source>
        <translation type="unfinished"></translation>
    </message>
    <message>
        <source>You cannot record video from cameras.</source>
        <translation type="unfinished"></translation>
    </message>
    <message>
        <source>Rebuilding archive index is completed on the following Server:</source>
        <translation type="unfinished"></translation>
    </message>
    <message>
        <source>Rebuilding archive index is canceled by user on the following Server:</source>
        <translation type="unfinished"></translation>
    </message>
    <message>
        <source>Storage is full on the following Server:</source>
        <translation type="unfinished"></translation>
    </message>
    <message>
        <source>Storage is not configured on the following Server:</source>
        <translation type="unfinished"></translation>
    </message>
</context>
<context>
    <name>QnSystemSettingsWidget</name>
    <message>
        <source>Enable devices and servers auto discovery</source>
        <translation>Eszközök és szerverek automatikus felderítésének engedélyezése</translation>
    </message>
    <message>
        <source>Enable cameras and servers auto discovery</source>
        <translation>Kamerák és szerverek automatikus felderítésének engedélyezése</translation>
    </message>
    <message>
        <source>Allow system to optimize devices settings</source>
        <translation>Eszköz beállítások optimalizálásának engedélyezése a rendszer számára</translation>
    </message>
    <message>
        <source>Allow system to optimize cameras settings</source>
        <translation>Kamera beállítások optimalizálásának engedélyezése a rendszer számára</translation>
    </message>
</context>
<context>
    <name>QnTimeServerSelectionModel</name>
    <message>
        <source>Server</source>
        <translation>Szerver</translation>
    </message>
    <message>
        <source>Server Time</source>
        <translation>Szerveridő</translation>
    </message>
    <message>
        <source>Offset</source>
        <translation>Eltolás</translation>
    </message>
    <message>
        <source>Synchronizing...</source>
        <translation>Szinkronizálás...</translation>
    </message>
</context>
<context>
    <name>QnTimeServerSelectionWidget</name>
    <message>
        <source>Time is taken from the Internet.</source>
        <translation>Az idő az Internetről beállítva.</translation>
    </message>
    <message>
        <source>Time is taken from %1.</source>
        <translation>Idő vétele innen: %1.</translation>
    </message>
</context>
<context>
    <name>QnTimeSlider</name>
    <message>
        <source>auto</source>
        <comment>AM/PM usage based on user&apos;s system locale.</comment>
        <extracomment>Translate this into &apos;none&apos; or &apos;forced&apos; if you want to switch off automatic detection of Do not translate this string unless you know what you&apos;re doing.</extracomment>
        <translation>auto</translation>
    </message>
    <message>
        <source>ms</source>
        <comment>Suffix for displaying milliseconds on timeline.</comment>
        <extracomment>Do not translate this string unless you know what you&apos;re doing.</extracomment>
        <translation>ms</translation>
    </message>
    <message>
        <source>s</source>
        <comment>Suffix for displaying seconds on timeline.</comment>
        <extracomment>Do not translate this string unless you know what you&apos;re doing.</extracomment>
        <translation>s</translation>
    </message>
    <message>
        <source>m</source>
        <comment>Suffix for displaying minutes on timeline.</comment>
        <extracomment>Do not translate this string unless you know what you&apos;re doing.</extracomment>
        <translation>m</translation>
    </message>
    <message>
        <source>h</source>
        <comment>Suffix for displaying hours on timeline.</comment>
        <extracomment>Do not translate this string unless you know what you&apos;re doing.</extracomment>
        <translation>h</translation>
    </message>
    <message>
        <source>d</source>
        <comment>Suffix for displaying days on timeline.</comment>
        <extracomment>Do not translate this string unless you know what you&apos;re doing.</extracomment>
        <translation>d</translation>
    </message>
    <message>
        <source>M</source>
        <comment>Suffix for displaying months on timeline.</comment>
        <extracomment>Do not translate this string unless you know what you&apos;re doing.</extracomment>
        <translation>M</translation>
    </message>
    <message>
        <source>y</source>
        <comment>Suffix for displaying years on timeline.</comment>
        <extracomment>Do not translate this string unless you know what you&apos;re doing.</extracomment>
        <translation>y</translation>
    </message>
    <message>
        <source>dd MMMM</source>
        <comment>Format for displaying days on timeline.</comment>
        <extracomment>Do not translate this string unless you know what you&apos;re doing.</extracomment>
        <translation>dd MMMM</translation>
    </message>
    <message>
        <source>MMMM</source>
        <comment>Format for displaying months on timeline.</comment>
        <extracomment>Do not translate this string unless you know what you&apos;re doing.</extracomment>
        <translation>MMMM</translation>
    </message>
    <message>
        <source>yyyy</source>
        <comment>Format for displaying years on timeline</comment>
        <extracomment>Do not translate this string unless you know what you&apos;re doing.</extracomment>
        <translation>YYYY</translation>
    </message>
    <message>
        <source>dd MMMM yyyy hh:mm</source>
        <comment>Format for displaying minute caption in timeline&apos;s header, without am/pm indicator.</comment>
        <extracomment>Do not translate this string unless you know what you&apos;re doing.</extracomment>
        <translation>dd MMMM yyy hh:mm</translation>
    </message>
    <message>
        <source>dd MMMM yyyy hh:mm ap</source>
        <comment>Format for displaying minute caption in timeline&apos;s header, with am/pm indicator.</comment>
        <extracomment>Do not translate this string unless you know what you&apos;re doing.</extracomment>
        <translation>dd MMMM yyy hh:mm ap</translation>
    </message>
    <message>
        <source>dd MMMM yyyy hh:mm</source>
        <comment>Format for displaying hour caption in timeline&apos;s header, without am/pm indicator.</comment>
        <extracomment>Do not translate this string unless you know what you&apos;re doing.</extracomment>
        <translation>dd MMMM yyy hh:mm</translation>
    </message>
    <message>
        <source>dd MMMM yyyy h ap</source>
        <comment>Format for displaying hour caption in timeline&apos;s header, with am/pm indicator.</comment>
        <extracomment>Do not translate this string unless you know what you&apos;re doing.</extracomment>
        <translation>dd MMMM yyy h ap</translation>
    </message>
    <message>
        <source>dd MMMM yyyy</source>
        <comment>Format for displaying day caption in timeline&apos;s header.</comment>
        <extracomment>Do not translate this string unless you know what you&apos;re doing.</extracomment>
        <translation>dd MMMM yyy</translation>
    </message>
    <message>
        <source>MMMM yyyy</source>
        <comment>Format for displaying month caption in timeline&apos;s header.</comment>
        <extracomment>Do not translate this string unless you know what you&apos;re doing.</extracomment>
        <translation>MMMM yyyy</translation>
    </message>
    <message>
        <source>yyyy</source>
        <comment>Format for displaying year caption in timeline&apos;s header</comment>
        <extracomment>Do not translate this string unless you know what you&apos;re doing.</extracomment>
        <translation>yyyy</translation>
    </message>
    <message>
        <source>NO THUMBNAILS AVAILABLE</source>
        <translation>NINCS ELÉRHETŐ MINIATŰR</translation>
    </message>
</context>
<context>
    <name>QnTwoStepFileDialog</name>
    <message>
        <source>Select folder...</source>
        <translation>Mappa választása...</translation>
    </message>
    <message>
        <source>Select file...</source>
        <translation>Fájl kiválasztása...</translation>
    </message>
</context>
<context>
    <name>QnUpdateStatusItemDelegate</name>
    <message>
        <source>%1%</source>
        <translation>%1%</translation>
    </message>
</context>
<context>
    <name>QnUserEmailPolicy</name>
    <message>
        <source>Select at least one user</source>
        <translation>Válasszon legalább egy felhasználót</translation>
    </message>
    <message>
        <source>User %1 has invalid email address</source>
        <translation>%1 felhasználónak érvénytelen az email címe</translation>
    </message>
    <message numerus="yes">
        <source>%n of %1 users have invalid email address</source>
        <translation>
            <numerusform>%n a(z) %1 felhasználónak érvénytelen az email címe</numerusform>
        </translation>
    </message>
    <message>
        <source>Invalid email address %1</source>
        <translation>Érvénytelen email cím %1</translation>
    </message>
    <message numerus="yes">
        <source>%n of %1 additional email addresses are invalid</source>
        <translation>
            <numerusform>%n a(z) %1 további email címből érvénytelen</numerusform>
        </translation>
    </message>
    <message>
        <source>Send email to %1</source>
        <translation>Email küldése a %1 címre</translation>
    </message>
    <message numerus="yes">
        <source>%n User(s)</source>
        <translation>
            <numerusform>%n Felhasználó(k)</numerusform>
        </translation>
    </message>
    <message numerus="yes">
        <source>%1, %n additional</source>
        <translation>
            <numerusform>%1, %n további</numerusform>
        </translation>
    </message>
</context>
<context>
    <name>QnUserListModel</name>
    <message>
        <source>LDAP user</source>
        <translation>LDAP felhasználó</translation>
    </message>
    <message>
        <source>Normal user</source>
        <translation>Normál felhasználó</translation>
    </message>
    <message>
        <source>Enabled</source>
        <translation>Engedélyezve</translation>
    </message>
    <message>
        <source>Disabled</source>
        <translation>Letiltva</translation>
    </message>
    <message>
        <source>Edit user</source>
        <translation>Felhasználó szerkesztése</translation>
    </message>
    <message>
        <source>Name</source>
        <translation>Név</translation>
    </message>
    <message>
        <source>Permissions</source>
        <translation>Engedélyek</translation>
    </message>
    <message>
        <source>LDAP</source>
        <translation></translation>
    </message>
</context>
<context>
    <name>QnUserListModelPrivate</name>
    <message>
        <source>Owner</source>
        <translation>Tulajdonos</translation>
    </message>
    <message>
        <source>Administrator</source>
        <translation>Adminisztrátor</translation>
    </message>
    <message>
        <source>View live video</source>
        <translation>Élő video megtekintése</translation>
    </message>
    <message>
        <source>Use PTZ controls</source>
        <translation>PTZ vezérlés használata</translation>
    </message>
    <message>
        <source>View video archives</source>
        <translation>Video archívum megtekintése</translation>
    </message>
    <message>
        <source>Export video</source>
        <translation>Video exportálás</translation>
    </message>
    <message>
        <source>Edit Video Walls</source>
        <translation>Videofalak szerkesztése</translation>
    </message>
    <message>
        <source>Adjust device settings</source>
        <translation>Eszközök beállítása</translation>
    </message>
    <message>
        <source>Adjust camera settings</source>
        <translation>Kamerák beállítása</translation>
    </message>
</context>
<context>
    <name>QnUserSettingsDialog</name>
    <message>
        <source>New Password</source>
        <translation>Új Jelszó</translation>
    </message>
    <message>
        <source>Password</source>
        <translation>Jelszó</translation>
    </message>
    <message>
        <source>Login cannot be empty.</source>
        <translation>A bejelentkezési adatok nem lehenekt üresesk.</translation>
    </message>
    <message>
        <source>User with specified login already exists.</source>
        <translation>A felhasználó a megadott bejelentkezési adatokkal már létezik.</translation>
    </message>
    <message>
        <source>Invalid current password.</source>
        <translation>Érvénytelen jelenlegi jelszó.</translation>
    </message>
    <message>
        <source>Passwords do not match.</source>
        <translation>A jelszavak nem egyeznek.</translation>
    </message>
    <message>
        <source>Password cannot be empty.</source>
        <translation>A jelszó nem lehet üres.</translation>
    </message>
    <message>
        <source>Choose access rights.</source>
        <translation>Válasszon hozzáférési jogokat.</translation>
    </message>
    <message>
        <source>Invalid email address.</source>
        <translation>Érvénytelen email cím.</translation>
    </message>
    <message>
        <source>Owner</source>
        <translation>Tulajdonos</translation>
    </message>
    <message>
        <source>Administrator</source>
        <translation>Adminisztrátor</translation>
    </message>
    <message>
        <source>Advanced Viewer</source>
        <translation>Haladó Megjelenítés</translation>
    </message>
    <message>
        <source>Viewer</source>
        <translation>Megjelenítés</translation>
    </message>
    <message>
        <source>Live Viewer</source>
        <translation>Élőkép</translation>
    </message>
    <message>
        <source>Custom...</source>
        <translation>Egyedi...</translation>
    </message>
    <message>
        <source>Can use PTZ controls</source>
        <translation>Használhatja a PTZ vezérlést</translation>
    </message>
    <message>
        <source>Can view video archives</source>
        <translation>Visszanézheti a video archívumot</translation>
    </message>
    <message>
        <source>Can export video</source>
        <translation>Exportálhat videot</translation>
    </message>
    <message>
        <source>Can edit Video Walls</source>
        <translation>Szerkesztheti a video falakat</translation>
    </message>
    <message>
        <source>To modify your password, please enter existing one.</source>
        <translation>A jelszó módosításához kérem adja meg a jelenlegit.</translation>
    </message>
    <message>
        <source>User has been renamed. Password must be updated.</source>
        <translation>A felhasználó át lett nevezve. A jelszót frissíteni kell.</translation>
    </message>
    <message>
        <source>Can adjust devices settings</source>
        <translation>Beállíthatja az eszközöket</translation>
    </message>
    <message>
        <source>Can adjust cameras settings</source>
        <translation>Beállíthatja a kamerákat</translation>
    </message>
</context>
<context>
    <name>QnVideowallItemWidget</name>
    <message>
        <source>Information</source>
        <translation>Információ</translation>
    </message>
</context>
<context>
    <name>QnVideowallManageWidgetPrivate</name>
    <message>
        <source>Desktop %1</source>
        <translation>Asztal %1</translation>
    </message>
    <message>
        <source>Screen</source>
        <translation>Képernyő</translation>
    </message>
    <message>
        <source>Screen %1</source>
        <translation>Képernyő %1</translation>
    </message>
    <message>
        <source>New Item</source>
        <translation>Új elem</translation>
    </message>
    <message>
        <source>Delete Screen</source>
        <translation>Képernyő törlése</translation>
    </message>
    <message>
        <source>Are you sure you want to delete %1?</source>
        <translation>Biztos vagy benne, hogy szeretnéd töröli a(z) %1?</translation>
    </message>
</context>
<context>
    <name>QnVideowallScreenWidget</name>
    <message>
        <source>Pc %1</source>
        <translation>Pc %1</translation>
    </message>
    <message numerus="yes">
        <source>Pc %1 - Screens %2</source>
        <translation>
            <numerusform>Pc%1 - Képernyő %2</numerusform>
        </translation>
    </message>
</context>
<context>
    <name>QnVolumeSlider</name>
    <message>
        <source>Muted</source>
        <translation>Némítva</translation>
    </message>
    <message>
        <source>%1%</source>
        <translation>%1%</translation>
    </message>
</context>
<context>
    <name>QnWorkbenchActionHandler</name>
    <message>
        <source>Error</source>
        <translation>Hiba</translation>
    </message>
    <message>
        <source>Layout is locked and cannot be changed.</source>
        <translation>Az elrendezés lezárva és nem lehet megváltoztatni.</translation>
    </message>
    <message>
        <source>Cannot add item</source>
        <translation>Nem lehet hozzáadni az elemet</translation>
    </message>
    <message>
        <source>Cannot add a local file to Multi-Video</source>
        <translation>Nem lehet hozzáadni a fájlt Multi-Video-hoz</translation>
    </message>
    <message>
        <source>All Supported (*.nov *.avi *.mkv *.mp4 *.mov *.ts *.m2ts *.mpeg *.mpg *.flv *.wmv *.3gp *.jpg *.png *.gif *.bmp *.tiff)</source>
        <translation>Minden támogatott (*.nov *.avi *.mkv *.mp4 *.mov *.ts *.m2ts *.mpeg *.mpg *.flv *.wmv *.3gp *.jpg *.png *.gif *.bmp *.tiff)</translation>
    </message>
    <message>
        <source>Video (*.avi *.mkv *.mp4 *.mov *.ts *.m2ts *.mpeg *.mpg *.flv *.wmv *.3gp)</source>
        <translation>Video (*.avi *.mkv *.mp4 *.mov *.ts *.m2ts *.mpeg *.mpg *.flv *.wmv *.3gp)</translation>
    </message>
    <message>
        <source>Pictures (*.jpg *.png *.gif *.bmp *.tiff)</source>
        <translation>Kép (*.jpg *.png *.gif *.bmp *.tiff)</translation>
    </message>
    <message>
        <source>All files (*.*)</source>
        <translation>Minden fájl (*.*)</translation>
    </message>
    <message>
        <source>All Supported (*.layout)</source>
        <translation>Minden támogatott (*.layout)</translation>
    </message>
    <message>
        <source>Layouts (*.layout)</source>
        <translation>Elrendezések (*.layout)</translation>
    </message>
    <message>
        <source>Select folder...</source>
        <translation>Mappa választása...</translation>
    </message>
    <message>
        <source>Selected time period is too short to perform preview search. Please select a longer period.</source>
        <translation>A választott idő szakasz túl rövid az előnézetes keresés végrehajtásához. Kérem válasszon hosszabb szakaszt.</translation>
    </message>
    <message>
        <source>Preview Search for %1</source>
        <translation>%1 előnézetes keresése</translation>
    </message>
    <message>
        <source>Delete Files</source>
        <translation>Fájlok törlése</translation>
    </message>
    <message>
        <source>Remove Items</source>
        <translation>Elemek eltávolítása</translation>
    </message>
    <message>
        <source>User already exists.</source>
        <translation>A felhasználó már létezik.</translation>
    </message>
    <message>
        <source>Video Wall already exists</source>
        <translation>A video fal már létezik</translation>
    </message>
    <message>
        <source>User with the same name already exists</source>
        <translation>Felhasználó ezzel a névvel már létezik</translation>
    </message>
    <message>
        <source>Rename</source>
        <translation>Átnevezés</translation>
    </message>
    <message>
        <source>Enter new name for the selected item:</source>
        <translation>Adja meg a kiválasztott elem új nevét:</translation>
    </message>
    <message>
        <source>Delete Resources</source>
        <translation>Források törlése</translation>
    </message>
    <message>
        <source>User Settings</source>
        <translation>Felhasználó beállítások</translation>
    </message>
    <message>
        <source>Picture is too big. Maximum size is %1 Mb</source>
        <translation>Túl nagy kép.A maximum méret %1 Mb</translation>
    </message>
    <message>
        <source>Error while uploading picture.</source>
        <translation>Hiba a kép feltöltése közben.</translation>
    </message>
    <message>
        <source>Version Mismatch</source>
        <translation>Verzió eltérés</translation>
    </message>
    <message>
        <source>Update...</source>
        <translation>Frissítés...</translation>
    </message>
    <message>
        <source>Beta version %1</source>
        <translation>%1 Beta verzió</translation>
    </message>
    <message>
        <source>Cannot restart the client.</source>
        <translation>Nem lehet újraindítani a klienst.</translation>
    </message>
    <message>
        <source>Please close the application and start it again using the shortcut in the start menu.</source>
        <translation>Kérem zárja be az alkalmazást és indítsa újra a start menüben található parancsikon segítségével.</translation>
    </message>
    <message>
        <source>Some components of the system are not updated</source>
        <translation>A rendszer néhány összetevője nincs frissítve</translation>
    </message>
    <message>
        <source>Client v%1</source>
        <translation>Kliens v%1</translation>
    </message>
    <message>
        <source>Server v%1 at %2</source>
        <translation>Szerver v%1 at %2</translation>
    </message>
    <message>
        <source>Server v%1</source>
        <translation>Szerver v%1</translation>
    </message>
    <message>
        <source>Please update all components to the latest version %1.</source>
        <translation>Kérem frissítsen minden összetevőt a %1 végleges verzióra.</translation>
    </message>
    <message>
        <source>Anonymous Usage Statistics</source>
        <translation>Névtelen használtai statisztikák</translation>
    </message>
    <message>
        <source>System sends anonymous usage and crash statistics to the software development team to help us improve your user experience.
If you would like to disable this feature you can do so in the System Settings dialog.</source>
        <translation>A rendszer névtelen használati statisztikákat és összeomlás statisztikákat küld a szoftver fejlesztő csapatnak, hogy segítsen a felhasználói élmény növelésében.
Ha szeretné kikapcsolni ezt a funkciót, a Rendszer Beállítások menüben megteheti.</translation>
    </message>
    <message>
        <source>New Layout</source>
        <translation>Új elrendezés</translation>
    </message>
    <message>
        <source>New Layout %1</source>
        <translation>Új elrendezés %1</translation>
    </message>
    <message>
        <source>Open File</source>
        <translation>Fájl megnyitása</translation>
    </message>
    <message>
        <source>Unable to perform preview search.</source>
        <translation>Nem lehet végrehajtani az előnézetes keresést.</translation>
    </message>
    <message>
        <source>Process in progress...</source>
        <translation>Feldolgozás folyamatban...</translation>
    </message>
    <message>
        <source>Video Wall with the same name already exists.</source>
        <translation>Videofal ezzel a névvel már létezik.</translation>
    </message>
    <message>
        <source>Updating Background...</source>
        <translation>Háttér frissítése...</translation>
    </message>
    <message>
        <source>Image processing may take a few moments. Please be patient.</source>
        <translation>A kép feldolgozása sok időt vehet igénybe. Kérem legyen türelmes.</translation>
    </message>
    <message>
        <source>This is a beta version of %1.</source>
        <translation>Ez a(z) %1 béta verziója.</translation>
    </message>
    <message>
        <source>Launcher process not found.</source>
        <translation>Az indító folyamat nem található.</translation>
    </message>
    <message numerus="yes">
        <source>Cannot move these %n devices to server %1. Server is unresponsive.</source>
        <translation>
            <numerusform>Nem lehet ezt a %n eszközt áthelyezni a %1 szerverre. Szerver nem válaszol.</numerusform>
        </translation>
    </message>
    <message numerus="yes">
        <source>Cannot move these %n cameras to server %1. Server is unresponsive.</source>
        <translation>
            <numerusform>Nem lehet ezt a %n kamerát áthelyezni a %1 szerverre. Szerver nem válaszol.</numerusform>
        </translation>
    </message>
    <message numerus="yes">
        <source>Server %1 is unable to find and access these %n devices. Are you sure you would like to move them?</source>
        <translation>
            <numerusform>%1 szerever nem találja és nem fér hozzá ehhez a %n eszközhöz. Biztos benne, hogy szeretné eltávolítani őket?</numerusform>
        </translation>
    </message>
    <message numerus="yes">
        <source>Server %1 is unable to find and access these %n cameras. Are you sure you would like to move them?</source>
        <translation>
            <numerusform>%1 szerever nem találja és nem fér hozzá ehhez a %n kamerához. Biztos benne, hogy szeretné eltávolítani őket?</numerusform>
        </translation>
    </message>
    <message numerus="yes">
        <source>Are you sure you want to permanently delete these %n files?</source>
        <translation>
            <numerusform>Biztos benne, hogy véglegesen törli ezt a %n fájlt?</numerusform>
        </translation>
    </message>
    <message numerus="yes">
        <source>Are you sure you want to remove these %n items from layout?</source>
        <translation>
            <numerusform>Biztos benne, hogy szeretné eltávolítani ezt a %n elemet az elrendezésről?</numerusform>
        </translation>
    </message>
    <message numerus="yes">
        <source>These %n devices are auto-discovered. They may be auto-discovered again after removing. Are you sure you want to delete them?</source>
        <translation type="unfinished">
            <numerusform>Ez a %n eszköz automatikusan felderítve. Lehet, hogy az eltávolítás után újra fel lesznek derítve. Biztos benne, hogy törli őket?</numerusform>
        </translation>
    </message>
    <message numerus="yes">
        <source>These %n cameras are auto-discovered. They may be auto-discovered again after removing. Are you sure you want to delete them?</source>
        <translation type="unfinished">
            <numerusform>Ez a %n kamera automatikusan felderítve. Lehet, hogy az eltávolítás után újra fel lesznek derítve. Biztos benne, hogy törli őket?</numerusform>
        </translation>
    </message>
    <message numerus="yes">
        <source>%n of these devices are auto-discovered. They may be auto-discovered again after removing. Are you sure you want to delete them?</source>
        <translation type="unfinished">
            <numerusform>Ezekből az eszközökből %n aztomatikusan felderítve. Lehet, hogy az eltávolítás után újra fel lesznek derítve. Biztos benne, hogy törli őket?</numerusform>
        </translation>
    </message>
    <message numerus="yes">
        <source>%n of these cameras are auto-discovered. They may be auto-discovered again after removing. Are you sure you want to delete them?</source>
        <translation type="unfinished">
            <numerusform>Ezekből az kamerákból %n aztomatikusan felderítve. Lehet, hogy az eltávolítás után újra fel lesznek derítve. Biztos benne, hogy törli őket?</numerusform>
        </translation>
    </message>
    <message numerus="yes">
        <source>Do you really want to delete the following %n devices?</source>
        <translation type="unfinished">
            <numerusform>Biztos benne, hogy törölni szeretné a következő %n eszközt?</numerusform>
        </translation>
    </message>
    <message numerus="yes">
        <source>Do you really want to delete the following %n cameras?</source>
        <translation type="unfinished">
            <numerusform>Biztos benne, hogy törölni szeretné a következő %n kamerát?</numerusform>
        </translation>
    </message>
    <message numerus="yes">
        <source>Do you really want to delete the following %n items?</source>
        <translation>
            <numerusform>Biztos benne, hogy törölni szeretné a következő %n elemet?</numerusform>
        </translation>
    </message>
    <message numerus="yes">
        <source>Cannot move these %n I/O modules to server %1. Server is unresponsive.</source>
        <translation type="unfinished">
            <numerusform></numerusform>
        </translation>
    </message>
    <message numerus="yes">
        <source>Server %1 is unable to find and access these %n I/O modules. Are you sure you would like to move them?</source>
        <translation type="unfinished">
            <numerusform></numerusform>
        </translation>
    </message>
    <message numerus="yes">
        <source>These %n I/O modules are auto-discovered. They may be auto-discovered again after removing. Are you sure you want to delete them?</source>
        <translation type="unfinished">
            <numerusform></numerusform>
        </translation>
    </message>
    <message numerus="yes">
        <source>%n of these I/O modules are auto-discovered. They may be auto-discovered again after removing. Are you sure you want to delete them?</source>
        <translation type="unfinished">
            <numerusform></numerusform>
        </translation>
    </message>
    <message numerus="yes">
        <source>Do you really want to delete the following %n I/O modules?</source>
        <translation type="unfinished">
            <numerusform></numerusform>
        </translation>
    </message>
    <message>
        <source>Device addition is already in progress. Are you sure you want to cancel current process?</source>
        <translation type="unfinished"></translation>
    </message>
</context>
<context>
    <name>QnWorkbenchBookmarksHandler</name>
    <message>
        <source>Error</source>
        <translation>Hiba</translation>
    </message>
    <message>
        <source>Bookmark</source>
        <translation>Könyvjelző</translation>
    </message>
    <message>
        <source>Bookmarks can only be added to an online server.</source>
        <translation>Könyvjelzőt csak omline szerverhez lehet adni.</translation>
    </message>
    <message>
        <source>Bookmarks can only be edited on an online server.</source>
        <translation>Könyvjelző csak online szerveren szerkeszthető.</translation>
    </message>
    <message>
        <source>Confirm Deletion</source>
        <translation>Törlés jóváhagyása</translation>
    </message>
    <message>
        <source>Are you sure you want to delete this bookmark?</source>
        <translation type="unfinished"></translation>
    </message>
    <message>
        <source>Are you sure you want to delete bookmark &quot;%1&quot;?</source>
        <translation type="unfinished"></translation>
    </message>
    <message>
        <source>Press %1 to search bookmarks</source>
        <translation type="unfinished"></translation>
    </message>
    <message>
        <source>Are you sure you want to delete these %n bookmarks?</source>
        <translation type="unfinished"></translation>
    </message>
</context>
<context>
    <name>QnWorkbenchConnectHandler</name>
    <message>
        <source>Connect to Another Server...</source>
        <translation>Csatlakozás egy másik szerverhez...</translation>
    </message>
    <message>
        <source>Could not connect to server. Closing in %1...</source>
        <translation>Nem lehet csatlakozni a szerverhez. Bezárás %1 múlva...</translation>
    </message>
    <message>
        <source>Connecting...</source>
        <translation>Csatlakozás...</translation>
    </message>
    <message>
        <source>Connect to Server...</source>
        <translation>Csatlakozás szerverhez...</translation>
    </message>
    <message>
        <source>Could not connect to server...</source>
        <translation>Nem lehet csatlakozni a szerverhez...</translation>
    </message>
</context>
<context>
    <name>QnWorkbenchController</name>
    <message>
        <source>Recording in...%1</source>
        <translation>Felvétel...%1</translation>
    </message>
    <message>
        <source>Warning</source>
        <translation>Figyelem</translation>
    </message>
    <message>
        <source>Recorded Video</source>
        <translation>Rögzített video</translation>
    </message>
    <message>
        <source>Save Recording As...</source>
        <translation>Felvétel mentése másként...</translation>
    </message>
    <message>
        <source>AVI (Audio/Video Interleaved) (*.avi)</source>
        <translation></translation>
    </message>
    <message>
        <source>Unable to start recording due to the following error: %1</source>
        <translation>Nem lehet elindítani a rögzítést a következő hiba miatt: %1</translation>
    </message>
    <message>
        <source>Could not overwrite file &apos;%1&apos;. Please try a different name.</source>
        <translation>Nem lehet felülírni a %1 fájlt. Kérem adjon meg egy másik nevet.</translation>
    </message>
    <message>
        <source>Press any key to stop the tour.</source>
        <translation>Nyomjon meg egy gombot a túra megállításához.</translation>
    </message>
</context>
<context>
    <name>QnWorkbenchExportHandler</name>
    <message>
        <source>Executable %1 Media File (x64) (*.exe)</source>
        <translation>%1 futtatható media fájl (x64) (*.exe)</translation>
    </message>
    <message>
        <source>Executable %1 Media File (x86) (*.exe)</source>
        <translation>%1 futtatható media fájl (x86) (*.exe)</translation>
    </message>
    <message>
        <source>File &apos;%1&apos; is used for recording already. Please enter another name.</source>
        <translation>A %1 fájl már használatban van rögzítésre. Kérem adjon meg egy másik nevet.</translation>
    </message>
    <message>
        <source>Could not overwrite file</source>
        <translation>Nem lehet felülírni a fájlt</translation>
    </message>
    <message>
        <source>File &apos;%1&apos; is used by another process. Please enter another name.</source>
        <translation>A %1 fájlt már egy másik folyamat használja. Kérem adjon meg egy másik nevet.</translation>
    </message>
    <message>
        <source>Exporting Layout</source>
        <translation>Elrendezés exportálása</translation>
    </message>
    <message numerus="yes">
        <source>Exactly one item must be selected for export, but %n item(s) are currently selected.</source>
        <translation>
            <numerusform>Pontosan egy elemet kell kiválasztani az exportálásra, de a %n elem(ek) már ki vannak választva.</numerusform>
        </translation>
    </message>
    <message>
        <source>It may require over a gigabyte of HDD space, and, depending on your connection speed, may also take several minutes to complete.</source>
        <translation>Több mint egy gigabájt HDD helyre is szükség lehet és a számítógép kapcsolati sebességétől függően a befejezésre akár több percet is szükség lehet.</translation>
    </message>
    <message>
        <source>Do you want to continue?</source>
        <translation>Szeretné folyatatni?</translation>
    </message>
    <message>
        <source>AVI (*.avi)</source>
        <translation></translation>
    </message>
    <message>
        <source>Matroska (*.mkv)</source>
        <translation></translation>
    </message>
    <message>
        <source>Export Video As...</source>
        <translation>Video exportálása mint...</translation>
    </message>
    <message>
        <source>Timestamps:</source>
        <translation>Időbélyegek:</translation>
    </message>
    <message>
        <source>Apply filters: Rotation, Dewarping, Image Enhancement, Custom Aspect Ratio (requires transcoding)</source>
        <translation>Szűrők alkalmazása: Elforgatás, Kiterítés, Kép javítás, Egyedi képarány (átkódolás szükséges)</translation>
    </message>
    <message>
        <source>AVI format is not recommended</source>
        <translation>Az AVI formátum nem ajánlott</translation>
    </message>
    <message>
        <source>AVI format is not recommended for export of non-continuous recording when audio track is present.Do you want to continue?</source>
        <translation>Az AVI formátum nem ajánlott nem folyamatos felvétel wxportálására, ha audio sáv is jelen van. Szeretné folytatni?</translation>
    </message>
    <message>
        <source>Save As</source>
        <translation>Mentés másként</translation>
    </message>
    <message>
        <source>File &apos;%1&apos; already exists. Do you want to overwrite it?</source>
        <translation>A(z) %1 fájl már létezik. Szeretné felülírni?</translation>
    </message>
    <message>
        <source>Exporting Video</source>
        <translation>Video exportálása</translation>
    </message>
    <message>
        <source>Exporting to &quot;%1&quot;...</source>
        <translation>Exportálás %1 fájlba...</translation>
    </message>
    <message>
        <source>Current layout contains image files. Images are not allowed for Multi-Video export.</source>
        <translation>A jelenlegi elrendezés képfájlokat tartalmaz. A képek nem engedélyezettek a Multi-Video exportálásnál.</translation>
    </message>
    <message>
        <source>Current layout contains local files. Local files are not allowed for Multi-Video export.</source>
        <translation>A jelenlegi elrendezés helyi fájlokat tartalmaz. A helyi fájlok nem engedélyezettek a Multi-Video exportálásnál.</translation>
    </message>
    <message>
        <source>Export Layout As...</source>
        <translation>Elrendezés mentése mint...</translation>
    </message>
    <message>
        <source>%1 Media File (*.nov)</source>
        <translation>%1 media fájl (*.nov)</translation>
    </message>
    <message>
        <source>exported</source>
        <translation>exportálva</translation>
    </message>
    <message>
        <source>File is in use.</source>
        <translation>Fájl használatban.</translation>
    </message>
    <message>
        <source>Unable to export file.</source>
        <translation>Nem lehet exportálni a fájlt.</translation>
    </message>
    <message>
        <source>Warning!</source>
        <translation>Figyelem!</translation>
    </message>
    <message>
        <source>No Timestamp</source>
        <translation>Nincs időbélyeg</translation>
    </message>
    <message>
        <source>Top Left Corner (requires transcoding)</source>
        <translation>Bal felső sarok (átkódolás szükséges)</translation>
    </message>
    <message>
        <source>Top Right Corner (requires transcoding)</source>
        <translation>Jobb felső sarok (átkódolás szükséges)</translation>
    </message>
    <message>
        <source>Bottom Left Corner (requires transcoding)</source>
        <translation>Bal alsó sarok (átkódolás szükséges)</translation>
    </message>
    <message>
        <source>Bottom Right Corner (requires transcoding)</source>
        <translation>Jobb alsó sarok (átkódolás szükséges)</translation>
    </message>
    <message>
        <source>You are about to export video with filters that require transcoding. This may take some time. Do you want to continue?</source>
        <translation>A video exportálásához szűrőkkel szükség van átkódolásra, amin sok időt vehet igénybe. Szeretné folytatni?</translation>
    </message>
    <message>
        <source>Export Complete</source>
        <translation>Exportálás befejeződött</translation>
    </message>
    <message>
        <source>Export Successful</source>
        <translation>Sikeres exportálás</translation>
    </message>
    <message>
        <source>Unable to export layout.</source>
        <translation>Nem lehet exportálni az elrendezést.</translation>
    </message>
    <message>
        <source>Unable to save layout.</source>
        <translation>Nem lehet menteni az elrendezést.</translation>
    </message>
    <message>
        <source>Save local layout as...</source>
        <translation>Helyi elrendezés mentése mint...</translation>
    </message>
    <message>
        <source>Make file read-only.</source>
        <translation>Csak olvasható fájl készítése.</translation>
    </message>
    <message>
        <source>Export Successful.</source>
        <translation>Sikeres exportálás.</translation>
    </message>
    <message>
        <source>Unable to export video.</source>
        <translation>Nem lehet exportálni a videot.</translation>
    </message>
    <message>
        <source>Selected format is not recommended</source>
        <translation type="unfinished"></translation>
    </message>
    <message>
        <source>Selected format is not recommended for this camera due to video downscaling. We recommend to export selected video either to the &apos;.nov&apos; or &apos;.exe&apos; format. Do you want to continue?</source>
        <translation type="unfinished"></translation>
    </message>
    <message>
        <source>You are about to export a video that is longer than 30 minutes.</source>
        <translation type="unfinished"></translation>
    </message>
    <message>
        <source>You are about to export several videos with a total length exceeding 30 minutes.</source>
        <translation type="unfinished"></translation>
    </message>
</context>
<context>
    <name>QnWorkbenchIncompatibleServersActionHandler</name>
    <message>
        <source>Error</source>
        <translation>Hiba</translation>
    </message>
    <message>
        <source>Enter Password...</source>
        <translation>Jelszó megadása...</translation>
    </message>
    <message>
        <source>Administrator Password</source>
        <translation>Adminisztrátor jelszó</translation>
    </message>
    <message>
        <source>Password cannot be empty!</source>
        <translation>A jelszó nem lehet üres!</translation>
    </message>
    <message>
        <source>Connecting to the current system...</source>
        <translation>Csatlakozás a jelenlegi rendszerhez...</translation>
    </message>
    <message>
        <source>Information</source>
        <translation>Információ</translation>
    </message>
    <message>
        <source>Authentication failed.</source>
        <translation>Sikertelen azonosítás.</translation>
    </message>
    <message>
        <source>Please, check the password you have entered.</source>
        <translation>Kérem ellenőrizza a megadott jelszót.</translation>
    </message>
    <message>
        <source>Could not configure the selected servers.</source>
        <translation>Nem lehet konfigurálni a kiválasztott szervereket.</translation>
    </message>
    <message>
        <source>Could not update the selected servers.</source>
        <translation>Nem lehet frissíteni a kiválasztott szervereket.</translation>
    </message>
    <message>
        <source>Warning: You are about to merge Systems with START licenses.
As only 1 START license is allowed per System after your merge you will only have 1 START license remaining.
If you understand this and would like to proceed please click Merge to continue.
</source>
        <translation>Figyelem: A rendszer összevonását választotta START licencekkel.
Mivel rendszerenként 1 START licenc engedélyezett, az összevonás után 1 START licence fog maradni.
Ha megértette és szeretné véghez vinni, kérem kattintson az Összevonásra a folytatáshoz.
</translation>
    </message>
    <message>
        <source>Merge</source>
        <translation>Összevon</translation>
    </message>
    <message>
        <source>Please wait. Requested servers will be added to your system.</source>
        <translation>Kérem várjon, amyg az előzőleg kért szerverek hozzá lesznek adva a rendszerhez.</translation>
    </message>
    <message>
        <source>Rejoice! Selected servers have been successfully connected to your system!</source>
        <translation>A választott szerverek sikeresen hozzáadva a rendszerhez!</translation>
    </message>
    <message>
        <source>You can try to update the servers again in the System Administration dialog.</source>
        <translation type="unfinished"></translation>
    </message>
    <message>
        <source>Warning!</source>
        <translation type="unfinished">Figyelem!</translation>
    </message>
</context>
<context>
    <name>QnWorkbenchLayoutsHandler</name>
    <message>
        <source>Save Layout As</source>
        <translation>Elrendezés mentése mint</translation>
    </message>
    <message>
        <source>Close Layouts</source>
        <translation>Elrendezések bezárása</translation>
    </message>
    <message numerus="yes">
        <source>The following %n layout(s) are not saved. Do you want to save them?</source>
        <translation>
            <numerusform>A következő %n elrendezés nincs mentve. Szeretné menteni őket?</numerusform>
        </translation>
    </message>
    <message>
        <source>Saving Layouts</source>
        <translation>Elrendezések mentése</translation>
    </message>
    <message numerus="yes">
        <source>The following %n layout(s) are being saved.</source>
        <translation>
            <numerusform>A következő %n elrendezés elmentve.</numerusform>
        </translation>
    </message>
    <message>
        <source>Please wait.</source>
        <translation>Kérem várjon.</translation>
    </message>
    <message>
        <source>New Layout</source>
        <translation>Új elrendezés</translation>
    </message>
    <message>
        <source>Enter the name of the layout to create:</source>
        <translation>Adja meg az elrendezés nevét a létrehozáshoz:</translation>
    </message>
    <message>
        <source>Error</source>
        <translation>Hiba</translation>
    </message>
    <message numerus="yes">
        <source>Could not save the following %n layout(s) to Server.</source>
        <translation>
            <numerusform>Nem lehet menteni a következő %n elrendezést a szerverre.</numerusform>
        </translation>
    </message>
    <message numerus="yes">
        <source>Do you want to restore these %n layout(s)?</source>
        <translation>
            <numerusform>Szeretné visszaállítani ezt a %n elrendezést?</numerusform>
        </translation>
    </message>
    <message>
        <source>Layout already exists.</source>
        <translation>Az elrendezés már létezik.</translation>
    </message>
    <message>
        <source>A layout with the same name already exists. You do not have the rights to overwrite it.</source>
        <translation>Ezzel a névvel már létezik elrendezés és nincsenek jogai a felülíráshoz.</translation>
    </message>
    <message>
        <source>Enter Layout Name:</source>
        <translation>Adja meg az elrendezés nevét:</translation>
    </message>
    <message>
        <source>A layout with the same name already exists. Would you like to overwrite it?</source>
        <translation>Ezzel a névvel már létezik elrendezés. Szeretné felülírni?</translation>
    </message>
    <message>
        <source>New Layout %1</source>
        <translation>Új elrendezés %1</translation>
    </message>
</context>
<context>
    <name>QnWorkbenchNavigator</name>
    <message>
        <source>yyyy MMM dd</source>
        <extracomment>This is a date/time format for time slider&apos;s tooltip. Please translate it only if you&apos;re absolutely sure that you know what you&apos;re doing.</extracomment>
        <translation>yyyy MMM dd</translation>
    </message>
    <message>
        <source>hh:mm:ss</source>
        <extracomment>This is a date/time format for time slider&apos;s tooltip. Please translate it only if you&apos;re absolutely sure that you know what you&apos;re doing.</extracomment>
        <translation>hh:mm:ss</translation>
    </message>
    <message>
        <source>mm:ss</source>
        <extracomment>This is a date/time format for time slider&apos;s tooltip. Please translate it only if you&apos;re absolutely sure that you know what you&apos;re doing.</extracomment>
        <translation>mm:ss</translation>
    </message>
    <message>
        <source>Live</source>
        <extracomment>Time slider&apos;s tooltip for position on live.</extracomment>
        <translation>Élő</translation>
    </message>
    <message>
        <source>All Devices</source>
        <translation>Össze eszköz</translation>
    </message>
    <message>
        <source>All Cameras</source>
        <translation>Összes kamera</translation>
    </message>
    <message>
        <source>All I/O Modules</source>
        <translation type="unfinished"></translation>
    </message>
</context>
<context>
    <name>QnWorkbenchPtzHandler</name>
    <message>
        <source>Please wait for the camera to go online.</source>
        <translation>Kérem várjon míg a kamera elérhetővé válik.</translation>
    </message>
    <message>
        <source>PTZ_CALIBRATION_%1.jpg</source>
        <translation></translation>
    </message>
    <message>
        <source>Unable to get position from camera.</source>
        <translation>Nem lehet a kamera pozíciót betölteni.</translation>
    </message>
    <message>
        <source>Unable to set position on camera.</source>
        <translation type="unfinished"></translation>
<<<<<<< HEAD
    </message>
    <message>
        <source>An error has occurred while trying to get a current position from camera %1.</source>
        <translation type="unfinished"></translation>
=======
>>>>>>> 0ea934a7
    </message>
    <message>
        <source>An error has occurred while trying to set the current position for camera %1.</source>
        <translation type="unfinished"></translation>
<<<<<<< HEAD
=======
    </message>
    <message>
        <source>An error has occurred while trying to get the current position from camera %1.</source>
        <translation type="unfinished"></translation>
>>>>>>> 0ea934a7
    </message>
</context>
<context>
    <name>QnWorkbenchResourcesChangesWatcher</name>
    <message>
        <source>The system is in Safe Mode.</source>
        <translation>A rendszer biztonsági módban van.</translation>
    </message>
    <message>
        <source>It is not allowed to make any changes except license activation.</source>
        <translation>Nem engedélyezett, hogy a licenc aktiváláson kívül bármit változtasson.</translation>
    </message>
    <message numerus="yes">
        <source>The following %n items are not saved.</source>
        <translation type="unfinished">
            <numerusform>A következő %n elem nincs elmentve.</numerusform>
        </translation>
    </message>
    <message numerus="yes">
        <source>Could not save the following %n items to Server.</source>
        <translation>
            <numerusform>Nem lehet elmenteni a következő %n elemet a szerverre.</numerusform>
        </translation>
    </message>
    <message>
        <source>Error</source>
        <translation>Hiba</translation>
    </message>
    <message numerus="yes">
        <source>The following %n items are not deleted.</source>
        <translation type="unfinished">
            <numerusform>A következő %n elem nem lett törölve.</numerusform>
        </translation>
    </message>
    <message numerus="yes">
        <source>Could not delete the following %n items from Server.</source>
        <translation>
            <numerusform>Nem lehet törölni a következő %n elemet a szerverről.</numerusform>
        </translation>
    </message>
</context>
<context>
    <name>QnWorkbenchSafeModeWatcher</name>
    <message>
        <source>System is in safe mode</source>
        <translation>A rendszer biztonsági módban van</translation>
    </message>
</context>
<context>
    <name>QnWorkbenchScreenshotHandler</name>
    <message>
        <source>PNG Image (*.png)</source>
        <translation>PNG kép (*.png)</translation>
    </message>
    <message>
        <source>JPEG Image (*.jpg)</source>
        <translation>JPEG kép (*.jpg)</translation>
    </message>
    <message>
        <source>Save Screenshot As...</source>
        <translation>Képernyőkép mentése másként...</translation>
    </message>
    <message>
        <source>Timestamp:</source>
        <translation>Időbélyeg:</translation>
    </message>
    <message>
        <source>Save As</source>
        <translation>Mentés másként</translation>
    </message>
    <message>
        <source>File &apos;%1&apos; already exists. Do you want to overwrite it?</source>
        <translation>A(z) %1 fájl már létezik. Szeretné felülírni?</translation>
    </message>
    <message>
        <source>File &apos;%1&apos; is used by another process. Please enter another name.</source>
        <translation>A %1 fájlt már egy másik folyamat használja. Kérem adjon meg egy másik nevet.</translation>
    </message>
    <message>
        <source>Saving Screenshot...</source>
        <translation>Képernyőkép mentése...</translation>
    </message>
    <message>
        <source>Saving %1</source>
        <translation>%1 mentése</translation>
    </message>
    <message>
        <source>No Timestamp</source>
        <translation>Nincs időbélyeg</translation>
    </message>
    <message>
        <source>Top Left Corner</source>
        <translation>Bal felső sarok</translation>
    </message>
    <message>
        <source>Top Right Corner</source>
        <translation>Jobb felső sarok</translation>
    </message>
    <message>
        <source>Bottom Left Corner</source>
        <translation>Bal alsó sarok</translation>
    </message>
    <message>
        <source>Bottom Right Corner</source>
        <translation>Jobb alsó sarok</translation>
    </message>
    <message>
        <source>Could not overwrite file.</source>
        <translation>Nem lehet felülírni a fájlt.</translation>
    </message>
    <message>
        <source>Could not save screenshot.</source>
        <translation>Nem lehet menteni a képernyőképet.</translation>
    </message>
    <message>
        <source>An error occurred while saving screenshot &apos;%1&apos;.</source>
        <translation type="unfinished"></translation>
    </message>
    <message>
        <source>Error</source>
        <translation type="unfinished">Hiba</translation>
    </message>
    <message>
        <source>Error while taking screenshot</source>
        <translation type="unfinished"></translation>
    </message>
</context>
<context>
    <name>QnWorkbenchStateDependentTabbedDialog</name>
    <message>
        <source>* %1</source>
        <translation type="unfinished">* %1</translation>
    </message>
    <message>
        <source>Unsaved changes will be lost. Save the following pages?</source>
        <translation type="unfinished">Az el nem mentett módosítások el fognak veszni. Szeretné menten a következő lapokat?</translation>
    </message>
    <message>
        <source>Confirm exit</source>
        <translation type="unfinished">Kilépés jóváhagyása</translation>
    </message>
</context>
<context>
    <name>QnWorkbenchUpdateWatcher</name>
    <message>
        <source>Would you like to update?</source>
        <translation>Szeretné frissíteni?</translation>
    </message>
    <message>
        <source>New version %1 is available.</source>
        <translation>Új %1 verzió elérhető.</translation>
    </message>
    <message>
        <source>Major issues have been fixed.</source>
        <translation>A fő probléma kijavítva.</translation>
    </message>
    <message>
        <source>Update is strongly recommended.</source>
        <translation>A frissítés erősen ajánlott.</translation>
    </message>
    <message>
        <source>Please update %1 Client.</source>
        <translation>Kérem frissítse a %1 klienst.</translation>
    </message>
    <message>
        <source>Release Notes</source>
        <translation>Megjegyzések</translation>
    </message>
    <message>
        <source>A newer version is available.</source>
        <translation>Újabb verzió elérhető.</translation>
    </message>
    <message>
        <source>Update is recommended.</source>
        <translation>Frissítés szükséges.</translation>
    </message>
    <message>
        <source>Do not notify me again about this update.</source>
        <translation>Ne értesítsen újra erről a frissítésről.</translation>
    </message>
</context>
<context>
    <name>QnWorkbenchVideoWallHandler</name>
    <message>
        <source>Could not start control session.</source>
        <translation>Nem lehet elindítani a munkamenetet.</translation>
    </message>
    <message>
        <source>Another user is already controlling this screen.</source>
        <translation>Egy másik felhasználó már kezeli ezt a képernyőt.</translation>
    </message>
    <message>
        <source>Error</source>
        <translation>Hiba</translation>
    </message>
    <message>
        <source>Switch to Video Wall Mode...</source>
        <translation>Váltás videofal módra...</translation>
    </message>
    <message>
        <source>Could not start Video Wall control session.</source>
        <translation>Nem lehet elindítani a videofal munkamenetet.</translation>
    </message>
    <message>
        <source>Video Wall</source>
        <translation>Videofal</translation>
    </message>
    <message>
        <source>Video Wall %1</source>
        <translation>Videofal %1</translation>
    </message>
    <message>
        <source>New Video Wall...</source>
        <translation>Új videofal...</translation>
    </message>
    <message>
        <source>Enter the name of the Video Wall to create:</source>
        <translation>A létrehozáshoz kérem adja meg a videofal nevét:</translation>
    </message>
    <message>
        <source>Delete Items</source>
        <translation>Elemek törlése</translation>
    </message>
    <message numerus="yes">
        <source>Are you sure you want to permanently delete these %n item(s)?</source>
        <translation>
            <numerusform>Biztos benne, hogy véglegesen törli ezt a %n elemet?</numerusform>
        </translation>
    </message>
    <message>
        <source>Could not start Video Wall.</source>
        <translation>Nem lehet elindítani a videofalat.</translation>
    </message>
    <message>
        <source>Confirm Video Wall stop</source>
        <translation>Videofal bezárásának megerősítése</translation>
    </message>
    <message>
        <source>New Matrix %1</source>
        <translation>Új mátrix %1</translation>
    </message>
    <message>
        <source>Invalid matrix</source>
        <translation>Érvénytelen mátrix</translation>
    </message>
    <message>
        <source>You have no layouts on the screens. Matrix cannot be saved.</source>
        <translation>Nincs elrendezés a képernyőn. A mátrixot nem lehet elmenteni.</translation>
    </message>
    <message>
        <source>Delete Matrices</source>
        <translation>Mátrixok törlése</translation>
    </message>
    <message numerus="yes">
        <source>Are you sure you want to permanently delete these %n matrices?</source>
        <translation>
            <numerusform>Biztos benne, hogy véglegesen rötli a következő %n mátrixot?</numerusform>
        </translation>
    </message>
    <message>
        <source>%1&apos;s Screen</source>
        <comment>%1 means user&apos;s name</comment>
        <translation>%1 képernyője</translation>
    </message>
    <message>
        <source>A control session is already running.</source>
        <translation>A munkamenet már fut.</translation>
    </message>
    <message>
        <source>There are no offline video wall items attached to this computer.</source>
        <translation>Nincs offline videofal elem csatlakoztatva ehhez a pc-hez.</translation>
    </message>
    <message>
        <source>Video Wall is about to start. Would you like to close this %1 Client instance?</source>
        <translation>A videofal elindul. Szeretné bezárnia (z) %1 klienst?</translation>
    </message>
    <message>
        <source>Additional licenses required.</source>
        <translation>További licencekre van szükség.</translation>
    </message>
    <message>
        <source>To enable this feature please activate at least one Video Wall license.</source>
        <translation>A funkció engedélyezéséhez kérem aktiváljon legalább egy video fal licencet.</translation>
    </message>
    <message>
        <source>To enable Video Wall, please activate at least one Video Wall license.</source>
        <translation>A funkció engedélyezéséhez kérem aktiváljon legalább egy video fal licencet.</translation>
    </message>
    <message>
        <source>Video Wall already exists.</source>
        <translation>A videofal már létezik.</translation>
    </message>
    <message>
        <source>A Video Wall with the same name already exists.</source>
        <translation>Videofal ezzel a névvel már létezik.</translation>
    </message>
    <message numerus="yes">
        <source>%n items</source>
        <translation type="unfinished">
            <numerusform>%n elem</numerusform>
        </translation>
    </message>
    <message>
        <source>Are you sure you want to stop Video Wall?</source>
        <translation type="unfinished"></translation>
    </message>
    <message>
        <source>You will have to start it manually.</source>
        <translation type="unfinished"></translation>
    </message>
    <message>
        <source>The changes cannot be applied. Unexpected error occurred.</source>
        <translation type="unfinished"></translation>
    </message>
</context>
<context>
    <name>StatisticsOverlayWidget</name>
    <message>
        <source>%1%</source>
        <translation>%1%</translation>
    </message>
</context>
</TS><|MERGE_RESOLUTION|>--- conflicted
+++ resolved
@@ -4412,7 +4412,6 @@
     </message>
     <message>
         <source>Open I/O Module</source>
-<<<<<<< HEAD
         <translation type="unfinished"></translation>
     </message>
     <message>
@@ -4420,15 +4419,6 @@
         <translation type="unfinished"></translation>
     </message>
     <message>
-=======
-        <translation type="unfinished"></translation>
-    </message>
-    <message>
-        <source>I/O Module Settings...</source>
-        <translation type="unfinished"></translation>
-    </message>
-    <message>
->>>>>>> 0ea934a7
         <source>Open I/O Module Web Page...</source>
         <translation type="unfinished"></translation>
     </message>
@@ -4533,27 +4523,15 @@
         <translation>A változások nincsenek elmentve. Szeretné menteni őket?</translation>
     </message>
     <message>
-<<<<<<< HEAD
-        <source>An error has occurred while trying to get a current position from camera %1.</source>
-        <translation type="unfinished"></translation>
-    </message>
-    <message>
         <source>An error has occurred while trying to set the current position for camera %1.</source>
         <translation type="unfinished"></translation>
     </message>
     <message>
         <source>Manage PTZ for %1...</source>
-=======
-        <source>An error has occurred while trying to set the current position for camera %1.</source>
-        <translation type="unfinished"></translation>
-    </message>
-    <message>
-        <source>Manage PTZ for %1...</source>
         <translation type="unfinished"></translation>
     </message>
     <message>
         <source>An error has occurred while trying to get the current position from camera %1.</source>
->>>>>>> 0ea934a7
         <translation type="unfinished"></translation>
     </message>
 </context>
@@ -5094,10 +5072,6 @@
         <source>Camera</source>
         <translation type="unfinished">Kamera</translation>
     </message>
-    <message>
-        <source>&lt;Removed camera&gt;</source>
-        <translation type="unfinished"></translation>
-    </message>
 </context>
 <context>
     <name>QnSearchLineEdit</name>
@@ -5424,13 +5398,6 @@
         <translation>Kérem frissítse a kliens manuálisan a telepítő csomag használatával.</translation>
     </message>
     <message>
-<<<<<<< HEAD
-        <source>Update Cancelled</source>
-        <translation>Frissítés megszakítva</translation>
-    </message>
-    <message>
-=======
->>>>>>> 0ea934a7
         <source>Update unsuccessful.</source>
         <translation>A frissítés sikeres.</translation>
     </message>
@@ -5451,7 +5418,6 @@
         <translation type="unfinished">
             <numerusform></numerusform>
         </translation>
-<<<<<<< HEAD
     </message>
     <message>
         <source>Update Succeeded</source>
@@ -5475,30 +5441,6 @@
     </message>
     <message>
         <source>Unable to begin update. Client update was not found.</source>
-=======
-    </message>
-    <message>
-        <source>Update Succeeded</source>
-        <translation type="unfinished"></translation>
-    </message>
-    <message>
-        <source>Unable to begin update. Downgrade to any previous release is prohibited.</source>
-        <translation type="unfinished"></translation>
-    </message>
-    <message>
-        <source>Launcher process was not found.</source>
-        <translation type="unfinished"></translation>
-    </message>
-    <message>
-        <source>No such build is available on update server.</source>
-        <translation type="unfinished"></translation>
-    </message>
-    <message>
-        <source>Unable to begin update. Updates for one or more servers were not found.</source>
-        <translation type="unfinished"></translation>
-    </message>
-    <message>
-        <source>Unable to begin update. Client update was not found.</source>
         <translation type="unfinished"></translation>
     </message>
     <message>
@@ -5511,7 +5453,6 @@
     </message>
     <message>
         <source>All servers are already updated.</source>
->>>>>>> 0ea934a7
         <translation type="unfinished"></translation>
     </message>
 </context>
@@ -5866,7 +5807,6 @@
     </message>
     <message>
         <source>%n Device(s)</source>
-<<<<<<< HEAD
         <translation type="unfinished"></translation>
     </message>
     <message>
@@ -5874,15 +5814,6 @@
         <translation type="unfinished"></translation>
     </message>
     <message>
-=======
-        <translation type="unfinished"></translation>
-    </message>
-    <message>
-        <source>Backup is finished</source>
-        <translation type="unfinished"></translation>
-    </message>
-    <message>
->>>>>>> 0ea934a7
         <source>In Real-Time mode all data is backed up continuously.</source>
         <translation type="unfinished"></translation>
     </message>
@@ -7366,24 +7297,14 @@
     <message>
         <source>Unable to set position on camera.</source>
         <translation type="unfinished"></translation>
-<<<<<<< HEAD
-    </message>
-    <message>
-        <source>An error has occurred while trying to get a current position from camera %1.</source>
-        <translation type="unfinished"></translation>
-=======
->>>>>>> 0ea934a7
     </message>
     <message>
         <source>An error has occurred while trying to set the current position for camera %1.</source>
         <translation type="unfinished"></translation>
-<<<<<<< HEAD
-=======
     </message>
     <message>
         <source>An error has occurred while trying to get the current position from camera %1.</source>
         <translation type="unfinished"></translation>
->>>>>>> 0ea934a7
     </message>
 </context>
 <context>
