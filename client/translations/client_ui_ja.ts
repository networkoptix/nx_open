--- conflicted
+++ resolved
@@ -1045,7 +1045,6 @@
     <message>
         <location/>
         <source>&amp;Event Log...</source>
-<<<<<<< HEAD
         <translation type="unfinished"></translation>
     </message>
     <message>
@@ -1061,30 +1060,10 @@
     <message>
         <location/>
         <source>Open Audit Trail Log</source>
-=======
->>>>>>> 0ea934a7
-        <translation type="unfinished"></translation>
-    </message>
-    <message>
-        <location/>
-<<<<<<< HEAD
-=======
-        <source>&amp;Health Monitoring...</source>
-        <translation type="unfinished"></translation>
-    </message>
-    <message>
-        <location/>
-        <source>Audit Trail...</source>
-        <translation type="unfinished"></translation>
-    </message>
-    <message>
-        <location/>
-        <source>Open Audit Trail Log</source>
-        <translation type="unfinished"></translation>
-    </message>
-    <message>
-        <location/>
->>>>>>> 0ea934a7
+        <translation type="unfinished"></translation>
+    </message>
+    <message>
+        <location/>
         <source>&amp;Bookmarks...</source>
         <translation type="unfinished"></translation>
     </message>
