<?xml version="1.0" encoding="utf-8"?>
<!DOCTYPE TS>
<TS version="2.1" language="he" sourcelanguage="en">
<context>
    <name>BackupCamerasDialogDelegate</name>
    <message>
        <source>Backup newly added devices</source>
        <translation type="unfinished"></translation>
    </message>
    <message>
        <source>Backup newly added cameras</source>
        <translation type="unfinished"></translation>
    </message>
    <message>
        <source>Cannot add new devices while backup process is running.</source>
        <translation type="unfinished"></translation>
    </message>
    <message>
        <source>Cannot add new cameras while backup process is running.</source>
        <translation type="unfinished"></translation>
    </message>
    <message>
        <source>Cannot add new devices because they store archive on external storage.</source>
        <translation type="unfinished"></translation>
    </message>
    <message>
        <source>Cannot add new cameras because they store archive on external storage.</source>
        <translation type="unfinished"></translation>
    </message>
</context>
<context>
    <name>BookmarkToolTipFrame</name>
    <message>
        <source>Zoom timeline
to view more bookmarks</source>
        <comment>Use &apos;
&apos; to split message in two lines (required)</comment>
        <translation type="unfinished"></translation>
    </message>
</context>
<context>
    <name>CameraDiagnostics::DiagnoseTool</name>
    <message>
        <source>No connection to Server %1.</source>
        <translation>לא נמצא חיבור לשרת %1.</translation>
    </message>
</context>
<context>
    <name>CompatibilityVersionInstallationDialog</name>
    <message>
        <source>Installing version %1</source>
        <translation>מתקין גירסה %1</translation>
    </message>
    <message>
        <source>Installation completed</source>
        <translation>ההתקנה הושלמה</translation>
    </message>
    <message>
        <source>Installation failed</source>
        <translation>ההתקנה נכשלה</translation>
    </message>
    <message>
        <source>Installation has been cancelled</source>
        <translation>ההתקנה בוטלה</translation>
    </message>
    <message>
        <source>Could not cancel installation</source>
        <translation>לא ניתן לבטל את ההתקנה</translation>
    </message>
</context>
<context>
    <name>CustomHorizontalHeader</name>
    <message>
        <source>5 minutes</source>
        <translation>5 דקות</translation>
    </message>
    <message>
        <source>Hour</source>
        <translation>שעה</translation>
    </message>
    <message>
        <source>Day</source>
        <translation>יום</translation>
    </message>
    <message>
        <source>Week</source>
        <translation>שבוע</translation>
    </message>
    <message>
        <source>Month</source>
        <translation>חודש</translation>
    </message>
    <message>
        <source>All Data</source>
        <translation type="unfinished"></translation>
    </message>
    <message>
        <source>Bitrate for the Last Recorded</source>
        <translation type="unfinished"></translation>
    </message>
</context>
<context>
    <name>GraphicsScrollBar</name>
    <message>
        <source>Scroll Here</source>
        <translation>גלול לכאן</translation>
    </message>
    <message>
        <source>Left Edge</source>
        <translation>גבול שמאלי</translation>
    </message>
    <message>
        <source>Top</source>
        <translation>קצה עליון</translation>
    </message>
    <message>
        <source>Right Edge</source>
        <translation>גבול ימני</translation>
    </message>
    <message>
        <source>Bottom</source>
        <translation>תחתית</translation>
    </message>
    <message>
        <source>Page Left</source>
        <translation>דף לשמאל</translation>
    </message>
    <message>
        <source>Page Up</source>
        <translation>דף למעלה</translation>
    </message>
    <message>
        <source>Page Right</source>
        <translation>דף לימין</translation>
    </message>
    <message>
        <source>Page Down</source>
        <translation>דף למטה</translation>
    </message>
    <message>
        <source>Scroll Left</source>
        <translation>גלול לשמאל</translation>
    </message>
    <message>
        <source>Scroll Up</source>
        <translation>גלול למעלה</translation>
    </message>
    <message>
        <source>Scroll Right</source>
        <translation>גלול לימין</translation>
    </message>
    <message>
        <source>Scroll Down</source>
        <translation>גלול למטה</translation>
    </message>
</context>
<context>
    <name>PtzOverlayWidget</name>
    <message>
        <source>Zoom In</source>
        <translation>התקרב</translation>
    </message>
    <message>
        <source>Zoom Out</source>
        <translation>התרחק</translation>
    </message>
    <message>
        <source>Focus Far</source>
        <translation>התמקד ברחוק</translation>
    </message>
    <message>
        <source>Focus Near</source>
        <translation>התמקד בקרוב</translation>
    </message>
    <message>
        <source>Auto Focus</source>
        <translation>מיקוד אוטומטי</translation>
    </message>
    <message>
        <source>Change Dewarping Mode</source>
        <translation>שנה מצב ביטול-פיתול(Dewarping)</translation>
    </message>
</context>
<context>
    <name>QObject</name>
    <message>
        <source>Parameter 1 is null.</source>
        <translation>משתנה 1 הינו null.</translation>
    </message>
    <message>
        <source>None</source>
        <translation>ללא</translation>
    </message>
</context>
<context>
    <name>QTimeSpanPrivate</name>
    <message numerus="yes">
        <source>%n millisecond(s)</source>
        <translation>
            <numerusform>מילישניה %n</numerusform>
            <numerusform>%n מילישניות</numerusform>
        </translation>
    </message>
    <message numerus="yes">
        <source>%n second(s)</source>
        <translation>
            <numerusform>שניה %n</numerusform>
            <numerusform>%n שניות</numerusform>
        </translation>
    </message>
    <message numerus="yes">
        <source>%n minute(s)</source>
        <translation>
            <numerusform>דקה %n</numerusform>
            <numerusform>%n דקות</numerusform>
        </translation>
    </message>
    <message numerus="yes">
        <source>%n hour(s)</source>
        <translation>
            <numerusform>שעה %n</numerusform>
            <numerusform>%n שעות</numerusform>
        </translation>
    </message>
    <message numerus="yes">
        <source>%n day(s)</source>
        <translation>
            <numerusform>יום %n</numerusform>
            <numerusform>%n ימים</numerusform>
        </translation>
    </message>
    <message numerus="yes">
        <source>%n week(s)</source>
        <translation>
            <numerusform>שבוע %n</numerusform>
            <numerusform>%n שבועות</numerusform>
        </translation>
    </message>
    <message numerus="yes">
        <source>%n month(s)</source>
        <translation>
            <numerusform>חודש %n</numerusform>
            <numerusform>%n חודשים</numerusform>
        </translation>
    </message>
    <message numerus="yes">
        <source>%n year(s)</source>
        <translation>
            <numerusform>שנה %n</numerusform>
            <numerusform>%n שנים</numerusform>
        </translation>
    </message>
</context>
<context>
    <name>QnAboutDialog</name>
    <message>
        <source>Server at %2: v%1</source>
        <translation>שרת ב%2: v%1</translation>
    </message>
    <message>
        <source>Copy to Clipboard</source>
        <translation>העתק ללוח</translation>
    </message>
    <message>
        <source>%1 version %2 (%3).</source>
        <translation>%1 גירסה %2(%3).</translation>
    </message>
    <message>
        <source>Built for %1-%2 with %3.</source>
        <translation>נבנה ל%1-%2 עם %3.</translation>
    </message>
    <message>
        <source>Client is not connected to any server</source>
        <translation>הקליינט איננו מחובר לאף שרת</translation>
    </message>
    <message>
        <source>%1 uses the following external libraries:</source>
        <translation>%1 מבצע שימוש בספריות החיצוניות הבאות:</translation>
    </message>
    <message>
        <source>OpenGL version</source>
        <translation>גירסת OpenGL</translation>
    </message>
    <message>
        <source>OpenGL renderer</source>
        <translation>מנוע OpenGL</translation>
    </message>
    <message>
        <source>OpenGL vendor</source>
        <translation>ספק OpenGL</translation>
    </message>
    <message>
        <source>OpenGL max texture size</source>
        <translation>גודל טקסטורה מקסימלי של OpenGL</translation>
    </message>
    <message>
        <source>Support</source>
        <translation>תמיכה</translation>
    </message>
</context>
<context>
    <name>QnAbstractCameraAdvancedParamWidget</name>
    <message>
        <source>Read-Only</source>
        <translation type="unfinished"></translation>
    </message>
</context>
<context>
    <name>QnAbstractPtzDialog</name>
    <message>
        <source>Loading...</source>
        <translation>טוען...</translation>
    </message>
    <message>
        <source>Saving...</source>
        <translation>שומר...</translation>
    </message>
</context>
<context>
    <name>QnActionManager</name>
    <message>
        <source>Show FPS</source>
        <translation>הצג פריימים לשניה</translation>
    </message>
    <message>
        <source>Hide FPS</source>
        <translation>הסתר פריימים לשניה</translation>
    </message>
    <message>
        <source>Ctrl+Alt+F</source>
        <translation>Ctrl+Alt+F</translation>
    </message>
    <message>
        <source>Ctrl+Alt+D</source>
        <translation>Ctrl+Alt+D</translation>
    </message>
    <message>
        <source>Drop Resources</source>
        <translation>שחרר משאבים</translation>
    </message>
    <message>
        <source>Drop Resources into New Layout</source>
        <translation>העבר משאבים לתבנית החדשה</translation>
    </message>
    <message>
        <source>Delayed Open Video Wall</source>
        <translation>פתיחת קיר וידאו מושהת</translation>
    </message>
    <message>
        <source>Delayed Drop Resources</source>
        <translation>שחרור משאבים מושהה</translation>
    </message>
    <message>
        <source>Instant Drop Resources</source>
        <translation>שחרור משאבים מיידי</translation>
    </message>
    <message>
        <source>Next Layout</source>
        <translation>הפריסה הבאה</translation>
    </message>
    <message>
        <source>Ctrl+Tab</source>
        <translation>Ctrl+Tab</translation>
    </message>
    <message>
        <source>Previous Layout</source>
        <translation>הפריסה הקודמת</translation>
    </message>
    <message>
        <source>Ctrl+Shift+Tab</source>
        <translation>Ctrl+Shift+Tab</translation>
    </message>
    <message>
        <source>Select All</source>
        <translation>בחר הכל</translation>
    </message>
    <message>
        <source>Ctrl+A</source>
        <translation>Ctrl+A</translation>
    </message>
    <message>
        <source>Selection Changed</source>
        <translation>הבחירה שונתה</translation>
    </message>
    <message>
        <source>Filter...</source>
        <translation>סנן...</translation>
    </message>
    <message>
        <source>Reconnect to Server</source>
        <translation>התחבר לשרת מחדש</translation>
    </message>
    <message>
        <source>Go to Freespace Mode</source>
        <translation>עבור למצב &quot;שטח פנוי&quot;</translation>
    </message>
    <message>
        <source>F11</source>
        <translation>F11</translation>
    </message>
    <message>
        <source>Help</source>
        <translation>עזרה</translation>
    </message>
    <message>
        <source>Event Log...</source>
        <translation>רשימת אירועים...</translation>
    </message>
    <message>
        <source>Alarm/Event Rules...</source>
        <translation>כללי התרעה/אירוע...</translation>
    </message>
    <message>
        <source>Control Video Wall</source>
        <translation>שליטה בקיר הוידאו</translation>
    </message>
    <message>
        <source>Push my screen</source>
        <translation>הזז את המסך שלי</translation>
    </message>
    <message>
        <source>Restart application</source>
        <translation>אתחל את התוכנה</translation>
    </message>
    <message>
        <source>Select Time Server</source>
        <translation>בחר שרת-זמן</translation>
    </message>
    <message>
        <source>Go To Saved Position</source>
        <translation>עבור למיקום שמור</translation>
    </message>
    <message>
        <source>Activate PTZ Tour</source>
        <translation>הפעל סיור מצלמה ממונעת</translation>
    </message>
    <message>
        <source>Activate PTZ Object</source>
        <translation>הפעל אובייקט מצלמה ממונעת</translation>
    </message>
    <message>
        <source>Fit in View</source>
        <translation>התאם לתצוגה</translation>
    </message>
    <message>
        <source>Main Menu</source>
        <translation>תפריט ראשי</translation>
    </message>
    <message>
        <source>Alt+Space</source>
        <translation>Alt+Space</translation>
    </message>
    <message>
        <source>Connect to Server...</source>
        <translation>התחבר לשרת...</translation>
    </message>
    <message>
        <source>Ctrl+Shift+C</source>
        <translation>Ctrl+Shift+C</translation>
    </message>
    <message>
        <source>Logout</source>
        <translation>התנתק</translation>
    </message>
    <message>
        <source>Start Panic Recording</source>
        <translation>הפעל הקלטת מצוקה</translation>
    </message>
    <message>
        <source>Stop Panic Recording</source>
        <translation>הפסק הקלטת מצוקה</translation>
    </message>
    <message>
        <source>Ctrl+P</source>
        <translation>Ctrl +P</translation>
    </message>
    <message>
        <source>New...</source>
        <translation>חדש...</translation>
    </message>
    <message>
        <source>Layout...</source>
        <translation>פריסה...</translation>
    </message>
    <message>
        <source>New Layout...</source>
        <translation>פריסה חדשה...</translation>
    </message>
    <message>
        <source>Tab</source>
        <translation>כרטיסיה</translation>
    </message>
    <message>
        <source>New Tab</source>
        <translation>כרטיסיה חדשה</translation>
    </message>
    <message>
        <source>Ctrl+T</source>
        <translation>Ctrl +T</translation>
    </message>
    <message>
        <source>Window</source>
        <translation>חלון</translation>
    </message>
    <message>
        <source>New Window</source>
        <translation>חלון חדש</translation>
    </message>
    <message>
        <source>Ctrl+N</source>
        <translation>Ctrl +N</translation>
    </message>
    <message>
        <source>User...</source>
        <translation>משתמש...</translation>
    </message>
    <message>
        <source>New User...</source>
        <translation>משתמש חדש...</translation>
    </message>
    <message>
        <source>Video Wall...</source>
        <translation>קיר וידאו...</translation>
    </message>
    <message>
        <source>New Video Wall...</source>
        <translation>קיר וידאו חדש...</translation>
    </message>
    <message>
        <source>Open Layout...</source>
        <translation>פתח פריסה...</translation>
    </message>
    <message>
        <source>Open...</source>
        <translation>פתח...</translation>
    </message>
    <message>
        <source>File(s)...</source>
        <translation>קובץ/קבצים...</translation>
    </message>
    <message>
        <source>Ctrl+O</source>
        <translation>Ctrl+O</translation>
    </message>
    <message>
        <source>Layout(s)...</source>
        <translation>פריסה/פריסות...</translation>
    </message>
    <message>
        <source>Folder...</source>
        <translation>תיקיה...</translation>
    </message>
    <message>
        <source>Save Current Layout</source>
        <translation>שמור פריסה נוכחית</translation>
    </message>
    <message>
        <source>Ctrl+S</source>
        <translation>Ctrl +S</translation>
    </message>
    <message>
        <source>Save Current Layout As...</source>
        <translation>שמור פריסה נוכחית כ...</translation>
    </message>
    <message>
        <source>Ctrl+Shift+S</source>
        <translation>Ctrl+Shift+S</translation>
    </message>
    <message>
        <source>Ctrl+Alt+S</source>
        <translation>Ctrl+Alt+S</translation>
    </message>
    <message>
        <source>Save Video Wall View</source>
        <translation>שמור תצוגת קיר וידאו</translation>
    </message>
    <message>
        <source>Start Screen Recording</source>
        <translation>התחל הקלטת מסך</translation>
    </message>
    <message>
        <source>Stop Screen Recording</source>
        <translation>הפסק הקלטת מסך</translation>
    </message>
    <message>
        <source>Alt+R</source>
        <translation>Alt+R</translation>
    </message>
    <message>
        <source>Esc</source>
        <translation>יציאה</translation>
    </message>
    <message>
        <source>Stop current action</source>
        <translation>הפסקת פעולה נוכחית</translation>
    </message>
    <message>
        <source>Go to Fullscreen</source>
        <translation>עבור למסך מלא</translation>
    </message>
    <message>
        <source>Exit Fullscreen</source>
        <translation>צא ממסך מלא</translation>
    </message>
    <message>
        <source>Minimize</source>
        <translation>מזער</translation>
    </message>
    <message>
        <source>Maximize</source>
        <translation>הגדל</translation>
    </message>
    <message>
        <source>Restore Down</source>
        <translation>שחזר</translation>
    </message>
    <message>
        <source>Alt+Enter</source>
        <translation>Alt+Enter</translation>
    </message>
    <message>
        <source>Alt+Return</source>
        <translation>Alt+Return</translation>
    </message>
    <message>
        <source>Ctrl+F</source>
        <translation>Ctrl+F</translation>
    </message>
    <message>
        <source>Show Message</source>
        <translation>הצג הודעה</translation>
    </message>
    <message>
        <source>Show Version Mismatch Message</source>
        <translation>הצג הודעת אי-התאמת גירסה</translation>
    </message>
    <message>
        <source>Show Beta Version Warning Message</source>
        <translation>הצג הודעת אזהרת גירסת ביתא</translation>
    </message>
    <message>
        <source>Ask About Statistics Reporting</source>
        <translation>שאל אודות דיווחי סטטיסטיקה</translation>
    </message>
    <message>
        <source>Open in Browser...</source>
        <translation>פתח בדפדפן...</translation>
    </message>
    <message>
        <source>System Administration...</source>
        <translation>ניהול המערכת...</translation>
    </message>
    <message>
        <source>Ctrl+Alt+A</source>
        <translation>Ctrl+Alt+A</translation>
    </message>
    <message>
        <source>Open Web Client...</source>
        <translation>פתח קליינט אינטרנט...</translation>
    </message>
    <message>
        <source>System Update...</source>
        <translation>עדכון המערכת...</translation>
    </message>
    <message>
        <source>User Management...</source>
        <translation>ניהול משתמש...</translation>
    </message>
    <message>
        <source>Local Settings...</source>
        <translation>הגדרות מקומיות...</translation>
    </message>
    <message>
        <source>Audit Trail...</source>
        <translation>נתיב ביקורת...</translation>
    </message>
    <message>
        <source>Ctrl+E</source>
        <translation>Ctrl +E</translation>
    </message>
    <message>
        <source>Ctrl+L</source>
        <translation>Ctrl +L</translation>
    </message>
    <message>
        <source>Ctrl+M</source>
        <translation>Ctrl +M</translation>
    </message>
    <message>
        <source>Merge Systems...</source>
        <translation>מזג מערכות...</translation>
    </message>
    <message>
        <source>How-to Videos and FAQ...</source>
        <translation>סרטוני הדרכה ושאלות נפוצות...</translation>
    </message>
    <message>
        <source>About...</source>
        <translation>אודות...</translation>
    </message>
    <message>
        <source>F1</source>
        <translation>F1</translation>
    </message>
    <message>
        <source>Exit</source>
        <translation>יציאה</translation>
    </message>
    <message>
        <source>Alt+F4</source>
        <translation>Alt+F4</translation>
    </message>
    <message>
        <source>Server...</source>
        <translation>שרת...</translation>
    </message>
    <message>
        <source>Open in Layout</source>
        <translation>פתח בפריסה</translation>
    </message>
    <message>
        <source>Open</source>
        <translation>פתח</translation>
    </message>
    <message>
        <source>Monitor</source>
        <translation>נטר</translation>
    </message>
    <message>
        <source>Open in New Tab</source>
        <translation>פתח בכרטיסיה חדשה</translation>
    </message>
    <message>
        <source>Open in New Window</source>
        <translation>פתח בחלון חדש</translation>
    </message>
    <message>
        <source>Open Layouts</source>
        <translation>פתח פריסות</translation>
    </message>
    <message>
        <source>Open Layout(s)</source>
        <translation>פתח פריסה/פריסות</translation>
    </message>
    <message>
        <source>Open Video Wall(s)</source>
        <translation>פתח קיר/קירות וידאו</translation>
    </message>
    <message>
        <source>Open Containing Folder</source>
        <translation>פתח את התיקיה המכילה</translation>
    </message>
    <message>
        <source>Ctrl+Enter</source>
        <translation>Ctrl +Enter</translation>
    </message>
    <message>
        <source>Ctrl+Return</source>
        <translation>Ctrl+Return</translation>
    </message>
    <message>
        <source>Identify</source>
        <translation>זהה</translation>
    </message>
    <message>
        <source>Attach to Video Wall...</source>
        <translation>הצמד לקיר וידאו...</translation>
    </message>
    <message>
        <source>Switch to Video Wall mode...</source>
        <translation>עבור למצב &quot;קיר וידאו&quot;...</translation>
    </message>
    <message>
        <source>Save Current Matrix</source>
        <translation>שמור מטריצה נוכחית</translation>
    </message>
    <message>
        <source>Load Matrix</source>
        <translation>טען מטריצה</translation>
    </message>
    <message>
        <source>Delete</source>
        <translation>מחק</translation>
    </message>
    <message>
        <source>Del</source>
        <translation>מחק</translation>
    </message>
    <message>
        <source>Update Layout</source>
        <translation>עדכן פריסה</translation>
    </message>
    <message>
        <source>Stop Video Wall</source>
        <translation>הפסק את קיר הוידאו</translation>
    </message>
    <message>
        <source>Detach Layout</source>
        <translation>מחק פריסה</translation>
    </message>
    <message>
        <source>Save Layout</source>
        <translation>שמור פריסה</translation>
    </message>
    <message>
        <source>Save Layout As...</source>
        <translation>שמור פריסה כ...</translation>
    </message>
    <message>
        <source>Maximize Item</source>
        <translation>הגדל פריט</translation>
    </message>
    <message>
        <source>Enter</source>
        <translation>הכנס</translation>
    </message>
    <message>
        <source>Return</source>
        <translation>חזור</translation>
    </message>
    <message>
        <source>Restore Item</source>
        <translation>שחזר פריט</translation>
    </message>
    <message>
        <source>Show Info</source>
        <translation>הצג מידע</translation>
    </message>
    <message>
        <source>Alt+I</source>
        <translation>Alt+I</translation>
    </message>
    <message>
        <source>Hide Info</source>
        <translation>הסתר מידע</translation>
    </message>
    <message>
        <source>Toggle Info</source>
        <translation>החלף מידע</translation>
    </message>
    <message>
        <source>Change Resolution...</source>
        <translation>שנה רזולוציה...</translation>
    </message>
    <message>
        <source>Auto</source>
        <translation>אוטומטית</translation>
    </message>
    <message>
        <source>Low</source>
        <translation>נמוכה</translation>
    </message>
    <message>
        <source>High</source>
        <translation>גבוהה</translation>
    </message>
    <message>
        <source>PTZ...</source>
        <translation>מצלמה ממונעת...</translation>
    </message>
    <message>
        <source>Save Current Position...</source>
        <translation>שמור מיקום נוכחי...</translation>
    </message>
    <message>
        <source>Manage...</source>
        <translation>נהל...</translation>
    </message>
    <message>
        <source>Calibrate Fisheye</source>
        <translation>כיול עין-הדג</translation>
    </message>
    <message>
        <source>Toggle Resolution Mode</source>
        <translation>החלף מצב רזולוציה</translation>
    </message>
    <message>
        <source>Show Motion/Smart Search</source>
        <translation>הצג חיפוש חכם/תנועה</translation>
    </message>
    <message>
        <source>Show Motion</source>
        <translation>הצג תנועה</translation>
    </message>
    <message>
        <source>Alt+G</source>
        <translation>Alt+G</translation>
    </message>
    <message>
        <source>Hide Motion/Smart Search</source>
        <translation>הסתר חיפוש חכם/תנועה</translation>
    </message>
    <message>
        <source>Hide Motion</source>
        <translation>הסתר תנועה</translation>
    </message>
    <message>
        <source>Clear Motion Selection</source>
        <translation>נקה בחירת תנועה</translation>
    </message>
    <message>
        <source>Toggle Smart Search</source>
        <translation>הדלק/כבה חיפוש חכם</translation>
    </message>
    <message>
        <source>Check File Watermark</source>
        <translation>בדוק סימן מים בקובץ</translation>
    </message>
    <message>
        <source>Alt+C</source>
        <translation>Alt+C</translation>
    </message>
    <message>
        <source>Take Screenshot</source>
        <translation>צילום מסך</translation>
    </message>
    <message>
        <source>Alt+S</source>
        <translation>Alt+S</translation>
    </message>
    <message>
        <source>Image Enhancement...</source>
        <translation>שיפורי תמונה...</translation>
    </message>
    <message>
        <source>Alt+J</source>
        <translation>Alt+J</translation>
    </message>
    <message>
        <source>Create Zoom Window</source>
        <translation>צור חלון מיקוד</translation>
    </message>
    <message>
        <source>Rotate to...</source>
        <translation>סובב ל...</translation>
    </message>
    <message>
        <source>0 degrees</source>
        <translation>0 מעלות</translation>
    </message>
    <message>
        <source>90 degrees</source>
        <translation>90 מעלות</translation>
    </message>
    <message>
        <source>180 degrees</source>
        <translation>180 מעלות</translation>
    </message>
    <message>
        <source>270 degrees</source>
        <translation>270 מעלות</translation>
    </message>
    <message>
        <source>Remove from Layout</source>
        <translation>הסר מהפריסה</translation>
    </message>
    <message>
        <source>Rename</source>
        <translation>שנה שם</translation>
    </message>
    <message>
        <source>F2</source>
        <translation>F2</translation>
    </message>
    <message>
        <source>Delete from Disk</source>
        <translation>מחק מהכונן</translation>
    </message>
    <message>
        <source>Set as Layout Background</source>
        <translation>קבע כרקע הפריסה</translation>
    </message>
    <message>
        <source>User Settings...</source>
        <translation>הגדרות משתמש...</translation>
    </message>
    <message>
        <source>File Settings...</source>
        <translation>הגדרות קובץ...</translation>
    </message>
    <message>
        <source>Layout Settings...</source>
        <translation>הגדרות פריסה...</translation>
    </message>
    <message>
        <source>Video Wall Settings...</source>
        <translation>הגדרות קיר הוידאו....</translation>
    </message>
    <message>
        <source>Ping...</source>
        <translation>PING...</translation>
    </message>
    <message>
        <source>Server Logs...</source>
        <translation>רשומות תיעודי שרת...</translation>
    </message>
    <message>
        <source>Server Diagnostics...</source>
        <translation>אבחוני שרת...</translation>
    </message>
    <message>
        <source>Server Settings...</source>
        <translation>הגדרות שרת...</translation>
    </message>
    <message>
        <source>Merge to Currently Connected System...</source>
        <translation>מזג למערכת המחוברת כעת...</translation>
    </message>
    <message>
        <source>Change Cell Aspect Ratio...</source>
        <translation>שנה את יחס הגובה-רוחב  של התאים...</translation>
    </message>
    <message>
        <source>Change Cell Spacing...</source>
        <translation>שנה את המרווח בין התאים...</translation>
    </message>
    <message>
        <source>None</source>
        <translation>ללא</translation>
    </message>
    <message>
        <source>Small</source>
        <translation>קטן</translation>
    </message>
    <message>
        <source>Medium</source>
        <translation>בינוני</translation>
    </message>
    <message>
        <source>Large</source>
        <translation>גדול</translation>
    </message>
    <message>
        <source>Start Tour</source>
        <translation>התחל סיור</translation>
    </message>
    <message>
        <source>Stop Tour</source>
        <translation>עצור סיור</translation>
    </message>
    <message>
        <source>Alt+T</source>
        <translation>Alt+T</translation>
    </message>
    <message>
        <source>Close</source>
        <translation>סגור</translation>
    </message>
    <message>
        <source>Ctrl+W</source>
        <translation>Ctrl+W</translation>
    </message>
    <message>
        <source>Close All But This</source>
        <translatorcomment>אולי אחרות?</translatorcomment>
        <translation>סגור את כל האחרים</translation>
    </message>
    <message>
        <source>Mark Selection Start</source>
        <translation>סמן את תחילת הבחירה</translation>
    </message>
    <message>
        <source>[</source>
        <translation>[</translation>
    </message>
    <message>
        <source>Mark Selection End</source>
        <translation>סמן את סיום הבחירה</translation>
    </message>
    <message>
        <source>]</source>
        <translation>]</translation>
    </message>
    <message>
        <source>Clear Selection</source>
        <translation>נקה בחירה</translation>
    </message>
    <message>
        <source>Zoom to Selection</source>
        <translation>התמקד בבחירה</translation>
    </message>
    <message>
        <source>Edit Bookmark...</source>
        <translation>ערוך סימניה...</translation>
    </message>
    <message>
        <source>Remove Bookmark...</source>
        <translation>הסר סימניה...</translation>
    </message>
    <message>
        <source>Export Selected Area...</source>
        <translation>יצא את האיזור שנבחר...</translation>
    </message>
    <message>
        <source>Export Multi-Video...</source>
        <translation>יצא מולטי-וידאו...</translation>
    </message>
    <message>
        <source>Preview Search...</source>
        <translation>חיפוש ויזואלי...</translation>
    </message>
    <message>
        <source>Ctrl+Alt+Shift++</source>
        <translation>Ctrl+Alt+Shift++</translation>
    </message>
    <message>
        <source>Increment Debug Counter</source>
        <translation>הגדל מונה איתור באגים</translation>
    </message>
    <message>
        <source>Ctrl+Alt+Shift+-</source>
        <translation>Ctrl+Alt+Shift+-</translation>
    </message>
    <message>
        <source>Decrement Debug Counter</source>
        <translation>הקטן מונה איתור באגים</translation>
    </message>
    <message>
        <source>Ctrl+Alt+Shift+R</source>
        <translation>Ctrl+Alt+Shift+R</translation>
    </message>
    <message>
        <source>Show Resource Pool</source>
        <translation>הצג מאגר משאבים</translation>
    </message>
    <message>
        <source>Calibrate PTZ</source>
        <translation>כייל את המצלמה הממונעת</translation>
    </message>
    <message>
        <source>Get PTZ Position</source>
        <translation>קבל את מיקום המצלמה הממונעת</translation>
    </message>
    <message>
        <source>Ctrl+Alt+Shift+D</source>
        <translation>Ctrl+Alt+Shift+D</translation>
    </message>
    <message>
        <source>Debug Control Panel</source>
        <translation>לוח הבקרה של איתור הבאגים</translation>
    </message>
    <message>
        <source>Space</source>
        <translation>רווח</translation>
    </message>
    <message>
        <source>Play</source>
        <translation>הפעל</translation>
    </message>
    <message>
        <source>Pause</source>
        <translation>השהה</translation>
    </message>
    <message>
        <source>Ctrl+Left</source>
        <translation>חץ שמאלי +Ctrl</translation>
    </message>
    <message>
        <source>Previous Frame</source>
        <translation>פריים קודם</translation>
    </message>
    <message>
        <source>Ctrl+Right</source>
        <translation>חץ ימני+Ctrl</translation>
    </message>
    <message>
        <source>Next Frame</source>
        <translation>פריים הבא</translation>
    </message>
    <message>
        <source>Z</source>
        <translation>Z</translation>
    </message>
    <message>
        <source>To Start</source>
        <translation>להתחלה</translation>
    </message>
    <message>
        <source>X</source>
        <translation>X</translation>
    </message>
    <message>
        <source>To End</source>
        <translation>לסוף</translation>
    </message>
    <message>
        <source>Ctrl+Up</source>
        <translation>חץ עליון+Ctrl</translation>
    </message>
    <message>
        <source>Volume Down</source>
        <translation>הנמך עוצמת שמע</translation>
    </message>
    <message>
        <source>Ctrl+Down</source>
        <translation>חץ תחתון+Ctrl</translation>
    </message>
    <message>
        <source>Volume Up</source>
        <translation>הגבהה עוצמת שמע</translation>
    </message>
    <message>
        <source>M</source>
        <translation>M</translation>
    </message>
    <message>
        <source>Toggle Mute</source>
        <translation>הפעל/כבה השתקה</translation>
    </message>
    <message>
        <source>L</source>
        <translation>L</translation>
    </message>
    <message>
        <source>Jump to Live</source>
        <translation>עבור לשידור חי</translation>
    </message>
    <message>
        <source>S</source>
        <translation>S</translation>
    </message>
    <message>
        <source>Synchronize Streams</source>
        <translation>סנכרן זרמים</translation>
    </message>
    <message>
        <source>Disable Stream Synchronization</source>
        <translation>הפסק סינכרון זרמים</translation>
    </message>
    <message>
        <source>Show Thumbnails</source>
        <translation>הצג תמונות ממוזערות</translation>
    </message>
    <message>
        <source>Hide Thumbnails</source>
        <translation>הסתר תמונות ממוזערות</translation>
    </message>
    <message>
        <source>Show Calendar</source>
        <translation>הצג לוח שנה</translation>
    </message>
    <message>
        <source>Hide Calendar</source>
        <translation>הסתר לוח שנה</translation>
    </message>
    <message>
        <source>Show Title Bar</source>
        <translation>הצג סרגל כותרת</translation>
    </message>
    <message>
        <source>Hide Title Bar</source>
        <translation>הסתר סרגל כותרת</translation>
    </message>
    <message>
        <source>Pin Tree</source>
        <translation>הצמד עץ</translation>
    </message>
    <message>
        <source>Unpin Tree</source>
        <translation>נתק עץ</translation>
    </message>
    <message>
        <source>Show Tree</source>
        <translation>הצג עץ</translation>
    </message>
    <message>
        <source>Hide Tree</source>
        <translation>הסתר עץ</translation>
    </message>
    <message>
        <source>Show Timeline</source>
        <translation>הצג ציר זמן</translation>
    </message>
    <message>
        <source>Hide Timeline</source>
        <translation>הסתר ציר זמן</translation>
    </message>
    <message>
        <source>Pin Notifications</source>
        <translation>הצמד התראות</translation>
    </message>
    <message>
        <source>Unpin Notifications</source>
        <translation>הפרד התראות</translation>
    </message>
    <message>
        <source>Ctrl+Alt+T</source>
        <translation>Ctrl+Alt+T</translation>
    </message>
    <message>
        <source>Disable Background Animation</source>
        <translation>הפסק אנימצית רקע</translation>
    </message>
    <message>
        <source>Enable Background Animation</source>
        <translation>אפשר אנימציית רקע</translation>
    </message>
    <message>
        <source>Add Device(s)...</source>
        <translation>הוסף מכשיר/ים...</translation>
    </message>
    <message>
        <source>Move Devices</source>
        <translation>הזז התקנים</translation>
    </message>
    <message>
        <source>Move Cameras</source>
        <translation>הזז מצלמות
</translation>
    </message>
    <message>
        <source>Device Diagnostics...</source>
        <translation>אבחון התקן...</translation>
    </message>
    <message>
        <source>Camera Diagnostics...</source>
        <translation>אבחון מצלמה...</translation>
    </message>
    <message>
        <source>Failover Priority...</source>
        <translation>קדימות גיבוי בעת כשל...</translation>
    </message>
    <message>
        <source>Devices List</source>
        <translation>רשימת התקנים</translation>
    </message>
    <message>
        <source>Cameras List</source>
        <translation>רשימת מצלמות</translation>
    </message>
    <message>
        <source>Check Device Issues...</source>
        <translation>בדוק בעיות התקן...</translation>
    </message>
    <message>
        <source>Check Devices Issues...</source>
        <translation>בדוק בעיות בהתקנים...</translation>
    </message>
    <message>
        <source>Check Camera Issues...</source>
        <translation>בדוק בעיות במצלמה...</translation>
    </message>
    <message>
        <source>Check Cameras Issues...</source>
        <translation>בדוק בעיות במצלמות...</translation>
    </message>
    <message>
        <source>Device Rules...</source>
        <translation>חוקי התקן...</translation>
    </message>
    <message>
        <source>Devices Rules...</source>
        <translation>חוקי התקנים...</translation>
    </message>
    <message>
        <source>Camera Rules...</source>
        <translation>חוקי מצלמה...</translation>
    </message>
    <message>
        <source>Cameras Rules...</source>
        <translation>חוקי מצלמות...</translation>
    </message>
    <message>
        <source>Device Settings...</source>
        <translation>הגדרות התקן...</translation>
    </message>
    <message>
        <source>Devices Settings...</source>
        <translation>הגדרות התקנים...</translation>
    </message>
    <message>
        <source>Camera Settings...</source>
        <translation>הגדרות מצלמה...</translation>
    </message>
    <message>
        <source>Cameras Settings...</source>
        <translation>הגדרות מצלמות...</translation>
    </message>
    <message>
        <source>Devices List by Server...</source>
        <translation>רשימת התקנים לפי שרת...</translation>
    </message>
    <message>
        <source>Cameras List by Server...</source>
        <translation>רשימת המצלמות לפי שרת...</translation>
    </message>
    <message>
        <source>Cameras to Backup...</source>
        <translation type="unfinished"></translation>
    </message>
    <message>
        <source>Ctrl+B</source>
        <translation type="unfinished"></translation>
    </message>
    <message>
        <source>Show Bookmarks</source>
        <translation type="unfinished"></translation>
    </message>
    <message>
        <source>Hide Bookmarks</source>
        <translation type="unfinished"></translation>
    </message>
    <message>
        <source>Pin Calendar</source>
        <translation type="unfinished"></translation>
    </message>
    <message>
        <source>Unpin Calendar</source>
        <translation type="unfinished"></translation>
    </message>
    <message>
        <source>I/O Module Diagnostics...</source>
        <translation type="unfinished"></translation>
    </message>
    <message>
        <source>Web Client...</source>
        <translation type="unfinished"></translation>
    </message>
    <message>
        <source>Bookmark Search...</source>
        <translation type="unfinished"></translation>
    </message>
    <message>
        <source>Open in Alarm Layout</source>
        <translation type="unfinished"></translation>
    </message>
    <message>
        <source>Check I/O Module Issues...</source>
        <translation type="unfinished"></translation>
    </message>
    <message>
        <source>Check I/O Modules Issues...</source>
        <translation type="unfinished"></translation>
    </message>
    <message>
        <source>I/O Module Rules...</source>
        <translation type="unfinished"></translation>
    </message>
    <message>
        <source>I/O Modules Rules...</source>
        <translation type="unfinished"></translation>
    </message>
    <message>
        <source>I/O Module Settings...</source>
        <translation type="unfinished"></translation>
    </message>
    <message>
        <source>I/O Modules Settings...</source>
        <translation type="unfinished"></translation>
    </message>
    <message>
        <source>Remove Bookmarks...</source>
        <translation type="unfinished"></translation>
    </message>
    <message>
        <source>Monitor in New Tab</source>
        <translation type="unfinished"></translation>
    </message>
    <message>
        <source>Monitor in New Window</source>
        <translation type="unfinished"></translation>
    </message>
    <message>
        <source>Open Layout in New Tab</source>
        <translation type="unfinished"></translation>
    </message>
    <message>
        <source>Open Layout(s) in New Window</source>
        <translation type="unfinished"></translation>
    </message>
    <message>
        <source>Open Current Layout in New Window</source>
        <translation type="unfinished"></translation>
    </message>
    <message>
        <source>Add Bookmark...</source>
        <translation type="unfinished"></translation>
    </message>
</context>
<context>
    <name>QnAdjustVideoDialog</name>
    <message>
        <source>Image Enhancement</source>
        <translation>שיפור תמונה</translation>
    </message>
    <message>
        <source>Image Enhancement - %1</source>
        <translation>שיפור תמונה - %1</translation>
    </message>
</context>
<context>
    <name>QnAggregationWidget</name>
    <message>
        <source>sec</source>
        <translation>שניה/שניות</translation>
    </message>
    <message>
        <source>min</source>
        <translation>דקה/דקות</translation>
    </message>
    <message>
        <source>hrs</source>
        <translation>שעות</translation>
    </message>
    <message>
        <source>days</source>
        <translation>ימים</translation>
    </message>
</context>
<context>
    <name>QnAlarmLayoutResource</name>
    <message>
        <source>Alarms</source>
        <translation type="unfinished"></translation>
    </message>
</context>
<context>
    <name>QnAuditLogDialog</name>
    <message>
        <source>Play this</source>
        <translation>הפעל </translation>
    </message>
    <message>
        <source>Copy Selection to Clipboard</source>
        <translation>העתק בחירה ללוח</translation>
    </message>
    <message>
        <source>Export Selection to File...</source>
        <translation>יצא בחירה לקובץ...</translation>
    </message>
    <message>
        <source>Select All</source>
        <translation>בחר הכל</translation>
    </message>
    <message>
        <source>Search</source>
        <translation>חפש</translation>
    </message>
    <message>
        <source>Information</source>
        <translation>מידע</translation>
    </message>
    <message>
        <source>No archive data for that position left</source>
        <translation>לא נותר מידע שמור עבור מיקום זה</translation>
    </message>
    <message>
        <source>Audit log replay</source>
        <translation>הפעלה מחדש של תיעוד(log) הביקורת</translation>
    </message>
    <message>
        <source>Export selected records to a file</source>
        <translation>יצא את ההקלטות שנבחרו לקובץ</translation>
    </message>
    <message>
        <source>Devices</source>
        <translation>התקנים</translation>
    </message>
    <message>
        <source>Cameras</source>
        <translation>מצלמות</translation>
    </message>
    <message>
        <source>Device actions</source>
        <translation>פעולות התקנים</translation>
    </message>
    <message>
        <source>Camera actions</source>
        <translation>פעולות מצלמה</translation>
    </message>
    <message>
        <source>This resources are already removed from the system</source>
        <translation type="unfinished"></translation>
    </message>
</context>
<context>
    <name>QnAuditLogModel</name>
    <message>
        <source>%1d </source>
        <translation>%1י </translation>
    </message>
    <message>
        <source>%1h </source>
        <translation>%1ש </translation>
    </message>
    <message>
        <source>%1m </source>
        <translation>%1ד </translation>
    </message>
    <message>
        <source>Unknown</source>
        <translation>לא ידוע</translation>
    </message>
    <message>
        <source>Unsuccessful login</source>
        <translation>הכניסה נכשלה</translation>
    </message>
    <message>
        <source>Login</source>
        <translation>הכנס</translation>
    </message>
    <message>
        <source>User updated</source>
        <translation>המשתמש עודכן</translation>
    </message>
    <message>
        <source>Watching live</source>
        <translation>צופה בשידור חי</translation>
    </message>
    <message>
        <source>Watching archive</source>
        <translation>צופה בארכיון</translation>
    </message>
    <message>
        <source>Exporting video</source>
        <translation>מייצא וידאו</translation>
    </message>
    <message>
        <source>System name changed</source>
        <translation>שם המערכת שונה</translation>
    </message>
    <message>
        <source>System merge</source>
        <translation>מיזוג מערכות</translation>
    </message>
    <message>
        <source>General settings updated</source>
        <translation>ההגדרות הכלליות עודכנו</translation>
    </message>
    <message>
        <source>Server updated</source>
        <translation>השרת עודכן</translation>
    </message>
    <message>
        <source>Business rule updated</source>
        <translation>כלל העסק עודכן</translation>
    </message>
    <message>
        <source>E-mail settings changed</source>
        <translation>הגדרות האימייל שונו</translation>
    </message>
    <message>
        <source>Server removed</source>
        <translation>השרת הוסר</translation>
    </message>
    <message>
        <source>Business rule removed</source>
        <translation>כלל העסק הוסר</translation>
    </message>
    <message>
        <source>User removed</source>
        <translation>המשתמש הוסר</translation>
    </message>
    <message>
        <source>Business rule reseted</source>
        <translation>כלל העסק אותחל</translation>
    </message>
    <message>
        <source>Database restored</source>
        <translation>מסד הנתונים שוחזר</translation>
    </message>
    <message>
        <source>Play this</source>
        <translation>הפעל </translation>
    </message>
    <message>
        <source>Settings</source>
        <translation>הגדרות</translation>
    </message>
    <message>
        <source>%1 - %2, </source>
        <translation>%1 - %2,</translation>
    </message>
    <message numerus="yes">
        <source>%n action(s)</source>
        <translation>
            <numerusform>פעולה %n</numerusform>
            <numerusform>%n פעולות</numerusform>
        </translation>
    </message>
    <message>
        <source>Session begins</source>
        <translation>ההרצה מתחילה</translation>
    </message>
    <message>
        <source>Session ends</source>
        <translation>ההרצה נפסקת</translation>
    </message>
    <message>
        <source>Duration</source>
        <translation>משך</translation>
    </message>
    <message>
        <source>User</source>
        <translation>משתמש</translation>
    </message>
    <message>
        <source>IP</source>
        <translation>כתובת IP</translation>
    </message>
    <message>
        <source>Activity</source>
        <translation>פעילות</translation>
    </message>
    <message>
        <source>Date</source>
        <translation>תאריך</translation>
    </message>
    <message>
        <source>Time</source>
        <translation>שעה</translation>
    </message>
    <message>
        <source>Description</source>
        <translation>תיאור</translation>
    </message>
    <message>
        <source>View it</source>
        <translation>צפה</translation>
    </message>
    <message>
        <source>Click to expand</source>
        <translation>לחץ להגדלה</translation>
    </message>
    <message>
        <source>Device updated</source>
        <translation>התקן עודכן</translation>
    </message>
    <message>
        <source>Camera updated</source>
        <translation>מצלמה עודכנה</translation>
    </message>
    <message>
        <source>Device added</source>
        <translation>התקן התווסף</translation>
    </message>
    <message>
        <source>Camera added</source>
        <translation>מצלמה התווספה</translation>
    </message>
    <message>
        <source>Device removed</source>
        <translation>התקן הוסר</translation>
    </message>
    <message>
        <source>Camera removed</source>
        <translation>מצלמה הוסרה</translation>
    </message>
    <message>
        <source>Device name</source>
        <translation>שם התקן</translation>
    </message>
    <message>
        <source>Camera name</source>
        <translation>שם מצלמה</translation>
    </message>
    <message>
        <source>Red mark means that the archive is still available</source>
        <translation type="unfinished"></translation>
    </message>
</context>
<context>
    <name>QnBackupCamerasDialog</name>
    <message>
        <source>Select Devices to Backup...</source>
        <translation type="unfinished"></translation>
    </message>
    <message>
        <source>Select Cameras to Backup...</source>
        <translation type="unfinished"></translation>
    </message>
</context>
<context>
    <name>QnBackupScheduleDialog</name>
    <message>
        <source>Until finished</source>
        <translation type="unfinished"></translation>
    </message>
</context>
<context>
    <name>QnBlinkingImageButtonWidget</name>
    <message>
        <source>You have new notifications.</source>
        <translation>יש לך התראות חדשות.</translation>
    </message>
    <message numerus="yes">
        <source>You have %n notifications</source>
        <translation>
            <numerusform>יש לך התראה %n</numerusform>
            <numerusform>יש לך %n התראות</numerusform>
        </translation>
    </message>
</context>
<context>
    <name>QnBookmarkWidget</name>
    <message>
        <source>Do not lock archive</source>
        <translation type="unfinished"></translation>
    </message>
    <message>
        <source>1 month</source>
        <translation type="unfinished">חודש 1</translation>
    </message>
    <message>
        <source>3 month</source>
        <translation type="unfinished">3 חודשים</translation>
    </message>
    <message>
        <source>6 month</source>
        <translation type="unfinished">6 חודשים</translation>
    </message>
    <message>
        <source>year</source>
        <translation type="unfinished">שנה</translation>
    </message>
</context>
<context>
    <name>QnBuildNumberDialog</name>
    <message>
        <source>Error</source>
        <translation>שגיאה</translation>
    </message>
    <message>
        <source>The password you have entered is not valid.</source>
        <translation>הסיסמה שהכנסת איננה תקינה.</translation>
    </message>
</context>
<context>
    <name>QnBusinessResourceValidationStrings</name>
    <message numerus="yes">
        <source>%1 of %n devices</source>
        <translation type="unfinished">
            <numerusform>התקנים %1 מ %n</numerusform>
            <numerusform></numerusform>
        </translation>
    </message>
    <message numerus="yes">
        <source>%1 of %n cameras</source>
        <translation type="unfinished">
            <numerusform>מצלמות %1 מ %n</numerusform>
            <numerusform></numerusform>
        </translation>
    </message>
    <message>
        <source>&lt;Any Device&gt;</source>
        <translation>&lt;כל התקן&gt;</translation>
    </message>
    <message>
        <source>&lt;Any Camera&gt;</source>
        <translation>&lt;כל מצלמה&gt;</translation>
    </message>
    <message>
        <source>Select at least one device</source>
        <translation type="unfinished">בחר לפחות התקן אחד</translation>
    </message>
    <message>
        <source>Select at least one camera</source>
        <translation type="unfinished">בחר לפחות מצלמה אחת</translation>
    </message>
    <message numerus="yes">
        <source>%1 of %n I/O modules</source>
        <translation type="unfinished">
            <numerusform></numerusform>
            <numerusform></numerusform>
        </translation>
    </message>
</context>
<context>
    <name>QnBusinessRuleItemDelegate</name>
    <message>
        <source>For All Users</source>
        <translation>לכל המשתמשים</translation>
    </message>
    <message>
        <source>For Administrators Only</source>
        <translation>למנהלים בלבד</translation>
    </message>
</context>
<context>
    <name>QnBusinessRuleViewModel</name>
    <message>
        <source>Error: %1</source>
        <translation>שגיאה: %1</translation>
    </message>
    <message>
        <source>&lt;System&gt;</source>
        <translation>&lt;מערכת&gt;</translation>
    </message>
    <message>
        <source>&lt;Any Server&gt;</source>
        <translation>&lt;כל שרת&gt;</translation>
    </message>
    <message numerus="yes">
        <source>%n Server(s)</source>
        <translation>
            <numerusform>שרת %n</numerusform>
            <numerusform>%n שרתים</numerusform>
        </translation>
    </message>
    <message>
        <source>Administrators Only</source>
        <translation>מנהלים בלבד</translation>
    </message>
    <message>
        <source>All Users</source>
        <translation>כל המשתמשים</translation>
    </message>
    <message>
        <source>Select Sound</source>
        <translation>בחר סאונד</translation>
    </message>
    <message>
        <source>Enter Text</source>
        <translation>הכנס טקסט</translation>
    </message>
    <message>
        <source>Instant</source>
        <translation>מיידי</translation>
    </message>
    <message numerus="yes">
        <source>Every %n days</source>
        <translation>
            <numerusform>כל יום %n</numerusform>
            <numerusform>כל %n ימים</numerusform>
        </translation>
    </message>
    <message numerus="yes">
        <source>Every %n hours</source>
        <translation>
            <numerusform>כל שעה %n</numerusform>
            <numerusform>כל %n שעות</numerusform>
        </translation>
    </message>
    <message numerus="yes">
        <source>Every %n minutes</source>
        <translation>
            <numerusform>כל דקה %n</numerusform>
            <numerusform>כל %n דקות</numerusform>
        </translation>
    </message>
    <message numerus="yes">
        <source>Every %n seconds</source>
        <translation>
            <numerusform>כל שניה %n</numerusform>
            <numerusform>כל %n שניות</numerusform>
        </translation>
    </message>
    <message>
        <source>Stops</source>
        <translation>עצירות</translation>
    </message>
    <message>
        <source>Starts</source>
        <translation>התחלות</translation>
    </message>
    <message>
        <source>&lt;Any Device&gt;</source>
        <translation>&lt;כל התקן&gt;</translation>
    </message>
    <message>
        <source>&lt;Any Camera&gt;</source>
        <translation>&lt;כל מצלמה&gt;</translation>
    </message>
    <message>
        <source>Select at least one device</source>
        <translation>בחר לפחות התקן אחד</translation>
    </message>
    <message>
        <source>Select at least one camera</source>
        <translation>בחר לפחות מצלמה אחת</translation>
    </message>
    <message>
        <source>Occurs</source>
        <translation>התרחשות</translation>
    </message>
    <message>
        <source>Source camera</source>
        <translation type="unfinished"></translation>
    </message>
    <message>
        <source>Source and %n more cameras</source>
        <translation type="unfinished"></translation>
    </message>
    <message>
        <source>N/A</source>
        <translation type="unfinished"></translation>
    </message>
</context>
<context>
    <name>QnBusinessRuleWidget</name>
    <message>
        <source>to</source>
        <extracomment>&quot;to&quot; is from the sentence &quot;Send e-mail _to_:&quot;</extracomment>
        <translation>ל</translation>
    </message>
    <message>
        <source>at</source>
        <extracomment>&quot;at&quot; is from the sentence &quot;Display the text _at_ these cameras&quot;</extracomment>
        <translation>ב</translation>
    </message>
    <message>
        <source>&lt;Any Device&gt;</source>
        <translation>&lt;כל התקן&gt;</translation>
    </message>
    <message>
        <source>&lt;Any Camera&gt;</source>
        <translation>&lt;כל מצלמה&gt;</translation>
    </message>
    <message>
        <source>Select at least one device</source>
        <translation type="unfinished">בחר לפחות התקן אחד</translation>
    </message>
    <message>
        <source>Select at least one camera</source>
        <translation type="unfinished">בחר לפחות מצלמה אחת</translation>
    </message>
    <message>
        <source>Devices</source>
        <translation type="unfinished">התקנים</translation>
    </message>
    <message>
        <source>Cameras</source>
        <translation type="unfinished">מצלמות</translation>
    </message>
</context>
<context>
    <name>QnBusinessRulesDialog</name>
    <message>
        <source>Reset Default Rules</source>
        <translation>אתחל כללים להגדרות ברירת המחדל</translation>
    </message>
    <message>
        <source>Confirm Rules Reset</source>
        <translation>אשר אתחול כללים</translation>
    </message>
    <message>
        <source>Are you sure you want to reset rules to the defaults?</source>
        <translation>האם אתה בטוח שברצונך לאתחל את הכללים לברירת המחדל?</translation>
    </message>
    <message>
        <source>This action CANNOT be undone!</source>
        <translation>לא ניתן לבטל את הפעולה!</translation>
    </message>
    <message>
        <source>Error</source>
        <translation>שגיאה</translation>
    </message>
    <message>
        <source>Error while receiving rules.</source>
        <translation>אירעה שגיאה במהלך קבלת הכללים.</translation>
    </message>
    <message>
        <source>Error while saving rule.</source>
        <translation>אירעה שגיאה במהלך שמירת הכלל.</translation>
    </message>
    <message>
        <source>Error while deleting rule.</source>
        <translation>אירעה שגיאה במהלך מחיקת הכלל.</translation>
    </message>
    <message>
        <source>Hide Advanced</source>
        <translation>הסתר &quot;מתקדם&quot;</translation>
    </message>
    <message>
        <source>Show Advanced</source>
        <translation>הצג &quot;מתקדם&quot;</translation>
    </message>
    <message>
        <source>&amp;New...</source>
        <translation>&amp;חדש...</translation>
    </message>
    <message>
        <source>&amp;Delete</source>
        <translation>&amp;מחק</translation>
    </message>
    <message>
        <source>&amp;Schedule...</source>
        <translation>&amp;לוח זמנים...</translation>
    </message>
    <message>
        <source>Confirm Save</source>
        <translation>אשר שמירה</translation>
    </message>
    <message>
        <source>Some rules are not valid. Should they be disabled?</source>
        <translation>כמה מהכללים אינם תקינים. האם לבטל אותם?</translation>
    </message>
    <message>
        <source>Confirm Exit</source>
        <translation>אשר יציאה</translation>
    </message>
    <message>
        <source>Unsaved changes will be lost. Save?</source>
        <translation>שינויים שלא נשמרו יאבדו. לשמור?</translation>
    </message>
    <message>
        <source>filter by devices...</source>
        <translation>סנן לפי התקנים...</translation>
    </message>
    <message>
        <source>filter by cameras...</source>
        <translation>סנן לפי מצלמות...</translation>
    </message>
</context>
<context>
    <name>QnBusinessRulesViewModel</name>
    <message>
        <source>#</source>
        <translation>#</translation>
    </message>
    <message>
        <source>On</source>
        <translation>פועל</translation>
    </message>
    <message>
        <source>Event</source>
        <translation>אירוע</translation>
    </message>
    <message>
        <source>Source</source>
        <translation>מקור</translation>
    </message>
    <message>
        <source>-&gt;</source>
        <translation>-&gt;</translation>
    </message>
    <message>
        <source>Action</source>
        <translation>פעולה</translation>
    </message>
    <message>
        <source>Target</source>
        <translation>מטרה</translation>
    </message>
    <message>
        <source>Interval of Action</source>
        <translation>מרווח פעולה</translation>
    </message>
</context>
<context>
    <name>QnCameraAdditionDialog</name>
    <message>
        <source>Examples:</source>
        <translation>דוגמאות:</translation>
    </message>
    <message>
        <source>Initializing scan...</source>
        <translation>מאתחל סריקה...</translation>
    </message>
    <message>
        <source>Error</source>
        <translation>שגיאה</translation>
    </message>
    <message>
        <source>Server is offline.</source>
        <translation>השרת אינו זמין.</translation>
    </message>
    <message>
        <source>First address in range is greater than the last one.</source>
        <translation>הכתובת הראשונה בטווח גדולה מהאחרונה.</translation>
    </message>
    <message>
        <source>The specified IP address range has more than 255 addresses.</source>
        <translation>טווח הIP שהוגדר מכיל יותר מ255 כתובות.</translation>
    </message>
    <message>
        <source>Success</source>
        <translation>הצלחה</translation>
    </message>
    <message>
        <source>It might take a few moments to populate them in the tree.</source>
        <translation>סידור בעץ עשוי לקחת מספר שניות.</translation>
    </message>
    <message>
        <source>Server went offline - search aborted.</source>
        <translation>השרת איננו מקוון - החיפוש נעצר.</translation>
    </message>
    <message>
        <source>Server has been removed - search aborted.</source>
        <translation>השרת הוסר - החיפוש נעצר.</translation>
    </message>
    <message>
        <source>Scanning online hosts...</source>
        <translation>מחפש שרתים זמינים...</translation>
    </message>
    <message>
        <source>Scanning hosts... (%1)</source>
        <translation>מחפש שרתים... (%1)</translation>
    </message>
    <message>
        <source>Finished</source>
        <translation>הסתיים</translation>
    </message>
    <message>
        <source>Select target server...</source>
        <translation>בחר שרת מטרה...</translation>
    </message>
    <message>
        <source>Device addition is possible for online servers only.</source>
        <translation>הוספת מכשיר אפשרית עבור שרתים מקוונים בלבד.</translation>
    </message>
    <message>
        <source>Device address field must contain a valid URL, IP address, or RTSP link.</source>
        <translation>שדה כתובת המכשיר חייב להכיל כתובת URL תקינה, כתובת IP, או קישור RTSP.</translation>
    </message>
    <message>
        <source>No devices selected.</source>
        <translation>לא נבחרו מכשירים.</translation>
    </message>
    <message>
        <source>Please select at least one device</source>
        <translation>אנא בחר מכשיר אחד לפחות</translation>
    </message>
    <message numerus="yes">
        <source>%n devices added successfully.</source>
        <translation>
            <numerusform>מכשיר %n נוסף בהצלחה.</numerusform>
            <numerusform>%n מכשירים נוספו בהצלחה.</numerusform>
        </translation>
    </message>
    <message numerus="yes">
        <source>Error while adding %n devices.</source>
        <translation>
            <numerusform>אירעה שגיאה במהלך הוספת התקן %n.</numerusform>
            <numerusform>שגיאה אירעה במהלך הוספת %n התקנים.</numerusform>
        </translation>
    </message>
    <message>
        <source>Server is offline, devices can only be added to an online server.</source>
        <translation>השרת איננו מקוון, ניתן להוסיף מכשירים לשרת מקוון בלבד.</translation>
    </message>
    <message>
        <source>Server has been removed - cannot add devices.</source>
        <translation>השרת הוסר - לא ניתן להוסיף את המכשירים.</translation>
    </message>
    <message>
        <source>Error while searching for device(s).</source>
        <translation>אירעה שגיאה במהלך חיפוש אחר מכשיר/ים.</translation>
    </message>
    <message numerus="yes">
        <source>%n devices found</source>
        <translation>
            <numerusform>נמצא מכשיר %n</numerusform>
            <numerusform>%n מכשירים נמצאו</numerusform>
        </translation>
    </message>
    <message>
        <source>All devices are already in the resource tree.</source>
        <translation>כל המכשירים כבר נמצאים בעץ המקורות.</translation>
    </message>
    <message>
        <source>No devices found.</source>
        <translation>לא נמצאו מכשירים.</translation>
    </message>
    <message>
        <source>Add devices to %1</source>
        <translation>הוסף מכשירים ל%1</translation>
    </message>
    <message>
        <source>Add devices...</source>
        <translation>הוסף מכשירים...</translation>
    </message>
    <message>
        <source>Scanning host... (%1)</source>
        <extracomment>Scanning host... (0 devices found)</extracomment>
        <translation>מחפש שרת... (%1)</translation>
    </message>
    <message>
        <source>Finishing searching...</source>
        <translation type="unfinished"></translation>
    </message>
</context>
<context>
    <name>QnCameraAdvancedParamsWidget</name>
    <message>
        <source>Loading values...</source>
        <translation type="unfinished"></translation>
    </message>
    <message>
        <source>Applying changes...</source>
        <translation type="unfinished"></translation>
    </message>
</context>
<context>
    <name>QnCameraDiagnosticsDialog</name>
    <message>
        <source>Copy to Clipboard</source>
        <translation>העתק ללוח</translation>
    </message>
    <message>
        <source>Confirming server availability.</source>
        <translation>מוודא זמינות שרת.</translation>
    </message>
    <message>
        <source>Evaluating media stream for errors.</source>
        <translation>מבצע הערכת טעויות בזרמי המדיה.</translation>
    </message>
    <message>
        <source>OK</source>
        <translation>אישור</translation>
    </message>
    <message>
        <source>FAILED: %1</source>
        <translation>נכשל: %1</translation>
    </message>
    <message>
        <source>Diagnostics complete!</source>
        <translation>האבחונים הושלמו!</translation>
    </message>
    <message>
        <source>Diagnostics for device %1</source>
        <translation>אבחון להתקן %1</translation>
    </message>
    <message>
        <source>Diagnostics for camera %1</source>
        <translation>אבחון למצלמה %1</translation>
    </message>
    <message>
        <source>Device Diagnostics</source>
        <translation>אבחון התקן</translation>
    </message>
    <message>
        <source>Camera Diagnostics</source>
        <translation>אבחון מצלמה</translation>
    </message>
    <message>
        <source>Confirming device is accessible.</source>
        <translation>מוודא שההתקן נגיש.</translation>
    </message>
    <message>
        <source>Confirming camera is accessible.</source>
        <translation>מוודא שהמצלמה נגישה.</translation>
    </message>
    <message>
        <source>Confirming target device provides media stream.</source>
        <translation>מוודא שההתקן מספק תזרים מדיה.</translation>
    </message>
    <message>
        <source>Confirming target camera provides media stream.</source>
        <translation>מוודא שהמצלמה מספקת תזרים מדיה.</translation>
    </message>
    <message>
        <source>Diagnostics for I/O module %1</source>
        <translation type="unfinished"></translation>
    </message>
    <message>
        <source>I/O Module Diagnostics</source>
        <translation type="unfinished"></translation>
    </message>
    <message>
        <source>Confirming I/O module is accessible.</source>
        <translation type="unfinished"></translation>
    </message>
    <message>
        <source>Confirming target I/O module provides media stream.</source>
        <translation type="unfinished"></translation>
    </message>
</context>
<context>
    <name>QnCameraInputBusinessEventWidget</name>
    <message>
        <source>&lt;automatic&gt;</source>
        <translation>&lt;אוטומטי&gt;</translation>
    </message>
</context>
<context>
    <name>QnCameraInputPolicy</name>
    <message numerus="yes">
        <source>%1 have no input ports</source>
        <translation>
            <numerusform>ל%1 אין כניסת קלט</numerusform>
            <numerusform>ל%1 אין כניסות קלט</numerusform>
        </translation>
    </message>
</context>
<context>
    <name>QnCameraListDialog</name>
    <message>
        <source>Copy Selection to Clipboard</source>
        <translation>העתק בחירה ללוח</translation>
    </message>
    <message>
        <source>Export Selection to File...</source>
        <translation>יצא בחירה לקובץ...</translation>
    </message>
    <message>
        <source>Select All</source>
        <translation>בחר הכל</translation>
    </message>
    <message>
        <source>Devices List for %1</source>
        <extracomment>Devices List for Server (192.168.0.1)</extracomment>
        <translation>רשמית התקנים עבור %1</translation>
    </message>
    <message>
        <source>Cameras List for %1</source>
        <extracomment>Cameras List for Server (192.168.0.1)</extracomment>
        <translation>רשימת מצלמות עבור %1</translation>
    </message>
    <message>
        <source>Devices List</source>
        <translation>רשימת התקנים</translation>
    </message>
    <message>
        <source>Cameras List</source>
        <translation>רשימת מצלמות</translation>
    </message>
    <message numerus="yes">
        <source>%n devices found</source>
        <translation type="unfinished">
            <numerusform>נמצאו %n התקנים</numerusform>
            <numerusform></numerusform>
        </translation>
    </message>
    <message numerus="yes">
        <source>%n cameras found</source>
        <translation type="unfinished">
            <numerusform>נמצאו %n מצלמות</numerusform>
            <numerusform></numerusform>
        </translation>
    </message>
    <message>
        <source>Export selected devices to a file.</source>
        <translation>ייצא את ההתקנים שנבחרו לקובץ.</translation>
    </message>
    <message>
        <source>Export selected cameras to a file.</source>
        <translation>ייצא את המצלמות שנבחרו לקובץ.</translation>
    </message>
    <message numerus="yes">
        <source>%n I/O modules found</source>
        <translation type="unfinished">
            <numerusform></numerusform>
            <numerusform></numerusform>
        </translation>
    </message>
</context>
<context>
    <name>QnCameraListModel</name>
    <message>
        <source>Recording</source>
        <translation>מקליט</translation>
    </message>
    <message>
        <source>Name</source>
        <translation>שם</translation>
    </message>
    <message>
        <source>Vendor</source>
        <translation>ספק</translation>
    </message>
    <message>
        <source>Model</source>
        <translation>מודל</translation>
    </message>
    <message>
        <source>Firmware</source>
        <translation>קושחה</translation>
    </message>
    <message>
        <source>IP/Name</source>
        <translation>IP/שם</translation>
    </message>
    <message>
        <source>MAC address</source>
        <translation>כתובת MAC</translation>
    </message>
    <message>
        <source>Server</source>
        <translation>שרת</translation>
    </message>
</context>
<context>
    <name>QnCameraMotionMaskWidget</name>
    <message>
        <source>Too many motion windows</source>
        <translation>יותר מדי חלונות תנועה</translation>
    </message>
    <message>
        <source>Maximum number of motion windows for current camera is %1, but %2 motion windows are currently selected.</source>
        <translation>המספר המקסימלי של חלונות תנועה למצלמה הנוכחית הוא %1, אך %2 חלונות תנועה נבחרו כרגע.</translation>
    </message>
    <message>
        <source>Maximum number of different motion sensitivities for current camera is %1, but %2 motion sensitivities are currently selected.</source>
        <translation>המספר המקסימלי של רגישויות תנועה שונות למצלמה הנוכחית הוא %1, אך %2 רגישויות תנועה נבחרו כרגע.</translation>
    </message>
    <message>
        <source>Maximum number of motion mask windows for current camera is %1, but %2 motion mask windows are currently selected.</source>
        <translation>המספר המקסימלי של חלונות מיסוך למצלמה הנוכחית הוא %1, אך %2 חלונות מיסוך נבחרו כרגע.</translation>
    </message>
</context>
<context>
    <name>QnCameraMotionPolicy</name>
    <message numerus="yes">
        <source>Recording or motion detection is disabled for %1</source>
        <translation>
            <numerusform>ההקלטה או זיהוי התנועה כבויים עבור %1</numerusform>
            <numerusform>ההקלטה או זיהוי התנועה כבויים עבור %1</numerusform>
        </translation>
    </message>
</context>
<context>
    <name>QnCameraOutputBusinessActionWidget</name>
    <message>
        <source>&lt;automatic&gt;</source>
        <translation>&lt;אוטומטי&gt;</translation>
    </message>
</context>
<context>
    <name>QnCameraOutputPolicy</name>
    <message numerus="yes">
        <source>%1 have no output relays</source>
        <translation>
            <numerusform>ל%1 אין יציאות ממסר</numerusform>
            <numerusform>ל%1 אין יציאות ממסר</numerusform>
        </translation>
    </message>
</context>
<context>
    <name>QnCameraRecordingPolicy</name>
    <message numerus="yes">
        <source>Recording is disabled for %1</source>
        <translation>
            <numerusform>ההקלטה כבויה עבור %1</numerusform>
            <numerusform>ההקלטה כבויה עבור %1</numerusform>
        </translation>
    </message>
</context>
<context>
    <name>QnCameraScheduleWidget</name>
    <message>
        <source>Off</source>
        <translation>כבוי</translation>
    </message>
    <message>
        <source>On</source>
        <translation>פועל</translation>
    </message>
    <message>
        <source>Warning</source>
        <translation>אזהרה</translation>
    </message>
    <message>
        <source>Warning! High minimum value could decrease other devices&apos; recording durations.</source>
        <translation>אזהרה! ערך מינימום גבוה יוריד את משך ההקלטה של ההתקנים האחרים.</translation>
    </message>
    <message>
        <source>Warning! High minimum value could decrease other cameras&apos; recording durations.</source>
        <translation>אזהרה! ערך מינימום גבוה יוריד את משך ההקלטה של המצלמות האחרים.</translation>
    </message>
    <message>
        <source>Motion Recording is disabled. Please go to the motion setup page to setup the cameras&apos;s motion area and sensitivity.</source>
        <translation>זיהוי תנועה אינו מאופשר. יש להגדיר את זיהוי התנועה והרגישות בהגדרות זיהוי התנועה של המצלמה.</translation>
    </message>
    <message>
        <source>Motion Recording is disabled or not supported on some of the selected cameras. Please go to the motion setup page to ensure it is supported and enabled.</source>
        <translation type="unfinished"></translation>
    </message>
    <message>
        <source>Dual-Streaming is not supported on this camera.</source>
        <translation type="unfinished"></translation>
    </message>
    <message>
        <source>Dual-Streaming and Motion Detection are not available on this camera.</source>
        <translation type="unfinished"></translation>
    </message>
</context>
<context>
    <name>QnCameraSettingsDialog</name>
    <message>
        <source>Open in New Tab</source>
        <translation>פתח בכרטיסיה חדשה</translation>
    </message>
    <message>
        <source>Recording settings have not been saved. Please choose desired recording method, FPS, and quality - then mark the changes on the schedule.</source>
        <translation>הגדרות ההקלטה לא נשמרו. אנא בחר את שיטת ההקלטה הרצויה, מספר הפריימים לשניה ואת האיכות - לאחר מכן סמן את השינויים בלוח הזמנים.</translation>
    </message>
    <message>
        <source>Changes have not been applied.</source>
        <translation>השינויים לא הוחלו.</translation>
    </message>
    <message>
        <source>Motion sensitivity has not changed. To change motion sensitivity draw rectangle on the image.</source>
        <translation>רגישות התנועה לא שונתה. על מנת לשנות את רגישות התנועה - צייר מלבן על התמונה.</translation>
    </message>
    <message>
        <source>License limit exceeded. Changes have been saved, but will not be applied.</source>
        <translation>עברת את מספר הרשיונות המותר. השינויים נשמרו, אך לא יוחלו.</translation>
    </message>
    <message>
        <source>Could not apply changes.</source>
        <translation>לא ניתן להחיל את השינויים.</translation>
    </message>
    <message>
        <source>Device Settings</source>
        <translation>הגדרות התקן</translation>
    </message>
    <message>
        <source>Devices Settings</source>
        <translation>הגדרות התקנים</translation>
    </message>
    <message>
        <source>Camera Settings</source>
        <translation>הגדרות מצלמה</translation>
    </message>
    <message>
        <source>Cameras Settings</source>
        <translation>הגדרות מצלמות</translation>
    </message>
    <message>
        <source>Device Diagnostics</source>
        <translation>אבחון התקן</translation>
    </message>
    <message>
        <source>Devices Diagnostics</source>
        <translation>אבחון התקנים</translation>
    </message>
    <message>
        <source>Camera Diagnostics</source>
        <translation>אבחון מצלמה</translation>
    </message>
    <message>
        <source>Cameras Diagnostics</source>
        <translation>אבחון מצלמות</translation>
    </message>
    <message>
        <source>Device Rules</source>
        <translation>חוקי התקן</translation>
    </message>
    <message>
        <source>Devices Rules</source>
        <translation>חוקי התקנים</translation>
    </message>
    <message>
        <source>Camera Rules</source>
        <translation>חוקי מצלמה</translation>
    </message>
    <message>
        <source>Cameras Rules</source>
        <translation>חוקי מצלמות</translation>
    </message>
    <message numerus="yes">
        <source>Apply changes to the following %n devices?</source>
        <translation type="unfinished">
            <numerusform>להחיל שינויים על על %n ההתקנים הבאים?</numerusform>
            <numerusform></numerusform>
        </translation>
    </message>
    <message numerus="yes">
        <source>Apply changes to the following %n cameras?</source>
        <translation type="unfinished">
            <numerusform>להחיל שינויים על על %n המצלמות הבאות?</numerusform>
            <numerusform></numerusform>
        </translation>
    </message>
    <message>
        <source>Changes are not saved</source>
        <translation>השינויים לא נשמרו</translation>
    </message>
    <message>
        <source>I/O Module Settings</source>
        <translation type="unfinished"></translation>
    </message>
    <message>
        <source>I/O Modules Settings</source>
        <translation type="unfinished"></translation>
    </message>
    <message>
        <source>I/O Module Diagnostics</source>
        <translation type="unfinished"></translation>
    </message>
    <message>
        <source>I/O Modules Diagnostics</source>
        <translation type="unfinished"></translation>
    </message>
    <message>
        <source>I/O Module Rules</source>
        <translation type="unfinished"></translation>
    </message>
    <message>
        <source>I/O Modules Rules</source>
        <translation type="unfinished"></translation>
    </message>
    <message numerus="yes">
        <source>Apply changes to the following %n I/O modules?</source>
        <translation type="unfinished">
            <numerusform></numerusform>
            <numerusform></numerusform>
        </translation>
    </message>
</context>
<context>
    <name>QnCameraSettingsWidget</name>
    <message>
        <source>Cannot edit properties for items of different types.</source>
        <translation>לא ניתן לערוך מאפיינים לפריטים מסוגים שונים.</translation>
    </message>
    <message>
        <source>No device selected.</source>
        <translation>לא נבחרו התקנים.</translation>
    </message>
</context>
<context>
    <name>QnCheckableMessageBox</name>
    <message>
        <source>Do not ask again</source>
        <translation>אל תשאל שנית</translation>
    </message>
</context>
<context>
    <name>QnClientVideoCamera</name>
    <message>
        <source>Invalid resource type for data export.</source>
        <translation>סוג המשאב אינו מתאים ליצוא נתונים.</translation>
    </message>
</context>
<context>
    <name>QnClockLabel</name>
    <message>
        <source>Server Time</source>
        <translation>זמן שרת</translation>
    </message>
    <message>
        <source>Local System Time</source>
        <translation>זמן מערכת מקומית</translation>
    </message>
</context>
<context>
    <name>QnConnectToCurrentSystemTool</name>
    <message>
        <source>Configuring Server(s)</source>
        <translation>מגדיר שרת/ים</translation>
    </message>
    <message>
        <source>Updating Server(s)</source>
        <translation>מעדכן שרת/ים</translation>
    </message>
</context>
<context>
    <name>QnConnectionDiagnosticsHelper</name>
    <message>
        <source>The username or password you have entered is incorrect. Please try again.</source>
        <translation>שם המשתמש והסיסמה שהזנת שגויים, אנא נסה שנית.</translation>
    </message>
    <message>
        <source>LDAP Server connection timed out.</source>
        <translation>תם הזמן הקצוב לחיבור לשרת הLDAP.</translation>
    </message>
    <message>
        <source>Connection to the Server could not be established.</source>
        <translation>לא ניתן לבצע חיבור לשרת.</translation>
    </message>
    <message>
        <source>Connection details that you have entered are incorrect, please try again.</source>
        <translation>פרטי ההתחברות שהזנת שגויים, אנא נסה שנית.</translation>
    </message>
    <message>
        <source>You are trying to connect to incompatible Server.</source>
        <translation>אתה מנסה להתחבר לשרת שאיננו נתמך.</translation>
    </message>
    <message>
        <source> - Client version: %1.</source>
        <translation>- גירסת הקליינט: %1.</translation>
    </message>
    <message>
        <source> - Server version: %1.</source>
        <translation>גירסת השרת: %1.</translation>
    </message>
    <message>
        <source>Server</source>
        <translation>שרת</translation>
    </message>
    <message>
        <source>Client</source>
        <translation>קליינט</translation>
    </message>
    <message>
        <source>You are about to connect to Server which has a different version:</source>
        <translation>אתה עומד להתחבר לשרת בעל גירסה אחרת:</translation>
    </message>
    <message>
        <source>These versions are not compatible. Please update your %1.</source>
        <translation>גירסאות אלו אינן נתמכות. אנא עדכן את ה%1 שלך.</translation>
    </message>
    <message>
        <source>Compatibility mode for versions lower than %1 is not supported.</source>
        <translation>מצב תאימות לגירסאות נמוכות מ%1 אינו נתמך.</translation>
    </message>
    <message>
        <source>Selected Server has a different version:</source>
        <translation>לשרת שנבחר גירסה אחרת:</translation>
    </message>
    <message>
        <source>The other version of the Client is needed in order to establish the connection to this Server.</source>
        <translation>הגירסה האחרת של הקליינט נדרשת על מנת לבצע את החיבור לשרת זה.</translation>
    </message>
    <message>
        <source>An error has occurred while trying to restart in compatibility mode.</source>
        <translation>אירעה שגיאה במהלך הנסיון לאתחל במצב תאימות.</translation>
    </message>
    <message>
        <source>Client version %1 is required to connect to this Server.</source>
        <translation>גירסת קליינט %1 נדרשת על מנת להתחבר לשרת זה.</translation>
    </message>
    <message>
        <source>Download version %1?</source>
        <translation>להוריד גירסה %1?</translation>
    </message>
    <message>
        <source>Would you like to restart the Client in compatibility mode?</source>
        <translation>האם תרצה לאתחל את הקליינט במצב תאימות?</translation>
    </message>
    <message>
        <source>Launcher process not found.</source>
        <translation>תהליך הפעלת היישום לא נמצא.</translation>
    </message>
    <message>
        <source>Cannot restart the Client in compatibility mode.</source>
        <translation>לא ניתן לאתחל את הקליינט במצב תאימות.</translation>
    </message>
    <message>
        <source>Please close the application and start it again using the shortcut in the start menu.</source>
        <translation>אנא סגור את התוכנה והפעל אותה שנית על ידי שימוש בקיצור הדרך שבתפריט ההתחל.</translation>
    </message>
    <message>
        <source>Failure</source>
        <translation>נכשל</translation>
    </message>
    <message>
        <source>Failed to launch compatibility version %1</source>
        <translation>נסיון ההפעלה במצב תאימות %1 נכשל</translation>
    </message>
    <message>
        <source>Try to restore version %1?</source>
        <translation>לנסות לשחזר לגירסה %1?</translation>
    </message>
    <message>
        <source>Server has a different version:</source>
        <translation>לשרת גירסה אחרת:</translation>
    </message>
    <message>
        <source>You will be asked to restart the client in compatibility mode.</source>
        <translation>תתבקש לאתחל את הקליינט במצב תאימות.</translation>
    </message>
    <message>
        <source>You will be asked to update your %1</source>
        <translation>תתבקש לעדכן את ה%1 שלך</translation>
    </message>
    <message>
        <source>If this error persists, please contact your VMS administrator.</source>
        <translation>במידה והשגיאה נמשכת, אנא צור קשר עם מנהל מערכת ההקלטה שלך.</translation>
    </message>
    <message>
        <source>Unable to connect to the server</source>
        <translation>לא ניתן להתחבר לשרת</translation>
    </message>
</context>
<context>
    <name>QnConnectionTestingDialog</name>
    <message>
        <source>Request timeout</source>
        <translation>הזמן הקצוב לבקשה עבר</translation>
    </message>
    <message>
        <source>Success</source>
        <translation>הצלחה</translation>
    </message>
    <message>
        <source>Test Failed</source>
        <translation>הבדיקה נכשלה</translation>
    </message>
    <message>
        <source>Connect</source>
        <translation type="unfinished"></translation>
    </message>
</context>
<context>
    <name>QnCustomBusinessEventWidget</name>
    <message>
        <source>Server API</source>
        <translation type="unfinished"></translation>
    </message>
    <message>
        <source>To generate Generic Event, please refer to %1.</source>
        <translation type="unfinished"></translation>
    </message>
    <message>
        <source>Event will trigger only if Generic Event meets all the above conditions. If a keyword field is empty, condition is always met. If not, condition is met if the corresponding field of Generic Event contains any keyword.</source>
        <translation type="unfinished"></translation>
    </message>
</context>
<context>
    <name>QnDatabaseManagementWidget</name>
    <message>
        <source>You can create a backup for system configurations that can be restored in case of failure.</source>
        <translation>אתה יכול ליצור גיבוי להגדרות המערכת אותו תוכל לשחזר במקרה של כשל.</translation>
    </message>
    <message>
        <source>Save Database Backup...</source>
        <translation>שמור גבוי מסד נתונים...</translation>
    </message>
    <message>
        <source>Database Backup Files (*.db)</source>
        <translation>קבצי גבוי מסד נתונים (*.db)</translation>
    </message>
    <message>
        <source>Error</source>
        <translation>שגיאה</translation>
    </message>
    <message>
        <source>Could not open file &apos;%1&apos; for writing.</source>
        <translation>לא ניתן לפתוח את הקובץ %1 לכתיבה.</translation>
    </message>
    <message>
        <source>Downloading Database Backup</source>
        <translation>מוריד גבוי מסד נתונים</translation>
    </message>
    <message>
        <source>Database backup is being downloaded from the server. Please wait.</source>
        <translation>מתבצעת הורדה מהשרת של גבוי מסד הנתונים. אנא המתן.</translation>
    </message>
    <message>
        <source>Information</source>
        <translation>מידע</translation>
    </message>
    <message>
        <source>Failed to dump server database to %1.</source>
        <translation>העתקת מסד נתוני השרת ל%1 נכשלה.</translation>
    </message>
    <message>
        <source>Database was successfully backed up into file &apos;%1&apos;.</source>
        <translation>מסד הנתונים גובה בהצלחה לתוך הקובץ &apos;%1&apos;.</translation>
    </message>
    <message>
        <source>Open Database Backup...</source>
        <translation>פתח גיבוי מסד נתונים...</translation>
    </message>
    <message>
        <source>Could not open file &apos;%1&apos; for reading.</source>
        <translation>לא ניתן לפתוח את קובץ &apos;%1&apos; לקריאה.</translation>
    </message>
    <message>
        <source>Warning</source>
        <translation>אזהרה</translation>
    </message>
    <message>
        <source>Are you sure you would like to restore the database? All existing data will be lost.</source>
        <translation>האם אתה בטוח שברצונך לשחזר את מסד הנתונים? כל המידע הנוכחי יאבד.</translation>
    </message>
    <message>
        <source>Restoring Database Backup</source>
        <translation>משחזר גבוי מסד נתונים</translation>
    </message>
    <message>
        <source>Database backup is being uploaded to the server. Please wait.</source>
        <translation>גבוי מסד הנתונים לשרת מתבצע, אנא המתן.</translation>
    </message>
    <message>
        <source>Database was successfully restored from file &apos;%1&apos;. Media server will be restarted.</source>
        <translation>מסד הנתונים שוחזר בהצלחה מקובץ &apos;%1&apos;. שרת המדיה יאותחל.</translation>
    </message>
    <message>
        <source>An error has occurred while restoring the database from file &apos;%1&apos;.</source>
        <translation>אירעה שגיאה במהלך שחזור מסד הנתונים מהקובץ &apos;%1&apos;.</translation>
    </message>
    <message>
        <source>You need to connect to a server prior to backup start.</source>
        <translation type="unfinished"></translation>
    </message>
</context>
<context>
    <name>QnDesktopDataProvider</name>
    <message>
        <source>44.1Khz and 48Khz audio formats are not supported by audio capturing device! Please select other audio device or &apos;none&apos; value in screen recording settings</source>
        <translation>פורמטי האודיו 44.1Khz ו48Khz אינם נתמכים על ידי מכשיר קליטת השמע! אנא בחר במכשיר שמע אחר או בערך &apos;ללא&apos; בהגדרות הקלטת המסך</translation>
    </message>
    <message>
        <source>Could not find video encoder %1.</source>
        <translation>מקודד הוידאו %1 לא נמצא.</translation>
    </message>
    <message>
        <source>Screen width must be a multiple of 8.</source>
        <translation>על רוחב המסך להיות בכפולות של 8.</translation>
    </message>
    <message>
        <source>Could not initialize video encoder.</source>
        <translation>לא ניתן להפעיל את מקודד הוידאו.</translation>
    </message>
    <message>
        <source>Could not find audio encoder &apos;%1&apos;.</source>
        <translation>מקודד האודיו &apos;%1&apos; לא נמצא.</translation>
    </message>
    <message>
        <source>Could not initialize audio encoder.</source>
        <translation>לא ניתן להפעיל את מקודד האודיו.</translation>
    </message>
    <message>
        <source>Could not initialize audio device &apos;%1&apos;.</source>
        <translation>לא ניתן להפעיל את מכשיר השמע &apos;%1&apos;.</translation>
    </message>
    <message>
        <source>Could not start primary audio device.</source>
        <translation>הפעלת מכשיר השמע המרכזי נכשלה.</translation>
    </message>
</context>
<context>
    <name>QnDesktopFileEncoder</name>
    <message>
        <source>44.1Khz and 48Khz audio formats are not supported by audio capturing device! Please select other audio device or &apos;none&apos; value in screen recording settings.</source>
        <translation>פורמטי האודיו 44.1Khz ו48Khz אינם נתמכים על ידי מכשיר קליטת השמע! אנא בחר במכשיר שמע אחר או בערך &apos;ללא&apos; בהגדרות הקלטת המסך.</translation>
    </message>
    <message>
        <source>Could not find video encoder %1.</source>
        <translation>מקודד הוידאו %1 לא נמצא.</translation>
    </message>
    <message>
        <source>Could not create temporary file in folder &apos;%1&apos;. Please configure &apos;Main Media Folder&apos; in Screen Recording settings.</source>
        <translation>לא ניתן ליצור קובץ זמני בתיקיה &apos;%1&apos;. אנא הגדר את &apos;תיקיית מדיה ראשית&apos; בהגדרות הקלטת המסך.</translation>
    </message>
    <message>
        <source>Could not allocate output stream for video codec.</source>
        <translation>הקצאת זרם היציאה למקודד הוידאו נכשלה.</translation>
    </message>
    <message>
        <source>Screen width must be a multiplier of 8.</source>
        <translation>על רוחב המסך להיות בכפולות של 8.</translation>
    </message>
    <message>
        <source>Could not initialize video encoder.</source>
        <translation>לא ניתן להפעיל את מקודד הוידאו.</translation>
    </message>
    <message>
        <source>Could not allocate output audio stream.</source>
        <translation>הקצאת זרם היציאה למקודד האודיו נכשלה.</translation>
    </message>
    <message>
        <source>Could not find audio encoder &apos;%1&apos;.</source>
        <translation>מקודד האודיו &apos;%1&apos; לא נמצא.</translation>
    </message>
    <message>
        <source>Could not initialize audio encoder.</source>
        <translation>לא ניתן להפעיל את מקודד האודיו.</translation>
    </message>
    <message>
        <source>Could not initialize audio device &apos;%1&apos;.</source>
        <translation>לא ניתן להפעיל את מכשיר השמע &apos;%1&apos;.</translation>
    </message>
    <message>
        <source>Could not start primary audio device.</source>
        <translation>הפעלת מכשיר השמע המרכזי נכשלה.</translation>
    </message>
</context>
<context>
    <name>QnEventLogDialog</name>
    <message>
        <source>Any Action</source>
        <translation>כל פעולה</translation>
    </message>
    <message>
        <source>Filter Similar Rows</source>
        <translation>סנן שורות זהות</translation>
    </message>
    <message>
        <source>Copy Selection to Clipboard</source>
        <translation>העתק בחירה ללוח</translation>
    </message>
    <message>
        <source>Export Selection to File...</source>
        <translation>יצא בחירה לקובץ...</translation>
    </message>
    <message>
        <source>Select All</source>
        <translation>בחר הכל</translation>
    </message>
    <message>
        <source>Clear Filter</source>
        <translation>מחק פילטר</translation>
    </message>
    <message numerus="yes">
        <source>Event log for period from %1 to %2 - %n event(s) found</source>
        <translation>
            <numerusform>רשימת תיעוד אירועים לתקופה מ%1 עד %2 - אירוע %n נמצא</numerusform>
            <numerusform>רשימת תיעוד אירועים לתקופה מ%1 עד %2 - %n אירועים נמצאו</numerusform>
        </translation>
    </message>
    <message numerus="yes">
        <source>Event log for %1 - %n event(s) found</source>
        <translation>
            <numerusform>רשימת תיעוד אירועים ל %1 - אירוע %n נמצא</numerusform>
            <numerusform>רשימת תיעוד אירועים ל %1 - %n אירועים נמצאה</numerusform>
        </translation>
    </message>
    <message>
        <source>Export selected events to file</source>
        <translation>יצא אירועים שנבחרו לקובץ</translation>
    </message>
    <message>
        <source>&lt;Any Device&gt;</source>
        <translation>&lt;כל התקן&gt;</translation>
    </message>
    <message>
        <source>&lt;Any Camera&gt;</source>
        <translation>&lt;כל מצלמה&gt;</translation>
    </message>
</context>
<context>
    <name>QnEventLogModel</name>
    <message>
        <source>All Users</source>
        <translation>כל המשתמשים</translation>
    </message>
    <message>
        <source>Administrators Only</source>
        <translation>מנהלים בלבד</translation>
    </message>
    <message>
        <source>Motion video</source>
        <translation>וידאו תנועה</translation>
    </message>
    <message>
        <source>Date/Time</source>
        <translation>תאריך/שעה</translation>
    </message>
    <message>
        <source>Event</source>
        <translation>אירוע</translation>
    </message>
    <message>
        <source>Source</source>
        <translation>מקור</translation>
    </message>
    <message>
        <source>Action</source>
        <translation>פעולה</translation>
    </message>
    <message>
        <source>Target</source>
        <translation>מטרה</translation>
    </message>
    <message>
        <source>Description</source>
        <translation>תיאור</translation>
    </message>
    <message>
        <source>&lt;User removed&gt;</source>
        <translation type="unfinished"></translation>
    </message>
    <message>
        <source>All users</source>
        <translation type="unfinished"></translation>
    </message>
    <message>
        <source>%1 users</source>
        <translation type="unfinished"></translation>
    </message>
    <message numerus="yes">
        <source>%1 (%n times)</source>
        <comment>%1 is description of event. Will be replaced in runtime</comment>
        <translation type="unfinished">
            <numerusform></numerusform>
            <numerusform></numerusform>
        </translation>
    </message>
    <message>
        <source>and %1 user(s) more...</source>
        <translation type="unfinished"></translation>
    </message>
</context>
<context>
    <name>QnExecPtzPresetPolicy</name>
    <message>
        <source>Select exactly one camera</source>
        <translation type="unfinished"></translation>
    </message>
    <message>
        <source>%1 has no ptz presets</source>
        <translation type="unfinished"></translation>
    </message>
</context>
<context>
    <name>QnExportScheduleResourceSelectionDialogDelegate</name>
    <message>
        <source>Copy archive length settings</source>
        <translation>העתק את הגדרות אורך הארכיון</translation>
    </message>
    <message>
        <source>Schedule motion type is not supported by some cameras.</source>
        <translation>סוג הקלטה בתנועה לפי לוח זמנים לא נתמך בכל המצלמות.</translation>
    </message>
    <message>
        <source>Recording cannot be enabled for some cameras.</source>
        <translation>לא ניתן להפעיל הקלטה עבור חלק מהמצלמות.</translation>
    </message>
    <message>
        <source>Schedule settings are not compatible with some devices.</source>
        <translation>הגדרות לוח זמנים אינן מתאימות לחלק מההתקנים.</translation>
    </message>
</context>
<context>
    <name>QnFailoverPriorityDialog</name>
    <message>
        <source>Failover Priority</source>
        <translation>קדימות גיבוי</translation>
    </message>
    <message>
        <source>Never</source>
        <comment>Failover priority</comment>
        <translation>אף פעםלעולם לא</translation>
    </message>
    <message>
        <source>Low</source>
        <comment>Failover priority</comment>
        <translation>נמוך</translation>
    </message>
    <message>
        <source>Medium</source>
        <comment>Failover priority</comment>
        <translation>בינוניבינוני</translation>
    </message>
    <message>
        <source>High</source>
        <comment>Failover priority</comment>
        <translation>גבוה</translation>
    </message>
</context>
<context>
    <name>QnFailoverPriorityDialogDelegate</name>
    <message>
        <source>Set Priority:</source>
        <translation>הגדר קדימות:</translation>
    </message>
    <message>
        <source>Select devices to setup failover priority</source>
        <translation type="unfinished"></translation>
    </message>
    <message>
        <source>Select cameras to setup failover priority</source>
        <translation type="unfinished"></translation>
    </message>
</context>
<context>
    <name>QnFisheyeCalibrationWidget</name>
    <message>
        <source>Loading preview, please wait...</source>
        <translation>טוען תצוגה מקדימה, אנא המתן...</translation>
    </message>
    <message>
        <source>Error</source>
        <translation>שגיאה</translation>
    </message>
    <message>
        <source>Auto calibration failed. Image is not round.</source>
        <translation>הכיול האוטומטי נכשל. התמונה איננה עגולה.</translation>
    </message>
    <message>
        <source>Auto calibration failed. The image might be too dim.</source>
        <translation>הכיול האוטומטי נכשל. יתכן שהתמונה עמומה מדי.</translation>
    </message>
</context>
<context>
    <name>QnGeneralPreferencesWidget</name>
    <message>
        <source>Disable only if the client takes too much CPU</source>
        <translation>כבה רק במידה והקליינט צורך יותר מדי כח עיבוד(CPU)</translation>
    </message>
    <message>
        <source>Select folder...</source>
        <translation>בחר תיקיה...</translation>
    </message>
    <message>
        <source>Folder has already been added.</source>
        <translation>התיקיה כבר הוספה.</translation>
    </message>
    <message>
        <source>This folder has already been added.</source>
        <translation>תיקיה זו כבר הוספה.</translation>
    </message>
    <message>
        <source>Information</source>
        <translation>מידע</translation>
    </message>
    <message>
        <source>Folder &apos;%1&apos; does not exist.</source>
        <translation>התיקיה &apos;%1&apos; לא &apos;קיימת.</translation>
    </message>
</context>
<context>
    <name>QnGeneralSystemAdministrationWidget</name>
    <message>
        <source>Devices List...</source>
        <translation type="unfinished"></translation>
    </message>
    <message>
        <source>Cameras List...</source>
        <translation type="unfinished"></translation>
    </message>
    <message>
        <source>Open Alarm/Event Rules Management</source>
        <translation type="unfinished"></translation>
    </message>
    <message>
        <source>Open Event Log</source>
        <translation type="unfinished"></translation>
    </message>
    <message>
        <source>Open Bookmarks List</source>
        <translation type="unfinished"></translation>
    </message>
    <message>
        <source>Open Devices List</source>
        <translation type="unfinished"></translation>
    </message>
    <message>
        <source>Open Cameras List</source>
        <translation type="unfinished"></translation>
    </message>
</context>
<context>
    <name>QnGlHardwareChecker</name>
    <message>
        <source>Important Performance Tip</source>
        <translation>טיפ חשוב לביצועיות</translation>
    </message>
    <message>
        <source>We have detected that your video card drivers may be not installed or are out of date.</source>
        <translation>זיהינו שיתכן והדרייברים של כרטיס המסך שלך אינם מותקנים או שאינם מעודכנים.</translation>
    </message>
    <message>
        <source>Installing and/or updating your video drivers can substantially increase your system performance when viewing and working with video.</source>
        <translation>התקנה ו/או עדכון דרייברי הוידאו שלך עשויים להביא לשיפור משמעותי בתפקוד המערכת שלך בזמן צפיה ועבודה עם וידאו.</translation>
    </message>
    <message>
        <source>This may result in client software issues (including unexpected crash).</source>
        <translation type="unfinished"></translation>
    </message>
</context>
<context>
    <name>QnGridWidgetHelper</name>
    <message>
        <source>HTML file (*.html);;Spread Sheet (CSV) File(*.csv)</source>
        <translation>קובץ HTML (*.html);; קובץ גליון אלקטרוני )CSV)(*.csv)</translation>
    </message>
    <message>
        <source>Save As</source>
        <translation>שמור כ</translation>
    </message>
    <message>
        <source>File &apos;%1&apos; already exists. Overwrite?</source>
        <translation>הקובץ &apos;%1&apos; כבר קיים. האם ברצונך להחליף אותו?</translation>
    </message>
    <message>
        <source>Could not overwrite file</source>
        <translation>לא ניתן להחליף את הקובץ</translation>
    </message>
    <message>
        <source>File &apos;%1&apos; is used by another process. Please try another name.</source>
        <translation>הקובץ &apos;%1&apos; נמצא בשימוש על ידי תהליך אחר. אנא נסה בשם אחר.</translation>
    </message>
</context>
<context>
    <name>QnHelpHandler</name>
    <message>
        <source>Error</source>
        <translation>שגיאה</translation>
    </message>
</context>
<context>
    <name>QnHistogramWidget</name>
    <message>
        <source>Gamma %1</source>
        <translation>גאמה %1</translation>
    </message>
</context>
<context>
    <name>QnIOPortItemDelegate</name>
    <message>
        <source>Disabled</source>
        <translation>כבוי</translation>
    </message>
    <message>
        <source>Input</source>
        <translation>קלט</translation>
    </message>
    <message>
        <source>Output</source>
        <translation>פלט</translation>
    </message>
    <message>
        <source>Open circuit</source>
        <translation>מעגל פתוח</translation>
    </message>
    <message>
        <source>Grounded circuit</source>
        <translation>מעגל מוארק</translation>
    </message>
</context>
<context>
    <name>QnIOPortsViewModel</name>
    <message>
        <source>#</source>
        <translation>#</translation>
    </message>
    <message>
        <source>Type</source>
        <translation>סוג</translation>
    </message>
    <message>
        <source>Default state</source>
        <translation>מצב ברירת מחדל</translation>
    </message>
    <message>
        <source>Name</source>
        <translation>שם</translation>
    </message>
    <message>
        <source>Pulse time(ms)</source>
        <translation>זמן פולס(מילישניות)</translation>
    </message>
    <message>
        <source>Unknown</source>
        <comment>IO Port Type</comment>
        <translation>לא ידוע</translation>
    </message>
    <message>
        <source>Disabled</source>
        <comment>IO Port Type</comment>
        <translation>כבוי</translation>
    </message>
    <message>
        <source>Input</source>
        <comment>IO Port Type</comment>
        <translation>קלט</translation>
    </message>
    <message>
        <source>Output</source>
        <comment>IO Port Type</comment>
        <translation>פלט</translation>
    </message>
    <message>
        <source>Invalid</source>
        <comment>IO Port Type</comment>
        <translation>לא תקין</translation>
    </message>
    <message>
        <source>Open Circuit</source>
        <comment>IO Port State</comment>
        <translation>מעגל פתוח</translation>
    </message>
    <message>
        <source>Grounded circuit</source>
        <comment>IO Port State</comment>
        <translation>מעגל מוארק</translation>
    </message>
    <message>
        <source>Invalid state</source>
        <comment>IO Port State</comment>
        <translation>מצב לא תקין</translation>
    </message>
</context>
<context>
    <name>QnImageControlWidget</name>
    <message>
        <source>4:3</source>
        <translation>4:3</translation>
    </message>
    <message>
        <source>16:9</source>
        <translation>16:9</translation>
    </message>
    <message>
        <source>1:1</source>
        <translation>1:1</translation>
    </message>
    <message>
        <source>%1 degrees</source>
        <translation>%1 מעלות</translation>
    </message>
</context>
<context>
    <name>QnIoModuleOverlayWidgetPrivate</name>
    <message>
        <source>Failed to turn on IO port &apos;%1&apos;</source>
        <translation>הפעלת יציאת הIO &apos;%1&apos; נכשלה</translation>
    </message>
    <message>
        <source>Failed to turn off IO port &apos;%1&apos;</source>
        <translation>כבוי יציאת הIO &apos;%1&apos; נכשלה</translation>
    </message>
    <message>
        <source>IO port error</source>
        <translation>שגיאת יציאת IO</translation>
    </message>
</context>
<context>
    <name>QnLayoutExportTool</name>
    <message>
        <source>File &apos;%1&apos; is used by another process. Please try another name.</source>
        <translation>הקובץ &apos;%1&apos; נמצא בשימוש על ידי תהליך אחר. אנא בחר בשם אחר.</translation>
    </message>
    <message>
        <source>Exporting to &quot;%1&quot;...</source>
        <translation>מייצא ל &quot;%1&quot;...</translation>
    </message>
    <message>
        <source>Could not export device %1.</source>
        <extracomment>&quot;Could not export camera AXIS1334&quot;</extracomment>
        <translation>התקן %1 לא ניתן לייצוא.</translation>
    </message>
    <message>
        <source>Could not export camera %1.</source>
        <translation>מצלמה %1 לא ניתנת לייצוא.</translation>
    </message>
    <message>
        <source>Unknown error has occurred.</source>
        <translation type="unfinished"></translation>
    </message>
    <message>
        <source>Could not export I/O module %1.</source>
        <translation type="unfinished"></translation>
    </message>
    <message>
        <source>Could not create output file %1...</source>
        <translation type="unfinished"></translation>
    </message>
</context>
<context>
    <name>QnLayoutSettingsDialog</name>
    <message>
        <source>&lt;No picture&gt;</source>
        <translation>&lt;ללא תמונה&gt;</translation>
    </message>
    <message>
        <source>&lt;Error while loading picture&gt;</source>
        <translation>&lt;אירעה שגיאה במהלך טעינת התמונה&gt;</translation>
    </message>
    <message>
        <source>&lt;Error while uploading picture&gt;</source>
        <translation>&lt;אירעה שגיאה במהלך העלאת התמונה&gt;</translation>
    </message>
    <message>
        <source>Select file...</source>
        <translation>בחר קובץ...</translation>
    </message>
    <message>
        <source>Pictures %1</source>
        <translation>תמונות %1</translation>
    </message>
    <message>
        <source>&lt;Picture cannot be read&gt;</source>
        <translation>&lt;לא ניתן לפתוח את התמונה&gt;</translation>
    </message>
    <message>
        <source>&lt;Picture is too big. Maximum size is %1 Mb&gt;</source>
        <translation>&lt;התמונה גדולה מדי. הגודל המקסימלי הוא %1 Mb&gt;</translation>
    </message>
    <message>
        <source>&lt;Picture cannot be loaded&gt;</source>
        <translation>&lt;לא ניתן לטעון את התמונה&gt;</translation>
    </message>
</context>
<context>
    <name>QnLdapSettingsDialog</name>
    <message>
        <source>Test</source>
        <translation>בדוק</translation>
    </message>
    <message>
        <source>Test failed</source>
        <translation>הבדיקה נכשלה</translation>
    </message>
    <message numerus="yes">
        <source>Test completed successfully: %n users found.</source>
        <translation>
            <numerusform>הבדיקה הושלמה בהצלחה: משתמש %n נמצא.</numerusform>
            <numerusform>הבדיקה הושלמה בהצלחה: %n משתמשים נמצאו.</numerusform>
        </translation>
    </message>
</context>
<context>
    <name>QnLdapSettingsDialogPrivate</name>
    <message>
        <source>The provided settings are not valid.</source>
        <translation>ההגדרות שסופקו אינן תקינות.</translation>
    </message>
    <message>
        <source>Could not perform a test.</source>
        <translation>לא ניתן לבצע את הבדיקה.</translation>
    </message>
    <message>
        <source>None of your servers are connected to the Internet.</source>
        <translation type="unfinished"></translation>
    </message>
    <message>
        <source>Timed Out</source>
        <translation type="unfinished">הזמן הקצוב עבר</translation>
    </message>
</context>
<context>
    <name>QnLdapUserListModel</name>
    <message>
        <source>Login</source>
        <translation>כניסה</translation>
    </message>
    <message>
        <source>Full Name</source>
        <translation>שם מלא</translation>
    </message>
    <message>
        <source>Email</source>
        <translation>אימייל</translation>
    </message>
    <message>
        <source>DN</source>
        <translation>דומיין</translation>
    </message>
</context>
<context>
    <name>QnLdapUsersDialog</name>
    <message>
        <source>The provided settings are not valid.</source>
        <translation>ההגדרות שסופקו אינן תקינות.</translation>
    </message>
    <message>
        <source>Could not perform a test.</source>
        <translation>לא ניתן לבצע את הבדיקה.</translation>
    </message>
    <message>
        <source>Could not load users.</source>
        <translation>לא ניתן לטעון את המשתמשים.</translation>
    </message>
    <message>
        <source>Import users</source>
        <translation>יבא משתמשים</translation>
    </message>
    <message>
        <source>Error while loading users.</source>
        <translation>אירעה שגיאה במהלך טעינת המשתמשים.</translation>
    </message>
    <message>
        <source>No new users found.</source>
        <translation>לא נמצאו משתמשים חדשים.</translation>
    </message>
    <message>
        <source>None of your servers are connected to the Internet.</source>
        <translation type="unfinished"></translation>
    </message>
    <message>
        <source>Timed Out</source>
        <translation type="unfinished">הזמן הקצוב עבר</translation>
    </message>
</context>
<context>
    <name>QnLicenseDetailsDialog</name>
    <message>
        <source>Screens Allowed:</source>
        <translation>מספר מסכים אפשרי:</translation>
    </message>
    <message>
        <source>Control Sessions Allowed:</source>
        <translation>מספר הפעלות שליטה מרחוק אפשריות:</translation>
    </message>
    <message>
        <source>Archive Streams Allowed:</source>
        <translation>מספר ארכיוני זרמים מותר:</translation>
    </message>
    <message>
        <source>Copy to Clipboard</source>
        <translation>העתק ללוח</translation>
    </message>
    <message>
        <source>Generic:</source>
        <translation>גנרי:</translation>
    </message>
    <message>
        <source>License Type</source>
        <translation>סוג רשיון</translation>
    </message>
    <message>
        <source>License Key</source>
        <translation>מפתח רשיון</translation>
    </message>
    <message>
        <source>Locked to Hardware ID</source>
        <translation>נעול למזהה חומרה</translation>
    </message>
    <message>
        <source>Features:</source>
        <translation>תכונות:</translation>
    </message>
</context>
<context>
    <name>QnLicenseListModel</name>
    <message>
        <source>Type</source>
        <translation>סוג</translation>
    </message>
    <message>
        <source>Amount</source>
        <translation>כמות</translation>
    </message>
    <message>
        <source>License Key</source>
        <translation>מפתח רשיון</translation>
    </message>
    <message>
        <source>Expiration Date</source>
        <translation>תאריך תפוגה</translation>
    </message>
    <message>
        <source>Status</source>
        <translation>מצב</translation>
    </message>
    <message>
        <source>Server</source>
        <translation>שרת</translation>
    </message>
    <message>
        <source>Never</source>
        <translation>לעולם לא</translation>
    </message>
    <message>
        <source>Expired</source>
        <translation>פג תוקף</translation>
    </message>
    <message>
        <source>Today</source>
        <translation>היום</translation>
    </message>
    <message>
        <source>Tomorrow</source>
        <translation>מחר</translation>
    </message>
    <message numerus="yes">
        <source>In %n days</source>
        <translation>
            <numerusform>בעוד יום %n</numerusform>
            <numerusform>בעוד %n ימים</numerusform>
        </translation>
    </message>
    <message>
        <source>OK</source>
        <translation>אישור</translation>
    </message>
    <message>
        <source>&lt;Server not found&gt;</source>
        <translation>&lt;השרת לא נמצא&gt;</translation>
    </message>
</context>
<context>
    <name>QnLicenseManagerWidget</name>
    <message>
        <source>The software is licensed to: </source>
        <translation>התוכנה מורשת ל:</translation>
    </message>
    <message numerus="yes">
        <source>At least %n %2 are required</source>
        <translation>
            <numerusform>לפחות %n %2 נדרש</numerusform>
            <numerusform>לפחות %n %2 נדרשים</numerusform>
        </translation>
    </message>
    <message numerus="yes">
        <source>%n %2 are currently in use</source>
        <translation>
            <numerusform>%n %2 כרגע בשימוש</numerusform>
            <numerusform>%n %2 כרגע בשימוש</numerusform>
        </translation>
    </message>
    <message>
        <source>Obtaining licenses from server...</source>
        <translation>מקבל רשיונות מהשרת...</translation>
    </message>
    <message>
        <source>You do not have a valid license installed.</source>
        <translation>אין לך רשיון תקף מותקן.</translation>
    </message>
    <message>
        <source>Please activate your commercial or trial license.</source>
        <translation>אנא הפעל את הרשיון הזמני/מסחרי שלך.</translation>
    </message>
    <message>
        <source>Please activate your commercial license.</source>
        <translation>אנא הפעל את הרשיון המסחרי שלך.</translation>
    </message>
    <message>
        <source>Copy to Clipboard</source>
        <translation>העתק ללוח</translation>
    </message>
    <message>
        <source>License Activation</source>
        <translation>הפעלת רשיון</translation>
    </message>
    <message>
        <source>Network error has occurred during automatic license activation.</source>
        <translation>אירעה שגיאת רשת במהלך הפעלת הרשיון האוטומטית.</translation>
    </message>
    <message>
        <source>Try to activate your license manually.</source>
        <translation>נסה להפעיל את הרשיון שלך בצורה ידנית.</translation>
    </message>
    <message>
        <source>You are trying to activate an incompatible license with your software. Please contact support team to get a valid license key.</source>
        <translation>אתה מנסה להפעיל רשיון שאינו תואם לתוכנה שברשותך. אנא צור קשר עם קבוצת התמיכה על מנת לקבל מפתח רשיון תקין.</translation>
    </message>
    <message>
        <source>License has arleady been activated.</source>
        <translation>הרשיון כבר הופעל.</translation>
    </message>
    <message>
        <source>There was a problem activating your license key. A network error has occurred.</source>
        <translation>אירעה שגיאה במהלך הפעלת מפתח הרשיון שלך. שגיאת רשת אירעה.</translation>
    </message>
    <message>
        <source>License was successfully activated.</source>
        <translation>הרשיון הופעל בהצלחה.</translation>
    </message>
    <message>
        <source>License Activation </source>
        <translation>הפעלת רשיון </translation>
    </message>
    <message>
        <source>Network error has occurred during automatic license activation. Please contact support to activate your license key manually.</source>
        <translation>אירעה שגיאת רשת במהלך הפעלת הרשיון האוטומטית. אנא צור קשר עם התמיכה על מנת להפעיל את הרשיון שלך בצורה ידנית.</translation>
    </message>
    <message>
        <source>Unable to activate license:  %1</source>
        <translation>לא ניתן להפעיל את הרשיון:  %1</translation>
    </message>
    <message>
        <source>Remove license</source>
        <translation>הסר רשיון</translation>
    </message>
    <message>
        <source>Unable to remove license from server:  %1</source>
        <translation>לא ניתן להסיר את הרשיון מהשרת:  %1</translation>
    </message>
    <message>
        <source>The manual activation key file you have selected is invalid. Select a valid manual activation key file to continue. If problem continues, please contact support team.</source>
        <translation>מפתח ההפעלה הידני שבחרת איננו תקין. בחר מפתח הפעלה ידני תקין על מנת להמשיך. במידה והבעיה נמשכת, אנא צור קשר עם קבוצת התמיכה שלנו.</translation>
    </message>
    <message>
        <source>This license key has been previously activated to hardware id %1. Please contact support team to obtain a valid license key.</source>
        <translation>מפתח רשיון זה הופעל בעבר עבור מזהה החומרה %1. אנא צור קשר עם קבוצת התמיכה על מנת להשיג מפתח רשיון תקין.</translation>
    </message>
</context>
<context>
    <name>QnLicenseNotificationDialog</name>
    <message>
        <source>Some of your licenses are unavailable.</source>
        <translation>כמה מהרשיונות שלך אינם זמינים.</translation>
    </message>
    <message>
        <source>Some of your licenses will soon expire.</source>
        <translation>תוקפם של כמה מהרשיונות שלך יפוג בקרוב.</translation>
    </message>
</context>
<context>
    <name>QnLicenseWidget</name>
    <message>
        <source>Activate Trial License</source>
        <translation>הפעל רשיון נסיון</translation>
    </message>
    <message>
        <source>Activate Free License</source>
        <translation>הפעל רשיון חינמי</translation>
    </message>
    <message>
        <source>Please send email with the Serial Key and the Hardware ID provided to %1 to obtain an Activation Key file.</source>
        <translation>אנא שלח אימייל עם המספר הסריאלי ומזהה החומרה שסופק ל%1 על מנת לקבל קובץ מפתח הפעלה.</translation>
    </message>
    <message>
        <source>Success</source>
        <translation>הצלחה</translation>
    </message>
    <message>
        <source>Hardware ID copied to clipboard.</source>
        <translation>מזהה החומרה הועתק ללוח.</translation>
    </message>
    <message>
        <source>Activate License</source>
        <translation>הפעל רשיון</translation>
    </message>
    <message>
        <source>Activating...</source>
        <translation>מפעיל...</translation>
    </message>
    <message>
        <source>Open License File</source>
        <translation>פתח קובץ רשיון</translation>
    </message>
    <message>
        <source>All files (*.*)</source>
        <translation>כל הקבצים (*.*)</translation>
    </message>
    <message>
        <source>Error</source>
        <translation>שגיאה</translation>
    </message>
    <message>
        <source>Could not open the file %1</source>
        <translation>פתיחת הקובץ %1 נכשלה</translation>
    </message>
</context>
<context>
    <name>QnLicensesProposeWidget</name>
    <message numerus="yes">
        <source>Use analog licenses to view these %n cameras</source>
        <translation>
            <numerusform>השתמש ברשיונות אנלוגיים על מנת לצפות במצלמה %n זו</numerusform>
            <numerusform>השתמש ברשיונות אנלוגיים על מנת לצפות ב%n מצלמות אלו</numerusform>
        </translation>
    </message>
    <message numerus="yes">
        <source>Use licenses for selected %n devices</source>
        <translation type="unfinished">
            <numerusform>השתמש ברישיונות עבור %n ההתקנים שנבחרו</numerusform>
            <numerusform></numerusform>
        </translation>
    </message>
    <message numerus="yes">
        <source>Use licenses for selected %n cameras</source>
        <translation type="unfinished">
            <numerusform>השתמש ברישיונות עבור %n המצלמות שנבחרו</numerusform>
            <numerusform></numerusform>
        </translation>
    </message>
    <message numerus="yes">
        <source>Use licenses for selected %n I/O modules</source>
        <translation type="unfinished">
            <numerusform></numerusform>
            <numerusform></numerusform>
        </translation>
    </message>
</context>
<context>
    <name>QnLoginDialog</name>
    <message>
        <source>Connect to Server...</source>
        <translation>התחבר לשרת...</translation>
    </message>
    <message>
        <source>Version %1</source>
        <translation>גירסה %1</translation>
    </message>
    <message>
        <source>Saved Sessions</source>
        <translation>הפעלות שמורות</translation>
    </message>
    <message>
        <source>Auto-Discovered Servers</source>
        <translation>שרתים בגילוי אוטומטי</translation>
    </message>
    <message>
        <source>Invalid Login Information</source>
        <translation>פרטי כניסה שגויים</translation>
    </message>
    <message>
        <source>The login information you have entered is not valid.</source>
        <translation>פרטי הכניסה שהזנת שגויים.</translation>
    </message>
    <message>
        <source>* Last used connection *</source>
        <translation>* החיבור האחרון בו בוצע שימוש *</translation>
    </message>
    <message>
        <source>&lt;none&gt;</source>
        <translation>&lt;ללא&gt;</translation>
    </message>
    <message>
        <source>Invalid Paramaters</source>
        <translation>פרמטרים שגויים</translation>
    </message>
    <message>
        <source>The information you have entered is not valid.</source>
        <translation>המידע שהזנת שגוי.</translation>
    </message>
    <message>
        <source>Entered hostname is not valid.</source>
        <translation>שם השרת שהוזן איננו תקין.</translation>
    </message>
    <message>
        <source>Host field cannot be empty.</source>
        <translation>לא ניתן להשאיר את שדה השרת ריק.</translation>
    </message>
    <message>
        <source>%1 at %2</source>
        <translation>%1 ב%2</translation>
    </message>
    <message>
        <source>Connection already exists.</source>
        <translation>החיבור כבר קיים.</translation>
    </message>
    <message>
        <source>A connection with this name already exists. Do you want to overwrite it?</source>
        <translation>חיבור עם השם שבחרת כבר קיים. האם ברצונך להחליף אותו?</translation>
    </message>
    <message>
        <source>Delete Connections</source>
        <translation>מחק חיבורים</translation>
    </message>
    <message>
        <source>Are you sure you want to delete this connection: %1?</source>
        <translation>האם אתה בטוח שברצונך למחוק את החיבור: %1?</translation>
    </message>
    <message>
        <source>Invalid Parameters</source>
        <translation type="unfinished"></translation>
    </message>
</context>
<context>
    <name>QnLookAndFeelPreferencesWidget</name>
    <message>
        <source>This option will not affect Recording Schedule. Recording Schedule is always based on Server Time.</source>
        <translation>אפשרות זו לא תשפיע על לוח זמני ההקלטה. לוח זמני ההקלטה מבוסס תמיד על זמן השרת.</translation>
    </message>
    <message>
        <source>Select File...</source>
        <translation>בחר קובץ...</translation>
    </message>
    <message>
        <source>Pictures %1</source>
        <translation>תמונות %1</translation>
    </message>
    <message>
        <source>Preparing Image...</source>
        <translation>מכין תמונה...</translation>
    </message>
    <message>
        <source>Please wait while image is being prepared...</source>
        <translation>אנא המתן בזמן שהכנת התמונה מתבצעת...</translation>
    </message>
    <message>
        <source>Dark</source>
        <translation>חשוך</translation>
    </message>
    <message>
        <source>Light</source>
        <translation>בהיר</translation>
    </message>
    <message>
        <source>Server Time</source>
        <translation>זמן שרת</translation>
    </message>
    <message>
        <source>Client Time</source>
        <translation>זמן קליינט</translation>
    </message>
    <message>
        <source>Default</source>
        <translation>מצב ברירת מחדל</translation>
    </message>
    <message>
        <source>Rainbow</source>
        <translation>קשת</translation>
    </message>
    <message>
        <source>Custom...</source>
        <translation>התאמה אישית...</translation>
    </message>
    <message>
        <source>Stretch</source>
        <translation>מתח</translation>
    </message>
    <message>
        <source>Fit</source>
        <translation>התאם</translation>
    </message>
    <message>
        <source>Crop</source>
        <translation>חתוך</translation>
    </message>
</context>
<context>
    <name>QnMediaResourceWidget</name>
    <message>
        <source>Screenshot</source>
        <translation>צילום מסך</translation>
    </message>
    <message>
        <source>Smart Search</source>
        <translation>חיפוש חכם</translation>
    </message>
    <message>
        <source>PTZ</source>
        <translation>מצלמה ממונעת</translation>
    </message>
    <message>
        <source>Dewarping</source>
        <translation>ביטול-פיתול(Dewarping)</translation>
    </message>
    <message>
        <source>Create Zoom Window</source>
        <translation>צור חלון מיקוד</translation>
    </message>
    <message>
        <source>Image Enhancement</source>
        <translation>שיפורי תמונה</translation>
    </message>
    <message>
        <source>Zoom Window</source>
        <translation>חלון זום</translation>
    </message>
    <message>
        <source>Low-Res</source>
        <translation>רזולוציה נמוכה</translation>
    </message>
    <message>
        <source>Hi-Res</source>
        <translation>רזולוציה גבוהה</translation>
    </message>
    <message>
        <source>LIVE</source>
        <translation>חי</translation>
    </message>
    <message>
        <source>%1 (Tour &quot;%2&quot; is active)</source>
        <translation>%1 (סיור &quot;%2&quot; פעיל)</translation>
    </message>
    <message>
        <source>I/O Module</source>
        <translation type="unfinished"></translation>
    </message>
</context>
<context>
    <name>QnMergeSystemsDialog</name>
    <message>
        <source>Success!</source>
        <translation>הצלחה!</translation>
    </message>
    <message>
        <source>The system was configured successfully.</source>
        <translation>המערכת הוגדרה בהצלחה.</translation>
    </message>
    <message>
        <source>The servers from the remote system should appear in your system soon.</source>
        <translation>השרתים מהמערכת המרוחקת אמורים להופיע במערכת שלך בקרוב.</translation>
    </message>
    <message>
        <source>http(s)://host:port</source>
        <translation>http(s)://host:port</translation>
    </message>
    <message>
        <source>You are about to merge the current system %1 with the system</source>
        <translation>אתה עומד למזג את המערכת הנוכחית %1 עם המערכת</translation>
    </message>
    <message>
        <source>%1 (current)</source>
        <translation>%1 (נוכחית)</translation>
    </message>
    <message>
        <source>The URL is invalid.</source>
        <translation>הכתובת איננה תקינה.</translation>
    </message>
    <message>
        <source>The password cannot be empty.</source>
        <translation>לא ניתן להותיר את שדה הסיסמה ריק.</translation>
    </message>
    <message>
        <source>Testing...</source>
        <translation>בודק...</translation>
    </message>
    <message>
        <source>Merging Systems...</source>
        <translation>ממזג מערכות...</translation>
    </message>
    <message>
        <source>Use a specific hostname or IP address rather than %1.</source>
        <translation>השתמש בשם שרת או בכתובת IP ספציפיים במקום ב%1.</translation>
    </message>
    <message>
        <source>This is the current system URL.</source>
        <translation>זוהי כתובת(URL) המערכת הנוכחית.</translation>
    </message>
    <message>
        <source>Merge with %1</source>
        <translation>מזג עם %1</translation>
    </message>
    <message>
        <source>Warning: You are about to merge Systems with START licenses.
As only 1 START license is allowed per System after your merge you will only have 1 START license remaining.
If you understand this and would like to proceed please click Merge to continue.
</source>
        <translatorcomment>לתרגם &quot;START&quot;?</translatorcomment>
        <translation>אזהרה:  אתה עומד למזג מערכות בעלות רשיון START.
כיוון שרק רשיון START 1 מורשה לכל מערכת, לאחר המיזוג יוותר לך רשיון START 1 בלבד.
במידה ואתה מבין זאת וברצונך להמשיך, לחץ על &quot;מזג&quot; על מנת להמשיך.
</translation>
    </message>
    <message>
        <source>The password is invalid.</source>
        <translation>הסיסמה שגויה.</translation>
    </message>
    <message>
        <source>The discovered system %1 has an incompatible version %2.</source>
        <translation>למערכת שגולתה %1 גירסה %2 שאיננה נתמכת.</translation>
    </message>
    <message>
        <source>The system was not found.</source>
        <translation>המערכת לא נמצאה.</translation>
    </message>
    <message>
        <source>Could not create a backup of the server database.</source>
        <translation>יצירת הגבוי למסד נתוני השרת נכשלה.</translation>
    </message>
    <message>
        <source>System was not found.</source>
        <translation>המערכת לא נמצאה.</translation>
    </message>
    <message>
        <source>Error</source>
        <translation>שגיאה</translation>
    </message>
    <message>
        <source>Cannot merge systems.</source>
        <translation>מיזוג המערכות נכשל.</translation>
    </message>
    <message>
        <source>The discovered system %1 is in safe mode.</source>
        <translation>המערכת שהתגלתה %1 נמצאת במצב בטוח.</translation>
    </message>
    <message>
        <source>System has an incompatible version.</source>
        <translation>למערכת ישנה גרסה שאינה מתאימה.</translation>
    </message>
    <message>
        <source>Operation is not permitted.</source>
        <translation>הפעולה אינה מורשה.</translation>
    </message>
    <message>
        <source>System is in safe mode.</source>
        <translation>המערכת במצב בטוח.</translation>
    </message>
</context>
<context>
    <name>QnMultipleCameraSettingsWidget</name>
    <message>
        <source>Invalid Schedule</source>
        <translation>לוח הזמנים איננו תקין</translation>
    </message>
    <message>
        <source>&lt;multiple values&gt;</source>
        <comment>LoginEdit</comment>
        <translation>&lt;ערכים מרובים&gt;</translation>
    </message>
    <message>
        <source>&lt;multiple values&gt;</source>
        <comment>PasswordEdit</comment>
        <translation>&lt;ערכים מרובים&gt;</translation>
    </message>
    <message>
        <source>Second stream is disabled on these cameras. Motion + LQ option has no effect. Press &quot;Yes&quot; to change recording type to &quot;Always&quot; or &quot;No&quot; to re-enable second stream.</source>
        <translation>הזרם המשני כבוי במצלמות אלו. אפשרות &quot;תנועה +איכות נמוכה&quot; לא תשנה דבר. לחץ על &quot;כן&quot; על מנת לשנות את סוג ההקלטה ל&quot;תמיד&quot; או על &quot;לא&quot; על מנת לחזור ולאפשר את הזרם המשני.</translation>
    </message>
</context>
<context>
    <name>QnNavigationItem</name>
    <message>
        <source>Speed Down</source>
        <translation>האט</translation>
    </message>
    <message>
        <source>Previous Frame</source>
        <translation>לפריים קודם</translation>
    </message>
    <message>
        <source>Speed Up</source>
        <translation>האץ</translation>
    </message>
    <message>
        <source>Next Frame</source>
        <translation>לפריים הבא</translation>
    </message>
    <message>
        <source>Previuos Chunk</source>
        <translation>למקטע הקודם</translation>
    </message>
    <message>
        <source>To Start</source>
        <translation>להתחלה</translation>
    </message>
    <message>
        <source>Next Chunk</source>
        <translation>למקטע הבא</translation>
    </message>
    <message>
        <source>To End</source>
        <translation>לסוף</translation>
    </message>
</context>
<context>
    <name>QnNetworkSpeedStrings</name>
    <message>
        <source>b/s</source>
        <translation>b/s</translation>
    </message>
    <message>
        <source>Kb/s</source>
        <translation>Kb/s</translation>
    </message>
    <message>
        <source>Mb/s</source>
        <translation>Mb/s</translation>
    </message>
</context>
<context>
    <name>QnNotificationListWidget</name>
    <message numerus="yes">
        <source>%n more item(s)</source>
        <translation>
            <numerusform>עוד פריט %n</numerusform>
            <numerusform>עוד %n פריטים</numerusform>
        </translation>
    </message>
</context>
<context>
    <name>QnNotificationSoundManagerDialog</name>
    <message>
        <source>Sound Files</source>
        <translation>קבצי שמע</translation>
    </message>
    <message>
        <source>Select File...</source>
        <translation>בחר קובץ...</translation>
    </message>
    <message>
        <source>Clip sound up to %1 seconds</source>
        <translation>קובץ שמע עד %1 שניות</translation>
    </message>
    <message>
        <source>Custom title:</source>
        <translation>כותרת מותאמת אישית:</translation>
    </message>
    <message>
        <source>Error</source>
        <translation>שגיאה</translation>
    </message>
    <message>
        <source>File cannot be added.</source>
        <translation>לא ניתן להוסיף את הקובץ.</translation>
    </message>
    <message>
        <source>Rename sound</source>
        <translation>שנה את שם קובץ השמע</translation>
    </message>
    <message>
        <source>Enter New Title:</source>
        <translation>הכנס כותרת חדשה:</translation>
    </message>
    <message>
        <source>New title could not be set.</source>
        <translation>לא ניתן להגדיר כותרת חדשה.</translation>
    </message>
    <message>
        <source>Confirm File Deletion</source>
        <translation>אשר את מחיקת הקובץ</translation>
    </message>
    <message>
        <source>Are you sure you want to delete &apos;%1&apos;?</source>
        <translation>האם אתה בטוח שברצונך למחוק את &apos;%1&apos;?</translation>
    </message>
</context>
<context>
    <name>QnNotificationSoundModel</name>
    <message>
        <source>&lt;Downloading sound list...&gt;</source>
        <translation>&lt;מוריד רשימת קבצי שמע...&gt;</translation>
    </message>
    <message>
        <source>&lt;No Sound&gt;</source>
        <translation>&lt;ללא קובץ שמע&gt;</translation>
    </message>
    <message>
        <source>&lt;Downloading sound...&gt;</source>
        <translation>&lt;מוריד קובץ שמע...&gt;</translation>
    </message>
    <message>
        <source>&lt;Uploading sound...&gt;</source>
        <translation>&lt;מעלה קובץ שמע...&gt;</translation>
    </message>
</context>
<context>
    <name>QnNotificationToolTipWidget</name>
    <message>
        <source>Close</source>
        <translation>סגור</translation>
    </message>
    <message>
        <source>Right Click</source>
        <translation>לחצן ימני</translation>
    </message>
</context>
<context>
    <name>QnNotificationsCollectionWidget</name>
    <message>
        <source>Browse Archive</source>
        <translation>סייר בארכיון</translation>
    </message>
    <message>
        <source>Open Device</source>
        <translation>פתח התקן</translation>
    </message>
    <message>
        <source>Open Camera</source>
        <translation>פתח מצלמה</translation>
    </message>
    <message>
        <source>Device Settings...</source>
        <translation>הגדרות התקן...</translation>
    </message>
    <message>
        <source>Camera Settings...</source>
        <translation>הגדרות מצלמה...</translation>
    </message>
    <message>
        <source>Server Settings...</source>
        <translation>הגדרות שרת...הגדרות שרת...</translation>
    </message>
    <message>
        <source>Open Device Web Page...</source>
        <translation>פתח התקן בדף אינטרנט...</translation>
    </message>
    <message>
        <source>Open Camera Web Page...</source>
        <translation>פתח מצלמה בדף אינטרנט...</translation>
    </message>
    <message>
        <source>Licenses...</source>
        <translation>רישיונות...</translation>
    </message>
    <message>
        <source>User Settings...</source>
        <translation>הגדרות משתמש...</translation>
    </message>
    <message>
        <source>SMTP Settings...</source>
        <translation>הגדרות דואר אלקטרוני...</translation>
    </message>
    <message>
        <source>Connect to server...</source>
        <translation>התחבר לשרת...</translation>
    </message>
    <message>
        <source>Time Synchronization...</source>
        <translation>סנכרון זמן...</translation>
    </message>
    <message>
        <source>Server settings...</source>
        <translation>הגדרות שרת...</translation>
    </message>
    <message>
        <source>Alarm: %1</source>
        <translation type="unfinished"></translation>
    </message>
    <message>
        <source>Open in Alarm Layout</source>
        <translation type="unfinished"></translation>
    </message>
    <message>
        <source>Open I/O Module</source>
        <translation type="unfinished"></translation>
    </message>
    <message>
        <source>I/O Module Settings...</source>
        <translation type="unfinished"></translation>
    </message>
    <message>
        <source>Open I/O Module Web Page...</source>
        <translation type="unfinished"></translation>
    </message>
</context>
<context>
    <name>QnPerformanceTest</name>
    <message>
        <source>Performance of this computer allows running %1 in configuration mode only.</source>
        <translation>ביצועי המחשב מאפשרים את הרצת ה%1 במצב הגדרה בלבד.</translation>
    </message>
    <message>
        <source>For full-featured mode please use another computer.</source>
        <translation>על מנת לעבור למצב שימוש מלא, אנא השתמש במחשב אחר.</translation>
    </message>
    <message>
        <source>Warning!</source>
        <translation type="unfinished">אזהרה!</translation>
    </message>
</context>
<context>
    <name>QnPreferencesDialog</name>
    <message>
        <source>General</source>
        <translation>כללי</translation>
    </message>
    <message>
        <source>Look and Feel</source>
        <translation>מראה ותחושה</translation>
    </message>
    <message>
        <source>Screen Recording</source>
        <translation>הקלטת מסך</translation>
    </message>
    <message>
        <source>Notifications</source>
        <translation>התראות</translation>
    </message>
    <message>
        <source>Settings file is read-only. Please contact your system administrator.</source>
        <translation>קובץ הגדרות ניתן לקריאה בלבד. אנא צור קשר עם מנהל המערכת שלך.</translation>
    </message>
    <message>
        <source>All changes will be lost after program exit.</source>
        <translation>כל השינויים יאבדו לאחר היציאה מהתוכנה.</translation>
    </message>
    <message>
        <source>Settings cannot be saved. Please contact your system administrator.</source>
        <translation>לא ניתן לשמור את ההגדרות. אנא צור קשר עם מנהל המערכת שלך.</translation>
    </message>
    <message>
        <source>Information</source>
        <translation>מידע</translation>
    </message>
    <message>
        <source>Some changes will take effect only after application restart. Do you want to restart the application now?</source>
        <translation>שינויים מסויימים יחולו רק לאחר אתחול התוכנה. האם ברצונך לאתחל את התוכנה כעת?</translation>
    </message>
</context>
<context>
    <name>QnProgressDialog</name>
    <message>
        <source>Cancel</source>
        <translation>ביטול</translation>
    </message>
</context>
<context>
    <name>QnPtzManageDialog</name>
    <message>
        <source>Could not get position from camera.</source>
        <translation>קבלת מיקום מהמצלמה נכשל.</translation>
    </message>
    <message>
        <source>Please wait for the camera to go online.</source>
        <translation>אנא המתן עד שהמצלמה תתחבר לרשת.</translation>
    </message>
    <message>
        <source>Could not set position for camera.</source>
        <translation>הגדרת מיקום המצלמה נכשל.</translation>
    </message>
    <message>
        <source>Remove Preset</source>
        <translation>הסר פריסט</translation>
    </message>
    <message>
        <source>This preset is used in some tours.</source>
        <translation>קבוע מראש זה נמצא בשימוש במספר סיורים.</translation>
    </message>
    <message>
        <source>These tours will become invalid if you remove it.</source>
        <translation>סיורים אלו יהפכו ללא תקינים במידה ותבצע את ההסרה.</translation>
    </message>
    <message>
        <source>Do not show again.</source>
        <translation>אל תציג שנית.</translation>
    </message>
    <message>
        <source>PTZ configuration has not been saved.</source>
        <translation>הגדרות המצלמה הממונעת לא נשמרו.</translation>
    </message>
    <message>
        <source>Changes have not been saved. Would you like to save them?</source>
        <translation>השינויים לא נשמרו. האם ברצונך לשמור אותם?</translation>
    </message>
    <message>
<<<<<<< HEAD
        <source>An error has occurred while trying to get a current position from camera %1.</source>
        <translation type="unfinished"></translation>
    </message>
    <message>
        <source>An error has occurred while trying to set the current position for camera %1.</source>
        <translation type="unfinished"></translation>
    </message>
    <message>
        <source>Manage PTZ for %1...</source>
=======
        <source>An error has occurred while trying to set the current position for camera %1.</source>
        <translation type="unfinished"></translation>
    </message>
    <message>
        <source>Manage PTZ for %1...</source>
        <translation type="unfinished"></translation>
    </message>
    <message>
        <source>An error has occurred while trying to get the current position from camera %1.</source>
>>>>>>> 0ea934a7
        <translation type="unfinished"></translation>
    </message>
</context>
<context>
    <name>QnPtzManageModel</name>
    <message>
        <source>New Tour %1</source>
        <translation>סיור חדש %1</translation>
    </message>
    <message>
        <source>Saved Position %1</source>
        <translation>מיקום שמור %1</translation>
    </message>
    <message>
        <source>#</source>
        <translation>#</translation>
    </message>
    <message>
        <source>Name</source>
        <translation>שם</translation>
    </message>
    <message>
        <source>Hotkey</source>
        <translation>מקש קיצור</translation>
    </message>
    <message>
        <source>Home</source>
        <translation>בית</translation>
    </message>
    <message>
        <source>Details</source>
        <translation>פרטים</translation>
    </message>
    <message>
        <source>Tours</source>
        <translation>סיורים</translation>
    </message>
    <message>
        <source>Positions</source>
        <translation>מיקומים</translation>
    </message>
    <message>
        <source>None</source>
        <translation>ללא</translation>
    </message>
    <message numerus="yes">
        <source>This preset will be activated after %n minutes of inactivity</source>
        <translation>
            <numerusform>פריסט זה יופעל לאחר דקה %n של חוסר פעילות</numerusform>
            <numerusform>פריסט זה יופעל לאחר %n דקות של חוסר פעילות</numerusform>
        </translation>
    </message>
    <message>
        <source>Tour should contain at least 2 positions.</source>
        <translation>על הסיור להכיל לפחות 2 מיקומים.</translation>
    </message>
    <message>
        <source>Invalid tour</source>
        <translation>סיור לא תקין</translation>
    </message>
    <message numerus="yes">
        <source>Tour has %n identical positions</source>
        <translation>
            <numerusform>לסיור מיקום חופף %n</numerusform>
            <numerusform>לסיור %n מיקומים חופפים</numerusform>
        </translation>
    </message>
    <message>
        <source>Tour Time: %1.</source>
        <translation>זמן הסיור: %1.</translation>
    </message>
    <message>
        <source>less than a minute</source>
        <translation>פחות מדקה</translation>
    </message>
    <message numerus="yes">
        <source>about %n minute(s)</source>
        <translation>
            <numerusform>בערך דקה %n</numerusform>
            <numerusform>בערך %n דקות</numerusform>
        </translation>
    </message>
</context>
<context>
    <name>QnPtzPresetDialog</name>
    <message>
        <source>Saved Position %1</source>
        <translation>מיקום שמור %1</translation>
    </message>
    <message>
        <source>None</source>
        <translation>ללא</translation>
    </message>
</context>
<context>
    <name>QnPtzPresetHotkeyItemDelegate</name>
    <message>
        <source>None</source>
        <translation>ללא</translation>
    </message>
    <message>
        <source>This hotkey is used by preset &quot;%1&quot;.</source>
        <translation>מקש קיצור זה נמצא בשימוש על ידי הפריסט &quot;%1&quot;.</translation>
    </message>
    <message>
        <source>This hotkey is used by tour &quot;%1&quot;.</source>
        <translation>מקש קיצור זה נמצא בשימוש על ידי הסיור &quot;%1&quot;.</translation>
    </message>
    <message>
        <source>Change hotkey</source>
        <translation>שנה מקש קיצור</translation>
    </message>
    <message>
        <source>Reassign</source>
        <translation>הקצה מחדש</translation>
    </message>
</context>
<context>
    <name>QnPtzPresetsToursActionFactory</name>
    <message>
        <source>%1 (active)</source>
        <comment>Template for active PTZ preset</comment>
        <translation>%1 (פעיל)</translation>
    </message>
    <message>
        <source>%1 (active)</source>
        <comment>Template for active PTZ tour</comment>
        <translation>%1 (פעיל)</translation>
    </message>
</context>
<context>
    <name>QnPtzTourSpotsModel</name>
    <message>
        <source>Lowest</source>
        <translation>הנמוך ביותר</translation>
    </message>
    <message>
        <source>Low</source>
        <translation>נמוך</translation>
    </message>
    <message>
        <source>Normal</source>
        <translation>רגיל</translation>
    </message>
    <message>
        <source>High</source>
        <translation>גבוה</translation>
    </message>
    <message>
        <source>Highest</source>
        <translation>הגבוה ביותר</translation>
    </message>
    <message>
        <source>Instant</source>
        <translation>מיידי</translation>
    </message>
    <message numerus="yes">
        <source>%n seconds</source>
        <translation>
            <numerusform>שניה %n</numerusform>
            <numerusform>%n שניות</numerusform>
        </translation>
    </message>
    <message>
        <source>&lt;Invalid&gt;</source>
        <translation>&lt;לא תקין&gt;</translation>
    </message>
    <message>
        <source>Position</source>
        <translation>מיקום</translation>
    </message>
    <message>
        <source>Stay Time</source>
        <translation>זמן השהייה</translation>
    </message>
    <message>
        <source>Speed</source>
        <translation>מהירות</translation>
    </message>
</context>
<context>
    <name>QnReconnectInfoDialog</name>
    <message>
        <source>Canceling...</source>
        <translation>מבטל...</translation>
    </message>
</context>
<context>
    <name>QnRecordingSettingsWidget</name>
    <message>
        <source>Screen %1 - %2x%3</source>
        <translation>מסך %1 - %2x%3</translation>
    </message>
    <message>
        <source>%1 (Primary)</source>
        <translation>%1 (ראשי)</translation>
    </message>
    <message>
        <source>Select folder...</source>
        <translation>בחר תיקיה...</translation>
    </message>
</context>
<context>
    <name>QnRecordingStatisticsWidget</name>
    <message>
        <source>Copy Selection to Clipboard</source>
        <translation>העתק בחירה ללוח</translation>
    </message>
    <message>
        <source>Export Selection to File...</source>
        <translation>יצא בחירה לקובץ...</translation>
    </message>
    <message>
        <source>Select All</source>
        <translation>בחר הכל</translation>
    </message>
    <message>
        <source>Export selected events to file</source>
        <translation>יצא אירועים שנבחרו לקובץ</translation>
    </message>
</context>
<context>
    <name>QnRecordingStatsModel</name>
    <message>
        <source>Average bitrate for the recorded period</source>
        <translation>קצב נתונים ממוצע במשך תקופת ההקלטה</translation>
    </message>
    <message>
        <source>Space</source>
        <translation>מרווח</translation>
    </message>
    <message>
        <source>Calendar Days</source>
        <translation>ימים קלנדריים</translation>
    </message>
    <message>
        <source>%1 Mbps</source>
        <translation>%1 Mbps</translation>
    </message>
    <message>
        <source>%1 Tb</source>
        <translation>%1 Tb</translation>
    </message>
    <message>
        <source>%1 Gb</source>
        <translation>%1 Gb</translation>
    </message>
    <message numerus="yes">
        <source>%n years</source>
        <translation>
            <numerusform>שנה %n</numerusform>
            <numerusform>%n שנים</numerusform>
        </translation>
    </message>
    <message numerus="yes">
        <source>%n months</source>
        <translation>
            <numerusform>חודש %n</numerusform>
            <numerusform>%n חודשים</numerusform>
        </translation>
    </message>
    <message numerus="yes">
        <source>%n days</source>
        <translation>
            <numerusform>יום %n</numerusform>
            <numerusform>%n ימים</numerusform>
        </translation>
    </message>
    <message numerus="yes">
        <source>%n hours</source>
        <translation>
            <numerusform>שעה %n</numerusform>
            <numerusform>%n שעות</numerusform>
        </translation>
    </message>
    <message>
        <source>less than an hour</source>
        <translation>פחות משעה</translation>
    </message>
    <message numerus="yes">
        <source>Total %n devices</source>
        <translation type="unfinished">
            <numerusform>סה&quot;כ %n התקנים</numerusform>
            <numerusform></numerusform>
        </translation>
    </message>
    <message numerus="yes">
        <source>Total %n cameras</source>
        <translation type="unfinished">
            <numerusform>סה&quot;כ %n מצלמות</numerusform>
            <numerusform></numerusform>
        </translation>
    </message>
    <message>
        <source>Devices with non-empty archive</source>
        <translation>התקנים עם ארכיון שאינו ריק</translation>
    </message>
    <message>
        <source>Cameras with non-empty archive</source>
        <translation>מצלמות עם ארכיון שאינו ריק</translation>
    </message>
    <message>
        <source>Storage space occupied by devices</source>
        <translation>מקום איחסון התפוס ע&quot;י התקנים</translation>
    </message>
    <message>
        <source>Storage space occupied by cameras</source>
        <translation>מקום איחסון התפוס ע&quot;י מצלמות</translation>
    </message>
    <message>
        <source>Device</source>
        <translation>התקן</translation>
    </message>
    <message>
        <source>Camera</source>
        <translation>מצלמה</translation>
    </message>
    <message>
        <source>empty</source>
        <translation>ריק</translation>
    </message>
    <message>
        <source>&lt;Cameras from other servers and removed cameras&gt;</source>
        <translation type="unfinished"></translation>
    </message>
    <message numerus="yes">
        <source>Total %n I/O modules</source>
        <translation type="unfinished">
            <numerusform></numerusform>
            <numerusform></numerusform>
        </translation>
    </message>
    <message>
        <source>Archived duration in calendar days since the first recording</source>
        <translation type="unfinished"></translation>
    </message>
</context>
<context>
    <name>QnRecordingStatusHelper</name>
    <message>
        <source>Not recording</source>
        <translation>לא מקליט</translation>
    </message>
    <message>
        <source>Recording everything</source>
        <translation>מקליט הכל</translation>
    </message>
    <message>
        <source>Recording motion only</source>
        <translation>מקליט תנועה בלבד</translation>
    </message>
    <message>
        <source>Recording motion and low quality</source>
        <translation>מקליט תנועה ואיכות נמוכה</translation>
    </message>
    <message>
        <source>Continuous</source>
        <translation>רציף</translation>
    </message>
    <message>
        <source>Motion only</source>
        <translation>תנועה בלבד</translation>
    </message>
    <message>
        <source>Motion + Lo-Res</source>
        <translation>תנועה + איכות נמוכה</translation>
    </message>
</context>
<context>
    <name>QnResourceBrowserWidget</name>
    <message>
        <source>Any Type</source>
        <translation>כל סוג</translation>
    </message>
    <message>
        <source>Video Files</source>
        <translation>קבצי וידאו</translation>
    </message>
    <message>
        <source>Image Files</source>
        <translation>קבצי תמונה</translation>
    </message>
    <message>
        <source>Live Devices</source>
        <translation>התקנים חיים</translation>
    </message>
    <message>
        <source>Live Cameras</source>
        <translation>מצלמות חיות</translation>
    </message>
</context>
<context>
    <name>QnResourcePoolModelNode</name>
    <message>
        <source>Root</source>
        <translation>Root</translation>
    </message>
    <message>
        <source>Local</source>
        <translation>מקומי</translation>
    </message>
    <message>
        <source>System</source>
        <translation>מערכת</translation>
    </message>
    <message>
        <source>Other Systems</source>
        <translation>מערכות אחרות</translation>
    </message>
    <message>
        <source>Users</source>
        <translation>משתמשים</translation>
    </message>
</context>
<context>
    <name>QnResourceSelectionDialog</name>
    <message>
        <source>Select Users...</source>
        <translation>בחר משתמשים...</translation>
    </message>
    <message>
        <source>Select Resources...</source>
        <translation>בחר משאבים...</translation>
    </message>
    <message>
        <source>Select Devices...</source>
        <translation>בחר התקנים...</translation>
    </message>
    <message>
        <source>Select Cameras...</source>
        <translation>בחר מצלמות...</translation>
    </message>
</context>
<context>
    <name>QnResourceWidget</name>
    <message>
        <source>Close</source>
        <translation>סגור</translation>
    </message>
    <message>
        <source>Information</source>
        <translation>מידע</translation>
    </message>
    <message>
        <source>Rotate</source>
        <translation>סובב</translation>
    </message>
</context>
<context>
    <name>QnRoutingManagementWidget</name>
    <message>
        <source>Enter URL</source>
        <translation>הכנס כתובת(URך)</translation>
    </message>
    <message>
        <source>URL</source>
        <translation>כתובת(URL)</translation>
    </message>
    <message>
        <source>Error</source>
        <translation>שגיאה</translation>
    </message>
    <message>
        <source>You have entered an invalid URL.</source>
        <translation>הכנסת כתובת שגויה.</translation>
    </message>
    <message>
        <source>Warning</source>
        <translation>אזהרה</translation>
    </message>
    <message>
        <source>This URL is already in the address list.</source>
        <translation>כתובת זו כבר נמצאת ברשימת הכתובות.</translation>
    </message>
</context>
<context>
    <name>QnScreenRecorder</name>
    <message>
        <source>Screen capturing subsystem is not initialized yet. Please try again later.</source>
        <translation>מערכת משנה להקלטת המסך לא הופעלה עדיין. אנא נסה שנית מאוחר יותר.</translation>
    </message>
</context>
<context>
    <name>QnSearchBookmarksDialogPrivate</name>
    <message>
        <source>Export bookmark...</source>
        <translation type="unfinished"></translation>
    </message>
    <message>
        <source>Search bookmarks by name, tag or description</source>
        <translation type="unfinished"></translation>
    </message>
    <message>
        <source>&lt;Any Device&gt;</source>
        <translation type="unfinished">&lt;כל התקן&gt;</translation>
    </message>
    <message>
        <source>&lt;Any Camera&gt;</source>
        <translation type="unfinished">&lt;כל מצלמה&gt;</translation>
    </message>
    <message>
        <source>&lt;Any I/O Module&gt;</source>
        <translation type="unfinished"></translation>
    </message>
    <message>
        <source>&lt;All My Devices&gt;</source>
        <translation type="unfinished"></translation>
    </message>
    <message>
        <source>&lt;All My Cameras&gt;</source>
        <translation type="unfinished"></translation>
    </message>
    <message>
        <source>&lt;All My I/O Modules&gt;</source>
        <translation type="unfinished"></translation>
    </message>
    <message>
        <source>&lt;%n device(s)&gt;</source>
        <translation type="unfinished"></translation>
    </message>
    <message>
        <source>&lt;%n camera(s)&gt;</source>
        <translation type="unfinished"></translation>
    </message>
    <message>
        <source>&lt;%n I/O module(s)&gt;</source>
        <translation type="unfinished"></translation>
    </message>
</context>
<context>
    <name>QnSearchBookmarksModel</name>
    <message>
        <source>Name</source>
        <translation type="unfinished">שם</translation>
    </message>
    <message>
        <source>Start time</source>
        <translation type="unfinished"></translation>
    </message>
    <message>
        <source>Length</source>
        <translation type="unfinished"></translation>
    </message>
    <message>
        <source>Tags</source>
        <translation type="unfinished"></translation>
    </message>
    <message>
        <source>Camera</source>
        <translation type="unfinished">מצלמה</translation>
    </message>
    <message>
        <source>&lt;Removed camera&gt;</source>
        <translation type="unfinished"></translation>
    </message>
</context>
<context>
    <name>QnSearchLineEdit</name>
    <message>
        <source>Search</source>
        <translation>חפש</translation>
    </message>
</context>
<context>
    <name>QnServerAddressesModel</name>
    <message>
        <source>Address</source>
        <translation>כתובת</translation>
    </message>
    <message>
        <source>In Use</source>
        <translation>בשימוש</translation>
    </message>
</context>
<context>
    <name>QnServerResourceWidget</name>
    <message>
        <source>Show Log</source>
        <translation>הצג רשימת תיעוד</translation>
    </message>
    <message>
        <source>Check Issues</source>
        <translation>בדוק בעיות</translation>
    </message>
    <message>
        <source>%1 (up %2)</source>
        <translation type="unfinished"></translation>
    </message>
</context>
<context>
    <name>QnServerSettingsDialog</name>
    <message>
        <source>General</source>
        <translation>כללי</translation>
    </message>
    <message>
        <source>Open Web Page...</source>
        <translation>פתח עמוד אינטרנט...</translation>
    </message>
    <message>
        <source>Storage Analytics</source>
        <translation>אבחוני אחסון</translation>
    </message>
    <message>
        <source>Server Settings - %1 (readonly)</source>
        <translation>הגדרות שרת - %1 (לקריאה בלבד)</translation>
    </message>
    <message>
        <source>Server Settings - %1</source>
        <translation>הגדרות שרת - %1</translation>
    </message>
    <message>
        <source>Server Settings</source>
        <translation>הגדרות שרת</translation>
    </message>
    <message>
        <source>Server not saved</source>
        <translation>השרת אינו נשמר</translation>
    </message>
    <message>
        <source>Storage Management</source>
        <translation type="unfinished"></translation>
    </message>
    <message>
        <source>Apply changes to server %1?</source>
        <translation type="unfinished"></translation>
    </message>
</context>
<context>
    <name>QnServerSettingsWidget</name>
    <message>
        <source>At least two servers are required for this feature.</source>
        <translation>נדרשים לפחות שני שרתים על מנת להשתמש במאפיין זה.</translation>
    </message>
    <message>
        <source>Enable failover (server will take devices automatically from offline servers)</source>
        <translation>אפשר גיבוי (השרת יקח התקנים באופן אוטמטי משרתים לא מקוונים)</translation>
    </message>
    <message>
        <source>Enable failover (server will take cameras automatically from offline servers)</source>
        <translation>אפשר גיבוי (השרת יקח מצלמות באופן אוטמטי משרתים לא מקוונים)</translation>
    </message>
    <message>
        <source>Max devices on this server:</source>
        <translation>מקסימום התקנים על שרת זה:</translation>
    </message>
    <message>
        <source>Max cameras on this server:</source>
        <translation>מקסימום מצלמות על שרת זה:</translation>
    </message>
    <message>
        <source>This server already has more than max devices</source>
        <translation>לשרת שרת זה יש התקנים יותר מהמותר</translation>
    </message>
    <message>
        <source>This server already has more than max cameras</source>
        <translation>לשרת שרת זה יש מצלמות יותר מהמותר</translation>
    </message>
    <message>
        <source>To avoid issues adjust max number of devices</source>
        <translation type="unfinished"></translation>
    </message>
    <message>
        <source>To avoid issues adjust max number of cameras</source>
        <translation type="unfinished"></translation>
    </message>
</context>
<context>
    <name>QnServerUpdatesModel</name>
    <message>
        <source>Server</source>
        <translation>שרת</translation>
    </message>
    <message>
        <source>Status</source>
        <translation>מצב</translation>
    </message>
</context>
<context>
    <name>QnServerUpdatesWidget</name>
    <message>
        <source>Select Update File...</source>
        <translation>בחר קובץ עדכון...</translation>
    </message>
    <message>
        <source>Update Files (*.zip)</source>
        <translation>קבצי עדכון (*.zip)</translation>
    </message>
    <message>
        <source>Caution: Applying system updates at the end of the week is not recommended.</source>
        <translation>זהירות: החלת עדכוני מערכת בסופי שבוע איננה מומלצת.</translation>
    </message>
    <message>
        <source>Release notes</source>
        <translation>הערות מוצר</translation>
    </message>
    <message>
        <source>Get a specific build</source>
        <translation>קבל גירסה ספציפית</translation>
    </message>
    <message>
        <source>Get the latest version</source>
        <translation>קבל את הגירסה העכשווית</translation>
    </message>
    <message>
        <source>Update from Internet...</source>
        <translation>עדכן מהאינטרנט...</translation>
    </message>
    <message>
        <source>Update from local source...</source>
        <translation>עדכן ממשאב מקומי...</translation>
    </message>
    <message>
        <source>Update from Internet</source>
        <translation>עדכן מהאינטרנט</translation>
    </message>
    <message>
        <source>Update from local source</source>
        <translation>עדכן ממשאב מקומי</translation>
    </message>
    <message>
        <source>Success</source>
        <translation>הצלחה</translation>
    </message>
    <message>
        <source>URL copied to clipboard.</source>
        <translation>הכתובת הועתקה ללוח.</translation>
    </message>
    <message>
        <source>Latest Version:</source>
        <translation>הגירסה העכשווית:</translation>
    </message>
    <message>
        <source>Target Version:</source>
        <translation>גירסת מטרה:</translation>
    </message>
    <message>
        <source>Information</source>
        <translation>מידע</translation>
    </message>
    <message>
        <source>Update is in process now.</source>
        <translation>תהליך העדכון מתבצע.</translation>
    </message>
    <message>
        <source>Error</source>
        <translation>שגיאה</translation>
    </message>
    <message>
        <source>Cannot cancel update at this state.</source>
        <translation>לא ניתן לבטל את העדכון כעת.</translation>
    </message>
    <message>
        <source>Please wait until update is finished</source>
        <translation>אנא המתן עד שהעדכון יבוצע במלואו</translation>
    </message>
    <message>
        <source>Update Finished...100%</source>
        <translation>העדכון בוצע בהצלחה... 100%</translation>
    </message>
    <message>
        <source>Update has been successfully finished.</source>
        <translation>העדכון בוצע בהצלחה.</translation>
    </message>
    <message>
        <source>Please update the client manually.</source>
        <translation>אנא עדכן את הקליינט ידנית.</translation>
    </message>
    <message>
        <source>Please update the client manually using an installation package.</source>
        <translation>אנא עדכן את הקליינט ידנית על ידי שימוש בחבילת התקנה.</translation>
    </message>
    <message>
        <source>The client will be restarted to the updated version.</source>
        <translation>הקליינט יופעל מחדש לגירסה המעודכנת.</translation>
    </message>
    <message>
        <source>Cannot restart the client.</source>
        <translation>לא ניתן לאתחל את הקליינט.</translation>
    </message>
    <message>
        <source>Please close the application and start it again using the shortcut in the start menu.</source>
        <translation>אנא סגור את התוכנה והפעל אותה שנית על ידי שימוש בקיצור הדרך שבתפריט ההתחל.</translation>
    </message>
    <message>
        <source>Update has been cancelled.</source>
        <translation>העדכון בוטל.</translation>
    </message>
    <message>
        <source>Update unsuccessful.</source>
        <translation>העדכון נכשל.</translation>
    </message>
    <message>
        <source>Another user has already started an update.</source>
        <translation>משתמש אחר כבר החל בעדכון.</translation>
    </message>
    <message>
        <source>Could not download updates.</source>
        <translation>הורדת העדכונים נכשלה.</translation>
    </message>
    <message>
        <source>No free space left on the disk.</source>
        <translation>לא נותר מקום פנוי בדיסק הקשיח.</translation>
    </message>
    <message>
        <source>Could not push updates to servers.</source>
        <translation>לא ניתן להעלות עדכונים לשרת.</translation>
    </message>
    <message numerus="yes">
        <source>The problem is caused by %n servers:</source>
        <translation>
            <numerusform>הבעיה נגרמה על ידי שרת %n:</numerusform>
            <numerusform>הבעיה נגרמה על ידי %n שרתים:</numerusform>
        </translation>
    </message>
    <message numerus="yes">
        <source>No free space left on %n servers:</source>
        <translation>
            <numerusform>לא נותר מקום פנוי על שרת %n:</numerusform>
            <numerusform>לא נותר מקום פנוי על %n שרתים:</numerusform>
        </translation>
    </message>
    <message numerus="yes">
        <source>%n servers are not responding:</source>
        <translation>
            <numerusform>שרת %n איננו מגיב:</numerusform>
            <numerusform>%n שרתים אינם מגיבים:</numerusform>
        </translation>
    </message>
    <message numerus="yes">
        <source>%n servers have gone offline:</source>
        <translation>
            <numerusform>שרת %n איננו מקוון:</numerusform>
            <numerusform>%n שרתים אינם מקוונים:</numerusform>
        </translation>
    </message>
    <message>
        <source>Could not install an update to the client.</source>
        <translation>התקנת העדכון לקליינט נכשלה.</translation>
    </message>
    <message>
        <source>Could not install updates on one or more servers.</source>
        <translation>התקנת עדכונים לשרת אחד או יותר נכשלה.</translation>
    </message>
    <message>
        <source>Checking for updates...</source>
        <translation>מחפש עדכונים...</translation>
    </message>
    <message>
        <source>Internet Connectivity Problem</source>
        <translation>בעיית קישוריות לאינטרנט</translation>
    </message>
    <message>
        <source>Newer version found.</source>
        <translation>נמצאה גירסה מעודכנת.</translation>
    </message>
    <message>
        <source>You will have to update the client manually.</source>
        <translation>עליך לעדכן את הקליינט ידנית.</translation>
    </message>
    <message>
        <source>You will have to update the client manually using an installer.</source>
        <translation>עליך לעדכן את הקליינט ידנית על ידי שימוש במנהל התקנה.</translation>
    </message>
    <message>
        <source>All components in your system are up to date.</source>
        <translation>כל הרכיבים במערכת שלך מעודכנים.</translation>
    </message>
    <message>
        <source>Cannot update from this file.</source>
        <translation>לא ניתן לעדכן מקובץ זה.</translation>
    </message>
    <message>
        <source>Unable to extract update file.</source>
        <translation>לא ניתן לחלץ את קובץ העדכון.</translation>
    </message>
    <message>
        <source>Checking for updates... %1%</source>
        <translation>מחפש עדכונים... %1%</translation>
    </message>
    <message>
        <source>Downloading updates... %1%</source>
        <translation>מוריד עדכונים... %1%</translation>
    </message>
    <message>
        <source>Installing client update... %1%</source>
        <translation>מתקין עדכון קליינט... %1%</translation>
    </message>
    <message>
        <source>Installing updates to incompatible servers... %1%</source>
        <translation>מתקין עדכונים לשרתים שאינם נתמכים כעת... %1%</translation>
    </message>
    <message>
        <source>Pushing updates to servers... %1%</source>
        <translation>מעלה עדכונים לשרתים... %1%</translation>
    </message>
    <message>
        <source>Installing updates... %1%</source>
        <translation>מתקן עדכונים... %1%</translation>
    </message>
    <message numerus="yes">
        <source>Authentication failed for %n servers:</source>
        <translation type="unfinished">
            <numerusform></numerusform>
            <numerusform></numerusform>
        </translation>
    </message>
    <message>
        <source>Update Succeeded</source>
        <translation type="unfinished"></translation>
    </message>
    <message>
        <source>Unable to begin update. Downgrade to any previous release is prohibited.</source>
        <translation type="unfinished"></translation>
    </message>
    <message>
        <source>Launcher process was not found.</source>
        <translation type="unfinished"></translation>
    </message>
    <message>
        <source>No such build is available on update server.</source>
        <translation type="unfinished"></translation>
    </message>
    <message>
        <source>Unable to begin update. Updates for one or more servers were not found.</source>
        <translation type="unfinished"></translation>
    </message>
    <message>
        <source>Unable to begin update. Client update was not found.</source>
        <translation type="unfinished"></translation>
    </message>
<<<<<<< HEAD
=======
    <message>
        <source>Update cancelled</source>
        <translation type="unfinished"></translation>
    </message>
    <message>
        <source>Update is not needed.</source>
        <translation type="unfinished"></translation>
    </message>
    <message>
        <source>All servers are already updated.</source>
        <translation type="unfinished"></translation>
    </message>
>>>>>>> 0ea934a7
</context>
<context>
    <name>QnShowOnAlarmLayoutActionWidget</name>
    <message>
        <source>&lt;All Users&gt;</source>
        <translation type="unfinished"></translation>
    </message>
    <message numerus="yes">
        <source>%n User(s)</source>
        <translation type="unfinished">
            <numerusform>משתמש %n</numerusform>
            <numerusform>%n משתמשים</numerusform>
        </translation>
    </message>
</context>
<context>
    <name>QnShowTextOverlayActionWidget</name>
    <message>
        <source>Html tags could be used within custom text:
&lt;h4&gt;Headers (h1-h6)&lt;/h4&gt;Also different &lt;font color=&quot;red&quot;&gt;colors&lt;/font&gt; and &lt;font size=&quot;18&quot;&gt;sizes&lt;/font&gt; could be applied. Text could be &lt;s&gt;stricken&lt;/s&gt;, &lt;u&gt;underlined&lt;/u&gt;, &lt;b&gt;bold&lt;/b&gt; or &lt;i&gt;italic&lt;/i&gt;</source>
        <comment>Do not translate tags (text between &apos;&lt;&apos; and &apos;&gt;&apos; symbols. Do not remove &apos;
&apos; sequence</comment>
        <translation type="unfinished"></translation>
    </message>
</context>
<context>
    <name>QnSignInfo</name>
    <message>
        <source>Analyzing: %1%</source>
        <translation>מנתח: %1%</translation>
    </message>
    <message>
        <source>Watermark Not Found</source>
        <translation>לא נמצא סימן מים</translation>
    </message>
    <message>
        <source>Watermark Matched</source>
        <translation>סימן המים תואם</translation>
    </message>
    <message>
        <source>Invalid watermark</source>
        <translation>סימן מים שגוי</translation>
    </message>
</context>
<context>
    <name>QnSingleCameraSettingsWidget</name>
    <message>
        <source>Hardware (camera built-in)</source>
        <translation>חומרה (המצלמה מובנית)</translation>
    </message>
    <message>
        <source>Do Not Record Motion</source>
        <translation>אל תקליט תנועה</translation>
    </message>
    <message>
        <source>FPS value is too high</source>
        <translation>ערך הפריימים לשניה גבוה מדי</translation>
    </message>
    <message>
        <source>Current fps in schedule grid is %1. Fps was dropped down to maximum camera fps %2.</source>
        <translation>ערך הפריימים לשניה בלוח הזמנים הנוכחי הוא %1. ערך הפריימים לשניה הונמך למספר הפריימים לשניה המקסימלי של המצלמה %2.</translation>
    </message>
    <message>
        <source>For software motion 2 fps is reserved for secondary stream. Current fps in schedule grid is %1. Fps was dropped down to %2.</source>
        <translation>עבור גילוי תנועה מבוסס תוכנה 2 פריימים לשניה שמור לתזרים המשני. ערך הפריימים לשניה בלוח הזמנים הנוכחי הוא %1. ערך הפריימים לשניה הונמך למספר הפריימים לשניה המקסימלי של המצלמה %2.</translation>
    </message>
    <message>
        <source>Confirm motion regions reset</source>
        <translation>אשר אתחול אזורי תנועה</translation>
    </message>
    <message>
        <source>Are you sure you want to reset motion regions to the defaults?</source>
        <translation>האם אתה בטוח שברצונך לשחזר את אזורי התנועה לברירות המחדל?</translation>
    </message>
    <message>
        <source>This action CANNOT be undone!</source>
        <translation>פעולה זו לא ניתנת לביטול!</translation>
    </message>
    <message>
        <source>Device Settings</source>
        <translation>הגדרות התקן</translation>
    </message>
    <message>
        <source>Camera Settings</source>
        <translation>הגדרות מצלמה</translation>
    </message>
    <message>
        <source>I/O Module Settings</source>
        <translation type="unfinished"></translation>
    </message>
    <message>
        <source>Invalid Schedule</source>
        <translation type="unfinished">לוח הזמנים איננו תקין</translation>
    </message>
    <message>
        <source>Second stream is disabled on this camera. Motion + LQ option has no effect. Press &quot;Yes&quot; to change recording type to &quot;Always&quot; or &quot;No&quot; to re-enable second stream.</source>
        <translation type="unfinished"></translation>
    </message>
</context>
<context>
    <name>QnSmtpAdvancedSettingsWidget</name>
    <message>
        <source>Auto</source>
        <translation type="unfinished">אוטומטית</translation>
    </message>
    <message>
        <source>E-Mail is not valid</source>
        <translation type="unfinished">כתובת המייל איננה תקינה</translation>
    </message>
</context>
<context>
    <name>QnSmtpSimpleSettingsWidget</name>
    <message>
        <source>E-Mail is not valid</source>
        <translation type="unfinished">כתובת המייל איננה תקינה</translation>
    </message>
    <message>
        <source>No preset found. Use &apos;Advanced&apos; option.</source>
        <translation type="unfinished">לא נמצא פריסט. השתמש באפשרות &apos;מתקדם&apos;.</translation>
    </message>
</context>
<context>
    <name>QnSmtpTestConnectionWidget</name>
    <message>
        <source>Timed Out</source>
        <translation type="unfinished">הזמן הקצוב עבר</translation>
    </message>
    <message>
        <source>Invalid data</source>
        <translation type="unfinished">נתונים שגויים</translation>
    </message>
    <message>
        <source>Network Error</source>
        <translation type="unfinished">שגיאת רשת</translation>
    </message>
    <message>
        <source>TLS</source>
        <translation type="unfinished">TLS</translation>
    </message>
    <message>
        <source>SSL</source>
        <translation type="unfinished">SSL</translation>
    </message>
    <message>
        <source>Unsecured</source>
        <translation type="unfinished">לא מאובטח</translation>
    </message>
    <message>
        <source>In Progress...</source>
        <translation type="unfinished">מתבצע...</translation>
    </message>
    <message>
        <source>Failed</source>
        <translation type="unfinished">נכשל</translation>
    </message>
    <message>
        <source>Success</source>
        <translation type="unfinished">הצלחה</translation>
    </message>
    <message>
        <source>Could not perform a test. None of your servers are connected to the Internet.</source>
        <translation type="unfinished"></translation>
    </message>
    <message>
        <source>The provided parameters are not valid. Could not perform a test.</source>
        <translation type="unfinished"></translation>
    </message>
</context>
<context>
    <name>QnSpeedSlider</name>
    <message>
        <source>%1x</source>
        <translation>%1x</translation>
    </message>
    <message>
        <source>Paused</source>
        <translation>מושהה</translation>
    </message>
</context>
<context>
    <name>QnStatusOverlayWidget</name>
    <message>
        <source>NO DATA</source>
        <translation>אין נתונים</translation>
    </message>
    <message>
        <source>NO SIGNAL</source>
        <translation>אין אות</translation>
    </message>
    <message>
        <source>Server Offline</source>
        <translation>השרת איננו מקוון</translation>
    </message>
    <message>
        <source>Unauthorized</source>
        <translation>לא מורשה</translation>
    </message>
    <message>
        <source>Activate analog license to remove this message</source>
        <translation>הפעל רשיון אנלוגי על מנת להסיר הודעה זו</translation>
    </message>
    <message>
        <source>Activate Video Wall license to remove this message</source>
        <translation>הפעל רשיון קיר וידאו על מנת להסיר הודעה זו</translation>
    </message>
    <message>
        <source>Loading...</source>
        <translation>טוען...</translation>
    </message>
    <message>
        <source>No video stream</source>
        <translation>לא נמצא זרם וידאו</translation>
    </message>
    <message>
        <source>Module is disabled</source>
        <translation>המודל כבוי</translation>
    </message>
    <message>
        <source>Diagnostics...</source>
        <translation>אבחונים...</translation>
    </message>
    <message>
        <source>Enable</source>
        <translation>אפשר</translation>
    </message>
    <message>
        <source>Activate license...</source>
        <translation>הפעל רשיון...</translation>
    </message>
    <message>
        <source>Please check authentication information in device settings</source>
        <translation>בדוק הגדרות אימות בהגדרות ההתקן</translation>
    </message>
    <message>
        <source>Please check authentication information in camera settings</source>
        <translation>בדוק הגדרות אימות בהגדרות המצלמה</translation>
    </message>
    <message>
        <source>Please check authentication information in I/O module settings</source>
        <translation type="unfinished"></translation>
    </message>
</context>
<context>
    <name>QnStorageConfigWidget</name>
    <message>
        <source>You are about to launch the archive re-synchronization routine.</source>
        <translation type="unfinished">אתה עומד להפעיל את רוטינת הסינכרון מחדש של הארכיון.</translation>
    </message>
    <message>
        <source>ATTENTION! Your hard disk usage will be increased during re-synchronization process! Depending on the total size of archive it can take several hours.</source>
        <translation type="unfinished">שים לב! השימוש בדיסק הקשיח יוגבר במהלך תהליך הסנכרון מחדש! בהתאמה לגודל הכללי של הארכיון, התהליך עשוי לקחת מספר שעות.</translation>
    </message>
    <message>
        <source>Are you sure you want to continue?</source>
        <translation type="unfinished">האם אתה בטוח שברצונך להמשיך?</translation>
    </message>
    <message>
        <source>Backup is already in progress.</source>
        <translation type="unfinished"></translation>
    </message>
    <message>
        <source>Select at least one backup storage.</source>
        <translation type="unfinished"></translation>
    </message>
    <message>
        <source>Apply changes before starting backup.</source>
        <translation type="unfinished"></translation>
    </message>
    <message>
        <source>(%1 before now)</source>
        <translation type="unfinished"></translation>
    </message>
    <message>
        <source>Backup was never started.</source>
        <translation type="unfinished"></translation>
    </message>
    <message>
        <source>Finished</source>
        <translation type="unfinished">הסתיים</translation>
    </message>
    <message>
        <source>Rebuilding archive index is completed.</source>
        <translation type="unfinished">בנייה מחדש של אינדקס הארכיון בוצעה בהצלחה.</translation>
    </message>
    <message>
        <source>By Schedule</source>
        <translation type="unfinished"></translation>
    </message>
    <message>
        <source>On Demand</source>
        <translation type="unfinished"></translation>
    </message>
    <message>
        <source>Backup Schedule is invalid.</source>
        <translation type="unfinished"></translation>
    </message>
    <message>
        <source>No devices selected</source>
        <translation type="unfinished"></translation>
    </message>
    <message>
        <source>No cameras selected</source>
        <translation type="unfinished"></translation>
    </message>
    <message>
        <source>Real-Time</source>
        <translation type="unfinished"></translation>
    </message>
    <message>
        <source>Low-Res Streams</source>
        <comment>Cameras Backup</comment>
        <translation type="unfinished"></translation>
    </message>
    <message>
        <source>Hi-Res Streams</source>
        <comment>Cameras Backup</comment>
        <translation type="unfinished"></translation>
    </message>
    <message>
        <source>All streams</source>
        <comment>Cameras Backup</comment>
        <translation type="unfinished"></translation>
    </message>
    <message>
        <source>Warning!</source>
        <translation type="unfinished">אזהרה!</translation>
    </message>
    <message>
        <source>This process is only necessary if your archive folders have been moved, renamed or replaced. You can cancel rebuild operation at any moment without data loss.</source>
        <translation type="unfinished"></translation>
    </message>
    <message>
        <source>Select at least one device to start backup.</source>
        <translation type="unfinished"></translation>
    </message>
    <message>
        <source>Select at least one camera to start backup.</source>
        <translation type="unfinished"></translation>
    </message>
    <message>
        <source>Cannot start backup while archive index rebuild is in progress.</source>
        <translation type="unfinished"></translation>
    </message>
    <message>
        <source>Notice: Only further recording will be backed up. Backup process will ignore existing footage.</source>
        <translation type="unfinished"></translation>
    </message>
    <message>
        <source>%n Camera(s)</source>
        <translation type="unfinished"></translation>
    </message>
    <message>
        <source>%n Device(s)</source>
<<<<<<< HEAD
        <translation type="unfinished"></translation>
    </message>
    <message>
        <source>Backup is finished</source>
        <translation type="unfinished"></translation>
    </message>
    <message>
        <source>In Real-Time mode all data is backed up continuously.</source>
        <translation type="unfinished"></translation>
    </message>
    <message>
=======
        <translation type="unfinished"></translation>
    </message>
    <message>
        <source>Backup is finished</source>
        <translation type="unfinished"></translation>
    </message>
    <message>
        <source>In Real-Time mode all data is backed up continuously.</source>
        <translation type="unfinished"></translation>
    </message>
    <message>
>>>>>>> 0ea934a7
        <source>Archive backup is completed up to: %1.</source>
        <translation type="unfinished"></translation>
    </message>
</context>
<context>
    <name>QnStorageListModel</name>
    <message>
        <source>Invalid storage</source>
        <translation type="unfinished"></translation>
    </message>
    <message>
        <source>%1 Gb</source>
        <translation type="unfinished">%1 Gb</translation>
    </message>
    <message>
        <source>Remove</source>
        <translation type="unfinished"></translation>
    </message>
    <message>
        <source>Use as backup storage</source>
        <translation type="unfinished"></translation>
    </message>
    <message>
        <source>Inaccessible</source>
        <translation type="unfinished"></translation>
    </message>
    <message>
        <source>Use as main storage</source>
        <translation type="unfinished"></translation>
    </message>
    <message>
        <source>%1 (Checking...)</source>
        <translation type="unfinished"></translation>
    </message>
    <message>
        <source>%1 (Scanning... %2%)</source>
        <translation type="unfinished"></translation>
    </message>
    <message>
        <source>%1 (Rebuilding... %2%)</source>
        <translation type="unfinished"></translation>
    </message>
    <message>
        <source>Loading...</source>
        <translation type="unfinished">טוען...</translation>
    </message>
</context>
<context>
    <name>QnStorageRebuildWidget</name>
    <message>
        <source>Fast Archive Scan - %p%</source>
        <comment>%p is a placeholder for percent value, must be kept.</comment>
        <translation type="unfinished"></translation>
    </message>
    <message>
        <source>Rebuilding Archive Index - %p%</source>
        <comment>%p is a placeholder for percent value, must be kept.</comment>
        <translation type="unfinished"></translation>
    </message>
</context>
<context>
    <name>QnStorageSpaceSlider</name>
    <message>
        <source>%1%</source>
        <translation>%1%</translation>
    </message>
</context>
<context>
    <name>QnStorageUrlDialog</name>
    <message>
        <source>Network Shared Resource</source>
        <translation>משאב משותף ברשת</translation>
    </message>
    <message>
        <source>\\&lt;Computer Name&gt;\&lt;Folder&gt;</source>
        <translation>\\&lt;שם מחשב&gt;\&lt;תיקיה&gt;</translation>
    </message>
    <message>
        <source>Invalid Storage</source>
        <translation>אחסון לא תקין</translation>
    </message>
    <message>
        <source>Provided storage path does not point to a valid external storage location.</source>
        <translation>נתיב האחסון שסופק איננו מצביע למיקום של אחסון חיצוני תקין.</translation>
    </message>
    <message>
        <source>System has other server(s) using the same network storage path. Recording data by multiple servers to exactly same place is not recommended.</source>
        <translation>למערכת שרת/ים אחר/ים המשתמשים באותו נתיב אחסון רשת. הקלטת מידע על ידי שרתים מרובים למיקום אחד איננו מומלץ.</translation>
    </message>
    <message>
        <source>Add storage</source>
        <translation>הוסף אחסון</translation>
    </message>
    <message>
        <source>Warning!</source>
        <translation type="unfinished">אזהרה!</translation>
    </message>
</context>
<context>
    <name>QnSystemAdministrationDialog</name>
    <message>
        <source>General</source>
        <translation>כללי</translation>
    </message>
    <message>
        <source>Licenses</source>
        <translation>רשיונות</translation>
    </message>
    <message>
        <source>Email</source>
        <translation>אימייל</translation>
    </message>
    <message>
        <source>Updates</source>
        <translation>עדכונים</translation>
    </message>
    <message>
        <source>Users</source>
        <translation>משתמשים</translation>
    </message>
    <message>
        <source>Routing Management</source>
        <translation>ניהול ניתוב</translation>
    </message>
    <message>
        <source>Time Synchronization</source>
        <translation>סינכרון זמן</translation>
    </message>
</context>
<context>
    <name>QnSystemHealthStringsHelper</name>
    <message>
        <source>Email address is not set</source>
        <translation type="unfinished"></translation>
    </message>
    <message>
        <source>No licenses</source>
        <translation type="unfinished"></translation>
    </message>
    <message>
        <source>Email server is not set</source>
        <translation type="unfinished"></translation>
    </message>
    <message>
        <source>Some users have not set their email addresses</source>
        <translation type="unfinished"></translation>
    </message>
    <message>
        <source>Connection to server lost</source>
        <translation type="unfinished"></translation>
    </message>
    <message>
        <source>Select server for others to synchronize time with</source>
        <translation type="unfinished"></translation>
    </message>
    <message>
        <source>System is in safe mode</source>
        <translation type="unfinished">המערכת במצב בטוח</translation>
    </message>
    <message>
        <source>Error while sending email</source>
        <translation type="unfinished"></translation>
    </message>
    <message>
        <source>Storage is full</source>
        <translation type="unfinished"></translation>
    </message>
    <message>
        <source>Storage is not configured</source>
        <translation type="unfinished"></translation>
    </message>
    <message>
        <source>Rebuilding archive index is completed</source>
        <translation type="unfinished"></translation>
    </message>
    <message>
        <source>Rebuilding archive index is canceled by user</source>
        <translation type="unfinished"></translation>
    </message>
    <message>
        <source>Email address is not set for user %1</source>
        <translation type="unfinished"></translation>
    </message>
    <message>
        <source>Email address is not set.</source>
        <translation type="unfinished"></translation>
    </message>
    <message>
        <source>You cannot receive system notifications via email.</source>
        <translation type="unfinished"></translation>
    </message>
    <message>
        <source>Email server is not set.</source>
        <translation type="unfinished"></translation>
    </message>
    <message>
        <source>Some users have not set their email addresses.</source>
        <translation type="unfinished"></translation>
    </message>
    <message>
        <source>They cannot receive system notifications via email.</source>
        <translation type="unfinished"></translation>
    </message>
    <message>
        <source>Server times are not synchronized and a common time could not be detected automatically.</source>
        <translation type="unfinished"></translation>
    </message>
    <message>
        <source>The system is running in safe mode.</source>
        <translation type="unfinished"></translation>
    </message>
    <message>
        <source>Any configuration changes except license activation are impossible.</source>
        <translation type="unfinished"></translation>
    </message>
    <message>
        <source>You have no licenses.</source>
        <translation type="unfinished"></translation>
    </message>
    <message>
        <source>You cannot record video from cameras.</source>
        <translation type="unfinished"></translation>
    </message>
    <message>
        <source>Rebuilding archive index is completed on the following Server:</source>
        <translation type="unfinished"></translation>
    </message>
    <message>
        <source>Rebuilding archive index is canceled by user on the following Server:</source>
        <translation type="unfinished"></translation>
    </message>
    <message>
        <source>Storage is full on the following Server:</source>
        <translation type="unfinished"></translation>
    </message>
    <message>
        <source>Storage is not configured on the following Server:</source>
        <translation type="unfinished"></translation>
    </message>
</context>
<context>
    <name>QnSystemSettingsWidget</name>
    <message>
        <source>Enable devices and servers auto discovery</source>
        <translation>אפשר גילוי אוטומטי של התקנים ושרתים</translation>
    </message>
    <message>
        <source>Enable cameras and servers auto discovery</source>
        <translation>אפשר גילוי אוטומטי של מצלמות ושרתים</translation>
    </message>
    <message>
        <source>Allow system to optimize devices settings</source>
        <translation>אפשר למערכת לשפר את הגדרות ההתקן</translation>
    </message>
    <message>
        <source>Allow system to optimize cameras settings</source>
        <translation>אפשר למערכת לשפר את הגדרות המצלמה</translation>
    </message>
</context>
<context>
    <name>QnTimeServerSelectionModel</name>
    <message>
        <source>Server</source>
        <translation>שרת</translation>
    </message>
    <message>
        <source>Server Time</source>
        <translation>זמן שרת</translation>
    </message>
    <message>
        <source>Offset</source>
        <translation>היסט</translation>
    </message>
    <message>
        <source>Synchronizing...</source>
        <translation>מסנכרן...</translation>
    </message>
</context>
<context>
    <name>QnTimeServerSelectionWidget</name>
    <message>
        <source>Time is taken from the Internet.</source>
        <translation>השעה נלקחת מהאינטרנט.</translation>
    </message>
    <message>
        <source>Time is taken from %1.</source>
        <translation>השעה נלקחת מ%1.</translation>
    </message>
</context>
<context>
    <name>QnTimeSlider</name>
    <message>
        <source>auto</source>
        <comment>AM/PM usage based on user&apos;s system locale.</comment>
        <extracomment>Translate this into &apos;none&apos; or &apos;forced&apos; if you want to switch off automatic detection of Do not translate this string unless you know what you&apos;re doing.</extracomment>
        <translation></translation>
    </message>
    <message>
        <source>ms</source>
        <comment>Suffix for displaying milliseconds on timeline.</comment>
        <extracomment>Do not translate this string unless you know what you&apos;re doing.</extracomment>
        <translation></translation>
    </message>
    <message>
        <source>s</source>
        <comment>Suffix for displaying seconds on timeline.</comment>
        <extracomment>Do not translate this string unless you know what you&apos;re doing.</extracomment>
        <translation></translation>
    </message>
    <message>
        <source>m</source>
        <comment>Suffix for displaying minutes on timeline.</comment>
        <extracomment>Do not translate this string unless you know what you&apos;re doing.</extracomment>
        <translation></translation>
    </message>
    <message>
        <source>h</source>
        <comment>Suffix for displaying hours on timeline.</comment>
        <extracomment>Do not translate this string unless you know what you&apos;re doing.</extracomment>
        <translation></translation>
    </message>
    <message>
        <source>d</source>
        <comment>Suffix for displaying days on timeline.</comment>
        <extracomment>Do not translate this string unless you know what you&apos;re doing.</extracomment>
        <translation></translation>
    </message>
    <message>
        <source>M</source>
        <comment>Suffix for displaying months on timeline.</comment>
        <extracomment>Do not translate this string unless you know what you&apos;re doing.</extracomment>
        <translation></translation>
    </message>
    <message>
        <source>y</source>
        <comment>Suffix for displaying years on timeline.</comment>
        <extracomment>Do not translate this string unless you know what you&apos;re doing.</extracomment>
        <translation></translation>
    </message>
    <message>
        <source>dd MMMM</source>
        <comment>Format for displaying days on timeline.</comment>
        <extracomment>Do not translate this string unless you know what you&apos;re doing.</extracomment>
        <translation></translation>
    </message>
    <message>
        <source>MMMM</source>
        <comment>Format for displaying months on timeline.</comment>
        <extracomment>Do not translate this string unless you know what you&apos;re doing.</extracomment>
        <translation></translation>
    </message>
    <message>
        <source>yyyy</source>
        <comment>Format for displaying years on timeline</comment>
        <extracomment>Do not translate this string unless you know what you&apos;re doing.</extracomment>
        <translation></translation>
    </message>
    <message>
        <source>dd MMMM yyyy hh:mm</source>
        <comment>Format for displaying minute caption in timeline&apos;s header, without am/pm indicator.</comment>
        <extracomment>Do not translate this string unless you know what you&apos;re doing.</extracomment>
        <translation></translation>
    </message>
    <message>
        <source>dd MMMM yyyy hh:mm ap</source>
        <comment>Format for displaying minute caption in timeline&apos;s header, with am/pm indicator.</comment>
        <extracomment>Do not translate this string unless you know what you&apos;re doing.</extracomment>
        <translation></translation>
    </message>
    <message>
        <source>dd MMMM yyyy hh:mm</source>
        <comment>Format for displaying hour caption in timeline&apos;s header, without am/pm indicator.</comment>
        <extracomment>Do not translate this string unless you know what you&apos;re doing.</extracomment>
        <translation></translation>
    </message>
    <message>
        <source>dd MMMM yyyy h ap</source>
        <comment>Format for displaying hour caption in timeline&apos;s header, with am/pm indicator.</comment>
        <extracomment>Do not translate this string unless you know what you&apos;re doing.</extracomment>
        <translation></translation>
    </message>
    <message>
        <source>dd MMMM yyyy</source>
        <comment>Format for displaying day caption in timeline&apos;s header.</comment>
        <extracomment>Do not translate this string unless you know what you&apos;re doing.</extracomment>
        <translation></translation>
    </message>
    <message>
        <source>MMMM yyyy</source>
        <comment>Format for displaying month caption in timeline&apos;s header.</comment>
        <extracomment>Do not translate this string unless you know what you&apos;re doing.</extracomment>
        <translation></translation>
    </message>
    <message>
        <source>yyyy</source>
        <comment>Format for displaying year caption in timeline&apos;s header</comment>
        <extracomment>Do not translate this string unless you know what you&apos;re doing.</extracomment>
        <translation></translation>
    </message>
    <message>
        <source>NO THUMBNAILS AVAILABLE</source>
        <translation>אין תצוגות ממוזערות זמינות</translation>
    </message>
</context>
<context>
    <name>QnTwoStepFileDialog</name>
    <message>
        <source>Select folder...</source>
        <translation>בחר תיקיה...</translation>
    </message>
    <message>
        <source>Select file...</source>
        <translation>בחר קובץ...</translation>
    </message>
</context>
<context>
    <name>QnUpdateStatusItemDelegate</name>
    <message>
        <source>%1%</source>
        <translation>%1%</translation>
    </message>
</context>
<context>
    <name>QnUserEmailPolicy</name>
    <message>
        <source>Select at least one user</source>
        <translation>בחר לפחות משתמש אחד</translation>
    </message>
    <message>
        <source>User %1 has invalid email address</source>
        <translation>למשתמש %1 כתובת אימייל שאיננה תקינה</translation>
    </message>
    <message numerus="yes">
        <source>%n of %1 users have invalid email address</source>
        <translation>
            <numerusform>ל%n מ%1 משתמשים כתובת אימייל שאיננה תקינה</numerusform>
            <numerusform>ל%n מ%1 משתמשים כתובת אימייל שאיננה תקינה</numerusform>
        </translation>
    </message>
    <message>
        <source>Invalid email address %1</source>
        <translation>כתובת אימייל שגויה %1</translation>
    </message>
    <message numerus="yes">
        <source>%n of %1 additional email addresses are invalid</source>
        <translation>
            <numerusform>%n מ%1 כתובות אימייל נוספות אינן תקינות</numerusform>
            <numerusform>%n מ%1 כתובות אימייל נוספות אינן תקינות</numerusform>
        </translation>
    </message>
    <message>
        <source>Send email to %1</source>
        <translation>שלח מייל ל%1</translation>
    </message>
    <message numerus="yes">
        <source>%n User(s)</source>
        <translation>
            <numerusform>משתמש %n</numerusform>
            <numerusform>%n משתמשים</numerusform>
        </translation>
    </message>
    <message numerus="yes">
        <source>%1, %n additional</source>
        <translation>
            <numerusform>%1, %n נוסף</numerusform>
            <numerusform>%1, %n נוספים</numerusform>
        </translation>
    </message>
</context>
<context>
    <name>QnUserListModel</name>
    <message>
        <source>LDAP user</source>
        <translation>משתמש LDAP</translation>
    </message>
    <message>
        <source>Normal user</source>
        <translation>משתמש רגיל</translation>
    </message>
    <message>
        <source>Enabled</source>
        <translation>פעיל</translation>
    </message>
    <message>
        <source>Disabled</source>
        <translation>כבוי</translation>
    </message>
    <message>
        <source>Edit user</source>
        <translation>ערוך משתמש</translation>
    </message>
    <message>
        <source>Name</source>
        <translation>שם</translation>
    </message>
    <message>
        <source>Permissions</source>
        <translation>הרשאות</translation>
    </message>
    <message>
        <source>LDAP</source>
        <translation>LDAP</translation>
    </message>
</context>
<context>
    <name>QnUserListModelPrivate</name>
    <message>
        <source>Owner</source>
        <translation>בעלים</translation>
    </message>
    <message>
        <source>Administrator</source>
        <translation>מנהל</translation>
    </message>
    <message>
        <source>View live video</source>
        <translation>צפה בוידאו חי</translation>
    </message>
    <message>
        <source>Use PTZ controls</source>
        <translation>השתמש בפקדי המצלמה הממונעת</translation>
    </message>
    <message>
        <source>View video archives</source>
        <translation>צפה בארכיוני הוידאו</translation>
    </message>
    <message>
        <source>Export video</source>
        <translation>יצא וידאו</translation>
    </message>
    <message>
        <source>Edit Video Walls</source>
        <translation>ערוך קירות וידאו</translation>
    </message>
    <message>
        <source>Adjust device settings</source>
        <translation>עדכן הגדרון התקן</translation>
    </message>
    <message>
        <source>Adjust camera settings</source>
        <translation>עדכן הגדרות מצלמה</translation>
    </message>
</context>
<context>
    <name>QnUserSettingsDialog</name>
    <message>
        <source>New Password</source>
        <translation>סיסמה חדשה</translation>
    </message>
    <message>
        <source>Password</source>
        <translation>סיסמה</translation>
    </message>
    <message>
        <source>Login cannot be empty.</source>
        <translation>לא ניתן להותיר את שדה שם המשתמש ריק.</translation>
    </message>
    <message>
        <source>User with specified login already exists.</source>
        <translation>משתמש עם השם שנבחר כבר קיים.</translation>
    </message>
    <message>
        <source>To modify your password, please enter existing one.</source>
        <translation>על מנת לשנות את סיסמתך, אנא הכנס את הסיסמה הנוכחית.</translation>
    </message>
    <message>
        <source>Invalid current password.</source>
        <translation>סיסמה נוכחית שגויה.</translation>
    </message>
    <message>
        <source>User has been renamed. Password must be updated.</source>
        <translation>שם המשתמש שונה. חובה לעדכן את הסיסמה.</translation>
    </message>
    <message>
        <source>Passwords do not match.</source>
        <translation>הסיסמאות אינן תואמות.</translation>
    </message>
    <message>
        <source>Password cannot be empty.</source>
        <translation>לא ניתן להותיר את שדה הסיסמה ריק.</translation>
    </message>
    <message>
        <source>Choose access rights.</source>
        <translation>בחר הרשאות גישה.</translation>
    </message>
    <message>
        <source>Invalid email address.</source>
        <translation>כתובת אימייל שגויה.</translation>
    </message>
    <message>
        <source>Owner</source>
        <translation>בעלים</translation>
    </message>
    <message>
        <source>Administrator</source>
        <translation>מנהל</translation>
    </message>
    <message>
        <source>Advanced Viewer</source>
        <translation>צופה מתקדם</translation>
    </message>
    <message>
        <source>Viewer</source>
        <translation>צופה</translation>
    </message>
    <message>
        <source>Live Viewer</source>
        <translation>צופה בזמן אמת</translation>
    </message>
    <message>
        <source>Custom...</source>
        <translation>התאמה אישית...</translation>
    </message>
    <message>
        <source>Can use PTZ controls</source>
        <translation>יכול להשתמש בפקדי המצלמה הממונעת</translation>
    </message>
    <message>
        <source>Can view video archives</source>
        <translation>יכול לצפות בארכיוני הוידאו</translation>
    </message>
    <message>
        <source>Can export video</source>
        <translation>יכול לייצא וידאו</translation>
    </message>
    <message>
        <source>Can edit Video Walls</source>
        <translation>יכול לערוך קירות וידאו</translation>
    </message>
    <message>
        <source>Can adjust devices settings</source>
        <translation>יכול לערוך הגדרות התקנים</translation>
    </message>
    <message>
        <source>Can adjust cameras settings</source>
        <translation>יכול לערוך הגדרות מצלמות</translation>
    </message>
</context>
<context>
    <name>QnVideowallItemWidget</name>
    <message>
        <source>Information</source>
        <translation>מידע</translation>
    </message>
</context>
<context>
    <name>QnVideowallManageWidgetPrivate</name>
    <message>
        <source>Desktop %1</source>
        <translation>לוח עבודה %1</translation>
    </message>
    <message>
        <source>Screen</source>
        <translation>מסך</translation>
    </message>
    <message>
        <source>Screen %1</source>
        <translation>מסך %1</translation>
    </message>
    <message>
        <source>New Item</source>
        <translation>פריט חדש</translation>
    </message>
    <message>
        <source>Delete Screen</source>
        <translation>מחק מסך</translation>
    </message>
    <message>
        <source>Are you sure you want to delete %1?</source>
        <translation>האם אתה בטוח שברצונך למחוק את ה%1?</translation>
    </message>
</context>
<context>
    <name>QnVideowallScreenWidget</name>
    <message>
        <source>Pc %1</source>
        <translation>מחשב %1</translation>
    </message>
    <message numerus="yes">
        <source>Pc %1 - Screens %2</source>
        <translation>
            <numerusform>מחשב %1 מסכים %2</numerusform>
            <numerusform>מחשב %1 מסכים %2</numerusform>
        </translation>
    </message>
</context>
<context>
    <name>QnVolumeSlider</name>
    <message>
        <source>Muted</source>
        <translation>מושתק</translation>
    </message>
    <message>
        <source>%1%</source>
        <translation>%1%</translation>
    </message>
</context>
<context>
    <name>QnWorkbenchActionHandler</name>
    <message>
        <source>New Layout</source>
        <translation>פריסה חדשה</translation>
    </message>
    <message>
        <source>New Layout %1</source>
        <translation>פריסה חדשה %1</translation>
    </message>
    <message>
        <source>Error</source>
        <translation>שגיאה</translation>
    </message>
    <message>
        <source>Layout is locked and cannot be changed.</source>
        <translation>הפריסה נעולה ואינה ניתנת לשנוי.</translation>
    </message>
    <message>
        <source>Cannot add item</source>
        <translation>לא ניתן להוסיף את הפריט</translation>
    </message>
    <message>
        <source>Cannot add a local file to Multi-Video</source>
        <translation>לא ניתן להוסיף קובץ מקומי למולטי-וידאו</translation>
    </message>
    <message>
        <source>All Supported (*.nov *.avi *.mkv *.mp4 *.mov *.ts *.m2ts *.mpeg *.mpg *.flv *.wmv *.3gp *.jpg *.png *.gif *.bmp *.tiff)</source>
        <translation>כל הנתמכים (*.nov *.avi *.mkv *.mp4 *.mov *.ts *.m2ts *.mpeg *.mpg *.flv *.wmv *.3gp *.jpg *.png *.gif *.bmp *.tiff)</translation>
    </message>
    <message>
        <source>Video (*.avi *.mkv *.mp4 *.mov *.ts *.m2ts *.mpeg *.mpg *.flv *.wmv *.3gp)</source>
        <translation>וידאו (*.avi *.mkv *.mp4 *.mov *.ts *.m2ts *.mpeg *.mpg *.flv *.wmv *.3gp)</translation>
    </message>
    <message>
        <source>Pictures (*.jpg *.png *.gif *.bmp *.tiff)</source>
        <translation>תמונות (*.jpg *.png *.gif *.bmp *.tiff)</translation>
    </message>
    <message>
        <source>All files (*.*)</source>
        <translation>כל הקבצים (*.*)</translation>
    </message>
    <message>
        <source>Open File</source>
        <translation>פתח קובץ</translation>
    </message>
    <message>
        <source>All Supported (*.layout)</source>
        <translation>כל הנתמכים (*.layout)</translation>
    </message>
    <message>
        <source>Layouts (*.layout)</source>
        <translation>פריסות (*.layout)</translation>
    </message>
    <message>
        <source>Select folder...</source>
        <translation>בחר תיקיה...</translation>
    </message>
    <message>
        <source>Unable to perform preview search.</source>
        <translation>לא ניתן לבצע חיפוש ויזואלי.</translation>
    </message>
    <message>
        <source>Selected time period is too short to perform preview search. Please select a longer period.</source>
        <translation>משך הזמן שנבחר קצר מכדי לבצע חיפוש ויזואלי. אנא בחר בזמן ארוך יותר.</translation>
    </message>
    <message>
        <source>Preview Search for %1</source>
        <translation>חיפוש ויזואלי עבור %1</translation>
    </message>
    <message>
        <source>Process in progress...</source>
        <translation>התהליך מתבצע...</translation>
    </message>
    <message>
        <source>Delete Files</source>
        <translation>מחק קבצים</translation>
    </message>
    <message>
        <source>Remove Items</source>
        <translation>הסר פריטים</translation>
    </message>
    <message>
        <source>User already exists.</source>
        <translation>המשתמש כבר קיים.</translation>
    </message>
    <message>
        <source>Video Wall already exists</source>
        <translation>קיר הוידאו כבר קיים</translation>
    </message>
    <message>
        <source>User with the same name already exists</source>
        <translation>משתמש עם השם שנבחר כבר קיים</translation>
    </message>
    <message>
        <source>Video Wall with the same name already exists.</source>
        <translation>קיר וידאו עם השם שנבחר כבר קיים.</translation>
    </message>
    <message>
        <source>Rename</source>
        <translation>שנה שם</translation>
    </message>
    <message>
        <source>Enter new name for the selected item:</source>
        <translation>הכנס שם חדש לפריט שנבחר:</translation>
    </message>
    <message>
        <source>Delete Resources</source>
        <translation>מחק משאבים</translation>
    </message>
    <message>
        <source>User Settings</source>
        <translation>הגדרות משתמש</translation>
    </message>
    <message>
        <source>Updating Background...</source>
        <translation>מעדכן רקע...</translation>
    </message>
    <message>
        <source>Image processing may take a few moments. Please be patient.</source>
        <translation>עיבוד התמונה עשוי לקחת מספר שניות, אנא המתן.</translation>
    </message>
    <message>
        <source>Picture is too big. Maximum size is %1 Mb</source>
        <translation>התמונה גדולה מדי. הגודל המקסימלי המותר הוא %1 Mb</translation>
    </message>
    <message>
        <source>Error while uploading picture.</source>
        <translation>אירעה שגיאה במהלך העלאת התמונה.</translation>
    </message>
    <message>
        <source>Some components of the system are not updated</source>
        <translation>מספר מרכיבים במערכת אינם מעודכנים</translation>
    </message>
    <message>
        <source>Client v%1</source>
        <translation>קליינט v%1</translation>
    </message>
    <message>
        <source>Server v%1 at %2</source>
        <translation>שרת v%1 ב%2</translation>
    </message>
    <message>
        <source>Server v%1</source>
        <translation>שרת v%1</translation>
    </message>
    <message>
        <source>Please update all components to the latest version %1.</source>
        <translation>אנא עדכן את כל המרכיבים לגירסה העכשווית %1.</translation>
    </message>
    <message>
        <source>Version Mismatch</source>
        <translation>חוסר התאמה בגירסה</translation>
    </message>
    <message>
        <source>Update...</source>
        <translation>עדכן...</translation>
    </message>
    <message>
        <source>Beta version %1</source>
        <translation>גירסת ביתא %1</translation>
    </message>
    <message>
        <source>This is a beta version of %1.</source>
        <translation>זוהי גירסת ביתא של ה%1.</translation>
    </message>
    <message>
        <source>Anonymous Usage Statistics</source>
        <translation>סטטיסטיקות שימוש אנונימיות</translation>
    </message>
    <message>
        <source>System sends anonymous usage and crash statistics to the software development team to help us improve your user experience.
If you would like to disable this feature you can do so in the System Settings dialog.</source>
        <translation>המערכת שולחת נתוני שימוש וקריסה אנונימיים לצוות פיתוח התוכנה על מנת לעזור לנו לשפר את חווית המשתמש שלך.
במידה ותרצה לבטל זאת, תוכל לעשות זאת בחלון הגדרות המערכת.</translation>
    </message>
    <message>
        <source>Launcher process not found.</source>
        <translation>תהליך הפעלת היישום לא נמצא.</translation>
    </message>
    <message>
        <source>Cannot restart the client.</source>
        <translation>לא ניתן לאתחל את הקליינט.</translation>
    </message>
    <message>
        <source>Please close the application and start it again using the shortcut in the start menu.</source>
        <translation>אנא סגור את התוכנה והפעל אותה שנית על ידי שימוש בקיצור הדרך שבתפריט ההתחל.</translation>
    </message>
    <message numerus="yes">
        <source>Cannot move these %n devices to server %1. Server is unresponsive.</source>
        <translation>
            <numerusform>לא ניתן להעביר התקן זה לשרת %1. השרת אינו מגיב.</numerusform>
            <numerusform>לא ניתן להעביר %n התקנים לשרת %1. השרת אינו מגיב.</numerusform>
        </translation>
    </message>
    <message numerus="yes">
        <source>Cannot move these %n cameras to server %1. Server is unresponsive.</source>
        <translation>
            <numerusform>לא ניתן להעביר מצלמה זו לשרת %1. השרת אינו מגיב.</numerusform>
            <numerusform>לא ניתן להעביר %n מצלמות לשרת %1. השרת אינו מגיב.</numerusform>
        </translation>
    </message>
    <message numerus="yes">
        <source>Server %1 is unable to find and access these %n devices. Are you sure you would like to move them?</source>
        <translation>
            <numerusform>שרת %1 לא מצליח לאתר ולהגיע אל התקן זה. האם ברצונך להעביר אותו בכל מקרה?</numerusform>
            <numerusform>שרת %1 לא מצליח לאתר ולהגיע אל %n התקנים אלו. האם ברצונך להעביר אותו בכל מקרה?</numerusform>
        </translation>
    </message>
    <message numerus="yes">
        <source>Server %1 is unable to find and access these %n cameras. Are you sure you would like to move them?</source>
        <translation>
            <numerusform>שרת %1 לא מצליח לאתר ולהגיע אל מצלמה זו. האם ברצונך להעביר אותו בכל מקרה?</numerusform>
            <numerusform>שרת %1 לא מצליח לאתר ולהגיע אל %n מצלמות אלו. האם ברצונך להעביר אותו בכל מקרה?</numerusform>
        </translation>
    </message>
    <message numerus="yes">
        <source>Are you sure you want to permanently delete these %n files?</source>
        <translation>
            <numerusform>האם אתה בטוח שברצונך למחוק קובץ זה?</numerusform>
            <numerusform>האם אתה בטוח שברצונך למחוק את %n הקבצים האלו?</numerusform>
        </translation>
    </message>
    <message numerus="yes">
        <source>Are you sure you want to remove these %n items from layout?</source>
        <translation>
            <numerusform>האם אתה בטוח שאתה רוצה להסיר את פריט זה מהפריסה?</numerusform>
            <numerusform>האם אתה בטוח שאתה רוצה להסיר את %n vפריטים האלו מהפריסה?</numerusform>
        </translation>
    </message>
    <message numerus="yes">
        <source>These %n devices are auto-discovered. They may be auto-discovered again after removing. Are you sure you want to delete them?</source>
        <translation type="unfinished">
            <numerusform>%n התקנים אלו נתגלו באופן אוטומטי. יתכן והם יתגלו שוב לאחר הסרתם. האם למחוק אותם?</numerusform>
            <numerusform></numerusform>
        </translation>
    </message>
    <message numerus="yes">
        <source>These %n cameras are auto-discovered. They may be auto-discovered again after removing. Are you sure you want to delete them?</source>
        <translation type="unfinished">
            <numerusform>%n מצלמות אלו נתגלו באופן אוטומטי. יתכן והם יתגלו שוב לאחר הסרתם. האם למחוק אותם?</numerusform>
            <numerusform></numerusform>
        </translation>
    </message>
    <message numerus="yes">
        <source>%n of these devices are auto-discovered. They may be auto-discovered again after removing. Are you sure you want to delete them?</source>
        <translation type="unfinished">
            <numerusform>%n מהתקנים אלו נתגלו באופן אוטומטי. יתכן והם יתגלו שוב לאחר הסרתם. האם למחוק אותם?</numerusform>
            <numerusform></numerusform>
        </translation>
    </message>
    <message numerus="yes">
        <source>%n of these cameras are auto-discovered. They may be auto-discovered again after removing. Are you sure you want to delete them?</source>
        <translation type="unfinished">
            <numerusform>%n ממצלמות אלו נתגלו באופן אוטומטי. יתכן והם יתגלו שוב לאחר הסרתם. האם למחוק אותם?</numerusform>
            <numerusform></numerusform>
        </translation>
    </message>
    <message numerus="yes">
        <source>Do you really want to delete the following %n devices?</source>
        <translation type="unfinished">
            <numerusform>האם אתה רוצה למחוק את %n ההתקנים הבאים?</numerusform>
            <numerusform></numerusform>
        </translation>
    </message>
    <message numerus="yes">
        <source>Do you really want to delete the following %n cameras?</source>
        <translation type="unfinished">
            <numerusform>האם אתה רוצה למחוק את %n המצלמות הבאות?</numerusform>
            <numerusform></numerusform>
        </translation>
    </message>
    <message numerus="yes">
        <source>Do you really want to delete the following %n items?</source>
        <translation>
            <numerusform>האם אתה רוצה למחוק את הפריט הבא?</numerusform>
            <numerusform>האם אתה רוצה למחוק את %n הפריטים הבאים?</numerusform>
        </translation>
    </message>
    <message numerus="yes">
        <source>Cannot move these %n I/O modules to server %1. Server is unresponsive.</source>
        <translation type="unfinished">
            <numerusform></numerusform>
            <numerusform></numerusform>
        </translation>
    </message>
    <message numerus="yes">
        <source>Server %1 is unable to find and access these %n I/O modules. Are you sure you would like to move them?</source>
        <translation type="unfinished">
            <numerusform></numerusform>
            <numerusform></numerusform>
        </translation>
    </message>
    <message numerus="yes">
        <source>These %n I/O modules are auto-discovered. They may be auto-discovered again after removing. Are you sure you want to delete them?</source>
        <translation type="unfinished">
            <numerusform></numerusform>
            <numerusform></numerusform>
        </translation>
    </message>
    <message numerus="yes">
        <source>%n of these I/O modules are auto-discovered. They may be auto-discovered again after removing. Are you sure you want to delete them?</source>
        <translation type="unfinished">
            <numerusform></numerusform>
            <numerusform></numerusform>
        </translation>
    </message>
    <message numerus="yes">
        <source>Do you really want to delete the following %n I/O modules?</source>
        <translation type="unfinished">
            <numerusform></numerusform>
            <numerusform></numerusform>
        </translation>
    </message>
    <message>
        <source>Device addition is already in progress. Are you sure you want to cancel current process?</source>
        <translation type="unfinished"></translation>
    </message>
</context>
<context>
    <name>QnWorkbenchBookmarksHandler</name>
    <message>
        <source>Error</source>
        <translation>שגיאה</translation>
    </message>
    <message>
        <source>Bookmarks can only be added to an online server.</source>
        <translation>ניתן להוסיף סימניות לשרת מקוון בלבד.</translation>
    </message>
    <message>
        <source>Bookmark</source>
        <translation>סימניה</translation>
    </message>
    <message>
        <source>Bookmarks can only be edited on an online server.</source>
        <translation>ניתן לערוך סימניות על שרת מקוון בלבד.</translation>
    </message>
    <message>
        <source>Confirm Deletion</source>
        <translation>אשר מחיקה</translation>
    </message>
    <message>
        <source>Are you sure you want to delete this bookmark?</source>
        <translation type="unfinished"></translation>
    </message>
    <message>
        <source>Are you sure you want to delete bookmark &quot;%1&quot;?</source>
        <translation type="unfinished"></translation>
    </message>
    <message>
        <source>Press %1 to search bookmarks</source>
        <translation type="unfinished"></translation>
    </message>
    <message>
        <source>Are you sure you want to delete these %n bookmarks?</source>
        <translation type="unfinished"></translation>
    </message>
</context>
<context>
    <name>QnWorkbenchConnectHandler</name>
    <message>
        <source>Connect to Another Server...</source>
        <translation>התחבר לשרת אחר...</translation>
    </message>
    <message>
        <source>Could not connect to server...</source>
        <translation>לא ניתן להתחבר לשרת...</translation>
    </message>
    <message>
        <source>Could not connect to server. Closing in %1...</source>
        <translation>לא ניתן להתחבר לשרת. סוגר בעוד %1...</translation>
    </message>
    <message>
        <source>Connecting...</source>
        <translation>מתחבר...</translation>
    </message>
    <message>
        <source>Connect to Server...</source>
        <translation>התחבר לשרת...</translation>
    </message>
</context>
<context>
    <name>QnWorkbenchController</name>
    <message>
        <source>Recording in...%1</source>
        <translation>מקליט בעוד... %1</translation>
    </message>
    <message>
        <source>Warning</source>
        <translation>אזהרה</translation>
    </message>
    <message>
        <source>Unable to start recording due to the following error: %1</source>
        <translation>לא ניתן להתחיל את ההקלטה בעקבות השגיאה הבאה: %1</translation>
    </message>
    <message>
        <source>Recorded Video</source>
        <translation>וידאו שהוקלט</translation>
    </message>
    <message>
        <source>Save Recording As...</source>
        <translation>שמור הקלטה כ...</translation>
    </message>
    <message>
        <source>AVI (Audio/Video Interleaved) (*.avi)</source>
        <translation>AVI (Audio/Video Interleaved) (*.avi)</translation>
    </message>
    <message>
        <source>Could not overwrite file &apos;%1&apos;. Please try a different name.</source>
        <translation>לא ניתן להחליף את הקובץ &apos;%1&apos;. אנא בחר בשם אחר.</translation>
    </message>
    <message>
        <source>Press any key to stop the tour.</source>
        <translation>לחץ על כל מקש על מנת להפסיק את הסיור.</translation>
    </message>
</context>
<context>
    <name>QnWorkbenchExportHandler</name>
    <message>
        <source>Executable %1 Media File (x64) (*.exe)</source>
        <translation>Executable %1 Media File (x64) (*.exe)</translation>
    </message>
    <message>
        <source>Executable %1 Media File (x86) (*.exe)</source>
        <translation>Executable %1 Media File (x86) (*.exe)</translation>
    </message>
    <message>
        <source>File is in use.</source>
        <translation>הקובץ נמצא בשימוש.</translation>
    </message>
    <message>
        <source>File &apos;%1&apos; is used for recording already. Please enter another name.</source>
        <translation>בקובץ %1 כבר נעשה שימוש להקלטה. אנא בחר בשם אחר.</translation>
    </message>
    <message>
        <source>Could not overwrite file</source>
        <translation>לא ניתן להחליף את הקובץ</translation>
    </message>
    <message>
        <source>File &apos;%1&apos; is used by another process. Please enter another name.</source>
        <translation>הקובץ &apos;%1&apos; נמצא בשימוש על ידי תהליך אחר. אנא בחר בשם אחר.</translation>
    </message>
    <message>
        <source>Exporting Layout</source>
        <translation>מייצא פריסה</translation>
    </message>
    <message>
        <source>Unable to export file.</source>
        <translation>לא ניתן לייצא את הקובץ.</translation>
    </message>
    <message numerus="yes">
        <source>Exactly one item must be selected for export, but %n item(s) are currently selected.</source>
        <translation>
            <numerusform>פריט אחד בלבד ניתן לבחירה ליצוא, אך %n פריטים נבחרו כרגע.</numerusform>
            <numerusform>פריט אחד בלבד ניתן לבחירה ליצוא, אך %n פריטים נבחרו כרגע.</numerusform>
        </translation>
    </message>
    <message>
        <source>Warning!</source>
        <translation>אזהרה!</translation>
    </message>
    <message>
        <source>It may require over a gigabyte of HDD space, and, depending on your connection speed, may also take several minutes to complete.</source>
        <translation>זה עשוי לדרוש יותר מג&apos;יגה של מקום אחסון בכונן הקשיח, ובהתאמה למהירות החיבור שלה, התהליך עשוי לארוך מספר דקות.</translation>
    </message>
    <message>
        <source>Do you want to continue?</source>
        <translation>האם ברצונך להמשיך?</translation>
    </message>
    <message>
        <source>AVI (*.avi)</source>
        <translation>AVI (*.avi)</translation>
    </message>
    <message>
        <source>Matroska (*.mkv)</source>
        <translation>Matroska (*.mkv)</translation>
    </message>
    <message>
        <source>Export Video As...</source>
        <translation>ייצא וידאו כ...</translation>
    </message>
    <message>
        <source>No Timestamp</source>
        <translation>ללא חותמת זמן</translation>
    </message>
    <message>
        <source>Top Left Corner (requires transcoding)</source>
        <translation>פינה שמאלית עליונה (דורש המרה)</translation>
    </message>
    <message>
        <source>Top Right Corner (requires transcoding)</source>
        <translation>פינה ימנית עליונה (דורש המרה)</translation>
    </message>
    <message>
        <source>Bottom Left Corner (requires transcoding)</source>
        <translation>פינה שמאלית תחתונה (דורש המרה)</translation>
    </message>
    <message>
        <source>Bottom Right Corner (requires transcoding)</source>
        <translation>פינה ימנית תחתונה (דורש המרה)</translation>
    </message>
    <message>
        <source>Timestamps:</source>
        <translation>חותמי זמן:</translation>
    </message>
    <message>
        <source>Apply filters: Rotation, Dewarping, Image Enhancement, Custom Aspect Ratio (requires transcoding)</source>
        <translation>החל פילטרים: סיבוב, ביטול פיתול(Dewarping), שיפור תמונה, יחס גובה-רוחב מותאם אישית (דורש המרה)</translation>
    </message>
    <message>
        <source>AVI format is not recommended</source>
        <translation>פורמט AVI איננו מומלץ</translation>
    </message>
    <message>
        <source>AVI format is not recommended for export of non-continuous recording when audio track is present.Do you want to continue?</source>
        <translation>פורמט AVI איננו מומלץ לשימוש ליצוא הקלטות שאינן רציפות כאשר קיימת רצועת אודיו. האם ברצונך להמשיך?</translation>
    </message>
    <message>
        <source>Save As</source>
        <translation>שמור כ</translation>
    </message>
    <message>
        <source>You are about to export video with filters that require transcoding. This may take some time. Do you want to continue?</source>
        <translation>אתה עומד לייצא וידאו עם פילטרים הדורשים המרה. התהליך עשוי לארוך זמן מה. האם ברצונך להמשיך?</translation>
    </message>
    <message>
        <source>File &apos;%1&apos; already exists. Do you want to overwrite it?</source>
        <translation>הקובץ %1 כבר קיים. האם ברצונך להחליף אותו?</translation>
    </message>
    <message>
        <source>Exporting Video</source>
        <translation>מייצא וידאו</translation>
    </message>
    <message>
        <source>Exporting to &quot;%1&quot;...</source>
        <translation>מייצא ל&quot;%1&quot;...</translation>
    </message>
    <message>
        <source>Export Complete</source>
        <translation>היצוא הושלם</translation>
    </message>
    <message>
        <source>Export Successful</source>
        <translation>היצוא הסתיים בהצלחה</translation>
    </message>
    <message>
        <source>Unable to export layout.</source>
        <translation>לא ניתן לייצא את התבנית.</translation>
    </message>
    <message>
        <source>Unable to save layout.</source>
        <translation>לא ניתן לשמור את התבנית.</translation>
    </message>
    <message>
        <source>Current layout contains image files. Images are not allowed for Multi-Video export.</source>
        <translation>התבנית הנוכחית כוללת קבצי תמונה. תמונות אינן מורשות בעת יצוא מולטי-וידאו.</translation>
    </message>
    <message>
        <source>Current layout contains local files. Local files are not allowed for Multi-Video export.</source>
        <translation>התבנית הנוכחית כוללת קבצים מקומיים. קבצים מקומיים אינם מורשים בעת יצוא מולטי-וידאו.</translation>
    </message>
    <message>
        <source>Save local layout as...</source>
        <translation>שמור פריסה מקומית כ...</translation>
    </message>
    <message>
        <source>Export Layout As...</source>
        <translation>יצא פריסה כ...</translation>
    </message>
    <message>
        <source>exported</source>
        <translation>יוצא</translation>
    </message>
    <message>
        <source>%1 Media File (*.nov)</source>
        <translation>%1 קובץ מדיה (*.nov)</translation>
    </message>
    <message>
        <source>Make file read-only.</source>
        <translation>הפוך לקובץ לקריאה בלבד.</translation>
    </message>
    <message>
        <source>Export Successful.</source>
        <translation>היצוא הסתיים בהצלחה.</translation>
    </message>
    <message>
        <source>Unable to export video.</source>
        <translation>לא ניתן לייצא את הוידאו.</translation>
    </message>
    <message>
        <source>Selected format is not recommended</source>
        <translation type="unfinished"></translation>
    </message>
    <message>
        <source>Selected format is not recommended for this camera due to video downscaling. We recommend to export selected video either to the &apos;.nov&apos; or &apos;.exe&apos; format. Do you want to continue?</source>
        <translation type="unfinished"></translation>
    </message>
    <message>
        <source>You are about to export a video that is longer than 30 minutes.</source>
        <translation type="unfinished"></translation>
    </message>
    <message>
        <source>You are about to export several videos with a total length exceeding 30 minutes.</source>
        <translation type="unfinished"></translation>
    </message>
</context>
<context>
    <name>QnWorkbenchIncompatibleServersActionHandler</name>
    <message>
        <source>Error</source>
        <translation>שגיאה</translation>
    </message>
    <message>
        <source>Please wait. Requested servers will be added to your system.</source>
        <translation>אנא המתן. השרתים שביקשת יוספו למערכת.</translation>
    </message>
    <message>
        <source>Enter Password...</source>
        <translation>הכנס סיסמה...</translation>
    </message>
    <message>
        <source>Administrator Password</source>
        <translation>סיסמת מנהל</translation>
    </message>
    <message>
        <source>Password cannot be empty!</source>
        <translation>לא ניתן להותיר את שדה הסיסמה ריק!</translation>
    </message>
    <message>
        <source>Connecting to the current system...</source>
        <translation>מתחבר למערכת הנוכחית...</translation>
    </message>
    <message>
        <source>Information</source>
        <translation>מידע</translation>
    </message>
    <message>
        <source>Rejoice! Selected servers have been successfully connected to your system!</source>
        <translation>יופי! השרתים שנבחרו חוברו בהצלחה למערכת!</translation>
    </message>
    <message>
        <source>Authentication failed.</source>
        <translation>האימות נכשל.</translation>
    </message>
    <message>
        <source>Please, check the password you have entered.</source>
        <translation>אנא בדוק את הסיסמה שהכנסת.</translation>
    </message>
    <message>
        <source>Could not configure the selected servers.</source>
        <translation>לא ניתן להגדיר את את השרתים שנבחרו.</translation>
    </message>
    <message>
        <source>Could not update the selected servers.</source>
        <translation>לא ניתן לעדכן את את השרתים שנבחרו.</translation>
    </message>
    <message>
        <source>Warning: You are about to merge Systems with START licenses.
As only 1 START license is allowed per System after your merge you will only have 1 START license remaining.
If you understand this and would like to proceed please click Merge to continue.
</source>
        <translation>אזהרה:  אתה עומד למזג מערכות בעלות רשיון START.
כיוון שרק רשיון START 1 מורשה לכל מערכת, לאחר המיזוג יוותר לך רשיון START 1 בלבד.
במידה ואתה מבין זאת וברצונך להמשיך, לחץ על &quot;מזג&quot; על מנת להמשיך.
</translation>
    </message>
    <message>
        <source>Merge</source>
        <translation>מזג</translation>
    </message>
    <message>
        <source>You can try to update the servers again in the System Administration dialog.</source>
        <translation type="unfinished"></translation>
    </message>
    <message>
        <source>Warning!</source>
        <translation type="unfinished">אזהרה!</translation>
    </message>
</context>
<context>
    <name>QnWorkbenchLayoutsHandler</name>
    <message>
        <source>Layout already exists.</source>
        <translation>הפריסה כבר קיימת.</translation>
    </message>
    <message>
        <source>A layout with the same name already exists. You do not have the rights to overwrite it.</source>
        <translation>פריסה עם השם שבחרת כבר קיימת. אין לך את ההרשאות להחליף אותה.</translation>
    </message>
    <message>
        <source>Save Layout As</source>
        <translation>שמור פריסה כ</translation>
    </message>
    <message>
        <source>Enter Layout Name:</source>
        <translation>הכנס את שם הפריסה:</translation>
    </message>
    <message>
        <source>A layout with the same name already exists. Would you like to overwrite it?</source>
        <translation>פריסה עם השם שבחרת כבר קיימת. האם ברצונך להחליף אותה?</translation>
    </message>
    <message>
        <source>Close Layouts</source>
        <translation>סגור פריסות</translation>
    </message>
    <message numerus="yes">
        <source>The following %n layout(s) are not saved. Do you want to save them?</source>
        <translation>
            <numerusform>הפריסה ה%n הבאה לא נשמרה. האם ברצונך לשמור אותה?</numerusform>
            <numerusform>%n הפריסות הבאות לא נשמרו. האם ברצונך לשמור אותן?</numerusform>
        </translation>
    </message>
    <message>
        <source>Saving Layouts</source>
        <translation>שומר פריסות</translation>
    </message>
    <message numerus="yes">
        <source>The following %n layout(s) are being saved.</source>
        <translation>
            <numerusform>הפריסה ה%n הבאה נשמרת כעת.</numerusform>
            <numerusform>%n הפריסות הבאות נשמרות כעת.</numerusform>
        </translation>
    </message>
    <message>
        <source>Please wait.</source>
        <translation>אנא המתן.</translation>
    </message>
    <message>
        <source>New Layout</source>
        <translation>פריסה חדשה</translation>
    </message>
    <message>
        <source>Enter the name of the layout to create:</source>
        <translation>הכנס את שם הפריסה שברצונך ליצור:</translation>
    </message>
    <message>
        <source>New Layout %1</source>
        <translation>פריסה חדשה %1</translation>
    </message>
    <message>
        <source>Error</source>
        <translation>שגיאה</translation>
    </message>
    <message numerus="yes">
        <source>Could not save the following %n layout(s) to Server.</source>
        <translation>
            <numerusform>לא ניתן לשמור את הפריסה ה%n הבאה לשרת.</numerusform>
            <numerusform>לא ניתן לשמור את %n הפריסות הבאות לשרת.</numerusform>
        </translation>
    </message>
    <message numerus="yes">
        <source>Do you want to restore these %n layout(s)?</source>
        <translation>
            <numerusform>האם ברצונך לשחזר את הפריסה ה%n הבאה?</numerusform>
            <numerusform>האם ברצונך לשחזר את %n הפריסות הבאות?</numerusform>
        </translation>
    </message>
</context>
<context>
    <name>QnWorkbenchNavigator</name>
    <message>
        <source>yyyy MMM dd</source>
        <extracomment>This is a date/time format for time slider&apos;s tooltip. Please translate it only if you&apos;re absolutely sure that you know what you&apos;re doing.</extracomment>
        <translation></translation>
    </message>
    <message>
        <source>hh:mm:ss</source>
        <extracomment>This is a date/time format for time slider&apos;s tooltip. Please translate it only if you&apos;re absolutely sure that you know what you&apos;re doing.</extracomment>
        <translation></translation>
    </message>
    <message>
        <source>mm:ss</source>
        <extracomment>This is a date/time format for time slider&apos;s tooltip. Please translate it only if you&apos;re absolutely sure that you know what you&apos;re doing.</extracomment>
        <translation></translation>
    </message>
    <message>
        <source>Live</source>
        <extracomment>Time slider&apos;s tooltip for position on live.</extracomment>
        <translation>חי</translation>
    </message>
    <message>
        <source>All Devices</source>
        <translation>כל ההתקנים</translation>
    </message>
    <message>
        <source>All Cameras</source>
        <translation>כל המצלמות</translation>
    </message>
    <message>
        <source>All I/O Modules</source>
        <translation type="unfinished"></translation>
    </message>
</context>
<context>
    <name>QnWorkbenchPtzHandler</name>
    <message>
        <source>Unable to get position from camera.</source>
        <translation>לא ניתן לקבל מיקום מהמצלמה.</translation>
    </message>
    <message>
        <source>Please wait for the camera to go online.</source>
        <translation>אנא המתן עד שהמצלמה תחזור להיות מקוונת.</translation>
    </message>
    <message>
        <source>PTZ_CALIBRATION_%1.jpg</source>
        <translation>PTZ_CALIBRATION_%1.jpg</translation>
    </message>
    <message>
        <source>Unable to set position on camera.</source>
        <translation type="unfinished"></translation>
    </message>
    <message>
<<<<<<< HEAD
        <source>An error has occurred while trying to get a current position from camera %1.</source>
        <translation type="unfinished"></translation>
    </message>
    <message>
        <source>An error has occurred while trying to set the current position for camera %1.</source>
=======
        <source>An error has occurred while trying to set the current position for camera %1.</source>
        <translation type="unfinished"></translation>
    </message>
    <message>
        <source>An error has occurred while trying to get the current position from camera %1.</source>
>>>>>>> 0ea934a7
        <translation type="unfinished"></translation>
    </message>
</context>
<context>
    <name>QnWorkbenchResourcesChangesWatcher</name>
    <message>
        <source>The system is in Safe Mode.</source>
        <translation>המערכת במצב בטוח.</translation>
    </message>
    <message>
        <source>It is not allowed to make any changes except license activation.</source>
        <translation>לא ניתן לעשות שינויים כלשהם למעט הפעלת רישיון.</translation>
    </message>
    <message numerus="yes">
        <source>The following %n items are not saved.</source>
        <translation type="unfinished">
            <numerusform>%n הפריטים הבאים לא נשמרו.</numerusform>
            <numerusform></numerusform>
        </translation>
    </message>
    <message numerus="yes">
        <source>Could not save the following %n items to Server.</source>
        <translation>
            <numerusform>לא ניתן לשמור את הפריט הבא לשרת.</numerusform>
            <numerusform>לא ניתן לשמור את %n  הפריטים הבאים לשרת.</numerusform>
        </translation>
    </message>
    <message>
        <source>Error</source>
        <translation>שגיאה</translation>
    </message>
    <message numerus="yes">
        <source>The following %n items are not deleted.</source>
        <translation type="unfinished">
            <numerusform>%n הפריטים הבאים לא נמחקו.</numerusform>
            <numerusform></numerusform>
        </translation>
    </message>
    <message numerus="yes">
        <source>Could not delete the following %n items from Server.</source>
        <translation>
            <numerusform>לא ניתן למחוק את הפריט הבא מהשרת.</numerusform>
            <numerusform>לא ניתן למחוק את %n הפריטים הבאים מהשרת.</numerusform>
        </translation>
    </message>
</context>
<context>
    <name>QnWorkbenchSafeModeWatcher</name>
    <message>
        <source>System is in safe mode</source>
        <translation>המערכת במצב בטוח</translation>
    </message>
</context>
<context>
    <name>QnWorkbenchScreenshotHandler</name>
    <message>
        <source>PNG Image (*.png)</source>
        <translation>תמונת PNG (*.png)</translation>
    </message>
    <message>
        <source>JPEG Image (*.jpg)</source>
        <translation>תמונת JPEG (*.jpg)</translation>
    </message>
    <message>
        <source>Save Screenshot As...</source>
        <translation>שמור צילום מסך כ...</translation>
    </message>
    <message>
        <source>No Timestamp</source>
        <translation>ללא חותמת זמן</translation>
    </message>
    <message>
        <source>Top Left Corner</source>
        <translation>פינה שמאלית עליונה</translation>
    </message>
    <message>
        <source>Top Right Corner</source>
        <translation>פינה ימנית עליונה</translation>
    </message>
    <message>
        <source>Bottom Left Corner</source>
        <translation>פינה שמאלית תחתונה</translation>
    </message>
    <message>
        <source>Bottom Right Corner</source>
        <translation>פינה ימנית תחתונה</translation>
    </message>
    <message>
        <source>Timestamp:</source>
        <translation>חותמת זמן:</translation>
    </message>
    <message>
        <source>Save As</source>
        <translation>שמור כ</translation>
    </message>
    <message>
        <source>File &apos;%1&apos; already exists. Do you want to overwrite it?</source>
        <translation>הקובץ &apos;%1&apos; כבר קיים. האם ברצונך להחליף אותו?</translation>
    </message>
    <message>
        <source>Could not overwrite file.</source>
        <translation>לא ניתן להחליף את הקובץ.</translation>
    </message>
    <message>
        <source>File &apos;%1&apos; is used by another process. Please enter another name.</source>
        <translation>הקובץ &apos;%1&apos; נמצא בשימוש על ידי תהליך אחר. אנא בחר בשם אחר.</translation>
    </message>
    <message>
        <source>Could not save screenshot.</source>
        <translation>לא ניתן לשמור צילום מסך.</translation>
    </message>
    <message>
        <source>Saving Screenshot...</source>
        <translation>שומר צילום מסך...</translation>
    </message>
    <message>
        <source>Saving %1</source>
        <translation>שומר %1</translation>
    </message>
    <message>
        <source>An error occurred while saving screenshot &apos;%1&apos;.</source>
        <translation type="unfinished"></translation>
    </message>
    <message>
        <source>Error</source>
        <translation type="unfinished">שגיאה</translation>
    </message>
    <message>
        <source>Error while taking screenshot</source>
        <translation type="unfinished"></translation>
    </message>
</context>
<context>
    <name>QnWorkbenchStateDependentTabbedDialog</name>
    <message>
        <source>* %1</source>
        <translation type="unfinished">* %1</translation>
    </message>
    <message>
        <source>Unsaved changes will be lost. Save the following pages?</source>
        <translation type="unfinished">שינויים שלא נשמרו יאבדו. האם לשמור את הדפים הבאים?</translation>
    </message>
    <message>
        <source>Confirm exit</source>
        <translation type="unfinished">אשר יציאה</translation>
    </message>
</context>
<context>
    <name>QnWorkbenchUpdateWatcher</name>
    <message>
        <source>Would you like to update?</source>
        <translation>האם תרצה לעדכן?</translation>
    </message>
    <message>
        <source>A newer version is available.</source>
        <translation>גירסה מעודכנת זמינה.</translation>
    </message>
    <message>
        <source>New version %1 is available.</source>
        <translation>גירסה מעודכנת %1 זמינה.</translation>
    </message>
    <message>
        <source>Update is recommended.</source>
        <translation>מומלץ לעדכן.</translation>
    </message>
    <message>
        <source>Major issues have been fixed.</source>
        <translation>בעיות משמעותיות תוקנו.</translation>
    </message>
    <message>
        <source>Update is strongly recommended.</source>
        <translation>העדכון מומלץ מאוד.</translation>
    </message>
    <message>
        <source>Please update %1 Client.</source>
        <translation>אנא עדכן את הקליינט %1.</translation>
    </message>
    <message>
        <source>Do not notify me again about this update.</source>
        <translation>אל תודיע לי יותר על עדכון זה.</translation>
    </message>
    <message>
        <source>Release Notes</source>
        <translation>הערות מוצר</translation>
    </message>
</context>
<context>
    <name>QnWorkbenchVideoWallHandler</name>
    <message>
        <source>A control session is already running.</source>
        <translation>שליטה מרחוק כבר פועלת.</translation>
    </message>
    <message>
        <source>Could not start control session.</source>
        <translation>הפעלת שליטה מרחוק נכשלה.</translation>
    </message>
    <message>
        <source>Another user is already controlling this screen.</source>
        <translation>משתמש אחר כבר שולט במסך זה.</translation>
    </message>
    <message>
        <source>Error</source>
        <translation>שגיאה</translation>
    </message>
    <message>
        <source>There are no offline video wall items attached to this computer.</source>
        <translation>אין פריטי קיר וידאו זמינים בצורה לא מקוונת המחוברים למחשב זה.</translation>
    </message>
    <message>
        <source>Switch to Video Wall Mode...</source>
        <translation>עבור למצב קיר וידאו...</translation>
    </message>
    <message>
        <source>Video Wall is about to start. Would you like to close this %1 Client instance?</source>
        <translation>קיר הוידאו עומד להתחיל. האם תרצה לסגור את מופע הקליינט %1?</translation>
    </message>
    <message>
        <source>Additional licenses required.</source>
        <translation>נדרשים רשיונות נוספים.</translation>
    </message>
    <message>
        <source>To enable this feature please activate at least one Video Wall license.</source>
        <translation>על מנת לאפשר את המאפיין, אנא הפעל לפחות רשיון קיר וידאו אחד.</translation>
    </message>
    <message>
        <source>Could not start Video Wall control session.</source>
        <translation>הפעלת שליטה מרחוק בקיר הוידאו נכשלה.</translation>
    </message>
    <message>
        <source>%1&apos;s Screen</source>
        <comment>%1 means user&apos;s name</comment>
        <translation>המסך של %1</translation>
    </message>
    <message>
        <source>To enable Video Wall, please activate at least one Video Wall license.</source>
        <translation>על מנת לאפשר את השימוש בקיר הוידאו, אנא הפעל לפחות רשיון קיר וידאו אחד.</translation>
    </message>
    <message>
        <source>Video Wall</source>
        <translation>קיר וידאו</translation>
    </message>
    <message>
        <source>Video Wall %1</source>
        <translation>קיר וידאו %1</translation>
    </message>
    <message>
        <source>New Video Wall...</source>
        <translation>קיר וידאו חדש...</translation>
    </message>
    <message>
        <source>Enter the name of the Video Wall to create:</source>
        <translation>הכנס את שם קיר הוידאו שברצונך ליצור:</translation>
    </message>
    <message>
        <source>Video Wall already exists.</source>
        <translation>קיר הוידאו כבר קיים.</translation>
    </message>
    <message>
        <source>A Video Wall with the same name already exists.</source>
        <translation>קיר וידאו עם השם שנבחר כבר קיים.</translation>
    </message>
    <message>
        <source>Delete Items</source>
        <translation>מחק פריטים</translation>
    </message>
    <message numerus="yes">
        <source>Are you sure you want to permanently delete these %n item(s)?</source>
        <translation>
            <numerusform>האם אתה בטוח שברצונך למחוק לצמיתות פריט %n זה?</numerusform>
            <numerusform>האם אתה בטוח שברצונך למחוק לצמיתות את %n הפריטים הבאים?</numerusform>
        </translation>
    </message>
    <message>
        <source>Could not start Video Wall.</source>
        <translation>הפעלת קיר הוידאו נכשלה.</translation>
    </message>
    <message>
        <source>Confirm Video Wall stop</source>
        <translation>אשר עצירת קיר וידאו</translation>
    </message>
    <message>
        <source>New Matrix %1</source>
        <translation>מטריצה חדשה %1</translation>
    </message>
    <message>
        <source>Invalid matrix</source>
        <translation>המטריצה איננה תקינה</translation>
    </message>
    <message>
        <source>You have no layouts on the screens. Matrix cannot be saved.</source>
        <translation>אין לך פריסות על המסכים. לא ניתן לשמור מטריצה.</translation>
    </message>
    <message>
        <source>Delete Matrices</source>
        <translation>מחק מטריצות</translation>
    </message>
    <message numerus="yes">
        <source>Are you sure you want to permanently delete these %n matrices?</source>
        <translation>
            <numerusform>האם אתה בטוח שברצונך למחוק לצמיתות מטריצה %n זו?</numerusform>
            <numerusform>האם אתה בטוח שברצונך למחוק לצמיתות %n מטריצות אלו?</numerusform>
        </translation>
    </message>
    <message numerus="yes">
        <source>%n items</source>
        <translation type="unfinished">
            <numerusform>%n פריטים</numerusform>
            <numerusform></numerusform>
        </translation>
    </message>
    <message>
        <source>Are you sure you want to stop Video Wall?</source>
        <translation type="unfinished"></translation>
    </message>
    <message>
        <source>You will have to start it manually.</source>
        <translation type="unfinished"></translation>
    </message>
    <message>
        <source>The changes cannot be applied. Unexpected error occurred.</source>
        <translation type="unfinished"></translation>
    </message>
</context>
<context>
    <name>StatisticsOverlayWidget</name>
    <message>
        <source>%1%</source>
        <translation>%1%</translation>
    </message>
</context>
</TS><|MERGE_RESOLUTION|>--- conflicted
+++ resolved
@@ -4568,27 +4568,15 @@
         <translation>השינויים לא נשמרו. האם ברצונך לשמור אותם?</translation>
     </message>
     <message>
-<<<<<<< HEAD
-        <source>An error has occurred while trying to get a current position from camera %1.</source>
-        <translation type="unfinished"></translation>
-    </message>
-    <message>
         <source>An error has occurred while trying to set the current position for camera %1.</source>
         <translation type="unfinished"></translation>
     </message>
     <message>
         <source>Manage PTZ for %1...</source>
-=======
-        <source>An error has occurred while trying to set the current position for camera %1.</source>
-        <translation type="unfinished"></translation>
-    </message>
-    <message>
-        <source>Manage PTZ for %1...</source>
         <translation type="unfinished"></translation>
     </message>
     <message>
         <source>An error has occurred while trying to get the current position from camera %1.</source>
->>>>>>> 0ea934a7
         <translation type="unfinished"></translation>
     </message>
 </context>
@@ -5140,10 +5128,6 @@
         <source>Camera</source>
         <translation type="unfinished">מצלמה</translation>
     </message>
-    <message>
-        <source>&lt;Removed camera&gt;</source>
-        <translation type="unfinished"></translation>
-    </message>
 </context>
 <context>
     <name>QnSearchLineEdit</name>
@@ -5520,8 +5504,6 @@
         <source>Unable to begin update. Client update was not found.</source>
         <translation type="unfinished"></translation>
     </message>
-<<<<<<< HEAD
-=======
     <message>
         <source>Update cancelled</source>
         <translation type="unfinished"></translation>
@@ -5534,7 +5516,6 @@
         <source>All servers are already updated.</source>
         <translation type="unfinished"></translation>
     </message>
->>>>>>> 0ea934a7
 </context>
 <context>
     <name>QnShowOnAlarmLayoutActionWidget</name>
@@ -5888,7 +5869,6 @@
     </message>
     <message>
         <source>%n Device(s)</source>
-<<<<<<< HEAD
         <translation type="unfinished"></translation>
     </message>
     <message>
@@ -5900,19 +5880,6 @@
         <translation type="unfinished"></translation>
     </message>
     <message>
-=======
-        <translation type="unfinished"></translation>
-    </message>
-    <message>
-        <source>Backup is finished</source>
-        <translation type="unfinished"></translation>
-    </message>
-    <message>
-        <source>In Real-Time mode all data is backed up continuously.</source>
-        <translation type="unfinished"></translation>
-    </message>
-    <message>
->>>>>>> 0ea934a7
         <source>Archive backup is completed up to: %1.</source>
         <translation type="unfinished"></translation>
     </message>
@@ -7422,19 +7389,11 @@
         <translation type="unfinished"></translation>
     </message>
     <message>
-<<<<<<< HEAD
-        <source>An error has occurred while trying to get a current position from camera %1.</source>
-        <translation type="unfinished"></translation>
-    </message>
-    <message>
         <source>An error has occurred while trying to set the current position for camera %1.</source>
-=======
-        <source>An error has occurred while trying to set the current position for camera %1.</source>
         <translation type="unfinished"></translation>
     </message>
     <message>
         <source>An error has occurred while trying to get the current position from camera %1.</source>
->>>>>>> 0ea934a7
         <translation type="unfinished"></translation>
     </message>
 </context>
