<?xml version="1.0" encoding="utf-8"?>
<!DOCTYPE TS>
<TS version="2.1" language="en_US" sourcelanguage="en">
<context>
    <name>BackupCamerasDialogDelegate</name>
    <message>
        <source>Backup newly added devices</source>
        <translation type="unfinished"></translation>
    </message>
    <message>
        <source>Backup newly added cameras</source>
        <translation type="unfinished"></translation>
    </message>
    <message>
        <source>Cannot add new devices while backup process is running.</source>
        <translation type="unfinished"></translation>
    </message>
    <message>
        <source>Cannot add new cameras while backup process is running.</source>
        <translation type="unfinished"></translation>
    </message>
    <message>
        <source>Cannot add new devices because they store archive on external storage.</source>
        <translation type="unfinished"></translation>
    </message>
    <message>
        <source>Cannot add new cameras because they store archive on external storage.</source>
        <translation type="unfinished"></translation>
    </message>
</context>
<context>
    <name>BookmarkToolTipFrame</name>
    <message>
        <source>Zoom timeline
to view more bookmarks</source>
        <comment>Use &apos;
&apos; to split message in two lines (required)</comment>
        <translation type="unfinished"></translation>
    </message>
</context>
<context>
    <name>CameraDiagnostics::DiagnoseTool</name>
    <message>
        <source>No connection to Server %1.</source>
        <translation></translation>
    </message>
</context>
<context>
    <name>CompatibilityVersionInstallationDialog</name>
    <message>
        <source>Installing version %1</source>
        <translation></translation>
    </message>
    <message>
        <source>Installation failed</source>
        <translation></translation>
    </message>
    <message>
        <source>Could not cancel installation</source>
        <translation></translation>
    </message>
    <message>
        <source>Installation completed</source>
        <translation></translation>
    </message>
    <message>
        <source>Installation has been cancelled</source>
        <translation></translation>
    </message>
</context>
<context>
    <name>CustomHorizontalHeader</name>
    <message>
        <source>5 minutes</source>
        <translation type="unfinished"></translation>
    </message>
    <message>
        <source>Hour</source>
        <translation type="unfinished"></translation>
    </message>
    <message>
        <source>Day</source>
        <translation type="unfinished"></translation>
    </message>
    <message>
        <source>Week</source>
        <translation type="unfinished"></translation>
    </message>
    <message>
        <source>Month</source>
        <translation type="unfinished"></translation>
    </message>
    <message>
        <source>All Data</source>
        <translation type="unfinished"></translation>
    </message>
    <message>
        <source>Bitrate for the Last Recorded</source>
        <translation type="unfinished"></translation>
    </message>
</context>
<context>
    <name>GraphicsScrollBar</name>
    <message>
        <source>Scroll Here</source>
        <translation></translation>
    </message>
    <message>
        <source>Left Edge</source>
        <translation></translation>
    </message>
    <message>
        <source>Top</source>
        <translation></translation>
    </message>
    <message>
        <source>Right Edge</source>
        <translation></translation>
    </message>
    <message>
        <source>Bottom</source>
        <translation></translation>
    </message>
    <message>
        <source>Page Left</source>
        <translation></translation>
    </message>
    <message>
        <source>Page Up</source>
        <translation></translation>
    </message>
    <message>
        <source>Page Right</source>
        <translation></translation>
    </message>
    <message>
        <source>Page Down</source>
        <translation></translation>
    </message>
    <message>
        <source>Scroll Left</source>
        <translation></translation>
    </message>
    <message>
        <source>Scroll Up</source>
        <translation></translation>
    </message>
    <message>
        <source>Scroll Right</source>
        <translation></translation>
    </message>
    <message>
        <source>Scroll Down</source>
        <translation></translation>
    </message>
</context>
<context>
    <name>PtzOverlayWidget</name>
    <message>
        <source>Zoom In</source>
        <translation></translation>
    </message>
    <message>
        <source>Zoom Out</source>
        <translation></translation>
    </message>
    <message>
        <source>Focus Far</source>
        <translation></translation>
    </message>
    <message>
        <source>Focus Near</source>
        <translation></translation>
    </message>
    <message>
        <source>Auto Focus</source>
        <translation></translation>
    </message>
    <message>
        <source>Change Dewarping Mode</source>
        <translation></translation>
    </message>
</context>
<context>
    <name>QObject</name>
    <message>
        <source>Parameter 1 is null.</source>
        <translation></translation>
    </message>
    <message>
        <source>None</source>
        <translation></translation>
    </message>
</context>
<context>
    <name>QTimeSpanPrivate</name>
    <message numerus="yes">
        <source>%n millisecond(s)</source>
        <translation>
            <numerusform></numerusform>
            <numerusform></numerusform>
        </translation>
    </message>
    <message numerus="yes">
        <source>%n second(s)</source>
        <translation>
            <numerusform></numerusform>
            <numerusform></numerusform>
        </translation>
    </message>
    <message numerus="yes">
        <source>%n minute(s)</source>
        <translation>
            <numerusform></numerusform>
            <numerusform></numerusform>
        </translation>
    </message>
    <message numerus="yes">
        <source>%n hour(s)</source>
        <translation>
            <numerusform></numerusform>
            <numerusform></numerusform>
        </translation>
    </message>
    <message numerus="yes">
        <source>%n day(s)</source>
        <translation>
            <numerusform></numerusform>
            <numerusform></numerusform>
        </translation>
    </message>
    <message numerus="yes">
        <source>%n week(s)</source>
        <translation>
            <numerusform></numerusform>
            <numerusform></numerusform>
        </translation>
    </message>
    <message numerus="yes">
        <source>%n month(s)</source>
        <translation>
            <numerusform></numerusform>
            <numerusform></numerusform>
        </translation>
    </message>
    <message numerus="yes">
        <source>%n year(s)</source>
        <translation>
            <numerusform></numerusform>
            <numerusform></numerusform>
        </translation>
    </message>
</context>
<context>
    <name>QnAboutDialog</name>
    <message>
        <source>Copy to Clipboard</source>
        <translation></translation>
    </message>
    <message>
        <source>%1 uses the following external libraries:</source>
        <translation type="unfinished"></translation>
    </message>
    <message>
        <source>OpenGL version</source>
        <translation type="unfinished"></translation>
    </message>
    <message>
        <source>OpenGL renderer</source>
        <translation type="unfinished"></translation>
    </message>
    <message>
        <source>OpenGL vendor</source>
        <translation type="unfinished"></translation>
    </message>
    <message>
        <source>OpenGL max texture size</source>
        <translation type="unfinished"></translation>
    </message>
    <message>
        <source>Support</source>
        <translation type="unfinished"></translation>
    </message>
    <message>
        <source>Server at %2: v%1</source>
        <translation type="unfinished"></translation>
    </message>
    <message>
        <source>%1 version %2 (%3).</source>
        <translation type="unfinished"></translation>
    </message>
    <message>
        <source>Built for %1-%2 with %3.</source>
        <translation type="unfinished"></translation>
    </message>
    <message>
        <source>Client is not connected to any server</source>
        <translation type="unfinished"></translation>
    </message>
</context>
<context>
    <name>QnAbstractCameraAdvancedParamWidget</name>
    <message>
        <source>Read-Only</source>
        <translation type="unfinished"></translation>
    </message>
</context>
<context>
    <name>QnAbstractPtzDialog</name>
    <message>
        <source>Loading...</source>
        <translation></translation>
    </message>
    <message>
        <source>Saving...</source>
        <translation></translation>
    </message>
</context>
<context>
    <name>QnActionManager</name>
    <message>
        <source>Show FPS</source>
        <translation></translation>
    </message>
    <message>
        <source>Hide FPS</source>
        <translation></translation>
    </message>
    <message>
        <source>Ctrl+Alt+F</source>
        <translation></translation>
    </message>
    <message>
        <source>Ctrl+Alt+D</source>
        <translation></translation>
    </message>
    <message>
        <source>Drop Resources</source>
        <translation></translation>
    </message>
    <message>
        <source>Drop Resources into New Layout</source>
        <translation></translation>
    </message>
    <message>
        <source>Delayed Open Video Wall</source>
        <translation></translation>
    </message>
    <message>
        <source>Delayed Drop Resources</source>
        <translation></translation>
    </message>
    <message>
        <source>Instant Drop Resources</source>
        <translation></translation>
    </message>
    <message>
        <source>Next Layout</source>
        <translation></translation>
    </message>
    <message>
        <source>Ctrl+Tab</source>
        <translation></translation>
    </message>
    <message>
        <source>Previous Layout</source>
        <translation></translation>
    </message>
    <message>
        <source>Ctrl+Shift+Tab</source>
        <translation></translation>
    </message>
    <message>
        <source>Select All</source>
        <translation></translation>
    </message>
    <message>
        <source>Ctrl+A</source>
        <translation></translation>
    </message>
    <message>
        <source>Selection Changed</source>
        <translation></translation>
    </message>
    <message>
        <source>Filter...</source>
        <translation></translation>
    </message>
    <message>
        <source>Reconnect to Server</source>
        <translation></translation>
    </message>
    <message>
        <source>Go to Freespace Mode</source>
        <translation></translation>
    </message>
    <message>
        <source>F11</source>
        <translation></translation>
    </message>
    <message>
        <source>Help</source>
        <translation></translation>
    </message>
    <message>
        <source>Event Log...</source>
        <translation></translation>
    </message>
    <message>
        <source>Alarm/Event Rules...</source>
        <translation></translation>
    </message>
    <message>
        <source>Control Video Wall</source>
        <translation></translation>
    </message>
    <message>
        <source>Push my screen</source>
        <translation></translation>
    </message>
    <message>
        <source>Restart application</source>
        <translation></translation>
    </message>
    <message>
        <source>Select Time Server</source>
        <translation></translation>
    </message>
    <message>
        <source>Go To Saved Position</source>
        <translation></translation>
    </message>
    <message>
        <source>Activate PTZ Tour</source>
        <translation></translation>
    </message>
    <message>
        <source>Activate PTZ Object</source>
        <translation></translation>
    </message>
    <message>
        <source>Fit in View</source>
        <translation></translation>
    </message>
    <message>
        <source>Main Menu</source>
        <translation></translation>
    </message>
    <message>
        <source>Alt+Space</source>
        <translation></translation>
    </message>
    <message>
        <source>Connect to Server...</source>
        <translation></translation>
    </message>
    <message>
        <source>Ctrl+Shift+C</source>
        <translation></translation>
    </message>
    <message>
        <source>Logout</source>
        <translation></translation>
    </message>
    <message>
        <source>Start Panic Recording</source>
        <translation></translation>
    </message>
    <message>
        <source>Stop Panic Recording</source>
        <translation></translation>
    </message>
    <message>
        <source>Ctrl+P</source>
        <translation></translation>
    </message>
    <message>
        <source>New...</source>
        <translation></translation>
    </message>
    <message>
        <source>Layout...</source>
        <translation></translation>
    </message>
    <message>
        <source>New Layout...</source>
        <translation></translation>
    </message>
    <message>
        <source>Tab</source>
        <translation></translation>
    </message>
    <message>
        <source>New Tab</source>
        <translation></translation>
    </message>
    <message>
        <source>Ctrl+T</source>
        <translation></translation>
    </message>
    <message>
        <source>Window</source>
        <translation></translation>
    </message>
    <message>
        <source>New Window</source>
        <translation></translation>
    </message>
    <message>
        <source>Ctrl+N</source>
        <translation></translation>
    </message>
    <message>
        <source>User...</source>
        <translation></translation>
    </message>
    <message>
        <source>New User...</source>
        <translation></translation>
    </message>
    <message>
        <source>Video Wall...</source>
        <translation></translation>
    </message>
    <message>
        <source>New Video Wall...</source>
        <translation></translation>
    </message>
    <message>
        <source>Open Layout...</source>
        <translation></translation>
    </message>
    <message>
        <source>Open...</source>
        <translation></translation>
    </message>
    <message>
        <source>File(s)...</source>
        <translation></translation>
    </message>
    <message>
        <source>Ctrl+O</source>
        <translation></translation>
    </message>
    <message>
        <source>Layout(s)...</source>
        <translation></translation>
    </message>
    <message>
        <source>Folder...</source>
        <translation></translation>
    </message>
    <message>
        <source>Save Current Layout</source>
        <translation></translation>
    </message>
    <message>
        <source>Ctrl+S</source>
        <translation></translation>
    </message>
    <message>
        <source>Save Current Layout As...</source>
        <translation></translation>
    </message>
    <message>
        <source>Ctrl+Alt+S</source>
        <translation></translation>
    </message>
    <message>
        <source>Save Video Wall View</source>
        <translation></translation>
    </message>
    <message>
        <source>Start Screen Recording</source>
        <translation></translation>
    </message>
    <message>
        <source>Stop Screen Recording</source>
        <translation></translation>
    </message>
    <message>
        <source>Alt+R</source>
        <translation></translation>
    </message>
    <message>
        <source>Esc</source>
        <translation></translation>
    </message>
    <message>
        <source>Stop current action</source>
        <translation></translation>
    </message>
    <message>
        <source>Go to Fullscreen</source>
        <translation></translation>
    </message>
    <message>
        <source>Exit Fullscreen</source>
        <translation></translation>
    </message>
    <message>
        <source>Minimize</source>
        <translation></translation>
    </message>
    <message>
        <source>Maximize</source>
        <translation></translation>
    </message>
    <message>
        <source>Restore Down</source>
        <translation></translation>
    </message>
    <message>
        <source>Ctrl+F</source>
        <translation></translation>
    </message>
    <message>
        <source>Alt+Enter</source>
        <translation></translation>
    </message>
    <message>
        <source>Ctrl+Shift+S</source>
        <translation></translation>
    </message>
    <message>
        <source>Alt+Return</source>
        <translation></translation>
    </message>
    <message>
        <source>Show Message</source>
        <translation></translation>
    </message>
    <message>
        <source>Show Version Mismatch Message</source>
        <translation></translation>
    </message>
    <message>
        <source>Show Beta Version Warning Message</source>
        <translation></translation>
    </message>
    <message>
        <source>Open in Browser...</source>
        <translation></translation>
    </message>
    <message>
        <source>System Administration...</source>
        <translation></translation>
    </message>
    <message>
        <source>Ctrl+Alt+A</source>
        <translation></translation>
    </message>
    <message>
        <source>Open Web Client...</source>
        <translation></translation>
    </message>
    <message>
        <source>System Update...</source>
        <translation></translation>
    </message>
    <message>
        <source>Local Settings...</source>
        <translation></translation>
    </message>
    <message>
        <source>Ctrl+E</source>
        <translation></translation>
    </message>
    <message>
        <source>Ctrl+L</source>
        <translation></translation>
    </message>
    <message>
        <source>Ctrl+M</source>
        <translation></translation>
    </message>
    <message>
        <source>Merge Systems...</source>
        <translation></translation>
    </message>
    <message>
        <source>How-to Videos and FAQ...</source>
        <translation></translation>
    </message>
    <message>
        <source>About...</source>
        <translation></translation>
    </message>
    <message>
        <source>F1</source>
        <translation></translation>
    </message>
    <message>
        <source>Exit</source>
        <translation></translation>
    </message>
    <message>
        <source>Alt+F4</source>
        <translation></translation>
    </message>
    <message>
        <source>Server...</source>
        <translation></translation>
    </message>
    <message>
        <source>Open in Layout</source>
        <translation></translation>
    </message>
    <message>
        <source>Open</source>
        <translation></translation>
    </message>
    <message>
        <source>Monitor</source>
        <translation></translation>
    </message>
    <message>
        <source>Open in New Tab</source>
        <translation></translation>
    </message>
    <message>
        <source>Open in New Window</source>
        <translation></translation>
    </message>
    <message>
        <source>Open Layouts</source>
        <translation></translation>
    </message>
    <message>
        <source>Open Layout(s)</source>
        <translation></translation>
    </message>
    <message>
        <source>Open Video Wall(s)</source>
        <translation></translation>
    </message>
    <message>
        <source>Open Containing Folder</source>
        <translation></translation>
    </message>
    <message>
        <source>Ctrl+Enter</source>
        <translation></translation>
    </message>
    <message>
        <source>Ctrl+Return</source>
        <translation></translation>
    </message>
    <message>
        <source>Identify</source>
        <translation></translation>
    </message>
    <message>
        <source>Attach to Video Wall...</source>
        <translation></translation>
    </message>
    <message>
        <source>Switch to Video Wall mode...</source>
        <translation></translation>
    </message>
    <message>
        <source>Save Current Matrix</source>
        <translation></translation>
    </message>
    <message>
        <source>Load Matrix</source>
        <translation></translation>
    </message>
    <message>
        <source>Delete</source>
        <translation></translation>
    </message>
    <message>
        <source>Del</source>
        <translation></translation>
    </message>
    <message>
        <source>Update Layout</source>
        <translation></translation>
    </message>
    <message>
        <source>Stop Video Wall</source>
        <translation></translation>
    </message>
    <message>
        <source>Detach Layout</source>
        <translation></translation>
    </message>
    <message>
        <source>Save Layout</source>
        <translation></translation>
    </message>
    <message>
        <source>Save Layout As...</source>
        <translation></translation>
    </message>
    <message>
        <source>Maximize Item</source>
        <translation></translation>
    </message>
    <message>
        <source>Enter</source>
        <translation></translation>
    </message>
    <message>
        <source>Return</source>
        <translation></translation>
    </message>
    <message>
        <source>Restore Item</source>
        <translation></translation>
    </message>
    <message>
        <source>Show Info</source>
        <translation></translation>
    </message>
    <message>
        <source>Alt+I</source>
        <translation></translation>
    </message>
    <message>
        <source>Hide Info</source>
        <translation></translation>
    </message>
    <message>
        <source>Toggle Info</source>
        <translation></translation>
    </message>
    <message>
        <source>Change Resolution...</source>
        <translation></translation>
    </message>
    <message>
        <source>Auto</source>
        <translation></translation>
    </message>
    <message>
        <source>Low</source>
        <translation></translation>
    </message>
    <message>
        <source>High</source>
        <translation></translation>
    </message>
    <message>
        <source>PTZ...</source>
        <translation></translation>
    </message>
    <message>
        <source>Save Current Position...</source>
        <translation></translation>
    </message>
    <message>
        <source>Manage...</source>
        <translation></translation>
    </message>
    <message>
        <source>Calibrate Fisheye</source>
        <translation></translation>
    </message>
    <message>
        <source>Toggle Resolution Mode</source>
        <translation></translation>
    </message>
    <message>
        <source>Show Motion/Smart Search</source>
        <translation></translation>
    </message>
    <message>
        <source>Show Motion</source>
        <translation></translation>
    </message>
    <message>
        <source>Alt+G</source>
        <translation></translation>
    </message>
    <message>
        <source>Hide Motion/Smart Search</source>
        <translation></translation>
    </message>
    <message>
        <source>Hide Motion</source>
        <translation></translation>
    </message>
    <message>
        <source>Clear Motion Selection</source>
        <translation></translation>
    </message>
    <message>
        <source>Toggle Smart Search</source>
        <translation></translation>
    </message>
    <message>
        <source>Check File Watermark</source>
        <translation></translation>
    </message>
    <message>
        <source>Alt+C</source>
        <translation></translation>
    </message>
    <message>
        <source>Take Screenshot</source>
        <translation></translation>
    </message>
    <message>
        <source>Alt+S</source>
        <translation></translation>
    </message>
    <message>
        <source>Image Enhancement...</source>
        <translation></translation>
    </message>
    <message>
        <source>Alt+J</source>
        <translation></translation>
    </message>
    <message>
        <source>Create Zoom Window</source>
        <translation></translation>
    </message>
    <message>
        <source>Rotate to...</source>
        <translation></translation>
    </message>
    <message>
        <source>0 degrees</source>
        <translation></translation>
    </message>
    <message>
        <source>90 degrees</source>
        <translation></translation>
    </message>
    <message>
        <source>180 degrees</source>
        <translation></translation>
    </message>
    <message>
        <source>270 degrees</source>
        <translation></translation>
    </message>
    <message>
        <source>Remove from Layout</source>
        <translation></translation>
    </message>
    <message>
        <source>Rename</source>
        <translation></translation>
    </message>
    <message>
        <source>F2</source>
        <translation></translation>
    </message>
    <message>
        <source>Delete from Disk</source>
        <translation></translation>
    </message>
    <message>
        <source>Set as Layout Background</source>
        <translation></translation>
    </message>
    <message>
        <source>User Settings...</source>
        <translation></translation>
    </message>
    <message>
        <source>Layout Settings...</source>
        <translation></translation>
    </message>
    <message>
        <source>Video Wall Settings...</source>
        <translation></translation>
    </message>
    <message>
        <source>Ping...</source>
        <translation></translation>
    </message>
    <message>
        <source>Server Logs...</source>
        <translation></translation>
    </message>
    <message>
        <source>Server Diagnostics...</source>
        <translation></translation>
    </message>
    <message>
        <source>Server Settings...</source>
        <translation></translation>
    </message>
    <message>
        <source>Merge to Currently Connected System...</source>
        <translation></translation>
    </message>
    <message>
        <source>Change Cell Aspect Ratio...</source>
        <translation></translation>
    </message>
    <message>
        <source>Change Cell Spacing...</source>
        <translation></translation>
    </message>
    <message>
        <source>None</source>
        <translation></translation>
    </message>
    <message>
        <source>Small</source>
        <translation></translation>
    </message>
    <message>
        <source>Medium</source>
        <translation></translation>
    </message>
    <message>
        <source>Large</source>
        <translation></translation>
    </message>
    <message>
        <source>Start Tour</source>
        <translation></translation>
    </message>
    <message>
        <source>Stop Tour</source>
        <translation></translation>
    </message>
    <message>
        <source>Alt+T</source>
        <translation></translation>
    </message>
    <message>
        <source>Close</source>
        <translation></translation>
    </message>
    <message>
        <source>Ctrl+W</source>
        <translation></translation>
    </message>
    <message>
        <source>Close All But This</source>
        <translation></translation>
    </message>
    <message>
        <source>Mark Selection Start</source>
        <translation></translation>
    </message>
    <message>
        <source>[</source>
        <translation></translation>
    </message>
    <message>
        <source>Mark Selection End</source>
        <translation></translation>
    </message>
    <message>
        <source>]</source>
        <translation></translation>
    </message>
    <message>
        <source>Clear Selection</source>
        <translation></translation>
    </message>
    <message>
        <source>Zoom to Selection</source>
        <translation></translation>
    </message>
    <message>
        <source>Edit Bookmark...</source>
        <translation></translation>
    </message>
    <message>
        <source>Remove Bookmark...</source>
        <translation></translation>
    </message>
    <message>
        <source>Export Selected Area...</source>
        <translation></translation>
    </message>
    <message>
        <source>Export Multi-Video...</source>
        <translation></translation>
    </message>
    <message>
        <source>Preview Search...</source>
        <translation></translation>
    </message>
    <message>
        <source>Ctrl+Alt+Shift++</source>
        <translation></translation>
    </message>
    <message>
        <source>Increment Debug Counter</source>
        <translation></translation>
    </message>
    <message>
        <source>Ctrl+Alt+Shift+-</source>
        <translation></translation>
    </message>
    <message>
        <source>Decrement Debug Counter</source>
        <translation></translation>
    </message>
    <message>
        <source>Ctrl+Alt+Shift+R</source>
        <translation></translation>
    </message>
    <message>
        <source>Show Resource Pool</source>
        <translation></translation>
    </message>
    <message>
        <source>Calibrate PTZ</source>
        <translation></translation>
    </message>
    <message>
        <source>Get PTZ Position</source>
        <translation></translation>
    </message>
    <message>
        <source>Ctrl+Alt+Shift+D</source>
        <translation></translation>
    </message>
    <message>
        <source>Debug Control Panel</source>
        <translation></translation>
    </message>
    <message>
        <source>Space</source>
        <translation></translation>
    </message>
    <message>
        <source>Play</source>
        <translation></translation>
    </message>
    <message>
        <source>Pause</source>
        <translation></translation>
    </message>
    <message>
        <source>Ctrl+Left</source>
        <translation></translation>
    </message>
    <message>
        <source>Previous Frame</source>
        <translation></translation>
    </message>
    <message>
        <source>Ctrl+Right</source>
        <translation></translation>
    </message>
    <message>
        <source>Next Frame</source>
        <translation></translation>
    </message>
    <message>
        <source>Z</source>
        <translation></translation>
    </message>
    <message>
        <source>To Start</source>
        <translation></translation>
    </message>
    <message>
        <source>X</source>
        <translation></translation>
    </message>
    <message>
        <source>To End</source>
        <translation></translation>
    </message>
    <message>
        <source>Ctrl+Up</source>
        <translation></translation>
    </message>
    <message>
        <source>Volume Down</source>
        <translation></translation>
    </message>
    <message>
        <source>Ctrl+Down</source>
        <translation></translation>
    </message>
    <message>
        <source>Volume Up</source>
        <translation></translation>
    </message>
    <message>
        <source>M</source>
        <translation></translation>
    </message>
    <message>
        <source>Toggle Mute</source>
        <translation></translation>
    </message>
    <message>
        <source>L</source>
        <translation></translation>
    </message>
    <message>
        <source>Jump to Live</source>
        <translation></translation>
    </message>
    <message>
        <source>S</source>
        <translation></translation>
    </message>
    <message>
        <source>Synchronize Streams</source>
        <translation></translation>
    </message>
    <message>
        <source>Disable Stream Synchronization</source>
        <translation></translation>
    </message>
    <message>
        <source>Show Thumbnails</source>
        <translation></translation>
    </message>
    <message>
        <source>Hide Thumbnails</source>
        <translation></translation>
    </message>
    <message>
        <source>Show Calendar</source>
        <translation></translation>
    </message>
    <message>
        <source>Hide Calendar</source>
        <translation></translation>
    </message>
    <message>
        <source>Show Title Bar</source>
        <translation></translation>
    </message>
    <message>
        <source>Hide Title Bar</source>
        <translation></translation>
    </message>
    <message>
        <source>Pin Tree</source>
        <translation></translation>
    </message>
    <message>
        <source>Unpin Tree</source>
        <translation></translation>
    </message>
    <message>
        <source>Show Tree</source>
        <translation></translation>
    </message>
    <message>
        <source>Hide Tree</source>
        <translation></translation>
    </message>
    <message>
        <source>Show Timeline</source>
        <translation></translation>
    </message>
    <message>
        <source>Hide Timeline</source>
        <translation></translation>
    </message>
    <message>
        <source>Pin Notifications</source>
        <translation></translation>
    </message>
    <message>
        <source>Unpin Notifications</source>
        <translation></translation>
    </message>
    <message>
        <source>Ctrl+Alt+T</source>
        <translation></translation>
    </message>
    <message>
        <source>Disable Background Animation</source>
        <translation></translation>
    </message>
    <message>
        <source>Enable Background Animation</source>
        <translation></translation>
    </message>
    <message>
        <source>File Settings...</source>
        <translation type="unfinished"></translation>
    </message>
    <message>
        <source>Ask About Statistics Reporting</source>
        <translation type="unfinished"></translation>
    </message>
    <message>
        <source>User Management...</source>
        <translation type="unfinished"></translation>
    </message>
    <message>
        <source>Audit Trail...</source>
        <translation type="unfinished"></translation>
    </message>
    <message>
        <source>Add Device(s)...</source>
        <translation type="unfinished"></translation>
    </message>
    <message>
        <source>Failover Priority...</source>
        <translation type="unfinished"></translation>
    </message>
    <message>
        <source>Move Devices</source>
        <translation type="unfinished"></translation>
    </message>
    <message>
        <source>Move Cameras</source>
        <translation type="unfinished"></translation>
    </message>
    <message>
        <source>Device Diagnostics...</source>
        <translation type="unfinished"></translation>
    </message>
    <message>
        <source>Camera Diagnostics...</source>
        <translation type="unfinished"></translation>
    </message>
    <message>
        <source>Devices List</source>
        <translation type="unfinished"></translation>
    </message>
    <message>
        <source>Cameras List</source>
        <translation type="unfinished"></translation>
    </message>
    <message>
        <source>Check Device Issues...</source>
        <translation type="unfinished"></translation>
    </message>
    <message>
        <source>Check Devices Issues...</source>
        <translation type="unfinished"></translation>
    </message>
    <message>
        <source>Check Camera Issues...</source>
        <translation type="unfinished"></translation>
    </message>
    <message>
        <source>Check Cameras Issues...</source>
        <translation type="unfinished"></translation>
    </message>
    <message>
        <source>Device Rules...</source>
        <translation type="unfinished"></translation>
    </message>
    <message>
        <source>Devices Rules...</source>
        <translation type="unfinished"></translation>
    </message>
    <message>
        <source>Camera Rules...</source>
        <translation type="unfinished"></translation>
    </message>
    <message>
        <source>Cameras Rules...</source>
        <translation type="unfinished"></translation>
    </message>
    <message>
        <source>Device Settings...</source>
        <translation type="unfinished"></translation>
    </message>
    <message>
        <source>Devices Settings...</source>
        <translation type="unfinished"></translation>
    </message>
    <message>
        <source>Camera Settings...</source>
        <translation type="unfinished"></translation>
    </message>
    <message>
        <source>Cameras Settings...</source>
        <translation type="unfinished"></translation>
    </message>
    <message>
        <source>Devices List by Server...</source>
        <translation type="unfinished"></translation>
    </message>
    <message>
        <source>Cameras List by Server...</source>
        <translation type="unfinished"></translation>
    </message>
    <message>
        <source>Cameras to Backup...</source>
        <translation type="unfinished"></translation>
    </message>
    <message>
        <source>Ctrl+B</source>
        <translation type="unfinished"></translation>
    </message>
    <message>
        <source>Show Bookmarks</source>
        <translation type="unfinished"></translation>
    </message>
    <message>
        <source>Hide Bookmarks</source>
        <translation type="unfinished"></translation>
    </message>
    <message>
        <source>Pin Calendar</source>
        <translation type="unfinished"></translation>
    </message>
    <message>
        <source>Unpin Calendar</source>
        <translation type="unfinished"></translation>
    </message>
    <message>
        <source>I/O Module Diagnostics...</source>
        <translation type="unfinished"></translation>
    </message>
    <message>
        <source>Web Client...</source>
        <translation type="unfinished"></translation>
    </message>
    <message>
        <source>Bookmark Search...</source>
        <translation type="unfinished"></translation>
    </message>
    <message>
        <source>Open in Alarm Layout</source>
        <translation type="unfinished"></translation>
    </message>
    <message>
        <source>Check I/O Module Issues...</source>
        <translation type="unfinished"></translation>
    </message>
    <message>
        <source>Check I/O Modules Issues...</source>
        <translation type="unfinished"></translation>
    </message>
    <message>
        <source>I/O Module Rules...</source>
        <translation type="unfinished"></translation>
    </message>
    <message>
        <source>I/O Modules Rules...</source>
        <translation type="unfinished"></translation>
    </message>
    <message>
        <source>I/O Module Settings...</source>
        <translation type="unfinished"></translation>
    </message>
    <message>
        <source>I/O Modules Settings...</source>
        <translation type="unfinished"></translation>
    </message>
    <message>
        <source>Remove Bookmarks...</source>
        <translation type="unfinished"></translation>
    </message>
    <message>
        <source>Monitor in New Tab</source>
        <translation type="unfinished"></translation>
    </message>
    <message>
        <source>Monitor in New Window</source>
        <translation type="unfinished"></translation>
    </message>
    <message>
        <source>Open Layout in New Tab</source>
        <translation type="unfinished"></translation>
    </message>
    <message>
        <source>Open Layout(s) in New Window</source>
        <translation type="unfinished"></translation>
    </message>
    <message>
        <source>Open Current Layout in New Window</source>
        <translation type="unfinished"></translation>
    </message>
    <message>
        <source>Add Bookmark...</source>
        <translation type="unfinished"></translation>
    </message>
</context>
<context>
    <name>QnAdjustVideoDialog</name>
    <message>
        <source>Image Enhancement</source>
        <translation></translation>
    </message>
    <message>
        <source>Image Enhancement - %1</source>
        <translation></translation>
    </message>
</context>
<context>
    <name>QnAggregationWidget</name>
    <message>
        <source>sec</source>
        <translation></translation>
    </message>
    <message>
        <source>min</source>
        <translation></translation>
    </message>
    <message>
        <source>hrs</source>
        <translation></translation>
    </message>
    <message>
        <source>days</source>
        <translation></translation>
    </message>
</context>
<context>
    <name>QnAlarmLayoutResource</name>
    <message>
        <source>Alarms</source>
        <translation type="unfinished"></translation>
    </message>
</context>
<context>
    <name>QnAuditLogDialog</name>
    <message>
        <source>Play this</source>
        <translation type="unfinished"></translation>
    </message>
    <message>
        <source>Copy Selection to Clipboard</source>
        <translation type="unfinished"></translation>
    </message>
    <message>
        <source>Export Selection to File...</source>
        <translation type="unfinished"></translation>
    </message>
    <message>
        <source>Select All</source>
        <translation type="unfinished"></translation>
    </message>
    <message>
        <source>Search</source>
        <translation type="unfinished"></translation>
    </message>
    <message>
        <source>Information</source>
        <translation type="unfinished"></translation>
    </message>
    <message>
        <source>No archive data for that position left</source>
        <translation type="unfinished"></translation>
    </message>
    <message>
        <source>Export selected records to a file</source>
        <translation type="unfinished"></translation>
    </message>
    <message>
        <source>Audit log replay</source>
        <translation type="unfinished"></translation>
    </message>
    <message>
        <source>Devices</source>
        <translation type="unfinished"></translation>
    </message>
    <message>
        <source>Cameras</source>
        <translation type="unfinished"></translation>
    </message>
    <message>
        <source>Device actions</source>
        <translation type="unfinished"></translation>
    </message>
    <message>
        <source>Camera actions</source>
        <translation type="unfinished"></translation>
    </message>
    <message>
        <source>This resources are already removed from the system</source>
        <translation type="unfinished"></translation>
    </message>
</context>
<context>
    <name>QnAuditLogModel</name>
    <message>
        <source>%1d </source>
        <translation type="unfinished"></translation>
    </message>
    <message>
        <source>%1h </source>
        <translation type="unfinished"></translation>
    </message>
    <message>
        <source>%1m </source>
        <translation type="unfinished"></translation>
    </message>
    <message>
        <source>Unknown</source>
        <translation type="unfinished"></translation>
    </message>
    <message>
        <source>Unsuccessful login</source>
        <translation type="unfinished"></translation>
    </message>
    <message>
        <source>Login</source>
        <translation type="unfinished"></translation>
    </message>
    <message>
        <source>User updated</source>
        <translation type="unfinished"></translation>
    </message>
    <message>
        <source>Watching live</source>
        <translation type="unfinished"></translation>
    </message>
    <message>
        <source>Watching archive</source>
        <translation type="unfinished"></translation>
    </message>
    <message>
        <source>Exporting video</source>
        <translation type="unfinished"></translation>
    </message>
    <message>
        <source>System name changed</source>
        <translation type="unfinished"></translation>
    </message>
    <message>
        <source>System merge</source>
        <translation type="unfinished"></translation>
    </message>
    <message>
        <source>General settings updated</source>
        <translation type="unfinished"></translation>
    </message>
    <message>
        <source>Server updated</source>
        <translation type="unfinished"></translation>
    </message>
    <message>
        <source>Business rule updated</source>
        <translation type="unfinished"></translation>
    </message>
    <message>
        <source>Server removed</source>
        <translation type="unfinished"></translation>
    </message>
    <message>
        <source>Business rule removed</source>
        <translation type="unfinished"></translation>
    </message>
    <message>
        <source>User removed</source>
        <translation type="unfinished"></translation>
    </message>
    <message>
        <source>Business rule reseted</source>
        <translation type="unfinished"></translation>
    </message>
    <message>
        <source>Database restored</source>
        <translation type="unfinished"></translation>
    </message>
    <message>
        <source>Play this</source>
        <translation type="unfinished"></translation>
    </message>
    <message>
        <source>Settings</source>
        <translation type="unfinished"></translation>
    </message>
    <message>
        <source>%1 - %2, </source>
        <translation type="unfinished"></translation>
    </message>
    <message numerus="yes">
        <source>%n action(s)</source>
        <translation type="unfinished">
            <numerusform></numerusform>
            <numerusform></numerusform>
        </translation>
    </message>
    <message>
        <source>Session begins</source>
        <translation type="unfinished"></translation>
    </message>
    <message>
        <source>Session ends</source>
        <translation type="unfinished"></translation>
    </message>
    <message>
        <source>Duration</source>
        <translation type="unfinished"></translation>
    </message>
    <message>
        <source>User</source>
        <translation type="unfinished"></translation>
    </message>
    <message>
        <source>IP</source>
        <translation type="unfinished"></translation>
    </message>
    <message>
        <source>Activity</source>
        <translation type="unfinished"></translation>
    </message>
    <message>
        <source>Date</source>
        <translation type="unfinished"></translation>
    </message>
    <message>
        <source>Time</source>
        <translation type="unfinished"></translation>
    </message>
    <message>
        <source>Description</source>
        <translation type="unfinished"></translation>
    </message>
    <message>
        <source>View it</source>
        <translation type="unfinished"></translation>
    </message>
    <message>
        <source>Click to expand</source>
        <translation type="unfinished"></translation>
    </message>
    <message>
        <source>E-mail settings changed</source>
        <translation type="unfinished"></translation>
    </message>
    <message>
        <source>Device updated</source>
        <translation type="unfinished"></translation>
    </message>
    <message>
        <source>Camera updated</source>
        <translation type="unfinished"></translation>
    </message>
    <message>
        <source>Device added</source>
        <translation type="unfinished"></translation>
    </message>
    <message>
        <source>Camera added</source>
        <translation type="unfinished"></translation>
    </message>
    <message>
        <source>Device removed</source>
        <translation type="unfinished"></translation>
    </message>
    <message>
        <source>Camera removed</source>
        <translation type="unfinished"></translation>
    </message>
    <message>
        <source>Device name</source>
        <translation type="unfinished"></translation>
    </message>
    <message>
        <source>Camera name</source>
        <translation type="unfinished"></translation>
    </message>
    <message>
        <source>Red mark means that the archive is still available</source>
        <translation type="unfinished"></translation>
    </message>
</context>
<context>
    <name>QnBackupCamerasDialog</name>
    <message>
        <source>Select Devices to Backup...</source>
        <translation type="unfinished"></translation>
    </message>
    <message>
        <source>Select Cameras to Backup...</source>
        <translation type="unfinished"></translation>
    </message>
</context>
<context>
    <name>QnBackupScheduleDialog</name>
    <message>
        <source>Until finished</source>
        <translation type="unfinished"></translation>
    </message>
</context>
<context>
    <name>QnBlinkingImageButtonWidget</name>
    <message>
        <source>You have new notifications.</source>
        <translation></translation>
    </message>
    <message numerus="yes">
        <source>You have %n notifications</source>
        <translation>
            <numerusform>You have %n notification.</numerusform>
            <numerusform>You have %n notifications.</numerusform>
        </translation>
    </message>
</context>
<context>
    <name>QnBookmarkWidget</name>
    <message>
        <source>Do not lock archive</source>
        <translation type="unfinished"></translation>
    </message>
    <message>
        <source>1 month</source>
        <translation type="unfinished"></translation>
    </message>
    <message>
        <source>3 month</source>
        <translation type="unfinished"></translation>
    </message>
    <message>
        <source>6 month</source>
        <translation type="unfinished"></translation>
    </message>
    <message>
        <source>year</source>
        <translation type="unfinished"></translation>
    </message>
</context>
<context>
    <name>QnBuildNumberDialog</name>
    <message>
        <source>Error</source>
        <translation></translation>
    </message>
    <message>
        <source>The password you have entered is not valid.</source>
        <translation type="unfinished"></translation>
    </message>
</context>
<context>
    <name>QnBusinessResourceValidationStrings</name>
    <message numerus="yes">
        <source>%1 of %n devices</source>
        <translation type="unfinished">
            <numerusform></numerusform>
            <numerusform></numerusform>
        </translation>
    </message>
    <message numerus="yes">
        <source>%1 of %n cameras</source>
        <translation type="unfinished">
            <numerusform></numerusform>
            <numerusform></numerusform>
        </translation>
    </message>
    <message>
        <source>&lt;Any Device&gt;</source>
        <translation type="unfinished"></translation>
    </message>
    <message>
        <source>&lt;Any Camera&gt;</source>
        <translation type="unfinished"></translation>
    </message>
    <message>
        <source>Select at least one device</source>
        <translation type="unfinished"></translation>
    </message>
    <message>
        <source>Select at least one camera</source>
        <translation type="unfinished"></translation>
    </message>
    <message numerus="yes">
        <source>%1 of %n I/O modules</source>
        <translation type="unfinished">
            <numerusform></numerusform>
            <numerusform></numerusform>
        </translation>
    </message>
</context>
<context>
    <name>QnBusinessRuleItemDelegate</name>
    <message>
        <source>For All Users</source>
        <translation></translation>
    </message>
    <message>
        <source>For Administrators Only</source>
        <translation></translation>
    </message>
</context>
<context>
    <name>QnBusinessRuleViewModel</name>
    <message numerus="yes">
        <source>%n Server(s)</source>
        <translation>
            <numerusform>%n Server</numerusform>
            <numerusform>%n Servers</numerusform>
        </translation>
    </message>
    <message>
        <source>Error: %1</source>
        <translation></translation>
    </message>
    <message>
        <source>&lt;System&gt;</source>
        <translation></translation>
    </message>
    <message>
        <source>&lt;Any Server&gt;</source>
        <translation></translation>
    </message>
    <message>
        <source>Instant</source>
        <translation></translation>
    </message>
    <message numerus="yes">
        <source>Every %n days</source>
        <translation>
            <numerusform>Every day</numerusform>
            <numerusform>Every %n days</numerusform>
        </translation>
    </message>
    <message numerus="yes">
        <source>Every %n hours</source>
        <translation>
            <numerusform>Every hour</numerusform>
            <numerusform>Every %n hours</numerusform>
        </translation>
    </message>
    <message numerus="yes">
        <source>Every %n minutes</source>
        <translation>
            <numerusform>Every minute</numerusform>
            <numerusform>Every %n minutes</numerusform>
        </translation>
    </message>
    <message numerus="yes">
        <source>Every %n seconds</source>
        <translation>
            <numerusform>Every second</numerusform>
            <numerusform>Every %n seconds</numerusform>
        </translation>
    </message>
    <message>
        <source>Stops</source>
        <translation></translation>
    </message>
    <message>
        <source>Starts</source>
        <translation></translation>
    </message>
    <message>
        <source>Administrators Only</source>
        <translation type="unfinished"></translation>
    </message>
    <message>
        <source>All Users</source>
        <translation type="unfinished"></translation>
    </message>
    <message>
        <source>Select Sound</source>
        <translation type="unfinished"></translation>
    </message>
    <message>
        <source>Enter Text</source>
        <translation type="unfinished"></translation>
    </message>
    <message>
        <source>&lt;Any Device&gt;</source>
        <translation type="unfinished"></translation>
    </message>
    <message>
        <source>&lt;Any Camera&gt;</source>
        <translation type="unfinished"></translation>
    </message>
    <message>
        <source>Select at least one device</source>
        <translation type="unfinished"></translation>
    </message>
    <message>
        <source>Select at least one camera</source>
        <translation type="unfinished"></translation>
    </message>
    <message>
        <source>Occurs</source>
        <translation type="unfinished"></translation>
    </message>
    <message>
        <source>Source camera</source>
        <translation type="unfinished"></translation>
    </message>
    <message>
        <source>Source and %n more cameras</source>
        <translation type="unfinished"></translation>
    </message>
    <message>
        <source>N/A</source>
        <translation type="unfinished"></translation>
    </message>
</context>
<context>
    <name>QnBusinessRuleWidget</name>
    <message>
        <source>to</source>
        <extracomment>&quot;to&quot; is from the sentence &quot;Send e-mail _to_:&quot;</extracomment>
        <translation></translation>
    </message>
    <message>
        <source>at</source>
        <extracomment>&quot;at&quot; is from the sentence &quot;Display the text _at_ these cameras&quot;</extracomment>
        <translation></translation>
    </message>
    <message>
        <source>&lt;Any Device&gt;</source>
        <translation type="unfinished"></translation>
    </message>
    <message>
        <source>&lt;Any Camera&gt;</source>
        <translation type="unfinished"></translation>
    </message>
    <message>
        <source>Select at least one device</source>
        <translation type="unfinished"></translation>
    </message>
    <message>
        <source>Select at least one camera</source>
        <translation type="unfinished"></translation>
    </message>
    <message>
        <source>Devices</source>
        <translation type="unfinished"></translation>
    </message>
    <message>
        <source>Cameras</source>
        <translation type="unfinished"></translation>
    </message>
</context>
<context>
    <name>QnBusinessRulesDialog</name>
    <message>
        <source>Reset Default Rules</source>
        <translation></translation>
    </message>
    <message>
        <source>Error</source>
        <translation></translation>
    </message>
    <message>
        <source>Error while receiving rules.</source>
        <translation></translation>
    </message>
    <message>
        <source>Error while saving rule.</source>
        <translation></translation>
    </message>
    <message>
        <source>Hide Advanced</source>
        <translation></translation>
    </message>
    <message>
        <source>Show Advanced</source>
        <translation></translation>
    </message>
    <message>
        <source>&amp;New...</source>
        <translation></translation>
    </message>
    <message>
        <source>&amp;Delete</source>
        <translation></translation>
    </message>
    <message>
        <source>&amp;Schedule...</source>
        <translation></translation>
    </message>
    <message>
        <source>Some rules are not valid. Should they be disabled?</source>
        <translation></translation>
    </message>
    <message>
        <source>Unsaved changes will be lost. Save?</source>
        <translation></translation>
    </message>
    <message>
        <source>Are you sure you want to reset rules to the defaults?</source>
        <translation type="unfinished"></translation>
    </message>
    <message>
        <source>This action CANNOT be undone!</source>
        <translation type="unfinished"></translation>
    </message>
    <message>
        <source>Confirm Rules Reset</source>
        <translation type="unfinished"></translation>
    </message>
    <message>
        <source>Error while deleting rule.</source>
        <translation type="unfinished"></translation>
    </message>
    <message>
        <source>Confirm Save</source>
        <translation type="unfinished"></translation>
    </message>
    <message>
        <source>Confirm Exit</source>
        <translation type="unfinished"></translation>
    </message>
    <message>
        <source>filter by devices...</source>
        <translation type="unfinished"></translation>
    </message>
    <message>
        <source>filter by cameras...</source>
        <translation type="unfinished"></translation>
    </message>
</context>
<context>
    <name>QnBusinessRulesViewModel</name>
    <message>
        <source>#</source>
        <translation></translation>
    </message>
    <message>
        <source>On</source>
        <translation></translation>
    </message>
    <message>
        <source>Event</source>
        <translation></translation>
    </message>
    <message>
        <source>Source</source>
        <translation></translation>
    </message>
    <message>
        <source>-&gt;</source>
        <translation></translation>
    </message>
    <message>
        <source>Action</source>
        <translation></translation>
    </message>
    <message>
        <source>Target</source>
        <translation></translation>
    </message>
    <message>
        <source>Interval of Action</source>
        <translation></translation>
    </message>
</context>
<context>
    <name>QnCameraAdditionDialog</name>
    <message>
        <source>Initializing scan...</source>
        <translation></translation>
    </message>
    <message>
        <source>Error</source>
        <translation></translation>
    </message>
    <message>
        <source>First address in range is greater than the last one.</source>
        <translation></translation>
    </message>
    <message>
        <source>Success</source>
        <translation></translation>
    </message>
    <message>
        <source>Scanning online hosts...</source>
        <translation></translation>
    </message>
    <message>
        <source>Scanning hosts... (%1)</source>
        <translation type="unfinished"></translation>
    </message>
    <message>
        <source>Finished</source>
        <translation></translation>
    </message>
    <message>
        <source>Select target server...</source>
        <translation></translation>
    </message>
    <message>
        <source>Examples:</source>
        <translation type="unfinished"></translation>
    </message>
    <message>
        <source>Server is offline.</source>
        <translation type="unfinished"></translation>
    </message>
    <message>
        <source>It might take a few moments to populate them in the tree.</source>
        <translation type="unfinished"></translation>
    </message>
    <message>
        <source>The specified IP address range has more than 255 addresses.</source>
        <translation type="unfinished"></translation>
    </message>
    <message>
        <source>Server went offline - search aborted.</source>
        <translation type="unfinished"></translation>
    </message>
    <message>
        <source>Server has been removed - search aborted.</source>
        <translation type="unfinished"></translation>
    </message>
    <message>
        <source>Device addition is possible for online servers only.</source>
        <translation type="unfinished"></translation>
    </message>
    <message>
        <source>Device address field must contain a valid URL, IP address, or RTSP link.</source>
        <translation type="unfinished"></translation>
    </message>
    <message>
        <source>No devices selected.</source>
        <translation type="unfinished"></translation>
    </message>
    <message>
        <source>Please select at least one device</source>
        <translation type="unfinished"></translation>
    </message>
    <message numerus="yes">
        <source>%n devices added successfully.</source>
        <translation type="unfinished">
            <numerusform></numerusform>
            <numerusform></numerusform>
        </translation>
    </message>
    <message numerus="yes">
        <source>Error while adding %n devices.</source>
        <translation type="unfinished">
            <numerusform></numerusform>
            <numerusform></numerusform>
        </translation>
    </message>
    <message>
        <source>Server is offline, devices can only be added to an online server.</source>
        <translation type="unfinished"></translation>
    </message>
    <message>
        <source>Server has been removed - cannot add devices.</source>
        <translation type="unfinished"></translation>
    </message>
    <message>
        <source>Error while searching for device(s).</source>
        <translation type="unfinished"></translation>
    </message>
    <message numerus="yes">
        <source>%n devices found</source>
        <translation type="unfinished">
            <numerusform></numerusform>
            <numerusform></numerusform>
        </translation>
    </message>
    <message>
        <source>All devices are already in the resource tree.</source>
        <translation type="unfinished"></translation>
    </message>
    <message>
        <source>No devices found.</source>
        <translation type="unfinished"></translation>
    </message>
    <message>
        <source>Add devices to %1</source>
        <translation type="unfinished"></translation>
    </message>
    <message>
        <source>Add devices...</source>
        <translation type="unfinished"></translation>
    </message>
    <message>
        <source>Scanning host... (%1)</source>
        <extracomment>Scanning host... (0 devices found)</extracomment>
        <translation type="unfinished"></translation>
    </message>
    <message>
        <source>Finishing searching...</source>
        <translation type="unfinished"></translation>
    </message>
</context>
<context>
    <name>QnCameraAdvancedParamsWidget</name>
    <message>
        <source>Loading values...</source>
        <translation type="unfinished"></translation>
    </message>
    <message>
        <source>Applying changes...</source>
        <translation type="unfinished"></translation>
    </message>
</context>
<context>
    <name>QnCameraDiagnosticsDialog</name>
    <message>
        <source>Copy to Clipboard</source>
        <translation></translation>
    </message>
    <message>
        <source>OK</source>
        <translation></translation>
    </message>
    <message>
        <source>FAILED: %1</source>
        <translation></translation>
    </message>
    <message>
        <source>Confirming server availability.</source>
        <translation type="unfinished"></translation>
    </message>
    <message>
        <source>Evaluating media stream for errors.</source>
        <translation type="unfinished"></translation>
    </message>
    <message>
        <source>Diagnostics complete!</source>
        <translation type="unfinished"></translation>
    </message>
    <message>
        <source>Diagnostics for device %1</source>
        <translation type="unfinished"></translation>
    </message>
    <message>
        <source>Diagnostics for camera %1</source>
        <translation type="unfinished"></translation>
    </message>
    <message>
        <source>Device Diagnostics</source>
        <translation type="unfinished"></translation>
    </message>
    <message>
        <source>Camera Diagnostics</source>
        <translation type="unfinished"></translation>
    </message>
    <message>
        <source>Confirming device is accessible.</source>
        <translation type="unfinished"></translation>
    </message>
    <message>
        <source>Confirming camera is accessible.</source>
        <translation type="unfinished"></translation>
    </message>
    <message>
        <source>Confirming target device provides media stream.</source>
        <translation type="unfinished"></translation>
    </message>
    <message>
        <source>Confirming target camera provides media stream.</source>
        <translation type="unfinished"></translation>
    </message>
    <message>
        <source>Diagnostics for I/O module %1</source>
        <translation type="unfinished"></translation>
    </message>
    <message>
        <source>I/O Module Diagnostics</source>
        <translation type="unfinished"></translation>
    </message>
    <message>
        <source>Confirming I/O module is accessible.</source>
        <translation type="unfinished"></translation>
    </message>
    <message>
        <source>Confirming target I/O module provides media stream.</source>
        <translation type="unfinished"></translation>
    </message>
</context>
<context>
    <name>QnCameraInputBusinessEventWidget</name>
    <message>
        <source>&lt;automatic&gt;</source>
        <translation></translation>
    </message>
</context>
<context>
    <name>QnCameraInputPolicy</name>
    <message numerus="yes">
        <source>%1 have no input ports</source>
        <translation>
            <numerusform>%1 has no input ports.</numerusform>
            <numerusform>%1 have no input ports.</numerusform>
        </translation>
    </message>
</context>
<context>
    <name>QnCameraListDialog</name>
    <message>
        <source>Copy Selection to Clipboard</source>
        <translation></translation>
    </message>
    <message>
        <source>Export Selection to File...</source>
        <translation></translation>
    </message>
    <message>
        <source>Select All</source>
        <translation></translation>
    </message>
    <message>
        <source>Devices List for %1</source>
        <extracomment>Devices List for Server (192.168.0.1)</extracomment>
        <translation type="unfinished"></translation>
    </message>
    <message>
        <source>Cameras List for %1</source>
        <extracomment>Cameras List for Server (192.168.0.1)</extracomment>
        <translation type="unfinished"></translation>
    </message>
    <message>
        <source>Devices List</source>
        <translation type="unfinished"></translation>
    </message>
    <message>
        <source>Cameras List</source>
        <translation type="unfinished"></translation>
    </message>
    <message numerus="yes">
        <source>%n devices found</source>
        <translation type="unfinished">
            <numerusform></numerusform>
            <numerusform></numerusform>
        </translation>
    </message>
    <message numerus="yes">
        <source>%n cameras found</source>
        <translation type="unfinished">
            <numerusform></numerusform>
            <numerusform></numerusform>
        </translation>
    </message>
    <message>
        <source>Export selected devices to a file.</source>
        <translation type="unfinished"></translation>
    </message>
    <message>
        <source>Export selected cameras to a file.</source>
        <translation type="unfinished"></translation>
    </message>
    <message numerus="yes">
        <source>%n I/O modules found</source>
        <translation type="unfinished">
            <numerusform></numerusform>
            <numerusform></numerusform>
        </translation>
    </message>
</context>
<context>
    <name>QnCameraListModel</name>
    <message>
        <source>Recording</source>
        <translation></translation>
    </message>
    <message>
        <source>Name</source>
        <translation></translation>
    </message>
    <message>
        <source>Vendor</source>
        <translation></translation>
    </message>
    <message>
        <source>Model</source>
        <translation></translation>
    </message>
    <message>
        <source>Firmware</source>
        <translation></translation>
    </message>
    <message>
        <source>IP/Name</source>
        <translation></translation>
    </message>
    <message>
        <source>MAC address</source>
        <translation></translation>
    </message>
    <message>
        <source>Server</source>
        <translation></translation>
    </message>
</context>
<context>
    <name>QnCameraMotionMaskWidget</name>
    <message>
        <source>Too many motion windows</source>
        <translation></translation>
    </message>
    <message>
        <source>Maximum number of motion windows for current camera is %1, but %2 motion windows are currently selected.</source>
        <translation></translation>
    </message>
    <message>
        <source>Maximum number of different motion sensitivities for current camera is %1, but %2 motion sensitivities are currently selected.</source>
        <translation></translation>
    </message>
    <message>
        <source>Maximum number of motion mask windows for current camera is %1, but %2 motion mask windows are currently selected.</source>
        <translation></translation>
    </message>
</context>
<context>
    <name>QnCameraMotionPolicy</name>
    <message numerus="yes">
        <source>Recording or motion detection is disabled for %1</source>
        <translation>
            <numerusform></numerusform>
            <numerusform></numerusform>
        </translation>
    </message>
</context>
<context>
    <name>QnCameraOutputBusinessActionWidget</name>
    <message>
        <source>&lt;automatic&gt;</source>
        <translation></translation>
    </message>
</context>
<context>
    <name>QnCameraOutputPolicy</name>
    <message numerus="yes">
        <source>%1 have no output relays</source>
        <translation>
            <numerusform>%1 has no outport relays.</numerusform>
            <numerusform>%1 have no outport relays.</numerusform>
        </translation>
    </message>
</context>
<context>
    <name>QnCameraRecordingPolicy</name>
    <message numerus="yes">
        <source>Recording is disabled for %1</source>
        <translation>
            <numerusform>Recording is disabled for %1.</numerusform>
            <numerusform>Recording is disabled for %1.</numerusform>
        </translation>
    </message>
</context>
<context>
    <name>QnCameraScheduleWidget</name>
    <message>
        <source>Off</source>
        <translation></translation>
    </message>
    <message>
        <source>On</source>
        <translation></translation>
    </message>
    <message>
        <source>Warning</source>
        <translation></translation>
    </message>
    <message>
        <source>Warning! High minimum value could decrease other devices&apos; recording durations.</source>
        <translation type="unfinished"></translation>
    </message>
    <message>
        <source>Warning! High minimum value could decrease other cameras&apos; recording durations.</source>
        <translation type="unfinished"></translation>
    </message>
    <message>
        <source>Motion Recording is disabled. Please go to the motion setup page to setup the cameras&apos;s motion area and sensitivity.</source>
        <translation type="unfinished"></translation>
    </message>
    <message>
        <source>Motion Recording is disabled or not supported on some of the selected cameras. Please go to the motion setup page to ensure it is supported and enabled.</source>
        <translation type="unfinished"></translation>
    </message>
    <message>
        <source>Dual-Streaming is not supported on this camera.</source>
        <translation type="unfinished"></translation>
    </message>
    <message>
        <source>Dual-Streaming and Motion Detection are not available on this camera.</source>
        <translation type="unfinished"></translation>
    </message>
</context>
<context>
    <name>QnCameraSettingsDialog</name>
    <message>
        <source>Open in New Tab</source>
        <translation></translation>
    </message>
    <message>
        <source>Recording settings have not been saved. Please choose desired recording method, FPS, and quality - then mark the changes on the schedule.</source>
        <translation type="unfinished"></translation>
    </message>
    <message>
        <source>Changes have not been applied.</source>
        <translation type="unfinished"></translation>
    </message>
    <message>
        <source>Motion sensitivity has not changed. To change motion sensitivity draw rectangle on the image.</source>
        <translation type="unfinished"></translation>
    </message>
    <message>
        <source>License limit exceeded. Changes have been saved, but will not be applied.</source>
        <translation type="unfinished"></translation>
    </message>
    <message>
        <source>Could not apply changes.</source>
        <translation type="unfinished"></translation>
    </message>
    <message>
        <source>Device Settings</source>
        <translation type="unfinished"></translation>
    </message>
    <message>
        <source>Devices Settings</source>
        <translation type="unfinished"></translation>
    </message>
    <message>
        <source>Camera Settings</source>
        <translation type="unfinished"></translation>
    </message>
    <message>
        <source>Cameras Settings</source>
        <translation type="unfinished"></translation>
    </message>
    <message>
        <source>Device Diagnostics</source>
        <translation type="unfinished"></translation>
    </message>
    <message>
        <source>Devices Diagnostics</source>
        <translation type="unfinished"></translation>
    </message>
    <message>
        <source>Camera Diagnostics</source>
        <translation type="unfinished"></translation>
    </message>
    <message>
        <source>Cameras Diagnostics</source>
        <translation type="unfinished"></translation>
    </message>
    <message>
        <source>Device Rules</source>
        <translation type="unfinished"></translation>
    </message>
    <message>
        <source>Devices Rules</source>
        <translation type="unfinished"></translation>
    </message>
    <message>
        <source>Camera Rules</source>
        <translation type="unfinished"></translation>
    </message>
    <message>
        <source>Cameras Rules</source>
        <translation type="unfinished"></translation>
    </message>
    <message numerus="yes">
        <source>Apply changes to the following %n devices?</source>
        <translation type="unfinished">
            <numerusform></numerusform>
            <numerusform></numerusform>
        </translation>
    </message>
    <message numerus="yes">
        <source>Apply changes to the following %n cameras?</source>
        <translation type="unfinished">
            <numerusform></numerusform>
            <numerusform></numerusform>
        </translation>
    </message>
    <message>
        <source>Changes are not saved</source>
        <translation type="unfinished"></translation>
    </message>
    <message>
        <source>I/O Module Settings</source>
        <translation type="unfinished"></translation>
    </message>
    <message>
        <source>I/O Modules Settings</source>
        <translation type="unfinished"></translation>
    </message>
    <message>
        <source>I/O Module Diagnostics</source>
        <translation type="unfinished"></translation>
    </message>
    <message>
        <source>I/O Modules Diagnostics</source>
        <translation type="unfinished"></translation>
    </message>
    <message>
        <source>I/O Module Rules</source>
        <translation type="unfinished"></translation>
    </message>
    <message>
        <source>I/O Modules Rules</source>
        <translation type="unfinished"></translation>
    </message>
    <message numerus="yes">
        <source>Apply changes to the following %n I/O modules?</source>
        <translation type="unfinished">
            <numerusform></numerusform>
            <numerusform></numerusform>
        </translation>
    </message>
</context>
<context>
    <name>QnCameraSettingsWidget</name>
    <message>
        <source>Cannot edit properties for items of different types.</source>
        <translation></translation>
    </message>
    <message>
        <source>No device selected.</source>
        <translation type="unfinished"></translation>
    </message>
</context>
<context>
    <name>QnCheckableMessageBox</name>
    <message>
        <source>Do not ask again</source>
        <translation></translation>
    </message>
</context>
<context>
    <name>QnClientVideoCamera</name>
    <message>
        <source>Invalid resource type for data export.</source>
        <translation></translation>
    </message>
</context>
<context>
    <name>QnClockLabel</name>
    <message>
        <source>Server Time</source>
        <translation type="unfinished"></translation>
    </message>
    <message>
        <source>Local System Time</source>
        <translation type="unfinished"></translation>
    </message>
</context>
<context>
    <name>QnConnectToCurrentSystemTool</name>
    <message>
        <source>Configuring Server(s)</source>
        <translation type="unfinished"></translation>
    </message>
    <message>
        <source>Updating Server(s)</source>
        <translation type="unfinished"></translation>
    </message>
</context>
<context>
    <name>QnConnectionDiagnosticsHelper</name>
    <message>
        <source>You are trying to connect to incompatible Server.</source>
        <translation></translation>
    </message>
    <message>
        <source>Server</source>
        <translation></translation>
    </message>
    <message>
        <source>Client</source>
        <translation></translation>
    </message>
    <message>
        <source>Failure</source>
        <translation></translation>
    </message>
    <message>
        <source>Connection to the Server could not be established.</source>
        <translation type="unfinished"></translation>
    </message>
    <message>
        <source>Connection details that you have entered are incorrect, please try again.</source>
        <translation type="unfinished"></translation>
    </message>
    <message>
        <source>If this error persists, please contact your VMS administrator.</source>
        <translation type="unfinished"></translation>
    </message>
    <message>
        <source> - Client version: %1.</source>
        <translation type="unfinished"></translation>
    </message>
    <message>
        <source> - Server version: %1.</source>
        <translation type="unfinished"></translation>
    </message>
    <message>
        <source>You are about to connect to Server which has a different version:</source>
        <translation type="unfinished"></translation>
    </message>
    <message>
        <source>These versions are not compatible. Please update your %1.</source>
        <translation type="unfinished"></translation>
    </message>
    <message>
        <source>Compatibility mode for versions lower than %1 is not supported.</source>
        <translation type="unfinished"></translation>
    </message>
    <message>
        <source>Selected Server has a different version:</source>
        <translation type="unfinished"></translation>
    </message>
    <message>
        <source>The other version of the Client is needed in order to establish the connection to this Server.</source>
        <translation type="unfinished"></translation>
    </message>
    <message>
        <source>An error has occurred while trying to restart in compatibility mode.</source>
        <translation type="unfinished"></translation>
    </message>
    <message>
        <source>Client version %1 is required to connect to this Server.</source>
        <translation type="unfinished"></translation>
    </message>
    <message>
        <source>Download version %1?</source>
        <translation type="unfinished"></translation>
    </message>
    <message>
        <source>Would you like to restart the Client in compatibility mode?</source>
        <translation type="unfinished"></translation>
    </message>
    <message>
        <source>Cannot restart the Client in compatibility mode.</source>
        <translation type="unfinished"></translation>
    </message>
    <message>
        <source>Please close the application and start it again using the shortcut in the start menu.</source>
        <translation type="unfinished"></translation>
    </message>
    <message>
        <source>Failed to launch compatibility version %1</source>
        <translation type="unfinished"></translation>
    </message>
    <message>
        <source>Try to restore version %1?</source>
        <translation type="unfinished"></translation>
    </message>
    <message>
        <source>Server has a different version:</source>
        <translation type="unfinished"></translation>
    </message>
    <message>
        <source>You will be asked to restart the client in compatibility mode.</source>
        <translation type="unfinished"></translation>
    </message>
    <message>
        <source>You will be asked to update your %1</source>
        <translation type="unfinished"></translation>
    </message>
    <message>
        <source>The username or password you have entered is incorrect. Please try again.</source>
        <translation type="unfinished"></translation>
    </message>
    <message>
        <source>Unable to connect to the server</source>
        <translation type="unfinished"></translation>
    </message>
    <message>
        <source>Launcher process not found.</source>
        <translation type="unfinished"></translation>
    </message>
    <message>
        <source>LDAP Server connection timed out.</source>
        <translation type="unfinished"></translation>
    </message>
</context>
<context>
    <name>QnConnectionTestingDialog</name>
    <message>
        <source>Success</source>
        <translation></translation>
    </message>
    <message>
        <source>Request timeout</source>
        <translation type="unfinished"></translation>
    </message>
    <message>
        <source>Test Failed</source>
        <translation type="unfinished"></translation>
    </message>
    <message>
        <source>Connect</source>
        <translation type="unfinished"></translation>
    </message>
</context>
<context>
    <name>QnCustomBusinessEventWidget</name>
    <message>
        <source>Server API</source>
        <translation type="unfinished"></translation>
    </message>
    <message>
        <source>To generate Generic Event, please refer to %1.</source>
        <translation type="unfinished"></translation>
    </message>
    <message>
        <source>Event will trigger only if Generic Event meets all the above conditions. If a keyword field is empty, condition is always met. If not, condition is met if the corresponding field of Generic Event contains any keyword.</source>
        <translation type="unfinished"></translation>
    </message>
</context>
<context>
    <name>QnDatabaseManagementWidget</name>
    <message>
        <source>You can create a backup for system configurations that can be restored in case of failure.</source>
        <translation></translation>
    </message>
    <message>
        <source>Save Database Backup...</source>
        <translation></translation>
    </message>
    <message>
        <source>Database Backup Files (*.db)</source>
        <translation></translation>
    </message>
    <message>
        <source>Error</source>
        <translation></translation>
    </message>
    <message>
        <source>Could not open file &apos;%1&apos; for writing.</source>
        <translation></translation>
    </message>
    <message>
        <source>Downloading Database Backup</source>
        <translation></translation>
    </message>
    <message>
        <source>Database backup is being downloaded from the server. Please wait.</source>
        <translation></translation>
    </message>
    <message>
        <source>Information</source>
        <translation></translation>
    </message>
    <message>
        <source>Database was successfully backed up into file &apos;%1&apos;.</source>
        <translation></translation>
    </message>
    <message>
        <source>Open Database Backup...</source>
        <translation></translation>
    </message>
    <message>
        <source>Could not open file &apos;%1&apos; for reading.</source>
        <translation></translation>
    </message>
    <message>
        <source>Warning</source>
        <translation></translation>
    </message>
    <message>
        <source>Restoring Database Backup</source>
        <translation></translation>
    </message>
    <message>
        <source>Database backup is being uploaded to the server. Please wait.</source>
        <translation></translation>
    </message>
    <message>
        <source>Database was successfully restored from file &apos;%1&apos;. Media server will be restarted.</source>
        <translation></translation>
    </message>
    <message>
        <source>An error has occurred while restoring the database from file &apos;%1&apos;.</source>
        <translation></translation>
    </message>
    <message>
        <source>Failed to dump server database to %1.</source>
        <translation type="unfinished"></translation>
    </message>
    <message>
        <source>Are you sure you would like to restore the database? All existing data will be lost.</source>
        <translation type="unfinished"></translation>
    </message>
    <message>
        <source>You need to connect to a server prior to backup start.</source>
        <translation type="unfinished"></translation>
    </message>
</context>
<context>
    <name>QnDesktopDataProvider</name>
    <message>
        <source>44.1Khz and 48Khz audio formats are not supported by audio capturing device! Please select other audio device or &apos;none&apos; value in screen recording settings</source>
        <translation></translation>
    </message>
    <message>
        <source>Could not find video encoder %1.</source>
        <translation></translation>
    </message>
    <message>
        <source>Could not initialize video encoder.</source>
        <translation></translation>
    </message>
    <message>
        <source>Could not find audio encoder &apos;%1&apos;.</source>
        <translation></translation>
    </message>
    <message>
        <source>Could not initialize audio encoder.</source>
        <translation></translation>
    </message>
    <message>
        <source>Could not initialize audio device &apos;%1&apos;.</source>
        <translation></translation>
    </message>
    <message>
        <source>Could not start primary audio device.</source>
        <translation></translation>
    </message>
    <message>
        <source>Screen width must be a multiple of 8.</source>
        <translation type="unfinished"></translation>
    </message>
</context>
<context>
    <name>QnDesktopFileEncoder</name>
    <message>
        <source>44.1Khz and 48Khz audio formats are not supported by audio capturing device! Please select other audio device or &apos;none&apos; value in screen recording settings.</source>
        <translation></translation>
    </message>
    <message>
        <source>Could not find video encoder %1.</source>
        <translation></translation>
    </message>
    <message>
        <source>Could not create temporary file in folder &apos;%1&apos;. Please configure &apos;Main Media Folder&apos; in Screen Recording settings.</source>
        <translation></translation>
    </message>
    <message>
        <source>Could not allocate output stream for video codec.</source>
        <translation></translation>
    </message>
    <message>
        <source>Screen width must be a multiplier of 8.</source>
        <translation></translation>
    </message>
    <message>
        <source>Could not initialize video encoder.</source>
        <translation></translation>
    </message>
    <message>
        <source>Could not allocate output audio stream.</source>
        <translation></translation>
    </message>
    <message>
        <source>Could not find audio encoder &apos;%1&apos;.</source>
        <translation></translation>
    </message>
    <message>
        <source>Could not initialize audio encoder.</source>
        <translation></translation>
    </message>
    <message>
        <source>Could not initialize audio device &apos;%1&apos;.</source>
        <translation></translation>
    </message>
    <message>
        <source>Could not start primary audio device.</source>
        <translation></translation>
    </message>
</context>
<context>
    <name>QnEventLogDialog</name>
    <message>
        <source>Filter Similar Rows</source>
        <translation></translation>
    </message>
    <message>
        <source>Copy Selection to Clipboard</source>
        <translation></translation>
    </message>
    <message>
        <source>Export Selection to File...</source>
        <translation></translation>
    </message>
    <message>
        <source>Select All</source>
        <translation></translation>
    </message>
    <message>
        <source>Clear Filter</source>
        <translation></translation>
    </message>
    <message numerus="yes">
        <source>Event log for period from %1 to %2 - %n event(s) found</source>
        <translation>
            <numerusform></numerusform>
            <numerusform></numerusform>
        </translation>
    </message>
    <message numerus="yes">
        <source>Event log for %1 - %n event(s) found</source>
        <translation>
            <numerusform></numerusform>
            <numerusform></numerusform>
        </translation>
    </message>
    <message>
        <source>Export selected events to file</source>
        <translation></translation>
    </message>
    <message>
        <source>Any Action</source>
        <translation type="unfinished"></translation>
    </message>
    <message>
        <source>&lt;Any Device&gt;</source>
        <translation type="unfinished"></translation>
    </message>
    <message>
        <source>&lt;Any Camera&gt;</source>
        <translation type="unfinished"></translation>
    </message>
</context>
<context>
    <name>QnEventLogModel</name>
    <message>
        <source>Administrators Only</source>
        <translation></translation>
    </message>
    <message>
        <source>Motion video</source>
        <translation></translation>
    </message>
    <message>
        <source>Date/Time</source>
        <translation></translation>
    </message>
    <message>
        <source>Event</source>
        <translation></translation>
    </message>
    <message>
        <source>Source</source>
        <translation></translation>
    </message>
    <message>
        <source>Action</source>
        <translation></translation>
    </message>
    <message>
        <source>Target</source>
        <translation></translation>
    </message>
    <message>
        <source>Description</source>
        <translation></translation>
    </message>
    <message>
        <source>All Users</source>
        <translation type="unfinished"></translation>
    </message>
    <message>
        <source>&lt;User removed&gt;</source>
        <translation type="unfinished"></translation>
    </message>
    <message>
        <source>All users</source>
        <translation type="unfinished"></translation>
    </message>
    <message>
        <source>%1 users</source>
        <translation type="unfinished"></translation>
    </message>
    <message numerus="yes">
        <source>%1 (%n times)</source>
        <comment>%1 is description of event. Will be replaced in runtime</comment>
        <translation type="unfinished">
            <numerusform></numerusform>
            <numerusform></numerusform>
        </translation>
    </message>
    <message>
        <source>and %1 user(s) more...</source>
        <translation type="unfinished"></translation>
    </message>
</context>
<context>
    <name>QnExecPtzPresetPolicy</name>
    <message>
        <source>Select exactly one camera</source>
        <translation type="unfinished"></translation>
    </message>
    <message>
        <source>%1 has no ptz presets</source>
        <translation type="unfinished"></translation>
    </message>
</context>
<context>
    <name>QnExportScheduleResourceSelectionDialogDelegate</name>
    <message>
        <source>Copy archive length settings</source>
        <translation></translation>
    </message>
    <message>
        <source>Schedule motion type is not supported by some cameras.</source>
        <translation type="unfinished"></translation>
    </message>
    <message>
        <source>Recording cannot be enabled for some cameras.</source>
        <translation type="unfinished"></translation>
    </message>
    <message>
        <source>Schedule settings are not compatible with some devices.</source>
        <translation type="unfinished"></translation>
    </message>
</context>
<context>
    <name>QnFailoverPriorityDialog</name>
    <message>
        <source>Failover Priority</source>
        <translation type="unfinished"></translation>
    </message>
    <message>
        <source>Never</source>
        <comment>Failover priority</comment>
        <translation type="unfinished"></translation>
    </message>
    <message>
        <source>Low</source>
        <comment>Failover priority</comment>
        <translation type="unfinished"></translation>
    </message>
    <message>
        <source>Medium</source>
        <comment>Failover priority</comment>
        <translation type="unfinished"></translation>
    </message>
    <message>
        <source>High</source>
        <comment>Failover priority</comment>
        <translation type="unfinished"></translation>
    </message>
</context>
<context>
    <name>QnFailoverPriorityDialogDelegate</name>
    <message>
        <source>Set Priority:</source>
        <translation type="unfinished"></translation>
    </message>
    <message>
        <source>Select devices to setup failover priority</source>
        <translation type="unfinished"></translation>
    </message>
    <message>
        <source>Select cameras to setup failover priority</source>
        <translation type="unfinished"></translation>
    </message>
</context>
<context>
    <name>QnFisheyeCalibrationWidget</name>
    <message>
        <source>Loading preview, please wait...</source>
        <translation></translation>
    </message>
    <message>
        <source>Error</source>
        <translation></translation>
    </message>
    <message>
        <source>Auto calibration failed. Image is not round.</source>
        <translation></translation>
    </message>
    <message>
        <source>Auto calibration failed. The image might be too dim.</source>
        <translation></translation>
    </message>
</context>
<context>
    <name>QnGeneralPreferencesWidget</name>
    <message>
        <source>Select folder...</source>
        <translation></translation>
    </message>
    <message>
        <source>Information</source>
        <translation></translation>
    </message>
    <message>
        <source>Folder &apos;%1&apos; does not exist.</source>
        <translation></translation>
    </message>
    <message>
        <source>Disable only if the client takes too much CPU</source>
        <translation type="unfinished"></translation>
    </message>
    <message>
        <source>Folder has already been added.</source>
        <translation type="unfinished"></translation>
    </message>
    <message>
        <source>This folder has already been added.</source>
        <translation type="unfinished"></translation>
    </message>
</context>
<context>
    <name>QnGeneralSystemAdministrationWidget</name>
    <message>
        <source>Devices List...</source>
        <translation type="unfinished"></translation>
    </message>
    <message>
        <source>Cameras List...</source>
        <translation type="unfinished"></translation>
    </message>
    <message>
        <source>Open Alarm/Event Rules Management</source>
        <translation type="unfinished"></translation>
    </message>
    <message>
        <source>Open Event Log</source>
        <translation type="unfinished"></translation>
    </message>
    <message>
        <source>Open Bookmarks List</source>
        <translation type="unfinished"></translation>
    </message>
    <message>
        <source>Open Devices List</source>
        <translation type="unfinished"></translation>
    </message>
    <message>
        <source>Open Cameras List</source>
        <translation type="unfinished"></translation>
    </message>
</context>
<context>
    <name>QnGlHardwareChecker</name>
    <message>
        <source>We have detected that your video card drivers may be not installed or are out of date.</source>
        <translation></translation>
    </message>
    <message>
        <source>Installing and/or updating your video drivers can substantially increase your system performance when viewing and working with video.</source>
        <translation></translation>
    </message>
    <message>
        <source>Important Performance Tip</source>
        <translation></translation>
    </message>
    <message>
        <source>This may result in client software issues (including unexpected crash).</source>
        <translation type="unfinished"></translation>
    </message>
</context>
<context>
    <name>QnGridWidgetHelper</name>
    <message>
        <source>HTML file (*.html);;Spread Sheet (CSV) File(*.csv)</source>
        <translation></translation>
    </message>
    <message>
        <source>Save As</source>
        <translation></translation>
    </message>
    <message>
        <source>File &apos;%1&apos; already exists. Overwrite?</source>
        <translation></translation>
    </message>
    <message>
        <source>Could not overwrite file</source>
        <translation></translation>
    </message>
    <message>
        <source>File &apos;%1&apos; is used by another process. Please try another name.</source>
        <translation></translation>
    </message>
</context>
<context>
    <name>QnHelpHandler</name>
    <message>
        <source>Error</source>
        <translation></translation>
    </message>
</context>
<context>
    <name>QnHistogramWidget</name>
    <message>
        <source>Gamma %1</source>
        <translation></translation>
    </message>
</context>
<context>
    <name>QnIOPortItemDelegate</name>
    <message>
        <source>Disabled</source>
        <translation type="unfinished"></translation>
    </message>
    <message>
        <source>Input</source>
        <translation type="unfinished"></translation>
    </message>
    <message>
        <source>Output</source>
        <translation type="unfinished"></translation>
    </message>
    <message>
        <source>Open circuit</source>
        <translation type="unfinished"></translation>
    </message>
    <message>
        <source>Grounded circuit</source>
        <translation type="unfinished"></translation>
    </message>
</context>
<context>
    <name>QnIOPortsViewModel</name>
    <message>
        <source>#</source>
        <translation type="unfinished"></translation>
    </message>
    <message>
        <source>Type</source>
        <translation type="unfinished"></translation>
    </message>
    <message>
        <source>Default state</source>
        <translation type="unfinished"></translation>
    </message>
    <message>
        <source>Name</source>
        <translation type="unfinished"></translation>
    </message>
    <message>
        <source>Pulse time(ms)</source>
        <translation type="unfinished"></translation>
    </message>
    <message>
        <source>Unknown</source>
        <comment>IO Port Type</comment>
        <translation type="unfinished"></translation>
    </message>
    <message>
        <source>Disabled</source>
        <comment>IO Port Type</comment>
        <translation type="unfinished"></translation>
    </message>
    <message>
        <source>Input</source>
        <comment>IO Port Type</comment>
        <translation type="unfinished"></translation>
    </message>
    <message>
        <source>Output</source>
        <comment>IO Port Type</comment>
        <translation type="unfinished"></translation>
    </message>
    <message>
        <source>Invalid</source>
        <comment>IO Port Type</comment>
        <translation type="unfinished"></translation>
    </message>
    <message>
        <source>Open Circuit</source>
        <comment>IO Port State</comment>
        <translation type="unfinished"></translation>
    </message>
    <message>
        <source>Grounded circuit</source>
        <comment>IO Port State</comment>
        <translation type="unfinished"></translation>
    </message>
    <message>
        <source>Invalid state</source>
        <comment>IO Port State</comment>
        <translation type="unfinished"></translation>
    </message>
</context>
<context>
    <name>QnImageControlWidget</name>
    <message>
        <source>4:3</source>
        <translation type="unfinished"></translation>
    </message>
    <message>
        <source>16:9</source>
        <translation type="unfinished"></translation>
    </message>
    <message>
        <source>1:1</source>
        <translation type="unfinished"></translation>
    </message>
    <message>
        <source>%1 degrees</source>
        <translation type="unfinished"></translation>
    </message>
</context>
<context>
    <name>QnIoModuleOverlayWidgetPrivate</name>
    <message>
        <source>Failed to turn on IO port &apos;%1&apos;</source>
        <translation type="unfinished"></translation>
    </message>
    <message>
        <source>Failed to turn off IO port &apos;%1&apos;</source>
        <translation type="unfinished"></translation>
    </message>
    <message>
        <source>IO port error</source>
        <translation type="unfinished"></translation>
    </message>
</context>
<context>
    <name>QnLayoutExportTool</name>
    <message>
        <source>File &apos;%1&apos; is used by another process. Please try another name.</source>
        <translation></translation>
    </message>
    <message>
        <source>Exporting to &quot;%1&quot;...</source>
        <translation type="unfinished"></translation>
    </message>
    <message>
        <source>Could not export device %1.</source>
        <extracomment>&quot;Could not export camera AXIS1334&quot;</extracomment>
        <translation type="unfinished"></translation>
    </message>
    <message>
        <source>Could not export camera %1.</source>
        <translation type="unfinished"></translation>
    </message>
    <message>
        <source>Unknown error has occurred.</source>
        <translation type="unfinished"></translation>
    </message>
    <message>
        <source>Could not export I/O module %1.</source>
        <translation type="unfinished"></translation>
    </message>
    <message>
        <source>Could not create output file %1...</source>
        <translation type="unfinished"></translation>
    </message>
</context>
<context>
    <name>QnLayoutSettingsDialog</name>
    <message>
        <source>Select file...</source>
        <translation></translation>
    </message>
    <message>
        <source>Pictures %1</source>
        <translation></translation>
    </message>
    <message>
        <source>&lt;No picture&gt;</source>
        <translation type="unfinished"></translation>
    </message>
    <message>
        <source>&lt;Error while loading picture&gt;</source>
        <translation type="unfinished"></translation>
    </message>
    <message>
        <source>&lt;Error while uploading picture&gt;</source>
        <translation type="unfinished"></translation>
    </message>
    <message>
        <source>&lt;Picture cannot be read&gt;</source>
        <translation type="unfinished"></translation>
    </message>
    <message>
        <source>&lt;Picture is too big. Maximum size is %1 Mb&gt;</source>
        <translation type="unfinished"></translation>
    </message>
    <message>
        <source>&lt;Picture cannot be loaded&gt;</source>
        <translation type="unfinished"></translation>
    </message>
</context>
<context>
    <name>QnLdapSettingsDialog</name>
    <message>
        <source>Test</source>
        <translation type="unfinished"></translation>
    </message>
    <message>
        <source>Test failed</source>
        <translation type="unfinished"></translation>
    </message>
    <message numerus="yes">
        <source>Test completed successfully: %n users found.</source>
        <translation type="unfinished">
            <numerusform></numerusform>
            <numerusform></numerusform>
        </translation>
    </message>
</context>
<context>
    <name>QnLdapSettingsDialogPrivate</name>
    <message>
        <source>The provided settings are not valid.</source>
        <translation type="unfinished"></translation>
    </message>
    <message>
        <source>Could not perform a test.</source>
        <translation type="unfinished"></translation>
    </message>
    <message>
        <source>None of your servers are connected to the Internet.</source>
        <translation type="unfinished"></translation>
    </message>
    <message>
        <source>Timed Out</source>
        <translation type="unfinished"></translation>
    </message>
</context>
<context>
    <name>QnLdapUserListModel</name>
    <message>
        <source>Login</source>
        <translation type="unfinished"></translation>
    </message>
    <message>
        <source>Full Name</source>
        <translation type="unfinished"></translation>
    </message>
    <message>
        <source>Email</source>
        <translation type="unfinished"></translation>
    </message>
    <message>
        <source>DN</source>
        <translation type="unfinished"></translation>
    </message>
</context>
<context>
    <name>QnLdapUsersDialog</name>
    <message>
        <source>The provided settings are not valid.</source>
        <translation type="unfinished"></translation>
    </message>
    <message>
        <source>Could not perform a test.</source>
        <translation type="unfinished"></translation>
    </message>
    <message>
        <source>Could not load users.</source>
        <translation type="unfinished"></translation>
    </message>
    <message>
        <source>Import users</source>
        <translation type="unfinished"></translation>
    </message>
    <message>
        <source>Error while loading users.</source>
        <translation type="unfinished"></translation>
    </message>
    <message>
        <source>No new users found.</source>
        <translation type="unfinished"></translation>
    </message>
    <message>
        <source>None of your servers are connected to the Internet.</source>
        <translation type="unfinished"></translation>
    </message>
    <message>
        <source>Timed Out</source>
        <translation type="unfinished"></translation>
    </message>
</context>
<context>
    <name>QnLicenseDetailsDialog</name>
    <message>
        <source>Screens Allowed:</source>
        <translation></translation>
    </message>
    <message>
        <source>Control Sessions Allowed:</source>
        <translation></translation>
    </message>
    <message>
        <source>Archive Streams Allowed:</source>
        <translation></translation>
    </message>
    <message>
        <source>Copy to Clipboard</source>
        <translation></translation>
    </message>
    <message>
        <source>Generic:</source>
        <translation></translation>
    </message>
    <message>
        <source>License Type</source>
        <translation></translation>
    </message>
    <message>
        <source>License Key</source>
        <translation></translation>
    </message>
    <message>
        <source>Locked to Hardware ID</source>
        <translation></translation>
    </message>
    <message>
        <source>Features:</source>
        <translation></translation>
    </message>
</context>
<context>
    <name>QnLicenseListModel</name>
    <message>
        <source>Type</source>
        <translation></translation>
    </message>
    <message>
        <source>Amount</source>
        <translation></translation>
    </message>
    <message>
        <source>License Key</source>
        <translation></translation>
    </message>
    <message>
        <source>Expiration Date</source>
        <translation></translation>
    </message>
    <message>
        <source>Status</source>
        <translation></translation>
    </message>
    <message>
        <source>Server</source>
        <translation></translation>
    </message>
    <message>
        <source>Never</source>
        <translation></translation>
    </message>
    <message>
        <source>Expired</source>
        <translation></translation>
    </message>
    <message>
        <source>Today</source>
        <translation></translation>
    </message>
    <message>
        <source>Tomorrow</source>
        <translation></translation>
    </message>
    <message numerus="yes">
        <source>In %n days</source>
        <translation>
            <numerusform>In %n day</numerusform>
            <numerusform>In %n days</numerusform>
        </translation>
    </message>
    <message>
        <source>OK</source>
        <translation></translation>
    </message>
    <message>
        <source>&lt;Server not found&gt;</source>
        <translation></translation>
    </message>
</context>
<context>
    <name>QnLicenseManagerWidget</name>
    <message>
        <source>The software is licensed to: </source>
        <translation></translation>
    </message>
    <message>
        <source>Copy to Clipboard</source>
        <translation></translation>
    </message>
    <message>
        <source>License Activation</source>
        <translation></translation>
    </message>
    <message>
        <source>You are trying to activate an incompatible license with your software. Please contact support team to get a valid license key.</source>
        <translation></translation>
    </message>
    <message>
        <source>License was successfully activated.</source>
        <translation></translation>
    </message>
    <message>
        <source>License Activation </source>
        <translation></translation>
    </message>
    <message>
        <source>Remove license</source>
        <translation></translation>
    </message>
    <message numerus="yes">
        <source>At least %n %2 are required</source>
        <translation type="unfinished">
            <numerusform>At least %n %2 is required</numerusform>
            <numerusform>At least %n %2 are required</numerusform>
        </translation>
    </message>
    <message numerus="yes">
        <source>%n %2 are currently in use</source>
        <translation type="unfinished">
            <numerusform>%n %2 is currently in use</numerusform>
            <numerusform>%n %2 are currently in use</numerusform>
        </translation>
    </message>
    <message>
        <source>You do not have a valid license installed.</source>
        <translation type="unfinished"></translation>
    </message>
    <message>
        <source>Please activate your commercial or trial license.</source>
        <translation type="unfinished"></translation>
    </message>
    <message>
        <source>Please activate your commercial license.</source>
        <translation type="unfinished"></translation>
    </message>
    <message>
        <source>Network error has occurred during automatic license activation.</source>
        <translation type="unfinished"></translation>
    </message>
    <message>
        <source>Try to activate your license manually.</source>
        <translation type="unfinished"></translation>
    </message>
    <message>
        <source>Obtaining licenses from server...</source>
        <translation type="unfinished"></translation>
    </message>
    <message>
        <source>License has arleady been activated.</source>
        <translation type="unfinished"></translation>
    </message>
    <message>
        <source>There was a problem activating your license key. A network error has occurred.</source>
        <translation type="unfinished"></translation>
    </message>
    <message>
        <source>Unable to activate license:  %1</source>
        <translation type="unfinished"></translation>
    </message>
    <message>
        <source>Unable to remove license from server:  %1</source>
        <translation type="unfinished"></translation>
    </message>
    <message>
        <source>This license key has been previously activated to hardware id %1. Please contact support team to obtain a valid license key.</source>
        <translation type="unfinished"></translation>
    </message>
    <message>
        <source>Network error has occurred during automatic license activation. Please contact support to activate your license key manually.</source>
        <translation type="unfinished"></translation>
    </message>
    <message>
        <source>The manual activation key file you have selected is invalid. Select a valid manual activation key file to continue. If problem continues, please contact support team.</source>
        <translation type="unfinished"></translation>
    </message>
</context>
<context>
    <name>QnLicenseNotificationDialog</name>
    <message>
        <source>Some of your licenses are unavailable.</source>
        <translation></translation>
    </message>
    <message>
        <source>Some of your licenses will soon expire.</source>
        <translation></translation>
    </message>
</context>
<context>
    <name>QnLicenseWidget</name>
    <message>
        <source>Activate Trial License</source>
        <translation></translation>
    </message>
    <message>
        <source>Activate Free License</source>
        <translation></translation>
    </message>
    <message>
        <source>Please send email with the Serial Key and the Hardware ID provided to %1 to obtain an Activation Key file.</source>
        <translation></translation>
    </message>
    <message>
        <source>Success</source>
        <translation></translation>
    </message>
    <message>
        <source>Hardware ID copied to clipboard.</source>
        <translation></translation>
    </message>
    <message>
        <source>Activate License</source>
        <translation></translation>
    </message>
    <message>
        <source>Activating...</source>
        <translation></translation>
    </message>
    <message>
        <source>Open License File</source>
        <translation></translation>
    </message>
    <message>
        <source>All files (*.*)</source>
        <translation></translation>
    </message>
    <message>
        <source>Error</source>
        <translation></translation>
    </message>
    <message>
        <source>Could not open the file %1</source>
        <translation></translation>
    </message>
</context>
<context>
    <name>QnLicensesProposeWidget</name>
    <message numerus="yes">
        <source>Use analog licenses to view these %n cameras</source>
        <translation>
            <numerusform>Use an analog license to view this camera</numerusform>
            <numerusform>Use analog licenses to view these %n cameras</numerusform>
        </translation>
    </message>
    <message numerus="yes">
        <source>Use licenses for selected %n devices</source>
        <translation type="unfinished">
            <numerusform></numerusform>
            <numerusform></numerusform>
        </translation>
    </message>
    <message numerus="yes">
        <source>Use licenses for selected %n cameras</source>
        <translation type="unfinished">
            <numerusform></numerusform>
            <numerusform></numerusform>
        </translation>
    </message>
    <message numerus="yes">
        <source>Use licenses for selected %n I/O modules</source>
        <translation type="unfinished">
            <numerusform></numerusform>
            <numerusform></numerusform>
        </translation>
    </message>
</context>
<context>
    <name>QnLoginDialog</name>
    <message>
        <source>Connect to Server...</source>
        <translation></translation>
    </message>
    <message>
        <source>Version %1</source>
        <translation></translation>
    </message>
    <message>
        <source>Saved Sessions</source>
        <translation></translation>
    </message>
    <message>
        <source>Auto-Discovered Servers</source>
        <translation></translation>
    </message>
    <message>
        <source>Invalid Login Information</source>
        <translation></translation>
    </message>
    <message>
        <source>The login information you have entered is not valid.</source>
        <translation></translation>
    </message>
    <message>
        <source>* Last used connection *</source>
        <translation></translation>
    </message>
    <message>
        <source>&lt;none&gt;</source>
        <translation></translation>
    </message>
    <message>
        <source>The information you have entered is not valid.</source>
        <translation></translation>
    </message>
    <message>
        <source>Entered hostname is not valid.</source>
        <translation></translation>
    </message>
    <message>
        <source>Host field cannot be empty.</source>
        <translation></translation>
    </message>
    <message>
        <source>%1 at %2</source>
        <translation></translation>
    </message>
    <message>
        <source>Are you sure you want to delete this connection: %1?</source>
        <translation type="unfinished"></translation>
    </message>
    <message>
        <source>Invalid Paramaters</source>
        <translation type="unfinished"></translation>
    </message>
    <message>
        <source>Connection already exists.</source>
        <translation type="unfinished"></translation>
    </message>
    <message>
        <source>A connection with this name already exists. Do you want to overwrite it?</source>
        <translation type="unfinished"></translation>
    </message>
    <message>
        <source>Delete Connections</source>
        <translation type="unfinished"></translation>
    </message>
    <message>
        <source>Invalid Parameters</source>
        <translation type="unfinished"></translation>
    </message>
</context>
<context>
    <name>QnLookAndFeelPreferencesWidget</name>
    <message>
        <source>Pictures %1</source>
        <translation></translation>
    </message>
    <message>
        <source>Preparing Image...</source>
        <translation></translation>
    </message>
    <message>
        <source>Please wait while image is being prepared...</source>
        <translation></translation>
    </message>
    <message>
        <source>Dark</source>
        <translation></translation>
    </message>
    <message>
        <source>Light</source>
        <translation></translation>
    </message>
    <message>
        <source>Server Time</source>
        <translation></translation>
    </message>
    <message>
        <source>Client Time</source>
        <translation></translation>
    </message>
    <message>
        <source>Default</source>
        <translation></translation>
    </message>
    <message>
        <source>Rainbow</source>
        <translation></translation>
    </message>
    <message>
        <source>Custom...</source>
        <translation></translation>
    </message>
    <message>
        <source>Stretch</source>
        <translation></translation>
    </message>
    <message>
        <source>Fit</source>
        <translation></translation>
    </message>
    <message>
        <source>Crop</source>
        <translation></translation>
    </message>
    <message>
        <source>This option will not affect Recording Schedule. Recording Schedule is always based on Server Time.</source>
        <translation type="unfinished"></translation>
    </message>
    <message>
        <source>Select File...</source>
        <translation type="unfinished"></translation>
    </message>
</context>
<context>
    <name>QnMediaResourceWidget</name>
    <message>
        <source>Screenshot</source>
        <translation></translation>
    </message>
    <message>
        <source>Smart Search</source>
        <translation></translation>
    </message>
    <message>
        <source>PTZ</source>
        <translation></translation>
    </message>
    <message>
        <source>Dewarping</source>
        <translation></translation>
    </message>
    <message>
        <source>Create Zoom Window</source>
        <translation></translation>
    </message>
    <message>
        <source>Image Enhancement</source>
        <translation></translation>
    </message>
    <message>
        <source>Hi-Res</source>
        <translation></translation>
    </message>
    <message>
        <source>LIVE</source>
        <translation></translation>
    </message>
    <message>
        <source>%1 (Tour &quot;%2&quot; is active)</source>
        <translation></translation>
    </message>
    <message>
        <source>Zoom Window</source>
        <translation type="unfinished"></translation>
    </message>
    <message>
        <source>Low-Res</source>
        <translation type="unfinished"></translation>
    </message>
    <message>
        <source>I/O Module</source>
        <translation type="unfinished"></translation>
    </message>
</context>
<context>
    <name>QnMergeSystemsDialog</name>
    <message>
        <source>http(s)://host:port</source>
        <translation></translation>
    </message>
    <message>
        <source>You are about to merge the current system %1 with the system</source>
        <translation></translation>
    </message>
    <message>
        <source>%1 (current)</source>
        <translation></translation>
    </message>
    <message>
        <source>The URL is invalid.</source>
        <translation></translation>
    </message>
    <message>
        <source>The password cannot be empty.</source>
        <translation></translation>
    </message>
    <message>
        <source>Use a specific hostname or IP address rather than %1.</source>
        <translation></translation>
    </message>
    <message>
        <source>This is the current system URL.</source>
        <translation></translation>
    </message>
    <message>
        <source>Merge with %1</source>
        <translation></translation>
    </message>
    <message>
        <source>The password is invalid.</source>
        <translation></translation>
    </message>
    <message>
        <source>The system was not found.</source>
        <translation></translation>
    </message>
    <message>
        <source>Could not create a backup of the server database.</source>
        <translation></translation>
    </message>
    <message>
        <source>System was not found.</source>
        <translation></translation>
    </message>
    <message>
        <source>Error</source>
        <translation></translation>
    </message>
    <message>
        <source>Cannot merge systems.</source>
        <translation></translation>
    </message>
    <message>
        <source>Success!</source>
        <translation type="unfinished"></translation>
    </message>
    <message>
        <source>The system was configured successfully.</source>
        <translation type="unfinished"></translation>
    </message>
    <message>
        <source>The servers from the remote system should appear in your system soon.</source>
        <translation type="unfinished"></translation>
    </message>
    <message>
        <source>Warning: You are about to merge Systems with START licenses.
As only 1 START license is allowed per System after your merge you will only have 1 START license remaining.
If you understand this and would like to proceed please click Merge to continue.
</source>
        <translation type="unfinished"></translation>
    </message>
    <message>
        <source>Testing...</source>
        <translation type="unfinished"></translation>
    </message>
    <message>
        <source>Merging Systems...</source>
        <translation type="unfinished"></translation>
    </message>
    <message>
        <source>The discovered system %1 has an incompatible version %2.</source>
        <translation type="unfinished"></translation>
    </message>
    <message>
        <source>The discovered system %1 is in safe mode.</source>
        <translation type="unfinished"></translation>
    </message>
    <message>
        <source>System has an incompatible version.</source>
        <translation type="unfinished"></translation>
    </message>
    <message>
        <source>Operation is not permitted.</source>
        <translation type="unfinished"></translation>
    </message>
    <message>
        <source>System is in safe mode.</source>
        <translation type="unfinished"></translation>
    </message>
</context>
<context>
    <name>QnMultipleCameraSettingsWidget</name>
    <message>
        <source>&lt;multiple values&gt;</source>
        <comment>LoginEdit</comment>
        <translation></translation>
    </message>
    <message>
        <source>&lt;multiple values&gt;</source>
        <comment>PasswordEdit</comment>
        <translation></translation>
    </message>
    <message>
        <source>Invalid Schedule</source>
        <translation type="unfinished"></translation>
    </message>
    <message>
        <source>Second stream is disabled on these cameras. Motion + LQ option has no effect. Press &quot;Yes&quot; to change recording type to &quot;Always&quot; or &quot;No&quot; to re-enable second stream.</source>
        <translation type="unfinished"></translation>
    </message>
</context>
<context>
    <name>QnNavigationItem</name>
    <message>
        <source>Speed Down</source>
        <translation></translation>
    </message>
    <message>
        <source>Previous Frame</source>
        <translation></translation>
    </message>
    <message>
        <source>Speed Up</source>
        <translation></translation>
    </message>
    <message>
        <source>Next Frame</source>
        <translation></translation>
    </message>
    <message>
        <source>Previuos Chunk</source>
        <translation></translation>
    </message>
    <message>
        <source>To Start</source>
        <translation></translation>
    </message>
    <message>
        <source>Next Chunk</source>
        <translation></translation>
    </message>
    <message>
        <source>To End</source>
        <translation></translation>
    </message>
</context>
<context>
    <name>QnNetworkSpeedStrings</name>
    <message>
        <source>b/s</source>
        <translation type="unfinished"></translation>
    </message>
    <message>
        <source>Kb/s</source>
        <translation type="unfinished"></translation>
    </message>
    <message>
        <source>Mb/s</source>
        <translation type="unfinished"></translation>
    </message>
</context>
<context>
    <name>QnNotificationListWidget</name>
    <message numerus="yes">
        <source>%n more item(s)</source>
        <translation>
            <numerusform>%n more item</numerusform>
            <numerusform>%n more items</numerusform>
        </translation>
    </message>
</context>
<context>
    <name>QnNotificationSoundManagerDialog</name>
    <message>
        <source>Clip sound up to %1 seconds</source>
        <translation></translation>
    </message>
    <message>
        <source>Error</source>
        <translation></translation>
    </message>
    <message>
        <source>File cannot be added.</source>
        <translation></translation>
    </message>
    <message>
        <source>Rename sound</source>
        <translation></translation>
    </message>
    <message>
        <source>New title could not be set.</source>
        <translation></translation>
    </message>
    <message>
        <source>Are you sure you want to delete &apos;%1&apos;?</source>
        <translation></translation>
    </message>
    <message>
        <source>Custom title:</source>
        <translation type="unfinished"></translation>
    </message>
    <message>
        <source>Sound Files</source>
        <translation type="unfinished"></translation>
    </message>
    <message>
        <source>Select File...</source>
        <translation type="unfinished"></translation>
    </message>
    <message>
        <source>Enter New Title:</source>
        <translation type="unfinished"></translation>
    </message>
    <message>
        <source>Confirm File Deletion</source>
        <translation type="unfinished"></translation>
    </message>
</context>
<context>
    <name>QnNotificationSoundModel</name>
    <message>
        <source>&lt;Downloading sound list...&gt;</source>
        <translation></translation>
    </message>
    <message>
        <source>&lt;No Sound&gt;</source>
        <translation></translation>
    </message>
    <message>
        <source>&lt;Downloading sound...&gt;</source>
        <translation></translation>
    </message>
    <message>
        <source>&lt;Uploading sound...&gt;</source>
        <translation></translation>
    </message>
</context>
<context>
    <name>QnNotificationToolTipWidget</name>
    <message>
        <source>Close</source>
        <translation type="unfinished"></translation>
    </message>
    <message>
        <source>Right Click</source>
        <translation type="unfinished"></translation>
    </message>
</context>
<context>
    <name>QnNotificationsCollectionWidget</name>
    <message>
        <source>Browse Archive</source>
        <translation></translation>
    </message>
    <message>
        <source>Server Settings...</source>
        <translation type="unfinished"></translation>
    </message>
    <message>
        <source>Licenses...</source>
        <translation type="unfinished"></translation>
    </message>
    <message>
        <source>User Settings...</source>
        <translation type="unfinished"></translation>
    </message>
    <message>
        <source>SMTP Settings...</source>
        <translation type="unfinished"></translation>
    </message>
    <message>
        <source>Connect to server...</source>
        <translation type="unfinished"></translation>
    </message>
    <message>
        <source>Time Synchronization...</source>
        <translation type="unfinished"></translation>
    </message>
    <message>
        <source>Server settings...</source>
        <translation type="unfinished"></translation>
    </message>
    <message>
        <source>Open Device</source>
        <translation type="unfinished"></translation>
    </message>
    <message>
        <source>Open Camera</source>
        <translation type="unfinished"></translation>
    </message>
    <message>
        <source>Device Settings...</source>
        <translation type="unfinished"></translation>
    </message>
    <message>
        <source>Camera Settings...</source>
        <translation type="unfinished"></translation>
    </message>
    <message>
        <source>Open Device Web Page...</source>
        <translation type="unfinished"></translation>
    </message>
    <message>
        <source>Open Camera Web Page...</source>
        <translation type="unfinished"></translation>
    </message>
    <message>
        <source>Alarm: %1</source>
        <translation type="unfinished"></translation>
    </message>
    <message>
        <source>Open in Alarm Layout</source>
        <translation type="unfinished"></translation>
    </message>
    <message>
        <source>Open I/O Module</source>
        <translation type="unfinished"></translation>
    </message>
    <message>
        <source>I/O Module Settings...</source>
        <translation type="unfinished"></translation>
    </message>
    <message>
        <source>Open I/O Module Web Page...</source>
        <translation type="unfinished"></translation>
    </message>
</context>
<context>
    <name>QnPerformanceTest</name>
    <message>
        <source>Performance of this computer allows running %1 in configuration mode only.</source>
        <translation type="unfinished"></translation>
    </message>
    <message>
        <source>For full-featured mode please use another computer.</source>
        <translation type="unfinished"></translation>
    </message>
    <message>
        <source>Warning!</source>
        <translation type="unfinished"></translation>
    </message>
</context>
<context>
    <name>QnPreferencesDialog</name>
    <message>
        <source>General</source>
        <translation></translation>
    </message>
    <message>
        <source>Look and Feel</source>
        <translation></translation>
    </message>
    <message>
        <source>Screen Recording</source>
        <translation></translation>
    </message>
    <message>
        <source>Notifications</source>
        <translation></translation>
    </message>
    <message>
        <source>Information</source>
        <translation></translation>
    </message>
    <message>
        <source>Some changes will take effect only after application restart. Do you want to restart the application now?</source>
        <translation></translation>
    </message>
    <message>
        <source>Settings file is read-only. Please contact your system administrator.</source>
        <translation type="unfinished"></translation>
    </message>
    <message>
        <source>All changes will be lost after program exit.</source>
        <translation type="unfinished"></translation>
    </message>
    <message>
        <source>Settings cannot be saved. Please contact your system administrator.</source>
        <translation type="unfinished"></translation>
    </message>
</context>
<context>
    <name>QnProgressDialog</name>
    <message>
        <source>Cancel</source>
        <translation></translation>
    </message>
</context>
<context>
    <name>QnPtzManageDialog</name>
    <message>
        <source>Do not show again.</source>
        <translation></translation>
    </message>
    <message>
        <source>This preset is used in some tours.</source>
        <translation type="unfinished"></translation>
    </message>
    <message>
        <source>These tours will become invalid if you remove it.</source>
        <translation type="unfinished"></translation>
    </message>
    <message>
        <source>Please wait for the camera to go online.</source>
        <translation type="unfinished"></translation>
    </message>
    <message>
        <source>Could not get position from camera.</source>
        <translation type="unfinished"></translation>
    </message>
    <message>
        <source>Could not set position for camera.</source>
        <translation type="unfinished"></translation>
    </message>
    <message>
        <source>Remove Preset</source>
        <translation type="unfinished"></translation>
    </message>
    <message>
        <source>PTZ configuration has not been saved.</source>
        <translation type="unfinished"></translation>
    </message>
    <message>
        <source>Changes have not been saved. Would you like to save them?</source>
        <translation type="unfinished"></translation>
    </message>
    <message>
<<<<<<< HEAD
        <source>An error has occurred while trying to get a current position from camera %1.</source>
        <translation type="unfinished"></translation>
    </message>
    <message>
        <source>An error has occurred while trying to set the current position for camera %1.</source>
        <translation type="unfinished"></translation>
    </message>
    <message>
        <source>Manage PTZ for %1...</source>
=======
        <source>An error has occurred while trying to set the current position for camera %1.</source>
        <translation type="unfinished"></translation>
    </message>
    <message>
        <source>Manage PTZ for %1...</source>
        <translation type="unfinished"></translation>
    </message>
    <message>
        <source>An error has occurred while trying to get the current position from camera %1.</source>
>>>>>>> 0ea934a7
        <translation type="unfinished"></translation>
    </message>
</context>
<context>
    <name>QnPtzManageModel</name>
    <message>
        <source>#</source>
        <translation></translation>
    </message>
    <message>
        <source>Name</source>
        <translation></translation>
    </message>
    <message>
        <source>Hotkey</source>
        <translation></translation>
    </message>
    <message>
        <source>Home</source>
        <translation></translation>
    </message>
    <message>
        <source>Details</source>
        <translation></translation>
    </message>
    <message>
        <source>Tours</source>
        <translation></translation>
    </message>
    <message>
        <source>Positions</source>
        <translation></translation>
    </message>
    <message>
        <source>None</source>
        <translation></translation>
    </message>
    <message numerus="yes">
        <source>This preset will be activated after %n minutes of inactivity</source>
        <translation>
            <numerusform></numerusform>
            <numerusform></numerusform>
        </translation>
    </message>
    <message numerus="yes">
        <source>Tour has %n identical positions</source>
        <translation>
            <numerusform>Tour has %n identical position.</numerusform>
            <numerusform>Tour has %n identical positions.</numerusform>
        </translation>
    </message>
    <message numerus="yes">
        <source>about %n minute(s)</source>
        <translation>
            <numerusform>about %n minute</numerusform>
            <numerusform>about %n minutes</numerusform>
        </translation>
    </message>
    <message>
        <source>less than a minute</source>
        <translation></translation>
    </message>
    <message>
        <source>Invalid tour</source>
        <translation></translation>
    </message>
    <message>
        <source>New Tour %1</source>
        <translation type="unfinished"></translation>
    </message>
    <message>
        <source>Saved Position %1</source>
        <translation type="unfinished"></translation>
    </message>
    <message>
        <source>Tour should contain at least 2 positions.</source>
        <translation type="unfinished"></translation>
    </message>
    <message>
        <source>Tour Time: %1.</source>
        <translation type="unfinished"></translation>
    </message>
</context>
<context>
    <name>QnPtzPresetDialog</name>
    <message>
        <source>Saved Position %1</source>
        <translation></translation>
    </message>
    <message>
        <source>None</source>
        <translation></translation>
    </message>
</context>
<context>
    <name>QnPtzPresetHotkeyItemDelegate</name>
    <message>
        <source>None</source>
        <translation></translation>
    </message>
    <message>
        <source>Change hotkey</source>
        <translation></translation>
    </message>
    <message>
        <source>Reassign</source>
        <translation></translation>
    </message>
    <message>
        <source>This hotkey is used by preset &quot;%1&quot;.</source>
        <translation type="unfinished"></translation>
    </message>
    <message>
        <source>This hotkey is used by tour &quot;%1&quot;.</source>
        <translation type="unfinished"></translation>
    </message>
</context>
<context>
    <name>QnPtzPresetsToursActionFactory</name>
    <message>
        <source>%1 (active)</source>
        <comment>Template for active PTZ preset</comment>
        <translation></translation>
    </message>
    <message>
        <source>%1 (active)</source>
        <comment>Template for active PTZ tour</comment>
        <translation></translation>
    </message>
</context>
<context>
    <name>QnPtzTourSpotsModel</name>
    <message>
        <source>Lowest</source>
        <translation></translation>
    </message>
    <message>
        <source>Low</source>
        <translation></translation>
    </message>
    <message>
        <source>Normal</source>
        <translation></translation>
    </message>
    <message>
        <source>High</source>
        <translation></translation>
    </message>
    <message>
        <source>Highest</source>
        <translation></translation>
    </message>
    <message>
        <source>Instant</source>
        <translation></translation>
    </message>
    <message numerus="yes">
        <source>%n seconds</source>
        <translation>
            <numerusform></numerusform>
            <numerusform></numerusform>
        </translation>
    </message>
    <message>
        <source>&lt;Invalid&gt;</source>
        <translation></translation>
    </message>
    <message>
        <source>Position</source>
        <translation></translation>
    </message>
    <message>
        <source>Stay Time</source>
        <translation></translation>
    </message>
    <message>
        <source>Speed</source>
        <translation></translation>
    </message>
</context>
<context>
    <name>QnReconnectInfoDialog</name>
    <message>
        <source>Canceling...</source>
        <translation></translation>
    </message>
</context>
<context>
    <name>QnRecordingSettingsWidget</name>
    <message>
        <source>Screen %1 - %2x%3</source>
        <translation></translation>
    </message>
    <message>
        <source>%1 (Primary)</source>
        <translation></translation>
    </message>
    <message>
        <source>Select folder...</source>
        <translation></translation>
    </message>
</context>
<context>
    <name>QnRecordingStatisticsWidget</name>
    <message>
        <source>Copy Selection to Clipboard</source>
        <translation type="unfinished"></translation>
    </message>
    <message>
        <source>Export Selection to File...</source>
        <translation type="unfinished"></translation>
    </message>
    <message>
        <source>Select All</source>
        <translation type="unfinished"></translation>
    </message>
    <message>
        <source>Export selected events to file</source>
        <translation type="unfinished"></translation>
    </message>
</context>
<context>
    <name>QnRecordingStatsModel</name>
    <message numerus="yes">
        <source>%n years</source>
        <translation type="unfinished">
            <numerusform></numerusform>
            <numerusform></numerusform>
        </translation>
    </message>
    <message numerus="yes">
        <source>%n months</source>
        <translation type="unfinished">
            <numerusform></numerusform>
            <numerusform></numerusform>
        </translation>
    </message>
    <message numerus="yes">
        <source>%n days</source>
        <translation type="unfinished">
            <numerusform></numerusform>
            <numerusform></numerusform>
        </translation>
    </message>
    <message numerus="yes">
        <source>%n hours</source>
        <translation type="unfinished">
            <numerusform></numerusform>
            <numerusform></numerusform>
        </translation>
    </message>
    <message>
        <source>Average bitrate for the recorded period</source>
        <translation type="unfinished"></translation>
    </message>
    <message>
        <source>Space</source>
        <translation type="unfinished"></translation>
    </message>
    <message>
        <source>Calendar Days</source>
        <translation type="unfinished"></translation>
    </message>
    <message>
        <source>less than an hour</source>
        <translation type="unfinished"></translation>
    </message>
    <message>
        <source>%1 Mbps</source>
        <translation type="unfinished"></translation>
    </message>
    <message>
        <source>%1 Tb</source>
        <translation type="unfinished"></translation>
    </message>
    <message>
        <source>%1 Gb</source>
        <translation type="unfinished"></translation>
    </message>
    <message>
        <source>empty</source>
        <translation type="unfinished"></translation>
    </message>
    <message numerus="yes">
        <source>Total %n devices</source>
        <translation type="unfinished">
            <numerusform></numerusform>
            <numerusform></numerusform>
        </translation>
    </message>
    <message numerus="yes">
        <source>Total %n cameras</source>
        <translation type="unfinished">
            <numerusform></numerusform>
            <numerusform></numerusform>
        </translation>
    </message>
    <message>
        <source>Devices with non-empty archive</source>
        <translation type="unfinished"></translation>
    </message>
    <message>
        <source>Cameras with non-empty archive</source>
        <translation type="unfinished"></translation>
    </message>
    <message>
        <source>Storage space occupied by devices</source>
        <translation type="unfinished"></translation>
    </message>
    <message>
        <source>Storage space occupied by cameras</source>
        <translation type="unfinished"></translation>
    </message>
    <message>
        <source>Device</source>
        <translation type="unfinished"></translation>
    </message>
    <message>
        <source>Camera</source>
        <translation type="unfinished"></translation>
    </message>
    <message>
        <source>&lt;Cameras from other servers and removed cameras&gt;</source>
        <translation type="unfinished"></translation>
    </message>
    <message numerus="yes">
        <source>Total %n I/O modules</source>
        <translation type="unfinished">
            <numerusform></numerusform>
            <numerusform></numerusform>
        </translation>
    </message>
    <message>
        <source>Archived duration in calendar days since the first recording</source>
        <translation type="unfinished"></translation>
    </message>
</context>
<context>
    <name>QnRecordingStatusHelper</name>
    <message>
        <source>Not recording</source>
        <translation></translation>
    </message>
    <message>
        <source>Recording everything</source>
        <translation></translation>
    </message>
    <message>
        <source>Recording motion only</source>
        <translation></translation>
    </message>
    <message>
        <source>Recording motion and low quality</source>
        <translation></translation>
    </message>
    <message>
        <source>Continuous</source>
        <translation></translation>
    </message>
    <message>
        <source>Motion only</source>
        <translation></translation>
    </message>
    <message>
        <source>Motion + Lo-Res</source>
        <translation></translation>
    </message>
</context>
<context>
    <name>QnResourceBrowserWidget</name>
    <message>
        <source>Any Type</source>
        <translation></translation>
    </message>
    <message>
        <source>Video Files</source>
        <translation></translation>
    </message>
    <message>
        <source>Image Files</source>
        <translation></translation>
    </message>
    <message>
        <source>Live Devices</source>
        <translation type="unfinished"></translation>
    </message>
    <message>
        <source>Live Cameras</source>
        <translation type="unfinished"></translation>
    </message>
</context>
<context>
    <name>QnResourcePoolModelNode</name>
    <message>
        <source>Root</source>
        <translation></translation>
    </message>
    <message>
        <source>Local</source>
        <translation></translation>
    </message>
    <message>
        <source>System</source>
        <translation></translation>
    </message>
    <message>
        <source>Other Systems</source>
        <translation></translation>
    </message>
    <message>
        <source>Users</source>
        <translation></translation>
    </message>
</context>
<context>
    <name>QnResourceSelectionDialog</name>
    <message>
        <source>Select Users...</source>
        <translation type="unfinished"></translation>
    </message>
    <message>
        <source>Select Resources...</source>
        <translation type="unfinished"></translation>
    </message>
    <message>
        <source>Select Devices...</source>
        <translation type="unfinished"></translation>
    </message>
    <message>
        <source>Select Cameras...</source>
        <translation type="unfinished"></translation>
    </message>
</context>
<context>
    <name>QnResourceWidget</name>
    <message>
        <source>Close</source>
        <translation></translation>
    </message>
    <message>
        <source>Information</source>
        <translation></translation>
    </message>
    <message>
        <source>Rotate</source>
        <translation></translation>
    </message>
</context>
<context>
    <name>QnRoutingManagementWidget</name>
    <message>
        <source>Enter URL</source>
        <translation></translation>
    </message>
    <message>
        <source>URL</source>
        <translation></translation>
    </message>
    <message>
        <source>Error</source>
        <translation></translation>
    </message>
    <message>
        <source>You have entered an invalid URL.</source>
        <translation></translation>
    </message>
    <message>
        <source>Warning</source>
        <translation></translation>
    </message>
    <message>
        <source>This URL is already in the address list.</source>
        <translation></translation>
    </message>
</context>
<context>
    <name>QnScreenRecorder</name>
    <message>
        <source>Screen capturing subsystem is not initialized yet. Please try again later.</source>
        <translation></translation>
    </message>
</context>
<context>
    <name>QnSearchBookmarksDialogPrivate</name>
    <message>
        <source>Export bookmark...</source>
        <translation type="unfinished"></translation>
    </message>
    <message>
        <source>Search bookmarks by name, tag or description</source>
        <translation type="unfinished"></translation>
    </message>
    <message>
        <source>&lt;Any Device&gt;</source>
        <translation type="unfinished"></translation>
    </message>
    <message>
        <source>&lt;Any Camera&gt;</source>
        <translation type="unfinished"></translation>
    </message>
    <message>
        <source>&lt;Any I/O Module&gt;</source>
        <translation type="unfinished"></translation>
    </message>
    <message>
        <source>&lt;All My Devices&gt;</source>
        <translation type="unfinished"></translation>
    </message>
    <message>
        <source>&lt;All My Cameras&gt;</source>
        <translation type="unfinished"></translation>
    </message>
    <message>
        <source>&lt;All My I/O Modules&gt;</source>
        <translation type="unfinished"></translation>
    </message>
    <message>
        <source>&lt;%n device(s)&gt;</source>
        <translation type="unfinished"></translation>
    </message>
    <message>
        <source>&lt;%n camera(s)&gt;</source>
        <translation type="unfinished"></translation>
    </message>
    <message>
        <source>&lt;%n I/O module(s)&gt;</source>
        <translation type="unfinished"></translation>
    </message>
</context>
<context>
    <name>QnSearchBookmarksModel</name>
    <message>
        <source>Name</source>
        <translation type="unfinished"></translation>
    </message>
    <message>
        <source>Start time</source>
        <translation type="unfinished"></translation>
    </message>
    <message>
        <source>Length</source>
        <translation type="unfinished"></translation>
    </message>
    <message>
        <source>Tags</source>
        <translation type="unfinished"></translation>
    </message>
    <message>
        <source>Camera</source>
        <translation type="unfinished"></translation>
    </message>
    <message>
        <source>&lt;Removed camera&gt;</source>
        <translation type="unfinished"></translation>
    </message>
</context>
<context>
    <name>QnSearchLineEdit</name>
    <message>
        <source>Search</source>
        <translation></translation>
    </message>
</context>
<context>
    <name>QnServerAddressesModel</name>
    <message>
        <source>Address</source>
        <translation></translation>
    </message>
    <message>
        <source>In Use</source>
        <translation></translation>
    </message>
</context>
<context>
    <name>QnServerResourceWidget</name>
    <message>
        <source>Show Log</source>
        <translation></translation>
    </message>
    <message>
        <source>Check Issues</source>
        <translation></translation>
    </message>
    <message>
        <source>%1 (up %2)</source>
        <translation type="unfinished"></translation>
    </message>
</context>
<context>
    <name>QnServerSettingsDialog</name>
    <message>
        <source>Open Web Page...</source>
        <translation></translation>
    </message>
    <message>
        <source>General</source>
        <translation type="unfinished"></translation>
    </message>
    <message>
        <source>Storage Analytics</source>
        <translation type="unfinished"></translation>
    </message>
    <message>
        <source>Server Settings - %1 (readonly)</source>
        <translation type="unfinished"></translation>
    </message>
    <message>
        <source>Server Settings - %1</source>
        <translation type="unfinished"></translation>
    </message>
    <message>
        <source>Server Settings</source>
        <translation type="unfinished"></translation>
    </message>
    <message>
        <source>Server not saved</source>
        <translation type="unfinished"></translation>
    </message>
    <message>
        <source>Storage Management</source>
        <translation type="unfinished"></translation>
    </message>
    <message>
        <source>Apply changes to server %1?</source>
        <translation type="unfinished"></translation>
    </message>
</context>
<context>
    <name>QnServerSettingsWidget</name>
    <message>
        <source>At least two servers are required for this feature.</source>
        <translation type="unfinished"></translation>
    </message>
    <message>
        <source>Enable failover (server will take devices automatically from offline servers)</source>
        <translation type="unfinished"></translation>
    </message>
    <message>
        <source>Enable failover (server will take cameras automatically from offline servers)</source>
        <translation type="unfinished"></translation>
    </message>
    <message>
        <source>Max devices on this server:</source>
        <translation type="unfinished"></translation>
    </message>
    <message>
        <source>Max cameras on this server:</source>
        <translation type="unfinished"></translation>
    </message>
    <message>
        <source>This server already has more than max devices</source>
        <translation type="unfinished"></translation>
    </message>
    <message>
        <source>This server already has more than max cameras</source>
        <translation type="unfinished"></translation>
    </message>
    <message>
        <source>To avoid issues adjust max number of devices</source>
        <translation type="unfinished"></translation>
    </message>
    <message>
        <source>To avoid issues adjust max number of cameras</source>
        <translation type="unfinished"></translation>
    </message>
</context>
<context>
    <name>QnServerUpdatesModel</name>
    <message>
        <source>Server</source>
        <translation></translation>
    </message>
    <message>
        <source>Status</source>
        <translation></translation>
    </message>
</context>
<context>
    <name>QnServerUpdatesWidget</name>
    <message>
        <source>Select Update File...</source>
        <translation></translation>
    </message>
    <message>
        <source>Update Files (*.zip)</source>
        <translation></translation>
    </message>
    <message>
        <source>Release notes</source>
        <translation></translation>
    </message>
    <message>
        <source>Get a specific build</source>
        <translation></translation>
    </message>
    <message>
        <source>Get the latest version</source>
        <translation></translation>
    </message>
    <message>
        <source>Update from Internet...</source>
        <translation></translation>
    </message>
    <message>
        <source>Update from local source...</source>
        <translation></translation>
    </message>
    <message>
        <source>Update from Internet</source>
        <translation></translation>
    </message>
    <message>
        <source>Update from local source</source>
        <translation></translation>
    </message>
    <message>
        <source>Success</source>
        <translation></translation>
    </message>
    <message>
        <source>URL copied to clipboard.</source>
        <translation></translation>
    </message>
    <message>
        <source>Information</source>
        <translation></translation>
    </message>
    <message>
        <source>Update is in process now.</source>
        <translation></translation>
    </message>
    <message>
        <source>Error</source>
        <translation></translation>
    </message>
    <message>
        <source>Update has been successfully finished.</source>
        <translation></translation>
    </message>
    <message>
        <source>The client will be restarted to the updated version.</source>
        <translation></translation>
    </message>
    <message>
        <source>Update has been cancelled.</source>
        <translation></translation>
    </message>
    <message>
        <source>Could not download updates.</source>
        <translation></translation>
    </message>
    <message>
        <source>No free space left on the disk.</source>
        <translation></translation>
    </message>
    <message>
        <source>Could not push updates to servers.</source>
        <translation></translation>
    </message>
    <message numerus="yes">
        <source>The problem is caused by %n servers:</source>
        <translation>
            <numerusform>The problem is caused by %n server:</numerusform>
            <numerusform>The problem is caused by %n servers:</numerusform>
        </translation>
    </message>
    <message numerus="yes">
        <source>No free space left on %n servers:</source>
        <translation>
            <numerusform>No free space left on %n server:</numerusform>
            <numerusform>No free space left on %n servers:</numerusform>
        </translation>
    </message>
    <message numerus="yes">
        <source>%n servers are not responding:</source>
        <translation>
            <numerusform>%n server is not responding:</numerusform>
            <numerusform>%n servers are not responding:</numerusform>
        </translation>
    </message>
    <message numerus="yes">
        <source>%n servers have gone offline:</source>
        <translation>
            <numerusform>%n server has gone offline:</numerusform>
            <numerusform>%n servers have gone offline:</numerusform>
        </translation>
    </message>
    <message>
        <source>Could not install an update to the client.</source>
        <translation></translation>
    </message>
    <message>
        <source>Could not install updates on one or more servers.</source>
        <translation></translation>
    </message>
    <message>
        <source>Checking for updates...</source>
        <translation></translation>
    </message>
    <message>
        <source>Newer version found.</source>
        <translation></translation>
    </message>
    <message>
        <source>You will have to update the client manually.</source>
        <translation></translation>
    </message>
    <message>
        <source>You will have to update the client manually using an installer.</source>
        <translation></translation>
    </message>
    <message>
        <source>All components in your system are up to date.</source>
        <translation></translation>
    </message>
    <message>
        <source>Cannot update from this file.</source>
        <translation></translation>
    </message>
    <message>
        <source>Checking for updates... %1%</source>
        <translation></translation>
    </message>
    <message>
        <source>Downloading updates... %1%</source>
        <translation></translation>
    </message>
    <message>
        <source>Installing client update... %1%</source>
        <translation></translation>
    </message>
    <message>
        <source>Installing updates to incompatible servers... %1%</source>
        <translation></translation>
    </message>
    <message>
        <source>Pushing updates to servers... %1%</source>
        <translation></translation>
    </message>
    <message>
        <source>Installing updates... %1%</source>
        <translation></translation>
    </message>
    <message>
        <source>Cannot cancel update at this state.</source>
        <translation type="unfinished"></translation>
    </message>
    <message>
        <source>Please wait until update is finished</source>
        <translation type="unfinished"></translation>
    </message>
    <message>
        <source>Cannot restart the client.</source>
        <translation type="unfinished"></translation>
    </message>
    <message>
        <source>Please close the application and start it again using the shortcut in the start menu.</source>
        <translation type="unfinished"></translation>
    </message>
    <message>
        <source>Caution: Applying system updates at the end of the week is not recommended.</source>
        <translation type="unfinished"></translation>
    </message>
    <message>
        <source>Latest Version:</source>
        <translation type="unfinished"></translation>
    </message>
    <message>
        <source>Target Version:</source>
        <translation type="unfinished"></translation>
    </message>
    <message>
        <source>Update Finished...100%</source>
        <translation type="unfinished"></translation>
    </message>
    <message>
        <source>Please update the client manually.</source>
        <translation type="unfinished"></translation>
    </message>
    <message>
        <source>Please update the client manually using an installation package.</source>
        <translation type="unfinished"></translation>
    </message>
    <message>
<<<<<<< HEAD
        <source>Update Cancelled</source>
=======
        <source>Update unsuccessful.</source>
        <translation type="unfinished"></translation>
    </message>
    <message>
        <source>Another user has already started an update.</source>
        <translation type="unfinished"></translation>
    </message>
    <message>
        <source>Internet Connectivity Problem</source>
>>>>>>> 0ea934a7
        <translation type="unfinished"></translation>
    </message>
    <message>
        <source>Unable to extract update file.</source>
        <translation type="unfinished"></translation>
    </message>
    <message numerus="yes">
        <source>Authentication failed for %n servers:</source>
        <translation type="unfinished">
            <numerusform>Authentication failed for %n server:</numerusform>
            <numerusform>Authentication failed for %n servers:</numerusform>
        </translation>
    </message>
    <message>
        <source>Update Succeeded</source>
        <translation type="unfinished"></translation>
    </message>
    <message>
        <source>Unable to begin update. Downgrade to any previous release is prohibited.</source>
        <translation type="unfinished"></translation>
    </message>
    <message>
<<<<<<< HEAD
        <source>Unable to extract update file.</source>
=======
        <source>Launcher process was not found.</source>
>>>>>>> 0ea934a7
        <translation type="unfinished"></translation>
    </message>
    <message numerus="yes">
        <source>Authentication failed for %n servers:</source>
        <translation type="unfinished">
            <numerusform>Authentication failed for %n server:</numerusform>
            <numerusform>Authentication failed for %n servers:</numerusform>
        </translation>
    </message>
    <message>
<<<<<<< HEAD
        <source>Update Succeeded</source>
        <translation type="unfinished"></translation>
    </message>
    <message>
        <source>Unable to begin update. Downgrade to any previous release is prohibited.</source>
        <translation type="unfinished"></translation>
    </message>
    <message>
        <source>Launcher process was not found.</source>
        <translation type="unfinished"></translation>
    </message>
    <message>
        <source>No such build is available on update server.</source>
        <translation type="unfinished"></translation>
    </message>
    <message>
        <source>Unable to begin update. Updates for one or more servers were not found.</source>
        <translation type="unfinished"></translation>
    </message>
    <message>
        <source>Unable to begin update. Client update was not found.</source>
=======
        <source>No such build is available on update server.</source>
        <translation type="unfinished"></translation>
    </message>
    <message>
        <source>Unable to begin update. Updates for one or more servers were not found.</source>
        <translation type="unfinished"></translation>
    </message>
    <message>
        <source>Unable to begin update. Client update was not found.</source>
        <translation type="unfinished"></translation>
    </message>
    <message>
        <source>Update cancelled</source>
        <translation type="unfinished"></translation>
    </message>
    <message>
        <source>Update is not needed.</source>
        <translation type="unfinished"></translation>
    </message>
    <message>
        <source>All servers are already updated.</source>
>>>>>>> 0ea934a7
        <translation type="unfinished"></translation>
    </message>
</context>
<context>
    <name>QnShowOnAlarmLayoutActionWidget</name>
    <message>
        <source>&lt;All Users&gt;</source>
        <translation type="unfinished"></translation>
    </message>
    <message numerus="yes">
        <source>%n User(s)</source>
        <translation type="unfinished">
            <numerusform></numerusform>
            <numerusform></numerusform>
        </translation>
    </message>
</context>
<context>
    <name>QnShowTextOverlayActionWidget</name>
    <message>
        <source>Html tags could be used within custom text:
&lt;h4&gt;Headers (h1-h6)&lt;/h4&gt;Also different &lt;font color=&quot;red&quot;&gt;colors&lt;/font&gt; and &lt;font size=&quot;18&quot;&gt;sizes&lt;/font&gt; could be applied. Text could be &lt;s&gt;stricken&lt;/s&gt;, &lt;u&gt;underlined&lt;/u&gt;, &lt;b&gt;bold&lt;/b&gt; or &lt;i&gt;italic&lt;/i&gt;</source>
        <comment>Do not translate tags (text between &apos;&lt;&apos; and &apos;&gt;&apos; symbols. Do not remove &apos;
&apos; sequence</comment>
        <translation type="unfinished"></translation>
    </message>
</context>
<context>
    <name>QnSignInfo</name>
    <message>
        <source>Analyzing: %1%</source>
        <translation></translation>
    </message>
    <message>
        <source>Invalid watermark</source>
        <translation></translation>
    </message>
    <message>
        <source>Watermark Not Found</source>
        <translation type="unfinished"></translation>
    </message>
    <message>
        <source>Watermark Matched</source>
        <translation type="unfinished"></translation>
    </message>
</context>
<context>
    <name>QnSingleCameraSettingsWidget</name>
    <message>
        <source>FPS value is too high</source>
        <translation type="unfinished"></translation>
    </message>
    <message>
        <source>Current fps in schedule grid is %1. Fps was dropped down to maximum camera fps %2.</source>
        <translation type="unfinished"></translation>
    </message>
    <message>
        <source>For software motion 2 fps is reserved for secondary stream. Current fps in schedule grid is %1. Fps was dropped down to %2.</source>
        <translation type="unfinished"></translation>
    </message>
    <message>
        <source>Confirm motion regions reset</source>
        <translation type="unfinished"></translation>
    </message>
    <message>
        <source>Are you sure you want to reset motion regions to the defaults?</source>
        <translation type="unfinished"></translation>
    </message>
    <message>
        <source>This action CANNOT be undone!</source>
        <translation type="unfinished"></translation>
    </message>
    <message>
        <source>Hardware (camera built-in)</source>
        <translation type="unfinished"></translation>
    </message>
    <message>
        <source>Do Not Record Motion</source>
        <translation type="unfinished"></translation>
    </message>
    <message>
        <source>Device Settings</source>
        <translation type="unfinished"></translation>
    </message>
    <message>
        <source>Camera Settings</source>
        <translation type="unfinished"></translation>
    </message>
    <message>
        <source>I/O Module Settings</source>
        <translation type="unfinished"></translation>
    </message>
    <message>
        <source>Invalid Schedule</source>
        <translation type="unfinished"></translation>
    </message>
    <message>
        <source>Second stream is disabled on this camera. Motion + LQ option has no effect. Press &quot;Yes&quot; to change recording type to &quot;Always&quot; or &quot;No&quot; to re-enable second stream.</source>
        <translation type="unfinished"></translation>
    </message>
</context>
<context>
    <name>QnSmtpAdvancedSettingsWidget</name>
    <message>
        <source>Auto</source>
        <translation type="unfinished"></translation>
    </message>
    <message>
        <source>E-Mail is not valid</source>
        <translation type="unfinished"></translation>
    </message>
</context>
<context>
    <name>QnSmtpSimpleSettingsWidget</name>
    <message>
        <source>E-Mail is not valid</source>
        <translation type="unfinished"></translation>
    </message>
    <message>
        <source>No preset found. Use &apos;Advanced&apos; option.</source>
        <translation type="unfinished"></translation>
    </message>
</context>
<context>
    <name>QnSmtpTestConnectionWidget</name>
    <message>
        <source>Timed Out</source>
        <translation type="unfinished"></translation>
    </message>
    <message>
        <source>Invalid data</source>
        <translation type="unfinished"></translation>
    </message>
    <message>
        <source>Network Error</source>
        <translation type="unfinished"></translation>
    </message>
    <message>
        <source>TLS</source>
        <translation type="unfinished"></translation>
    </message>
    <message>
        <source>SSL</source>
        <translation type="unfinished"></translation>
    </message>
    <message>
        <source>Unsecured</source>
        <translation type="unfinished"></translation>
    </message>
    <message>
        <source>In Progress...</source>
        <translation type="unfinished"></translation>
    </message>
    <message>
        <source>Failed</source>
        <translation type="unfinished"></translation>
    </message>
    <message>
        <source>Success</source>
        <translation type="unfinished"></translation>
    </message>
    <message>
        <source>Could not perform a test. None of your servers are connected to the Internet.</source>
        <translation type="unfinished"></translation>
    </message>
    <message>
        <source>The provided parameters are not valid. Could not perform a test.</source>
        <translation type="unfinished"></translation>
    </message>
</context>
<context>
    <name>QnSpeedSlider</name>
    <message>
        <source>%1x</source>
        <translation></translation>
    </message>
    <message>
        <source>Paused</source>
        <translation></translation>
    </message>
</context>
<context>
    <name>QnStatusOverlayWidget</name>
    <message>
        <source>NO DATA</source>
        <translation></translation>
    </message>
    <message>
        <source>NO SIGNAL</source>
        <translation></translation>
    </message>
    <message>
        <source>Unauthorized</source>
        <translation></translation>
    </message>
    <message>
        <source>Activate analog license to remove this message</source>
        <translation></translation>
    </message>
    <message>
        <source>Activate Video Wall license to remove this message</source>
        <translation></translation>
    </message>
    <message>
        <source>Loading...</source>
        <translation></translation>
    </message>
    <message>
        <source>No video stream</source>
        <translation type="unfinished"></translation>
    </message>
    <message>
        <source>Diagnostics...</source>
        <translation type="unfinished"></translation>
    </message>
    <message>
        <source>Enable</source>
        <translation type="unfinished"></translation>
    </message>
    <message>
        <source>Activate license...</source>
        <translation type="unfinished"></translation>
    </message>
    <message>
        <source>Module is disabled</source>
        <translation type="unfinished"></translation>
    </message>
    <message>
        <source>Server Offline</source>
        <translation type="unfinished"></translation>
    </message>
    <message>
        <source>Please check authentication information in device settings</source>
        <translation type="unfinished"></translation>
    </message>
    <message>
        <source>Please check authentication information in camera settings</source>
        <translation type="unfinished"></translation>
    </message>
    <message>
        <source>Please check authentication information in I/O module settings</source>
        <translation type="unfinished"></translation>
    </message>
</context>
<context>
    <name>QnStorageConfigWidget</name>
    <message>
        <source>You are about to launch the archive re-synchronization routine.</source>
        <translation type="unfinished"></translation>
    </message>
    <message>
        <source>ATTENTION! Your hard disk usage will be increased during re-synchronization process! Depending on the total size of archive it can take several hours.</source>
        <translation type="unfinished"></translation>
    </message>
    <message>
        <source>Are you sure you want to continue?</source>
        <translation type="unfinished"></translation>
    </message>
    <message>
        <source>Backup is already in progress.</source>
        <translation type="unfinished"></translation>
    </message>
    <message>
        <source>Select at least one backup storage.</source>
        <translation type="unfinished"></translation>
    </message>
    <message>
        <source>Apply changes before starting backup.</source>
        <translation type="unfinished"></translation>
    </message>
    <message>
        <source>(%1 before now)</source>
        <translation type="unfinished"></translation>
    </message>
    <message>
        <source>Backup was never started.</source>
        <translation type="unfinished"></translation>
    </message>
    <message>
        <source>Finished</source>
        <translation type="unfinished"></translation>
    </message>
    <message>
        <source>Rebuilding archive index is completed.</source>
        <translation type="unfinished"></translation>
    </message>
    <message>
        <source>By Schedule</source>
        <translation type="unfinished"></translation>
    </message>
    <message>
        <source>On Demand</source>
        <translation type="unfinished"></translation>
    </message>
    <message>
        <source>Backup Schedule is invalid.</source>
        <translation type="unfinished"></translation>
    </message>
    <message>
        <source>No devices selected</source>
        <translation type="unfinished"></translation>
    </message>
    <message>
        <source>No cameras selected</source>
        <translation type="unfinished"></translation>
    </message>
    <message>
        <source>Real-Time</source>
        <translation type="unfinished"></translation>
    </message>
    <message>
        <source>Low-Res Streams</source>
        <comment>Cameras Backup</comment>
<<<<<<< HEAD
        <translation type="unfinished"></translation>
    </message>
    <message>
        <source>Hi-Res Streams</source>
=======
        <translation type="unfinished"></translation>
    </message>
    <message>
        <source>Hi-Res Streams</source>
        <comment>Cameras Backup</comment>
        <translation type="unfinished"></translation>
    </message>
    <message>
        <source>All streams</source>
>>>>>>> 0ea934a7
        <comment>Cameras Backup</comment>
        <translation type="unfinished"></translation>
    </message>
    <message>
<<<<<<< HEAD
        <source>All streams</source>
        <comment>Cameras Backup</comment>
        <translation type="unfinished"></translation>
    </message>
    <message>
        <source>Warning!</source>
        <translation type="unfinished"></translation>
    </message>
    <message>
        <source>This process is only necessary if your archive folders have been moved, renamed or replaced. You can cancel rebuild operation at any moment without data loss.</source>
        <translation type="unfinished"></translation>
    </message>
    <message>
        <source>Select at least one device to start backup.</source>
        <translation type="unfinished"></translation>
    </message>
    <message>
=======
        <source>Warning!</source>
        <translation type="unfinished"></translation>
    </message>
    <message>
        <source>This process is only necessary if your archive folders have been moved, renamed or replaced. You can cancel rebuild operation at any moment without data loss.</source>
        <translation type="unfinished"></translation>
    </message>
    <message>
        <source>Select at least one device to start backup.</source>
        <translation type="unfinished"></translation>
    </message>
    <message>
>>>>>>> 0ea934a7
        <source>Select at least one camera to start backup.</source>
        <translation type="unfinished"></translation>
    </message>
    <message>
        <source>Cannot start backup while archive index rebuild is in progress.</source>
        <translation type="unfinished"></translation>
    </message>
    <message>
        <source>Notice: Only further recording will be backed up. Backup process will ignore existing footage.</source>
        <translation type="unfinished"></translation>
    </message>
    <message>
        <source>%n Camera(s)</source>
        <translation type="unfinished"></translation>
    </message>
    <message>
        <source>%n Device(s)</source>
        <translation type="unfinished"></translation>
    </message>
    <message>
        <source>Backup is finished</source>
        <translation type="unfinished"></translation>
    </message>
    <message>
        <source>In Real-Time mode all data is backed up continuously.</source>
        <translation type="unfinished"></translation>
    </message>
    <message>
        <source>Archive backup is completed up to: %1.</source>
        <translation type="unfinished"></translation>
    </message>
</context>
<context>
    <name>QnStorageListModel</name>
    <message>
        <source>Invalid storage</source>
        <translation type="unfinished"></translation>
    </message>
    <message>
        <source>%1 Gb</source>
        <translation type="unfinished"></translation>
    </message>
    <message>
        <source>Remove</source>
        <translation type="unfinished"></translation>
    </message>
    <message>
        <source>Use as backup storage</source>
        <translation type="unfinished"></translation>
    </message>
    <message>
        <source>Inaccessible</source>
        <translation type="unfinished"></translation>
    </message>
    <message>
        <source>Use as main storage</source>
        <translation type="unfinished"></translation>
    </message>
    <message>
        <source>%1 (Checking...)</source>
        <translation type="unfinished"></translation>
    </message>
    <message>
        <source>%1 (Scanning... %2%)</source>
        <translation type="unfinished"></translation>
    </message>
    <message>
        <source>%1 (Rebuilding... %2%)</source>
        <translation type="unfinished"></translation>
    </message>
    <message>
        <source>Loading...</source>
        <translation type="unfinished"></translation>
    </message>
</context>
<context>
    <name>QnStorageRebuildWidget</name>
    <message>
        <source>Fast Archive Scan - %p%</source>
        <comment>%p is a placeholder for percent value, must be kept.</comment>
        <translation type="unfinished"></translation>
    </message>
    <message>
        <source>Rebuilding Archive Index - %p%</source>
        <comment>%p is a placeholder for percent value, must be kept.</comment>
        <translation type="unfinished"></translation>
    </message>
</context>
<context>
    <name>QnStorageSpaceSlider</name>
    <message>
        <source>%1%</source>
        <translation></translation>
    </message>
</context>
<context>
    <name>QnStorageUrlDialog</name>
    <message>
        <source>Invalid Storage</source>
        <translation></translation>
    </message>
    <message>
        <source>\\&lt;Computer Name&gt;\&lt;Folder&gt;</source>
        <translation type="unfinished"></translation>
    </message>
    <message>
        <source>Network Shared Resource</source>
        <translation type="unfinished"></translation>
    </message>
    <message>
        <source>System has other server(s) using the same network storage path. Recording data by multiple servers to exactly same place is not recommended.</source>
        <translation type="unfinished"></translation>
    </message>
    <message>
        <source>Add storage</source>
        <translation type="unfinished"></translation>
    </message>
    <message>
        <source>Provided storage path does not point to a valid external storage location.</source>
        <translation type="unfinished"></translation>
    </message>
    <message>
        <source>Warning!</source>
        <translation type="unfinished"></translation>
    </message>
</context>
<context>
    <name>QnSystemAdministrationDialog</name>
    <message>
        <source>General</source>
        <translation></translation>
    </message>
    <message>
        <source>Licenses</source>
        <translation></translation>
    </message>
    <message>
        <source>Email</source>
        <translation></translation>
    </message>
    <message>
        <source>Updates</source>
        <translation></translation>
    </message>
    <message>
        <source>Routing Management</source>
        <translation></translation>
    </message>
    <message>
        <source>Time Synchronization</source>
        <translation></translation>
    </message>
    <message>
        <source>Users</source>
        <translation type="unfinished"></translation>
    </message>
</context>
<context>
    <name>QnSystemHealthStringsHelper</name>
    <message>
        <source>Email address is not set</source>
        <translation type="unfinished"></translation>
    </message>
    <message>
        <source>No licenses</source>
        <translation type="unfinished"></translation>
    </message>
    <message>
        <source>Email server is not set</source>
        <translation type="unfinished"></translation>
    </message>
    <message>
        <source>Some users have not set their email addresses</source>
        <translation type="unfinished"></translation>
    </message>
    <message>
        <source>Connection to server lost</source>
        <translation type="unfinished"></translation>
    </message>
    <message>
        <source>Select server for others to synchronize time with</source>
        <translation type="unfinished"></translation>
    </message>
    <message>
        <source>System is in safe mode</source>
        <translation type="unfinished"></translation>
    </message>
    <message>
        <source>Error while sending email</source>
        <translation type="unfinished"></translation>
    </message>
    <message>
        <source>Storage is full</source>
        <translation type="unfinished"></translation>
    </message>
    <message>
        <source>Storage is not configured</source>
        <translation type="unfinished"></translation>
    </message>
    <message>
        <source>Rebuilding archive index is completed</source>
        <translation type="unfinished"></translation>
    </message>
    <message>
        <source>Rebuilding archive index is canceled by user</source>
        <translation type="unfinished"></translation>
    </message>
    <message>
        <source>Email address is not set for user %1</source>
        <translation type="unfinished"></translation>
    </message>
    <message>
        <source>Email address is not set.</source>
        <translation type="unfinished"></translation>
    </message>
    <message>
        <source>You cannot receive system notifications via email.</source>
        <translation type="unfinished"></translation>
    </message>
    <message>
        <source>Email server is not set.</source>
        <translation type="unfinished"></translation>
    </message>
    <message>
        <source>Some users have not set their email addresses.</source>
        <translation type="unfinished"></translation>
    </message>
    <message>
        <source>They cannot receive system notifications via email.</source>
        <translation type="unfinished"></translation>
    </message>
    <message>
        <source>Server times are not synchronized and a common time could not be detected automatically.</source>
        <translation type="unfinished"></translation>
    </message>
    <message>
        <source>The system is running in safe mode.</source>
        <translation type="unfinished"></translation>
    </message>
    <message>
        <source>Any configuration changes except license activation are impossible.</source>
        <translation type="unfinished"></translation>
    </message>
    <message>
        <source>You have no licenses.</source>
        <translation type="unfinished"></translation>
    </message>
    <message>
        <source>You cannot record video from cameras.</source>
        <translation type="unfinished"></translation>
    </message>
    <message>
        <source>Rebuilding archive index is completed on the following Server:</source>
        <translation type="unfinished"></translation>
    </message>
    <message>
        <source>Rebuilding archive index is canceled by user on the following Server:</source>
        <translation type="unfinished"></translation>
    </message>
    <message>
        <source>Storage is full on the following Server:</source>
        <translation type="unfinished"></translation>
    </message>
    <message>
        <source>Storage is not configured on the following Server:</source>
        <translation type="unfinished"></translation>
    </message>
</context>
<context>
    <name>QnSystemSettingsWidget</name>
    <message>
        <source>Enable devices and servers auto discovery</source>
        <translation type="unfinished"></translation>
    </message>
    <message>
        <source>Enable cameras and servers auto discovery</source>
        <translation type="unfinished"></translation>
    </message>
    <message>
        <source>Allow system to optimize devices settings</source>
        <translation type="unfinished"></translation>
    </message>
    <message>
        <source>Allow system to optimize cameras settings</source>
        <translation type="unfinished"></translation>
    </message>
</context>
<context>
    <name>QnTimeServerSelectionModel</name>
    <message>
        <source>Server</source>
        <translation></translation>
    </message>
    <message>
        <source>Server Time</source>
        <translation></translation>
    </message>
    <message>
        <source>Offset</source>
        <translation></translation>
    </message>
    <message>
        <source>Synchronizing...</source>
        <translation></translation>
    </message>
</context>
<context>
    <name>QnTimeServerSelectionWidget</name>
    <message>
        <source>Time is taken from the Internet.</source>
        <translation></translation>
    </message>
    <message>
        <source>Time is taken from %1.</source>
        <translation></translation>
    </message>
</context>
<context>
    <name>QnTimeSlider</name>
    <message>
        <source>NO THUMBNAILS AVAILABLE</source>
        <translation type="unfinished"></translation>
    </message>
    <message>
        <source>auto</source>
        <comment>AM/PM usage based on user&apos;s system locale.</comment>
        <extracomment>Translate this into &apos;none&apos; or &apos;forced&apos; if you want to switch off automatic detection of Do not translate this string unless you know what you&apos;re doing.</extracomment>
        <translation></translation>
    </message>
    <message>
        <source>ms</source>
        <comment>Suffix for displaying milliseconds on timeline.</comment>
        <extracomment>Do not translate this string unless you know what you&apos;re doing.</extracomment>
        <translation></translation>
    </message>
    <message>
        <source>s</source>
        <comment>Suffix for displaying seconds on timeline.</comment>
        <extracomment>Do not translate this string unless you know what you&apos;re doing.</extracomment>
        <translation></translation>
    </message>
    <message>
        <source>m</source>
        <comment>Suffix for displaying minutes on timeline.</comment>
        <extracomment>Do not translate this string unless you know what you&apos;re doing.</extracomment>
        <translation></translation>
    </message>
    <message>
        <source>h</source>
        <comment>Suffix for displaying hours on timeline.</comment>
        <extracomment>Do not translate this string unless you know what you&apos;re doing.</extracomment>
        <translation></translation>
    </message>
    <message>
        <source>d</source>
        <comment>Suffix for displaying days on timeline.</comment>
        <extracomment>Do not translate this string unless you know what you&apos;re doing.</extracomment>
        <translation></translation>
    </message>
    <message>
        <source>M</source>
        <comment>Suffix for displaying months on timeline.</comment>
        <extracomment>Do not translate this string unless you know what you&apos;re doing.</extracomment>
        <translation></translation>
    </message>
    <message>
        <source>y</source>
        <comment>Suffix for displaying years on timeline.</comment>
        <extracomment>Do not translate this string unless you know what you&apos;re doing.</extracomment>
        <translation></translation>
    </message>
    <message>
        <source>dd MMMM</source>
        <comment>Format for displaying days on timeline.</comment>
        <extracomment>Do not translate this string unless you know what you&apos;re doing.</extracomment>
        <translation></translation>
    </message>
    <message>
        <source>MMMM</source>
        <comment>Format for displaying months on timeline.</comment>
        <extracomment>Do not translate this string unless you know what you&apos;re doing.</extracomment>
        <translation></translation>
    </message>
    <message>
        <source>yyyy</source>
        <comment>Format for displaying years on timeline</comment>
        <extracomment>Do not translate this string unless you know what you&apos;re doing.</extracomment>
        <translation></translation>
    </message>
    <message>
        <source>dd MMMM yyyy hh:mm</source>
        <comment>Format for displaying minute caption in timeline&apos;s header, without am/pm indicator.</comment>
        <extracomment>Do not translate this string unless you know what you&apos;re doing.</extracomment>
        <translation></translation>
    </message>
    <message>
        <source>dd MMMM yyyy hh:mm ap</source>
        <comment>Format for displaying minute caption in timeline&apos;s header, with am/pm indicator.</comment>
        <extracomment>Do not translate this string unless you know what you&apos;re doing.</extracomment>
        <translation></translation>
    </message>
    <message>
        <source>dd MMMM yyyy hh:mm</source>
        <comment>Format for displaying hour caption in timeline&apos;s header, without am/pm indicator.</comment>
        <extracomment>Do not translate this string unless you know what you&apos;re doing.</extracomment>
        <translation></translation>
    </message>
    <message>
        <source>dd MMMM yyyy h ap</source>
        <comment>Format for displaying hour caption in timeline&apos;s header, with am/pm indicator.</comment>
        <extracomment>Do not translate this string unless you know what you&apos;re doing.</extracomment>
        <translation></translation>
    </message>
    <message>
        <source>dd MMMM yyyy</source>
        <comment>Format for displaying day caption in timeline&apos;s header.</comment>
        <extracomment>Do not translate this string unless you know what you&apos;re doing.</extracomment>
        <translation></translation>
    </message>
    <message>
        <source>MMMM yyyy</source>
        <comment>Format for displaying month caption in timeline&apos;s header.</comment>
        <extracomment>Do not translate this string unless you know what you&apos;re doing.</extracomment>
        <translation></translation>
    </message>
    <message>
        <source>yyyy</source>
        <comment>Format for displaying year caption in timeline&apos;s header</comment>
        <extracomment>Do not translate this string unless you know what you&apos;re doing.</extracomment>
        <translation></translation>
    </message>
</context>
<context>
    <name>QnTwoStepFileDialog</name>
    <message>
        <source>Select folder...</source>
        <translation></translation>
    </message>
    <message>
        <source>Select file...</source>
        <translation></translation>
    </message>
</context>
<context>
    <name>QnUpdateStatusItemDelegate</name>
    <message>
        <source>%1%</source>
        <translation></translation>
    </message>
</context>
<context>
    <name>QnUserEmailPolicy</name>
    <message>
        <source>Select at least one user</source>
        <translation></translation>
    </message>
    <message>
        <source>User %1 has invalid email address</source>
        <translation></translation>
    </message>
    <message numerus="yes">
        <source>%n of %1 users have invalid email address</source>
        <translation>
            <numerusform>%n of %1 users has invalid email address</numerusform>
            <numerusform>%n of %1 users have invalid email address</numerusform>
        </translation>
    </message>
    <message>
        <source>Invalid email address %1</source>
        <translation></translation>
    </message>
    <message numerus="yes">
        <source>%n of %1 additional email addresses are invalid</source>
        <translation>
            <numerusform></numerusform>
            <numerusform></numerusform>
        </translation>
    </message>
    <message>
        <source>Send email to %1</source>
        <translation></translation>
    </message>
    <message numerus="yes">
        <source>%n User(s)</source>
        <translation>
            <numerusform></numerusform>
            <numerusform></numerusform>
        </translation>
    </message>
    <message numerus="yes">
        <source>%1, %n additional</source>
        <translation>
            <numerusform></numerusform>
            <numerusform></numerusform>
        </translation>
    </message>
</context>
<context>
    <name>QnUserListModel</name>
    <message>
        <source>LDAP user</source>
        <translation type="unfinished"></translation>
    </message>
    <message>
        <source>Normal user</source>
        <translation type="unfinished"></translation>
    </message>
    <message>
        <source>Enabled</source>
        <translation type="unfinished"></translation>
    </message>
    <message>
        <source>Disabled</source>
        <translation type="unfinished"></translation>
    </message>
    <message>
        <source>Edit user</source>
        <translation type="unfinished"></translation>
    </message>
    <message>
        <source>Name</source>
        <translation type="unfinished"></translation>
    </message>
    <message>
        <source>Permissions</source>
        <translation type="unfinished"></translation>
    </message>
    <message>
        <source>LDAP</source>
        <translation type="unfinished"></translation>
    </message>
</context>
<context>
    <name>QnUserListModelPrivate</name>
    <message>
        <source>Owner</source>
        <translation type="unfinished"></translation>
    </message>
    <message>
        <source>Administrator</source>
        <translation type="unfinished"></translation>
    </message>
    <message>
        <source>View live video</source>
        <translation type="unfinished"></translation>
    </message>
    <message>
        <source>Use PTZ controls</source>
        <translation type="unfinished"></translation>
    </message>
    <message>
        <source>View video archives</source>
        <translation type="unfinished"></translation>
    </message>
    <message>
        <source>Export video</source>
        <translation type="unfinished"></translation>
    </message>
    <message>
        <source>Edit Video Walls</source>
        <translation type="unfinished"></translation>
    </message>
    <message>
        <source>Adjust device settings</source>
        <translation type="unfinished"></translation>
    </message>
    <message>
        <source>Adjust camera settings</source>
        <translation type="unfinished"></translation>
    </message>
</context>
<context>
    <name>QnUserSettingsDialog</name>
    <message>
        <source>New Password</source>
        <translation></translation>
    </message>
    <message>
        <source>Password</source>
        <translation></translation>
    </message>
    <message>
        <source>Login cannot be empty.</source>
        <translation></translation>
    </message>
    <message>
        <source>User with specified login already exists.</source>
        <translation></translation>
    </message>
    <message>
        <source>Invalid current password.</source>
        <translation></translation>
    </message>
    <message>
        <source>Passwords do not match.</source>
        <translation></translation>
    </message>
    <message>
        <source>Password cannot be empty.</source>
        <translation></translation>
    </message>
    <message>
        <source>Choose access rights.</source>
        <translation></translation>
    </message>
    <message>
        <source>Invalid email address.</source>
        <translation></translation>
    </message>
    <message>
        <source>Owner</source>
        <translation></translation>
    </message>
    <message>
        <source>Administrator</source>
        <translation></translation>
    </message>
    <message>
        <source>Advanced Viewer</source>
        <translation></translation>
    </message>
    <message>
        <source>Viewer</source>
        <translation></translation>
    </message>
    <message>
        <source>Live Viewer</source>
        <translation></translation>
    </message>
    <message>
        <source>Custom...</source>
        <translation></translation>
    </message>
    <message>
        <source>Can use PTZ controls</source>
        <translation></translation>
    </message>
    <message>
        <source>Can view video archives</source>
        <translation></translation>
    </message>
    <message>
        <source>Can export video</source>
        <translation></translation>
    </message>
    <message>
        <source>Can edit Video Walls</source>
        <translation></translation>
    </message>
    <message>
        <source>To modify your password, please enter existing one.</source>
        <translation type="unfinished"></translation>
    </message>
    <message>
        <source>User has been renamed. Password must be updated.</source>
        <translation type="unfinished"></translation>
    </message>
    <message>
        <source>Can adjust devices settings</source>
        <translation type="unfinished"></translation>
    </message>
    <message>
        <source>Can adjust cameras settings</source>
        <translation type="unfinished"></translation>
    </message>
</context>
<context>
    <name>QnVideowallItemWidget</name>
    <message>
        <source>Information</source>
        <translation></translation>
    </message>
</context>
<context>
    <name>QnVideowallManageWidgetPrivate</name>
    <message>
        <source>Desktop %1</source>
        <translation></translation>
    </message>
    <message>
        <source>Screen</source>
        <translation></translation>
    </message>
    <message>
        <source>Screen %1</source>
        <translation></translation>
    </message>
    <message>
        <source>New Item</source>
        <translation></translation>
    </message>
    <message>
        <source>Delete Screen</source>
        <translation></translation>
    </message>
    <message>
        <source>Are you sure you want to delete %1?</source>
        <translation></translation>
    </message>
</context>
<context>
    <name>QnVideowallScreenWidget</name>
    <message>
        <source>Pc %1</source>
        <translation></translation>
    </message>
    <message numerus="yes">
        <source>Pc %1 - Screens %2</source>
        <translation>
            <numerusform>Pc %1 - Screen %2</numerusform>
            <numerusform>Pc %1 - Screens %2</numerusform>
        </translation>
    </message>
</context>
<context>
    <name>QnVolumeSlider</name>
    <message>
        <source>Muted</source>
        <translation></translation>
    </message>
    <message>
        <source>%1%</source>
        <translation></translation>
    </message>
</context>
<context>
    <name>QnWorkbenchActionHandler</name>
    <message>
        <source>Error</source>
        <translation></translation>
    </message>
    <message>
        <source>Layout is locked and cannot be changed.</source>
        <translation></translation>
    </message>
    <message>
        <source>Cannot add item</source>
        <translation></translation>
    </message>
    <message>
        <source>Cannot add a local file to Multi-Video</source>
        <translation></translation>
    </message>
    <message>
        <source>All Supported (*.nov *.avi *.mkv *.mp4 *.mov *.ts *.m2ts *.mpeg *.mpg *.flv *.wmv *.3gp *.jpg *.png *.gif *.bmp *.tiff)</source>
        <translation></translation>
    </message>
    <message>
        <source>Video (*.avi *.mkv *.mp4 *.mov *.ts *.m2ts *.mpeg *.mpg *.flv *.wmv *.3gp)</source>
        <translation></translation>
    </message>
    <message>
        <source>Pictures (*.jpg *.png *.gif *.bmp *.tiff)</source>
        <translation></translation>
    </message>
    <message>
        <source>All files (*.*)</source>
        <translation></translation>
    </message>
    <message>
        <source>All Supported (*.layout)</source>
        <translation></translation>
    </message>
    <message>
        <source>Layouts (*.layout)</source>
        <translation></translation>
    </message>
    <message>
        <source>Select folder...</source>
        <translation></translation>
    </message>
    <message>
        <source>Selected time period is too short to perform preview search. Please select a longer period.</source>
        <translation></translation>
    </message>
    <message>
        <source>Preview Search for %1</source>
        <translation></translation>
    </message>
    <message>
        <source>Delete Files</source>
        <translation></translation>
    </message>
    <message>
        <source>Remove Items</source>
        <translation></translation>
    </message>
    <message>
        <source>User already exists.</source>
        <translation></translation>
    </message>
    <message>
        <source>Video Wall already exists</source>
        <translation></translation>
    </message>
    <message>
        <source>User with the same name already exists</source>
        <translation></translation>
    </message>
    <message>
        <source>Rename</source>
        <translation></translation>
    </message>
    <message>
        <source>Enter new name for the selected item:</source>
        <translation></translation>
    </message>
    <message>
        <source>Delete Resources</source>
        <translation></translation>
    </message>
    <message>
        <source>User Settings</source>
        <translation></translation>
    </message>
    <message>
        <source>Version Mismatch</source>
        <translation></translation>
    </message>
    <message>
        <source>Update...</source>
        <translation></translation>
    </message>
    <message>
        <source>Beta version %1</source>
        <translation></translation>
    </message>
    <message>
        <source>Cannot restart the client.</source>
        <translation type="unfinished"></translation>
    </message>
    <message>
        <source>Please close the application and start it again using the shortcut in the start menu.</source>
        <translation type="unfinished"></translation>
    </message>
    <message>
        <source>Picture is too big. Maximum size is %1 Mb</source>
        <translation type="unfinished"></translation>
    </message>
    <message>
        <source>Error while uploading picture.</source>
        <translation type="unfinished"></translation>
    </message>
    <message>
        <source>Some components of the system are not updated</source>
        <translation type="unfinished"></translation>
    </message>
    <message>
        <source>Client v%1</source>
        <translation type="unfinished"></translation>
    </message>
    <message>
        <source>Server v%1 at %2</source>
        <translation type="unfinished"></translation>
    </message>
    <message>
        <source>Server v%1</source>
        <translation type="unfinished"></translation>
    </message>
    <message>
        <source>Please update all components to the latest version %1.</source>
        <translation type="unfinished"></translation>
    </message>
    <message>
        <source>Anonymous Usage Statistics</source>
        <translation type="unfinished"></translation>
    </message>
    <message>
        <source>System sends anonymous usage and crash statistics to the software development team to help us improve your user experience.
If you would like to disable this feature you can do so in the System Settings dialog.</source>
        <translation type="unfinished"></translation>
    </message>
    <message>
        <source>New Layout</source>
        <translation type="unfinished"></translation>
    </message>
    <message>
        <source>New Layout %1</source>
        <translation type="unfinished"></translation>
    </message>
    <message>
        <source>Open File</source>
        <translation type="unfinished"></translation>
    </message>
    <message>
        <source>Unable to perform preview search.</source>
        <translation type="unfinished"></translation>
    </message>
    <message>
        <source>Process in progress...</source>
        <translation type="unfinished"></translation>
    </message>
    <message>
        <source>Video Wall with the same name already exists.</source>
        <translation type="unfinished"></translation>
    </message>
    <message>
        <source>Updating Background...</source>
        <translation type="unfinished"></translation>
    </message>
    <message>
        <source>Image processing may take a few moments. Please be patient.</source>
        <translation type="unfinished"></translation>
    </message>
    <message>
        <source>This is a beta version of %1.</source>
        <translation type="unfinished"></translation>
    </message>
    <message>
        <source>Launcher process not found.</source>
        <translation type="unfinished"></translation>
    </message>
    <message numerus="yes">
        <source>Cannot move these %n devices to server %1. Server is unresponsive.</source>
        <translation type="unfinished">
            <numerusform>Cannot move %n device to server %1. Server is unresponsive.</numerusform>
            <numerusform>Cannot move these %n devices to server %1. Server is unresponsive.</numerusform>
        </translation>
    </message>
    <message numerus="yes">
        <source>Cannot move these %n cameras to server %1. Server is unresponsive.</source>
        <translation type="unfinished">
            <numerusform>Cannot move %n camera to server %1. Server is unresponsive.</numerusform>
            <numerusform>Cannot move these %n cameras to server %1. Server is unresponsive.</numerusform>
        </translation>
    </message>
    <message numerus="yes">
        <source>Server %1 is unable to find and access these %n devices. Are you sure you would like to move them?</source>
        <translation type="unfinished">
            <numerusform>Server %1 is unable to find and access %n device. Are you sure you would like to move it?</numerusform>
            <numerusform>Server %1 is unable to find and access these %n devices. Are you sure you would like to move them?</numerusform>
        </translation>
    </message>
    <message numerus="yes">
        <source>Server %1 is unable to find and access these %n cameras. Are you sure you would like to move them?</source>
        <translation type="unfinished">
            <numerusform>Server %1 is unable to find and access %n camera. Are you sure you would like to move it?</numerusform>
            <numerusform>Server %1 is unable to find and access these %n cameras. Are you sure you would like to move them?</numerusform>
        </translation>
    </message>
    <message numerus="yes">
        <source>Are you sure you want to permanently delete these %n files?</source>
        <translation type="unfinished">
            <numerusform>Are you sure you want to permanently delete %n file?</numerusform>
            <numerusform>Are you sure you want to permanently delete these %n files?</numerusform>
        </translation>
    </message>
    <message numerus="yes">
        <source>Are you sure you want to remove these %n items from layout?</source>
        <translation type="unfinished">
            <numerusform>Are you sure you want to remove %n item from layout?</numerusform>
            <numerusform>Are you sure you want to remove these %n items from layout?</numerusform>
        </translation>
    </message>
    <message numerus="yes">
        <source>These %n devices are auto-discovered. They may be auto-discovered again after removing. Are you sure you want to delete them?</source>
        <translation>
            <numerusform>%n device is auto-discovered. It may be auto-discovered again after removing. Are you sure you want to delete it?</numerusform>
            <numerusform>These %n devices are auto-discovered. They may be auto-discovered again after removing. Are you sure you want to delete them?</numerusform>
        </translation>
    </message>
    <message numerus="yes">
        <source>These %n cameras are auto-discovered. They may be auto-discovered again after removing. Are you sure you want to delete them?</source>
        <translation>
            <numerusform>%n camera is auto-discovered. It may be auto-discovered again after removing. Are you sure you want to delete it?</numerusform>
            <numerusform>These %n cameras are auto-discovered. They may be auto-discovered again after removing. Are you sure you want to delete them?</numerusform>
        </translation>
    </message>
    <message numerus="yes">
        <source>%n of these devices are auto-discovered. They may be auto-discovered again after removing. Are you sure you want to delete them?</source>
        <translation>
            <numerusform>%n of these devices is auto-discovered. It may be auto-discovered again after removing. Are you sure you want to delete it?</numerusform>
            <numerusform>%n of these devices are auto-discovered. They may be auto-discovered again after removing. Are you sure you want to delete them?</numerusform>
        </translation>
    </message>
    <message numerus="yes">
        <source>%n of these cameras are auto-discovered. They may be auto-discovered again after removing. Are you sure you want to delete them?</source>
        <translation>
            <numerusform>%n of these cameras is auto-discovered. It may be auto-discovered again after removing. Are you sure you want to delete it?</numerusform>
            <numerusform>%n of these cameras are auto-discovered. They may be auto-discovered again after removing. Are you sure you want to delete them?</numerusform>
        </translation>
    </message>
    <message numerus="yes">
        <source>Do you really want to delete the following %n devices?</source>
        <translation>
            <numerusform>Do you really want to delete the following %n device?</numerusform>
            <numerusform>Do you really want to delete the following %n devices?</numerusform>
        </translation>
    </message>
    <message numerus="yes">
        <source>Do you really want to delete the following %n cameras?</source>
        <translation>
            <numerusform>Do you really want to delete the following %n camera?</numerusform>
            <numerusform>Do you really want to delete the following %n cameras?</numerusform>
        </translation>
    </message>
    <message numerus="yes">
        <source>Do you really want to delete the following %n items?</source>
        <translation type="unfinished">
            <numerusform>Do you really want to delete the following %n item?</numerusform>
            <numerusform>Do you really want to delete the following %n items?</numerusform>
        </translation>
    </message>
    <message numerus="yes">
        <source>Cannot move these %n I/O modules to server %1. Server is unresponsive.</source>
        <translation type="unfinished">
            <numerusform></numerusform>
            <numerusform></numerusform>
        </translation>
    </message>
    <message numerus="yes">
        <source>Server %1 is unable to find and access these %n I/O modules. Are you sure you would like to move them?</source>
        <translation type="unfinished">
            <numerusform></numerusform>
            <numerusform></numerusform>
        </translation>
    </message>
    <message numerus="yes">
        <source>These %n I/O modules are auto-discovered. They may be auto-discovered again after removing. Are you sure you want to delete them?</source>
        <translation type="unfinished">
            <numerusform></numerusform>
            <numerusform></numerusform>
        </translation>
    </message>
    <message numerus="yes">
        <source>%n of these I/O modules are auto-discovered. They may be auto-discovered again after removing. Are you sure you want to delete them?</source>
        <translation type="unfinished">
            <numerusform></numerusform>
            <numerusform></numerusform>
        </translation>
    </message>
    <message numerus="yes">
        <source>Do you really want to delete the following %n I/O modules?</source>
        <translation type="unfinished">
            <numerusform></numerusform>
            <numerusform></numerusform>
        </translation>
    </message>
    <message>
        <source>Device addition is already in progress. Are you sure you want to cancel current process?</source>
        <translation type="unfinished"></translation>
    </message>
</context>
<context>
    <name>QnWorkbenchBookmarksHandler</name>
    <message>
        <source>Error</source>
        <translation></translation>
    </message>
    <message>
        <source>Bookmark</source>
        <translation></translation>
    </message>
    <message>
        <source>Bookmarks can only be added to an online server.</source>
        <translation type="unfinished"></translation>
    </message>
    <message>
        <source>Bookmarks can only be edited on an online server.</source>
        <translation type="unfinished"></translation>
    </message>
    <message>
        <source>Confirm Deletion</source>
        <translation type="unfinished"></translation>
    </message>
    <message>
        <source>Are you sure you want to delete this bookmark?</source>
        <translation type="unfinished"></translation>
    </message>
    <message>
        <source>Are you sure you want to delete bookmark &quot;%1&quot;?</source>
        <translation type="unfinished"></translation>
    </message>
    <message>
        <source>Press %1 to search bookmarks</source>
        <translation type="unfinished"></translation>
    </message>
    <message>
        <source>Are you sure you want to delete these %n bookmarks?</source>
        <translation type="unfinished"></translation>
    </message>
</context>
<context>
    <name>QnWorkbenchConnectHandler</name>
    <message>
        <source>Connect to Another Server...</source>
        <translation></translation>
    </message>
    <message>
        <source>Could not connect to server. Closing in %1...</source>
        <translation></translation>
    </message>
    <message>
        <source>Connecting...</source>
        <translation></translation>
    </message>
    <message>
        <source>Connect to Server...</source>
        <translation></translation>
    </message>
    <message>
        <source>Could not connect to server...</source>
        <translation type="unfinished"></translation>
    </message>
</context>
<context>
    <name>QnWorkbenchController</name>
    <message>
        <source>Recording in...%1</source>
        <translation></translation>
    </message>
    <message>
        <source>Warning</source>
        <translation></translation>
    </message>
    <message>
        <source>Recorded Video</source>
        <translation></translation>
    </message>
    <message>
        <source>Save Recording As...</source>
        <translation></translation>
    </message>
    <message>
        <source>AVI (Audio/Video Interleaved) (*.avi)</source>
        <translation></translation>
    </message>
    <message>
        <source>Unable to start recording due to the following error: %1</source>
        <translation type="unfinished"></translation>
    </message>
    <message>
        <source>Could not overwrite file &apos;%1&apos;. Please try a different name.</source>
        <translation type="unfinished"></translation>
    </message>
    <message>
        <source>Press any key to stop the tour.</source>
        <translation type="unfinished"></translation>
    </message>
</context>
<context>
    <name>QnWorkbenchExportHandler</name>
    <message>
        <source>Executable %1 Media File (x64) (*.exe)</source>
        <translation></translation>
    </message>
    <message>
        <source>Executable %1 Media File (x86) (*.exe)</source>
        <translation></translation>
    </message>
    <message>
        <source>File &apos;%1&apos; is used for recording already. Please enter another name.</source>
        <translation></translation>
    </message>
    <message>
        <source>Could not overwrite file</source>
        <translation></translation>
    </message>
    <message>
        <source>File &apos;%1&apos; is used by another process. Please enter another name.</source>
        <translation></translation>
    </message>
    <message>
        <source>Exporting Layout</source>
        <translation></translation>
    </message>
    <message numerus="yes">
        <source>Exactly one item must be selected for export, but %n item(s) are currently selected.</source>
        <translation>
            <numerusform>Exactly one item must be selected for export, but %n item is currently selected.</numerusform>
            <numerusform>Exactly one item must be selected for export, but %n items are currently selected.</numerusform>
        </translation>
    </message>
    <message>
        <source>AVI (*.avi)</source>
        <translation></translation>
    </message>
    <message>
        <source>Matroska (*.mkv)</source>
        <translation></translation>
    </message>
    <message>
        <source>Export Video As...</source>
        <translation></translation>
    </message>
    <message>
        <source>Timestamps:</source>
        <translation></translation>
    </message>
    <message>
        <source>AVI format is not recommended</source>
        <translation></translation>
    </message>
    <message>
        <source>AVI format is not recommended for export of non-continuous recording when audio track is present.Do you want to continue?</source>
        <translation></translation>
    </message>
    <message>
        <source>Save As</source>
        <translation></translation>
    </message>
    <message>
        <source>File &apos;%1&apos; already exists. Do you want to overwrite it?</source>
        <translation></translation>
    </message>
    <message>
        <source>Exporting Video</source>
        <translation></translation>
    </message>
    <message>
        <source>Exporting to &quot;%1&quot;...</source>
        <translation></translation>
    </message>
    <message>
        <source>Current layout contains image files. Images are not allowed for Multi-Video export.</source>
        <translation></translation>
    </message>
    <message>
        <source>Current layout contains local files. Local files are not allowed for Multi-Video export.</source>
        <translation></translation>
    </message>
    <message>
        <source>Export Layout As...</source>
        <translation></translation>
    </message>
    <message>
        <source>%1 Media File (*.nov)</source>
        <translation></translation>
    </message>
    <message>
        <source>It may require over a gigabyte of HDD space, and, depending on your connection speed, may also take several minutes to complete.</source>
        <translation type="unfinished"></translation>
    </message>
    <message>
        <source>Do you want to continue?</source>
        <translation type="unfinished"></translation>
    </message>
    <message>
        <source>Apply filters: Rotation, Dewarping, Image Enhancement, Custom Aspect Ratio (requires transcoding)</source>
        <translation type="unfinished"></translation>
    </message>
    <message>
        <source>exported</source>
        <translation type="unfinished"></translation>
    </message>
    <message>
        <source>File is in use.</source>
        <translation type="unfinished"></translation>
    </message>
    <message>
        <source>Unable to export file.</source>
        <translation type="unfinished"></translation>
    </message>
    <message>
        <source>Warning!</source>
        <translation type="unfinished"></translation>
    </message>
    <message>
        <source>No Timestamp</source>
        <translation type="unfinished"></translation>
    </message>
    <message>
        <source>Top Left Corner (requires transcoding)</source>
        <translation type="unfinished"></translation>
    </message>
    <message>
        <source>Top Right Corner (requires transcoding)</source>
        <translation type="unfinished"></translation>
    </message>
    <message>
        <source>Bottom Left Corner (requires transcoding)</source>
        <translation type="unfinished"></translation>
    </message>
    <message>
        <source>Bottom Right Corner (requires transcoding)</source>
        <translation type="unfinished"></translation>
    </message>
    <message>
        <source>You are about to export video with filters that require transcoding. This may take some time. Do you want to continue?</source>
        <translation type="unfinished"></translation>
    </message>
    <message>
        <source>Export Complete</source>
        <translation type="unfinished"></translation>
    </message>
    <message>
        <source>Export Successful</source>
        <translation type="unfinished"></translation>
    </message>
    <message>
        <source>Unable to export layout.</source>
        <translation type="unfinished"></translation>
    </message>
    <message>
        <source>Unable to save layout.</source>
        <translation type="unfinished"></translation>
    </message>
    <message>
        <source>Save local layout as...</source>
        <translation type="unfinished"></translation>
    </message>
    <message>
        <source>Make file read-only.</source>
        <translation type="unfinished"></translation>
    </message>
    <message>
        <source>Export Successful.</source>
        <translation type="unfinished"></translation>
    </message>
    <message>
        <source>Unable to export video.</source>
        <translation type="unfinished"></translation>
    </message>
    <message>
        <source>Selected format is not recommended</source>
        <translation type="unfinished"></translation>
    </message>
    <message>
        <source>Selected format is not recommended for this camera due to video downscaling. We recommend to export selected video either to the &apos;.nov&apos; or &apos;.exe&apos; format. Do you want to continue?</source>
        <translation type="unfinished"></translation>
    </message>
    <message>
        <source>You are about to export a video that is longer than 30 minutes.</source>
        <translation type="unfinished"></translation>
    </message>
    <message>
        <source>You are about to export several videos with a total length exceeding 30 minutes.</source>
        <translation type="unfinished"></translation>
    </message>
</context>
<context>
    <name>QnWorkbenchIncompatibleServersActionHandler</name>
    <message>
        <source>Error</source>
        <translation></translation>
    </message>
    <message>
        <source>Enter Password...</source>
        <translation></translation>
    </message>
    <message>
        <source>Administrator Password</source>
        <translation></translation>
    </message>
    <message>
        <source>Password cannot be empty!</source>
        <translation></translation>
    </message>
    <message>
        <source>Connecting to the current system...</source>
        <translation></translation>
    </message>
    <message>
        <source>Information</source>
        <translation></translation>
    </message>
    <message>
        <source>Could not configure the selected servers.</source>
        <translation></translation>
    </message>
    <message>
        <source>Authentication failed.</source>
        <translation type="unfinished"></translation>
    </message>
    <message>
        <source>Please, check the password you have entered.</source>
        <translation type="unfinished"></translation>
    </message>
    <message>
        <source>Could not update the selected servers.</source>
        <translation type="unfinished"></translation>
    </message>
    <message>
        <source>Warning: You are about to merge Systems with START licenses.
As only 1 START license is allowed per System after your merge you will only have 1 START license remaining.
If you understand this and would like to proceed please click Merge to continue.
</source>
        <translation type="unfinished"></translation>
    </message>
    <message>
        <source>Merge</source>
        <translation type="unfinished"></translation>
    </message>
    <message>
        <source>Please wait. Requested servers will be added to your system.</source>
        <translation type="unfinished"></translation>
    </message>
    <message>
        <source>Rejoice! Selected servers have been successfully connected to your system!</source>
        <translation type="unfinished"></translation>
    </message>
    <message>
        <source>You can try to update the servers again in the System Administration dialog.</source>
        <translation type="unfinished"></translation>
    </message>
    <message>
        <source>Warning!</source>
        <translation type="unfinished"></translation>
    </message>
</context>
<context>
    <name>QnWorkbenchLayoutsHandler</name>
    <message>
        <source>Save Layout As</source>
        <translation></translation>
    </message>
    <message>
        <source>Close Layouts</source>
        <translation></translation>
    </message>
    <message numerus="yes">
        <source>The following %n layout(s) are not saved. Do you want to save them?</source>
        <translation>
            <numerusform>The following layout has not been saved. Do you want to save it?</numerusform>
            <numerusform>The following %n layouts have not been saved. Do you want to save them?</numerusform>
        </translation>
    </message>
    <message>
        <source>Saving Layouts</source>
        <translation></translation>
    </message>
    <message numerus="yes">
        <source>The following %n layout(s) are being saved.</source>
        <translation>
            <numerusform>The following layout is being saved.</numerusform>
            <numerusform>The following %n layouts are being saved.</numerusform>
        </translation>
    </message>
    <message>
        <source>Please wait.</source>
        <translation></translation>
    </message>
    <message>
        <source>New Layout</source>
        <translation></translation>
    </message>
    <message>
        <source>Enter the name of the layout to create:</source>
        <translation></translation>
    </message>
    <message>
        <source>Error</source>
        <translation></translation>
    </message>
    <message numerus="yes">
        <source>Could not save the following %n layout(s) to Server.</source>
        <translation>
            <numerusform></numerusform>
            <numerusform></numerusform>
        </translation>
    </message>
    <message numerus="yes">
        <source>Do you want to restore these %n layout(s)?</source>
        <translation>
            <numerusform>Do you want to restore this layout?</numerusform>
            <numerusform>Do you want to restore these %n layouts?</numerusform>
        </translation>
    </message>
    <message>
        <source>Layout already exists.</source>
        <translation type="unfinished"></translation>
    </message>
    <message>
        <source>A layout with the same name already exists. You do not have the rights to overwrite it.</source>
        <translation type="unfinished"></translation>
    </message>
    <message>
        <source>Enter Layout Name:</source>
        <translation type="unfinished"></translation>
    </message>
    <message>
        <source>A layout with the same name already exists. Would you like to overwrite it?</source>
        <translation type="unfinished"></translation>
    </message>
    <message>
        <source>New Layout %1</source>
        <translation type="unfinished"></translation>
    </message>
</context>
<context>
    <name>QnWorkbenchNavigator</name>
    <message>
        <source>hh:mm:ss</source>
        <extracomment>This is a date/time format for time slider&apos;s tooltip. Please translate it only if you&apos;re absolutely sure that you know what you&apos;re doing.</extracomment>
        <translation></translation>
    </message>
    <message>
        <source>mm:ss</source>
        <extracomment>This is a date/time format for time slider&apos;s tooltip. Please translate it only if you&apos;re absolutely sure that you know what you&apos;re doing.</extracomment>
        <translation></translation>
    </message>
    <message>
        <source>yyyy MMM dd</source>
        <extracomment>This is a date/time format for time slider&apos;s tooltip. Please translate it only if you&apos;re absolutely sure that you know what you&apos;re doing.</extracomment>
        <translation type="unfinished"></translation>
    </message>
    <message>
        <source>Live</source>
        <extracomment>Time slider&apos;s tooltip for position on live.</extracomment>
        <translation type="unfinished"></translation>
    </message>
    <message>
        <source>All Devices</source>
        <translation type="unfinished"></translation>
    </message>
    <message>
        <source>All Cameras</source>
        <translation type="unfinished"></translation>
    </message>
    <message>
        <source>All I/O Modules</source>
        <translation type="unfinished"></translation>
    </message>
</context>
<context>
    <name>QnWorkbenchPtzHandler</name>
    <message>
        <source>PTZ_CALIBRATION_%1.jpg</source>
        <translation></translation>
    </message>
    <message>
        <source>Please wait for the camera to go online.</source>
        <translation type="unfinished"></translation>
    </message>
    <message>
        <source>Unable to get position from camera.</source>
        <translation type="unfinished"></translation>
    </message>
    <message>
        <source>Unable to set position on camera.</source>
        <translation type="unfinished"></translation>
    </message>
    <message>
<<<<<<< HEAD
        <source>An error has occurred while trying to get a current position from camera %1.</source>
        <translation type="unfinished"></translation>
    </message>
    <message>
        <source>An error has occurred while trying to set the current position for camera %1.</source>
=======
        <source>An error has occurred while trying to set the current position for camera %1.</source>
        <translation type="unfinished"></translation>
    </message>
    <message>
        <source>An error has occurred while trying to get the current position from camera %1.</source>
>>>>>>> 0ea934a7
        <translation type="unfinished"></translation>
    </message>
</context>
<context>
    <name>QnWorkbenchResourcesChangesWatcher</name>
    <message>
        <source>The system is in Safe Mode.</source>
        <translation type="unfinished"></translation>
    </message>
    <message>
        <source>It is not allowed to make any changes except license activation.</source>
        <translation type="unfinished"></translation>
    </message>
    <message numerus="yes">
        <source>The following %n items are not saved.</source>
        <translation type="unfinished">
            <numerusform></numerusform>
            <numerusform></numerusform>
        </translation>
    </message>
    <message numerus="yes">
        <source>Could not save the following %n items to Server.</source>
        <translation type="unfinished">
            <numerusform>Could not save the follwing %n item to server.</numerusform>
            <numerusform>Could not save the follwing %n items to server.</numerusform>
        </translation>
    </message>
    <message>
        <source>Error</source>
        <translation type="unfinished"></translation>
    </message>
    <message numerus="yes">
        <source>The following %n items are not deleted.</source>
        <translation type="unfinished">
            <numerusform></numerusform>
            <numerusform></numerusform>
        </translation>
    </message>
    <message numerus="yes">
        <source>Could not delete the following %n items from Server.</source>
        <translation type="unfinished">
            <numerusform>Could not delete the following %n item from Server.</numerusform>
            <numerusform>Could not delete the following %n items from Server.</numerusform>
        </translation>
    </message>
</context>
<context>
    <name>QnWorkbenchSafeModeWatcher</name>
    <message>
        <source>System is in safe mode</source>
        <translation type="unfinished"></translation>
    </message>
</context>
<context>
    <name>QnWorkbenchScreenshotHandler</name>
    <message>
        <source>PNG Image (*.png)</source>
        <translation></translation>
    </message>
    <message>
        <source>JPEG Image (*.jpg)</source>
        <translation></translation>
    </message>
    <message>
        <source>Save Screenshot As...</source>
        <translation></translation>
    </message>
    <message>
        <source>Timestamp:</source>
        <translation></translation>
    </message>
    <message>
        <source>Save As</source>
        <translation></translation>
    </message>
    <message>
        <source>File &apos;%1&apos; already exists. Do you want to overwrite it?</source>
        <translation></translation>
    </message>
    <message>
        <source>File &apos;%1&apos; is used by another process. Please enter another name.</source>
        <translation></translation>
    </message>
    <message>
        <source>Saving %1</source>
        <translation></translation>
    </message>
    <message>
        <source>Saving Screenshot...</source>
        <translation></translation>
    </message>
    <message>
        <source>No Timestamp</source>
        <translation type="unfinished"></translation>
    </message>
    <message>
        <source>Top Left Corner</source>
        <translation type="unfinished"></translation>
    </message>
    <message>
        <source>Top Right Corner</source>
        <translation type="unfinished"></translation>
    </message>
    <message>
        <source>Bottom Left Corner</source>
        <translation type="unfinished"></translation>
    </message>
    <message>
        <source>Bottom Right Corner</source>
        <translation type="unfinished"></translation>
    </message>
    <message>
        <source>Could not overwrite file.</source>
        <translation type="unfinished"></translation>
    </message>
    <message>
        <source>Could not save screenshot.</source>
        <translation type="unfinished"></translation>
    </message>
    <message>
        <source>An error occurred while saving screenshot &apos;%1&apos;.</source>
        <translation type="unfinished"></translation>
    </message>
    <message>
        <source>Error</source>
        <translation type="unfinished"></translation>
    </message>
    <message>
        <source>Error while taking screenshot</source>
        <translation type="unfinished"></translation>
    </message>
</context>
<context>
    <name>QnWorkbenchStateDependentTabbedDialog</name>
    <message>
        <source>* %1</source>
        <translation type="unfinished"></translation>
    </message>
    <message>
        <source>Unsaved changes will be lost. Save the following pages?</source>
        <translation type="unfinished"></translation>
    </message>
    <message>
        <source>Confirm exit</source>
        <translation type="unfinished"></translation>
    </message>
</context>
<context>
    <name>QnWorkbenchUpdateWatcher</name>
    <message>
        <source>Would you like to update?</source>
        <translation></translation>
    </message>
    <message>
        <source>Major issues have been fixed.</source>
        <translation></translation>
    </message>
    <message>
        <source>Update is strongly recommended.</source>
        <translation></translation>
    </message>
    <message>
        <source>Release Notes</source>
        <translation></translation>
    </message>
    <message>
        <source>Please update %1 Client.</source>
        <translation></translation>
    </message>
    <message>
        <source>New version %1 is available.</source>
        <translation type="unfinished"></translation>
    </message>
    <message>
        <source>A newer version is available.</source>
        <translation type="unfinished"></translation>
    </message>
    <message>
        <source>Update is recommended.</source>
        <translation type="unfinished"></translation>
    </message>
    <message>
        <source>Do not notify me again about this update.</source>
        <translation type="unfinished"></translation>
    </message>
</context>
<context>
    <name>QnWorkbenchVideoWallHandler</name>
    <message>
        <source>Error</source>
        <translation></translation>
    </message>
    <message>
        <source>Switch to Video Wall Mode...</source>
        <translation></translation>
    </message>
    <message>
        <source>Could not start Video Wall control session.</source>
        <translation></translation>
    </message>
    <message>
        <source>Video Wall</source>
        <translation></translation>
    </message>
    <message>
        <source>Video Wall %1</source>
        <translation></translation>
    </message>
    <message>
        <source>New Video Wall...</source>
        <translation></translation>
    </message>
    <message>
        <source>Enter the name of the Video Wall to create:</source>
        <translation></translation>
    </message>
    <message>
        <source>Delete Items</source>
        <translation></translation>
    </message>
    <message numerus="yes">
        <source>Are you sure you want to permanently delete these %n item(s)?</source>
        <translation>
            <numerusform></numerusform>
            <numerusform></numerusform>
        </translation>
    </message>
    <message>
        <source>Could not start Video Wall.</source>
        <translation></translation>
    </message>
    <message>
        <source>Confirm Video Wall stop</source>
        <translation></translation>
    </message>
    <message>
        <source>New Matrix %1</source>
        <translation></translation>
    </message>
    <message>
        <source>Invalid matrix</source>
        <translation></translation>
    </message>
    <message>
        <source>You have no layouts on the screens. Matrix cannot be saved.</source>
        <translation></translation>
    </message>
    <message>
        <source>Delete Matrices</source>
        <translation></translation>
    </message>
    <message numerus="yes">
        <source>Are you sure you want to permanently delete these %n matrices?</source>
        <translation>
            <numerusform></numerusform>
            <numerusform></numerusform>
        </translation>
    </message>
    <message>
        <source>Could not start control session.</source>
        <translation type="unfinished"></translation>
    </message>
    <message>
        <source>Another user is already controlling this screen.</source>
        <translation type="unfinished"></translation>
    </message>
    <message>
        <source>%1&apos;s Screen</source>
        <comment>%1 means user&apos;s name</comment>
        <translation type="unfinished"></translation>
    </message>
    <message>
        <source>A control session is already running.</source>
        <translation type="unfinished"></translation>
    </message>
    <message>
        <source>There are no offline video wall items attached to this computer.</source>
        <translation type="unfinished"></translation>
    </message>
    <message>
        <source>Video Wall is about to start. Would you like to close this %1 Client instance?</source>
        <translation type="unfinished"></translation>
    </message>
    <message>
        <source>Additional licenses required.</source>
        <translation type="unfinished"></translation>
    </message>
    <message>
        <source>To enable this feature please activate at least one Video Wall license.</source>
        <translation type="unfinished"></translation>
    </message>
    <message>
        <source>To enable Video Wall, please activate at least one Video Wall license.</source>
        <translation type="unfinished"></translation>
    </message>
    <message>
        <source>Video Wall already exists.</source>
        <translation type="unfinished"></translation>
    </message>
    <message>
        <source>A Video Wall with the same name already exists.</source>
        <translation type="unfinished"></translation>
    </message>
    <message numerus="yes">
        <source>%n items</source>
        <translation type="unfinished">
            <numerusform></numerusform>
            <numerusform></numerusform>
        </translation>
    </message>
    <message>
        <source>Are you sure you want to stop Video Wall?</source>
        <translation type="unfinished"></translation>
    </message>
    <message>
        <source>You will have to start it manually.</source>
        <translation type="unfinished"></translation>
    </message>
    <message>
        <source>The changes cannot be applied. Unexpected error occurred.</source>
        <translation type="unfinished"></translation>
    </message>
</context>
<context>
    <name>StatisticsOverlayWidget</name>
    <message>
        <source>%1%</source>
        <translation></translation>
    </message>
</context>
</TS><|MERGE_RESOLUTION|>--- conflicted
+++ resolved
@@ -4562,27 +4562,15 @@
         <translation type="unfinished"></translation>
     </message>
     <message>
-<<<<<<< HEAD
-        <source>An error has occurred while trying to get a current position from camera %1.</source>
-        <translation type="unfinished"></translation>
-    </message>
-    <message>
         <source>An error has occurred while trying to set the current position for camera %1.</source>
         <translation type="unfinished"></translation>
     </message>
     <message>
         <source>Manage PTZ for %1...</source>
-=======
-        <source>An error has occurred while trying to set the current position for camera %1.</source>
-        <translation type="unfinished"></translation>
-    </message>
-    <message>
-        <source>Manage PTZ for %1...</source>
         <translation type="unfinished"></translation>
     </message>
     <message>
         <source>An error has occurred while trying to get the current position from camera %1.</source>
->>>>>>> 0ea934a7
         <translation type="unfinished"></translation>
     </message>
 </context>
@@ -5134,10 +5122,6 @@
         <source>Camera</source>
         <translation type="unfinished"></translation>
     </message>
-    <message>
-        <source>&lt;Removed camera&gt;</source>
-        <translation type="unfinished"></translation>
-    </message>
 </context>
 <context>
     <name>QnSearchLineEdit</name>
@@ -5468,9 +5452,6 @@
         <translation type="unfinished"></translation>
     </message>
     <message>
-<<<<<<< HEAD
-        <source>Update Cancelled</source>
-=======
         <source>Update unsuccessful.</source>
         <translation type="unfinished"></translation>
     </message>
@@ -5480,7 +5461,6 @@
     </message>
     <message>
         <source>Internet Connectivity Problem</source>
->>>>>>> 0ea934a7
         <translation type="unfinished"></translation>
     </message>
     <message>
@@ -5503,31 +5483,7 @@
         <translation type="unfinished"></translation>
     </message>
     <message>
-<<<<<<< HEAD
-        <source>Unable to extract update file.</source>
-=======
         <source>Launcher process was not found.</source>
->>>>>>> 0ea934a7
-        <translation type="unfinished"></translation>
-    </message>
-    <message numerus="yes">
-        <source>Authentication failed for %n servers:</source>
-        <translation type="unfinished">
-            <numerusform>Authentication failed for %n server:</numerusform>
-            <numerusform>Authentication failed for %n servers:</numerusform>
-        </translation>
-    </message>
-    <message>
-<<<<<<< HEAD
-        <source>Update Succeeded</source>
-        <translation type="unfinished"></translation>
-    </message>
-    <message>
-        <source>Unable to begin update. Downgrade to any previous release is prohibited.</source>
-        <translation type="unfinished"></translation>
-    </message>
-    <message>
-        <source>Launcher process was not found.</source>
         <translation type="unfinished"></translation>
     </message>
     <message>
@@ -5540,16 +5496,6 @@
     </message>
     <message>
         <source>Unable to begin update. Client update was not found.</source>
-=======
-        <source>No such build is available on update server.</source>
-        <translation type="unfinished"></translation>
-    </message>
-    <message>
-        <source>Unable to begin update. Updates for one or more servers were not found.</source>
-        <translation type="unfinished"></translation>
-    </message>
-    <message>
-        <source>Unable to begin update. Client update was not found.</source>
         <translation type="unfinished"></translation>
     </message>
     <message>
@@ -5562,7 +5508,6 @@
     </message>
     <message>
         <source>All servers are already updated.</source>
->>>>>>> 0ea934a7
         <translation type="unfinished"></translation>
     </message>
 </context>
@@ -5876,12 +5821,6 @@
     <message>
         <source>Low-Res Streams</source>
         <comment>Cameras Backup</comment>
-<<<<<<< HEAD
-        <translation type="unfinished"></translation>
-    </message>
-    <message>
-        <source>Hi-Res Streams</source>
-=======
         <translation type="unfinished"></translation>
     </message>
     <message>
@@ -5891,17 +5830,10 @@
     </message>
     <message>
         <source>All streams</source>
->>>>>>> 0ea934a7
         <comment>Cameras Backup</comment>
         <translation type="unfinished"></translation>
     </message>
     <message>
-<<<<<<< HEAD
-        <source>All streams</source>
-        <comment>Cameras Backup</comment>
-        <translation type="unfinished"></translation>
-    </message>
-    <message>
         <source>Warning!</source>
         <translation type="unfinished"></translation>
     </message>
@@ -5914,20 +5846,6 @@
         <translation type="unfinished"></translation>
     </message>
     <message>
-=======
-        <source>Warning!</source>
-        <translation type="unfinished"></translation>
-    </message>
-    <message>
-        <source>This process is only necessary if your archive folders have been moved, renamed or replaced. You can cancel rebuild operation at any moment without data loss.</source>
-        <translation type="unfinished"></translation>
-    </message>
-    <message>
-        <source>Select at least one device to start backup.</source>
-        <translation type="unfinished"></translation>
-    </message>
-    <message>
->>>>>>> 0ea934a7
         <source>Select at least one camera to start backup.</source>
         <translation type="unfinished"></translation>
     </message>
@@ -7461,19 +7379,11 @@
         <translation type="unfinished"></translation>
     </message>
     <message>
-<<<<<<< HEAD
-        <source>An error has occurred while trying to get a current position from camera %1.</source>
-        <translation type="unfinished"></translation>
-    </message>
-    <message>
         <source>An error has occurred while trying to set the current position for camera %1.</source>
-=======
-        <source>An error has occurred while trying to set the current position for camera %1.</source>
         <translation type="unfinished"></translation>
     </message>
     <message>
         <source>An error has occurred while trying to get the current position from camera %1.</source>
->>>>>>> 0ea934a7
         <translation type="unfinished"></translation>
     </message>
 </context>
