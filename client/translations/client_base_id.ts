--- conflicted
+++ resolved
@@ -4519,27 +4519,15 @@
         <translation type="unfinished"></translation>
     </message>
     <message>
-<<<<<<< HEAD
-        <source>An error has occurred while trying to get a current position from camera %1.</source>
-        <translation type="unfinished"></translation>
-    </message>
-    <message>
         <source>An error has occurred while trying to set the current position for camera %1.</source>
         <translation type="unfinished"></translation>
     </message>
     <message>
         <source>Manage PTZ for %1...</source>
-=======
-        <source>An error has occurred while trying to set the current position for camera %1.</source>
-        <translation type="unfinished"></translation>
-    </message>
-    <message>
-        <source>Manage PTZ for %1...</source>
         <translation type="unfinished"></translation>
     </message>
     <message>
         <source>An error has occurred while trying to get the current position from camera %1.</source>
->>>>>>> 0ea934a7
         <translation type="unfinished"></translation>
     </message>
 </context>
@@ -5080,10 +5068,6 @@
         <source>Camera</source>
         <translation type="unfinished"></translation>
     </message>
-    <message>
-        <source>&lt;Removed camera&gt;</source>
-        <translation type="unfinished"></translation>
-    </message>
 </context>
 <context>
     <name>QnSearchLineEdit</name>
@@ -5410,11 +5394,6 @@
         <translation type="unfinished"></translation>
     </message>
     <message>
-<<<<<<< HEAD
-        <source>Update Cancelled</source>
-        <translation type="unfinished"></translation>
-    </message>
-    <message>
         <source>Update unsuccessful.</source>
         <translation type="unfinished"></translation>
     </message>
@@ -5424,21 +5403,10 @@
     </message>
     <message>
         <source>Internet Connectivity Problem</source>
-=======
-        <source>Update unsuccessful.</source>
-        <translation type="unfinished"></translation>
-    </message>
-    <message>
-        <source>Another user has already started an update.</source>
-        <translation type="unfinished"></translation>
-    </message>
-    <message>
-        <source>Internet Connectivity Problem</source>
         <translation type="unfinished"></translation>
     </message>
     <message>
         <source>Unable to extract update file.</source>
->>>>>>> 0ea934a7
         <translation type="unfinished"></translation>
     </message>
     <message numerus="yes">
@@ -5448,22 +5416,7 @@
         </translation>
     </message>
     <message>
-<<<<<<< HEAD
-        <source>Unable to extract update file.</source>
-=======
         <source>Update Succeeded</source>
->>>>>>> 0ea934a7
-        <translation type="unfinished"></translation>
-    </message>
-    <message numerus="yes">
-        <source>Authentication failed for %n servers:</source>
-        <translation type="unfinished">
-            <numerusform></numerusform>
-        </translation>
-    </message>
-    <message>
-<<<<<<< HEAD
-        <source>Update Succeeded</source>
         <translation type="unfinished"></translation>
     </message>
     <message>
@@ -5486,26 +5439,6 @@
         <source>Unable to begin update. Client update was not found.</source>
         <translation type="unfinished"></translation>
     </message>
-=======
-        <source>Unable to begin update. Downgrade to any previous release is prohibited.</source>
-        <translation type="unfinished"></translation>
-    </message>
-    <message>
-        <source>Launcher process was not found.</source>
-        <translation type="unfinished"></translation>
-    </message>
-    <message>
-        <source>No such build is available on update server.</source>
-        <translation type="unfinished"></translation>
-    </message>
-    <message>
-        <source>Unable to begin update. Updates for one or more servers were not found.</source>
-        <translation type="unfinished"></translation>
-    </message>
-    <message>
-        <source>Unable to begin update. Client update was not found.</source>
-        <translation type="unfinished"></translation>
-    </message>
     <message>
         <source>Update cancelled</source>
         <translation type="unfinished"></translation>
@@ -5518,7 +5451,6 @@
         <source>All servers are already updated.</source>
         <translation type="unfinished"></translation>
     </message>
->>>>>>> 0ea934a7
 </context>
 <context>
     <name>QnShowOnAlarmLayoutActionWidget</name>
@@ -7359,19 +7291,11 @@
         <translation type="unfinished"></translation>
     </message>
     <message>
-<<<<<<< HEAD
-        <source>An error has occurred while trying to get a current position from camera %1.</source>
-        <translation type="unfinished"></translation>
-    </message>
-    <message>
         <source>An error has occurred while trying to set the current position for camera %1.</source>
-=======
-        <source>An error has occurred while trying to set the current position for camera %1.</source>
         <translation type="unfinished"></translation>
     </message>
     <message>
         <source>An error has occurred while trying to get the current position from camera %1.</source>
->>>>>>> 0ea934a7
         <translation type="unfinished"></translation>
     </message>
 </context>
