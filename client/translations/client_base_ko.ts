--- conflicted
+++ resolved
@@ -4406,7 +4406,6 @@
     </message>
     <message>
         <source>Open in Alarm Layout</source>
-<<<<<<< HEAD
         <translation type="unfinished"></translation>
     </message>
     <message>
@@ -4418,19 +4417,6 @@
         <translation type="unfinished"></translation>
     </message>
     <message>
-=======
-        <translation type="unfinished"></translation>
-    </message>
-    <message>
-        <source>Open I/O Module</source>
-        <translation type="unfinished"></translation>
-    </message>
-    <message>
-        <source>I/O Module Settings...</source>
-        <translation type="unfinished"></translation>
-    </message>
-    <message>
->>>>>>> 0ea934a7
         <source>Open I/O Module Web Page...</source>
         <translation type="unfinished"></translation>
     </message>
@@ -4535,27 +4521,15 @@
         <translation>변경사항이 저장되지 않았습니다. 저장하시겠습니까?</translation>
     </message>
     <message>
-<<<<<<< HEAD
-        <source>An error has occurred while trying to get a current position from camera %1.</source>
-        <translation type="unfinished"></translation>
-    </message>
-    <message>
         <source>An error has occurred while trying to set the current position for camera %1.</source>
         <translation type="unfinished"></translation>
     </message>
     <message>
         <source>Manage PTZ for %1...</source>
-=======
-        <source>An error has occurred while trying to set the current position for camera %1.</source>
-        <translation type="unfinished"></translation>
-    </message>
-    <message>
-        <source>Manage PTZ for %1...</source>
         <translation type="unfinished"></translation>
     </message>
     <message>
         <source>An error has occurred while trying to get the current position from camera %1.</source>
->>>>>>> 0ea934a7
         <translation type="unfinished"></translation>
     </message>
 </context>
@@ -5096,10 +5070,6 @@
         <source>Camera</source>
         <translation type="unfinished">카메라</translation>
     </message>
-    <message>
-        <source>&lt;Removed camera&gt;</source>
-        <translation type="unfinished"></translation>
-    </message>
 </context>
 <context>
     <name>QnSearchLineEdit</name>
@@ -5426,13 +5396,6 @@
         <translation>인스톨 패키지 파일을 이용해 Client SW를 수동 설치 하세요.</translation>
     </message>
     <message>
-<<<<<<< HEAD
-        <source>Update Cancelled</source>
-        <translation>업데이트 취소</translation>
-    </message>
-    <message>
-=======
->>>>>>> 0ea934a7
         <source>Update unsuccessful.</source>
         <translation>업데이트 완료.</translation>
     </message>
@@ -5477,8 +5440,6 @@
     <message>
         <source>Unable to begin update. Client update was not found.</source>
         <translation type="unfinished"></translation>
-<<<<<<< HEAD
-=======
     </message>
     <message>
         <source>Update cancelled</source>
@@ -5491,7 +5452,6 @@
     <message>
         <source>All servers are already updated.</source>
         <translation type="unfinished"></translation>
->>>>>>> 0ea934a7
     </message>
 </context>
 <context>
@@ -5849,7 +5809,6 @@
     </message>
     <message>
         <source>Backup is finished</source>
-<<<<<<< HEAD
         <translation type="unfinished"></translation>
     </message>
     <message>
@@ -5857,15 +5816,6 @@
         <translation type="unfinished"></translation>
     </message>
     <message>
-=======
-        <translation type="unfinished"></translation>
-    </message>
-    <message>
-        <source>In Real-Time mode all data is backed up continuously.</source>
-        <translation type="unfinished"></translation>
-    </message>
-    <message>
->>>>>>> 0ea934a7
         <source>Archive backup is completed up to: %1.</source>
         <translation type="unfinished"></translation>
     </message>
@@ -7341,23 +7291,13 @@
     <message>
         <source>Unable to set position on camera.</source>
         <translation type="unfinished"></translation>
-<<<<<<< HEAD
-    </message>
-    <message>
-        <source>An error has occurred while trying to get a current position from camera %1.</source>
-        <translation type="unfinished"></translation>
     </message>
     <message>
         <source>An error has occurred while trying to set the current position for camera %1.</source>
-=======
-    </message>
-    <message>
-        <source>An error has occurred while trying to set the current position for camera %1.</source>
         <translation type="unfinished"></translation>
     </message>
     <message>
         <source>An error has occurred while trying to get the current position from camera %1.</source>
->>>>>>> 0ea934a7
         <translation type="unfinished"></translation>
     </message>
 </context>
