<?xml version="1.0" encoding="utf-8"?>
<!DOCTYPE TS>
<TS version="2.1" language="de" sourcelanguage="en">
<context>
    <name>BackupCamerasDialogDelegate</name>
    <message>
        <source>Backup newly added devices</source>
        <translation type="unfinished"></translation>
    </message>
    <message>
        <source>Backup newly added cameras</source>
        <translation type="unfinished"></translation>
    </message>
    <message>
        <source>Cannot add new devices while backup process is running.</source>
        <translation type="unfinished"></translation>
    </message>
    <message>
        <source>Cannot add new cameras while backup process is running.</source>
        <translation type="unfinished"></translation>
    </message>
    <message>
        <source>Cannot add new devices because they store archive on external storage.</source>
        <translation type="unfinished"></translation>
    </message>
    <message>
        <source>Cannot add new cameras because they store archive on external storage.</source>
        <translation type="unfinished"></translation>
    </message>
</context>
<context>
    <name>BookmarkToolTipFrame</name>
    <message>
        <source>Zoom timeline
to view more bookmarks</source>
        <comment>Use &apos;
&apos; to split message in two lines (required)</comment>
        <translation type="unfinished"></translation>
    </message>
</context>
<context>
    <name>CameraDiagnostics::DiagnoseTool</name>
    <message>
        <source>No connection to Server %1.</source>
        <translation>Keine Verbindung zu Server %1.</translation>
    </message>
</context>
<context>
    <name>CompatibilityVersionInstallationDialog</name>
    <message>
        <source>Installing version %1</source>
        <translation>Installiere Version %1</translation>
    </message>
    <message>
        <source>Installation failed</source>
        <translation>Installation gescheitert</translation>
    </message>
    <message>
        <source>Could not cancel installation</source>
        <translation>Installation konnte nicht abgebrochen werden</translation>
    </message>
    <message>
        <source>Installation completed</source>
        <translation>Installation abgeschlossen</translation>
    </message>
    <message>
        <source>Installation has been cancelled</source>
        <translation>Installation wurde abgebrochen</translation>
    </message>
</context>
<context>
    <name>CustomHorizontalHeader</name>
    <message>
        <source>5 minutes</source>
        <translation>5 Minuten</translation>
    </message>
    <message>
        <source>Hour</source>
        <translation>Stunde</translation>
    </message>
    <message>
        <source>Day</source>
        <translation>Tag</translation>
    </message>
    <message>
        <source>Week</source>
        <translation>Woche</translation>
    </message>
    <message>
        <source>Month</source>
        <translation>Monat</translation>
    </message>
    <message>
        <source>All Data</source>
        <translation type="unfinished"></translation>
    </message>
    <message>
        <source>Bitrate for the Last Recorded</source>
        <translation type="unfinished"></translation>
    </message>
</context>
<context>
    <name>GraphicsScrollBar</name>
    <message>
        <source>Top</source>
        <translation>Oben</translation>
    </message>
    <message>
        <source>Bottom</source>
        <translation>Unten</translation>
    </message>
    <message>
        <source>Scroll Here</source>
        <translation>Scrollen Sie hier</translation>
    </message>
    <message>
        <source>Left Edge</source>
        <translation>Linker Rand</translation>
    </message>
    <message>
        <source>Right Edge</source>
        <translation>Rechter Rand</translation>
    </message>
    <message>
        <source>Page Left</source>
        <translation>Seite nach links</translation>
    </message>
    <message>
        <source>Page Up</source>
        <translation>Seite nach oben</translation>
    </message>
    <message>
        <source>Page Right</source>
        <translation>Seite nach rechts</translation>
    </message>
    <message>
        <source>Page Down</source>
        <translation>Seite nach unten</translation>
    </message>
    <message>
        <source>Scroll Left</source>
        <translation>Nach links scrollen</translation>
    </message>
    <message>
        <source>Scroll Up</source>
        <translation>Nach oben scrollen</translation>
    </message>
    <message>
        <source>Scroll Right</source>
        <translation>Nach rechts scrollen</translation>
    </message>
    <message>
        <source>Scroll Down</source>
        <translation>Nach unten scrollen</translation>
    </message>
</context>
<context>
    <name>PtzOverlayWidget</name>
    <message>
        <source>Zoom In</source>
        <translation>Heranzoomen</translation>
    </message>
    <message>
        <source>Zoom Out</source>
        <translation>Herauszoomen</translation>
    </message>
    <message>
        <source>Focus Far</source>
        <translation>Fokus fern</translation>
    </message>
    <message>
        <source>Focus Near</source>
        <translation>Fokus nah</translation>
    </message>
    <message>
        <source>Auto Focus</source>
        <translation>Auto Fokus</translation>
    </message>
    <message>
        <source>Change Dewarping Mode</source>
        <translation>Ändern des Dewarping-Modus</translation>
    </message>
</context>
<context>
    <name>QObject</name>
    <message>
        <source>Parameter 1 is null.</source>
        <translation>Parameter 1 ist Null.</translation>
    </message>
    <message>
        <source>None</source>
        <translation>Keine</translation>
    </message>
</context>
<context>
    <name>QTimeSpanPrivate</name>
    <message numerus="yes">
        <source>%n millisecond(s)</source>
        <translation>
            <numerusform>%n Millisekunde</numerusform>
            <numerusform>%n Millisekunden</numerusform>
        </translation>
    </message>
    <message numerus="yes">
        <source>%n second(s)</source>
        <translation>
            <numerusform>%n Sekunde</numerusform>
            <numerusform>%n Sekunden</numerusform>
        </translation>
    </message>
    <message numerus="yes">
        <source>%n minute(s)</source>
        <translation>
            <numerusform>%n Minute</numerusform>
            <numerusform>%n Minuten</numerusform>
        </translation>
    </message>
    <message numerus="yes">
        <source>%n hour(s)</source>
        <translation>
            <numerusform>%n Stunde</numerusform>
            <numerusform>%n Stunden</numerusform>
        </translation>
    </message>
    <message numerus="yes">
        <source>%n day(s)</source>
        <translation>
            <numerusform>%n Tag</numerusform>
            <numerusform>%n Tage</numerusform>
        </translation>
    </message>
    <message numerus="yes">
        <source>%n week(s)</source>
        <translation>
            <numerusform>%n Woche</numerusform>
            <numerusform>%n Wochen</numerusform>
        </translation>
    </message>
    <message numerus="yes">
        <source>%n month(s)</source>
        <translation>
            <numerusform>%n Monat</numerusform>
            <numerusform>%n Monate</numerusform>
        </translation>
    </message>
    <message numerus="yes">
        <source>%n year(s)</source>
        <translation>
            <numerusform>%n Jahr</numerusform>
            <numerusform>%n Jahre</numerusform>
        </translation>
    </message>
</context>
<context>
    <name>QnAboutDialog</name>
    <message>
        <source>Copy to Clipboard</source>
        <translation>In Zwischenablage kopieren</translation>
    </message>
    <message>
        <source>%1 uses the following external libraries:</source>
        <translation>%1 verwendet folgende externe Libraries:</translation>
    </message>
    <message>
        <source>OpenGL version</source>
        <translation>OpenGL Version</translation>
    </message>
    <message>
        <source>OpenGL renderer</source>
        <translation>OpenGL Renderer</translation>
    </message>
    <message>
        <source>OpenGL vendor</source>
        <translatorcomment>Lieferant? Anbieter? oder Vendor stehen lassen?</translatorcomment>
        <translation>OpenGL Vendor</translation>
    </message>
    <message>
        <source>OpenGL max texture size</source>
        <translation>OpenGL maximale Texturgröße</translation>
    </message>
    <message>
        <source>Support</source>
        <translation>Support</translation>
    </message>
    <message>
        <source>Server at %2: v%1</source>
        <translation>Server auf %2: v%1</translation>
    </message>
    <message>
        <source>%1 version %2 (%3).</source>
        <translation>%1 Version %2 (%3).</translation>
    </message>
    <message>
        <source>Built for %1-%2 with %3.</source>
        <translation>Kompiliert für %1-%2 mit %3.</translation>
    </message>
    <message>
        <source>Client is not connected to any server</source>
        <translation>Client ist mit keinem Server verbunden</translation>
    </message>
</context>
<context>
    <name>QnAbstractCameraAdvancedParamWidget</name>
    <message>
        <source>Read-Only</source>
        <translation type="unfinished"></translation>
    </message>
</context>
<context>
    <name>QnAbstractPtzDialog</name>
    <message>
        <source>Loading...</source>
        <translation>Lade...</translation>
    </message>
    <message>
        <source>Saving...</source>
        <translation>Speichere...</translation>
    </message>
</context>
<context>
    <name>QnActionManager</name>
    <message>
        <source>Show FPS</source>
        <translation>FPS anzeigen</translation>
    </message>
    <message>
        <source>Hide FPS</source>
        <translation>FPS ausblenden</translation>
    </message>
    <message>
        <source>Ctrl+Alt+F</source>
        <translation>Strg+Alt+F</translation>
    </message>
    <message>
        <source>Ctrl+Alt+D</source>
        <translation>Strg+Alt+D</translation>
    </message>
    <message>
        <source>Drop Resources</source>
        <translation>Ressourcen ablegen</translation>
    </message>
    <message>
        <source>Delayed Open Video Wall</source>
        <translation>Video-Wand verzögert öffnen</translation>
    </message>
    <message>
        <source>Delayed Drop Resources</source>
        <translation>Ressourcen verzögert ablegen</translation>
    </message>
    <message>
        <source>Instant Drop Resources</source>
        <translation>Ressourcen sofort ablegen</translation>
    </message>
    <message>
        <source>Next Layout</source>
        <translation>Nächstes Layout</translation>
    </message>
    <message>
        <source>Ctrl+Tab</source>
        <translation>Strg+Tab</translation>
    </message>
    <message>
        <source>Previous Layout</source>
        <translation>Vorheriges Layout</translation>
    </message>
    <message>
        <source>Ctrl+Shift+Tab</source>
        <translation>Strg+Shift+Tab</translation>
    </message>
    <message>
        <source>Select All</source>
        <translation>Alle auswählen</translation>
    </message>
    <message>
        <source>Ctrl+A</source>
        <translation>Strg+A</translation>
    </message>
    <message>
        <source>Selection Changed</source>
        <translation>Auswahl angepasst</translation>
    </message>
    <message>
        <source>Filter...</source>
        <translation>Filter...</translation>
    </message>
    <message>
        <source>Reconnect to Server</source>
        <translation>Erneut mit Server verbinden</translation>
    </message>
    <message>
        <source>Go to Freespace Mode</source>
        <translation>In Freespace Modus schalten</translation>
    </message>
    <message>
        <source>F11</source>
        <translation>F11</translation>
    </message>
    <message>
        <source>Help</source>
        <translation>Hilfe</translation>
    </message>
    <message>
        <source>Event Log...</source>
        <translation>Ereignisprotokoll...</translation>
    </message>
    <message>
        <source>Alarm/Event Rules...</source>
        <translation>Alarm-/Ereignis-Regeln...</translation>
    </message>
    <message>
        <source>Control Video Wall</source>
        <translation>Video-Wand steuern</translation>
    </message>
    <message>
        <source>Push my screen</source>
        <translation>Ansicht zur Verfügung stellen</translation>
    </message>
    <message>
        <source>Restart application</source>
        <translation>Anwendung neu starten</translation>
    </message>
    <message>
        <source>Go To Saved Position</source>
        <translation>Zu gespeicherter Position gehen</translation>
    </message>
    <message>
        <source>Activate PTZ Tour</source>
        <translation>PTZ-Kamerafahrt aktivieren</translation>
    </message>
    <message>
        <source>Fit in View</source>
        <translation>In Ansicht anpassen</translation>
    </message>
    <message>
        <source>Main Menu</source>
        <translation>Hauptmenü</translation>
    </message>
    <message>
        <source>Alt+Space</source>
        <translation>Alt+Leertaste</translation>
    </message>
    <message>
        <source>Connect to Server...</source>
        <translation>Mit Server verbinden...</translation>
    </message>
    <message>
        <source>Ctrl+Shift+C</source>
        <translation>Strg+Shift+C</translation>
    </message>
    <message>
        <source>Logout</source>
        <translation>Abmelden</translation>
    </message>
    <message>
        <source>Start Panic Recording</source>
        <translation>Panik-Aufnahme starten</translation>
    </message>
    <message>
        <source>Stop Panic Recording</source>
        <translation>Panik-Aufnahme anhalten</translation>
    </message>
    <message>
        <source>Ctrl+P</source>
        <translation>Strg+P</translation>
    </message>
    <message>
        <source>New...</source>
        <translation>Neu...</translation>
    </message>
    <message>
        <source>Layout...</source>
        <translation>Layout...</translation>
    </message>
    <message>
        <source>New Layout...</source>
        <translation>Neues Layout...</translation>
    </message>
    <message>
        <source>Tab</source>
        <translation>Tab</translation>
    </message>
    <message>
        <source>New Tab</source>
        <translation>Neuer Tab</translation>
    </message>
    <message>
        <source>Ctrl+T</source>
        <translation>Strg+T</translation>
    </message>
    <message>
        <source>Window</source>
        <translation>Fenster</translation>
    </message>
    <message>
        <source>New Window</source>
        <translation>Neues Fenster</translation>
    </message>
    <message>
        <source>Ctrl+N</source>
        <translation>Strg+N</translation>
    </message>
    <message>
        <source>User...</source>
        <translation>Benutzer...</translation>
    </message>
    <message>
        <source>New User...</source>
        <translation>Neuer Benutzer...</translation>
    </message>
    <message>
        <source>Video Wall...</source>
        <translation>Video-Wand...</translation>
    </message>
    <message>
        <source>New Video Wall...</source>
        <translation>Neue Video-Wand...</translation>
    </message>
    <message>
        <source>Open Layout...</source>
        <translation>Öffne Layout...</translation>
    </message>
    <message>
        <source>Open...</source>
        <translation>Öffne...</translation>
    </message>
    <message>
        <source>File(s)...</source>
        <translation>Datei(en)...</translation>
    </message>
    <message>
        <source>Ctrl+O</source>
        <translation>Strg+O</translation>
    </message>
    <message>
        <source>Layout(s)...</source>
        <translation>Layout(s)...</translation>
    </message>
    <message>
        <source>Folder...</source>
        <translation>Ordner...</translation>
    </message>
    <message>
        <source>Save Current Layout</source>
        <translation>Aktuelles Layout speichern</translation>
    </message>
    <message>
        <source>Ctrl+S</source>
        <translation>Strg+S</translation>
    </message>
    <message>
        <source>Save Current Layout As...</source>
        <translation>Aktuelles Layout speichern als...</translation>
    </message>
    <message>
        <source>Ctrl+Alt+S</source>
        <translation>Strg+Alt+S</translation>
    </message>
    <message>
        <source>Save Video Wall View</source>
        <translation>Video-Wand Ansicht speichern</translation>
    </message>
    <message>
        <source>Start Screen Recording</source>
        <translation>Bildschirmaufnahme starten</translation>
    </message>
    <message>
        <source>Stop Screen Recording</source>
        <translation>Bildschirmaufnahme beenden</translation>
    </message>
    <message>
        <source>Alt+R</source>
        <translation>Alt+R</translation>
    </message>
    <message>
        <source>Esc</source>
        <translation>Esc</translation>
    </message>
    <message>
        <source>Stop current action</source>
        <translation>Laufende Aktion anhalten</translation>
    </message>
    <message>
        <source>Go to Fullscreen</source>
        <translation>Zum Vollbild</translation>
    </message>
    <message>
        <source>Exit Fullscreen</source>
        <translation>Vollbild verlassen</translation>
    </message>
    <message>
        <source>Minimize</source>
        <translation>Minimieren</translation>
    </message>
    <message>
        <source>Maximize</source>
        <translation>Maximieren</translation>
    </message>
    <message>
        <source>Restore Down</source>
        <translation></translation>
    </message>
    <message>
        <source>Ctrl+F</source>
        <translation>Strg+F</translation>
    </message>
    <message>
        <source>Alt+Enter</source>
        <translation>Alt+Enter</translation>
    </message>
    <message>
        <source>Alt+Return</source>
        <translation>Alt+Return</translation>
    </message>
    <message>
        <source>Show Message</source>
        <translation>Nachricht anzeigen</translation>
    </message>
    <message>
        <source>Show Version Mismatch Message</source>
        <translation>Versionsdiskrepanz Warnung anzeigen</translation>
    </message>
    <message>
        <source>Show Beta Version Warning Message</source>
        <translation>Beta-Versions Warnung anzeigen</translation>
    </message>
    <message>
        <source>Open in Browser...</source>
        <translation>Im Browser öffnen...</translation>
    </message>
    <message>
        <source>System Administration...</source>
        <translation>System Administration...</translation>
    </message>
    <message>
        <source>Ctrl+Alt+A</source>
        <translation>Strg+Alt+A</translation>
    </message>
    <message>
        <source>Open Web Client...</source>
        <translation>Web Client öffnen...</translation>
    </message>
    <message>
        <source>System Update...</source>
        <translation>System Update...</translation>
    </message>
    <message>
        <source>Local Settings...</source>
        <translation>Lokale Einstellungen...</translation>
    </message>
    <message>
        <source>Ctrl+E</source>
        <translation>Strg+E</translation>
    </message>
    <message>
        <source>Ctrl+L</source>
        <translation>Strg+L</translation>
    </message>
    <message>
        <source>Ctrl+M</source>
        <translation>Strg+M</translation>
    </message>
    <message>
        <source>Merge Systems...</source>
        <translation>Systeme zusammenführen...</translation>
    </message>
    <message>
        <source>How-to Videos and FAQ...</source>
        <translation>How-to Videos und FAQ...</translation>
    </message>
    <message>
        <source>About...</source>
        <translation>Über...</translation>
    </message>
    <message>
        <source>F1</source>
        <translation>F1</translation>
    </message>
    <message>
        <source>Exit</source>
        <translation>Beenden</translation>
    </message>
    <message>
        <source>Alt+F4</source>
        <translation>Alt+F4</translation>
    </message>
    <message>
        <source>Server...</source>
        <translation>Server...</translation>
    </message>
    <message>
        <source>Open in Layout</source>
        <translation>Im Layout öffnen</translation>
    </message>
    <message>
        <source>Open</source>
        <translation>Öffnen</translation>
    </message>
    <message>
        <source>Monitor</source>
        <translation>Monitor</translation>
    </message>
    <message>
        <source>Open in New Tab</source>
        <translation>In neuem Tab öffnen</translation>
    </message>
    <message>
        <source>Open in New Window</source>
        <translation>Öffnen in neuem Fenster</translation>
    </message>
    <message>
        <source>Open Layouts</source>
        <translation>Öffne Layouts</translation>
    </message>
    <message>
        <source>Open Layout(s)</source>
        <translation>Öffne Layout(s)</translation>
    </message>
    <message>
        <source>Open Video Wall(s)</source>
        <translation>Öffne Video-Wände</translation>
    </message>
    <message>
        <source>Open Containing Folder</source>
        <translation>Enthaltene Ordner öffnen</translation>
    </message>
    <message>
        <source>Ctrl+Enter</source>
        <translation>Strg+Enter</translation>
    </message>
    <message>
        <source>Ctrl+Return</source>
        <translation>Strg+Return</translation>
    </message>
    <message>
        <source>Identify</source>
        <translation>Identifiziere</translation>
    </message>
    <message>
        <source>Attach to Video Wall...</source>
        <translation>Zu Video-Wand hinzufügen...</translation>
    </message>
    <message>
        <source>Switch to Video Wall mode...</source>
        <translation>In Video-Wand-Modus wechseln...</translation>
    </message>
    <message>
        <source>Save Current Matrix</source>
        <translation>Aktuelle Matrix speichern</translation>
    </message>
    <message>
        <source>Load Matrix</source>
        <translation>Matrix laden</translation>
    </message>
    <message>
        <source>Delete</source>
        <translation>Löschen</translation>
    </message>
    <message>
        <source>Del</source>
        <translation>Del</translation>
    </message>
    <message>
        <source>Update Layout</source>
        <translation>Layout aktualisieren</translation>
    </message>
    <message>
        <source>Stop Video Wall</source>
        <translation>Video-Wand anhalten</translation>
    </message>
    <message>
        <source>Detach Layout</source>
        <translation>Layout loslösen</translation>
    </message>
    <message>
        <source>Save Layout</source>
        <translation>Layout speichern</translation>
    </message>
    <message>
        <source>Save Layout As...</source>
        <translation>Layout speichern als...</translation>
    </message>
    <message>
        <source>Maximize Item</source>
        <translation>Objekt maximieren</translation>
    </message>
    <message>
        <source>Enter</source>
        <translation>Enter</translation>
    </message>
    <message>
        <source>Return</source>
        <translation>Return</translation>
    </message>
    <message>
        <source>Restore Item</source>
        <translation>Objekt wiederherstellen</translation>
    </message>
    <message>
        <source>Show Info</source>
        <translation>Info anzeigen</translation>
    </message>
    <message>
        <source>Alt+I</source>
        <translation>Alt+I</translation>
    </message>
    <message>
        <source>Hide Info</source>
        <translation>Info ausblenden</translation>
    </message>
    <message>
        <source>Toggle Info</source>
        <translation>Info umschalten</translation>
    </message>
    <message>
        <source>Change Resolution...</source>
        <translation>Auflösung ändern...</translation>
    </message>
    <message>
        <source>Auto</source>
        <translation>Auto</translation>
    </message>
    <message>
        <source>Low</source>
        <translation>Niedrig</translation>
    </message>
    <message>
        <source>High</source>
        <translation>Hoch</translation>
    </message>
    <message>
        <source>PTZ...</source>
        <translation>PTZ...</translation>
    </message>
    <message>
        <source>Save Current Position...</source>
        <translation>Aktuelle Position speichern...</translation>
    </message>
    <message>
        <source>Manage...</source>
        <translation>Verwalten...</translation>
    </message>
    <message>
        <source>Calibrate Fisheye</source>
        <translation>Fischaugenobjektiv kalibrieren</translation>
    </message>
    <message>
        <source>Toggle Resolution Mode</source>
        <translation>Auflösung umschalten</translation>
    </message>
    <message>
        <source>Show Motion/Smart Search</source>
        <translation>Motion-Erkennbereich anzeigen</translation>
    </message>
    <message>
        <source>Show Motion</source>
        <translation>Motion anzeigen</translation>
    </message>
    <message>
        <source>Alt+G</source>
        <translation>Alt+G</translation>
    </message>
    <message>
        <source>Hide Motion/Smart Search</source>
        <translation>Motion-Erkennbereich ausblenden</translation>
    </message>
    <message>
        <source>Hide Motion</source>
        <translation>Motion ausblenden</translation>
    </message>
    <message>
        <source>Clear Motion Selection</source>
        <translation>Motion-Erkennbereich löschen</translation>
    </message>
    <message>
        <source>Toggle Smart Search</source>
        <translation>Smart Search umschalten</translation>
    </message>
    <message>
        <source>Check File Watermark</source>
        <translation>Datei-Wasserzeichen prüfen</translation>
    </message>
    <message>
        <source>Alt+C</source>
        <translation>Alt+C</translation>
    </message>
    <message>
        <source>Take Screenshot</source>
        <translation>Screenshot erstellen</translation>
    </message>
    <message>
        <source>Alt+S</source>
        <translation>Alt+S</translation>
    </message>
    <message>
        <source>Image Enhancement...</source>
        <translation>Bildverbesserung...</translation>
    </message>
    <message>
        <source>Alt+J</source>
        <translation>Alt+J</translation>
    </message>
    <message>
        <source>Create Zoom Window</source>
        <translation>Zoom-Fenster erstellen</translation>
    </message>
    <message>
        <source>Rotate to...</source>
        <translation>Rotiere um...</translation>
    </message>
    <message>
        <source>0 degrees</source>
        <translation>0 Grad</translation>
    </message>
    <message>
        <source>90 degrees</source>
        <translation>90 Grad</translation>
    </message>
    <message>
        <source>180 degrees</source>
        <translation>180 Grad</translation>
    </message>
    <message>
        <source>270 degrees</source>
        <translation>270 Grad</translation>
    </message>
    <message>
        <source>Remove from Layout</source>
        <translation>Aus Layout entfernen</translation>
    </message>
    <message>
        <source>Rename</source>
        <translation>Umbenennen</translation>
    </message>
    <message>
        <source>F2</source>
        <translation>F2</translation>
    </message>
    <message>
        <source>Delete from Disk</source>
        <translation>Von der Platte löschen</translation>
    </message>
    <message>
        <source>Set as Layout Background</source>
        <translation>Als Layout-Hintergrund setzen</translation>
    </message>
    <message>
        <source>User Settings...</source>
        <translation>Benutzereinstellungen...</translation>
    </message>
    <message>
        <source>Layout Settings...</source>
        <translation>Layout Einstellungen...</translation>
    </message>
    <message>
        <source>Video Wall Settings...</source>
        <translation>Video-Wand Einstellungen...</translation>
    </message>
    <message>
        <source>Ping...</source>
        <translation>Ping...</translation>
    </message>
    <message>
        <source>Server Logs...</source>
        <translation>Server-Protokolle...</translation>
    </message>
    <message>
        <source>Server Diagnostics...</source>
        <translation>Server Diagnose...</translation>
    </message>
    <message>
        <source>Server Settings...</source>
        <translation>Server Einstellungen...</translation>
    </message>
    <message>
        <source>Change Cell Aspect Ratio...</source>
        <translation>Seitenverhältnis der Zelle ändern...</translation>
    </message>
    <message>
        <source>Change Cell Spacing...</source>
        <translation>Zellenabstand ändern...</translation>
    </message>
    <message>
        <source>None</source>
        <translation>Keine</translation>
    </message>
    <message>
        <source>Small</source>
        <translation>Klein</translation>
    </message>
    <message>
        <source>Medium</source>
        <translation>Mittel</translation>
    </message>
    <message>
        <source>Large</source>
        <translation>Groß</translation>
    </message>
    <message>
        <source>Start Tour</source>
        <translation>Kamerafahrt starten</translation>
    </message>
    <message>
        <source>Stop Tour</source>
        <translation>Kamerafahrt stoppen</translation>
    </message>
    <message>
        <source>Alt+T</source>
        <translation>Alt+T</translation>
    </message>
    <message>
        <source>Close</source>
        <translation>Schliessen</translation>
    </message>
    <message>
        <source>Ctrl+W</source>
        <translation>Strg+W</translation>
    </message>
    <message>
        <source>Close All But This</source>
        <translation>Alle anderen schließen</translation>
    </message>
    <message>
        <source>Mark Selection Start</source>
        <translation>Auswahl als Start markieren</translation>
    </message>
    <message>
        <source>[</source>
        <translation>[</translation>
    </message>
    <message>
        <source>Mark Selection End</source>
        <translation>Auswahl als Ende markieren</translation>
    </message>
    <message>
        <source>]</source>
        <translation>]</translation>
    </message>
    <message>
        <source>Clear Selection</source>
        <translation>Auswahl aufheben</translation>
    </message>
    <message>
        <source>Zoom to Selection</source>
        <translation>Auf Auswahl zoomen</translation>
    </message>
    <message>
        <source>Edit Bookmark...</source>
        <translation>Lesezeichen bearbeiten...</translation>
    </message>
    <message>
        <source>Remove Bookmark...</source>
        <translation>Lesezeichen entfernen...</translation>
    </message>
    <message>
        <source>Export Selected Area...</source>
        <translation>Ausgewählten Bereich exportieren...</translation>
    </message>
    <message>
        <source>Export Multi-Video...</source>
        <translation>Multi-Video exportieren...</translation>
    </message>
    <message>
        <source>Preview Search...</source>
        <translation>Vorschau-Suche...</translation>
    </message>
    <message>
        <source>Ctrl+Alt+Shift++</source>
        <translation>Strg+Alt+Shift++</translation>
    </message>
    <message>
        <source>Increment Debug Counter</source>
        <translation>Debug-Zähler erhöhen</translation>
    </message>
    <message>
        <source>Ctrl+Alt+Shift+-</source>
        <translation>Strg+Alt+Shift+-</translation>
    </message>
    <message>
        <source>Decrement Debug Counter</source>
        <translation>Debug-Zähler verringern</translation>
    </message>
    <message>
        <source>Ctrl+Alt+Shift+R</source>
        <translation>Strg+Alt+Shift+R</translation>
    </message>
    <message>
        <source>Show Resource Pool</source>
        <translation>Zeige Ressourcenpool</translation>
    </message>
    <message>
        <source>Calibrate PTZ</source>
        <translation>PTZ kalibrieren</translation>
    </message>
    <message>
        <source>Get PTZ Position</source>
        <translation>PTZ Position abfragen</translation>
    </message>
    <message>
        <source>Ctrl+Alt+Shift+D</source>
        <translation>Strg+Alt+Shift+D</translation>
    </message>
    <message>
        <source>Debug Control Panel</source>
        <translation>Debug Control Panel</translation>
    </message>
    <message>
        <source>Space</source>
        <translation>Leerzeichen</translation>
    </message>
    <message>
        <source>Play</source>
        <translation>Abspielen</translation>
    </message>
    <message>
        <source>Pause</source>
        <translation>Pause</translation>
    </message>
    <message>
        <source>Ctrl+Left</source>
        <translation>Strg+Links</translation>
    </message>
    <message>
        <source>Previous Frame</source>
        <translation>Vorheriges Bild</translation>
    </message>
    <message>
        <source>Ctrl+Right</source>
        <translation>Strg+Rechts</translation>
    </message>
    <message>
        <source>Next Frame</source>
        <translation>Nächstes Bild</translation>
    </message>
    <message>
        <source>Z</source>
        <translation>Z</translation>
    </message>
    <message>
        <source>To Start</source>
        <translation>An den Anfang</translation>
    </message>
    <message>
        <source>X</source>
        <translation>X</translation>
    </message>
    <message>
        <source>To End</source>
        <translation>An den Schluß</translation>
    </message>
    <message>
        <source>Ctrl+Up</source>
        <translation>Strg+Oben</translation>
    </message>
    <message>
        <source>Volume Down</source>
        <translation>Lautstärke reduzieren</translation>
    </message>
    <message>
        <source>Ctrl+Down</source>
        <translation>Strg+Unten</translation>
    </message>
    <message>
        <source>Volume Up</source>
        <translation>Lautstärke anheben</translation>
    </message>
    <message>
        <source>M</source>
        <translation>M</translation>
    </message>
    <message>
        <source>Toggle Mute</source>
        <translation>Stummschaltung</translation>
    </message>
    <message>
        <source>L</source>
        <translation>L</translation>
    </message>
    <message>
        <source>Jump to Live</source>
        <translation>Auf Live schalten</translation>
    </message>
    <message>
        <source>S</source>
        <translation>S</translation>
    </message>
    <message>
        <source>Synchronize Streams</source>
        <translation>Streams synchronisieren</translation>
    </message>
    <message>
        <source>Disable Stream Synchronization</source>
        <translation>Stream Synchronisierung aufheben</translation>
    </message>
    <message>
        <source>Show Thumbnails</source>
        <translation>Thumbnails anzeigen</translation>
    </message>
    <message>
        <source>Hide Thumbnails</source>
        <translation>Thumbnails ausblenden</translation>
    </message>
    <message>
        <source>Show Calendar</source>
        <translation>Kalender anzeigen</translation>
    </message>
    <message>
        <source>Hide Calendar</source>
        <translation>Kalender ausblenden</translation>
    </message>
    <message>
        <source>Show Title Bar</source>
        <translation>Titelleiste anzeigen</translation>
    </message>
    <message>
        <source>Hide Title Bar</source>
        <translation>Titelleiste ausblenden</translation>
    </message>
    <message>
        <source>Pin Tree</source>
        <translation>Objektleiste andocken</translation>
    </message>
    <message>
        <source>Unpin Tree</source>
        <translation>Objektleiste abkoppeln</translation>
    </message>
    <message>
        <source>Show Tree</source>
        <translation>Objektleiste anzeigen</translation>
    </message>
    <message>
        <source>Hide Tree</source>
        <translation>Objektleiste ausblenden</translation>
    </message>
    <message>
        <source>Show Timeline</source>
        <translation>Zeitachse anzeigen</translation>
    </message>
    <message>
        <source>Hide Timeline</source>
        <translation>Zeitachse ausblenden</translation>
    </message>
    <message>
        <source>Pin Notifications</source>
        <translation>Nachrichten andocken</translation>
    </message>
    <message>
        <source>Unpin Notifications</source>
        <translation>Nachrichten abkoppeln</translation>
    </message>
    <message>
        <source>Ctrl+Alt+T</source>
        <translation>Strg+Alt+T</translation>
    </message>
    <message>
        <source>Disable Background Animation</source>
        <translation>Hintergrundanimation deaktivieren</translation>
    </message>
    <message>
        <source>Enable Background Animation</source>
        <translation>Hintergrundanimation aktivieren</translation>
    </message>
    <message>
        <source>Ctrl+Shift+S</source>
        <translation>STRG+Shift+S</translation>
    </message>
    <message>
        <source>Merge to Currently Connected System...</source>
        <translation>Mit dem aktuellen System verschmelzen...</translation>
    </message>
    <message>
        <source>File Settings...</source>
        <translation>Dateieinstellungen...</translation>
    </message>
    <message>
        <source>Ask About Statistics Reporting</source>
        <translation>Fragen rund um die Statistiken</translation>
    </message>
    <message>
        <source>Drop Resources into New Layout</source>
        <translation>Ressourcen in neuem Layout ablegen</translation>
    </message>
    <message>
        <source>Select Time Server</source>
        <translation>Zeitserver auswählen</translation>
    </message>
    <message>
        <source>Activate PTZ Object</source>
        <translation>PTZ-Objekt aktivieren</translation>
    </message>
    <message>
        <source>User Management...</source>
        <translation>Benutzerverwaltung...</translation>
    </message>
    <message>
        <source>Audit Trail...</source>
        <translation>Überwachungsprotokoll...</translation>
    </message>
    <message>
        <source>Add Device(s)...</source>
        <translation>Gerät(e) hinzufügen...</translation>
    </message>
    <message>
        <source>Failover Priority...</source>
        <translation>Failover Priorität...</translation>
    </message>
    <message>
        <source>Move Devices</source>
        <translation>Geräte verschieben</translation>
    </message>
    <message>
        <source>Move Cameras</source>
        <translation>Kameras bewegen</translation>
    </message>
    <message>
        <source>Device Diagnostics...</source>
        <translation>Geräte-Diagnose...</translation>
    </message>
    <message>
        <source>Camera Diagnostics...</source>
        <translation>Kamera-Diagnose...</translation>
    </message>
    <message>
        <source>Devices List</source>
        <translation>Geräteliste</translation>
    </message>
    <message>
        <source>Cameras List</source>
        <translation>Kameraliste</translation>
    </message>
    <message>
        <source>Check Device Issues...</source>
        <translation>Überprüfen von Geräteproblemen...</translation>
    </message>
    <message>
        <source>Check Devices Issues...</source>
        <translation>Überprüfen von Geräteproblemen...</translation>
    </message>
    <message>
        <source>Check Camera Issues...</source>
        <translation>Überprüfen von Kameraproblemen...</translation>
    </message>
    <message>
        <source>Check Cameras Issues...</source>
        <translation>Überprüfen von Kameraproblemen...</translation>
    </message>
    <message>
        <source>Device Rules...</source>
        <translation>Geräteregeln...</translation>
    </message>
    <message>
        <source>Devices Rules...</source>
        <translation>Geräteregeln...</translation>
    </message>
    <message>
        <source>Camera Rules...</source>
        <translation>Kameraregeln...</translation>
    </message>
    <message>
        <source>Cameras Rules...</source>
        <translation>Kameraregeln...</translation>
    </message>
    <message>
        <source>Device Settings...</source>
        <translation>Geräteeinstellungen...</translation>
    </message>
    <message>
        <source>Devices Settings...</source>
        <translation>Geräteeinstellungen...</translation>
    </message>
    <message>
        <source>Camera Settings...</source>
        <translation>Kameraeinstellungen...</translation>
    </message>
    <message>
        <source>Cameras Settings...</source>
        <translation>Kameraeinstellungen...</translation>
    </message>
    <message>
        <source>Devices List by Server...</source>
        <translation>Liste Geräte nach Server...</translation>
    </message>
    <message>
        <source>Cameras List by Server...</source>
        <translation>Liste Kameras nach Server...</translation>
    </message>
    <message>
        <source>Cameras to Backup...</source>
        <translation type="unfinished"></translation>
    </message>
    <message>
        <source>Ctrl+B</source>
        <translation type="unfinished"></translation>
    </message>
    <message>
        <source>Show Bookmarks</source>
        <translation type="unfinished"></translation>
    </message>
    <message>
        <source>Hide Bookmarks</source>
        <translation type="unfinished"></translation>
    </message>
    <message>
        <source>Pin Calendar</source>
        <translation type="unfinished"></translation>
    </message>
    <message>
        <source>Unpin Calendar</source>
        <translation type="unfinished"></translation>
    </message>
    <message>
        <source>I/O Module Diagnostics...</source>
        <translation type="unfinished"></translation>
    </message>
    <message>
        <source>Web Client...</source>
        <translation type="unfinished"></translation>
    </message>
    <message>
        <source>Bookmark Search...</source>
        <translation type="unfinished"></translation>
    </message>
    <message>
        <source>Open in Alarm Layout</source>
        <translation type="unfinished"></translation>
    </message>
    <message>
        <source>Check I/O Module Issues...</source>
        <translation type="unfinished"></translation>
    </message>
    <message>
        <source>Check I/O Modules Issues...</source>
        <translation type="unfinished"></translation>
    </message>
    <message>
        <source>I/O Module Rules...</source>
        <translation type="unfinished"></translation>
    </message>
    <message>
        <source>I/O Modules Rules...</source>
        <translation type="unfinished"></translation>
    </message>
    <message>
        <source>I/O Module Settings...</source>
        <translation type="unfinished"></translation>
    </message>
    <message>
        <source>I/O Modules Settings...</source>
        <translation type="unfinished"></translation>
    </message>
    <message>
        <source>Remove Bookmarks...</source>
        <translation type="unfinished"></translation>
    </message>
    <message>
        <source>Monitor in New Tab</source>
        <translation type="unfinished"></translation>
    </message>
    <message>
        <source>Monitor in New Window</source>
        <translation type="unfinished"></translation>
    </message>
    <message>
        <source>Open Layout in New Tab</source>
        <translation type="unfinished"></translation>
    </message>
    <message>
        <source>Open Layout(s) in New Window</source>
        <translation type="unfinished"></translation>
    </message>
    <message>
        <source>Open Current Layout in New Window</source>
        <translation type="unfinished"></translation>
    </message>
    <message>
        <source>Add Bookmark...</source>
        <translation type="unfinished"></translation>
    </message>
</context>
<context>
    <name>QnAdjustVideoDialog</name>
    <message>
        <source>Image Enhancement</source>
        <translation>Bildverbesserung</translation>
    </message>
    <message>
        <source>Image Enhancement - %1</source>
        <translation>Bildverbesserung - %1</translation>
    </message>
</context>
<context>
    <name>QnAggregationWidget</name>
    <message>
        <source>sec</source>
        <translation>Sek</translation>
    </message>
    <message>
        <source>min</source>
        <translation>Min</translation>
    </message>
    <message>
        <source>hrs</source>
        <translation>Std</translation>
    </message>
    <message>
        <source>days</source>
        <translation>Tage</translation>
    </message>
</context>
<context>
    <name>QnAlarmLayoutResource</name>
    <message>
        <source>Alarms</source>
        <translation type="unfinished"></translation>
    </message>
</context>
<context>
    <name>QnAuditLogDialog</name>
    <message>
        <source>Play this</source>
        <translation>Abspielen</translation>
    </message>
    <message>
        <source>Copy Selection to Clipboard</source>
        <translation>Auswahl in Zwischenablage kopieren</translation>
    </message>
    <message>
        <source>Export Selection to File...</source>
        <translation>Auswahl in Datei exportieren...</translation>
    </message>
    <message>
        <source>Select All</source>
        <translation>Alle auswählen</translation>
    </message>
    <message>
        <source>Search</source>
        <translation>Suche</translation>
    </message>
    <message>
        <source>Information</source>
        <translation>Information</translation>
    </message>
    <message>
        <source>No archive data for that position left</source>
        <translation>Keine Archivdaten für diese Position vorhanden</translation>
    </message>
    <message>
        <source>Export selected records to a file</source>
        <translation>Exportiere ausgewählte Aufnahmen</translation>
    </message>
    <message>
        <source>Audit log replay</source>
        <translation>Überwachungsprotokoll wiedergeben</translation>
    </message>
    <message>
        <source>Devices</source>
        <translation>Geräte</translation>
    </message>
    <message>
        <source>Cameras</source>
        <translation>Kameras</translation>
    </message>
    <message>
        <source>Device actions</source>
        <translation>Geräteaktionen</translation>
    </message>
    <message>
        <source>Camera actions</source>
        <translation>Kameraaktionen</translation>
    </message>
    <message>
        <source>This resources are already removed from the system</source>
        <translation type="unfinished"></translation>
    </message>
</context>
<context>
    <name>QnAuditLogModel</name>
    <message>
        <source>%1d </source>
        <translation>%1Tag </translation>
    </message>
    <message>
        <source>%1h </source>
        <translation>%1Std </translation>
    </message>
    <message>
        <source>%1m </source>
        <translation>%1Min </translation>
    </message>
    <message>
        <source>Unknown</source>
        <translation>Unbekannt</translation>
    </message>
    <message>
        <source>Unsuccessful login</source>
        <translation>Anmeldung nicht erfolgreich</translation>
    </message>
    <message>
        <source>Login</source>
        <translation>Login</translation>
    </message>
    <message>
        <source>User updated</source>
        <translation>Benutzer aktualisiert</translation>
    </message>
    <message>
        <source>Watching live</source>
        <translation>Live wird angesehen</translation>
    </message>
    <message>
        <source>Watching archive</source>
        <translation>Archiv wird angesehen</translation>
    </message>
    <message>
        <source>Exporting video</source>
        <translation>Video wird exportiert</translation>
    </message>
    <message>
        <source>System name changed</source>
        <translation>Systemname wurde geändert</translation>
    </message>
    <message>
        <source>System merge</source>
        <translation>System zusammenfügen</translation>
    </message>
    <message>
        <source>General settings updated</source>
        <translation>Allgemeine Einstellungen wurden aktualisiert</translation>
    </message>
    <message>
        <source>Server updated</source>
        <translation>Server wurde aktualisiert</translation>
    </message>
    <message>
        <source>Business rule updated</source>
        <translation>Geschäftsregel wurde aktualisiert</translation>
    </message>
    <message>
        <source>Server removed</source>
        <translation>Server wurde entfernt</translation>
    </message>
    <message>
        <source>Business rule removed</source>
        <translation>Geschäftsregel wurde entfernt</translation>
    </message>
    <message>
        <source>User removed</source>
        <translation>Benutzer wurde entfernt</translation>
    </message>
    <message>
        <source>Business rule reseted</source>
        <translation>Geschäftsregel wurde zurückgesetzt</translation>
    </message>
    <message>
        <source>Database restored</source>
        <translation>Datenbank wurde zurückgesetzt</translation>
    </message>
    <message>
        <source>Play this</source>
        <translation>Abspielen</translation>
    </message>
    <message>
        <source>Settings</source>
        <translation>Einstellungen</translation>
    </message>
    <message>
        <source>%1 - %2, </source>
        <translation>%1 - %2, </translation>
    </message>
    <message numerus="yes">
        <source>%n action(s)</source>
        <translation>
            <numerusform>%n Aktion</numerusform>
            <numerusform>%n Aktionen</numerusform>
        </translation>
    </message>
    <message>
        <source>Session begins</source>
        <translation>Beginn der Sitzung</translation>
    </message>
    <message>
        <source>Session ends</source>
        <translation>Ende der Sitzung</translation>
    </message>
    <message>
        <source>Duration</source>
        <translation>Dauer</translation>
    </message>
    <message>
        <source>User</source>
        <translation>Benutzer</translation>
    </message>
    <message>
        <source>IP</source>
        <translation>IP</translation>
    </message>
    <message>
        <source>Activity</source>
        <translation>Aktivität</translation>
    </message>
    <message>
        <source>Date</source>
        <translation>Datum</translation>
    </message>
    <message>
        <source>Time</source>
        <translation>Zeit</translation>
    </message>
    <message>
        <source>Description</source>
        <translation>Beschreibung</translation>
    </message>
    <message>
        <source>View it</source>
        <translation>Ansehen</translation>
    </message>
    <message>
        <source>Click to expand</source>
        <translation>Klicken zum Erweitern</translation>
    </message>
    <message>
        <source>E-mail settings changed</source>
        <translation>E-Mail Einstellungen wurden geändert</translation>
    </message>
    <message>
        <source>Device updated</source>
        <translation>Geräte aktualisiert</translation>
    </message>
    <message>
        <source>Camera updated</source>
        <translation>Kamera aktualisiert</translation>
    </message>
    <message>
        <source>Device added</source>
        <translation>Gerät hinzugefügt</translation>
    </message>
    <message>
        <source>Camera added</source>
        <translation>Kamera hinzugefügt</translation>
    </message>
    <message>
        <source>Device removed</source>
        <translation>Gerät entfernt</translation>
    </message>
    <message>
        <source>Camera removed</source>
        <translation>Kamera entfernt</translation>
    </message>
    <message>
        <source>Device name</source>
        <translation>Gerätename</translation>
    </message>
    <message>
        <source>Camera name</source>
        <translation>Kameraname</translation>
    </message>
    <message>
        <source>Red mark means that the archive is still available</source>
        <translation type="unfinished"></translation>
    </message>
</context>
<context>
    <name>QnBackupCamerasDialog</name>
    <message>
        <source>Select Devices to Backup...</source>
        <translation type="unfinished"></translation>
    </message>
    <message>
        <source>Select Cameras to Backup...</source>
        <translation type="unfinished"></translation>
    </message>
</context>
<context>
    <name>QnBackupScheduleDialog</name>
    <message>
        <source>Until finished</source>
        <translation type="unfinished"></translation>
    </message>
</context>
<context>
    <name>QnBlinkingImageButtonWidget</name>
    <message numerus="yes">
        <source>You have %n notifications</source>
        <translation>
            <numerusform>Sie haben %n Benachrichtigung</numerusform>
            <numerusform>Sie haben %n Benachrichtigungen</numerusform>
        </translation>
    </message>
    <message>
        <source>You have new notifications.</source>
        <translation>Sie haben neue Benachrichtigungen.</translation>
    </message>
</context>
<context>
    <name>QnBookmarkWidget</name>
    <message>
        <source>Do not lock archive</source>
        <translation type="unfinished"></translation>
    </message>
    <message>
        <source>1 month</source>
        <translation type="unfinished">1 Monat</translation>
    </message>
    <message>
        <source>3 month</source>
        <translation type="unfinished">3 Monate</translation>
    </message>
    <message>
        <source>6 month</source>
        <translation type="unfinished">6 Monate</translation>
    </message>
    <message>
        <source>year</source>
        <translation type="unfinished">Jahr</translation>
    </message>
</context>
<context>
    <name>QnBuildNumberDialog</name>
    <message>
        <source>Error</source>
        <translation>Fehler</translation>
    </message>
    <message>
        <source>The password you have entered is not valid.</source>
        <translation>Das eingegebene Passwort ist ungültig.</translation>
    </message>
</context>
<context>
    <name>QnBusinessResourceValidationStrings</name>
    <message numerus="yes">
        <source>%1 of %n devices</source>
        <translation type="unfinished">
            <numerusform>%1 von %n Geräten</numerusform>
            <numerusform></numerusform>
        </translation>
    </message>
    <message numerus="yes">
        <source>%1 of %n cameras</source>
        <translation type="unfinished">
            <numerusform>%1 von %n Kameras</numerusform>
            <numerusform></numerusform>
        </translation>
    </message>
    <message>
        <source>&lt;Any Device&gt;</source>
        <translation>&lt;Jedes Gerät&gt;</translation>
    </message>
    <message>
        <source>&lt;Any Camera&gt;</source>
        <translation>&lt;Jede Kamera&gt;</translation>
    </message>
    <message>
        <source>Select at least one device</source>
        <translation type="unfinished">Wählen Sie mindestens ein Gerät</translation>
    </message>
    <message>
        <source>Select at least one camera</source>
        <translation type="unfinished">Wählen Sie mindestens eine Kamera</translation>
    </message>
    <message numerus="yes">
        <source>%1 of %n I/O modules</source>
        <translation type="unfinished">
            <numerusform></numerusform>
            <numerusform></numerusform>
        </translation>
    </message>
</context>
<context>
    <name>QnBusinessRuleItemDelegate</name>
    <message>
        <source>For All Users</source>
        <translation>Für alle Benutzer</translation>
    </message>
    <message>
        <source>For Administrators Only</source>
        <translation>Nur für den Administrator</translation>
    </message>
</context>
<context>
    <name>QnBusinessRuleViewModel</name>
    <message>
        <source>Error: %1</source>
        <translation>Fehler: %1</translation>
    </message>
    <message>
        <source>&lt;System&gt;</source>
        <translation>&lt;System&gt;</translation>
    </message>
    <message>
        <source>&lt;Any Server&gt;</source>
        <translation>&lt;jeder Server&gt;</translation>
    </message>
    <message numerus="yes">
        <source>%n Server(s)</source>
        <translation>
            <numerusform>%n Server</numerusform>
            <numerusform>%n Server</numerusform>
        </translation>
    </message>
    <message>
        <source>Instant</source>
        <translation>Sofort</translation>
    </message>
    <message numerus="yes">
        <source>Every %n days</source>
        <translation>
            <numerusform>Jeden Tag</numerusform>
            <numerusform>Alle %n Tage</numerusform>
        </translation>
    </message>
    <message numerus="yes">
        <source>Every %n hours</source>
        <translation>
            <numerusform>Jede Stunde</numerusform>
            <numerusform>Alle %n Stunden</numerusform>
        </translation>
    </message>
    <message numerus="yes">
        <source>Every %n minutes</source>
        <translation>
            <numerusform>Jede Minute</numerusform>
            <numerusform>Alle %n Minuten</numerusform>
        </translation>
    </message>
    <message numerus="yes">
        <source>Every %n seconds</source>
        <translation>
            <numerusform>Jede Sekunde</numerusform>
            <numerusform>Alle %n Sekunden</numerusform>
        </translation>
    </message>
    <message>
        <source>Stops</source>
        <translation>Stops</translation>
    </message>
    <message>
        <source>Starts</source>
        <translation>Starts</translation>
    </message>
    <message>
        <source>Administrators Only</source>
        <translation>Nur Administratoren</translation>
    </message>
    <message>
        <source>All Users</source>
        <translation>Alle Benutzer</translation>
    </message>
    <message>
        <source>Select Sound</source>
        <translation>Ton auswählen</translation>
    </message>
    <message>
        <source>Enter Text</source>
        <translation>Text eingeben</translation>
    </message>
    <message>
        <source>&lt;Any Device&gt;</source>
        <translation>&lt;Jedes Gerät&gt;</translation>
    </message>
    <message>
        <source>&lt;Any Camera&gt;</source>
        <translation>&lt;Jede Kamera&gt;</translation>
    </message>
    <message>
        <source>Select at least one device</source>
        <translation>Wählen Sie mindestens ein Gerät</translation>
    </message>
    <message>
        <source>Select at least one camera</source>
        <translation>Wählen Sie mindestens eine Kamera</translation>
    </message>
    <message>
        <source>Occurs</source>
        <translation>Erscheinen</translation>
    </message>
    <message>
        <source>Source camera</source>
        <translation type="unfinished"></translation>
    </message>
    <message>
        <source>Source and %n more cameras</source>
        <translation type="unfinished"></translation>
    </message>
    <message>
        <source>N/A</source>
        <translation type="unfinished"></translation>
    </message>
</context>
<context>
    <name>QnBusinessRuleWidget</name>
    <message>
        <source>to</source>
        <extracomment>&quot;to&quot; is from the sentence &quot;Send e-mail _to_:&quot;</extracomment>
        <translatorcomment>laut Quelltext soll es „an“ eine E-Mail-Adresse gesendet werden</translatorcomment>
        <translation>an</translation>
    </message>
    <message>
        <source>at</source>
        <extracomment>&quot;at&quot; is from the sentence &quot;Display the text _at_ these cameras&quot;</extracomment>
        <translation>an</translation>
    </message>
    <message>
        <source>&lt;Any Device&gt;</source>
        <translation>&lt;Jedes Gerät&gt;</translation>
    </message>
    <message>
        <source>&lt;Any Camera&gt;</source>
        <translation>&lt;Jede Kamera&gt;</translation>
    </message>
    <message>
        <source>Select at least one device</source>
        <translation type="unfinished">Wählen Sie mindestens ein Gerät</translation>
    </message>
    <message>
        <source>Select at least one camera</source>
        <translation type="unfinished">Wählen Sie mindestens eine Kamera</translation>
    </message>
    <message>
        <source>Devices</source>
        <translation type="unfinished">Geräte</translation>
    </message>
    <message>
        <source>Cameras</source>
        <translation type="unfinished">Kameras</translation>
    </message>
</context>
<context>
    <name>QnBusinessRulesDialog</name>
    <message>
        <source>Reset Default Rules</source>
        <translation>Standard Regeln wiederherstellen</translation>
    </message>
    <message>
        <source>Error</source>
        <translation>Fehler</translation>
    </message>
    <message>
        <source>Error while receiving rules.</source>
        <translation>Fehler bei Erhalt der Regeln.</translation>
    </message>
    <message>
        <source>Error while saving rule.</source>
        <translation>Fehler beim Speichern der Regeln.</translation>
    </message>
    <message>
        <source>Hide Advanced</source>
        <translation>Erweitert ausblenden</translation>
    </message>
    <message>
        <source>Show Advanced</source>
        <translation>Erweitert anzeigen</translation>
    </message>
    <message>
        <source>&amp;New...</source>
        <translation>&amp;Neu...</translation>
    </message>
    <message>
        <source>&amp;Delete</source>
        <translation>&amp;Löschen</translation>
    </message>
    <message>
        <source>&amp;Schedule...</source>
        <translation>&amp;Planen...</translation>
    </message>
    <message>
        <source>Some rules are not valid. Should they be disabled?</source>
        <translation>Einige Regeln sind ungültig. Sollen diese deaktiviert werden?</translation>
    </message>
    <message>
        <source>Unsaved changes will be lost. Save?</source>
        <translation>Ungespeicherte Änderungen gehen verloren. Speichern?</translation>
    </message>
    <message>
        <source>Are you sure you want to reset rules to the defaults?</source>
        <translation>Wollen Sie wirklich alle Regeln auf den Standard zurücksetzen?</translation>
    </message>
    <message>
        <source>This action CANNOT be undone!</source>
        <translation>Diese Aktion kann NICHT widerrufen werden!</translation>
    </message>
    <message>
        <source>Confirm Rules Reset</source>
        <translation>Regel-Reset bestätigen</translation>
    </message>
    <message>
        <source>Error while deleting rule.</source>
        <translation>Fehler beim Löschen der Regeln.</translation>
    </message>
    <message>
        <source>Confirm Save</source>
        <translation>Speichern bestätigen</translation>
    </message>
    <message>
        <source>Confirm Exit</source>
        <translation>Beenden bestätigen</translation>
    </message>
    <message>
        <source>filter by devices...</source>
        <translation>Filtern von Geräten...</translation>
    </message>
    <message>
        <source>filter by cameras...</source>
        <translation>Filtern von Kameras...</translation>
    </message>
</context>
<context>
    <name>QnBusinessRulesViewModel</name>
    <message>
        <source>#</source>
        <translation>#</translation>
    </message>
    <message>
        <source>On</source>
        <translation>An</translation>
    </message>
    <message>
        <source>Event</source>
        <translation>Ereignis</translation>
    </message>
    <message>
        <source>Source</source>
        <translation>Quelle</translation>
    </message>
    <message>
        <source>-&gt;</source>
        <translation>-&gt;</translation>
    </message>
    <message>
        <source>Action</source>
        <translation>Aktion</translation>
    </message>
    <message>
        <source>Target</source>
        <translation>Ziel</translation>
    </message>
    <message>
        <source>Interval of Action</source>
        <translation>Aktionsintervall</translation>
    </message>
</context>
<context>
    <name>QnCameraAdditionDialog</name>
    <message>
        <source>Initializing scan...</source>
        <translation>Initialisiere Scan...</translation>
    </message>
    <message>
        <source>Error</source>
        <translation>Fehler</translation>
    </message>
    <message>
        <source>First address in range is greater than the last one.</source>
        <translation>Startadresse des Bereichs ist größer als die Endadresse.</translation>
    </message>
    <message>
        <source>Success</source>
        <translation>Aktion erfolgreich</translation>
    </message>
    <message>
        <source>Scanning online hosts...</source>
        <translation>Scanne verfügbare Server...</translation>
    </message>
    <message>
        <source>Scanning hosts... (%1)</source>
        <translation>Scanne Server... (%1)</translation>
    </message>
    <message>
        <source>Finished</source>
        <translation>Beendet</translation>
    </message>
    <message>
        <source>Select target server...</source>
        <translation>Zielserver auswählen...</translation>
    </message>
    <message>
        <source>Examples:</source>
        <translation>Beispiele:</translation>
    </message>
    <message>
        <source>Server is offline.</source>
        <translation>Server ist offline.</translation>
    </message>
    <message>
        <source>It might take a few moments to populate them in the tree.</source>
        <translation>Es kann etwas dauern, bis sie in der Objektleiste erscheinen.</translation>
    </message>
    <message>
        <source>The specified IP address range has more than 255 addresses.</source>
        <translation>Der definierte Adressbereich umfasst mehr als 255 Adressen.</translation>
    </message>
    <message>
        <source>Server went offline - search aborted.</source>
        <translation>Server ging offline. Suche abgebrochen.</translation>
    </message>
    <message>
        <source>Server has been removed - search aborted.</source>
        <translation>Server wurde entfernt. Suche abgebrochen.</translation>
    </message>
    <message>
        <source>Device addition is possible for online servers only.</source>
        <translation>Hinzufügen der Geräte ist nur möglich, wenn Server online ist.</translation>
    </message>
    <message>
        <source>Device address field must contain a valid URL, IP address, or RTSP link.</source>
        <translation>Das Geräte Adressfeld musst eine gültige URL, IP-Adresse oder RTSP-Link beinhalten.</translation>
    </message>
    <message>
        <source>No devices selected.</source>
        <translation>Keine Geräte ausgewählt.</translation>
    </message>
    <message>
        <source>Please select at least one device</source>
        <translation>Wählen Sie bitte mindestens ein Gerät aus</translation>
    </message>
    <message numerus="yes">
        <source>%n devices added successfully.</source>
        <translation>
            <numerusform>%n Gerät wurde erfolgreich hinzugefügt.</numerusform>
            <numerusform>%n Geräte wurden erfolgreich hinzugefügt.</numerusform>
        </translation>
    </message>
    <message numerus="yes">
        <source>Error while adding %n devices.</source>
        <translation>
            <numerusform>Fehler beim Hinzufügen von %n Gerät.</numerusform>
            <numerusform>Fehler beim Hinzufügen von %n Geräten.</numerusform>
        </translation>
    </message>
    <message>
        <source>Server is offline, devices can only be added to an online server.</source>
        <translation>Server ist offline, Geräte können nur hinzugefügt werden, wenn der Server online ist.</translation>
    </message>
    <message>
        <source>Server has been removed - cannot add devices.</source>
        <translation>Server wurden entfernt - Geräte können nicht hinzugefügt werden.</translation>
    </message>
    <message>
        <source>Error while searching for device(s).</source>
        <translation>Fehler beim Suchen von Geräten.</translation>
    </message>
    <message numerus="yes">
        <source>%n devices found</source>
        <translation>
            <numerusform>%n Gerät gefunden</numerusform>
            <numerusform>%n Geräte gefunden</numerusform>
        </translation>
    </message>
    <message>
        <source>All devices are already in the resource tree.</source>
        <translation>Alle Geräte sind bereits in der Objektleiste.</translation>
    </message>
    <message>
        <source>No devices found.</source>
        <translation>Keine Geräte gefunden.</translation>
    </message>
    <message>
        <source>Add devices to %1</source>
        <translation>Füge Geräte zu %1 hinzu</translation>
    </message>
    <message>
        <source>Add devices...</source>
        <translation>Geräte hinzufügen...</translation>
    </message>
    <message>
        <source>Scanning host... (%1)</source>
        <extracomment>Scanning host... (0 devices found)</extracomment>
        <translation>Scanne Hosts... (%1)</translation>
    </message>
    <message>
        <source>Finishing searching...</source>
        <translation type="unfinished"></translation>
    </message>
</context>
<context>
    <name>QnCameraAdvancedParamsWidget</name>
    <message>
        <source>Loading values...</source>
        <translation type="unfinished"></translation>
    </message>
    <message>
        <source>Applying changes...</source>
        <translation type="unfinished"></translation>
    </message>
</context>
<context>
    <name>QnCameraDiagnosticsDialog</name>
    <message>
        <source>Copy to Clipboard</source>
        <translation>In Zwischenablage kopieren</translation>
    </message>
    <message>
        <source>OK</source>
        <translation>OK</translation>
    </message>
    <message>
        <source>FAILED: %1</source>
        <translation>FEHLER: %1</translation>
    </message>
    <message>
        <source>Confirming server availability.</source>
        <translation>Prüfe Serververfügbarkeit.</translation>
    </message>
    <message>
        <source>Evaluating media stream for errors.</source>
        <translation>Prüfe Media-Stream auf Fehler.</translation>
    </message>
    <message>
        <source>Diagnostics complete!</source>
        <translation>Diagnose fertiggestellt!</translation>
    </message>
    <message>
        <source>Diagnostics for device %1</source>
        <translation>Diagnose für Gerät %1</translation>
    </message>
    <message>
        <source>Diagnostics for camera %1</source>
        <translation>Diagnose für Kamera %1</translation>
    </message>
    <message>
        <source>Device Diagnostics</source>
        <translation>Geräte-Diagnose</translation>
    </message>
    <message>
        <source>Camera Diagnostics</source>
        <translation>Kamera-Diagnose</translation>
    </message>
    <message>
        <source>Confirming device is accessible.</source>
        <translation>Gerät ist erreichbar.</translation>
    </message>
    <message>
        <source>Confirming camera is accessible.</source>
        <translation>Kamera ist erreichbar.</translation>
    </message>
    <message>
        <source>Confirming target device provides media stream.</source>
        <translation>Zielgerät bietet Medienstream.</translation>
    </message>
    <message>
        <source>Confirming target camera provides media stream.</source>
        <translation>Zielkamera bietet Medienstream.</translation>
    </message>
    <message>
        <source>Diagnostics for I/O module %1</source>
        <translation type="unfinished"></translation>
    </message>
    <message>
        <source>I/O Module Diagnostics</source>
        <translation type="unfinished"></translation>
    </message>
    <message>
        <source>Confirming I/O module is accessible.</source>
        <translation type="unfinished"></translation>
    </message>
    <message>
        <source>Confirming target I/O module provides media stream.</source>
        <translation type="unfinished"></translation>
    </message>
</context>
<context>
    <name>QnCameraInputBusinessEventWidget</name>
    <message>
        <source>&lt;automatic&gt;</source>
        <translation>&lt;automatisch&gt;</translation>
    </message>
</context>
<context>
    <name>QnCameraInputPolicy</name>
    <message numerus="yes">
        <source>%1 have no input ports</source>
        <translation>
            <numerusform>%1 hat keinen Input Port</numerusform>
            <numerusform>%1 haben keinen Input Port</numerusform>
        </translation>
    </message>
</context>
<context>
    <name>QnCameraListDialog</name>
    <message>
        <source>Copy Selection to Clipboard</source>
        <translation>Auswahl in Zwischenablage kopieren</translation>
    </message>
    <message>
        <source>Export Selection to File...</source>
        <translation>Auswahl in Datei exportieren...</translation>
    </message>
    <message>
        <source>Select All</source>
        <translation>Alle auswählen</translation>
    </message>
    <message>
        <source>Devices List for %1</source>
        <extracomment>Devices List for Server (192.168.0.1)</extracomment>
        <translation>Geräteliste für %1</translation>
    </message>
    <message>
        <source>Cameras List for %1</source>
        <extracomment>Cameras List for Server (192.168.0.1)</extracomment>
        <translation>Kameraliste für %1</translation>
    </message>
    <message>
        <source>Devices List</source>
        <translation>Geräteliste</translation>
    </message>
    <message>
        <source>Cameras List</source>
        <translation>Kameraliste</translation>
    </message>
    <message numerus="yes">
        <source>%n devices found</source>
        <translation type="unfinished">
            <numerusform>%n Geräte gefunden</numerusform>
            <numerusform></numerusform>
        </translation>
    </message>
    <message numerus="yes">
        <source>%n cameras found</source>
        <translation type="unfinished">
            <numerusform>%n Kameras gefunden</numerusform>
            <numerusform></numerusform>
        </translation>
    </message>
    <message>
        <source>Export selected devices to a file.</source>
        <translation>Exportiere markierte Geräte in eine Datei.</translation>
    </message>
    <message>
        <source>Export selected cameras to a file.</source>
        <translation>Exportiere markierte Kameras in eine Datei.</translation>
    </message>
    <message numerus="yes">
        <source>%n I/O modules found</source>
        <translation type="unfinished">
            <numerusform></numerusform>
            <numerusform></numerusform>
        </translation>
    </message>
</context>
<context>
    <name>QnCameraListModel</name>
    <message>
        <source>Recording</source>
        <translation>Aufnahme</translation>
    </message>
    <message>
        <source>Name</source>
        <translation>Name</translation>
    </message>
    <message>
        <source>Vendor</source>
        <translation>Hersteller</translation>
    </message>
    <message>
        <source>Model</source>
        <translation>Modell</translation>
    </message>
    <message>
        <source>Firmware</source>
        <translation>Firmware</translation>
    </message>
    <message>
        <source>IP/Name</source>
        <translation>IP/Name</translation>
    </message>
    <message>
        <source>MAC address</source>
        <translation>MAC Adresse</translation>
    </message>
    <message>
        <source>Server</source>
        <translation>Server</translation>
    </message>
</context>
<context>
    <name>QnCameraMotionMaskWidget</name>
    <message>
        <source>Too many motion windows</source>
        <translation>Zu viele laufende Motion-Fenster</translation>
    </message>
    <message>
        <source>Maximum number of motion windows for current camera is %1, but %2 motion windows are currently selected.</source>
        <translation>Maximale Anzahl von Motion-Fenstern für diese Kamera ist %1, aber %2 Motion-Windows sind aktuell ausgewählt.</translation>
    </message>
    <message>
        <source>Maximum number of different motion sensitivities for current camera is %1, but %2 motion sensitivities are currently selected.</source>
        <translation>Maximale Anzahl für unterschiedliche Motion-Empfindlichkeiten bei dieser Kamera ist %1, aber %2 Motion-Empfindlichkeiten sind derzeit ausgewählt.</translation>
    </message>
    <message>
        <source>Maximum number of motion mask windows for current camera is %1, but %2 motion mask windows are currently selected.</source>
        <translation>Maximale Anzahl von Motion-Erkennbereichsfenstern für diese Kamera ist %1, aber %2 Motion-Erkennbereichsfenster sind derzeit ausgewählt.</translation>
    </message>
</context>
<context>
    <name>QnCameraMotionPolicy</name>
    <message numerus="yes">
        <source>Recording or motion detection is disabled for %1</source>
        <translation>
            <numerusform>Aufnahme oder Bewegungserkennung deaktiviert für %1</numerusform>
            <numerusform>Aufnahme oder Bewegungserkennung deaktiviert für %1</numerusform>
        </translation>
    </message>
</context>
<context>
    <name>QnCameraOutputBusinessActionWidget</name>
    <message>
        <source>&lt;automatic&gt;</source>
        <translation>&lt;automatisch&gt;</translation>
    </message>
</context>
<context>
    <name>QnCameraOutputPolicy</name>
    <message numerus="yes">
        <source>%1 have no output relays</source>
        <translation>
            <numerusform> %1 hat keine Ausgangsrelais</numerusform>
            <numerusform> %1 hat keine Ausgangsrelais</numerusform>
        </translation>
    </message>
</context>
<context>
    <name>QnCameraRecordingPolicy</name>
    <message numerus="yes">
        <source>Recording is disabled for %1</source>
        <translation>
            <numerusform>Aufnahme deaktiviert für %1</numerusform>
            <numerusform>Aufnahmen deaktiviert für %1</numerusform>
        </translation>
    </message>
</context>
<context>
    <name>QnCameraScheduleWidget</name>
    <message>
        <source>Off</source>
        <translation>Aus</translation>
    </message>
    <message>
        <source>On</source>
        <translation>An</translation>
    </message>
    <message>
        <source>Warning</source>
        <translation>Warnung</translation>
    </message>
    <message>
        <source>Warning! High minimum value could decrease other devices&apos; recording durations.</source>
        <translation>Warnung! Hoher Minimumwert könnte Aufnahmedauer anderer Geräte beeinflussen.</translation>
    </message>
    <message>
        <source>Warning! High minimum value could decrease other cameras&apos; recording durations.</source>
        <translation>Warnung! Hoher Minimumwert könnte Aufnahmedauer anderer Kameras beeinflussen.</translation>
    </message>
    <message>
        <source>Motion Recording is disabled. Please go to the motion setup page to setup the cameras&apos;s motion area and sensitivity.</source>
        <translation>Bewegungserkennung ist deaktiviert. Gehen Sie in das Bewegungserkennungseinstellungsmenü um Bewegungserkennungsbereiche und Empfindlichkeit einzustellen.</translation>
    </message>
    <message>
        <source>Motion Recording is disabled or not supported on some of the selected cameras. Please go to the motion setup page to ensure it is supported and enabled.</source>
        <translation type="unfinished"></translation>
    </message>
    <message>
        <source>Dual-Streaming is not supported on this camera.</source>
        <translation type="unfinished"></translation>
    </message>
    <message>
        <source>Dual-Streaming and Motion Detection are not available on this camera.</source>
        <translation type="unfinished"></translation>
    </message>
</context>
<context>
    <name>QnCameraSettingsDialog</name>
    <message>
        <source>Open in New Tab</source>
        <translation>In neuem Tab öffnen</translation>
    </message>
    <message>
        <source>Recording settings have not been saved. Please choose desired recording method, FPS, and quality - then mark the changes on the schedule.</source>
        <translation>Aufnahme Änderungen wurden nicht gespeichert. Bitte wählen Sie Aufnahme-Typ, FPS, Qualität und markieren Sie die Verändungen im Aufnahmeplan.</translation>
    </message>
    <message>
        <source>Changes have not been applied.</source>
        <translation>Änderungen wurden nicht angewendet.</translation>
    </message>
    <message>
        <source>Motion sensitivity has not changed. To change motion sensitivity draw rectangle on the image.</source>
        <translation>Bewegungsempfindlichkeit wurde nicht verändert. Änderung durch das Zeichnen von Rechtecken im Bild.</translation>
    </message>
    <message>
        <source>License limit exceeded. Changes have been saved, but will not be applied.</source>
        <translation>Lizenzlimit erreicht. Änderungen werden gespeichert, aber nicht umgesetzt.</translation>
    </message>
    <message>
        <source>Could not apply changes.</source>
        <translation>Änderungen konnten nicht angewendet werden.</translation>
    </message>
    <message>
        <source>Device Settings</source>
        <translation>Geräteeinstellungen</translation>
    </message>
    <message>
        <source>Devices Settings</source>
        <translation>Geräteeinstellungen</translation>
    </message>
    <message>
        <source>Camera Settings</source>
        <translation>Kameraeinstellungen</translation>
    </message>
    <message>
        <source>Cameras Settings</source>
        <translation>Kameraeinstellungen</translation>
    </message>
    <message>
        <source>Device Diagnostics</source>
        <translation>Geräte-Diagnose</translation>
    </message>
    <message>
        <source>Devices Diagnostics</source>
        <translation>Geräte-Diagnose</translation>
    </message>
    <message>
        <source>Camera Diagnostics</source>
        <translation>Kamera-Diagnose</translation>
    </message>
    <message>
        <source>Cameras Diagnostics</source>
        <translation>Kamera-Diagnose</translation>
    </message>
    <message>
        <source>Device Rules</source>
        <translation>Geräteregeln</translation>
    </message>
    <message>
        <source>Devices Rules</source>
        <translation>Geräteregeln</translation>
    </message>
    <message>
        <source>Camera Rules</source>
        <translation>Kameraregeln</translation>
    </message>
    <message>
        <source>Cameras Rules</source>
        <translation>Kameraregeln</translation>
    </message>
    <message numerus="yes">
        <source>Apply changes to the following %n devices?</source>
        <translation type="unfinished">
            <numerusform>Änderungen für diese %n Geräte bestätigen?</numerusform>
            <numerusform></numerusform>
        </translation>
    </message>
    <message numerus="yes">
        <source>Apply changes to the following %n cameras?</source>
        <translation type="unfinished">
            <numerusform>Änderungen für diese %n Kameras bestätigen?</numerusform>
            <numerusform></numerusform>
        </translation>
    </message>
    <message>
        <source>Changes are not saved</source>
        <translation>Änderungen wurden nicht gespeichert</translation>
    </message>
    <message>
        <source>I/O Module Settings</source>
        <translation type="unfinished"></translation>
    </message>
    <message>
        <source>I/O Modules Settings</source>
        <translation type="unfinished"></translation>
    </message>
    <message>
        <source>I/O Module Diagnostics</source>
        <translation type="unfinished"></translation>
    </message>
    <message>
        <source>I/O Modules Diagnostics</source>
        <translation type="unfinished"></translation>
    </message>
    <message>
        <source>I/O Module Rules</source>
        <translation type="unfinished"></translation>
    </message>
    <message>
        <source>I/O Modules Rules</source>
        <translation type="unfinished"></translation>
    </message>
    <message numerus="yes">
        <source>Apply changes to the following %n I/O modules?</source>
        <translation type="unfinished">
            <numerusform></numerusform>
            <numerusform></numerusform>
        </translation>
    </message>
</context>
<context>
    <name>QnCameraSettingsWidget</name>
    <message>
        <source>Cannot edit properties for items of different types.</source>
        <translation>Eigenschaften unterschiedlicher Objekte können nicht zusammen bearbeitet werden.</translation>
    </message>
    <message>
        <source>No device selected.</source>
        <translation>Keine Geräte markiert.</translation>
    </message>
</context>
<context>
    <name>QnCheckableMessageBox</name>
    <message>
        <source>Do not ask again</source>
        <translation>Nicht erneut fragen</translation>
    </message>
</context>
<context>
    <name>QnClientVideoCamera</name>
    <message>
        <source>Invalid resource type for data export.</source>
        <translation>Ungültiger Objekt-Typ für den Datenexport.</translation>
    </message>
</context>
<context>
    <name>QnClockLabel</name>
    <message>
        <source>Server Time</source>
        <translation>Server Zeit</translation>
    </message>
    <message>
        <source>Local System Time</source>
        <translation>Lokale Systemzeit</translation>
    </message>
</context>
<context>
    <name>QnConnectToCurrentSystemTool</name>
    <message>
        <source>Configuring Server(s)</source>
        <translation>Konfiguriere Server</translation>
    </message>
    <message>
        <source>Updating Server(s)</source>
        <translation>Server werden aktualisiert</translation>
    </message>
</context>
<context>
    <name>QnConnectionDiagnosticsHelper</name>
    <message>
        <source>You are trying to connect to incompatible Server.</source>
        <translation>Sie versuchen auf einen inkompatiblen Server zuzugreifen.</translation>
    </message>
    <message>
        <source>Server</source>
        <translation>Server</translation>
    </message>
    <message>
        <source>Client</source>
        <translation>Client</translation>
    </message>
    <message>
        <source>Failure</source>
        <translation>Fehlschlag</translation>
    </message>
    <message>
        <source>Connection to the Server could not be established.</source>
        <translation>Verbindung zum Server konnte nicht aufgebaut werden.</translation>
    </message>
    <message>
        <source>Connection details that you have entered are incorrect, please try again.</source>
        <translation>Die eingegebenen Verbindungsangaben sind nicht korrekt. Bitte versuchen Sie es noch einmal.</translation>
    </message>
    <message>
        <source>If this error persists, please contact your VMS administrator.</source>
        <translation>Wenn dieser Fehler bestehen bleibt, kontaktieren Sie bitte den Administrator des VM Systems.</translation>
    </message>
    <message>
        <source> - Client version: %1.</source>
        <translation> - Client Version: %1.</translation>
    </message>
    <message>
        <source> - Server version: %1.</source>
        <translation> - Server Version: %1.</translation>
    </message>
    <message>
        <source>You are about to connect to Server which has a different version:</source>
        <translation>Sie versuchen auf einen Server mit abweichender Version zuzugreifen:</translation>
    </message>
    <message>
        <source>These versions are not compatible. Please update your %1.</source>
        <translation>Die verwendeten Versionen sind nicht kompatibel. Bitte aktualisieren Sie %1.</translation>
    </message>
    <message>
        <source>Compatibility mode for versions lower than %1 is not supported.</source>
        <translation>Kompatiblitätsmodus für Versionen niedriger als %1 wird nicht unterstützt.</translation>
    </message>
    <message>
        <source>Selected Server has a different version:</source>
        <translation>Der ausgewählte Server hat eine andere Version:</translation>
    </message>
    <message>
        <source>The other version of the Client is needed in order to establish the connection to this Server.</source>
        <translation>Eine andere Clientversion wird benötigt, um sich mit diesem Server zu verbinden.</translation>
    </message>
    <message>
        <source>An error has occurred while trying to restart in compatibility mode.</source>
        <translation>Ein Fehler trat auf beim Versuch  im Kompatiblitätsmodus neu zu starten.</translation>
    </message>
    <message>
        <source>Client version %1 is required to connect to this Server.</source>
        <translation>Client Version %1 wird zur Verbindung mit diesem Server benötigt.</translation>
    </message>
    <message>
        <source>Download version %1?</source>
        <translation>Download von Version %1?</translation>
    </message>
    <message>
        <source>Would you like to restart the Client in compatibility mode?</source>
        <translation>Möchten Sie den Client im Kompatiblitätsmodus neu starten?</translation>
    </message>
    <message>
        <source>Cannot restart the Client in compatibility mode.</source>
        <translation>Client kann nicht im Kompatiblitätsmodus neu gestartet werden.</translation>
    </message>
    <message>
        <source>Please close the application and start it again using the shortcut in the start menu.</source>
        <translation>Bitte beenden Sie die Anwendung und starten Sie sie erneut über die Verknüpfung im Startmenu.</translation>
    </message>
    <message>
        <source>Failed to launch compatibility version %1</source>
        <translation>Start der Kompatiblitätsversion %1 gescheitert</translation>
    </message>
    <message>
        <source>Try to restore version %1?</source>
        <translation>Soll Version %1 wiederhergestellt werden?</translation>
    </message>
    <message>
        <source>Server has a different version:</source>
        <translation>Serverversion weicht ab:</translation>
    </message>
    <message>
        <source>You will be asked to restart the client in compatibility mode.</source>
        <translation>Starten Sie den Client im Kompatiblitätsmodus neu.</translation>
    </message>
    <message>
        <source>You will be asked to update your %1</source>
        <translation>Bitte aktualisieren Sie %1</translation>
    </message>
    <message>
        <source>The username or password you have entered is incorrect. Please try again.</source>
        <translation>Eingegebener Login oder Passwort ungültig. Bitte versuchen Sie es erneut.</translation>
    </message>
    <message>
        <source>Unable to connect to the server</source>
        <translation>Nicht imstande mit Server zu verbinden</translation>
    </message>
    <message>
        <source>Launcher process not found.</source>
        <translation>Ladeprozess nicht gefunden</translation>
    </message>
    <message>
        <source>LDAP Server connection timed out.</source>
        <translation>Zeitüberschreitung bei LDAP Server.</translation>
    </message>
</context>
<context>
    <name>QnConnectionTestingDialog</name>
    <message>
        <source>Success</source>
        <translation>Aktion erfolgreich</translation>
    </message>
    <message>
        <source>Request timeout</source>
        <translation>Zeitüberschreitung der Anforderung.</translation>
    </message>
    <message>
        <source>Test Failed</source>
        <translation>Test fehlgeschlagen</translation>
    </message>
    <message>
        <source>Connect</source>
        <translation type="unfinished"></translation>
    </message>
</context>
<context>
    <name>QnCustomBusinessEventWidget</name>
    <message>
        <source>Server API</source>
        <translation type="unfinished"></translation>
    </message>
    <message>
        <source>To generate Generic Event, please refer to %1.</source>
        <translation type="unfinished"></translation>
    </message>
    <message>
        <source>Event will trigger only if Generic Event meets all the above conditions. If a keyword field is empty, condition is always met. If not, condition is met if the corresponding field of Generic Event contains any keyword.</source>
        <translation type="unfinished"></translation>
    </message>
</context>
<context>
    <name>QnDatabaseManagementWidget</name>
    <message>
        <source>You can create a backup for system configurations that can be restored in case of failure.</source>
        <translation>Sie können eine Sicherung der Systemkonfiguration erstellen, die bei einem Ausfall wiederhergestellt werden kann.</translation>
    </message>
    <message>
        <source>Save Database Backup...</source>
        <translation>Sicherung der Datenbank erstellen...</translation>
    </message>
    <message>
        <source>Database Backup Files (*.db)</source>
        <translation>Database Backup Dateien (*.db)</translation>
    </message>
    <message>
        <source>Error</source>
        <translation>Fehler</translation>
    </message>
    <message>
        <source>Could not open file &apos;%1&apos; for writing.</source>
        <translation>Keine Schreibrechte für Datei &apos;%1&apos; erhalten.</translation>
    </message>
    <message>
        <source>Downloading Database Backup</source>
        <translation>Lade Datenbank-Sicherung herunter</translation>
    </message>
    <message>
        <source>Database backup is being downloaded from the server. Please wait.</source>
        <translation>Datenbank-Sicherung wird vom Server heruntergeladen. Bitte um etwas Geduld.</translation>
    </message>
    <message>
        <source>Information</source>
        <translation>Information</translation>
    </message>
    <message>
        <source>Database was successfully backed up into file &apos;%1&apos;.</source>
        <translation>Datenbank wurde erfolgreich in die Datei &apos;%1&apos; gesichert.</translation>
    </message>
    <message>
        <source>Open Database Backup...</source>
        <translation>Datensicherung öffnen...</translation>
    </message>
    <message>
        <source>Could not open file &apos;%1&apos; for reading.</source>
        <translation>Keine Leserechte für Datei &apos;%1&apos; erhalten.</translation>
    </message>
    <message>
        <source>Warning</source>
        <translation>Warnung</translation>
    </message>
    <message>
        <source>Restoring Database Backup</source>
        <translation>Stelle Datenbank-Sicherung wieder her</translation>
    </message>
    <message>
        <source>Database backup is being uploaded to the server. Please wait.</source>
        <translation>Datenbank-Sicherung wird zum Server hochgeladen. Bitte um etwas Geduld.</translation>
    </message>
    <message>
        <source>Database was successfully restored from file &apos;%1&apos;. Media server will be restarted.</source>
        <translation>Datenbank wurde erfolgreich aus Datei &apos;%1&apos; wiederhergestellt. Der Media-Server wird neu gestartet.</translation>
    </message>
    <message>
        <source>An error has occurred while restoring the database from file &apos;%1&apos;.</source>
        <translation>Beim Versuch die Datenbank aus Datei &apos;%1&apos; wiederherzustellen ereignete sich ein Fehler.</translation>
    </message>
    <message>
        <source>Failed to dump server database to %1.</source>
        <translation>Fehler beim Server-Datenbank Dump nach %1.</translation>
    </message>
    <message>
        <source>Are you sure you would like to restore the database? All existing data will be lost.</source>
        <translation>Datenbank wirklich zurücksetzen? Alle Daten werden dabei gelöscht.</translation>
    </message>
    <message>
        <source>You need to connect to a server prior to backup start.</source>
        <translation type="unfinished"></translation>
    </message>
</context>
<context>
    <name>QnDesktopDataProvider</name>
    <message>
        <source>44.1Khz and 48Khz audio formats are not supported by audio capturing device! Please select other audio device or &apos;none&apos; value in screen recording settings</source>
        <translation>44,1 und 48 kHz Audio-Formate werden vom Tonaufnahmegerät nicht unterstützt! Bitte wählen Sie ein anderes Audiogerät oder &apos;keines&apos; in den Aufnahme-Einstellungen</translation>
    </message>
    <message>
        <source>Could not find video encoder %1.</source>
        <translation>Video-Encoder %1 konnte nicht gefunden werden.</translation>
    </message>
    <message>
        <source>Could not initialize video encoder.</source>
        <translation>Video-Encoder konnte nicht initialisiert werden.</translation>
    </message>
    <message>
        <source>Could not find audio encoder &apos;%1&apos;.</source>
        <translation>Audio-Encoder &apos;%1&apos; konnte nicht gefunden werden.</translation>
    </message>
    <message>
        <source>Could not initialize audio encoder.</source>
        <translation>Audio-Encoder konnte nicht initialisiert werden.</translation>
    </message>
    <message>
        <source>Could not initialize audio device &apos;%1&apos;.</source>
        <translation>Audio-Device &apos;%1&apos; konnte nicht initialisiert werden.</translation>
    </message>
    <message>
        <source>Could not start primary audio device.</source>
        <translation>Primäres Audio-Device konnte nicht gestartet werden.</translation>
    </message>
    <message>
        <source>Screen width must be a multiple of 8.</source>
        <translation>Bildschirmbreite muss ein Vielfaches von 8 sein.</translation>
    </message>
</context>
<context>
    <name>QnDesktopFileEncoder</name>
    <message>
        <source>44.1Khz and 48Khz audio formats are not supported by audio capturing device! Please select other audio device or &apos;none&apos; value in screen recording settings.</source>
        <translation>44,1 und 48 kHz Audio-Formate werden vom Tonaufnahmegerät nicht unterstützt! Bitte wählen Sie ein anderes Audiogerät oder &apos;keines&apos; in den Aufnahme-Einstellungen.</translation>
    </message>
    <message>
        <source>Could not find video encoder %1.</source>
        <translation>Video-Encoder %1 konnte nicht gefunden werden.</translation>
    </message>
    <message>
        <source>Could not create temporary file in folder &apos;%1&apos;. Please configure &apos;Main Media Folder&apos; in Screen Recording settings.</source>
        <translation>Konnte temporäre Datei im Ordner &quot;%1&quot; nicht erstellen. Bitte konfigurieren Sie den &quot;Hauptmedienordner&quot; in den Bildschirmaufnahme-Einstellungen.</translation>
    </message>
    <message>
        <source>Could not allocate output stream for video codec.</source>
        <translation>Konnte keinen Ausgabe-Stream für Video-Codec bereitstellen.</translation>
    </message>
    <message>
        <source>Screen width must be a multiplier of 8.</source>
        <translation>Bildschirmbreite muss ein Vielfaches von 8 sein.</translation>
    </message>
    <message>
        <source>Could not initialize video encoder.</source>
        <translation>Video-Encoder konnte nicht initialisiert werden.</translation>
    </message>
    <message>
        <source>Could not allocate output audio stream.</source>
        <translation>Konnte keinen Audio-Ausgabe-Stream belegen.</translation>
    </message>
    <message>
        <source>Could not find audio encoder &apos;%1&apos;.</source>
        <translation>Audio-Encoder &apos;%1&apos; konnte nicht gefunden werden.</translation>
    </message>
    <message>
        <source>Could not initialize audio encoder.</source>
        <translation>Audio-Encoder konnte nicht initialisiert werden.</translation>
    </message>
    <message>
        <source>Could not initialize audio device &apos;%1&apos;.</source>
        <translation>Audio-Device &apos;%1&apos; konnte nicht initialisiert werden.</translation>
    </message>
    <message>
        <source>Could not start primary audio device.</source>
        <translation>Primäres Audio-Device konnte nicht gestartet werden.</translation>
    </message>
</context>
<context>
    <name>QnEventLogDialog</name>
    <message>
        <source>Filter Similar Rows</source>
        <translation>Identische Zeilen ausfiltern</translation>
    </message>
    <message>
        <source>Copy Selection to Clipboard</source>
        <translation>Auswahl in Zwischenablage kopieren</translation>
    </message>
    <message>
        <source>Export Selection to File...</source>
        <translation>Auswahl in Datei exportieren...</translation>
    </message>
    <message>
        <source>Select All</source>
        <translation>Alle auswählen</translation>
    </message>
    <message>
        <source>Clear Filter</source>
        <translation>Filter zurücksetzen</translation>
    </message>
    <message numerus="yes">
        <source>Event log for period from %1 to %2 - %n event(s) found</source>
        <translation>
            <numerusform>Ereignisprotokoll für den Zeitraum vom %1 bis %2 - %n Ereignis gefunden</numerusform>
            <numerusform>Ereignisprotokoll für den Zeitraum vom %1 bis %2 - %n Ereignisse gefunden</numerusform>
        </translation>
    </message>
    <message numerus="yes">
        <source>Event log for %1 - %n event(s) found</source>
        <translation>
            <numerusform>Protokoll für den %1 - %n Ereignis gefunden</numerusform>
            <numerusform>Protokoll für den %1 - %n Ereignisse gefunden</numerusform>
        </translation>
    </message>
    <message>
        <source>Export selected events to file</source>
        <translation>Ausgewählte Ereignisse  in Datei exportieren</translation>
    </message>
    <message>
        <source>Any Action</source>
        <translation>Jede Aktion</translation>
    </message>
    <message>
        <source>&lt;Any Device&gt;</source>
        <translation>&lt;Jedes Gerät&gt;</translation>
    </message>
    <message>
        <source>&lt;Any Camera&gt;</source>
        <translation>&lt;Jede Kamera&gt;</translation>
    </message>
</context>
<context>
    <name>QnEventLogModel</name>
    <message>
        <source>Administrators Only</source>
        <translation>Nur Administratoren</translation>
    </message>
    <message>
        <source>Motion video</source>
        <translation>Motion-Video</translation>
    </message>
    <message>
        <source>Date/Time</source>
        <translation>Datum/Zeit</translation>
    </message>
    <message>
        <source>Event</source>
        <translation>Ereignis</translation>
    </message>
    <message>
        <source>Source</source>
        <translation>Quelle</translation>
    </message>
    <message>
        <source>Action</source>
        <translation>Aktion</translation>
    </message>
    <message>
        <source>Target</source>
        <translation>Ziel</translation>
    </message>
    <message>
        <source>Description</source>
        <translation>Beschreibung</translation>
    </message>
    <message>
        <source>All Users</source>
        <translation>Alle Benutzer</translation>
    </message>
    <message>
        <source>&lt;User removed&gt;</source>
        <translation type="unfinished"></translation>
    </message>
    <message>
        <source>All users</source>
        <translation type="unfinished"></translation>
    </message>
    <message>
        <source>%1 users</source>
        <translation type="unfinished"></translation>
    </message>
    <message numerus="yes">
        <source>%1 (%n times)</source>
        <comment>%1 is description of event. Will be replaced in runtime</comment>
        <translation type="unfinished">
            <numerusform></numerusform>
            <numerusform></numerusform>
        </translation>
    </message>
    <message>
        <source>and %1 user(s) more...</source>
        <translation type="unfinished"></translation>
    </message>
</context>
<context>
    <name>QnExecPtzPresetPolicy</name>
    <message>
        <source>Select exactly one camera</source>
        <translation type="unfinished"></translation>
    </message>
    <message>
        <source>%1 has no ptz presets</source>
        <translation type="unfinished"></translation>
    </message>
</context>
<context>
    <name>QnExportScheduleResourceSelectionDialogDelegate</name>
    <message>
        <source>Copy archive length settings</source>
        <translation>Kopiere Einstellungen der Archiv Länge</translation>
    </message>
    <message>
        <source>Schedule motion type is not supported by some cameras.</source>
        <translation>Zeitplantyp Bewegung wird von einigen Kameras nicht unterstützt.</translation>
    </message>
    <message>
        <source>Recording cannot be enabled for some cameras.</source>
        <translation>Aufzeichnen kann für einige Kameras nicht aktiviert werden.</translation>
    </message>
    <message>
        <source>Schedule settings are not compatible with some devices.</source>
        <translation>Zeitplan-Einstellungen sind nicht kompatibel mit einigen Geräten.</translation>
    </message>
</context>
<context>
    <name>QnFailoverPriorityDialog</name>
    <message>
        <source>Failover Priority</source>
        <translation>Failover-Priorität</translation>
    </message>
    <message>
        <source>Never</source>
        <comment>Failover priority</comment>
        <translation>Nie</translation>
    </message>
    <message>
        <source>Low</source>
        <comment>Failover priority</comment>
        <translation>Niedrig</translation>
    </message>
    <message>
        <source>Medium</source>
        <comment>Failover priority</comment>
        <translation>Mittel</translation>
    </message>
    <message>
        <source>High</source>
        <comment>Failover priority</comment>
        <translation>Hoch</translation>
    </message>
</context>
<context>
    <name>QnFailoverPriorityDialogDelegate</name>
    <message>
        <source>Set Priority:</source>
        <translation>Priorität festlegen:</translation>
    </message>
    <message>
        <source>Select devices to setup failover priority</source>
        <translation type="unfinished"></translation>
    </message>
    <message>
        <source>Select cameras to setup failover priority</source>
        <translation type="unfinished"></translation>
    </message>
</context>
<context>
    <name>QnFisheyeCalibrationWidget</name>
    <message>
        <source>Loading preview, please wait...</source>
        <translation>Vorschau wird geladen. Bitte warten...</translation>
    </message>
    <message>
        <source>Error</source>
        <translation>Fehler</translation>
    </message>
    <message>
        <source>Auto calibration failed. Image is not round.</source>
        <translation>Automatische Kalibrierung gescheitert. Bild ist nicht rund.</translation>
    </message>
    <message>
        <source>Auto calibration failed. The image might be too dim.</source>
        <translation>Automatische Kalibrierung gescheitert. Bild eventuell zu dunkel.</translation>
    </message>
</context>
<context>
    <name>QnGeneralPreferencesWidget</name>
    <message>
        <source>Select folder...</source>
        <translation>Ordner wählen...</translation>
    </message>
    <message>
        <source>Information</source>
        <translation>Information</translation>
    </message>
    <message>
        <source>Folder &apos;%1&apos; does not exist.</source>
        <translation>Ordner &apos;%1&apos; existiert nicht.</translation>
    </message>
    <message>
        <source>Disable only if the client takes too much CPU</source>
        <translation>Nur deaktivieren, wenn der Client zu viel CPU Zeit verbraucht</translation>
    </message>
    <message>
        <source>Folder has already been added.</source>
        <translation>Ordner wurde bereits hinzugefügt.</translation>
    </message>
    <message>
        <source>This folder has already been added.</source>
        <translation>Dieser Ordner wurde bereits hinzugefügt.</translation>
    </message>
</context>
<context>
    <name>QnGeneralSystemAdministrationWidget</name>
    <message>
        <source>Devices List...</source>
        <translation type="unfinished"></translation>
<<<<<<< HEAD
    </message>
    <message>
        <source>Cameras List...</source>
        <translation type="unfinished"></translation>
    </message>
    <message>
        <source>Open Alarm/Event Rules Management</source>
        <translation type="unfinished"></translation>
    </message>
    <message>
        <source>Open Event Log</source>
        <translation type="unfinished"></translation>
    </message>
    <message>
        <source>Open Bookmarks List</source>
        <translation type="unfinished"></translation>
    </message>
    <message>
        <source>Open Devices List</source>
        <translation type="unfinished"></translation>
    </message>
    <message>
=======
    </message>
    <message>
        <source>Cameras List...</source>
        <translation type="unfinished"></translation>
    </message>
    <message>
        <source>Open Alarm/Event Rules Management</source>
        <translation type="unfinished"></translation>
    </message>
    <message>
        <source>Open Event Log</source>
        <translation type="unfinished"></translation>
    </message>
    <message>
        <source>Open Bookmarks List</source>
        <translation type="unfinished"></translation>
    </message>
    <message>
        <source>Open Devices List</source>
        <translation type="unfinished"></translation>
    </message>
    <message>
>>>>>>> 0ea934a7
        <source>Open Cameras List</source>
        <translation type="unfinished"></translation>
    </message>
</context>
<context>
    <name>QnGlHardwareChecker</name>
    <message>
        <source>Important Performance Tip</source>
        <translation>Wichtiger Leistungshinweis</translation>
    </message>
    <message>
        <source>We have detected that your video card drivers may be not installed or are out of date.</source>
        <translation>Es wurde festgestellt, dass Ihre Grafikkartentreiber nicht installiert oder veraltet sind.</translation>
    </message>
    <message>
        <source>Installing and/or updating your video drivers can substantially increase your system performance when viewing and working with video.</source>
        <translation>Das Installieren und/oder Aktualisieren Ihrer Grafikkartentreiber kann Ihre System-Performance beim Ansehen und Bearbeiten von Videos erheblich verbessern.</translation>
    </message>
    <message>
        <source>This may result in client software issues (including unexpected crash).</source>
        <translation type="unfinished"></translation>
    </message>
</context>
<context>
    <name>QnGridWidgetHelper</name>
    <message>
        <source>HTML file (*.html);;Spread Sheet (CSV) File(*.csv)</source>
        <translation>HTML Datei (*.html);;Tabellenkalkulations (CSV) Datei (*.csv)</translation>
    </message>
    <message>
        <source>Save As</source>
        <translation>Speichern unter</translation>
    </message>
    <message>
        <source>File &apos;%1&apos; already exists. Overwrite?</source>
        <translation>Datei &apos;%1&apos; existiert bereits. Überschreiben?</translation>
    </message>
    <message>
        <source>Could not overwrite file</source>
        <translation>Konnte die Datei nicht überschreiben</translation>
    </message>
    <message>
        <source>File &apos;%1&apos; is used by another process. Please try another name.</source>
        <translation>Datei &apos;%1&apos; wird von einem anderen Prozess verwendet. Bitte verwenden Sie einen anderen Namen.</translation>
    </message>
</context>
<context>
    <name>QnHelpHandler</name>
    <message>
        <source>Error</source>
        <translation>Fehler</translation>
    </message>
</context>
<context>
    <name>QnHistogramWidget</name>
    <message>
        <source>Gamma %1</source>
        <translation>Gamma %1</translation>
    </message>
</context>
<context>
    <name>QnIOPortItemDelegate</name>
    <message>
        <source>Disabled</source>
        <translation>Deaktiviert</translation>
    </message>
    <message>
        <source>Input</source>
        <translation>Eingabe</translation>
    </message>
    <message>
        <source>Output</source>
        <translation>Ausgabe</translation>
    </message>
    <message>
        <source>Open circuit</source>
        <translation>Öffne Schaltkreis</translation>
    </message>
    <message>
        <source>Grounded circuit</source>
        <translation>Geerdeter Schaltkreis</translation>
    </message>
</context>
<context>
    <name>QnIOPortsViewModel</name>
    <message>
        <source>#</source>
        <translation>#</translation>
    </message>
    <message>
        <source>Type</source>
        <translation>Typ</translation>
    </message>
    <message>
        <source>Default state</source>
        <translation>Standardstatus</translation>
    </message>
    <message>
        <source>Name</source>
        <translation>Name</translation>
    </message>
    <message>
        <source>Pulse time(ms)</source>
        <translation>Impulsdauer(ms)</translation>
    </message>
    <message>
        <source>Unknown</source>
        <comment>IO Port Type</comment>
        <translation>Unbekannt</translation>
    </message>
    <message>
        <source>Disabled</source>
        <comment>IO Port Type</comment>
        <translation>Deaktiviert</translation>
    </message>
    <message>
        <source>Input</source>
        <comment>IO Port Type</comment>
        <translation>Eingabe</translation>
    </message>
    <message>
        <source>Output</source>
        <comment>IO Port Type</comment>
        <translation>Ausgabe</translation>
    </message>
    <message>
        <source>Invalid</source>
        <comment>IO Port Type</comment>
        <translation>Ungültig</translation>
    </message>
    <message>
        <source>Open Circuit</source>
        <comment>IO Port State</comment>
        <translation>Öffne Schaltkreis</translation>
    </message>
    <message>
        <source>Grounded circuit</source>
        <comment>IO Port State</comment>
        <translation>Geerdeter Schaltkreis</translation>
    </message>
    <message>
        <source>Invalid state</source>
        <comment>IO Port State</comment>
        <translation>Ungültiger Status</translation>
    </message>
</context>
<context>
    <name>QnImageControlWidget</name>
    <message>
        <source>4:3</source>
        <translation>4:3</translation>
    </message>
    <message>
        <source>16:9</source>
        <translation>16:9</translation>
    </message>
    <message>
        <source>1:1</source>
        <translation>1:1</translation>
    </message>
    <message>
        <source>%1 degrees</source>
        <translation>%1 Grad</translation>
    </message>
</context>
<context>
    <name>QnIoModuleOverlayWidgetPrivate</name>
    <message>
        <source>Failed to turn on IO port &apos;%1&apos;</source>
        <translation>Fehler beim Einschalten von IO Port &apos;%1&apos;</translation>
    </message>
    <message>
        <source>Failed to turn off IO port &apos;%1&apos;</source>
        <translation>Fehler beim Ausschalten von IO Port &apos;%1&apos;</translation>
    </message>
    <message>
        <source>IO port error</source>
        <translation>IO Port Fehler</translation>
    </message>
</context>
<context>
    <name>QnLayoutExportTool</name>
    <message>
        <source>File &apos;%1&apos; is used by another process. Please try another name.</source>
        <translation>Datei &apos;%1&apos; wird von einem anderen Prozess verwendet. Bitte verwenden Sie einen anderen Namen.</translation>
    </message>
    <message>
        <source>Exporting to &quot;%1&quot;...</source>
        <translation>Exportiere nach &quot;%1&quot;...</translation>
    </message>
    <message>
        <source>Could not export device %1.</source>
        <extracomment>&quot;Could not export camera AXIS1334&quot;</extracomment>
        <translation>Konnte Gerät %1 nicht exportieren.</translation>
    </message>
    <message>
        <source>Could not export camera %1.</source>
        <translation>Konnte Kamera %1 nicht exportieren.</translation>
    </message>
    <message>
        <source>Unknown error has occurred.</source>
        <translation type="unfinished"></translation>
    </message>
    <message>
        <source>Could not export I/O module %1.</source>
        <translation type="unfinished"></translation>
    </message>
    <message>
        <source>Could not create output file %1...</source>
        <translation type="unfinished"></translation>
    </message>
</context>
<context>
    <name>QnLayoutSettingsDialog</name>
    <message>
        <source>Select file...</source>
        <translation>Datei wählen...</translation>
    </message>
    <message>
        <source>Pictures %1</source>
        <translation>Bilder %1</translation>
    </message>
    <message>
        <source>&lt;No picture&gt;</source>
        <translatorcomment>Image vs. Picture? I assume picture is static, while image might be a video stream!? Problem: Same word in German. </translatorcomment>
        <translation>&lt;Kein Bild&gt;</translation>
    </message>
    <message>
        <source>&lt;Error while loading picture&gt;</source>
        <translation>&lt;Fehler beim Versuch das Bild zu laden&gt;</translation>
    </message>
    <message>
        <source>&lt;Error while uploading picture&gt;</source>
        <translation>&lt;Fehler beim Bild hochladen&gt;</translation>
    </message>
    <message>
        <source>&lt;Picture cannot be read&gt;</source>
        <translation>&lt;Bild kann nicht gelesen werden&gt;</translation>
    </message>
    <message>
        <source>&lt;Picture is too big. Maximum size is %1 Mb&gt;</source>
        <translation>&lt;Bild ist zu groß. Maximal %1 Mb&gt;</translation>
    </message>
    <message>
        <source>&lt;Picture cannot be loaded&gt;</source>
        <translation>&lt;Bild kann nicht geladen werden&gt;</translation>
    </message>
</context>
<context>
    <name>QnLdapSettingsDialog</name>
    <message>
        <source>Test</source>
        <translation>Test</translation>
    </message>
    <message>
        <source>Test failed</source>
        <translation>Test fehlgeschlagen</translation>
    </message>
    <message numerus="yes">
        <source>Test completed successfully: %n users found.</source>
        <translation>
            <numerusform>Test erfolgreich beendet: %n Benutzer gefunden.</numerusform>
            <numerusform>Test erfolgreich beendet: %n Benutzer gefunden.</numerusform>
        </translation>
    </message>
</context>
<context>
    <name>QnLdapSettingsDialogPrivate</name>
    <message>
        <source>The provided settings are not valid.</source>
        <translation>Die Einstellungen sind ungültig.</translation>
    </message>
    <message>
        <source>Could not perform a test.</source>
        <translation>Test konnte nicht ausgeführt werden.</translation>
    </message>
    <message>
        <source>None of your servers are connected to the Internet.</source>
        <translation type="unfinished"></translation>
    </message>
    <message>
        <source>Timed Out</source>
        <translation type="unfinished">Zeitüberschreitung</translation>
    </message>
</context>
<context>
    <name>QnLdapUserListModel</name>
    <message>
        <source>Login</source>
        <translation>Login</translation>
    </message>
    <message>
        <source>Full Name</source>
        <translation>Vollständiger Name</translation>
    </message>
    <message>
        <source>Email</source>
        <translation>Email</translation>
    </message>
    <message>
        <source>DN</source>
        <translation>DN</translation>
    </message>
</context>
<context>
    <name>QnLdapUsersDialog</name>
    <message>
        <source>The provided settings are not valid.</source>
        <translation>Die Einstellungen sind ungültig.</translation>
    </message>
    <message>
        <source>Could not perform a test.</source>
        <translation>Test konnte nicht ausgeführt werden.</translation>
    </message>
    <message>
        <source>Could not load users.</source>
        <translation>Benutzer konnten nicht geladen werden.</translation>
    </message>
    <message>
        <source>Import users</source>
        <translation>Benutzer importieren</translation>
    </message>
    <message>
        <source>Error while loading users.</source>
        <translation>Fehler beim Laden der Benutzer.</translation>
    </message>
    <message>
        <source>No new users found.</source>
        <translation>Keine neuen Benutzer gefunden.</translation>
    </message>
    <message>
        <source>None of your servers are connected to the Internet.</source>
        <translation type="unfinished"></translation>
    </message>
    <message>
        <source>Timed Out</source>
        <translation type="unfinished">Zeitüberschreitung</translation>
    </message>
</context>
<context>
    <name>QnLicenseDetailsDialog</name>
    <message>
        <source>Screens Allowed:</source>
        <translation>Bildschirme erlaubt:</translation>
    </message>
    <message>
        <source>Control Sessions Allowed:</source>
        <translation>Kontrollsitzungen erlaubt:</translation>
    </message>
    <message>
        <source>Archive Streams Allowed:</source>
        <translation>Archiv-Steams erlaubt:</translation>
    </message>
    <message>
        <source>Copy to Clipboard</source>
        <translation>In Zwischenablage kopieren</translation>
    </message>
    <message>
        <source>Generic:</source>
        <translation>Allgemein:</translation>
    </message>
    <message>
        <source>License Type</source>
        <translation>Lizenz Typ</translation>
    </message>
    <message>
        <source>License Key</source>
        <translation>Lizenzschlüssel</translation>
    </message>
    <message>
        <source>Locked to Hardware ID</source>
        <translation>Gebunden an Hardware-ID</translation>
    </message>
    <message>
        <source>Features:</source>
        <translation>Funktionen:</translation>
    </message>
</context>
<context>
    <name>QnLicenseListModel</name>
    <message>
        <source>Type</source>
        <translation>Typ</translation>
    </message>
    <message>
        <source>Amount</source>
        <translation>Menge</translation>
    </message>
    <message>
        <source>License Key</source>
        <translation>Lizenzschlüssel</translation>
    </message>
    <message>
        <source>Expiration Date</source>
        <translation>Ablaufdatum</translation>
    </message>
    <message>
        <source>Status</source>
        <translation>Status</translation>
    </message>
    <message>
        <source>Server</source>
        <translation>Server</translation>
    </message>
    <message>
        <source>Never</source>
        <translation>Nie</translation>
    </message>
    <message>
        <source>Expired</source>
        <translation>Abgelaufen</translation>
    </message>
    <message>
        <source>Today</source>
        <translation>Heute</translation>
    </message>
    <message>
        <source>Tomorrow</source>
        <translation>Morgen</translation>
    </message>
    <message numerus="yes">
        <source>In %n days</source>
        <translation>
            <numerusform>In %n Tag</numerusform>
            <numerusform>In %n Tagen</numerusform>
        </translation>
    </message>
    <message>
        <source>OK</source>
        <translation>OK</translation>
    </message>
    <message>
        <source>&lt;Server not found&gt;</source>
        <translation>&lt;Server nicht gefunden&gt;</translation>
    </message>
</context>
<context>
    <name>QnLicenseManagerWidget</name>
    <message>
        <source>The software is licensed to: </source>
        <translation>Die Software ist lizensiert auf:</translation>
    </message>
    <message>
        <source>Copy to Clipboard</source>
        <translation>In Zwischenablage kopieren</translation>
    </message>
    <message>
        <source>License Activation</source>
        <translation>Lizenz Aktivierung</translation>
    </message>
    <message>
        <source>You are trying to activate an incompatible license with your software. Please contact support team to get a valid license key.</source>
        <translation>Sie haben versucht eine inkompatible Lizenz zu aktivieren. Bitte kontaktieren Sie das Support-Team, um einen gültigen Lizenzschlüssel zu erhalten.</translation>
    </message>
    <message>
        <source>License was successfully activated.</source>
        <translation>Die Lizenz wurde erfolgreich aktiviert.</translation>
    </message>
    <message>
        <source>License Activation </source>
        <translation>Lizenz Aktivierung</translation>
    </message>
    <message>
        <source>Remove license</source>
        <translation>Lizenz entfernen</translation>
    </message>
    <message numerus="yes">
        <source>At least %n %2 are required</source>
        <translatorcomment>Develeoper comment please: n of what?</translatorcomment>
        <translation>
            <numerusform>Mindestens %n %2 wird benötigt</numerusform>
            <numerusform>Mindestens %n %2 werden benötigt</numerusform>
        </translation>
    </message>
    <message numerus="yes">
        <source>%n %2 are currently in use</source>
        <translation>
            <numerusform>Derzeit %n %2 in Verwendung</numerusform>
            <numerusform>Derzeit %n %2 in Verwendung</numerusform>
        </translation>
    </message>
    <message>
        <source>You do not have a valid license installed.</source>
        <translation>Es ist keine gültige Lizenz installiert.</translation>
    </message>
    <message>
        <source>Please activate your commercial or trial license.</source>
        <translation>Bitte aktivieren Sie eine gekaufte oder Trial Lizenz.</translation>
    </message>
    <message>
        <source>Please activate your commercial license.</source>
        <translation>Bitte aktivieren Sie ihre gekaufte Version.</translation>
    </message>
    <message>
        <source>Network error has occurred during automatic license activation.</source>
        <translation>Ein Netzwerkfehler ist bei der automatischen Lizenzaktivierung aufgetreten.</translation>
    </message>
    <message>
        <source>Try to activate your license manually.</source>
        <translation>Versuchen Sie die Lizenz manuell zu aktivieren.</translation>
    </message>
    <message>
        <source>Obtaining licenses from server...</source>
        <translation>Beschaffe Lizenzen von Server ...</translation>
    </message>
    <message>
        <source>License has arleady been activated.</source>
        <translation>Lizenz wurde bereits aktiviert.</translation>
    </message>
    <message>
        <source>There was a problem activating your license key. A network error has occurred.</source>
        <translation>Ein Netzwerkfehler ist bei der Lizenzaktivierung aufgetreten.</translation>
    </message>
    <message>
        <source>Unable to activate license:  %1</source>
        <translation>Lizenz kann nicht aktiviert werden: %1</translation>
    </message>
    <message>
        <source>Unable to remove license from server:  %1</source>
        <translation>Lizenz kann nicht vom Server entfernt werden: %1</translation>
    </message>
    <message>
        <source>This license key has been previously activated to hardware id %1. Please contact support team to obtain a valid license key.</source>
        <translation>Dieser Lizenzschlüssel wurde bereits für eine andere Hardware-ID aktiviert: %1. Bitte kontaktieren Sie das Support-Team, um einen gültigen Lizenzschlüssel zu erhalten.</translation>
    </message>
    <message>
        <source>Network error has occurred during automatic license activation. Please contact support to activate your license key manually.</source>
        <translation>Ein Netzwerkfehler ist bei der automatischen Lizenzaktivierung aufgetreten. Kontaktieren Sie das Support Team um Ihren Lizenzschlüssel manuell zu aktivieren.</translation>
    </message>
    <message>
        <source>The manual activation key file you have selected is invalid. Select a valid manual activation key file to continue. If problem continues, please contact support team.</source>
        <translation>Die ausgewählte manuelle Aktivierungsdatei für diese Schlüssel ist ungültig. Wählen Sie die richtige manuelle Aktivierungsdatei aus. Wenn das Problem bestehen bleibt, wenden Sie sich bitte an das Support-Team.</translation>
    </message>
</context>
<context>
    <name>QnLicenseNotificationDialog</name>
    <message>
        <source>Some of your licenses are unavailable.</source>
        <translation>Einige Ihrer Lizenzen sind nicht verfügbar.</translation>
    </message>
    <message>
        <source>Some of your licenses will soon expire.</source>
        <translation>Einige Ihrer Lizenzen werden bald ablaufen.</translation>
    </message>
</context>
<context>
    <name>QnLicenseWidget</name>
    <message>
        <source>Activate Trial License</source>
        <translation>Testlizenz aktivieren</translation>
    </message>
    <message>
        <source>Activate Free License</source>
        <translation>Kostenlose Lizenz aktivieren</translation>
    </message>
    <message>
        <source>Success</source>
        <translation>Aktion erfolgreich</translation>
    </message>
    <message>
        <source>Hardware ID copied to clipboard.</source>
        <translation>Hardware-ID in Zwischenablage kopiert.</translation>
    </message>
    <message>
        <source>Activate License</source>
        <translation>Lizenz aktivieren</translation>
    </message>
    <message>
        <source>Activating...</source>
        <translation>aktivieren...</translation>
    </message>
    <message>
        <source>Open License File</source>
        <translation>Lizenz-Datei offnen</translation>
    </message>
    <message>
        <source>All files (*.*)</source>
        <translation>Alle Dateien (*.*)</translation>
    </message>
    <message>
        <source>Error</source>
        <translation>Fehler</translation>
    </message>
    <message>
        <source>Could not open the file %1</source>
        <translation>Konnte die Datei %1 nicht öffnen</translation>
    </message>
    <message>
        <source>Please send email with the Serial Key and the Hardware ID provided to %1 to obtain an Activation Key file.</source>
        <translation>Senden Sie bitte eine Email mit dem Serienschlüssel und der Hardware-ID, die an %1 gesendet wurde, um eine Aktivierungsschlüsseldatei zu bekommen.</translation>
    </message>
</context>
<context>
    <name>QnLicensesProposeWidget</name>
    <message numerus="yes">
        <source>Use analog licenses to view these %n cameras</source>
        <translation>
            <numerusform>Benutze entsprechende Lizenzen, um diese Kamera %n anzusehen</numerusform>
            <numerusform>Benutze entsprechende Lizenzen, um diese Kameras %n anzusehen</numerusform>
        </translation>
    </message>
    <message numerus="yes">
        <source>Use licenses for selected %n devices</source>
        <translation type="unfinished">
            <numerusform>Verwende Lizenzen für %n Geräte</numerusform>
            <numerusform></numerusform>
        </translation>
    </message>
    <message numerus="yes">
        <source>Use licenses for selected %n cameras</source>
        <translation type="unfinished">
            <numerusform>Verwende Lizenzen für %n Kameras</numerusform>
            <numerusform></numerusform>
        </translation>
    </message>
    <message numerus="yes">
        <source>Use licenses for selected %n I/O modules</source>
        <translation type="unfinished">
            <numerusform></numerusform>
            <numerusform></numerusform>
        </translation>
    </message>
</context>
<context>
    <name>QnLoginDialog</name>
    <message>
        <source>Connect to Server...</source>
        <translation>Mit Server verbinden...</translation>
    </message>
    <message>
        <source>Version %1</source>
        <translation>Version %1</translation>
    </message>
    <message>
        <source>Saved Sessions</source>
        <translation>Gespeicherte Sitzungen</translation>
    </message>
    <message>
        <source>Auto-Discovered Servers</source>
        <translation>Automatisch erkannte Server</translation>
    </message>
    <message>
        <source>Invalid Login Information</source>
        <translation>Ungültige Login Information</translation>
    </message>
    <message>
        <source>The login information you have entered is not valid.</source>
        <translation>Die eingegebene Login Information ist nicht gültig.</translation>
    </message>
    <message>
        <source>* Last used connection *</source>
        <translation>* Zuletzt verwendete Verbindung *</translation>
    </message>
    <message>
        <source>&lt;none&gt;</source>
        <translation>&lt;keine&gt;</translation>
    </message>
    <message>
        <source>The information you have entered is not valid.</source>
        <translation>Die eingegebene Information ist nicht gültig.</translation>
    </message>
    <message>
        <source>Entered hostname is not valid.</source>
        <translation>Eingegebener Servername ist nicht gültig.</translation>
    </message>
    <message>
        <source>Host field cannot be empty.</source>
        <translation>Das Feld Servername darf nicht leer sein.</translation>
    </message>
    <message>
        <source>%1 at %2</source>
        <translation>%1 bei %2</translation>
    </message>
    <message>
        <source>Are you sure you want to delete this connection: %1?</source>
        <translation>Wollen Sie die Verbindung %1 wirklich löschen?</translation>
    </message>
    <message>
        <source>Invalid Paramaters</source>
        <translation>Ungültige Parameter</translation>
    </message>
    <message>
        <source>Connection already exists.</source>
        <translation>Verbindung existiert bereits.</translation>
    </message>
    <message>
        <source>A connection with this name already exists. Do you want to overwrite it?</source>
        <translation>Verbindung mit diesem Namen existiert bereits. Möchten Sie diese überschreiben?</translation>
    </message>
    <message>
        <source>Delete Connections</source>
        <translation>Verbindungen löschen</translation>
    </message>
    <message>
        <source>Invalid Parameters</source>
        <translation type="unfinished"></translation>
    </message>
</context>
<context>
    <name>QnLookAndFeelPreferencesWidget</name>
    <message>
        <source>Pictures %1</source>
        <translation>Bilder %1</translation>
    </message>
    <message>
        <source>Preparing Image...</source>
        <translation>Bild wird aufbereitet...</translation>
    </message>
    <message>
        <source>Please wait while image is being prepared...</source>
        <translation>Bitte warten Sie während das Bild aufbereitet wird...</translation>
    </message>
    <message>
        <source>Dark</source>
        <translation>Dunkel</translation>
    </message>
    <message>
        <source>Light</source>
        <translation>Hell</translation>
    </message>
    <message>
        <source>Server Time</source>
        <translation>Server Zeit</translation>
    </message>
    <message>
        <source>Client Time</source>
        <translation>Client Zeit</translation>
    </message>
    <message>
        <source>Default</source>
        <translation>Standardeinstellung</translation>
    </message>
    <message>
        <source>Rainbow</source>
        <translation>Regenbogen</translation>
    </message>
    <message>
        <source>Custom...</source>
        <translation>Anpassen...</translation>
    </message>
    <message>
        <source>Stretch</source>
        <translation>Strecken</translation>
    </message>
    <message>
        <source>Fit</source>
        <translation>Einpassen</translation>
    </message>
    <message>
        <source>Crop</source>
        <translation>Beschneiden</translation>
    </message>
    <message>
        <source>This option will not affect Recording Schedule. Recording Schedule is always based on Server Time.</source>
        <translation>Diese Option hat keine Auswirkung auf den Aufnahmezeitplan, welcher immer auf der Serverzeit basiert.</translation>
    </message>
    <message>
        <source>Select File...</source>
        <translation>Datei wählen...</translation>
    </message>
</context>
<context>
    <name>QnMediaResourceWidget</name>
    <message>
        <source>Screenshot</source>
        <translation>Screenshot</translation>
    </message>
    <message>
        <source>Smart Search</source>
        <translation>Smart Search</translation>
    </message>
    <message>
        <source>PTZ</source>
        <translation>PTZ</translation>
    </message>
    <message>
        <source>Dewarping</source>
        <translation>Dewarping</translation>
    </message>
    <message>
        <source>Create Zoom Window</source>
        <translation>Zoom-Fenster erstellen</translation>
    </message>
    <message>
        <source>Image Enhancement</source>
        <translation>Bildverbesserung</translation>
    </message>
    <message>
        <source>Hi-Res</source>
        <translation>Hi-Res</translation>
    </message>
    <message>
        <source>LIVE</source>
        <translation>LIVE</translation>
    </message>
    <message>
        <source>%1 (Tour &quot;%2&quot; is active)</source>
        <translation>%1 (Tour &quot;%2&quot; ist aktiviert)</translation>
    </message>
    <message>
        <source>Zoom Window</source>
        <translation>Zoom-Fenster</translation>
    </message>
    <message>
        <source>Low-Res</source>
        <translation>Low-Res</translation>
    </message>
    <message>
        <source>I/O Module</source>
        <translation type="unfinished"></translation>
    </message>
</context>
<context>
    <name>QnMergeSystemsDialog</name>
    <message>
        <source>http(s)://host:port</source>
        <translation>http(s)://host:port</translation>
    </message>
    <message>
        <source>You are about to merge the current system %1 with the system</source>
        <translation>Sie sind dabei das aktuelle System %1 mit dem System zu verschmelzen</translation>
    </message>
    <message>
        <source>%1 (current)</source>
        <translation>%1 (aktuell)</translation>
    </message>
    <message>
        <source>The URL is invalid.</source>
        <translation>Die URL ist ungültig.</translation>
    </message>
    <message>
        <source>The password cannot be empty.</source>
        <translation>Das Passwort darf nicht leer sein.</translation>
    </message>
    <message>
        <source>Use a specific hostname or IP address rather than %1.</source>
        <translation>Verwenden Sie einen auflösbaren Servernamen oder eine IP Adresse anstelle von %1.</translation>
    </message>
    <message>
        <source>This is the current system URL.</source>
        <translation>Das ist die derzeitige System URL.</translation>
    </message>
    <message>
        <source>Merge with %1</source>
        <translation>Mit %1 zusammenführen</translation>
    </message>
    <message>
        <source>The password is invalid.</source>
        <translation>Das Passwort ist ungültig.</translation>
    </message>
    <message>
        <source>The system was not found.</source>
        <translation>Das System wurde nicht gefunden.</translation>
    </message>
    <message>
        <source>Could not create a backup of the server database.</source>
        <translation>Sicherung der Server-Datenbank konnte nicht erstellt werden.</translation>
    </message>
    <message>
        <source>System was not found.</source>
        <translation>System wurde nicht gefunden.</translation>
    </message>
    <message>
        <source>Error</source>
        <translation>Fehler</translation>
    </message>
    <message>
        <source>Cannot merge systems.</source>
        <translation>Konnte Systeme nicht zusammenführen.</translation>
    </message>
    <message>
        <source>Success!</source>
        <translation>Aktion erfolgreich!</translation>
    </message>
    <message>
        <source>The system was configured successfully.</source>
        <translation>Das System wurde erfolgreich konfiguriert.</translation>
    </message>
    <message>
        <source>The servers from the remote system should appear in your system soon.</source>
        <translation>Die Server des entfernten Systems sollten in Kürze auf ihrem System sichtbar werden.</translation>
    </message>
    <message>
        <source>Warning: You are about to merge Systems with START licenses.
As only 1 START license is allowed per System after your merge you will only have 1 START license remaining.
If you understand this and would like to proceed please click Merge to continue.
</source>
        <translation>Warnung: Sie sind dabei Systeme mit START Lizenzen zusammenzufügen.
Da nur eine START Lizenz pro System erlaubt ist, wird Ihnen nach dem Zusammenfügen nur eine START Lizenz verbleiben.
Wenn Sie das verstanden haben und fortfahren möchten, klicken Sie bitte auf Zusammenfügen.</translation>
    </message>
    <message>
        <source>Testing...</source>
        <translation>Teste...</translation>
    </message>
    <message>
        <source>Merging Systems...</source>
        <translation>Systeme zusammenführen...</translation>
    </message>
    <message>
        <source>The discovered system %1 has an incompatible version %2.</source>
        <translation>Das gefundene System %1 läuft mit der inkompatiblen Version %2.</translation>
    </message>
    <message>
        <source>The discovered system %1 is in safe mode.</source>
        <translation>Das System %1 ist im abgesicherten Modus.</translation>
    </message>
    <message>
        <source>System has an incompatible version.</source>
        <translation>System hat eine inkompatible Version.</translation>
    </message>
    <message>
        <source>Operation is not permitted.</source>
        <translation>Vorgang ist nicht zulässig.</translation>
    </message>
    <message>
        <source>System is in safe mode.</source>
        <translation>System ist im abgesicherten Modus.</translation>
    </message>
</context>
<context>
    <name>QnMultipleCameraSettingsWidget</name>
    <message>
        <source>&lt;multiple values&gt;</source>
        <comment>LoginEdit</comment>
        <translation>&lt;unterschiedliche Werte&gt;</translation>
    </message>
    <message>
        <source>&lt;multiple values&gt;</source>
        <comment>PasswordEdit</comment>
        <translation>&lt;unterschiedliche Werte&gt;</translation>
    </message>
    <message>
        <source>Invalid Schedule</source>
        <translation>Ungültiger Aufnahmeplan</translation>
    </message>
    <message>
        <source>Second stream is disabled on these cameras. Motion + LQ option has no effect. Press &quot;Yes&quot; to change recording type to &quot;Always&quot; or &quot;No&quot; to re-enable second stream.</source>
        <translation>Der zweite Stream ist deaktiviert auf diesen Kameras. Die Motion + LQ Option hat keinen Auswirkungen. Drücke &quot;Ja&quot;, um den Aufnahmetyp auf &quot;Immer&quot; zu ändern oder &quot;Nein&quot;, um den zweiten Stream zu aktivieren.</translation>
    </message>
</context>
<context>
    <name>QnNavigationItem</name>
    <message>
        <source>Speed Down</source>
        <translation>langsamer</translation>
    </message>
    <message>
        <source>Previous Frame</source>
        <translation>Vorheriges Bild</translation>
    </message>
    <message>
        <source>Speed Up</source>
        <translation>schneller</translation>
    </message>
    <message>
        <source>Next Frame</source>
        <translation>Nächstes Bild</translation>
    </message>
    <message>
        <source>Previuos Chunk</source>
        <translation>Vorheriger Block</translation>
    </message>
    <message>
        <source>To Start</source>
        <translation>An den Anfang</translation>
    </message>
    <message>
        <source>Next Chunk</source>
        <translation>Nächster Block</translation>
    </message>
    <message>
        <source>To End</source>
        <translation>An den Schluß</translation>
    </message>
</context>
<context>
    <name>QnNetworkSpeedStrings</name>
    <message>
        <source>b/s</source>
        <translation>b/s</translation>
    </message>
    <message>
        <source>Kb/s</source>
        <translation>Kb/s</translation>
    </message>
    <message>
        <source>Mb/s</source>
        <translation>Mb/s</translation>
    </message>
</context>
<context>
    <name>QnNotificationListWidget</name>
    <message numerus="yes">
        <source>%n more item(s)</source>
        <translation>
            <numerusform>ein weiteres Objekt</numerusform>
            <numerusform>%n weitere Objekte</numerusform>
        </translation>
    </message>
</context>
<context>
    <name>QnNotificationSoundManagerDialog</name>
    <message>
        <source>Clip sound up to %1 seconds</source>
        <translation>Sound auf bis zu %1 Sekunden kürzen</translation>
    </message>
    <message>
        <source>Error</source>
        <translation>Fehler</translation>
    </message>
    <message>
        <source>File cannot be added.</source>
        <translation>Datei konnte nicht hinzugefügt werden.</translation>
    </message>
    <message>
        <source>Rename sound</source>
        <translation>Ton umbenennen</translation>
    </message>
    <message>
        <source>New title could not be set.</source>
        <translation>Neuer Titel konnte nicht gesetzt werden.</translation>
    </message>
    <message>
        <source>Are you sure you want to delete &apos;%1&apos;?</source>
        <translation>Wollen Sie %1 wirklich löschen?</translation>
    </message>
    <message>
        <source>Custom title:</source>
        <translation>Titel anpassen:</translation>
    </message>
    <message>
        <source>Sound Files</source>
        <translation>Audiodateien</translation>
    </message>
    <message>
        <source>Select File...</source>
        <translation>Datei wählen...</translation>
    </message>
    <message>
        <source>Enter New Title:</source>
        <translation>Neuen Titel eingeben:</translation>
    </message>
    <message>
        <source>Confirm File Deletion</source>
        <translation>Dateilöschung bestätigen</translation>
    </message>
</context>
<context>
    <name>QnNotificationSoundModel</name>
    <message>
        <source>&lt;Downloading sound list...&gt;</source>
        <translation>&lt;Lade Tonliste herunter...&gt;</translation>
    </message>
    <message>
        <source>&lt;No Sound&gt;</source>
        <translation>&lt;Kein Ton&gt;</translation>
    </message>
    <message>
        <source>&lt;Downloading sound...&gt;</source>
        <translation>&lt;Lade Ton herunter...&gt;</translation>
    </message>
    <message>
        <source>&lt;Uploading sound...&gt;</source>
        <translation>&lt;Lade Ton hoch...&gt;</translation>
    </message>
</context>
<context>
    <name>QnNotificationToolTipWidget</name>
    <message>
        <source>Close</source>
        <translation>Schließen</translation>
    </message>
    <message>
        <source>Right Click</source>
        <translation>rechter Klick</translation>
    </message>
</context>
<context>
    <name>QnNotificationsCollectionWidget</name>
    <message>
        <source>Browse Archive</source>
        <translation>Archiv durchsuchen</translation>
    </message>
    <message>
        <source>Server Settings...</source>
        <translation>Server Einstellungen...</translation>
    </message>
    <message>
        <source>Licenses...</source>
        <translation>Lizenzen...</translation>
    </message>
    <message>
        <source>User Settings...</source>
        <translation>Benutzereinstellungen...</translation>
    </message>
    <message>
        <source>SMTP Settings...</source>
        <translation>SMTP-Einstellungen...</translation>
    </message>
    <message>
        <source>Connect to server...</source>
        <translation>Verbinde mit Server...</translation>
    </message>
    <message>
        <source>Time Synchronization...</source>
        <translation>Zeit-Synchronisation...</translation>
    </message>
    <message>
        <source>Server settings...</source>
        <translation>Servereinstellungen...</translation>
    </message>
    <message>
        <source>Open Device</source>
        <translation>Öffne Gerät</translation>
    </message>
    <message>
        <source>Open Camera</source>
        <translation>Öffne Kamera</translation>
    </message>
    <message>
        <source>Device Settings...</source>
        <translation>Geräteeinstellungen...</translation>
    </message>
    <message>
        <source>Camera Settings...</source>
        <translation>Kameraeinstellungen...</translation>
    </message>
    <message>
        <source>Open Device Web Page...</source>
        <translation>Öffne Webseite des Geräts...</translation>
    </message>
    <message>
        <source>Open Camera Web Page...</source>
        <translation>Öffne Webseite der Kamera...</translation>
    </message>
    <message>
        <source>Alarm: %1</source>
        <translation type="unfinished"></translation>
<<<<<<< HEAD
    </message>
    <message>
        <source>Open in Alarm Layout</source>
        <translation type="unfinished"></translation>
    </message>
    <message>
        <source>Open I/O Module</source>
        <translation type="unfinished"></translation>
    </message>
    <message>
        <source>I/O Module Settings...</source>
        <translation type="unfinished"></translation>
    </message>
    <message>
=======
    </message>
    <message>
        <source>Open in Alarm Layout</source>
        <translation type="unfinished"></translation>
    </message>
    <message>
        <source>Open I/O Module</source>
        <translation type="unfinished"></translation>
    </message>
    <message>
        <source>I/O Module Settings...</source>
        <translation type="unfinished"></translation>
    </message>
    <message>
>>>>>>> 0ea934a7
        <source>Open I/O Module Web Page...</source>
        <translation type="unfinished"></translation>
    </message>
</context>
<context>
    <name>QnPerformanceTest</name>
    <message>
        <source>Performance of this computer allows running %1 in configuration mode only.</source>
        <translation>Die Leistungsfähigkeit dieses Computers erlaubt das Ausführen von %1 lediglich im Konfigurationsmodus.</translation>
    </message>
    <message>
        <source>For full-featured mode please use another computer.</source>
        <translation>Verwenden Sie einen leistungsfähigeren Computer, um auf alle Funktionen zuzugreifen.</translation>
    </message>
    <message>
        <source>Warning!</source>
        <translation type="unfinished">Warnung!</translation>
    </message>
</context>
<context>
    <name>QnPreferencesDialog</name>
    <message>
        <source>General</source>
        <translation>Allgemein</translation>
    </message>
    <message>
        <source>Look and Feel</source>
        <translation>Look and Feel</translation>
    </message>
    <message>
        <source>Screen Recording</source>
        <translation>Bildschirmaufnahme</translation>
    </message>
    <message>
        <source>Notifications</source>
        <translation>Benachrichtigungen</translation>
    </message>
    <message>
        <source>Information</source>
        <translation>Information</translation>
    </message>
    <message>
        <source>Some changes will take effect only after application restart. Do you want to restart the application now?</source>
        <translation>Einige Änderungen treten erst nach Neustart in Kraft. Möchten Sie die Anwendung jetzt neu starten?</translation>
    </message>
    <message>
        <source>Settings file is read-only. Please contact your system administrator.</source>
        <translation>Systemkonfiguration darf nur gelesen werden. Bitte kontaktieren Sie den Systemadministrator.</translation>
    </message>
    <message>
        <source>All changes will be lost after program exit.</source>
        <translation>Alle Änderungen gehen nach der Beendigung des Programms verloren.</translation>
    </message>
    <message>
        <source>Settings cannot be saved. Please contact your system administrator.</source>
        <translation>Systemkonfiguration kann nicht gespeichert werden. Bitte kontaktieren Sie den Systemadministrator.</translation>
    </message>
</context>
<context>
    <name>QnProgressDialog</name>
    <message>
        <source>Cancel</source>
        <translation>Abbrechen</translation>
    </message>
</context>
<context>
    <name>QnPtzManageDialog</name>
    <message>
        <source>Do not show again.</source>
        <translation>Nicht mehr anzeigen.</translation>
    </message>
    <message>
        <source>This preset is used in some tours.</source>
        <translation>Diese Voreinstellung wird in einigen Touren verwendet.</translation>
    </message>
    <message>
        <source>These tours will become invalid if you remove it.</source>
        <translation>Diese Tourdefinitionen werden ungültig, wenn Sie sie entfernen.</translation>
    </message>
    <message>
        <source>Please wait for the camera to go online.</source>
        <translation>Bitte warten Sie bis die Kamera online ist.</translation>
    </message>
    <message>
        <source>Could not get position from camera.</source>
        <translation>Positionsabfrage bei Kamera gescheitert.</translation>
    </message>
    <message>
        <source>Could not set position for camera.</source>
        <translation>Konnte Position der Kamera nicht setzen.</translation>
    </message>
    <message>
        <source>Remove Preset</source>
        <translation>Voreinstellung löschen</translation>
    </message>
    <message>
        <source>PTZ configuration has not been saved.</source>
        <translation>PTZ Konfiguration wurde nicht gespeichert.</translation>
    </message>
    <message>
        <source>Changes have not been saved. Would you like to save them?</source>
        <translation>Änderungen wurden nicht gespeichert. Möchten Sie jetzt speichern?</translation>
    </message>
    <message>
<<<<<<< HEAD
        <source>An error has occurred while trying to get a current position from camera %1.</source>
        <translation type="unfinished"></translation>
    </message>
    <message>
        <source>An error has occurred while trying to set the current position for camera %1.</source>
        <translation type="unfinished"></translation>
    </message>
    <message>
        <source>Manage PTZ for %1...</source>
=======
        <source>An error has occurred while trying to set the current position for camera %1.</source>
        <translation type="unfinished"></translation>
    </message>
    <message>
        <source>Manage PTZ for %1...</source>
        <translation type="unfinished"></translation>
    </message>
    <message>
        <source>An error has occurred while trying to get the current position from camera %1.</source>
>>>>>>> 0ea934a7
        <translation type="unfinished"></translation>
    </message>
</context>
<context>
    <name>QnPtzManageModel</name>
    <message>
        <source>#</source>
        <translation>#</translation>
    </message>
    <message>
        <source>Name</source>
        <translation>Name</translation>
    </message>
    <message>
        <source>Hotkey</source>
        <translation>Hotkey</translation>
    </message>
    <message>
        <source>Home</source>
        <translation>Ausgangsposition</translation>
    </message>
    <message>
        <source>Details</source>
        <translation>Details</translation>
    </message>
    <message>
        <source>Tours</source>
        <translation>Touren</translation>
    </message>
    <message>
        <source>Positions</source>
        <translation>Positionen</translation>
    </message>
    <message>
        <source>None</source>
        <translation>Keine</translation>
    </message>
    <message numerus="yes">
        <source>This preset will be activated after %n minutes of inactivity</source>
        <translation>
            <numerusform>Diese Voreinstellung wird aktiviert nach einer Minute ohne Aktivität</numerusform>
            <numerusform>Diese Voreinstellung wird aktiviert nach %n Minuten ohne Aktivität</numerusform>
        </translation>
    </message>
    <message numerus="yes">
        <source>Tour has %n identical positions</source>
        <translation>
            <numerusform>Die Tour hat eine identische Position</numerusform>
            <numerusform>Die Tour hat %n identische Positionen</numerusform>
        </translation>
    </message>
    <message>
        <source>less than a minute</source>
        <translation>weniger als eine Minute</translation>
    </message>
    <message numerus="yes">
        <source>about %n minute(s)</source>
        <translation>
            <numerusform>circa eine Minute</numerusform>
            <numerusform>circa %n Minuten</numerusform>
        </translation>
    </message>
    <message>
        <source>Invalid tour</source>
        <translation>Ungültige Tour</translation>
    </message>
    <message>
        <source>New Tour %1</source>
        <translation>Neue Tour %1</translation>
    </message>
    <message>
        <source>Saved Position %1</source>
        <translation>Gespeicherte Position %1</translation>
    </message>
    <message>
        <source>Tour should contain at least 2 positions.</source>
        <translation>Die Tour sollte mindests zwei Positionen enthalten.</translation>
    </message>
    <message>
        <source>Tour Time: %1.</source>
        <translation>Zeit der Tour: %1.</translation>
    </message>
</context>
<context>
    <name>QnPtzPresetDialog</name>
    <message>
        <source>Saved Position %1</source>
        <translation>Gespeicherte Position %1</translation>
    </message>
    <message>
        <source>None</source>
        <translation>Keine</translation>
    </message>
</context>
<context>
    <name>QnPtzPresetHotkeyItemDelegate</name>
    <message>
        <source>None</source>
        <translation>Keine</translation>
    </message>
    <message>
        <source>Change hotkey</source>
        <translation>Hotkey ändern</translation>
    </message>
    <message>
        <source>Reassign</source>
        <translation>Neu zuordnen</translation>
    </message>
    <message>
        <source>This hotkey is used by preset &quot;%1&quot;.</source>
        <translation>Dieser Hotkey wird von Voreinstellung &quot;%1&quot; verwendet.</translation>
    </message>
    <message>
        <source>This hotkey is used by tour &quot;%1&quot;.</source>
        <translation>Dieser Hotkey wird von Tour &quot;%1&quot; verwendet.</translation>
    </message>
</context>
<context>
    <name>QnPtzPresetsToursActionFactory</name>
    <message>
        <source>%1 (active)</source>
        <comment>Template for active PTZ preset</comment>
        <translation>%1 (aktiv)</translation>
    </message>
    <message>
        <source>%1 (active)</source>
        <comment>Template for active PTZ tour</comment>
        <translation>%1 (aktiv)</translation>
    </message>
</context>
<context>
    <name>QnPtzTourSpotsModel</name>
    <message>
        <source>Lowest</source>
        <translation>Niedrigste</translation>
    </message>
    <message>
        <source>Low</source>
        <translation>Niedrig</translation>
    </message>
    <message>
        <source>Normal</source>
        <translation>Normal</translation>
    </message>
    <message>
        <source>High</source>
        <translation>Hoch</translation>
    </message>
    <message>
        <source>Highest</source>
        <translation>Höchste</translation>
    </message>
    <message>
        <source>Instant</source>
        <translation>Sofort</translation>
    </message>
    <message numerus="yes">
        <source>%n seconds</source>
        <translation>
            <numerusform>%n Sekunde</numerusform>
            <numerusform>%n Sekunden</numerusform>
        </translation>
    </message>
    <message>
        <source>&lt;Invalid&gt;</source>
        <translation>&lt;Ungültig&gt;</translation>
    </message>
    <message>
        <source>Position</source>
        <translation>Position</translation>
    </message>
    <message>
        <source>Stay Time</source>
        <translation>Verweildauer</translation>
    </message>
    <message>
        <source>Speed</source>
        <translation>Geschwindigkeit</translation>
    </message>
</context>
<context>
    <name>QnReconnectInfoDialog</name>
    <message>
        <source>Canceling...</source>
        <translation>Wird abgebrochen....</translation>
    </message>
</context>
<context>
    <name>QnRecordingSettingsWidget</name>
    <message>
        <source>Screen %1 - %2x%3</source>
        <translation>Bildschirm %1 - %2x%3</translation>
    </message>
    <message>
        <source>%1 (Primary)</source>
        <translation>%1 (Primär)</translation>
    </message>
    <message>
        <source>Select folder...</source>
        <translation>Ordner wählen...</translation>
    </message>
</context>
<context>
    <name>QnRecordingStatisticsWidget</name>
    <message>
        <source>Copy Selection to Clipboard</source>
        <translation>Auswahl in Zwischenablage kopieren</translation>
    </message>
    <message>
        <source>Export Selection to File...</source>
        <translation>Auswahl in Datei exportieren...</translation>
    </message>
    <message>
        <source>Select All</source>
        <translation>Alle auswählen</translation>
    </message>
    <message>
        <source>Export selected events to file</source>
        <translation>Ausgewählte Ereignisse  in Datei exportieren</translation>
    </message>
</context>
<context>
    <name>QnRecordingStatsModel</name>
    <message numerus="yes">
        <source>%n years</source>
        <translation>
            <numerusform>%n Jahr</numerusform>
            <numerusform>%n Jahre</numerusform>
        </translation>
    </message>
    <message numerus="yes">
        <source>%n months</source>
        <translation>
            <numerusform>%n Monat</numerusform>
            <numerusform>%n Monate</numerusform>
        </translation>
    </message>
    <message numerus="yes">
        <source>%n days</source>
        <translation>
            <numerusform>%n Tag</numerusform>
            <numerusform>%n Tage</numerusform>
        </translation>
    </message>
    <message numerus="yes">
        <source>%n hours</source>
        <translation>
            <numerusform>%n Stunde</numerusform>
            <numerusform>%n Stunden</numerusform>
        </translation>
    </message>
    <message>
        <source>Average bitrate for the recorded period</source>
        <translation>Durchschnittliche Bitrate für den aufgezeichneten Zeitraum</translation>
    </message>
    <message>
        <source>Space</source>
        <translation>Leerzeichen</translation>
    </message>
    <message>
        <source>Calendar Days</source>
        <translation>Kalendertage</translation>
    </message>
    <message>
        <source>less than an hour</source>
        <translation>weniger als eine Stunde</translation>
    </message>
    <message>
        <source>%1 Mbps</source>
        <translation>%1 Mbps</translation>
    </message>
    <message>
        <source>%1 Tb</source>
        <translation>%1 TB</translation>
    </message>
    <message>
        <source>%1 Gb</source>
        <translation>%1 GB</translation>
    </message>
    <message>
        <source>empty</source>
        <translation>leer</translation>
    </message>
    <message numerus="yes">
        <source>Total %n devices</source>
        <translation type="unfinished">
            <numerusform>Gesamt %n Geräte</numerusform>
            <numerusform></numerusform>
        </translation>
    </message>
    <message numerus="yes">
        <source>Total %n cameras</source>
        <translation type="unfinished">
            <numerusform>Gesamt %n Kameras</numerusform>
            <numerusform></numerusform>
        </translation>
    </message>
    <message>
        <source>Devices with non-empty archive</source>
        <translation>Geräte mit nicht-leeren Archiven</translation>
    </message>
    <message>
        <source>Cameras with non-empty archive</source>
        <translation>Kameras mit nicht-leeren Archiven</translation>
    </message>
    <message>
        <source>Storage space occupied by devices</source>
        <translation>Von Geräten belegter Speicherplatz</translation>
    </message>
    <message>
        <source>Storage space occupied by cameras</source>
        <translation>Von Kameras belegter Speicherplatz</translation>
    </message>
    <message>
        <source>Device</source>
        <translation>Gerät</translation>
    </message>
    <message>
        <source>Camera</source>
        <translation>Kamera</translation>
    </message>
    <message>
        <source>&lt;Cameras from other servers and removed cameras&gt;</source>
        <translation type="unfinished"></translation>
    </message>
    <message numerus="yes">
        <source>Total %n I/O modules</source>
        <translation type="unfinished">
            <numerusform></numerusform>
            <numerusform></numerusform>
        </translation>
    </message>
    <message>
        <source>Archived duration in calendar days since the first recording</source>
        <translation type="unfinished"></translation>
    </message>
</context>
<context>
    <name>QnRecordingStatusHelper</name>
    <message>
        <source>Not recording</source>
        <translation>Nehme nicht auf</translation>
    </message>
    <message>
        <source>Recording everything</source>
        <translation>Nehme alles auf</translation>
    </message>
    <message>
        <source>Recording motion only</source>
        <translation>Nehme nur Bewegung auf</translation>
    </message>
    <message>
        <source>Recording motion and low quality</source>
        <translation>Nehme Bewegung auf und den Rest mit niedriger Qualität</translation>
    </message>
    <message>
        <source>Continuous</source>
        <translation>Laufend</translation>
    </message>
    <message>
        <source>Motion only</source>
        <translation>Nur bei Bewegung</translation>
    </message>
    <message>
        <source>Motion + Lo-Res</source>
        <translation>Bei Bewegung + Lo-Res</translation>
    </message>
</context>
<context>
    <name>QnResourceBrowserWidget</name>
    <message>
        <source>Any Type</source>
        <translation>Jeder Typ</translation>
    </message>
    <message>
        <source>Video Files</source>
        <translation>Videodateien</translation>
    </message>
    <message>
        <source>Image Files</source>
        <translation>Bilddateien</translation>
    </message>
    <message>
        <source>Live Devices</source>
        <translation>Live Geräte</translation>
    </message>
    <message>
        <source>Live Cameras</source>
        <translation>Live Kameras</translation>
    </message>
</context>
<context>
    <name>QnResourcePoolModelNode</name>
    <message>
        <source>Root</source>
        <translation>Root</translation>
    </message>
    <message>
        <source>Local</source>
        <translation>Lokal</translation>
    </message>
    <message>
        <source>System</source>
        <translation>System</translation>
    </message>
    <message>
        <source>Other Systems</source>
        <translation>Andere Systeme</translation>
    </message>
    <message>
        <source>Users</source>
        <translation>Benutzer</translation>
    </message>
</context>
<context>
    <name>QnResourceSelectionDialog</name>
    <message>
        <source>Select Users...</source>
        <translation>Benutzer wählen...</translation>
    </message>
    <message>
        <source>Select Resources...</source>
        <translation>Objekte wählen...</translation>
    </message>
    <message>
        <source>Select Devices...</source>
        <translation>Wähle Geräte...</translation>
    </message>
    <message>
        <source>Select Cameras...</source>
        <translation>Wähle Kameras...</translation>
    </message>
</context>
<context>
    <name>QnResourceWidget</name>
    <message>
        <source>Close</source>
        <translation>Schließen</translation>
    </message>
    <message>
        <source>Information</source>
        <translation>Information</translation>
    </message>
    <message>
        <source>Rotate</source>
        <translation>Rotieren</translation>
    </message>
</context>
<context>
    <name>QnRoutingManagementWidget</name>
    <message>
        <source>Enter URL</source>
        <translation>URL eingeben</translation>
    </message>
    <message>
        <source>URL</source>
        <translation>URL</translation>
    </message>
    <message>
        <source>Error</source>
        <translation>Fehler</translation>
    </message>
    <message>
        <source>You have entered an invalid URL.</source>
        <translation>Die eingegebene URL ist ungültig.</translation>
    </message>
    <message>
        <source>Warning</source>
        <translation>Warnung</translation>
    </message>
    <message>
        <source>This URL is already in the address list.</source>
        <translation>Diese URL befindet sich bereits in der Adressliste.</translation>
    </message>
</context>
<context>
    <name>QnScreenRecorder</name>
    <message>
        <source>Screen capturing subsystem is not initialized yet. Please try again later.</source>
        <translation>Screen Capturing-Subsystem ist noch nicht initialisiert. Bitte versuchen Sie es später noch einmal.</translation>
    </message>
</context>
<context>
    <name>QnSearchBookmarksDialogPrivate</name>
    <message>
        <source>Export bookmark...</source>
        <translation type="unfinished"></translation>
    </message>
    <message>
        <source>Search bookmarks by name, tag or description</source>
        <translation type="unfinished"></translation>
    </message>
    <message>
        <source>&lt;Any Device&gt;</source>
        <translation type="unfinished">&lt;Jedes Gerät&gt;</translation>
    </message>
    <message>
        <source>&lt;Any Camera&gt;</source>
        <translation type="unfinished">&lt;Jede Kamera&gt;</translation>
    </message>
    <message>
        <source>&lt;Any I/O Module&gt;</source>
        <translation type="unfinished"></translation>
    </message>
    <message>
        <source>&lt;All My Devices&gt;</source>
        <translation type="unfinished"></translation>
    </message>
    <message>
        <source>&lt;All My Cameras&gt;</source>
        <translation type="unfinished"></translation>
    </message>
    <message>
        <source>&lt;All My I/O Modules&gt;</source>
        <translation type="unfinished"></translation>
    </message>
    <message>
        <source>&lt;%n device(s)&gt;</source>
        <translation type="unfinished"></translation>
    </message>
    <message>
        <source>&lt;%n camera(s)&gt;</source>
        <translation type="unfinished"></translation>
    </message>
    <message>
        <source>&lt;%n I/O module(s)&gt;</source>
        <translation type="unfinished"></translation>
    </message>
</context>
<context>
    <name>QnSearchBookmarksModel</name>
    <message>
        <source>Name</source>
        <translation type="unfinished">Name</translation>
    </message>
    <message>
        <source>Start time</source>
        <translation type="unfinished"></translation>
    </message>
    <message>
        <source>Length</source>
        <translation type="unfinished"></translation>
    </message>
    <message>
        <source>Tags</source>
        <translation type="unfinished"></translation>
    </message>
    <message>
        <source>Camera</source>
        <translation type="unfinished">Kamera</translation>
    </message>
    <message>
        <source>&lt;Removed camera&gt;</source>
        <translation type="unfinished"></translation>
    </message>
</context>
<context>
    <name>QnSearchLineEdit</name>
    <message>
        <source>Search</source>
        <translation>Suche</translation>
    </message>
</context>
<context>
    <name>QnServerAddressesModel</name>
    <message>
        <source>Address</source>
        <translation>Adresse</translation>
    </message>
    <message>
        <source>In Use</source>
        <translation>Derzeit verwendet</translation>
    </message>
</context>
<context>
    <name>QnServerResourceWidget</name>
    <message>
        <source>Show Log</source>
        <translation>Protokoll anzeigen</translation>
    </message>
    <message>
        <source>Check Issues</source>
        <translation>Zustand prüfen</translation>
    </message>
    <message>
        <source>%1 (up %2)</source>
        <translation type="unfinished"></translation>
    </message>
</context>
<context>
    <name>QnServerSettingsDialog</name>
    <message>
        <source>Open Web Page...</source>
        <translation>Webseite öffnen...</translation>
    </message>
    <message>
        <source>General</source>
        <translation>Allgemein</translation>
    </message>
    <message>
        <source>Storage Analytics</source>
        <translation>Speicher-Analyse</translation>
    </message>
    <message>
        <source>Server Settings - %1 (readonly)</source>
        <translation>Servereinstellungen - %1 (nur Lesen)</translation>
    </message>
    <message>
        <source>Server Settings - %1</source>
        <translation>Servereinstellungen - %1</translation>
    </message>
    <message>
        <source>Server Settings</source>
        <translation>Servereinstellungen</translation>
    </message>
    <message>
        <source>Server not saved</source>
        <translation>Server nicht gespeichert</translation>
    </message>
    <message>
        <source>Storage Management</source>
        <translation type="unfinished"></translation>
    </message>
    <message>
        <source>Apply changes to server %1?</source>
        <translation type="unfinished"></translation>
    </message>
</context>
<context>
    <name>QnServerSettingsWidget</name>
    <message>
        <source>At least two servers are required for this feature.</source>
        <translation>Für diese Funktion werden mindestens zwei Server benötigt.</translation>
    </message>
    <message>
        <source>Enable failover (server will take devices automatically from offline servers)</source>
        <translation>Aktiviere Failover (Server wird Geräte automatisch von Offline Servern nehmen)</translation>
    </message>
    <message>
        <source>Enable failover (server will take cameras automatically from offline servers)</source>
        <translation>Aktiviere Failover (Server wird Kameras automatisch von Offline Servern nehmen)</translation>
    </message>
    <message>
        <source>Max devices on this server:</source>
        <translation>Maximale Geräte auf diesem Server:</translation>
    </message>
    <message>
        <source>Max cameras on this server:</source>
        <translation>Maximale Kameras auf diesem Server:</translation>
    </message>
    <message>
        <source>This server already has more than max devices</source>
        <translation>Dieser Server hat bereits mehr als die maximale Anzahl an Geräten</translation>
    </message>
    <message>
        <source>This server already has more than max cameras</source>
        <translation>Dieser Server hat bereits mehr als die maximale Anzahl an Kameras</translation>
    </message>
    <message>
        <source>To avoid issues adjust max number of devices</source>
        <translation type="unfinished"></translation>
    </message>
    <message>
        <source>To avoid issues adjust max number of cameras</source>
        <translation type="unfinished"></translation>
    </message>
</context>
<context>
    <name>QnServerUpdatesModel</name>
    <message>
        <source>Server</source>
        <translation>Server</translation>
    </message>
    <message>
        <source>Status</source>
        <translation>Status</translation>
    </message>
</context>
<context>
    <name>QnServerUpdatesWidget</name>
    <message>
        <source>Select Update File...</source>
        <translation>Update-Datei auswählen...</translation>
    </message>
    <message>
        <source>Update Files (*.zip)</source>
        <translation>Update Dateien (*.zip)</translation>
    </message>
    <message>
        <source>Update from Internet...</source>
        <translation>Update via Internet...</translation>
    </message>
    <message>
        <source>Update from local source...</source>
        <translation>Update aus lokaler Quelle...</translation>
    </message>
    <message>
        <source>Update from Internet</source>
        <translation>Update via Internet</translation>
    </message>
    <message>
        <source>Update from local source</source>
        <translation>Update aus lokaler Quelle</translation>
    </message>
    <message>
        <source>Success</source>
        <translation>Aktion erfolgreich</translation>
    </message>
    <message>
        <source>URL copied to clipboard.</source>
        <translation>URL in Zwischenablage kopiert.</translation>
    </message>
    <message>
        <source>Information</source>
        <translation>Information</translation>
    </message>
    <message>
        <source>Update is in process now.</source>
        <translation>Update wird jetzt ausgeführt.</translation>
    </message>
    <message>
        <source>Error</source>
        <translation>Fehler</translation>
    </message>
    <message>
        <source>Update has been successfully finished.</source>
        <translation>Update wurde erfolgreich abgeschlossen.</translation>
    </message>
    <message>
        <source>The client will be restarted to the updated version.</source>
        <translation>Der Client wird mit der aktualisierten Version neu gestartet.</translation>
    </message>
    <message>
        <source>Update has been cancelled.</source>
        <translation>Das Update wurde abgebrochen.</translation>
    </message>
    <message>
        <source>Could not download updates.</source>
        <translation>Updates konnten nicht heruntergeladen werden.</translation>
    </message>
    <message>
        <source>No free space left on the disk.</source>
        <translation>Kein freier Speicher auf der Festplatte.</translation>
    </message>
    <message>
        <source>Could not push updates to servers.</source>
        <translation>Updates konnten nicht auf die Server geschoben werden.</translation>
    </message>
    <message>
        <source>Could not install an update to the client.</source>
        <translation>Update für den Client konnte nicht installiert werden.</translation>
    </message>
    <message>
        <source>Could not install updates on one or more servers.</source>
        <translation>Updates für einen oder mehrere Server konnten nicht installiert werden.</translation>
    </message>
    <message>
        <source>Checking for updates...</source>
        <translation>Prüfe auf Updates...</translation>
    </message>
    <message>
        <source>Newer version found.</source>
        <translation>Neuere Version gefunden.</translation>
    </message>
    <message>
        <source>You will have to update the client manually.</source>
        <translation>Sie müssen den Client jetzt manuell aktualisieren.</translation>
    </message>
    <message>
        <source>You will have to update the client manually using an installer.</source>
        <translation>Sie müssen den Client jetzt, mittels eines Installers, manuell aktualisieren.</translation>
    </message>
    <message>
        <source>All components in your system are up to date.</source>
        <translation>Alle Komponenten Ihres Systems sind aktuell.</translation>
    </message>
    <message>
        <source>Cannot update from this file.</source>
        <translation>Update mit dieser Datei nicht möglich.</translation>
    </message>
    <message>
        <source>Checking for updates... %1%</source>
        <translation>Prüfe auf Updates... %1%</translation>
    </message>
    <message>
        <source>Downloading updates... %1%</source>
        <translation>Updates werden heruntergeladen... %1%</translation>
    </message>
    <message>
        <source>Installing client update... %1%</source>
        <translation>Installiere Client Update... %1%</translation>
    </message>
    <message>
        <source>Installing updates to incompatible servers... %1%</source>
        <translation>Installiere Updates auf inkompatiblen Servern... %1%</translation>
    </message>
    <message>
        <source>Pushing updates to servers... %1%</source>
        <translation>Updates werden auf die Server geschoben… %1%</translation>
    </message>
    <message>
        <source>Installing updates... %1%</source>
        <translation>Installiere Updates... %1%</translation>
    </message>
    <message>
        <source>Release notes</source>
        <translation>Release Notes</translation>
    </message>
    <message>
        <source>Get a specific build</source>
        <translation>Holen Sie sich die spezielle Version</translation>
    </message>
    <message>
        <source>Get the latest version</source>
        <translation>Holen Sie sich die neueste Version</translation>
    </message>
    <message numerus="yes">
        <source>The problem is caused by %n servers:</source>
        <translation>
            <numerusform>Das Problem wurde von folgendem %n Server verursacht:</numerusform>
            <numerusform>Das Problem wurde von folgenden %n Servern verursacht:</numerusform>
        </translation>
    </message>
    <message numerus="yes">
        <source>No free space left on %n servers:</source>
        <translation>
            <numerusform>Kein freier Speicher mehr auf %n Server:</numerusform>
            <numerusform>Kein freier Speicher mehr auf %n Servern:</numerusform>
        </translation>
    </message>
    <message numerus="yes">
        <source>%n servers are not responding:</source>
        <translation>
            <numerusform>%n Server antwortet nicht:</numerusform>
            <numerusform>%n Server antworten nicht:</numerusform>
        </translation>
    </message>
    <message numerus="yes">
        <source>%n servers have gone offline:</source>
        <translation>
            <numerusform>%n Server ist Offline gegangen:</numerusform>
            <numerusform>%n Server sind Offline gegangen:</numerusform>
        </translation>
    </message>
    <message>
        <source>Cannot cancel update at this state.</source>
        <translation>Kann Update in dieser Phase nicht abbrechen.</translation>
    </message>
    <message>
        <source>Please wait until update is finished</source>
        <translation>Warten Sie bis das Update abgeschlossen wurde</translation>
    </message>
    <message>
        <source>Cannot restart the client.</source>
        <translation>Client kann nicht neu gestartet werden.</translation>
    </message>
    <message>
        <source>Please close the application and start it again using the shortcut in the start menu.</source>
        <translation>Bitte beenden Sie die Anwendung und starten Sie sie erneut über die Verknüpfung im Startmenu.</translation>
    </message>
    <message>
        <source>Caution: Applying system updates at the end of the week is not recommended.</source>
        <translation>Achtung: Systemupdates am Ende der Woche werden nicht empfohlen.</translation>
    </message>
    <message>
        <source>Latest Version:</source>
        <translation>Neueste Version:</translation>
    </message>
    <message>
        <source>Target Version:</source>
        <translation>Zielversion:</translation>
    </message>
    <message>
        <source>Update Finished...100%</source>
        <translation>Update beendet... 100%</translation>
    </message>
    <message>
        <source>Please update the client manually.</source>
        <translation>Bitte updaten Sie den Client manuell.</translation>
    </message>
    <message>
        <source>Please update the client manually using an installation package.</source>
        <translation>Bitte updaten Sie den Client manuell mit einem Installationspaket.</translation>
    </message>
    <message>
<<<<<<< HEAD
        <source>Update Cancelled</source>
        <translation>Update abgebrochen</translation>
    </message>
    <message>
=======
>>>>>>> 0ea934a7
        <source>Update unsuccessful.</source>
        <translation>Update nicht erfolgreich.</translation>
    </message>
    <message>
        <source>Another user has already started an update.</source>
        <translation>Ein anderer Benutzer hat bereits ein Update gestartet.</translation>
    </message>
    <message>
        <source>Internet Connectivity Problem</source>
        <translation>Internetverbindungsproblem</translation>
    </message>
    <message>
        <source>Unable to extract update file.</source>
        <translation>Kann Update Datei nicht extrahieren.</translation>
    </message>
    <message numerus="yes">
        <source>Authentication failed for %n servers:</source>
        <translation type="unfinished">
            <numerusform></numerusform>
            <numerusform></numerusform>
        </translation>
    </message>
    <message>
        <source>Update Succeeded</source>
        <translation type="unfinished"></translation>
    </message>
    <message>
        <source>Unable to begin update. Downgrade to any previous release is prohibited.</source>
        <translation type="unfinished"></translation>
    </message>
    <message>
        <source>Launcher process was not found.</source>
        <translation type="unfinished"></translation>
    </message>
    <message>
        <source>No such build is available on update server.</source>
        <translation type="unfinished"></translation>
    </message>
    <message>
        <source>Unable to begin update. Updates for one or more servers were not found.</source>
        <translation type="unfinished"></translation>
    </message>
    <message>
        <source>Unable to begin update. Client update was not found.</source>
        <translation type="unfinished"></translation>
    </message>
<<<<<<< HEAD
=======
    <message>
        <source>Update cancelled</source>
        <translation type="unfinished"></translation>
    </message>
    <message>
        <source>Update is not needed.</source>
        <translation type="unfinished"></translation>
    </message>
    <message>
        <source>All servers are already updated.</source>
        <translation type="unfinished"></translation>
    </message>
>>>>>>> 0ea934a7
</context>
<context>
    <name>QnShowOnAlarmLayoutActionWidget</name>
    <message>
        <source>&lt;All Users&gt;</source>
        <translation type="unfinished"></translation>
    </message>
    <message numerus="yes">
        <source>%n User(s)</source>
        <translation type="unfinished">
            <numerusform>%n Benutzer</numerusform>
            <numerusform>%n Benutzer</numerusform>
        </translation>
    </message>
</context>
<context>
    <name>QnShowTextOverlayActionWidget</name>
    <message>
        <source>Html tags could be used within custom text:
&lt;h4&gt;Headers (h1-h6)&lt;/h4&gt;Also different &lt;font color=&quot;red&quot;&gt;colors&lt;/font&gt; and &lt;font size=&quot;18&quot;&gt;sizes&lt;/font&gt; could be applied. Text could be &lt;s&gt;stricken&lt;/s&gt;, &lt;u&gt;underlined&lt;/u&gt;, &lt;b&gt;bold&lt;/b&gt; or &lt;i&gt;italic&lt;/i&gt;</source>
        <comment>Do not translate tags (text between &apos;&lt;&apos; and &apos;&gt;&apos; symbols. Do not remove &apos;
&apos; sequence</comment>
        <translation type="unfinished"></translation>
    </message>
</context>
<context>
    <name>QnSignInfo</name>
    <message>
        <source>Analyzing: %1%</source>
        <translation>Analysiere: %1%</translation>
    </message>
    <message>
        <source>Invalid watermark</source>
        <translation>Ungültiges Wasserzeichen</translation>
    </message>
    <message>
        <source>Watermark Not Found</source>
        <translation>Wasserzeichen nicht gefunden</translation>
    </message>
    <message>
        <source>Watermark Matched</source>
        <translation>Wasserzeichen abgestimmt</translation>
    </message>
</context>
<context>
    <name>QnSingleCameraSettingsWidget</name>
    <message>
        <source>FPS value is too high</source>
        <translation>FPS Werte ist zu hoch</translation>
    </message>
    <message>
        <source>Current fps in schedule grid is %1. Fps was dropped down to maximum camera fps %2.</source>
        <translation>Der akutelle FPS Wert im Zeitraster ist %1. Der FPS Wert wurde auf den maximalen FPS Wert der Kamera %2 runtergesetzt.</translation>
    </message>
    <message>
        <source>For software motion 2 fps is reserved for secondary stream. Current fps in schedule grid is %1. Fps was dropped down to %2.</source>
        <translation>2 FPS für den zweiten Stream reserviert. Aktueller FPS Wert im Zeitraster ist %1. FPS Werte wurde auf %2 heruntergesetzt.</translation>
    </message>
    <message>
        <source>Confirm motion regions reset</source>
        <translation>Bestätige Reset der Bewegungserkennungszonen</translation>
    </message>
    <message>
        <source>Are you sure you want to reset motion regions to the defaults?</source>
        <translation>Sind Sie sich sicher die Bewegungserkennungszonen auf Standard zurückzusetzen?</translation>
    </message>
    <message>
        <source>This action CANNOT be undone!</source>
        <translation>Diese Aktion kann NICHT widerrufen werden!</translation>
    </message>
    <message>
        <source>Hardware (camera built-in)</source>
        <translation>Hardware (Eingebaute Kamera)</translation>
    </message>
    <message>
        <source>Do Not Record Motion</source>
        <translation>Keine Bewegung aufnehmen</translation>
    </message>
    <message>
        <source>Device Settings</source>
        <translation>Geräteeinstellungen</translation>
    </message>
    <message>
        <source>Camera Settings</source>
        <translation>Kameraeinstellungen</translation>
    </message>
    <message>
        <source>I/O Module Settings</source>
        <translation type="unfinished"></translation>
    </message>
    <message>
        <source>Invalid Schedule</source>
        <translation type="unfinished">Ungültiger Aufnahmeplan</translation>
    </message>
    <message>
        <source>Second stream is disabled on this camera. Motion + LQ option has no effect. Press &quot;Yes&quot; to change recording type to &quot;Always&quot; or &quot;No&quot; to re-enable second stream.</source>
        <translation type="unfinished"></translation>
    </message>
</context>
<context>
    <name>QnSmtpAdvancedSettingsWidget</name>
    <message>
        <source>Auto</source>
        <translation type="unfinished">Auto</translation>
    </message>
    <message>
        <source>E-Mail is not valid</source>
        <translation type="unfinished">Email ist nicht gültig</translation>
    </message>
</context>
<context>
    <name>QnSmtpSimpleSettingsWidget</name>
    <message>
        <source>E-Mail is not valid</source>
        <translation type="unfinished">Email ist nicht gültig</translation>
    </message>
    <message>
        <source>No preset found. Use &apos;Advanced&apos; option.</source>
        <translation type="unfinished">Keine Voreinstellung gefunden. Bitte verwenden Sie die &quot;Erweiterten&quot; Optionen.</translation>
    </message>
</context>
<context>
    <name>QnSmtpTestConnectionWidget</name>
    <message>
        <source>Timed Out</source>
        <translation type="unfinished">Zeitüberschreitung</translation>
    </message>
    <message>
        <source>Invalid data</source>
        <translation type="unfinished">Ungültige Daten</translation>
    </message>
    <message>
        <source>Network Error</source>
        <translation type="unfinished">Netzwerkfehler</translation>
    </message>
    <message>
        <source>TLS</source>
        <translation type="unfinished">TLS</translation>
    </message>
    <message>
        <source>SSL</source>
        <translation type="unfinished">SSL</translation>
    </message>
    <message>
        <source>Unsecured</source>
        <translation type="unfinished">Ungeschützt</translation>
    </message>
    <message>
        <source>In Progress...</source>
        <translation type="unfinished">Am laufen...</translation>
    </message>
    <message>
        <source>Failed</source>
        <translation type="unfinished">Fehlschlag</translation>
    </message>
    <message>
        <source>Success</source>
        <translation type="unfinished">Aktion erfolgreich</translation>
    </message>
    <message>
        <source>Could not perform a test. None of your servers are connected to the Internet.</source>
        <translation type="unfinished"></translation>
    </message>
    <message>
        <source>The provided parameters are not valid. Could not perform a test.</source>
        <translation type="unfinished"></translation>
    </message>
</context>
<context>
    <name>QnSpeedSlider</name>
    <message>
        <source>%1x</source>
        <translation>%1x</translation>
    </message>
    <message>
        <source>Paused</source>
        <translation>Pausiert</translation>
    </message>
</context>
<context>
    <name>QnStatusOverlayWidget</name>
    <message>
        <source>NO DATA</source>
        <translation>NO DATA</translation>
    </message>
    <message>
        <source>NO SIGNAL</source>
        <translation>NO SIGNAL</translation>
    </message>
    <message>
        <source>Unauthorized</source>
        <translation>Nicht authorisiert</translation>
    </message>
    <message>
        <source>Activate analog license to remove this message</source>
        <translation>Aktivieren Sie eine Analog-Lizenz um diese Meldung zu entfernen</translation>
    </message>
    <message>
        <source>Activate Video Wall license to remove this message</source>
        <translation>Aktivieren Sie eine Video Wand-Lizenz um diese Meldung zu entfernen</translation>
    </message>
    <message>
        <source>Loading...</source>
        <translation>Lade...</translation>
    </message>
    <message>
        <source>No video stream</source>
        <translation>Kein Videostream</translation>
    </message>
    <message>
        <source>Diagnostics...</source>
        <translation>Diagnose...</translation>
    </message>
    <message>
        <source>Enable</source>
        <translation>Aktivieren</translation>
    </message>
    <message>
        <source>Activate license...</source>
        <translation>Aktiviere Lizenz...</translation>
    </message>
    <message>
        <source>Module is disabled</source>
        <translation>Modul ist deaktiviert</translation>
    </message>
    <message>
        <source>Server Offline</source>
        <translation>Server ist offline</translation>
    </message>
    <message>
        <source>Please check authentication information in device settings</source>
        <translation>Bitte überprüfen Sie die Authentifizierungsinformationen in den Geräteeinstellungen</translation>
    </message>
    <message>
        <source>Please check authentication information in camera settings</source>
        <translation>Bitte überprüfen Sie die Authentifizierungsinformationen in den Kameraeinstellungen</translation>
    </message>
    <message>
        <source>Please check authentication information in I/O module settings</source>
        <translation type="unfinished"></translation>
    </message>
</context>
<context>
    <name>QnStorageConfigWidget</name>
    <message>
        <source>You are about to launch the archive re-synchronization routine.</source>
        <translation type="unfinished">Sie sind dabei die Archiv Resynchronisationsroutine zu starten.</translation>
    </message>
    <message>
        <source>ATTENTION! Your hard disk usage will be increased during re-synchronization process! Depending on the total size of archive it can take several hours.</source>
        <translation type="unfinished">WICHTIG! Während die Resynchronisationsroutine läuft, wird ihre Festplatte eine erhöhte Aktivität aufweisen. Abhängig von der Größe ihres Archives kann der Vorgang mehrere Stunden benötigen.</translation>
    </message>
    <message>
        <source>Are you sure you want to continue?</source>
        <translation type="unfinished">Möchten Sie fortfahren?</translation>
    </message>
    <message>
        <source>Backup is already in progress.</source>
        <translation type="unfinished"></translation>
    </message>
    <message>
        <source>Select at least one backup storage.</source>
        <translation type="unfinished"></translation>
    </message>
    <message>
        <source>Apply changes before starting backup.</source>
        <translation type="unfinished"></translation>
    </message>
    <message>
        <source>(%1 before now)</source>
        <translation type="unfinished"></translation>
    </message>
    <message>
        <source>Backup was never started.</source>
        <translation type="unfinished"></translation>
    </message>
    <message>
        <source>Finished</source>
        <translation type="unfinished">Beendet</translation>
    </message>
    <message>
        <source>Rebuilding archive index is completed.</source>
        <translation type="unfinished">Archivindex wurde neu aufgebaut.</translation>
    </message>
    <message>
        <source>By Schedule</source>
        <translation type="unfinished"></translation>
    </message>
    <message>
        <source>On Demand</source>
        <translation type="unfinished"></translation>
    </message>
    <message>
        <source>Backup Schedule is invalid.</source>
        <translation type="unfinished"></translation>
    </message>
    <message>
        <source>No devices selected</source>
        <translation type="unfinished"></translation>
    </message>
    <message>
        <source>No cameras selected</source>
        <translation type="unfinished"></translation>
    </message>
    <message>
        <source>Real-Time</source>
        <translation type="unfinished"></translation>
    </message>
    <message>
        <source>Low-Res Streams</source>
        <comment>Cameras Backup</comment>
        <translation type="unfinished"></translation>
    </message>
    <message>
        <source>Hi-Res Streams</source>
        <comment>Cameras Backup</comment>
        <translation type="unfinished"></translation>
    </message>
    <message>
        <source>All streams</source>
        <comment>Cameras Backup</comment>
        <translation type="unfinished"></translation>
    </message>
    <message>
        <source>Warning!</source>
        <translation type="unfinished">Warnung!</translation>
    </message>
    <message>
        <source>This process is only necessary if your archive folders have been moved, renamed or replaced. You can cancel rebuild operation at any moment without data loss.</source>
        <translation type="unfinished"></translation>
    </message>
    <message>
        <source>Select at least one device to start backup.</source>
        <translation type="unfinished"></translation>
    </message>
    <message>
        <source>Select at least one camera to start backup.</source>
        <translation type="unfinished"></translation>
    </message>
    <message>
        <source>Cannot start backup while archive index rebuild is in progress.</source>
        <translation type="unfinished"></translation>
    </message>
    <message>
        <source>Notice: Only further recording will be backed up. Backup process will ignore existing footage.</source>
        <translation type="unfinished"></translation>
    </message>
    <message>
        <source>%n Camera(s)</source>
        <translation type="unfinished"></translation>
    </message>
    <message>
        <source>%n Device(s)</source>
<<<<<<< HEAD
        <translation type="unfinished"></translation>
    </message>
    <message>
        <source>Backup is finished</source>
        <translation type="unfinished"></translation>
    </message>
    <message>
=======
        <translation type="unfinished"></translation>
    </message>
    <message>
        <source>Backup is finished</source>
        <translation type="unfinished"></translation>
    </message>
    <message>
>>>>>>> 0ea934a7
        <source>In Real-Time mode all data is backed up continuously.</source>
        <translation type="unfinished"></translation>
    </message>
    <message>
        <source>Archive backup is completed up to: %1.</source>
        <translation type="unfinished"></translation>
    </message>
</context>
<context>
    <name>QnStorageListModel</name>
    <message>
        <source>Invalid storage</source>
        <translation type="unfinished"></translation>
    </message>
    <message>
        <source>%1 Gb</source>
        <translation type="unfinished">%1 GB</translation>
    </message>
    <message>
        <source>Remove</source>
        <translation type="unfinished"></translation>
    </message>
    <message>
        <source>Use as backup storage</source>
        <translation type="unfinished"></translation>
    </message>
    <message>
        <source>Inaccessible</source>
        <translation type="unfinished"></translation>
    </message>
    <message>
        <source>Use as main storage</source>
        <translation type="unfinished"></translation>
    </message>
    <message>
        <source>%1 (Checking...)</source>
        <translation type="unfinished"></translation>
    </message>
    <message>
        <source>%1 (Scanning... %2%)</source>
        <translation type="unfinished"></translation>
    </message>
    <message>
        <source>%1 (Rebuilding... %2%)</source>
        <translation type="unfinished"></translation>
    </message>
    <message>
        <source>Loading...</source>
        <translation type="unfinished">Lade...</translation>
    </message>
</context>
<context>
    <name>QnStorageRebuildWidget</name>
    <message>
        <source>Fast Archive Scan - %p%</source>
        <comment>%p is a placeholder for percent value, must be kept.</comment>
        <translation type="unfinished"></translation>
    </message>
    <message>
        <source>Rebuilding Archive Index - %p%</source>
        <comment>%p is a placeholder for percent value, must be kept.</comment>
        <translation type="unfinished"></translation>
    </message>
</context>
<context>
    <name>QnStorageSpaceSlider</name>
    <message>
        <source>%1%</source>
        <translation>%1%</translation>
    </message>
</context>
<context>
    <name>QnStorageUrlDialog</name>
    <message>
        <source>Invalid Storage</source>
        <translation>Ungültiger Speicher</translation>
    </message>
    <message>
        <source>\\&lt;Computer Name&gt;\&lt;Folder&gt;</source>
        <translation>\\&lt;Computername&gt;\&lt;Ordner&gt;</translation>
    </message>
    <message>
        <source>Network Shared Resource</source>
        <translation>Freigegebene Netzwerkressourcen</translation>
    </message>
    <message>
        <source>System has other server(s) using the same network storage path. Recording data by multiple servers to exactly same place is not recommended.</source>
        <translation>Das System hat andere Server, welche denselben Netzwerkspeicherpfad verwenden. Aufnahmen von mehreren Servern auf denselben Pfad werden nicht empfohlen.</translation>
    </message>
    <message>
        <source>Add storage</source>
        <translation>Speicher hinzufügen</translation>
    </message>
    <message>
        <source>Provided storage path does not point to a valid external storage location.</source>
        <translation>Ungültge Pfadangabe zu externem Speicher.</translation>
    </message>
    <message>
        <source>Warning!</source>
        <translation type="unfinished">Warnung!</translation>
    </message>
</context>
<context>
    <name>QnSystemAdministrationDialog</name>
    <message>
        <source>General</source>
        <translation>Allgemein</translation>
    </message>
    <message>
        <source>Licenses</source>
        <translation>Lizenzen</translation>
    </message>
    <message>
        <source>Email</source>
        <translation>Email</translation>
    </message>
    <message>
        <source>Updates</source>
        <translation>Updates</translation>
    </message>
    <message>
        <source>Routing Management</source>
        <translation>Routenmanagement</translation>
    </message>
    <message>
        <source>Time Synchronization</source>
        <translation>Zeitsynchronisation</translation>
    </message>
    <message>
        <source>Users</source>
        <translation>Benutzer</translation>
    </message>
</context>
<context>
    <name>QnSystemHealthStringsHelper</name>
    <message>
        <source>Email address is not set</source>
        <translation type="unfinished"></translation>
    </message>
    <message>
        <source>No licenses</source>
        <translation type="unfinished"></translation>
    </message>
    <message>
        <source>Email server is not set</source>
        <translation type="unfinished"></translation>
    </message>
    <message>
        <source>Some users have not set their email addresses</source>
        <translation type="unfinished"></translation>
    </message>
    <message>
        <source>Connection to server lost</source>
        <translation type="unfinished"></translation>
    </message>
    <message>
        <source>Select server for others to synchronize time with</source>
        <translation type="unfinished"></translation>
    </message>
    <message>
        <source>System is in safe mode</source>
        <translation type="unfinished">System ist im abgesicherten Modus</translation>
    </message>
    <message>
        <source>Error while sending email</source>
        <translation type="unfinished"></translation>
    </message>
    <message>
        <source>Storage is full</source>
        <translation type="unfinished"></translation>
    </message>
    <message>
        <source>Storage is not configured</source>
        <translation type="unfinished"></translation>
    </message>
    <message>
        <source>Rebuilding archive index is completed</source>
        <translation type="unfinished"></translation>
    </message>
    <message>
        <source>Rebuilding archive index is canceled by user</source>
        <translation type="unfinished"></translation>
    </message>
    <message>
        <source>Email address is not set for user %1</source>
        <translation type="unfinished"></translation>
    </message>
    <message>
        <source>Email address is not set.</source>
        <translation type="unfinished"></translation>
    </message>
    <message>
        <source>You cannot receive system notifications via email.</source>
        <translation type="unfinished"></translation>
    </message>
    <message>
        <source>Email server is not set.</source>
        <translation type="unfinished"></translation>
    </message>
    <message>
        <source>Some users have not set their email addresses.</source>
        <translation type="unfinished"></translation>
    </message>
    <message>
        <source>They cannot receive system notifications via email.</source>
        <translation type="unfinished"></translation>
    </message>
    <message>
        <source>Server times are not synchronized and a common time could not be detected automatically.</source>
        <translation type="unfinished"></translation>
    </message>
    <message>
        <source>The system is running in safe mode.</source>
        <translation type="unfinished"></translation>
    </message>
    <message>
        <source>Any configuration changes except license activation are impossible.</source>
        <translation type="unfinished"></translation>
    </message>
    <message>
        <source>You have no licenses.</source>
        <translation type="unfinished"></translation>
    </message>
    <message>
        <source>You cannot record video from cameras.</source>
        <translation type="unfinished"></translation>
    </message>
    <message>
        <source>Rebuilding archive index is completed on the following Server:</source>
        <translation type="unfinished"></translation>
    </message>
    <message>
        <source>Rebuilding archive index is canceled by user on the following Server:</source>
        <translation type="unfinished"></translation>
    </message>
    <message>
        <source>Storage is full on the following Server:</source>
        <translation type="unfinished"></translation>
    </message>
    <message>
        <source>Storage is not configured on the following Server:</source>
        <translation type="unfinished"></translation>
    </message>
</context>
<context>
    <name>QnSystemSettingsWidget</name>
    <message>
        <source>Enable devices and servers auto discovery</source>
        <translation>Automatische Suche nach Geräten und Servern aktivieren</translation>
    </message>
    <message>
        <source>Enable cameras and servers auto discovery</source>
        <translation>Automatische Suche nach Kameras und Servern aktivieren</translation>
    </message>
    <message>
        <source>Allow system to optimize devices settings</source>
        <translation>Erlauben Sie dem System die Geräteeinstellungen zu optimieren</translation>
    </message>
    <message>
        <source>Allow system to optimize cameras settings</source>
        <translation>Erlauben Sie dem System die Kameraeinstellungen zu optimieren</translation>
    </message>
</context>
<context>
    <name>QnTimeServerSelectionModel</name>
    <message>
        <source>Server</source>
        <translation>Server</translation>
    </message>
    <message>
        <source>Server Time</source>
        <translation>Server Zeit</translation>
    </message>
    <message>
        <source>Offset</source>
        <translation>Offset</translation>
    </message>
    <message>
        <source>Synchronizing...</source>
        <translation>Synchronisiere...</translation>
    </message>
</context>
<context>
    <name>QnTimeServerSelectionWidget</name>
    <message>
        <source>Time is taken from the Internet.</source>
        <translation>Aktuelle Zeit via Internet abfragen.</translation>
    </message>
    <message>
        <source>Time is taken from %1.</source>
        <translation>Aktuelle Zeit mit %1 abgleichen.</translation>
    </message>
</context>
<context>
    <name>QnTimeSlider</name>
    <message>
        <source>NO THUMBNAILS AVAILABLE</source>
        <translation>Keine Thumbnails verfügbar</translation>
    </message>
    <message>
        <source>auto</source>
        <comment>AM/PM usage based on user&apos;s system locale.</comment>
        <extracomment>Translate this into &apos;none&apos; or &apos;forced&apos; if you want to switch off automatic detection of Do not translate this string unless you know what you&apos;re doing.</extracomment>
        <translation>auto</translation>
    </message>
    <message>
        <source>ms</source>
        <comment>Suffix for displaying milliseconds on timeline.</comment>
        <extracomment>Do not translate this string unless you know what you&apos;re doing.</extracomment>
        <translation></translation>
    </message>
    <message>
        <source>s</source>
        <comment>Suffix for displaying seconds on timeline.</comment>
        <extracomment>Do not translate this string unless you know what you&apos;re doing.</extracomment>
        <translation>s</translation>
    </message>
    <message>
        <source>m</source>
        <comment>Suffix for displaying minutes on timeline.</comment>
        <extracomment>Do not translate this string unless you know what you&apos;re doing.</extracomment>
        <translation>M</translation>
    </message>
    <message>
        <source>h</source>
        <comment>Suffix for displaying hours on timeline.</comment>
        <extracomment>Do not translate this string unless you know what you&apos;re doing.</extracomment>
        <translation></translation>
    </message>
    <message>
        <source>d</source>
        <comment>Suffix for displaying days on timeline.</comment>
        <extracomment>Do not translate this string unless you know what you&apos;re doing.</extracomment>
        <translation></translation>
    </message>
    <message>
        <source>M</source>
        <comment>Suffix for displaying months on timeline.</comment>
        <extracomment>Do not translate this string unless you know what you&apos;re doing.</extracomment>
        <translation>M</translation>
    </message>
    <message>
        <source>y</source>
        <comment>Suffix for displaying years on timeline.</comment>
        <extracomment>Do not translate this string unless you know what you&apos;re doing.</extracomment>
        <translation></translation>
    </message>
    <message>
        <source>dd MMMM</source>
        <comment>Format for displaying days on timeline.</comment>
        <extracomment>Do not translate this string unless you know what you&apos;re doing.</extracomment>
        <translation></translation>
    </message>
    <message>
        <source>MMMM</source>
        <comment>Format for displaying months on timeline.</comment>
        <extracomment>Do not translate this string unless you know what you&apos;re doing.</extracomment>
        <translation></translation>
    </message>
    <message>
        <source>yyyy</source>
        <comment>Format for displaying years on timeline</comment>
        <extracomment>Do not translate this string unless you know what you&apos;re doing.</extracomment>
        <translation></translation>
    </message>
    <message>
        <source>dd MMMM yyyy hh:mm</source>
        <comment>Format for displaying minute caption in timeline&apos;s header, without am/pm indicator.</comment>
        <extracomment>Do not translate this string unless you know what you&apos;re doing.</extracomment>
        <translation></translation>
    </message>
    <message>
        <source>dd MMMM yyyy hh:mm ap</source>
        <comment>Format for displaying minute caption in timeline&apos;s header, with am/pm indicator.</comment>
        <extracomment>Do not translate this string unless you know what you&apos;re doing.</extracomment>
        <translation></translation>
    </message>
    <message>
        <source>dd MMMM yyyy hh:mm</source>
        <comment>Format for displaying hour caption in timeline&apos;s header, without am/pm indicator.</comment>
        <extracomment>Do not translate this string unless you know what you&apos;re doing.</extracomment>
        <translation></translation>
    </message>
    <message>
        <source>dd MMMM yyyy h ap</source>
        <comment>Format for displaying hour caption in timeline&apos;s header, with am/pm indicator.</comment>
        <extracomment>Do not translate this string unless you know what you&apos;re doing.</extracomment>
        <translation></translation>
    </message>
    <message>
        <source>dd MMMM yyyy</source>
        <comment>Format for displaying day caption in timeline&apos;s header.</comment>
        <extracomment>Do not translate this string unless you know what you&apos;re doing.</extracomment>
        <translation></translation>
    </message>
    <message>
        <source>MMMM yyyy</source>
        <comment>Format for displaying month caption in timeline&apos;s header.</comment>
        <extracomment>Do not translate this string unless you know what you&apos;re doing.</extracomment>
        <translation></translation>
    </message>
    <message>
        <source>yyyy</source>
        <comment>Format for displaying year caption in timeline&apos;s header</comment>
        <extracomment>Do not translate this string unless you know what you&apos;re doing.</extracomment>
        <translation></translation>
    </message>
</context>
<context>
    <name>QnTwoStepFileDialog</name>
    <message>
        <source>Select folder...</source>
        <translation>Ordner wählen...</translation>
    </message>
    <message>
        <source>Select file...</source>
        <translation>Datei wählen...</translation>
    </message>
</context>
<context>
    <name>QnUpdateStatusItemDelegate</name>
    <message>
        <source>%1%</source>
        <translation>%1%</translation>
    </message>
</context>
<context>
    <name>QnUserEmailPolicy</name>
    <message>
        <source>Select at least one user</source>
        <translation>Mindestens einen Benutzer wählen</translation>
    </message>
    <message>
        <source>User %1 has invalid email address</source>
        <translation>Benutzer %1 hat eine ungültige Emailadresse</translation>
    </message>
    <message numerus="yes">
        <source>%n of %1 users have invalid email address</source>
        <translation>
            <numerusform>%n von %1 Benutzern hat eine ungültige Emailadresse</numerusform>
            <numerusform>%n von %1 Benutzern haben eine ungültige Emailadresse</numerusform>
        </translation>
    </message>
    <message>
        <source>Invalid email address %1</source>
        <translation>Ungültige Emailadresse %1</translation>
    </message>
    <message numerus="yes">
        <source>%n of %1 additional email addresses are invalid</source>
        <translation>
            <numerusform>%n von %1 weiteren Emailadressen ist ungültig</numerusform>
            <numerusform>%n von %1 weiteren Emailadressen sind ungültig</numerusform>
        </translation>
    </message>
    <message>
        <source>Send email to %1</source>
        <translation>Email senden an %1</translation>
    </message>
    <message numerus="yes">
        <source>%n User(s)</source>
        <translation>
            <numerusform>%n Benutzer</numerusform>
            <numerusform>%n Benutzer</numerusform>
        </translation>
    </message>
    <message numerus="yes">
        <source>%1, %n additional</source>
        <translation>
            <numerusform>%1, %n zusätzlich</numerusform>
            <numerusform>%1, %n zusätzlich</numerusform>
        </translation>
    </message>
</context>
<context>
    <name>QnUserListModel</name>
    <message>
        <source>LDAP user</source>
        <translation>LDAP Benutzer</translation>
    </message>
    <message>
        <source>Normal user</source>
        <translation>Normaler Benutzer</translation>
    </message>
    <message>
        <source>Enabled</source>
        <translation>Aktiviert</translation>
    </message>
    <message>
        <source>Disabled</source>
        <translation>Deaktiviert</translation>
    </message>
    <message>
        <source>Edit user</source>
        <translation>Benutzer bearbeiten</translation>
    </message>
    <message>
        <source>Name</source>
        <translation>Name</translation>
    </message>
    <message>
        <source>Permissions</source>
        <translation>Berechtigungen</translation>
    </message>
    <message>
        <source>LDAP</source>
        <translation>LDAP</translation>
    </message>
</context>
<context>
    <name>QnUserListModelPrivate</name>
    <message>
        <source>Owner</source>
        <translation>System-Betreiber</translation>
    </message>
    <message>
        <source>Administrator</source>
        <translation>Administrator</translation>
    </message>
    <message>
        <source>View live video</source>
        <translation>Live Video ansehen</translation>
    </message>
    <message>
        <source>Use PTZ controls</source>
        <translation>PTZ Steuerelemente verwenden</translation>
    </message>
    <message>
        <source>View video archives</source>
        <translation>Videoarchive ansehen</translation>
    </message>
    <message>
        <source>Export video</source>
        <translation>Video exportieren</translation>
    </message>
    <message>
        <source>Edit Video Walls</source>
        <translation>Videowände bearbeiten</translation>
    </message>
    <message>
        <source>Adjust device settings</source>
        <translation>Geräteeinstellungen anpassen</translation>
    </message>
    <message>
        <source>Adjust camera settings</source>
        <translation>Kameraeinstellungen anpassen</translation>
    </message>
</context>
<context>
    <name>QnUserSettingsDialog</name>
    <message>
        <source>New Password</source>
        <translation>Neues Passwort</translation>
    </message>
    <message>
        <source>Password</source>
        <translation>Passwort</translation>
    </message>
    <message>
        <source>Login cannot be empty.</source>
        <translation>Der Login darf nicht leer sein.</translation>
    </message>
    <message>
        <source>User with specified login already exists.</source>
        <translation>Benutzer mit diesem Namen existiert bereits.</translation>
    </message>
    <message>
        <source>Invalid current password.</source>
        <translation>Ungültiges aktuelles Passwort.</translation>
    </message>
    <message>
        <source>Passwords do not match.</source>
        <translation>Passwörter stimmen nicht überein.</translation>
    </message>
    <message>
        <source>Password cannot be empty.</source>
        <translation>Das Passwort darf nicht leer sein.</translation>
    </message>
    <message>
        <source>Choose access rights.</source>
        <translation>Zugriffsrechte auswählen.</translation>
    </message>
    <message>
        <source>Invalid email address.</source>
        <translation>Ungültige Emailadresse.</translation>
    </message>
    <message>
        <source>Owner</source>
        <translation>System-Betreiber</translation>
    </message>
    <message>
        <source>Administrator</source>
        <translation>Administrator</translation>
    </message>
    <message>
        <source>Advanced Viewer</source>
        <translatorcomment>der Operator  Pl.: dieOperatoren</translatorcomment>
        <translation>Operator</translation>
    </message>
    <message>
        <source>Viewer</source>
        <translation>Benutzer</translation>
    </message>
    <message>
        <source>Live Viewer</source>
        <translation>Live-Betrachter</translation>
    </message>
    <message>
        <source>Custom...</source>
        <translation>Anpassen...</translation>
    </message>
    <message>
        <source>Can use PTZ controls</source>
        <translation>Kann PTZ kontrollieren</translation>
    </message>
    <message>
        <source>Can view video archives</source>
        <translation>Kann Video-Archive einsehen</translation>
    </message>
    <message>
        <source>Can export video</source>
        <translation>Kann Videos exportieren</translation>
    </message>
    <message>
        <source>Can edit Video Walls</source>
        <translation>Kann die Video-Wand bearbeiten</translation>
    </message>
    <message>
        <source>To modify your password, please enter existing one.</source>
        <translation>Um das Passwort zu ändern, geben Sie bitte Ihr aktuelles Passwort ein.</translation>
    </message>
    <message>
        <source>User has been renamed. Password must be updated.</source>
        <translation>Der Benutzer wurde unbenannt. Passwort muss aktualisiert werden.</translation>
    </message>
    <message>
        <source>Can adjust devices settings</source>
        <translation>Geräteeinstellungen anpassen</translation>
    </message>
    <message>
        <source>Can adjust cameras settings</source>
        <translation>Kameraeinstellungen anpassen</translation>
    </message>
</context>
<context>
    <name>QnVideowallItemWidget</name>
    <message>
        <source>Information</source>
        <translation>Information</translation>
    </message>
</context>
<context>
    <name>QnVideowallManageWidgetPrivate</name>
    <message>
        <source>Desktop %1</source>
        <translation>Desktop %1</translation>
    </message>
    <message>
        <source>Screen</source>
        <translation>Bildschirm</translation>
    </message>
    <message>
        <source>Screen %1</source>
        <translation>Bildschirm %1</translation>
    </message>
    <message>
        <source>New Item</source>
        <translation>Neues Objekt</translation>
    </message>
    <message>
        <source>Delete Screen</source>
        <translation>Bildschirm löschen</translation>
    </message>
    <message>
        <source>Are you sure you want to delete %1?</source>
        <translation>Wollen Sie %1 wirklich löschen?</translation>
    </message>
</context>
<context>
    <name>QnVideowallScreenWidget</name>
    <message>
        <source>Pc %1</source>
        <translation>Pc %1</translation>
    </message>
    <message numerus="yes">
        <source>Pc %1 - Screens %2</source>
        <translation>
            <numerusform>PC %1 - Bildschirm %2</numerusform>
            <numerusform>PCs %1 - Bildschirme %2</numerusform>
        </translation>
    </message>
</context>
<context>
    <name>QnVolumeSlider</name>
    <message>
        <source>Muted</source>
        <translation>Stumm</translation>
    </message>
    <message>
        <source>%1%</source>
        <translation>%1%</translation>
    </message>
</context>
<context>
    <name>QnWorkbenchActionHandler</name>
    <message>
        <source>Error</source>
        <translation>Fehler</translation>
    </message>
    <message>
        <source>Layout is locked and cannot be changed.</source>
        <translation>Das Layout ist geschützt und kann nicht bearbeitet werden.</translation>
    </message>
    <message>
        <source>Cannot add item</source>
        <translation>Objekt kann nicht hinzugefügt werden</translation>
    </message>
    <message>
        <source>Cannot add a local file to Multi-Video</source>
        <translation>Lokale Datei kann dem Multi-Video nicht hinzugefügt werden</translation>
    </message>
    <message>
        <source>All Supported (*.nov *.avi *.mkv *.mp4 *.mov *.ts *.m2ts *.mpeg *.mpg *.flv *.wmv *.3gp *.jpg *.png *.gif *.bmp *.tiff)</source>
        <translation>Alle unterstützten Formate (*.nov *.avi *.mkv *.mp4 *.mov *.ts *.m2ts *.mpeg *.mpg *.flv *.wmv *.3gp *.jpg *.png *.gif *.bmp *.tiff)</translation>
    </message>
    <message>
        <source>Video (*.avi *.mkv *.mp4 *.mov *.ts *.m2ts *.mpeg *.mpg *.flv *.wmv *.3gp)</source>
        <translation>Video (*.avi *.mkv *.mp4 *.mov *.ts *.m2ts *.mpeg *.mpg *.flv *.wmv *.3gp)</translation>
    </message>
    <message>
        <source>Pictures (*.jpg *.png *.gif *.bmp *.tiff)</source>
        <translation>Bilder (*.jpg *.png *.gif *.bmp *.tiff)</translation>
    </message>
    <message>
        <source>All files (*.*)</source>
        <translation>Alle Dateien (*.*)</translation>
    </message>
    <message>
        <source>All Supported (*.layout)</source>
        <translation>Alle unterstützten Layouts (*.layout)</translation>
    </message>
    <message>
        <source>Layouts (*.layout)</source>
        <translation>Layouts (*.layout)</translation>
    </message>
    <message>
        <source>Select folder...</source>
        <translation>Ordner wählen...</translation>
    </message>
    <message>
        <source>Selected time period is too short to perform preview search. Please select a longer period.</source>
        <translation>Ausgewählter Zeitraum ist zu kurz, um eine Vorschau-Suche durchzuführen. Bitte wählen Sie einen längeren Zeitraum.</translation>
    </message>
    <message>
        <source>Preview Search for %1</source>
        <translation>Vorschau-Suche für %1</translation>
    </message>
    <message>
        <source>Delete Files</source>
        <translation>Dateien löschen</translation>
    </message>
    <message>
        <source>Remove Items</source>
        <translation>Objekte entfernen</translation>
    </message>
    <message>
        <source>User already exists.</source>
        <translation>Benutzer existiert bereits.</translation>
    </message>
    <message>
        <source>Video Wall already exists</source>
        <translation>Video-Wand existiert bereits</translation>
    </message>
    <message>
        <source>User with the same name already exists</source>
        <translation>Benutzer mit diesem Namen existiert bereits</translation>
    </message>
    <message>
        <source>Rename</source>
        <translation>Umbenennen</translation>
    </message>
    <message>
        <source>Enter new name for the selected item:</source>
        <translation>Geben Sie einen neuen Namen für das ausgewählte Element ein:</translation>
    </message>
    <message>
        <source>Delete Resources</source>
        <translation>Ressourcen löschen</translation>
    </message>
    <message>
        <source>User Settings</source>
        <translation>Benutzereinstellungen</translation>
    </message>
    <message>
        <source>Version Mismatch</source>
        <translation>Inkompatible Versionen</translation>
    </message>
    <message>
        <source>Update...</source>
        <translation>Update...</translation>
    </message>
    <message>
        <source>Beta version %1</source>
        <translation>Beta Version %1</translation>
    </message>
    <message>
        <source>Cannot restart the client.</source>
        <translation>Kann Client nicht neustarten.</translation>
    </message>
    <message>
        <source>Please close the application and start it again using the shortcut in the start menu.</source>
        <translation>Bitte beenden Sie die Anwendung und starten Sie sie erneut über die Verknüpfung im Startmenu.</translation>
    </message>
    <message>
        <source>Picture is too big. Maximum size is %1 Mb</source>
        <translation>Bild ist zu groß. Maximal %1 Mb</translation>
    </message>
    <message>
        <source>Error while uploading picture.</source>
        <translation>Fehler beim hochladen des Bildes.</translation>
    </message>
    <message>
        <source>Some components of the system are not updated</source>
        <translation>Einige Systemkomponenten wurden nicht aktualisiert</translation>
    </message>
    <message>
        <source>Client v%1</source>
        <translation>Client v%1</translation>
    </message>
    <message>
        <source>Server v%1 at %2</source>
        <translation>Server v%1 zu %2</translation>
    </message>
    <message>
        <source>Server v%1</source>
        <translation>Server v%1</translation>
    </message>
    <message>
        <source>Please update all components to the latest version %1.</source>
        <translation>Bitte aktualisieren Sie alle Komponenten auf die aktuellste Version %1.</translation>
    </message>
    <message>
        <source>Anonymous Usage Statistics</source>
        <translation>Anonyme Nutzungsstatistiken</translation>
    </message>
    <message>
        <source>System sends anonymous usage and crash statistics to the software development team to help us improve your user experience.
If you would like to disable this feature you can do so in the System Settings dialog.</source>
        <translation>Das System sendet anonyme Nutzungs- und Absturzstatistiken an das Software Entwicklungsteam, um die Software zu verbessern.
Wenn Sie die Funktion abschalten möchten, können Sie diese in den Systemeinstellungen deaktivieren.</translation>
    </message>
    <message>
        <source>New Layout</source>
        <translation>Neues Layout</translation>
    </message>
    <message>
        <source>New Layout %1</source>
        <translation>Neues Layout %1</translation>
    </message>
    <message>
        <source>Open File</source>
        <translation>Datei öffnen</translation>
    </message>
    <message>
        <source>Unable to perform preview search.</source>
        <translation>Konnte Vorschau-Suche nicht ausführen.</translation>
    </message>
    <message>
        <source>Process in progress...</source>
        <translation>Prozess läuft...</translation>
    </message>
    <message>
        <source>Video Wall with the same name already exists.</source>
        <translation>Video-Wand mit diesem Namen existiert bereits.</translation>
    </message>
    <message>
        <source>Updating Background...</source>
        <translation>Aktualisiere Hintergrund...</translation>
    </message>
    <message>
        <source>Image processing may take a few moments. Please be patient.</source>
        <translation>Bildverarbeitung kann recht lange dauern. Bitte haben Sie etwas Geduld.</translation>
    </message>
    <message>
        <source>This is a beta version of %1.</source>
        <translation>Dies ist eine Beta-Version von %1.</translation>
    </message>
    <message>
        <source>Launcher process not found.</source>
        <translation>Ladeprozess nicht gefunden.</translation>
    </message>
    <message numerus="yes">
        <source>Cannot move these %n devices to server %1. Server is unresponsive.</source>
        <translation>
            <numerusform>Konnte %n Gerät nicht auf den Server %1 verschieben. Server reagiert nicht mehr.</numerusform>
            <numerusform>Konnte %n Geräte nicht auf den Server %1 verschieben. Server reagiert nicht mehr.</numerusform>
        </translation>
    </message>
    <message numerus="yes">
        <source>Cannot move these %n cameras to server %1. Server is unresponsive.</source>
        <translation>
            <numerusform>Konnte %n Kamera nicht auf den Server %1 verschieben. Server reagiert nicht mehr.</numerusform>
            <numerusform>Konnte %n Kameras nicht auf den Server %1 verschieben. Server reagiert nicht mehr.</numerusform>
        </translation>
    </message>
    <message numerus="yes">
        <source>Server %1 is unable to find and access these %n devices. Are you sure you would like to move them?</source>
        <translation>
            <numerusform>Server %1 ist nicht in der Lage %n Gerät zu finden/erreichen. Sind Sie sich sicher, dass Sie dieses verschieben möchten?</numerusform>
            <numerusform>Server %1 ist nicht in der Lage %n Geräte zu finden/erreichen. Sind Sie sich sicher, dass Sie diese verschieben möchten?</numerusform>
        </translation>
    </message>
    <message numerus="yes">
        <source>Server %1 is unable to find and access these %n cameras. Are you sure you would like to move them?</source>
        <translation>
            <numerusform>Server %1 ist nicht in der Lage %n Kamera zu finden/erreichen. Sind Sie sich sicher, dass Sie diese verschieben möchten?</numerusform>
            <numerusform>Server %1 ist nicht in der Lage %n Kameras zu finden/erreichen. Sind Sie sich sicher, dass Sie diese verschieben möchten?</numerusform>
        </translation>
    </message>
    <message numerus="yes">
        <source>Are you sure you want to permanently delete these %n files?</source>
        <translation>
            <numerusform>Sind Sie sich sicher, dass Sie diese %n Datei dauerhaft entfernen möchten?</numerusform>
            <numerusform>Sind Sie sich sicher, dass Sie diese %n Dateien dauerhaft entfernen möchten?</numerusform>
        </translation>
    </message>
    <message numerus="yes">
        <source>Are you sure you want to remove these %n items from layout?</source>
        <translation>
            <numerusform>Sind Sie sich sicher, dass Sie dieses %n Objekt aus Ihrem Layout entfernen möchten?</numerusform>
            <numerusform>Sind Sie sich sicher, dass Sie diese %n Objekte aus Ihrem Layout entfernen möchten?</numerusform>
        </translation>
    </message>
    <message numerus="yes">
        <source>These %n devices are auto-discovered. They may be auto-discovered again after removing. Are you sure you want to delete them?</source>
        <translation type="unfinished">
            <numerusform>Diese %n Geräte werden automatisch erkannt. Sie können nach dem Entfernen erneut automatisch erkannt werden. Sind Sie sicher, dass Sie diese entfernen möchten?</numerusform>
            <numerusform></numerusform>
        </translation>
    </message>
    <message numerus="yes">
        <source>These %n cameras are auto-discovered. They may be auto-discovered again after removing. Are you sure you want to delete them?</source>
        <translation type="unfinished">
            <numerusform>Diese %n Kameras werden automatisch erkannt. Sie können nach dem Entfernen erneut automatisch erkannt werden. Sind Sie sicher, dass Sie diese entfernen möchten?</numerusform>
            <numerusform></numerusform>
        </translation>
    </message>
    <message numerus="yes">
        <source>%n of these devices are auto-discovered. They may be auto-discovered again after removing. Are you sure you want to delete them?</source>
        <translation type="unfinished">
            <numerusform>%n von diesen Geräten werden automatisch erkannt. Sie können nach dem Entfernen erneut automatisch erkannt werden. Sind Sie sicher, dass Sie diese entfernen möchten?</numerusform>
            <numerusform></numerusform>
        </translation>
    </message>
    <message numerus="yes">
        <source>%n of these cameras are auto-discovered. They may be auto-discovered again after removing. Are you sure you want to delete them?</source>
        <translation type="unfinished">
            <numerusform>%n von diesen Kameras werden automatisch erkannt. Sie können nach dem Entfernen erneut automatisch erkannt werden. Sind Sie sicher, dass Sie diese entfernen möchten?</numerusform>
            <numerusform></numerusform>
        </translation>
    </message>
    <message numerus="yes">
        <source>Do you really want to delete the following %n devices?</source>
        <translation type="unfinished">
            <numerusform>Wollen Sie %n Geräte wirklich löschen?</numerusform>
            <numerusform></numerusform>
        </translation>
    </message>
    <message numerus="yes">
        <source>Do you really want to delete the following %n cameras?</source>
        <translation type="unfinished">
            <numerusform>Wollen Sie %n Kameras wirklich löschen?</numerusform>
            <numerusform></numerusform>
        </translation>
    </message>
    <message numerus="yes">
        <source>Do you really want to delete the following %n items?</source>
        <translation>
            <numerusform>Wollen Sie %n Objekt wirklich löschen?</numerusform>
            <numerusform>Wollen Sie %n Objekte wirklich löschen?</numerusform>
        </translation>
    </message>
    <message numerus="yes">
        <source>Cannot move these %n I/O modules to server %1. Server is unresponsive.</source>
        <translation type="unfinished">
            <numerusform></numerusform>
            <numerusform></numerusform>
        </translation>
    </message>
    <message numerus="yes">
        <source>Server %1 is unable to find and access these %n I/O modules. Are you sure you would like to move them?</source>
        <translation type="unfinished">
            <numerusform></numerusform>
            <numerusform></numerusform>
        </translation>
    </message>
    <message numerus="yes">
        <source>These %n I/O modules are auto-discovered. They may be auto-discovered again after removing. Are you sure you want to delete them?</source>
        <translation type="unfinished">
            <numerusform></numerusform>
            <numerusform></numerusform>
        </translation>
    </message>
    <message numerus="yes">
        <source>%n of these I/O modules are auto-discovered. They may be auto-discovered again after removing. Are you sure you want to delete them?</source>
        <translation type="unfinished">
            <numerusform></numerusform>
            <numerusform></numerusform>
        </translation>
    </message>
    <message numerus="yes">
        <source>Do you really want to delete the following %n I/O modules?</source>
        <translation type="unfinished">
            <numerusform></numerusform>
            <numerusform></numerusform>
        </translation>
    </message>
    <message>
        <source>Device addition is already in progress. Are you sure you want to cancel current process?</source>
        <translation type="unfinished"></translation>
    </message>
</context>
<context>
    <name>QnWorkbenchBookmarksHandler</name>
    <message>
        <source>Error</source>
        <translation>Fehler</translation>
    </message>
    <message>
        <source>Bookmark</source>
        <translation>Lesezeichen</translation>
    </message>
    <message>
        <source>Bookmarks can only be added to an online server.</source>
        <translation>Lesezeichen kann nur hinzugefügt werden, wenn der Server online ist.</translation>
    </message>
    <message>
        <source>Bookmarks can only be edited on an online server.</source>
        <translation>Lesezeichen kann nur bearbeitet werden, wenn der Server online ist.</translation>
    </message>
    <message>
        <source>Confirm Deletion</source>
        <translation>Löschen bestätigen</translation>
    </message>
    <message>
        <source>Are you sure you want to delete this bookmark?</source>
        <translation type="unfinished"></translation>
    </message>
    <message>
        <source>Are you sure you want to delete bookmark &quot;%1&quot;?</source>
        <translation type="unfinished"></translation>
    </message>
    <message>
        <source>Press %1 to search bookmarks</source>
        <translation type="unfinished"></translation>
    </message>
    <message>
        <source>Are you sure you want to delete these %n bookmarks?</source>
        <translation type="unfinished"></translation>
    </message>
</context>
<context>
    <name>QnWorkbenchConnectHandler</name>
    <message>
        <source>Connect to Another Server...</source>
        <translation>Mit einem anderen Server verbinden...</translation>
    </message>
    <message>
        <source>Could not connect to server. Closing in %1...</source>
        <translation>Verbindung zu Server gescheitert. Beende in %1...</translation>
    </message>
    <message>
        <source>Connecting...</source>
        <translation>Verbindung wird aufgebaut...</translation>
    </message>
    <message>
        <source>Connect to Server...</source>
        <translation>Mit Server verbinden...</translation>
    </message>
    <message>
        <source>Could not connect to server...</source>
        <translation>Verbindung zu Server gescheitert...</translation>
    </message>
</context>
<context>
    <name>QnWorkbenchController</name>
    <message>
        <source>Recording in...%1</source>
        <translation>Aufnahme in...%1</translation>
    </message>
    <message>
        <source>Warning</source>
        <translation>Warnung</translation>
    </message>
    <message>
        <source>Recorded Video</source>
        <translation>Aufgezeichnetes Video</translation>
    </message>
    <message>
        <source>Save Recording As...</source>
        <translation>Aufnahme speichern als...</translation>
    </message>
    <message>
        <source>AVI (Audio/Video Interleaved) (*.avi)</source>
        <translation>AVI (Audio/Video Interleaved) (*.avi)</translation>
    </message>
    <message>
        <source>Unable to start recording due to the following error: %1</source>
        <translation>Aufnahme kann wegen des folgenden Fehlers nicht gestartet werden: %1</translation>
    </message>
    <message>
        <source>Could not overwrite file &apos;%1&apos;. Please try a different name.</source>
        <translation>Konnte die Datei %1 nicht überschreiben. Bitte verwenden Sie einen anderen Namen.</translation>
    </message>
    <message>
        <source>Press any key to stop the tour.</source>
        <translation>Anhalten der Tour durch Drücken einer beliebigen Taste.</translation>
    </message>
</context>
<context>
    <name>QnWorkbenchExportHandler</name>
    <message>
        <source>Executable %1 Media File (x64) (*.exe)</source>
        <translation>Ausführbare %1 Media Datei (x64) (*.exe)</translation>
    </message>
    <message>
        <source>Executable %1 Media File (x86) (*.exe)</source>
        <translation>Ausführbare %1 Media Datei (x86) (*.exe)</translation>
    </message>
    <message>
        <source>File &apos;%1&apos; is used for recording already. Please enter another name.</source>
        <translation>Die Datei  &apos;%1&apos;wird bereits für Aufnahmen verwendet.Bitte geben Sie einen anderen Namen an.</translation>
    </message>
    <message>
        <source>Could not overwrite file</source>
        <translation>Konnte die Datei nicht überschreiben</translation>
    </message>
    <message>
        <source>File &apos;%1&apos; is used by another process. Please enter another name.</source>
        <translation>Datei &apos;%1&apos; wird von einem anderen Prozess verwendet. Bitte verwenden Sie einen anderen Namen.</translation>
    </message>
    <message>
        <source>Exporting Layout</source>
        <translation>Exportiere Layout</translation>
    </message>
    <message numerus="yes">
        <source>Exactly one item must be selected for export, but %n item(s) are currently selected.</source>
        <translation>
            <numerusform>Genau ein Objekt muss für den Export markiert sein, derzeit sind aber %n Objekte markiert.</numerusform>
            <numerusform>Genau ein Objekt muss für den Export markiert sein, derzeit sind aber %n Objekte markiert.</numerusform>
        </translation>
    </message>
    <message>
        <source>AVI (*.avi)</source>
        <translation>AVI (*.avi)</translation>
    </message>
    <message>
        <source>Matroska (*.mkv)</source>
        <translation>Matroska (*.mkv)</translation>
    </message>
    <message>
        <source>Export Video As...</source>
        <translation>Exportiere Video als...</translation>
    </message>
    <message>
        <source>Timestamps:</source>
        <translation>Zeitmarken:</translation>
    </message>
    <message>
        <source>AVI format is not recommended</source>
        <translation>Das AVI Format ist nicht empfehlenswert</translation>
    </message>
    <message>
        <source>AVI format is not recommended for export of non-continuous recording when audio track is present.Do you want to continue?</source>
        <translation>Das AVI Format ist nicht empfehlenswert für den Export nicht zusammenhängender Aufnahmen mit Tonspur. Möchten Sie fortfahren?</translation>
    </message>
    <message>
        <source>Save As</source>
        <translation>Speichern unter</translation>
    </message>
    <message>
        <source>File &apos;%1&apos; already exists. Do you want to overwrite it?</source>
        <translation>Datei &apos;%1&apos; existiert bereits. Möchten Sie diese überschreiben?</translation>
    </message>
    <message>
        <source>Exporting Video</source>
        <translation>Exportiere Video</translation>
    </message>
    <message>
        <source>Exporting to &quot;%1&quot;...</source>
        <translation>Exportiere nach &quot;%1&quot;...</translation>
    </message>
    <message>
        <source>Current layout contains image files. Images are not allowed for Multi-Video export.</source>
        <translation>Das aktuelle Layout enthält Bilddateien. Bilder sind beim Multi-Video Export nicht zulässig.</translation>
    </message>
    <message>
        <source>Current layout contains local files. Local files are not allowed for Multi-Video export.</source>
        <translation>Das aktuelle Layout enthält lokale Dateien. Lokale Dateien sind beim Multi-Video Export nicht zulässig.</translation>
    </message>
    <message>
        <source>Export Layout As...</source>
        <translation>Exportiere Layout als...</translation>
    </message>
    <message>
        <source>%1 Media File (*.nov)</source>
        <translation>%1 Media Datei (*.nov)</translation>
    </message>
    <message>
        <source>It may require over a gigabyte of HDD space, and, depending on your connection speed, may also take several minutes to complete.</source>
        <translation>Dies könnte über ein Gigabyte Plattenplatz benötigen und, abhängig von der Verbindungsgeschwindigkeit, eine ganze Weile dauern.</translation>
    </message>
    <message>
        <source>Do you want to continue?</source>
        <translation>Möchten Sie fortfahren?</translation>
    </message>
    <message>
        <source>Apply filters: Rotation, Dewarping, Image Enhancement, Custom Aspect Ratio (requires transcoding)</source>
        <translation>Anwendung von Filtern: Rotation, Dewarping, Bildverbesserung, benutzerdefiniertes Seitenverhältnis (erfordert Transkodierung)</translation>
    </message>
    <message>
        <source>exported</source>
        <translation>exportiert</translation>
    </message>
    <message>
        <source>File is in use.</source>
        <translation>Datei wird gerade verwendet.</translation>
    </message>
    <message>
        <source>Unable to export file.</source>
        <translation>Nicht möglich die Datei zu exportieren.</translation>
    </message>
    <message>
        <source>Warning!</source>
        <translation>Warnung!</translation>
    </message>
    <message>
        <source>No Timestamp</source>
        <translation>Keine Zeitmarke</translation>
    </message>
    <message>
        <source>Top Left Corner (requires transcoding)</source>
        <translation>Obere linke Ecke (Umcodierung erforderlich)</translation>
    </message>
    <message>
        <source>Top Right Corner (requires transcoding)</source>
        <translation>Obere rechte Ecke (Umcodierung erforderlich)</translation>
    </message>
    <message>
        <source>Bottom Left Corner (requires transcoding)</source>
        <translation>Untere linke Ecke (Umcodierung erforderlich)</translation>
    </message>
    <message>
        <source>Bottom Right Corner (requires transcoding)</source>
        <translation>Untere rechte Ecke (Umcodierung erforderlich)</translation>
    </message>
    <message>
        <source>You are about to export video with filters that require transcoding. This may take some time. Do you want to continue?</source>
        <translation>Sie sind dabei ein Video zu exportieren, das umcodiert werden muss. Das kann eine lange Zeit dauern. Möchten Sie fortfahren?</translation>
    </message>
    <message>
        <source>Export Complete</source>
        <translation>Export vollständig</translation>
    </message>
    <message>
        <source>Export Successful</source>
        <translation>Export erfolgreich</translation>
    </message>
    <message>
        <source>Unable to export layout.</source>
        <translation>Exportieren des Layouts nicht möglich.</translation>
    </message>
    <message>
        <source>Unable to save layout.</source>
        <translation>Speichern des Layouts nicht möglich.</translation>
    </message>
    <message>
        <source>Save local layout as...</source>
        <translation>Lokales Layout speichern als...</translation>
    </message>
    <message>
        <source>Make file read-only.</source>
        <translation>Schreibschutz der Datei aktivieren.</translation>
    </message>
    <message>
        <source>Export Successful.</source>
        <translation>Export erfolgreich.</translation>
    </message>
    <message>
        <source>Unable to export video.</source>
        <translation>Exportieren des Videos nicht möglich.</translation>
    </message>
    <message>
        <source>Selected format is not recommended</source>
        <translation type="unfinished"></translation>
    </message>
    <message>
        <source>Selected format is not recommended for this camera due to video downscaling. We recommend to export selected video either to the &apos;.nov&apos; or &apos;.exe&apos; format. Do you want to continue?</source>
        <translation type="unfinished"></translation>
    </message>
    <message>
        <source>You are about to export a video that is longer than 30 minutes.</source>
        <translation type="unfinished"></translation>
    </message>
    <message>
        <source>You are about to export several videos with a total length exceeding 30 minutes.</source>
        <translation type="unfinished"></translation>
    </message>
</context>
<context>
    <name>QnWorkbenchIncompatibleServersActionHandler</name>
    <message>
        <source>Error</source>
        <translation>Fehler</translation>
    </message>
    <message>
        <source>Enter Password...</source>
        <translation>Passworteingabe...</translation>
    </message>
    <message>
        <source>Administrator Password</source>
        <translation>Administratorpasswort</translation>
    </message>
    <message>
        <source>Password cannot be empty!</source>
        <translation>Das Passwort darf nicht leer sein!</translation>
    </message>
    <message>
        <source>Connecting to the current system...</source>
        <translation>Mit dem aktuellem System verbinden...</translation>
    </message>
    <message>
        <source>Information</source>
        <translation>Information</translation>
    </message>
    <message>
        <source>Could not configure the selected servers.</source>
        <translation>Der ausgewählte Server konnte nicht konfiguriert werden.</translation>
    </message>
    <message>
        <source>Authentication failed.</source>
        <translation>Authentifizierung gescheitert.</translation>
    </message>
    <message>
        <source>Please, check the password you have entered.</source>
        <translation>Bitte überprüfen Sie das eingegebene Passwort.</translation>
    </message>
    <message>
        <source>Could not update the selected servers.</source>
        <translation>Der ausgewählte Server konnte nicht aktualisiert werden.</translation>
    </message>
    <message>
        <source>Warning: You are about to merge Systems with START licenses.
As only 1 START license is allowed per System after your merge you will only have 1 START license remaining.
If you understand this and would like to proceed please click Merge to continue.
</source>
        <translation>Warnung: Sie sind dabei Systeme mit START Lizenzen zusammenzufügen.
Da nur eine START Lizenz pro System erlaubt ist, wird Ihnen nach dem Zusammenfügen nur eine START Lizenz verbleiben.
Wenn Sie das verstanden haben und fortfahren möchten, klicken Sie bitte auf Zusammenfügen.</translation>
    </message>
    <message>
        <source>Merge</source>
        <translation>Zusammenfügen</translation>
    </message>
    <message>
        <source>Please wait. Requested servers will be added to your system.</source>
        <translation>Bitte warten Sie bis die zuvor angeforderten Server Ihrem System hinzugefügt worden sind.</translation>
    </message>
    <message>
        <source>Rejoice! Selected servers have been successfully connected to your system!</source>
        <translation>Der ausgewählte Server wurde erfolgreich mit Ihrem System verbunden!</translation>
    </message>
    <message>
        <source>You can try to update the servers again in the System Administration dialog.</source>
        <translation type="unfinished"></translation>
    </message>
    <message>
        <source>Warning!</source>
        <translation type="unfinished">Warnung!</translation>
    </message>
</context>
<context>
    <name>QnWorkbenchLayoutsHandler</name>
    <message>
        <source>Save Layout As</source>
        <translation>Layout speichern als</translation>
    </message>
    <message>
        <source>Close Layouts</source>
        <translation>Schließe Layouts</translation>
    </message>
    <message numerus="yes">
        <source>The following %n layout(s) are not saved. Do you want to save them?</source>
        <translation>
            <numerusform>Das folgende %n Layout wurden nicht gespeichert. Möchten Sie es speichern?</numerusform>
            <numerusform>Die folgenden %n Layouts wurden nicht gespeichert. Möchten Sie diese speichern?</numerusform>
        </translation>
    </message>
    <message>
        <source>Saving Layouts</source>
        <translation>Speichere Layouts</translation>
    </message>
    <message numerus="yes">
        <source>The following %n layout(s) are being saved.</source>
        <translation>
            <numerusform>Das folgende %n Layout wird gespeichert.</numerusform>
            <numerusform>Die folgenden %n Layouts werden gespeichert.</numerusform>
        </translation>
    </message>
    <message>
        <source>Please wait.</source>
        <translation>Bitte warten Sie.</translation>
    </message>
    <message>
        <source>New Layout</source>
        <translation>Neues Layout</translation>
    </message>
    <message>
        <source>Enter the name of the layout to create:</source>
        <translation>Geben Sie einen Namen für das neue Layout ein:</translation>
    </message>
    <message>
        <source>Error</source>
        <translation>Fehler</translation>
    </message>
    <message numerus="yes">
        <source>Could not save the following %n layout(s) to Server.</source>
        <translation>
            <numerusform>Konnte das folgende %n Layout nicht auf dem Server speichern.</numerusform>
            <numerusform>Konnte die folgenden %n Layouts nicht auf dem Server speichern.</numerusform>
        </translation>
    </message>
    <message numerus="yes">
        <source>Do you want to restore these %n layout(s)?</source>
        <translation>
            <numerusform>Möchten Sie dieses %n Layout wiederherstellen?</numerusform>
            <numerusform>Möchten Sie diese %n Layouts wiederherstellen?</numerusform>
        </translation>
    </message>
    <message>
        <source>Layout already exists.</source>
        <translation>Layout existiert bereits.</translation>
    </message>
    <message>
        <source>A layout with the same name already exists. You do not have the rights to overwrite it.</source>
        <translation>Layout mit diesem Namen existiert bereits und Sie verfügen nicht über die Rechte dieses zu überschreiben.</translation>
    </message>
    <message>
        <source>Enter Layout Name:</source>
        <translation>Layoutnamen eingeben:</translation>
    </message>
    <message>
        <source>A layout with the same name already exists. Would you like to overwrite it?</source>
        <translation>Layout mit diesem Namen existiert bereits. Möchten Sie dieses überschreiben?</translation>
    </message>
    <message>
        <source>New Layout %1</source>
        <translation>Neues Layout %1</translation>
    </message>
</context>
<context>
    <name>QnWorkbenchNavigator</name>
    <message>
        <source>hh:mm:ss</source>
        <extracomment>This is a date/time format for time slider&apos;s tooltip. Please translate it only if you&apos;re absolutely sure that you know what you&apos;re doing.</extracomment>
        <translation>hh:mm:ss</translation>
    </message>
    <message>
        <source>mm:ss</source>
        <extracomment>This is a date/time format for time slider&apos;s tooltip. Please translate it only if you&apos;re absolutely sure that you know what you&apos;re doing.</extracomment>
        <translation>mm:ss</translation>
    </message>
    <message>
        <source>yyyy MMM dd</source>
        <extracomment>This is a date/time format for time slider&apos;s tooltip. Please translate it only if you&apos;re absolutely sure that you know what you&apos;re doing.</extracomment>
        <translation></translation>
    </message>
    <message>
        <source>Live</source>
        <extracomment>Time slider&apos;s tooltip for position on live.</extracomment>
        <translation></translation>
    </message>
    <message>
        <source>All Devices</source>
        <translation>Alle Geräte</translation>
    </message>
    <message>
        <source>All Cameras</source>
        <translation>Alle Kameras</translation>
    </message>
    <message>
        <source>All I/O Modules</source>
        <translation type="unfinished"></translation>
    </message>
</context>
<context>
    <name>QnWorkbenchPtzHandler</name>
    <message>
        <source>PTZ_CALIBRATION_%1.jpg</source>
        <translation>PTZ_CALIBRATION_%1.jpg</translation>
    </message>
    <message>
        <source>Please wait for the camera to go online.</source>
        <translation>Bitte warten Sie bis die Kamera online ist.</translation>
    </message>
    <message>
        <source>Unable to get position from camera.</source>
        <translation>Positionsabfrage bei Kamera gescheitert.</translation>
    </message>
    <message>
        <source>Unable to set position on camera.</source>
        <translation type="unfinished"></translation>
    </message>
    <message>
<<<<<<< HEAD
        <source>An error has occurred while trying to get a current position from camera %1.</source>
        <translation type="unfinished"></translation>
    </message>
    <message>
        <source>An error has occurred while trying to set the current position for camera %1.</source>
=======
        <source>An error has occurred while trying to set the current position for camera %1.</source>
        <translation type="unfinished"></translation>
    </message>
    <message>
        <source>An error has occurred while trying to get the current position from camera %1.</source>
>>>>>>> 0ea934a7
        <translation type="unfinished"></translation>
    </message>
</context>
<context>
    <name>QnWorkbenchResourcesChangesWatcher</name>
    <message>
        <source>The system is in Safe Mode.</source>
        <translation>System ist im abgesicherten Modus.</translation>
    </message>
    <message>
        <source>It is not allowed to make any changes except license activation.</source>
        <translation>Es ist nicht erlaubt irgendwelche Einstellungen zu tätigen, außer Lizenzaktivierung.</translation>
    </message>
    <message numerus="yes">
        <source>The following %n items are not saved.</source>
        <translation type="unfinished">
            <numerusform>Die folgenden %n Objekte wurden nicht gespeichert.</numerusform>
            <numerusform></numerusform>
        </translation>
    </message>
    <message numerus="yes">
        <source>Could not save the following %n items to Server.</source>
        <translation>
            <numerusform>Konnte das folgende %n Objekt nicht auf dem Server speichern.</numerusform>
            <numerusform>Konnte die folgenden %n Objekte nicht auf dem Server speichern.</numerusform>
        </translation>
    </message>
    <message>
        <source>Error</source>
        <translation>Fehler</translation>
    </message>
    <message numerus="yes">
        <source>The following %n items are not deleted.</source>
        <translation type="unfinished">
            <numerusform>Die folgenden %n Objekte wurden nicht gelöscht.</numerusform>
            <numerusform></numerusform>
        </translation>
    </message>
    <message numerus="yes">
        <source>Could not delete the following %n items from Server.</source>
        <translation>
            <numerusform>Konnte das folgende Objekt %n nicht vom Server löschen.</numerusform>
            <numerusform>Konnte die folgenden %n Objekte nicht vom Server löschen.</numerusform>
        </translation>
    </message>
</context>
<context>
    <name>QnWorkbenchSafeModeWatcher</name>
    <message>
        <source>System is in safe mode</source>
        <translation>System ist im abgesicherten Modus</translation>
    </message>
</context>
<context>
    <name>QnWorkbenchScreenshotHandler</name>
    <message>
        <source>PNG Image (*.png)</source>
        <translation>PNG Bilddatei (*.png)</translation>
    </message>
    <message>
        <source>JPEG Image (*.jpg)</source>
        <translation>JPEG Bilddatei (*.jpg)</translation>
    </message>
    <message>
        <source>Save Screenshot As...</source>
        <translation>Screenshot speichern als...</translation>
    </message>
    <message>
        <source>Timestamp:</source>
        <translation>Zeitmarke:</translation>
    </message>
    <message>
        <source>Save As</source>
        <translation>Speichern als</translation>
    </message>
    <message>
        <source>File &apos;%1&apos; already exists. Do you want to overwrite it?</source>
        <translation>Datei &apos;%1&apos; existiert bereits. Möchten Sie diese überschreiben?</translation>
    </message>
    <message>
        <source>File &apos;%1&apos; is used by another process. Please enter another name.</source>
        <translation>Datei &apos;%1&apos; wird von einem anderen Prozess verwendet. Bitte verwenden Sie einen anderen Namen.</translation>
    </message>
    <message>
        <source>Saving %1</source>
        <translation>Speichere %1</translation>
    </message>
    <message>
        <source>Saving Screenshot...</source>
        <translation>Speichere Screenshot...</translation>
    </message>
    <message>
        <source>No Timestamp</source>
        <translation>Keine Zeitmarke</translation>
    </message>
    <message>
        <source>Top Left Corner</source>
        <translation>Obere linke Ecke</translation>
    </message>
    <message>
        <source>Top Right Corner</source>
        <translation>Obere rechte Ecke</translation>
    </message>
    <message>
        <source>Bottom Left Corner</source>
        <translation>Untere linke Ecke</translation>
    </message>
    <message>
        <source>Bottom Right Corner</source>
        <translation>Untere rechte Ecke</translation>
    </message>
    <message>
        <source>Could not overwrite file.</source>
        <translation>Konnte die Datei nicht überschreiben.</translation>
    </message>
    <message>
        <source>Could not save screenshot.</source>
        <translation>Konnte Screenshot nicht speichern.</translation>
    </message>
    <message>
        <source>An error occurred while saving screenshot &apos;%1&apos;.</source>
        <translation type="unfinished"></translation>
    </message>
    <message>
        <source>Error</source>
        <translation type="unfinished">Fehler</translation>
    </message>
    <message>
        <source>Error while taking screenshot</source>
        <translation type="unfinished"></translation>
    </message>
</context>
<context>
    <name>QnWorkbenchStateDependentTabbedDialog</name>
    <message>
        <source>* %1</source>
        <translation type="unfinished">* %1</translation>
    </message>
    <message>
        <source>Unsaved changes will be lost. Save the following pages?</source>
        <translation type="unfinished">Ungesicherte Änderungen gehen verloren. Sollen die folgenden Seiten gesichert werden?</translation>
    </message>
    <message>
        <source>Confirm exit</source>
        <translation type="unfinished">Beenden bestätigen</translation>
    </message>
</context>
<context>
    <name>QnWorkbenchUpdateWatcher</name>
    <message>
        <source>Would you like to update?</source>
        <translation>Möchten Sie ein Update durchführen?</translation>
    </message>
    <message>
        <source>Major issues have been fixed.</source>
        <translation>Wichtige Probleme wurden behoben.</translation>
    </message>
    <message>
        <source>Update is strongly recommended.</source>
        <translation>Das Update wird dringend empfohlen.</translation>
    </message>
    <message>
        <source>Release Notes</source>
        <translation>Release Notes</translation>
    </message>
    <message>
        <source>Please update %1 Client.</source>
        <translation>Bitte aktualisieren Sie Client %1.</translation>
    </message>
    <message>
        <source>New version %1 is available.</source>
        <translation>Eine neue Version %1 ist verfügbar.</translation>
    </message>
    <message>
        <source>A newer version is available.</source>
        <translation>Eine neuere Version ist verfügbar.</translation>
    </message>
    <message>
        <source>Update is recommended.</source>
        <translation>Das Update wird empfohlen.</translation>
    </message>
    <message>
        <source>Do not notify me again about this update.</source>
        <translation>Keine weitere Benachrichtigung zu diesem Update.</translation>
    </message>
</context>
<context>
    <name>QnWorkbenchVideoWallHandler</name>
    <message>
        <source>Error</source>
        <translation>Fehler</translation>
    </message>
    <message>
        <source>Switch to Video Wall Mode...</source>
        <translation>In Video-Wand-Modus wechseln...</translation>
    </message>
    <message>
        <source>Could not start Video Wall control session.</source>
        <translation>Konnte die Kontrollsitzung für die Video-Wand nicht starten.</translation>
    </message>
    <message>
        <source>Video Wall</source>
        <translation>Video-Wand</translation>
    </message>
    <message>
        <source>Video Wall %1</source>
        <translation>Video-Wand %1</translation>
    </message>
    <message>
        <source>New Video Wall...</source>
        <translation>Neue Video-Wand...</translation>
    </message>
    <message>
        <source>Enter the name of the Video Wall to create:</source>
        <translation>Geben Sie einen Namen für die neue Video-Wand ein:</translation>
    </message>
    <message>
        <source>Delete Items</source>
        <translation>Objekte löschen</translation>
    </message>
    <message numerus="yes">
        <source>Are you sure you want to permanently delete these %n item(s)?</source>
        <translation>
            <numerusform>Wollen Sie dieses %n Objekt wirklich permanent löschen?</numerusform>
            <numerusform>Wollen Sie diese %n Objekte wirklich permanent löschen?</numerusform>
        </translation>
    </message>
    <message>
        <source>Could not start Video Wall.</source>
        <translation>Video-Wand konnte nicht gestartet werden.</translation>
    </message>
    <message>
        <source>Confirm Video Wall stop</source>
        <translation>Beenden der Video-Wand bestätigen</translation>
    </message>
    <message>
        <source>New Matrix %1</source>
        <translation>Neue Matrix %1</translation>
    </message>
    <message>
        <source>Invalid matrix</source>
        <translation>Ungültige Matrix</translation>
    </message>
    <message>
        <source>You have no layouts on the screens. Matrix cannot be saved.</source>
        <translation>Sie haben den Bildschirmen keine Layouts zugewiesen. Die Matrix kann nicht gespeichert werden.</translation>
    </message>
    <message>
        <source>Delete Matrices</source>
        <translation>Matrixe löschen</translation>
    </message>
    <message numerus="yes">
        <source>Are you sure you want to permanently delete these %n matrices?</source>
        <translation>
            <numerusform>Wollen Sie diese %n Matrix wirklich permanent löschen?</numerusform>
            <numerusform>Wollen Sie diese %n Matrixe wirklich permanent löschen?</numerusform>
        </translation>
    </message>
    <message>
        <source>Could not start control session.</source>
        <translation>Konnte die Kontrollsitzung nicht starten.</translation>
    </message>
    <message>
        <source>Another user is already controlling this screen.</source>
        <translation>Ein anderer Benutzer steuert bereits diesen Bildschirm.</translation>
    </message>
    <message>
        <source>%1&apos;s Screen</source>
        <comment>%1 means user&apos;s name</comment>
        <translation>Bildschirm von %1</translation>
    </message>
    <message>
        <source>A control session is already running.</source>
        <translation>Kontrollsitzung bereits aktiv.</translation>
    </message>
    <message>
        <source>There are no offline video wall items attached to this computer.</source>
        <translation>Mit diesem PC sind keine offline Video-Wand-Objekte verküpft.</translation>
    </message>
    <message>
        <source>Video Wall is about to start. Would you like to close this %1 Client instance?</source>
        <translation>Video-Wand wird jetzt gestartet. Möchten Sie diesen %1 Client schließen?</translation>
    </message>
    <message>
        <source>Additional licenses required.</source>
        <translation>Zusätzliche Lizenzen werden benötigt.</translation>
    </message>
    <message>
        <source>To enable this feature please activate at least one Video Wall license.</source>
        <translation>Aktivieren Sie mindestens eine Video-Wand Lizenz um diese Funktion zu aktivieren.</translation>
    </message>
    <message>
        <source>To enable Video Wall, please activate at least one Video Wall license.</source>
        <translation>Aktivieren Sie mindestens eine Video-Wand Lizenz um diese Funktion zu aktivieren.</translation>
    </message>
    <message>
        <source>Video Wall already exists.</source>
        <translation>Video-Wand existiert bereits.</translation>
    </message>
    <message>
        <source>A Video Wall with the same name already exists.</source>
        <translation>Video-Wand mit diesem Namen existiert bereits.</translation>
    </message>
    <message numerus="yes">
        <source>%n items</source>
        <translation type="unfinished">
            <numerusform>%n Elemente</numerusform>
            <numerusform></numerusform>
        </translation>
    </message>
    <message>
        <source>Are you sure you want to stop Video Wall?</source>
        <translation type="unfinished"></translation>
    </message>
    <message>
        <source>You will have to start it manually.</source>
        <translation type="unfinished"></translation>
    </message>
    <message>
        <source>The changes cannot be applied. Unexpected error occurred.</source>
        <translation type="unfinished"></translation>
    </message>
</context>
<context>
    <name>StatisticsOverlayWidget</name>
    <message>
        <source>%1%</source>
        <translation>%1%</translation>
    </message>
</context>
</TS><|MERGE_RESOLUTION|>--- conflicted
+++ resolved
@@ -3289,7 +3289,6 @@
     <message>
         <source>Devices List...</source>
         <translation type="unfinished"></translation>
-<<<<<<< HEAD
     </message>
     <message>
         <source>Cameras List...</source>
@@ -3312,30 +3311,6 @@
         <translation type="unfinished"></translation>
     </message>
     <message>
-=======
-    </message>
-    <message>
-        <source>Cameras List...</source>
-        <translation type="unfinished"></translation>
-    </message>
-    <message>
-        <source>Open Alarm/Event Rules Management</source>
-        <translation type="unfinished"></translation>
-    </message>
-    <message>
-        <source>Open Event Log</source>
-        <translation type="unfinished"></translation>
-    </message>
-    <message>
-        <source>Open Bookmarks List</source>
-        <translation type="unfinished"></translation>
-    </message>
-    <message>
-        <source>Open Devices List</source>
-        <translation type="unfinished"></translation>
-    </message>
-    <message>
->>>>>>> 0ea934a7
         <source>Open Cameras List</source>
         <translation type="unfinished"></translation>
     </message>
@@ -4475,7 +4450,6 @@
     <message>
         <source>Alarm: %1</source>
         <translation type="unfinished"></translation>
-<<<<<<< HEAD
     </message>
     <message>
         <source>Open in Alarm Layout</source>
@@ -4490,22 +4464,6 @@
         <translation type="unfinished"></translation>
     </message>
     <message>
-=======
-    </message>
-    <message>
-        <source>Open in Alarm Layout</source>
-        <translation type="unfinished"></translation>
-    </message>
-    <message>
-        <source>Open I/O Module</source>
-        <translation type="unfinished"></translation>
-    </message>
-    <message>
-        <source>I/O Module Settings...</source>
-        <translation type="unfinished"></translation>
-    </message>
-    <message>
->>>>>>> 0ea934a7
         <source>Open I/O Module Web Page...</source>
         <translation type="unfinished"></translation>
     </message>
@@ -4610,27 +4568,15 @@
         <translation>Änderungen wurden nicht gespeichert. Möchten Sie jetzt speichern?</translation>
     </message>
     <message>
-<<<<<<< HEAD
-        <source>An error has occurred while trying to get a current position from camera %1.</source>
-        <translation type="unfinished"></translation>
-    </message>
-    <message>
         <source>An error has occurred while trying to set the current position for camera %1.</source>
         <translation type="unfinished"></translation>
     </message>
     <message>
         <source>Manage PTZ for %1...</source>
-=======
-        <source>An error has occurred while trying to set the current position for camera %1.</source>
-        <translation type="unfinished"></translation>
-    </message>
-    <message>
-        <source>Manage PTZ for %1...</source>
         <translation type="unfinished"></translation>
     </message>
     <message>
         <source>An error has occurred while trying to get the current position from camera %1.</source>
->>>>>>> 0ea934a7
         <translation type="unfinished"></translation>
     </message>
 </context>
@@ -5182,10 +5128,6 @@
         <source>Camera</source>
         <translation type="unfinished">Kamera</translation>
     </message>
-    <message>
-        <source>&lt;Removed camera&gt;</source>
-        <translation type="unfinished"></translation>
-    </message>
 </context>
 <context>
     <name>QnSearchLineEdit</name>
@@ -5516,13 +5458,6 @@
         <translation>Bitte updaten Sie den Client manuell mit einem Installationspaket.</translation>
     </message>
     <message>
-<<<<<<< HEAD
-        <source>Update Cancelled</source>
-        <translation>Update abgebrochen</translation>
-    </message>
-    <message>
-=======
->>>>>>> 0ea934a7
         <source>Update unsuccessful.</source>
         <translation>Update nicht erfolgreich.</translation>
     </message>
@@ -5569,8 +5504,6 @@
         <source>Unable to begin update. Client update was not found.</source>
         <translation type="unfinished"></translation>
     </message>
-<<<<<<< HEAD
-=======
     <message>
         <source>Update cancelled</source>
         <translation type="unfinished"></translation>
@@ -5583,7 +5516,6 @@
         <source>All servers are already updated.</source>
         <translation type="unfinished"></translation>
     </message>
->>>>>>> 0ea934a7
 </context>
 <context>
     <name>QnShowOnAlarmLayoutActionWidget</name>
@@ -5937,7 +5869,6 @@
     </message>
     <message>
         <source>%n Device(s)</source>
-<<<<<<< HEAD
         <translation type="unfinished"></translation>
     </message>
     <message>
@@ -5945,15 +5876,6 @@
         <translation type="unfinished"></translation>
     </message>
     <message>
-=======
-        <translation type="unfinished"></translation>
-    </message>
-    <message>
-        <source>Backup is finished</source>
-        <translation type="unfinished"></translation>
-    </message>
-    <message>
->>>>>>> 0ea934a7
         <source>In Real-Time mode all data is backed up continuously.</source>
         <translation type="unfinished"></translation>
     </message>
@@ -7467,19 +7389,11 @@
         <translation type="unfinished"></translation>
     </message>
     <message>
-<<<<<<< HEAD
-        <source>An error has occurred while trying to get a current position from camera %1.</source>
-        <translation type="unfinished"></translation>
-    </message>
-    <message>
         <source>An error has occurred while trying to set the current position for camera %1.</source>
-=======
-        <source>An error has occurred while trying to set the current position for camera %1.</source>
         <translation type="unfinished"></translation>
     </message>
     <message>
         <source>An error has occurred while trying to get the current position from camera %1.</source>
->>>>>>> 0ea934a7
         <translation type="unfinished"></translation>
     </message>
 </context>
