--- conflicted
+++ resolved
@@ -32,11 +32,4 @@
 
 if(withScreenChecker)
     add_subdirectory(screen_checker)
-<<<<<<< HEAD
-endif()
-
-if(withPaxtonPlugin)
-    add_subdirectory(paxton_plugin)
-=======
->>>>>>> 22683d4c
 endif()