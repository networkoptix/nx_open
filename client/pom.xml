<project xmlns="http://maven.apache.org/POM/4.0.0" xmlns:xsi="http://www.w3.org/2001/XMLSchema-instance" xsi:schemaLocation="http://maven.apache.org/POM/4.0.0 http://maven.apache.org/maven-v4_0_0.xsd">
    <!--
    Example pom for delegating maven goals to msbuild so it builds the "solution"

    A solution can be a group of projects, but here we only have one.
    It should also be possible to have one maven project per solution project,
    and have a parent pom to deletegate the build.
  -->
    <parent>
        <artifactId>cpp</artifactId>
        <groupId>com.networkoptix.hdwitness</groupId>
        <version>2.3.2-SNAPSHOT</version>
        <relativePath>../cpp</relativePath>
    </parent>

    <groupId>com.networkoptix.hdwitness</groupId>
    <version>2.3.2-SNAPSHOT</version>
    <modelVersion>4.0.0</modelVersion>
    <artifactId>client</artifactId>
    <packaging>pom</packaging>
    <name>HD Witness Client Library</name>

    <dependencies>
        <dependency>
            <groupId>${project.groupId}</groupId>
            <artifactId>common</artifactId>
            <version>${project.version}</version>
            <type>pom</type>
            <scope>system</scope>
            <systemPath>${root.dir}/common/pom.xml</systemPath>
        </dependency>

        <dependency>
            <groupId>${project.groupId}</groupId>
            <artifactId>appserver2</artifactId>
            <version>${project.version}</version>
            <type>pom</type>
            <scope>system</scope>
            <systemPath>${root.dir}/appserver2/pom.xml</systemPath>
<<<<<<< HEAD
        </dependency>
    </dependencies>
=======
        </dependency>           
    </dependencies> 
>>>>>>> a3140049

    <properties>
        <product.title>${client.name}</product.title>
        <product.display.title>${client.display.name}</product.display.title>
        <!--Global libs-->
        <qt.libs>core gui network opengl xml sql multimedia concurrent webkit webkitwidgets</qt.libs>
        <!-- ATTENTION!!! -lestbase should be the LATEST in the list!!! Required for Linux -->
        <global.libs>-lcommon -lappserver2 -lavcodec -lavdevice -lavfilter -lavformat -lavutil -lswscale -lpostproc -lquazip</global.libs>
        <!--Specific os libs used-->
        <windows.oslibs>DbgHelp.lib -lws2_32 -lIphlpapi -lwinmm -lFestival -lestools -leststring -lestbase -lDxErr -ld3d9 -lopenal32 -lssleay32 -llibeay32 -lsigar</windows.oslibs>
        <windows.oslibs.release/>
        <windows.oslibs.debug/>
        <linux.oslibs>-lmp3lame -lssl -lcrypto -lz -lopenal -lX11 -lXfixes -lGL -lGLU -ltermcap -lsigar -lfaac -lXss</linux.oslibs>
        <mac.oslibs>-lbz2 -lz -framework IOKit -framework CoreServices -framework OpenAL -ltermcap -lsigar-universal64-macosx -lFestival -lestools -leststring -lestbase</mac.oslibs>
        <!--Global defines-->
        <global.defines>CL_FORCE_LOGO</global.defines>
        <!--Specific os defines-->
        <windows.defines>EC2_LIB_API=__declspec(dllimport)</windows.defines>
        <linux.defines/>
        <mac.defines/>
        <buildLib>sharedlib</buildLib>
<<<<<<< HEAD
    </properties>
=======
    </properties>   
>>>>>>> a3140049
    <profiles>
        <profile>
            <id>windows</id>
            <activation>
                <os>
                    <family>Windows</family>
                </os>
            </activation>
            <build>
                <plugins>
                    <plugin>
                        <groupId>org.codehaus.mojo</groupId>
                        <artifactId>exec-maven-plugin</artifactId>
                        <version>1.1.1</version>
                        <executions>
                            <execution>
                                <id>launcher-compile</id>
                                <phase>generate-sources</phase>
                                <goals>
                                    <goal>exec</goal>
                                </goals>
                                <configuration>
                                    <executable>build-${arch}.bat</executable>
                                    <workingDirectory>${basedir}/launcher</workingDirectory>
                                    <arguments>
                                        <commandlineArgs>${build.configuration}</commandlineArgs>
                                    </arguments>
                                </configuration>
                            </execution>
                        </executions>
                    </plugin>
                </plugins>
            </build>
        </profile>

        <profile>
            <id>webkit-win</id>
            <activation>
                <os>
                    <family>Windows</family>
                </os>
                <property>
                    <name>webkit</name>
                    <value>!false</value>
                </property>
            </activation>
            <properties>
                <qt.libs>core gui network opengl xml sql multimedia concurrent webkit webkitwidgets</qt.libs>
            </properties>
<<<<<<< HEAD
        </profile>
=======
        </profile>  
>>>>>>> a3140049
        <profile>
            <id>windows-staticlib</id>
            <activation>
                <os>
                    <family>Windows</family>
                </os>
<<<<<<< HEAD
            </activation>
=======
            </activation>            
>>>>>>> a3140049
            <properties>
                <buildLib>staticlib</buildLib>
            </properties>
        </profile>
    </profiles>
</project><|MERGE_RESOLUTION|>--- conflicted
+++ resolved
@@ -37,13 +37,8 @@
             <type>pom</type>
             <scope>system</scope>
             <systemPath>${root.dir}/appserver2/pom.xml</systemPath>
-<<<<<<< HEAD
-        </dependency>
-    </dependencies>
-=======
-        </dependency>           
-    </dependencies> 
->>>>>>> a3140049
+        </dependency>			
+    </dependencies>	
 
     <properties>
         <product.title>${client.name}</product.title>
@@ -65,11 +60,7 @@
         <linux.defines/>
         <mac.defines/>
         <buildLib>sharedlib</buildLib>
-<<<<<<< HEAD
     </properties>
-=======
-    </properties>   
->>>>>>> a3140049
     <profiles>
         <profile>
             <id>windows</id>
@@ -119,22 +110,14 @@
             <properties>
                 <qt.libs>core gui network opengl xml sql multimedia concurrent webkit webkitwidgets</qt.libs>
             </properties>
-<<<<<<< HEAD
         </profile>
-=======
-        </profile>  
->>>>>>> a3140049
         <profile>
             <id>windows-staticlib</id>
             <activation>
                 <os>
                     <family>Windows</family>
                 </os>
-<<<<<<< HEAD
             </activation>
-=======
-            </activation>            
->>>>>>> a3140049
             <properties>
                 <buildLib>staticlib</buildLib>
             </properties>
