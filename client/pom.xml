<project xmlns="http://maven.apache.org/POM/4.0.0" xmlns:xsi="http://www.w3.org/2001/XMLSchema-instance" xsi:schemaLocation="http://maven.apache.org/POM/4.0.0 http://maven.apache.org/maven-v4_0_0.xsd">

    <parent>
        <artifactId>cpp</artifactId>
        <groupId>com.networkoptix.hdwitness</groupId>
        <version>2.6.0-SNAPSHOT</version>
        <relativePath>../cpp</relativePath>
    </parent>

    <groupId>com.networkoptix.hdwitness</groupId>
    <version>2.6.0-SNAPSHOT</version>
    <modelVersion>4.0.0</modelVersion>
    <artifactId>client</artifactId>
    <packaging>pom</packaging>
    <name>NX Witness Client Library</name>

    <dependencies>
        <dependency>
            <groupId>${project.groupId}</groupId>
            <artifactId>common</artifactId>
            <version>${project.version}</version>
            <type>pom</type>
            <scope>system</scope>
            <systemPath>${root.dir}/common/pom.xml</systemPath>
        </dependency>
		
        <dependency>
            <groupId>${project.groupId}</groupId>
            <artifactId>nx_network</artifactId>
            <version>${project.version}</version>
            <type>pom</type>
            <scope>system</scope>
            <systemPath>${root.dir}/common_libs/nx_network/pom.xml</systemPath>
        </dependency>

        <dependency>
            <groupId>${project.groupId}</groupId>
            <artifactId>nx_streaming</artifactId>
            <version>${project.version}</version>
            <type>pom</type> 
            <scope>system</scope>
            <systemPath>${root.dir}/common_libs/nx_streaming/pom.xml</systemPath>
        </dependency>           

        <dependency>
            <groupId>${project.groupId}</groupId>
            <artifactId>nx_audio</artifactId>
            <version>${project.version}</version>
            <type>pom</type> 
            <scope>system</scope>
            <systemPath>${root.dir}/common_libs/nx_audio/pom.xml</systemPath>
        </dependency>           
        
        <dependency>
            <groupId>${project.groupId}</groupId>
            <artifactId>appserver2</artifactId>
            <version>${project.version}</version>
            <type>pom</type>
            <scope>system</scope>
            <systemPath>${root.dir}/appserver2/pom.xml</systemPath>
        </dependency>

        <dependency>
            <groupId>${project.groupId}</groupId>
            <artifactId>client.core</artifactId>
            <version>${project.version}</version>
            <type>pom</type>
            <scope>system</scope>
            <systemPath>${root.dir}/client.core/pom.xml</systemPath>
        </dependency>
    </dependencies>

    <properties>
        <guid>${client.guid}</guid>
        <product.title>${client.name}</product.title>
        <product.display.title>${client.display.name}</product.display.title>
        <template>lib</template>
<<<<<<< HEAD
        <!--Global libs-->
        <qt.libs>core gui network opengl xml sql multimedia concurrent webkit webkitwidgets qml quick quickwidgets</qt.libs>
        <ffmpeg.libs>-lavcodec -lavdevice -lavfilter -lavformat -lavutil -lswscale -lpostproc</ffmpeg.libs>
=======

        <qt.libs>core gui network opengl xml sql multimedia concurrent webkit webkitwidgets qml quick quickwidgets</qt.libs>
>>>>>>> 0d1c4876
        <global.libs>-lcommon -lnx_network -lnx_streaming -lnx_audio -lappserver2 -lclient.core -ludt -lcloud_db_client</global.libs>
        <windows.oslibs>DbgHelp.lib -lws2_32 -lIphlpapi -lwinmm -ld3d9 -lopenal32</windows.oslibs>
        <linux.oslibs>-lz -lopenal -lX11 -lXfixes -lGL -lGLU -lXss</linux.oslibs>
        <mac.oslibs>-lbz2 -lz -framework IOKit -framework CoreServices -framework OpenAL</mac.oslibs>

        <global.defines>CL_FORCE_LOGO</global.defines>
        <windows.defines>EC2_LIB_API=__declspec(dllimport)</windows.defines>
        <buildLib>sharedlib</buildLib>
<<<<<<< HEAD
        <rdep.packages>openssl quazip festival festival-vox roboto-ttf</rdep.packages>
=======
        <rdep.packages>openssl ffmpeg quazip festival festival-vox roboto-ttf</rdep.packages>
>>>>>>> 0d1c4876
    </properties>
    <profiles>
        <profile>
            <id>windows</id>
            <activation>
                <os>
                    <family>Windows</family>
                </os>
            </activation>
            <build>
                <plugins>
                    <plugin>
                        <groupId>org.codehaus.mojo</groupId>
                        <artifactId>exec-maven-plugin</artifactId>
                        <version>1.1.1</version>
                        <executions>
                            <execution>
                                <id>launcher-compile</id>
                                <phase>generate-sources</phase>
                                <goals>
                                    <goal>exec</goal>
                                </goals>
                                <configuration>
                                    <executable>build-${arch}.bat</executable>
                                    <workingDirectory>${basedir}/launcher</workingDirectory>
                                    <arguments>
                                        <commandlineArgs>${build.configuration}</commandlineArgs>
                                    </arguments>
                                </configuration>
                            </execution>
                        </executions>
                    </plugin>
                </plugins>
            </build>
        </profile>

        <profile>
            <id>windows-staticlib</id>
            <activation>
                <os>
                    <family>Windows</family>
                </os>
            </activation>
            <properties>
                <buildLib>staticlib</buildLib>
            </properties>
        </profile>
    </profiles>
</project><|MERGE_RESOLUTION|>--- conflicted
+++ resolved
@@ -75,14 +75,8 @@
         <product.title>${client.name}</product.title>
         <product.display.title>${client.display.name}</product.display.title>
         <template>lib</template>
-<<<<<<< HEAD
-        <!--Global libs-->
-        <qt.libs>core gui network opengl xml sql multimedia concurrent webkit webkitwidgets qml quick quickwidgets</qt.libs>
-        <ffmpeg.libs>-lavcodec -lavdevice -lavfilter -lavformat -lavutil -lswscale -lpostproc</ffmpeg.libs>
-=======
 
         <qt.libs>core gui network opengl xml sql multimedia concurrent webkit webkitwidgets qml quick quickwidgets</qt.libs>
->>>>>>> 0d1c4876
         <global.libs>-lcommon -lnx_network -lnx_streaming -lnx_audio -lappserver2 -lclient.core -ludt -lcloud_db_client</global.libs>
         <windows.oslibs>DbgHelp.lib -lws2_32 -lIphlpapi -lwinmm -ld3d9 -lopenal32</windows.oslibs>
         <linux.oslibs>-lz -lopenal -lX11 -lXfixes -lGL -lGLU -lXss</linux.oslibs>
@@ -91,11 +85,7 @@
         <global.defines>CL_FORCE_LOGO</global.defines>
         <windows.defines>EC2_LIB_API=__declspec(dllimport)</windows.defines>
         <buildLib>sharedlib</buildLib>
-<<<<<<< HEAD
-        <rdep.packages>openssl quazip festival festival-vox roboto-ttf</rdep.packages>
-=======
         <rdep.packages>openssl ffmpeg quazip festival festival-vox roboto-ttf</rdep.packages>
->>>>>>> 0d1c4876
     </properties>
     <profiles>
         <profile>
