--- conflicted
+++ resolved
@@ -77,11 +77,7 @@
         <template>lib</template>
 
         <qt.libs>core core-private gui widgets-private network opengl xml sql multimedia concurrent webkit webkitwidgets qml quick quickwidgets</qt.libs>
-<<<<<<< HEAD
-        <global.libs>-lcommon -lnx_network -lnx_streaming -lnx_audio -lappserver2 -lclient.core -lnx_speach_synthesizer -ludt -lcloud_db_client</global.libs>
-=======
-        <global.libs>-lcommon -lnx_network -lnx_streaming -lnx_audio -lappserver2 -lclient.core -ludt -lcloud_db_client -lnx_vms_utils</global.libs>
->>>>>>> d320da4e
+        <global.libs>-lcommon -lnx_network -lnx_streaming -lnx_audio -lappserver2 -lclient.core -ludt -lnx_speach_synthesizer -lcloud_db_client -lnx_vms_utils</global.libs>
         <windows.oslibs>DbgHelp.lib -lws2_32 -lIphlpapi -lwinmm -ld3d9</windows.oslibs>
         <linux.oslibs>-lz -lopenal -lX11 -lXfixes -lGL -lGLU -lXss</linux.oslibs>
         <mac.oslibs>-lbz2 -lz -framework IOKit -framework CoreServices -framework OpenAL</mac.oslibs>
