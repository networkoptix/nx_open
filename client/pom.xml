<project xmlns="http://maven.apache.org/POM/4.0.0" xmlns:xsi="http://www.w3.org/2001/XMLSchema-instance" xsi:schemaLocation="http://maven.apache.org/POM/4.0.0 http://maven.apache.org/maven-v4_0_0.xsd">
    <!--
    Example pom for delegating maven goals to msbuild so it builds the "solution"

    A solution can be a group of projects, but here we only have one.
    It should also be possible to have one maven project per solution project,
    and have a parent pom to deletegate the build.
  -->
    <parent>
        <artifactId>cpp</artifactId>
        <groupId>com.networkoptix.hdwitness</groupId>
        <version>2.5.0-SNAPSHOT</version>
        <relativePath>../cpp</relativePath>
    </parent>

    <groupId>com.networkoptix.hdwitness</groupId>
    <version>2.5.0-SNAPSHOT</version>
    <modelVersion>4.0.0</modelVersion>
    <artifactId>client</artifactId>
    <packaging>pom</packaging>
    <name>HD Witness Client Library</name>

    <dependencies>
        <dependency>
            <groupId>${project.groupId}</groupId>
            <artifactId>common</artifactId>
            <version>${project.version}</version>
            <type>pom</type>
            <scope>system</scope>
            <systemPath>${root.dir}/common/pom.xml</systemPath>
        </dependency>

        <dependency>
            <groupId>${project.groupId}</groupId>
            <artifactId>appserver2</artifactId>
            <version>${project.version}</version>
            <type>pom</type>
            <scope>system</scope>
            <systemPath>${root.dir}/appserver2/pom.xml</systemPath>
<<<<<<< HEAD
        </dependency>

        <dependency>
            <groupId>${project.groupId}</groupId>
            <artifactId>client.core</artifactId>
            <version>${project.version}</version>
            <type>pom</type>
            <scope>system</scope>
            <systemPath>${root.dir}/client.core/pom.xml</systemPath>
        </dependency>
    </dependencies>
=======
        </dependency>			
    </dependencies>	
>>>>>>> 7ee583cc

    <properties>
        <product.title>${client.name}</product.title>
        <product.display.title>${client.display.name}</product.display.title>
        <!--Global libs-->
        <qt.libs>core gui network opengl xml sql multimedia concurrent webkit webkitwidgets</qt.libs>
        <!-- ATTENTION!!! -lestbase should be the LATEST in the list!!! Required for Linux -->
        <global.libs>-lcommon -lappserver2 -lclient.core -lavcodec -lavdevice -lavfilter -lavformat -lavutil -lswscale -lpostproc -lquazip</global.libs>
        <!--Specific os libs used-->
        <windows.oslibs>DbgHelp.lib -lws2_32 -lIphlpapi -lwinmm -lFestival -lestools -leststring -lestbase -lDxErr -ld3d9 -lopenal32 -lssleay32 -llibeay32 -lsigar</windows.oslibs>
        <windows.oslibs.release/>
        <windows.oslibs.debug/>
        <linux.oslibs>-lmp3lame -lssl -lcrypto -lz -lopenal -lX11 -lXfixes -lGL -lGLU -ltermcap -lsigar -lfaac -lXss</linux.oslibs>
        <mac.oslibs>-lbz2 -lz -framework IOKit -framework CoreServices -framework OpenAL -ltermcap -lsigar-universal64-macosx -lFestival -lestools -leststring -lestbase</mac.oslibs>
        <!--Global defines-->
        <global.defines>CL_FORCE_LOGO</global.defines>
        <!--Specific os defines-->
        <windows.defines>EC2_LIB_API=__declspec(dllimport)</windows.defines>
        <linux.defines/>
        <mac.defines/>
        <buildLib>sharedlib</buildLib>
    </properties>
    <profiles>
        <profile>
            <id>windows</id>
            <activation>
                <os>
                    <family>Windows</family>
                </os>
            </activation>
            <build>
                <plugins>
                    <plugin>
                        <groupId>org.codehaus.mojo</groupId>
                        <artifactId>exec-maven-plugin</artifactId>
                        <version>1.1.1</version>
                        <executions>
                            <execution>
                                <id>launcher-compile</id>
                                <phase>generate-sources</phase>
                                <goals>
                                    <goal>exec</goal>
                                </goals>
                                <configuration>
                                    <executable>build-${arch}.bat</executable>
                                    <workingDirectory>${basedir}/launcher</workingDirectory>
                                    <arguments>
                                        <commandlineArgs>${build.configuration}</commandlineArgs>
                                    </arguments>
                                </configuration>
                            </execution>
                        </executions>
                    </plugin>
                </plugins>
            </build>
        </profile>

        <profile>
            <id>webkit-win</id>
            <activation>
                <os>
                    <family>Windows</family>
                </os>
                <property>
                    <name>webkit</name>
                    <value>!false</value>
                </property>
            </activation>
            <properties>
                <qt.libs>core gui network opengl xml sql multimedia concurrent webkit webkitwidgets</qt.libs>
            </properties>
        </profile>
        <profile>
            <id>windows-staticlib</id>
            <activation>
                <os>
                    <family>Windows</family>
                </os>
            </activation>
            <properties>
                <buildLib>staticlib</buildLib>
            </properties>
        </profile>
    </profiles>
</project><|MERGE_RESOLUTION|>--- conflicted
+++ resolved
@@ -37,8 +37,7 @@
             <type>pom</type>
             <scope>system</scope>
             <systemPath>${root.dir}/appserver2/pom.xml</systemPath>
-<<<<<<< HEAD
-        </dependency>
+        </dependency>			
 
         <dependency>
             <groupId>${project.groupId}</groupId>
@@ -48,11 +47,7 @@
             <scope>system</scope>
             <systemPath>${root.dir}/client.core/pom.xml</systemPath>
         </dependency>
-    </dependencies>
-=======
-        </dependency>			
     </dependencies>	
->>>>>>> 7ee583cc
 
     <properties>
         <product.title>${client.name}</product.title>
