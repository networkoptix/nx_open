<project xmlns="http://maven.apache.org/POM/4.0.0" xmlns:xsi="http://www.w3.org/2001/XMLSchema-instance" xsi:schemaLocation="http://maven.apache.org/POM/4.0.0 http://maven.apache.org/maven-v4_0_0.xsd">
    <!--
    Example pom for delegating maven goals to msbuild so it builds the "solution"
 
    A solution can be a group of projects, but here we only have one.
    It should also be possible to have one maven project per solution project, 
    and have a parent pom to deletegate the build.
  -->
    <parent>
        <artifactId>cpp</artifactId>
        <groupId>com.networkoptix.hdwitness</groupId>
        <version>2.3.0-SNAPSHOT</version>
        <relativePath>../cpp</relativePath>
    </parent>

    <groupId>com.networkoptix.hdwitness</groupId>
    <version>2.3.0-SNAPSHOT</version>
    <modelVersion>4.0.0</modelVersion>
    <artifactId>client</artifactId>
    <packaging>pom</packaging>
    <name>HD Witness Client</name>

    <dependencies>
<<<<<<< HEAD
		<dependency>
			<groupId>${project.groupId}</groupId>
			<artifactId>common</artifactId>
			<version>${project.version}</version>
			<type>pom</type> 
			<scope>system</scope>
	            <systemPath>${root.dir}/common/pom.xml</systemPath>
		</dependency>

		<dependency>
			<groupId>${project.groupId}</groupId>
			<artifactId>appserver2</artifactId>
			<version>${project.version}</version>
			<type>pom</type> 
			<scope>system</scope>
	                <systemPath>${root.dir}/appserver2/pom.xml</systemPath>
		</dependency>			
=======
        <dependency>
            <groupId>${project.groupId}</groupId>
            <artifactId>common</artifactId>
            <version>${project.version}</version>
            <type>pom</type> 
            <scope>system</scope>
            <systemPath>${root.dir}/common/pom.xml</systemPath>
        </dependency>

        <dependency>
            <groupId>${project.groupId}</groupId>
            <artifactId>appserver2</artifactId>
            <version>${project.version}</version>
            <type>pom</type> 
            <scope>system</scope>
            <systemPath>${root.dir}/appserver2/pom.xml</systemPath>
        </dependency>			
>>>>>>> 554564ba
    </dependencies>	

    <properties>  
        <product.title>${client.name}</product.title>
        <product.display.title>${client.display.name}</product.display.title>
        <!--Global libs-->
        <qt.libs>core gui network opengl xml sql multimedia concurrent webkit webkitwidgets</qt.libs>
        <!-- ATTENTION!!! -lestbase should be the LATEST in the list!!! Required for Linux -->
        <global.libs>-lcommon -lappserver2 -lavcodec -lavdevice -lavfilter -lavformat -lavutil -lswscale -lpostproc -lFestival -lestools -leststring -lestbase -lquazip</global.libs>
        <!--Specific os libs used-->
        <windows.oslibs>DbgHelp.lib -lws2_32 -lIphlpapi -lwinmm -lDxErr -ld3d9 -lopenal32 -lssleay32 -llibeay32 -lsigar</windows.oslibs>
        <windows.oslibs.release/>
        <windows.oslibs.debug/>
        <linux.oslibs>-lmp3lame -lssl -lcrypto -lz -lopenal -lX11 -lXfixes -lGL -lGLU -ltermcap -lsigar -lfaac -lXss</linux.oslibs>
        <mac.oslibs>-lbz2 -lz -framework IOKit -framework CoreServices -framework OpenAL -ltermcap -lsigar-universal64-macosx</mac.oslibs>
        <!--Global defines-->
        <global.defines>CL_FORCE_LOGO</global.defines>
        <!--Specific os defines-->
        <windows.defines>EC2_LIB_API=__declspec(dllimport)</windows.defines>
        <linux.defines/>
        <mac.defines/>
	<buildLib>sharedlib</buildLib>
    </properties>   
    <profiles>
        <profile>
            <id>windows</id>
            <activation>
                <os>
                    <family>Windows</family>
                </os>
            </activation>
            <build>
                <plugins>                   
                    <plugin>
                        <groupId>org.codehaus.mojo</groupId>
                        <artifactId>exec-maven-plugin</artifactId>
                        <version>1.1.1</version>
                        <executions>
                            <execution>
                                <id>launcher-compile</id>
                                <phase>generate-sources</phase>
                                <goals>
                                    <goal>exec</goal>
                                </goals>
                                <configuration>
                                    <executable>build-${arch}.bat</executable>
                                    <workingDirectory>${basedir}/launcher</workingDirectory>        
                                    <arguments>
                                        <commandlineArgs>${build.configuration}</commandlineArgs>
                                    </arguments>
                                </configuration>
                            </execution>                            
                        </executions>
                    </plugin>   
                </plugins>
            </build>
        </profile>  

        <profile>
            <id>webkit-win</id>
            <activation>
                <os>
                    <family>Windows</family>
                </os>    
                <property>
                    <name>webkit</name>
                    <value>!false</value>
                </property>                  
            </activation>
            <properties>
                <qt.libs>core gui network opengl xml sql multimedia concurrent webkit webkitwidgets</qt.libs>
            </properties>
        </profile>  

        <profile>
            <id>windows-staticlib</id>
            <activation>
                <os>
                    <family>Windows</family>
                </os>
            </activation>            
            <properties>
                <buildLib>staticlib</buildLib>
            </properties>
        </profile>
    </profiles>
</project><|MERGE_RESOLUTION|>--- conflicted
+++ resolved
@@ -21,25 +21,6 @@
     <name>HD Witness Client</name>
 
     <dependencies>
-<<<<<<< HEAD
-		<dependency>
-			<groupId>${project.groupId}</groupId>
-			<artifactId>common</artifactId>
-			<version>${project.version}</version>
-			<type>pom</type> 
-			<scope>system</scope>
-	            <systemPath>${root.dir}/common/pom.xml</systemPath>
-		</dependency>
-
-		<dependency>
-			<groupId>${project.groupId}</groupId>
-			<artifactId>appserver2</artifactId>
-			<version>${project.version}</version>
-			<type>pom</type> 
-			<scope>system</scope>
-	                <systemPath>${root.dir}/appserver2/pom.xml</systemPath>
-		</dependency>			
-=======
         <dependency>
             <groupId>${project.groupId}</groupId>
             <artifactId>common</artifactId>
@@ -57,7 +38,6 @@
             <scope>system</scope>
             <systemPath>${root.dir}/appserver2/pom.xml</systemPath>
         </dependency>			
->>>>>>> 554564ba
     </dependencies>	
 
     <properties>  
@@ -79,7 +59,6 @@
         <windows.defines>EC2_LIB_API=__declspec(dllimport)</windows.defines>
         <linux.defines/>
         <mac.defines/>
-	<buildLib>sharedlib</buildLib>
     </properties>   
     <profiles>
         <profile>
@@ -131,17 +110,5 @@
                 <qt.libs>core gui network opengl xml sql multimedia concurrent webkit webkitwidgets</qt.libs>
             </properties>
         </profile>  
-
-        <profile>
-            <id>windows-staticlib</id>
-            <activation>
-                <os>
-                    <family>Windows</family>
-                </os>
-            </activation>            
-            <properties>
-                <buildLib>staticlib</buildLib>
-            </properties>
-        </profile>
     </profiles>
 </project>