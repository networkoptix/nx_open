--- conflicted
+++ resolved
@@ -70,14 +70,8 @@
         <qt.libs>core gui network opengl xml sql multimedia concurrent webkit webkitwidgets</qt.libs>
         <ffmpeg.libs>-lavcodec -lavdevice -lavfilter -lavformat -lavutil -lswscale -lpostproc</ffmpeg.libs>
         <!-- ATTENTION!!! -lestbase should be the LATEST in the list!!! Required for Linux -->
-<<<<<<< HEAD
-        <global.libs>-lcommon -lnx_network -lnx_streaming -lappserver2 -lclient.core -lquazip -ludt -lcloud_db_client</global.libs>
+        <global.libs>-lcommon -lnx_network -lnx_streaming -lappserver2 -lclient.core -lquazip -ludt -lcloud_db_client -lFestival -lestools -leststring -lestbase</global.libs>
         <!--Specific os libs used-->
-        <!-- Disabled msvs 2015 libs> -lFestival -lestools -leststring -lestbase -lDxErr</!-->
-=======
-        <global.libs>-lcommon -lnx_streaming -lappserver2 -lclient.core -lquazip -lFestival -lestools -leststring -lestbase</global.libs>
-        <!--Specific os libs used-->
->>>>>>> ff5e2a22
         <windows.oslibs>DbgHelp.lib -lws2_32 -lIphlpapi -lwinmm -ld3d9 -lopenal32 -lssleay32 -llibeay32 -lsigar</windows.oslibs>
         <windows.oslibs.release/>
         <windows.oslibs.debug/>
