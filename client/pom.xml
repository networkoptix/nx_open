--- conflicted
+++ resolved
@@ -55,11 +55,7 @@
         <!--Global libs-->
         <qt.libs>core gui network opengl xml sql multimedia concurrent webkit webkitwidgets</qt.libs>
         <!-- ATTENTION!!! -lestbase should be the LATEST in the list!!! Required for Linux -->
-<<<<<<< HEAD
         <global.libs>-lcommon -lappserver2 -lavcodec -lavdevice -lavfilter -lavformat -lavutil -lswscale -lpostproc -lquazip -ludt</global.libs>
-=======
-        <global.libs>-lcommon -lappserver2 -lclient.core -lavcodec -lavdevice -lavfilter -lavformat -lavutil -lswscale -lpostproc -lquazip</global.libs>
->>>>>>> 8f414584
         <!--Specific os libs used-->
         <windows.oslibs>DbgHelp.lib -lws2_32 -lIphlpapi -lwinmm -lFestival -lestools -leststring -lestbase -lDxErr -ld3d9 -lopenal32 -lssleay32 -llibeay32 -lsigar</windows.oslibs>
         <windows.oslibs.release/>
