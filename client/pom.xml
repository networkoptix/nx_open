--- conflicted
+++ resolved
@@ -21,25 +21,6 @@
     <name>HD Witness Client</name>
 
     <dependencies>
-<<<<<<< HEAD
-		<dependency>
-			<groupId>${project.groupId}</groupId>
-			<artifactId>common</artifactId>
-			<version>${project.version}</version>
-			<type>pom</type> 
-			<scope>system</scope>
-	            <systemPath>${root.dir}/common/pom.xml</systemPath>
-		</dependency>
-
-		<dependency>
-			<groupId>${project.groupId}</groupId>
-			<artifactId>appserver2</artifactId>
-			<version>${project.version}</version>
-			<type>pom</type> 
-			<scope>system</scope>
-	                <systemPath>${root.dir}/appserver2/pom.xml</systemPath>
-		</dependency>			
-=======
         <dependency>
             <groupId>${project.groupId}</groupId>
             <artifactId>common</artifactId>
@@ -57,7 +38,6 @@
             <scope>system</scope>
             <systemPath>${root.dir}/appserver2/pom.xml</systemPath>
         </dependency>			
->>>>>>> e30503f5
     </dependencies>	
 
     <properties>  
