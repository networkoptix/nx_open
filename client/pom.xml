<project xmlns="http://maven.apache.org/POM/4.0.0" xmlns:xsi="http://www.w3.org/2001/XMLSchema-instance" xsi:schemaLocation="http://maven.apache.org/POM/4.0.0 http://maven.apache.org/maven-v4_0_0.xsd">
    <!--
    Example pom for delegating maven goals to msbuild so it builds the "solution"
 
    A solution can be a group of projects, but here we only have one.
    It should also be possible to have one maven project per solution project, 
    and have a parent pom to deletegate the build.
  -->
<<<<<<< HEAD
	<parent>
		<artifactId>cpp</artifactId>
		<groupId>com.networkoptix.hdwitness</groupId>
		<version>2.3.0-SNAPSHOT</version>
		<relativePath>../cpp</relativePath>
	</parent>

	<groupId>com.networkoptix.hdwitness</groupId>
	<version>2.3.0-SNAPSHOT</version>
	<modelVersion>4.0.0</modelVersion>
	<artifactId>client</artifactId>
	<packaging>pom</packaging>
	<name>HD Witness Client</name>
=======
    <parent>
        <artifactId>cpp</artifactId>
        <groupId>com.networkoptix.hdwitness</groupId>
        <version>2.3.0-SNAPSHOT</version>
        <relativePath>../cpp</relativePath>
    </parent>

    <groupId>com.networkoptix.hdwitness</groupId>
    <version>2.3.0-SNAPSHOT</version>
    <modelVersion>4.0.0</modelVersion>
    <artifactId>client</artifactId>
    <packaging>pom</packaging>
    <name>HD Witness Client</name>
>>>>>>> edeff9f0

    <properties>  
        <product.title>${client.name}</product.title>
        <!--Global libs-->
        <qt.libs>core gui network opengl xml sql multimedia concurrent</qt.libs>
        <!-- ATTENTION!!! -lestbase should be the LATEST in the list!!! Required for Linux -->
        <global.libs>-lcommon -lavcodec -lavdevice -lavfilter -lavformat -lavutil -lswscale -lpostproc -lFestival -lestools -leststring -lestbase</global.libs>
        <!--Specific os libs used-->
        <windows.oslibs>DbgHelp.lib -lws2_32 -lIphlpapi -lwinmm -lDxErr -ld3d9 -lopenal32 -lssleay32 -llibeay32 -lsigar appserver2.lib</windows.oslibs>
        <windows.oslibs.release/>
        <windows.oslibs.debug/>
        <linux.oslibs>-lmp3lame -lssl -lcrypto -lz -lopenal -lX11 -lXfixes -lGL -lGLU -ltermcap -lsigar -lfaac -lXss</linux.oslibs>
        <mac.oslibs>-lbz2 -lz -framework IOKit -framework CoreServices -framework OpenAL -ltermcap -lsigar-universal64-macosx</mac.oslibs>
        <!--Global defines-->
        <global.defines>CL_FORCE_LOGO</global.defines>
        <!--Specific os defines-->
        <windows.defines>EC2_LIB_API=__declspec(dllimport)</windows.defines>
        <linux.defines/>
        <mac.defines/>
    </properties>   
    <profiles>
        <profile>
            <id>windows</id>
            <activation>
                <os>
                    <family>Windows</family>
                </os>
            </activation>
            <build>
                <plugins>                   
                    <plugin>
                        <groupId>org.codehaus.mojo</groupId>
                        <artifactId>exec-maven-plugin</artifactId>
                        <version>1.1.1</version>
                        <executions>
                            <execution>
                                <id>launcher-compile</id>
                                <phase>generate-sources</phase>
                                <goals>
                                    <goal>exec</goal>
                                </goals>
                                <configuration>
                                    <executable>build-${arch}.bat</executable>
                                    <workingDirectory>${basedir}/launcher</workingDirectory>        
                                    <arguments>
                                        <commandlineArgs>${build.configuration}</commandlineArgs>
                                    </arguments>
                                </configuration>
                            </execution>                            
                        </executions>
                    </plugin>   
                </plugins>
            </build>
        </profile>  
    </profiles>
</project><|MERGE_RESOLUTION|>--- conflicted
+++ resolved
@@ -6,21 +6,6 @@
     It should also be possible to have one maven project per solution project, 
     and have a parent pom to deletegate the build.
   -->
-<<<<<<< HEAD
-	<parent>
-		<artifactId>cpp</artifactId>
-		<groupId>com.networkoptix.hdwitness</groupId>
-		<version>2.3.0-SNAPSHOT</version>
-		<relativePath>../cpp</relativePath>
-	</parent>
-
-	<groupId>com.networkoptix.hdwitness</groupId>
-	<version>2.3.0-SNAPSHOT</version>
-	<modelVersion>4.0.0</modelVersion>
-	<artifactId>client</artifactId>
-	<packaging>pom</packaging>
-	<name>HD Witness Client</name>
-=======
     <parent>
         <artifactId>cpp</artifactId>
         <groupId>com.networkoptix.hdwitness</groupId>
@@ -34,7 +19,6 @@
     <artifactId>client</artifactId>
     <packaging>pom</packaging>
     <name>HD Witness Client</name>
->>>>>>> edeff9f0
 
     <properties>  
         <product.title>${client.name}</product.title>
