--- conflicted
+++ resolved
@@ -60,9 +60,6 @@
 #include "core/resource/camera_history.h"
 #include "client_message_processor.h"
 
-#include <X11/Xlib.h>
-
-
 void decoderLogCallback(void* /*pParam*/, int i, const char* szFmt, va_list args)
 {
     //USES_CONVERSION;
@@ -210,20 +207,12 @@
 
 int main(int argc, char *argv[])
 {
-<<<<<<< HEAD
-#ifdef Q_WS_X11
-    XInitThreads();
-#endif
-    
-    
-=======
     /* Init common resources. */
     Q_INIT_RESOURCE(common_common);
     Q_INIT_RESOURCE(common_custom);
     Q_INIT_RESOURCE(common_generated);
 
 
->>>>>>> 56693734
     QTextStream out(stdout);
     QThread::currentThread()->setPriority(QThread::HighestPriority);
 
