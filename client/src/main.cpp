//#define QN_USE_VLD

#ifdef QN_USE_VLD
#   include <vld.h>
#endif

#include <qglobal.h>

#ifdef Q_OS_LINUX
#   include <unistd.h>
#endif

#include "version.h"
#include "ui/widgets/main_window.h"
#include "client/client_settings.h"
#include <api/global_settings.h>

#include <QtCore/QFileInfo>
#include <QtCore/QDir>
#include <QtCore/QSettings>
#include <QtCore/QTranslator>
#include <QtCore/QStandardPaths>
#include <QtWidgets/QAction>
#include <QtWidgets/QApplication>
#include <QtWidgets/QDesktopWidget>
#include <QtGui/QDesktopServices>

#include <QtSingleApplication>

extern "C"
{
    #include <libavformat/avformat.h>
    #include <libavformat/avio.h>
}

#include "decoders/video/ipp_h264_decoder.h"

#include <utils/common/command_line_parser.h>
#include "ui/workbench/workbench_context.h"
#include "ui/actions/action_manager.h"
#include "ui/style/skin.h"
#include "decoders/video/abstractdecoder.h"
#ifdef Q_OS_WIN
    #include "device_plugins/desktop_win/device/desktop_resource_searcher.h"
#endif
#include "utils/common/util.h"
#include "plugins/resources/archive/avi_files/avi_resource.h"
#include "core/resource_management/resource_discovery_manager.h"
#include "core/resource_management/resource_pool.h"
#include "plugins/resources/arecontvision/resource/av_resource_searcher.h"
#include "api/app_server_connection.h"
#include "device_plugins/server_camera/server_camera.h"
#include "device_plugins/server_camera/appserver.h"

#define TEST_RTSP_SERVER
//#define STANDALONE_MODE

#include "core/resource/media_server_resource.h"
#include "core/resource/storage_resource.h"

#include "plugins/resources/axis/axis_resource_searcher.h"
#include "plugins/plugin_manager.h"
#include "core/resource/resource_directory_browser.h"

#include "tests/auto_tester.h"
#include "plugins/resources/d-link/dlink_resource_searcher.h"
#include "api/session_manager.h"
#include "plugins/resources/droid/droid_resource_searcher.h"
#include "ui/actions/action_manager.h"
#include "plugins/resources/iqinvision/iqinvision_resource_searcher.h"
#include "plugins/resources/droid_ipwebcam/ipwebcam_droid_resource_searcher.h"
#include "plugins/resources/isd/isd_resource_searcher.h"
//#include "plugins/resources/onvif/onvif_ws_searcher.h"
#include "utils/network/socket.h"


#include "plugins/storage/file_storage/qtfile_storage_resource.h"
#include "plugins/storage/file_storage/layout_storage_resource.h"
#include "core/resource/camera_history.h"
#include "client/client_message_processor.h"
#include "client/client_translation_manager.h"

#ifdef Q_OS_LINUX
    #include "ui/workaround/x11_launcher_workaround.h"
#endif
#include "utils/common/cryptographic_hash.h"
#include "utils/performance_test.h"
#include "ui/style/globals.h"
#include "openal/qtvaudiodevice.h"
#include "ui/workaround/fglrx_full_screen.h"
#include "ui/workaround/qtbug_workaround.h"

#ifdef Q_OS_WIN
    #include "ui/workaround/iexplore_url_handler.h"
    #include "common/systemexcept_win32.h"
#endif

#include "ui/help/help_handler.h"
#include "client/client_module.h"
#include <client/client_connection_data.h>
#include "platform/platform_abstraction.h"
#include "utils/common/long_runnable.h"

#include "text_to_wav.h"
#include "common/common_module.h"
#include "ui/style/noptix_style.h"
#include "ui/customization/customizer.h"
#include "core/ptz/client_ptz_controller_pool.h"
#include "ui/dialogs/message_box.h"

#ifdef Q_OS_MAC
#include "ui/workaround/mac_utils.h"
#endif

void decoderLogCallback(void* /*pParam*/, int i, const char* szFmt, va_list args)
{
    //USES_CONVERSION;

    //Ignore debug and info (i == 2 || i == 1) messages
    if(AV_LOG_ERROR != i)
    {
        //return;
    }

    // AVCodecContext* pCtxt = (AVCodecContext*)pParam;

    char szMsg[1024];
    vsprintf(szMsg, szFmt, args);
    //if(szMsg[strlen(szMsg)] == '\n')
    {
        szMsg[strlen(szMsg)-1] = 0;
    }

    cl_log.log(QLatin1String("FFMPEG "), QString::fromLocal8Bit(szMsg), cl_logERROR);
}

#ifndef UNICLIENT_TESTS

static int lockmgr(void **mtx, enum AVLockOp op)
{
    QMutex** qMutex = (QMutex**) mtx;
    switch(op) {
        case AV_LOCK_CREATE:
            *qMutex = new QMutex();
            return 0;
        case AV_LOCK_OBTAIN:
            (*qMutex)->lock();
            return 0;
        case AV_LOCK_RELEASE:
            (*qMutex)->unlock();
            return 0;
        case AV_LOCK_DESTROY:
            delete *qMutex;
            return 0;
    }
    return 1;
}

void ffmpegInit()
{
    //avcodec_init();
    av_register_all();

    if(av_lockmgr_register(lockmgr) != 0)
    {
        qCritical() << "Failed to register ffmpeg lock manager";
    }

    // client uses ordinary QT file to access file system, server uses buffering access implemented inside QnFileStorageResource
    QnStoragePluginFactory::instance()->registerStoragePlugin(QLatin1String("file"), QnQtFileStorageResource::instance, true);
    QnStoragePluginFactory::instance()->registerStoragePlugin(QLatin1String("qtfile"), QnQtFileStorageResource::instance);
    QnStoragePluginFactory::instance()->registerStoragePlugin(QLatin1String("layout"), QnLayoutFileStorageResource::instance);
    //QnStoragePluginFactory::instance()->registerStoragePlugin(QLatin1String("memory"), QnLayoutFileStorageResource::instance);

    /*
    extern URLProtocol ufile_protocol;
    av_register_protocol2(&ufile_protocol, sizeof(ufile_protocol));

    extern URLProtocol qtufile_protocol;
    av_register_protocol2(&qtufile_protocol, sizeof(qtufile_protocol));
    */
}

#ifdef TEST_RTSP_SERVER

void addTestFile(const QString& fileName, const QString& resId)
{
    Q_UNUSED(resId)
    QnAviResourcePtr resource(new QnAviResource(fileName));
    qnResPool->addResource(QnResourcePtr(resource));
}

void addTestData()
{
    /*
    QnAviResourcePtr resource(new QnAviResource("E:/Users/roman76r/video/ROCKNROLLA/BDMV/STREAM/00000.m2ts"));
    resource->removeFlag(QnResource::local); // to initialize access to resource throught RTSP server
    resource->addFlag(QnResource::remote); // to initialize access to resource throught RTSP server
    resource->setParentId(server->getId());
    qnResPool->addResource(QnResourcePtr(resource));
    */

    /*
    QnFakeCameraPtr testCamera(new QnFakeCamera());
    testCamera->setParentId(server->getId());
    testCamera->setMAC(QnMacAddress("00000"));
    testCamera->setUrl("00000");
    testCamera->setName("testCamera");
    qnResPool->addResource(QnResourcePtr(testCamera));
    */

    /*
    addTestFile("e:/Users/roman76r/blake/3PM PRIVATE SESSION, HOLLYWOOD Jayme.flv", "q1");
    addTestFile("e:/Users/roman76r/blake/8 FEATURE PREMIERE_Paid Companions_Bottled-Up_h.wmv", "q2");
    addTestFile("e:/Users/roman76r/blake/9  FEATURE PREMIERE_Paid Compan_Afternoon Whores.wmv", "q3");
    addTestFile("e:/Users/roman76r/blake/A CUT ABOVE Aria & Justine.flv", "q4");
    addTestFile("e:/Users/roman76r/blake/A DOLL'S LIFE Jacqueline, Nika & Jade.flv", "q5");
    */

    /*
    QnAviResourcePtr resource2(new QnAviResource("C:/Users/physic/Videos/HighDef_-_Audio_-_Japan.avi"));
    resource2->removeFlag(QnResource::local); // to initialize access to resource throught RTSP server
    resource2->addFlag(QnResource::remote); // to initialize access to resource throught RTSP server
    resource2->setParentId(server->getId());
    qnResPool->addResource(QnResourcePtr(resource2));
    */

    /*
    QnNetworkResourceList testList;
    testList << testCamera;
    QnTimePeriodList periods = server->apiConnection()->recordedTimePeriods(testList);
    for (int i = 0; i < periods.size(); ++i)
    {
        qDebug() << periods[i].startTime << ' ' << periods[i].duration;
    }
    */

}
#endif

void initAppServerConnection(const QUuid &videoWallGuid)
{
    QUrl appServerUrl = qnSettings->lastUsedConnection().url;

    if(!appServerUrl.isValid())
        appServerUrl = qnSettings->defaultConnection().url;

    QnAppServerConnectionFactory::setClientGuid(QUuid::createUuid().toString());
    QnAppServerConnectionFactory::setClientType(QLatin1String("client"));
    QnAppServerConnectionFactory::setDefaultUrl(appServerUrl);
    QnAppServerConnectionFactory::setDefaultFactory(&QnServerCameraFactory::instance());
    if (!videoWallGuid.isNull())
        QnAppServerConnectionFactory::setVideoWallKey(videoWallGuid.toString());
}

/** Initialize log. */
void initLog(const QString &logLevel) {
    QnLog::initLog(logLevel);
    const QString dataLocation = QStandardPaths::writableLocation(QStandardPaths::DataLocation);
    QString logFileLocation = dataLocation + QLatin1String("/log");
    QString logFileName = logFileLocation + QLatin1String("/log_file");
    if (!QDir().mkpath(logFileLocation))
        cl_log.log(lit("Could not create log folder: ") + logFileLocation, cl_logALWAYS);
    if (!cl_log.create(logFileName, 1024*1024*10, 5, cl_logDEBUG1))
        cl_log.log(lit("Could not create log file") + logFileName, cl_logALWAYS);
    cl_log.log(QLatin1String("================================================================================="), cl_logALWAYS);
}

static QtMessageHandler defaultMsgHandler = 0;

static void myMsgHandler(QtMsgType type, const QMessageLogContext& ctx, const QString& msg)
{
    if (defaultMsgHandler) {
        defaultMsgHandler(type, ctx, msg);
    } else { /* Default message handler. */
#ifndef QN_NO_STDERR_MESSAGE_OUTPUT
        QTextStream err(stderr);
        err << msg << endl << flush;
#endif
    }

    qnLogMsgHandler(type, ctx, msg);
}

#ifdef Q_WS_X11
#include <X11/Xlib.h>
#endif

#include <iostream>

#ifndef API_TEST_MAIN

int runApplication(QtSingleApplication* application, int argc, char **argv) {
    // these functions should be called in every thread that wants to use rand() and qrand()
    srand(::time(NULL));
    qsrand(::time(NULL));

    int result = 0;

    QThread::currentThread()->setPriority(QThread::HighestPriority);

    /* Parse command line. */
    QnAutoTester autoTester(argc, argv);

    qnSettings->updateFromCommandLine(argc, argv, stderr);

    QString devModeKey;
    bool noSingleApplication = false;
    int screen = -1;
    QString authenticationString, delayedDrop, instantDrop, logLevel;
    QString translationPath;
    QString customizationPath = qnSettings->clientSkin() == Qn::LightSkin ? lit(":/skin_light") : lit(":/skin_dark");
    bool skipMediaFolderScan = false;
#ifdef Q_OS_MAC
    bool noFullScreen = true;
#else
    bool noFullScreen = false;
#endif
    bool noVersionMismatchCheck = false;
    QString lightMode;
    bool noVSync = false;
    QString sVideoWallGuid;
    QString sVideoWallItemGuid;

    QnCommandLineParser commandLineParser;
    commandLineParser.addParameter(&noSingleApplication,    "--no-single-application",      NULL,   QString());
    commandLineParser.addParameter(&authenticationString,   "--auth",                       NULL,   QString());
    commandLineParser.addParameter(&screen,                 "--screen",                     NULL,   QString());
    commandLineParser.addParameter(&delayedDrop,            "--delayed-drop",               NULL,   QString());
    commandLineParser.addParameter(&instantDrop,            "--instant-drop",               NULL,   QString());
    commandLineParser.addParameter(&logLevel,               "--log-level",                  NULL,   QString());
#ifdef ENABLE_DYNAMIC_TRANSLATION
    commandLineParser.addParameter(&translationPath,        "--translation",                NULL,   QString());
#endif
    commandLineParser.addParameter(&devModeKey,             "--dev-mode-key",               NULL,   QString());
    commandLineParser.addParameter(&skipMediaFolderScan,    "--skip-media-folder-scan",     NULL,   QString());
    commandLineParser.addParameter(&noFullScreen,           "--no-fullscreen",              NULL,   QString());
    commandLineParser.addParameter(&noVersionMismatchCheck, "--no-version-mismatch-check",  NULL,   QString());
#ifdef ENABLE_DYNAMIC_CUSTOMIZATION
    commandLineParser.addParameter(&customizationPath,      "--customization",              NULL,   QString());
#endif
    commandLineParser.addParameter(&lightMode,              "--light-mode",                 NULL,   QString());
    commandLineParser.addParameter(&noVSync,                "--no-vsync",                   NULL,   QString());
    commandLineParser.addParameter(&sVideoWallGuid,         "--videowall",                  NULL,   QString());
    commandLineParser.addParameter(&sVideoWallItemGuid,     "--videowall-instance",         NULL,   QString());

    commandLineParser.parse(argc, argv, stderr);

    initLog(logLevel);

    /* Dev mode. */
    if(QnCryptographicHash::hash(devModeKey.toLatin1(), QnCryptographicHash::Md5) == QByteArray("\x4f\xce\xdd\x9b\x93\x71\x56\x06\x75\x4b\x08\xac\xca\x2d\xbc\x7f")) { /* MD5("razrazraz") */
        qnSettings->setDevMode(true);
    }

<<<<<<< HEAD
    QUuid videoWallGuid(sVideoWallGuid);
    QUuid videoWallItemGuid(sVideoWallItemGuid);

    if (!videoWallGuid.isNull()) {
        qnSettings->setVideoWallMode(true);
        noSingleApplication = true;
        noFullScreen = true;
        noVersionMismatchCheck = true;
        qnSettings->setLightModeOverride(Qn::LightModeVideoWall);
    }

=======
    // TODO: #Elric why QString???
>>>>>>> a314069b
    if (!lightMode.isEmpty()) {
        bool ok;
        int lightModeOverride = lightMode.toInt(&ok);
        if (ok)
            qnSettings->setLightModeOverride(lightModeOverride);
    }

    QnPerformanceTest::detectLightMode();

    /* Set authentication parameters from command line. */
    QUrl authentication = QUrl::fromUserInput(authenticationString);
    if(authentication.isValid())
        qnSettings->setLastUsedConnection(QnConnectionData(QString(), authentication));

    qnSettings->setVSyncEnabled(!noVSync);

    QScopedPointer<QnSkin> skin(new QnSkin(QStringList() << lit(":/skin") << customizationPath));

    QnCustomization customization;
    customization.add(QnCustomization(skin->path("customization_common.json")));
    customization.add(QnCustomization(skin->path("customization_base.json")));
    customization.add(QnCustomization(skin->path("customization_child.json")));

    QScopedPointer<QnCustomizer> customizer(new QnCustomizer(customization));
    customizer->customize(qnGlobals);

    /* Initialize application instance. */
    application->setQuitOnLastWindowClosed(true);
    application->setWindowIcon(qnSkin->icon("window_icon.png"));
    application->setStartDragDistance(20);
    application->setStyle(skin->newStyle()); // TODO: #Elric here three qWarning's are issued (bespin bug), qnDeleteLater with null receiver
#ifdef Q_OS_MACX
    application->setAttribute(Qt::AA_DontCreateNativeWidgetSiblings);
#endif

    QScopedPointer<QnPlatformAbstraction> platform(new QnPlatformAbstraction());
    QScopedPointer<QnLongRunnablePool> runnablePool(new QnLongRunnablePool());
    QScopedPointer<QnClientMessageProcessor> clientMessageProcessor(new QnClientMessageProcessor());
    QScopedPointer<QnClientPtzControllerPool> clientPtzPool(new QnClientPtzControllerPool());
    QScopedPointer<QnGlobalSettings> globalSettings(new QnGlobalSettings());

    QScopedPointer<TextToWaveServer> textToWaveServer(new TextToWaveServer());
    textToWaveServer->start();

#ifdef Q_WS_X11
    //   QnX11LauncherWorkaround x11LauncherWorkaround;
    //   application->installEventFilter(&x11LauncherWorkaround);
#endif

#ifdef Q_OS_WIN
    new QnIexploreUrlHandler(application); /* All effects are placed in the constructor. */
    new QnQtbugWorkaround(application);
#endif

    if(!noSingleApplication) {
        QString argsMessage;
        for (int i = 1; i < argc; ++i)
            argsMessage += fromNativePath(QFile::decodeName(argv[i])) + QLatin1Char('\n');

        while (application->isRunning()) {
            if (application->sendMessage(argsMessage)) {
                cl_log.log(lit("Another instance is already running"), cl_logALWAYS);
                return 0;
            }
        }
    }

    /* Initialize connections. */
    initAppServerConnection(videoWallGuid);
    qnSettings->save();
    if (!QDir(qnSettings->mediaFolder()).exists())
        QDir().mkpath(qnSettings->mediaFolder());

    cl_log.log(QLatin1String("Using ") + qnSettings->mediaFolder() + QLatin1String(" as media root directory"), cl_logALWAYS);

    QDir::setCurrent(QFileInfo(QFile::decodeName(argv[0])).absolutePath());


    /* Initialize sound. */
    QtvAudioDevice::instance()->setVolume(qnSettings->audioVolume());

    QnHelpHandler helpHandler;
    qApp->installEventFilter(&helpHandler);

    cl_log.log(QN_APPLICATION_NAME, " started", cl_logALWAYS);
    cl_log.log("Software version: ", QN_APPLICATION_VERSION, cl_logALWAYS);
    cl_log.log("binary path: ", QFile::decodeName(argv[0]), cl_logALWAYS);

    defaultMsgHandler = qInstallMessageHandler(myMsgHandler);


    // Create and start SessionManager
    if (qnSettings->isVideoWallMode())
        QnSessionManager::instance()->setAuthCookieEnabled();
    QnSessionManager::instance()->start();

    ffmpegInit();

    //===========================================================================

    CLVideoDecoderFactory::setCodecManufacture( CLVideoDecoderFactory::AUTO );

    QnLocalFileProcessor localFileProcessor;
    QnResourceDiscoveryManager::init(new QnResourceDiscoveryManager());
    QnResourceDiscoveryManager::instance()->setResourceProcessor(&localFileProcessor);

    //============================
    //QnResourceDirectoryBrowser
    if(!skipMediaFolderScan) {
        QnResourceDirectoryBrowser::instance().setLocal(true);
        QStringList dirs;
        dirs << qnSettings->mediaFolder();
        dirs << qnSettings->extraMediaFolders();
        QnResourceDirectoryBrowser::instance().setPathCheckList(dirs);
        QnResourceDiscoveryManager::instance()->addDeviceServer(&QnResourceDirectoryBrowser::instance());
    }

#ifdef STANDALONE_MODE
    QnPlArecontResourceSearcher::instance().setLocal(true);
    QnResourceDiscoveryManager::instance()->addDeviceServer(&QnPlArecontResourceSearcher::instance());

    QnPlAxisResourceSearcher::instance().setLocal(true);
    QnResourceDiscoveryManager::instance()->addDeviceServer(&QnPlAxisResourceSearcher::instance());

    QnPlDlinkResourceSearcher::instance().setLocal(true);
    QnResourceDiscoveryManager::instance()->addDeviceServer(&QnPlDlinkResourceSearcher::instance());

    QnPlDroidResourceSearcher::instance().setLocal(true);
    QnResourceDiscoveryManager::instance()->addDeviceServer(&QnPlDroidResourceSearcher::instance());

    QnPlIqResourceSearcher::instance().setLocal(true);
    QnResourceDiscoveryManager::instance()->addDeviceServer(&QnPlIqResourceSearcher::instance());

    //QnPlIpWebCamResourceSearcher::instance().setLocal(true);
    //QnResourceDiscoveryManager::instance()->addDeviceServer(&QnPlIpWebCamResourceSearcher::instance());

    QnPlISDResourceSearcher::instance().setLocal(true);
    QnResourceDiscoveryManager::instance()->addDeviceServer(&QnPlISDResourceSearcher::instance());

    QnPlOnvifWsSearcher::instance().setLocal(true);
    QnResourceDiscoveryManager::instance()->addDeviceServer(&QnPlOnvifWsSearcher::instance());

    QnPlPulseSearcher::instance().setLocal(true);
    QnResourceDiscoveryManager::instance()->addDeviceServer(&QnPlPulseSearcher::instance());
#endif

#ifdef Q_OS_WIN
    //    QnResourceDiscoveryManager::instance()->addDeviceServer(&DesktopDeviceServer::instance());
#endif // Q_OS_WIN


    /* Load translation. */
    QnClientTranslationManager *translationManager = qnCommon->instance<QnClientTranslationManager>();
    QnTranslation translation;
    if(!translationPath.isEmpty()) /* From command line. */
        translation = translationManager->loadTranslation(translationPath);

    if(translation.isEmpty()) /* By path. */
        translation = translationManager->loadTranslation(qnSettings->translationPath());

    translationManager->installTranslation(translation);

    /* Create workbench context. */
    QScopedPointer<QnWorkbenchContext> context(new QnWorkbenchContext(qnResPool));
    context->instance<QnFglrxFullScreen>(); /* Init fglrx workaround. */

    Qn::ActionId effectiveMaximizeActionId = Qn::FullscreenAction;
#ifdef Q_OS_LINUX
    /* In Ubuntu its launcher is configured to be shown when a non-fullscreen window has appeared.
     * In our case it means that launcher overlaps our fullscreen window when the user opens any dialogs.
     * To prevent such overlapping there was an attempt to hide unity launcher when the main window
     * has been activated. But now we can't hide launcher window because there is no any visible window for it.
     * Unity-3D launcher is like a 3D-effect activated by compiz window manager.
     * We can investigate possibilities of changing the behavior of unity compiz plugin but now
     * we just disable fullscreen for unity-3d desktop session.
     */
    if (QnX11LauncherWorkaround::isUnity3DSession())
        effectiveMaximizeActionId = Qn::MaximizeAction;
#endif
    context->menu()->registerAlias(Qn::EffectiveMaximizeAction, effectiveMaximizeActionId);

    /* Create main window. */
    Qt::WindowFlags flags = qnSettings->isVideoWallMode()
            ? Qt::FramelessWindowHint | Qt::X11BypassWindowManagerHint
            : static_cast<Qt::WindowFlags>(0);
    QScopedPointer<QnMainWindow> mainWindow(new QnMainWindow(context.data(), NULL, flags));
    context->setMainWindow(mainWindow.data());
    mainWindow->setAttribute(Qt::WA_QuitOnClose);
    application->setActivationWindow(mainWindow.data());

    if(screen != -1) {
        QDesktopWidget *desktop = qApp->desktop();
        if(screen >= 0 && screen < desktop->screenCount()) {
            QPoint screenDelta = mainWindow->pos() - desktop->screenGeometry(mainWindow.data()).topLeft();

            mainWindow->move(desktop->screenGeometry(screen).topLeft() + screenDelta);
        }
    }

    mainWindow->show();
    if (!noFullScreen)
        context->action(Qn::EffectiveMaximizeAction)->trigger();
    else
        mainWindow->updateDecorationsState();

    if(noVersionMismatchCheck)
        context->action(Qn::VersionMismatchMessageAction)->setVisible(false); // TODO: #Elric need a better mechanism for this

    /* Initialize desctop camera searcher. */
#ifdef Q_OS_WIN
    QnDesktopResourceSearcher desktopSearcher(dynamic_cast<QGLWidget *>(mainWindow->viewport()));
    QnDesktopResourceSearcher::initStaticInstance(&desktopSearcher);
    QnDesktopResourceSearcher::instance().setLocal(true);
    QnResourceDiscoveryManager::instance()->addDeviceServer(&QnDesktopResourceSearcher::instance());
#endif

    QnResourceDiscoveryManager::instance()->start();

    //initializing plugin manager. TODO supply plugin dir (from settings)
    //PluginManager::instance()->loadPlugins( PluginManager::QtPlugin );

    /* Process input files. */
    for (int i = 1; i < argc; ++i)
        mainWindow->handleMessage(QFile::decodeName(argv[i]));
    if(!noSingleApplication)
        QObject::connect(application, SIGNAL(messageReceived(const QString &)), mainWindow.data(), SLOT(handleMessage(const QString &)));

#ifdef TEST_RTSP_SERVER
    addTestData();
#endif

    if(autoTester.tests() != 0 && autoTester.state() == QnAutoTester::INITIAL) {
        QObject::connect(&autoTester, SIGNAL(finished()), application, SLOT(quit()));
        autoTester.start();
    }

    /* Process pending events before executing actions. */
    qApp->processEvents();

        // show beta version warning message for the main instance only
        if (!noSingleApplication &&
                !qnSettings->isDevMode() &&
                QLatin1String(QN_BETA) == QLatin1String("true"))
            context->action(Qn::BetaVersionMessageAction)->trigger();

    if (argc <= 1) {
        /* If no input files were supplied --- open connection settings dialog. */
        if(!authentication.isValid() && delayedDrop.isEmpty() && instantDrop.isEmpty()) {
            context->menu()->trigger(Qn::ConnectToServerAction,
                                     QnActionParameters().withArgument(Qn::AutoConnectRole, true));
        } else if (instantDrop.isEmpty()) {
            context->menu()->trigger(Qn::ReconnectAction);
        }
    }

    if (!videoWallGuid.isNull()) {
        context->menu()->trigger(Qn::DelayedOpenVideoWallItemAction, QnActionParameters()
                             .withArgument(Qn::VideoWallGuidRole, videoWallGuid)
                             .withArgument(Qn::VideoWallItemGuidRole, videoWallItemGuid));
    } else {
        /* Drop resources if needed. */
        if(!delayedDrop.isEmpty()) {
            QByteArray data = QByteArray::fromBase64(delayedDrop.toLatin1());
            context->menu()->trigger(Qn::DelayedDropResourcesAction, QnActionParameters().withArgument(Qn::SerializedDataRole, data));
        }

        if (!instantDrop.isEmpty()){
            QByteArray data = QByteArray::fromBase64(instantDrop.toLatin1());
            context->menu()->trigger(Qn::InstantDropResourcesAction, QnActionParameters().withArgument(Qn::SerializedDataRole, data));
        }
    }

#ifdef _DEBUG
    /* Show FPS in debug. */
    context->menu()->trigger(Qn::ShowFpsAction);
#endif

    result = application->exec();

    if(autoTester.state() == QnAutoTester::FINISHED) {
        if(!autoTester.succeeded())
            result = 1;

        cl_log.log(autoTester.message(), cl_logALWAYS);
    }

    QnCommonMessageProcessor::instance()->stop();
    QnSessionManager::instance()->stop();

    QnResource::stopCommandProc();
    QnResourceDiscoveryManager::instance()->stop();

    /* Write out settings. */
    qnSettings->setAudioVolume(QtvAudioDevice::instance()->volume());
    av_lockmgr_register(NULL);

    return result;
}

int main(int argc, char **argv)
{
#ifdef Q_WS_X11
    XInitThreads();
#endif

#ifdef Q_OS_WIN
    AllowSetForegroundWindow(ASFW_ANY);
    win32_exception::installGlobalUnhandledExceptionHandler();
#endif

    QScopedPointer<QtSingleApplication> application(new QtSingleApplication(argc, argv));

    // this is neccessary to prevent crashes when we want use QDesktopWidget from the non-main thread before any window has been created
    qApp->desktop();

    //adding exe dir to plugin search path
    QStringList pluginDirs = QCoreApplication::libraryPaths();
    pluginDirs << QCoreApplication::applicationDirPath();
    QCoreApplication::setLibraryPaths( pluginDirs );
#ifdef Q_OS_LINUX
    QSettings::setPath(QSettings::IniFormat, QSettings::SystemScope, lit("/etc/xdg"));
    QSettings::setPath(QSettings::NativeFormat, QSettings::SystemScope, lit("/etc/xdg"));
#endif

    QnClientModule client(argc, argv);

    QnSessionManager::instance();
    QnResourcePool::initStaticInstance( new QnResourcePool() );

#ifdef Q_OS_MAC
    mac_restoreFileAccess();
#endif

    int result = runApplication(application.data(), argc, argv);

    delete QnResourcePool::instance();
    QnResourcePool::initStaticInstance( NULL );

#ifdef Q_OS_WIN
    QnDesktopResourceSearcher::initStaticInstance( NULL );
#endif

#ifdef Q_OS_MAC
    mac_stopFileAccess();
#endif

//    qApp->processEvents(); //TODO: #Elric crashes
    return result;
}

#endif // API_TEST_MAIN
#endif<|MERGE_RESOLUTION|>--- conflicted
+++ resolved
@@ -353,7 +353,6 @@
         qnSettings->setDevMode(true);
     }
 
-<<<<<<< HEAD
     QUuid videoWallGuid(sVideoWallGuid);
     QUuid videoWallItemGuid(sVideoWallItemGuid);
 
@@ -365,9 +364,7 @@
         qnSettings->setLightModeOverride(Qn::LightModeVideoWall);
     }
 
-=======
-    // TODO: #Elric why QString???
->>>>>>> a314069b
+	// TODO: #Elric why QString???
     if (!lightMode.isEmpty()) {
         bool ok;
         int lightModeOverride = lightMode.toInt(&ok);
