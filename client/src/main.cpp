--- conflicted
+++ resolved
@@ -507,17 +507,12 @@
 
     ffmpegInit();
 
-<<<<<<< HEAD
-    
-
     QScopedPointer<QnModuleFinder> moduleFinder(new QnModuleFinder(true));
     moduleFinder->setCompatibilityMode(qnSettings->isDevMode());
     moduleFinder->start();
 
     QScopedPointer<QnGlobalModuleFinder> globalModuleFinder(new QnGlobalModuleFinder());
 
-=======
->>>>>>> a72d7757
     //===========================================================================
 
     CLVideoDecoderFactory::setCodecManufacture( CLVideoDecoderFactory::AUTO );
