--- conflicted
+++ resolved
@@ -446,8 +446,7 @@
     }
 
     /* Initialize connections. */
-<<<<<<< HEAD
-    initAppServerConnection();
+    initAppServerConnection(videoWallGuid);
 
     std::unique_ptr<ec2::AbstractECConnectionFactory> ec2ConnectionFactory(getConnectionFactory());
     ec2::ResourceContext resCtx(
@@ -460,9 +459,6 @@
     QScopedPointer<QnClientMessageProcessor> clientMessageProcessor(new QnClientMessageProcessor());
     //clientMessageProcessor->init(QnAppServerConnectionFactory::getConnection2());
 
-=======
-    initAppServerConnection(videoWallGuid);
->>>>>>> fe092760
     qnSettings->save();
     if (!QDir(qnSettings->mediaFolder()).exists())
         QDir().mkpath(qnSettings->mediaFolder());
