--- conflicted
+++ resolved
@@ -484,10 +484,6 @@
     moduleFinder->start();
 
     QScopedPointer<QnGlobalModuleFinder> globalModuleFinder(new QnGlobalModuleFinder());
-<<<<<<< HEAD
-    globalModuleFinder->setModuleFinder(moduleFinder.data());
-=======
->>>>>>> a274a0be
 
     qnSettings->save();
     if (!QDir(qnSettings->mediaFolder()).exists())
