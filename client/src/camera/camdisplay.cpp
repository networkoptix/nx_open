--- conflicted
+++ resolved
@@ -547,22 +547,6 @@
     if (isReverseMode != isReversePacket)
         return true;
 
-<<<<<<< HEAD
-    bool flushCurrentBuffer = false;
-    bool audioParamsChanged = ad && m_playingFormat != ad->format;
-    if (((media->flags & QnAbstractMediaData::MediaFlags_AfterEOF) || audioParamsChanged) &&
-        m_videoQueue[0].size() > 0)
-    {
-        // skip data (play current buffer
-        flushCurrentBuffer = true;
-    }
-    else if ((media->flags & QnAbstractMediaData::MediaFlags_AfterEOF) && vd) {
-        if(m_display[vd->channelNumber] != NULL)
-            m_display[vd->channelNumber]->waitForFramesDisplaed();
-    }
-
-=======
->>>>>>> 02ca27ab
     if (m_needChangePriority)
     {
         setPriority(m_playAudio ? QThread::HighestPriority : QThread::NormalPriority);
