#include "layout_file_camera_data_loader.h"

#include <camera/data/abstract_camera_data.h>
#include <camera/data/time_period_camera_data.h>
#include <camera/data/bookmark_camera_data.h>

#include <plugins/resource/avi/avi_resource.h>
#include <plugins/storage/file_storage/layout_storage_resource.h>

#include <recording/time_period_list.h>

#include <utils/serialization/json.h>
#include <utils/serialization/json_functions.h>

namespace {
    QAtomicInt qn_fakeHandle(INT_MAX / 2);
}

QnLayoutFileCameraDataLoader::QnLayoutFileCameraDataLoader(const QnAviResourcePtr &resource, Qn::CameraDataType dataType, QObject *parent):
    QnAbstractCameraDataLoader(resource, dataType, parent)
{

}

QnLayoutFileCameraDataLoader::QnLayoutFileCameraDataLoader(const QnAviResourcePtr &resource, Qn::CameraDataType dataType, const QnAbstractCameraDataPtr& data, QObject *parent):
    QnAbstractCameraDataLoader(resource, dataType, parent),
    m_data(data)
{

}


QnLayoutFileCameraDataLoader::~QnLayoutFileCameraDataLoader()
{
    //qFreeAligned(m_motionData);
}

QnLayoutFileCameraDataLoader* QnLayoutFileCameraDataLoader::newInstance(const QnAviResourcePtr &resource, Qn::CameraDataType dataType, QObject *parent)
{
    QnLayoutFileStorageResourcePtr storage = resource->getStorage().dynamicCast<QnLayoutFileStorageResource>();
    if (!storage)
        return NULL;

    switch (dataType) {
    case Qn::RecordedTimePeriod: 
        {
            QnTimePeriodList chunks = storage->getTimePeriods(resource);
            return new QnLayoutFileCameraDataLoader(resource, dataType, QnAbstractCameraDataPtr(new QnTimePeriodCameraData(chunks)), parent);
        }
    default:
        return new QnLayoutFileCameraDataLoader(resource, dataType, parent);
    }
   
}

int QnLayoutFileCameraDataLoader::loadChunks()
{
    int handle = qn_fakeHandle.fetchAndAddAcquire(1);
    emit delayedReady(m_data, QnTimePeriod(0, QnTimePeriod::infiniteDuration()), handle);
    return handle;
}

int QnLayoutFileCameraDataLoader::loadMotion(const QList<QRegion> &motionRegions)
{
    QVector<char*> masks;
    for (int i = 0; i < motionRegions.size(); ++i) {
        masks << (char*) qMallocAligned(MD_WIDTH * MD_HEIGHT / 8, CL_MEDIA_ALIGNMENT);
        QnMetaDataV1::createMask(motionRegions[i], masks.last());
    }

    QnAviResourcePtr aviRes = m_resource.dynamicCast<QnAviResource>();
    if (!aviRes)
        return -1;
    std::vector<QnTimePeriodList> periods;
    for (int channel = 0; channel < motionRegions.size(); ++channel)
    {
        const QnMetaDataLightVector& m_motionData = aviRes->getMotionBuffer(channel);
        if (!m_motionData.empty())
        {
<<<<<<< HEAD
            periods.push_back(QnTimePeriodList());
            QnMetaDataLightVector::const_iterator itrStart = qUpperBound(m_motionData.begin(), m_motionData.end(), period.startTimeMs);
            QnMetaDataLightVector::const_iterator itrEnd = qUpperBound(itrStart, m_motionData.end(), period.endTimeMs());
=======
            periods << QnTimePeriodList();
>>>>>>> e7ec47d6

            for (auto itr = m_motionData.begin(); itr != m_motionData.end(); ++itr)
            {
                if (itr->channel <= motionRegions.size() && QnMetaDataV1::matchImage((__m128i*) itr->data, (__m128i*) masks[itr->channel]))
<<<<<<< HEAD
                    periods.rbegin()->push_back(QnTimePeriod(itr->startTimeMs, itr->durationMs));
=======
                    periods.last().push_back(QnTimePeriod(itr->startTimeMs, itr->durationMs));
>>>>>>> e7ec47d6
            }
        }
    }
    QnTimePeriodList merged = QnTimePeriodList::mergeTimePeriods(periods);
    QnAbstractCameraDataPtr result(new QnTimePeriodCameraData(merged));

    for (int i = 0; i < masks.size(); ++i)
        qFreeAligned(masks[i]);


    int handle = qn_fakeHandle.fetchAndAddAcquire(1);
    emit delayedReady(result, QnTimePeriod(0, QnTimePeriod::infiniteDuration()), handle);
    return handle;
}

int QnLayoutFileCameraDataLoader::load(const QString &filter, const qint64 resolutionMs) {
    Q_UNUSED(resolutionMs)

    switch (m_dataType) {
    case Qn::RecordedTimePeriod:
        return loadChunks();
    case Qn::MotionTimePeriod:
        {
            QList<QRegion> motionRegions = QJson::deserialized<QList<QRegion>>(filter.toUtf8());
            for (const QRegion &region: motionRegions) 
            {
<<<<<<< HEAD
                if (!region.isEmpty())
                    return loadMotion(period, motionRegions);
=======
                if (!motionRegions[i].isEmpty())
                    return loadMotion(motionRegions);
>>>>>>> e7ec47d6
            }
            qWarning() << "empty motion region";
        }
        //TODO: #GDM #Bookmarks intended fall-through to get assert, implement saving and loading bookmarks in layouts and files
    default:
      ///  Q_ASSERT(false);
        return 0;
    }
    return -1; //should never get here
}<|MERGE_RESOLUTION|>--- conflicted
+++ resolved
@@ -77,22 +77,12 @@
         const QnMetaDataLightVector& m_motionData = aviRes->getMotionBuffer(channel);
         if (!m_motionData.empty())
         {
-<<<<<<< HEAD
             periods.push_back(QnTimePeriodList());
-            QnMetaDataLightVector::const_iterator itrStart = qUpperBound(m_motionData.begin(), m_motionData.end(), period.startTimeMs);
-            QnMetaDataLightVector::const_iterator itrEnd = qUpperBound(itrStart, m_motionData.end(), period.endTimeMs());
-=======
-            periods << QnTimePeriodList();
->>>>>>> e7ec47d6
 
             for (auto itr = m_motionData.begin(); itr != m_motionData.end(); ++itr)
             {
                 if (itr->channel <= motionRegions.size() && QnMetaDataV1::matchImage((__m128i*) itr->data, (__m128i*) masks[itr->channel]))
-<<<<<<< HEAD
-                    periods.rbegin()->push_back(QnTimePeriod(itr->startTimeMs, itr->durationMs));
-=======
                     periods.last().push_back(QnTimePeriod(itr->startTimeMs, itr->durationMs));
->>>>>>> e7ec47d6
             }
         }
     }
@@ -119,13 +109,8 @@
             QList<QRegion> motionRegions = QJson::deserialized<QList<QRegion>>(filter.toUtf8());
             for (const QRegion &region: motionRegions) 
             {
-<<<<<<< HEAD
                 if (!region.isEmpty())
-                    return loadMotion(period, motionRegions);
-=======
-                if (!motionRegions[i].isEmpty())
                     return loadMotion(motionRegions);
->>>>>>> e7ec47d6
             }
             qWarning() << "empty motion region";
         }
