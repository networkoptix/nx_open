#ifndef QN_CACHING_CAMERA_DATA_LOADER_H
#define QN_CACHING_CAMERA_DATA_LOADER_H

#include <QtCore/QObject>

#include <camera/data/bookmark_camera_data.h>
#include <camera/data/time_period_camera_data.h>

#include <common/common_globals.h>

#include <core/resource/resource_fwd.h>
#include <core/resource/camera_bookmark_fwd.h>

#include <recording/time_period.h>
#include <recording/time_period_list.h>

#include <utils/common/connective.h>

class QnAbstractCameraDataLoader;

class QnCachingCameraDataLoader: public Connective<QObject> {
    Q_OBJECT;
    
    typedef Connective<QObject> base_type;
public: 
    virtual ~QnCachingCameraDataLoader();

    static QnCachingCameraDataLoader *newInstance(const QnResourcePtr &resource, QObject *parent = NULL);

    QnResourcePtr resource() const;
        
    const QList<QRegion> &motionRegions() const;
    void setMotionRegions(const QList<QRegion> &motionRegions);
    bool isMotionRegionsEmpty() const;

    QnTimePeriodList periods(Qn::TimePeriodContent periodType) const;
    QnCameraBookmarkList bookmarks() const;

    QString bookmarksTextFilter() const;
    void setBookmarksTextFilter(const QString &filter);

    void addBookmark(const QnCameraBookmark &bookmark);
    void updateBookmark(const QnCameraBookmark &bookmark);
    void removeBookmark(const QnCameraBookmark & bookmark);
    QnCameraBookmark bookmarkByTime(qint64 position) const;
<<<<<<< HEAD
    QnCameraBookmarkList allBookmarksByTime(qint64 position) const;

=======

    void load(bool forced = false);

    void setEnabled(bool value);
    bool enabled() const;
>>>>>>> e7ec47d6
signals:
    void periodsChanged(Qn::TimePeriodContent type, qint64 startTimeMs = 0);
    void bookmarksChanged();
    void loadingFailed();
public slots:
    void discardCachedData();
private slots:
    void at_loader_ready(const QnAbstractCameraDataPtr &timePeriods, qint64 startTimeMs, Qn::CameraDataType dataType);

protected:
    void loadInternal(Qn::TimePeriodContent periodType);
    
private:
    QnCachingCameraDataLoader(QnAbstractCameraDataLoader **loaders, QObject *parent);

    void init();
    void initLoaders(QnAbstractCameraDataLoader **loaders);
    static bool createLoaders(const QnResourcePtr &resource, QnAbstractCameraDataLoader **loaders);
    
    qint64 bookmarkResolution(qint64 periodDuration) const;
    void updateTimePeriods(Qn::TimePeriodContent dataType, bool forced = false);
    void updateBookmarks();
    
private:
    bool m_enabled;

    QnResourcePtr m_resource;
    bool m_resourceIsLocal;
  
    QElapsedTimer m_previousRequestTime[Qn::TimePeriodContentCount];

    QnTimePeriodList m_cameraChunks[Qn::TimePeriodContentCount];

    QMap<qint64, QnTimePeriodList> m_requestedBookmarkPeriodsByResolution;  //TODO: #GDM #Bookmarks should we enumerate by resolution set index?
    QnBookmarkCameraData m_bookmarkCameraData;

    QnAbstractCameraDataLoader *m_loaders[Qn::CameraDataTypeCount];

    QList<QRegion> m_motionRegions;
    QString m_bookmarksTextFilter;
};


#endif // QN_CACHING_CAMERA_DATA_LOADER_H<|MERGE_RESOLUTION|>--- conflicted
+++ resolved
@@ -43,16 +43,13 @@
     void updateBookmark(const QnCameraBookmark &bookmark);
     void removeBookmark(const QnCameraBookmark & bookmark);
     QnCameraBookmark bookmarkByTime(qint64 position) const;
-<<<<<<< HEAD
     QnCameraBookmarkList allBookmarksByTime(qint64 position) const;
 
-=======
 
     void load(bool forced = false);
 
     void setEnabled(bool value);
     bool enabled() const;
->>>>>>> e7ec47d6
 signals:
     void periodsChanged(Qn::TimePeriodContent type, qint64 startTimeMs = 0);
     void bookmarksChanged();
