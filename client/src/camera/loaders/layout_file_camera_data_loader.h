#ifndef QN_LAYOUT_FILE_CAMERA_DATA_LOADER_H
#define QN_LAYOUT_FILE_CAMERA_DATA_LOADER_H

#include <QtCore/QMap>
#include <QtCore/QMutex>

#include <camera/data/camera_data_fwd.h>
#include <camera/loaders/abstract_camera_data_loader.h>

#include <common/common_globals.h>

/**
 * Time period loader that can be used to load recorded time periods from exported layout
 * cameras.
 */

class QnLayoutFileCameraDataLoader: public QnAbstractCameraDataLoader
{
public:
    QnLayoutFileCameraDataLoader(const QnAviResourcePtr &resource, Qn::CameraDataType dataType, QObject *parent);
    QnLayoutFileCameraDataLoader(const QnAviResourcePtr &resource, Qn::CameraDataType dataType, const QnAbstractCameraDataPtr& data, QObject *parent);
    virtual ~QnLayoutFileCameraDataLoader();
<<<<<<< HEAD
    static QnLayoutFileCameraDataLoader* newInstance(const QnAviResourcePtr &resource, Qn::CameraDataType dataType, QObject *parent = 0);
    virtual int load(const QnTimePeriod &period, const QString &filter, const qint64 resolutionMs) override;
=======
    static QnLayoutFileCameraDataLoader* newInstance(const QnResourcePtr &resource, Qn::CameraDataType dataType, QObject *parent = 0);
    virtual int load(const QString &filter, const qint64 resolutionMs) override;
>>>>>>> e7ec47d6
private:
    int loadChunks();
    int loadMotion(const QList<QRegion> &motionRegions);
private:
    QnAbstractCameraDataPtr m_data;
};

#endif // QN_LAYOUT_FILE_CAMERA_DATA_LOADER_H<|MERGE_RESOLUTION|>--- conflicted
+++ resolved
@@ -20,13 +20,8 @@
     QnLayoutFileCameraDataLoader(const QnAviResourcePtr &resource, Qn::CameraDataType dataType, QObject *parent);
     QnLayoutFileCameraDataLoader(const QnAviResourcePtr &resource, Qn::CameraDataType dataType, const QnAbstractCameraDataPtr& data, QObject *parent);
     virtual ~QnLayoutFileCameraDataLoader();
-<<<<<<< HEAD
     static QnLayoutFileCameraDataLoader* newInstance(const QnAviResourcePtr &resource, Qn::CameraDataType dataType, QObject *parent = 0);
-    virtual int load(const QnTimePeriod &period, const QString &filter, const qint64 resolutionMs) override;
-=======
-    static QnLayoutFileCameraDataLoader* newInstance(const QnResourcePtr &resource, Qn::CameraDataType dataType, QObject *parent = 0);
     virtual int load(const QString &filter, const qint64 resolutionMs) override;
->>>>>>> e7ec47d6
 private:
     int loadChunks();
     int loadMotion(const QList<QRegion> &motionRegions);
