
#include "video_stream_display.h"
#include "decoders/video/abstractdecoder.h"
#include "utils/common/util.h"
#include "utils/common/long_runnable.h"
#include "utils/common/adaptive_sleep.h"
#include "abstract_renderer.h"
#include "gl_renderer.h"
#include "buffered_frame_displayer.h"
#include "ui/graphics/opengl/gl_functions.h"
#include "ui/graphics/items/resource/resource_widget_renderer.h"
#include "../utils/settings.h"


static const int MAX_REVERSE_QUEUE_SIZE = 1024*1024 * 300; // at bytes
static const double FPS_EPS = 1e-6;


QnVideoStreamDisplay::QnVideoStreamDisplay(bool canDownscale) :
    m_prevFrameToDelete(NULL),
    m_frameQueueIndex(0),
    m_decodeMode(QnAbstractVideoDecoder::DecodeMode_Full),
    m_canDownscale(canDownscale),
    m_prevFactor(QnFrameScaler::factor_1),
    m_scaleFactor(QnFrameScaler::factor_1),
    m_previousOnScreenSize(0, 0),
    m_scaleContext(NULL),
    m_outputWidth(0),
    m_outputHeight(0),
    m_enableFrameQueue(false),
    m_queueUsed(false),
    m_needReinitDecoders(false),
    m_reverseMode(false),
    m_prevReverseMode(false),
    m_flushedBeforeReverseStart(false),
    m_lastDisplayedTime(AV_NOPTS_VALUE),
    m_reverseSizeInBytes(0),
    m_timeChangeEnabled(true),
    m_bufferedFrameDisplayer(0),
    m_canUseBufferedFrameDisplayer(true),
    m_speed(1.0),
    m_queueWasFilled(false),
    m_needResetDecoder(false),
    m_lastDisplayedFrame(NULL),
    m_prevSrcWidth(0),
    m_prevSrcHeight(0),
    m_lastIgnoreTime(AV_NOPTS_VALUE)
{
    for (int i = 0; i < MAX_FRAME_QUEUE_SIZE; ++i)
        m_frameQueue[i] = QSharedPointer<CLVideoDecoderOutput>( new CLVideoDecoderOutput() );
}

QnVideoStreamDisplay::~QnVideoStreamDisplay()
{
    delete m_bufferedFrameDisplayer;
    QMutexLocker _lock(&m_mtx);

    foreach(QnAbstractVideoDecoder* decoder, m_decoder)
    {
        delete decoder;
    }
    freeScaleContext();
}

void QnVideoStreamDisplay::setDrawer(QnAbstractRenderer* draw)
{
    m_drawer = draw;
}

QnFrameScaler::DownscaleFactor QnVideoStreamDisplay::getCurrentDownscaleFactor() const
{
    return m_scaleFactor;
}

bool QnVideoStreamDisplay::allocScaleContext( const CLVideoDecoderOutput& outFrame, int newWidth, int newHeight )
{
    m_outputWidth = newWidth;
    m_outputHeight = newHeight;
    m_scaleContext = sws_getContext(outFrame.width, outFrame.height, (PixelFormat) outFrame.format,
                                    m_outputWidth, m_outputHeight, PIX_FMT_RGBA,
                                    SWS_POINT, NULL, NULL, NULL);
    if (!m_scaleContext)
        cl_log.log(QLatin1String("Can't get swscale context"), cl_logERROR);
    return m_scaleContext != 0;
}

void QnVideoStreamDisplay::freeScaleContext()
{
    if (m_scaleContext) {
        sws_freeContext(m_scaleContext);
        m_scaleContext = 0;
    }
}

QnFrameScaler::DownscaleFactor QnVideoStreamDisplay::determineScaleFactor(int channelNumber, 
                                                                                  int srcWidth, int srcHeight, 
                                                                                  QnFrameScaler::DownscaleFactor force_factor)
{
    if (m_drawer->constantDownscaleFactor())
       force_factor = QnFrameScaler::factor_1;

    if (force_factor==QnFrameScaler::factor_any) // if nobody pushing lets peek it
    {
        QSize on_screen = m_drawer->sizeOnScreen(channelNumber);

        m_scaleFactor = findScaleFactor(srcWidth, srcHeight, on_screen.width(), on_screen.height());

        if (m_scaleFactor < m_prevFactor && m_prevSrcWidth == srcWidth && m_prevSrcHeight == srcHeight)
        {
            // new factor is less than prev one; about to change factor => about to increase resource usage
            if ( qAbs((qreal)on_screen.width() - m_previousOnScreenSize.width())/on_screen.width() < 0.05 &&
                qAbs((qreal)on_screen.height() - m_previousOnScreenSize.height())/on_screen.height() < 0.05)
            {
                m_scaleFactor = m_prevFactor; // hold bigger factor ( smaller image )
            }

            // why?
            // we need to do so ( introduce some histerezis )coz downscaling changes resolution not proportionally some time( cut vertical size a bit )
            // so it may be a loop downscale => changed aspectratio => upscale => changed aspectratio => downscale.
        }
        m_prevSrcWidth = srcWidth;
        m_prevSrcHeight = srcHeight;

        if (m_scaleFactor != m_prevFactor)
        {
            m_previousOnScreenSize = on_screen;
            m_prevFactor = m_scaleFactor;
        }
    }
    else
        m_scaleFactor = force_factor;

    QnFrameScaler::DownscaleFactor rez = m_canDownscale ? qMax(m_scaleFactor, QnFrameScaler::factor_1) : QnFrameScaler::factor_1;
    // If there is no scaling needed check if size is greater than maximum allowed image size (maximum texture size for opengl).
    int newWidth = srcWidth / rez;
    int newHeight = srcHeight / rez;
    int maxTextureSize = QnGlFunctions::estimatedInteger(GL_MAX_TEXTURE_SIZE);
    while ((maxTextureSize > 0 && newWidth > maxTextureSize) || newHeight > maxTextureSize)
    {
        rez = QnFrameScaler::DownscaleFactor ((int)rez * 2);
        newWidth /= 2;
        newHeight /= 2;
    }
    //return rez;
    return (QnFrameScaler::DownscaleFactor)(rez * 2);
}

void QnVideoStreamDisplay::reorderPrevFrames()
{
    if (m_reverseQueue.isEmpty())
        return;
    // find latest GOP (or several GOP. Decoder can add 1-3 (or even more) gops at once as 1 reverse block)
    int i = m_reverseQueue.size()-1;
    for (; i >= 0; --i) 
    {
        if (m_reverseQueue[i]->flags & AV_REVERSE_REORDERED)
            break;
        if ((m_reverseQueue[i]->flags & AV_REVERSE_BLOCK_START) || i == 0) 
        {
            std::reverse(m_reverseQueue.begin() + i, m_reverseQueue.end());
            for (int j = i; j < m_reverseQueue.size(); ++j) 
                m_reverseQueue[j]->flags |= AV_REVERSE_REORDERED;
            return;
        }
    }
    i++;
    if (i < m_reverseQueue.size()) {
        std::reverse(m_reverseQueue.begin() + i, m_reverseQueue.end());
        for (int j = i; j < m_reverseQueue.size(); ++j) 
            m_reverseQueue[j]->flags |= AV_REVERSE_REORDERED;
    }
}

void QnVideoStreamDisplay::checkQueueOverflow(QnAbstractVideoDecoder* dec)
{
    Q_UNUSED(dec)
    while (m_reverseSizeInBytes > MAX_REVERSE_QUEUE_SIZE)
    {
        // drop some frame at queue. Find max interval contains non-dropped frames (and drop frame from mid of this interval)
        int maxInterval = -1;
        //int prevIndex = -1;
        int maxStart = 0;

        for (int i = 0; i < m_reverseQueue.size(); ++i) 
        {
            if (m_reverseQueue[i]->data[0])
            {
                int start = i;
                for(; i < m_reverseQueue.size() && m_reverseQueue[i]->data[0]; ++i);

                if (i - start > maxInterval) {
                    maxInterval = i - start;
                    maxStart = start;
                }
            }
        }
        int index;
        if (maxInterval == 1) 
        {
            // every 2-nd frame already dropped. Change strategy. Increase min hole interval by 1
            int minHole = INT_MAX;
            for (int i = m_reverseQueue.size()-1; i >= 0; --i) {
                if (!m_reverseQueue[i]->data[0])
                {
                    int start = i;
                    for(; i >= 0 && !m_reverseQueue[i]->data[0]; --i);

                    if (start - i < minHole) {
                        minHole = start - i;
                        maxStart = i+1;
                    }
                }
            }
            if (maxStart + minHole < m_reverseQueue.size())
                index = maxStart + minHole; // take right frame from the hole
            else
                index = maxStart-1; // take left frame
        }
        else {
            index = maxStart + maxInterval/2;
        }
        Q_ASSERT(m_reverseQueue[index]->data[0]);
        m_reverseSizeInBytes -= avpicture_get_size((PixelFormat) m_reverseQueue[index]->format, m_reverseQueue[index]->width, m_reverseQueue[index]->height);
        m_reverseQueue[index]->reallocate(0,0,0);
    }
}

void QnVideoStreamDisplay::waitForFramesDisplaed()
{
    if (m_bufferedFrameDisplayer)
        m_bufferedFrameDisplayer->waitForFramesDisplayed();
    m_queueWasFilled = false;
}

qint64 QnVideoStreamDisplay::nextReverseTime() const
{
    for (int i = 0; i < m_reverseQueue.size(); ++i)
    {
        if (quint64(m_reverseQueue[i]->pkt_dts) != AV_NOPTS_VALUE)
        {
            if (m_reverseQueue[i]->flags & AV_REVERSE_REORDERED)
                return m_reverseQueue[i]->pkt_dts;
            else
                return AV_NOPTS_VALUE;
        }
    }
    return AV_NOPTS_VALUE;
}


QSharedPointer<CLVideoDecoderOutput> QnVideoStreamDisplay::flush(QnFrameScaler::DownscaleFactor force_factor, int channelNum)
{
    m_drawer->waitForFrameDisplayed(channelNum);

    QSharedPointer<CLVideoDecoderOutput> tmpFrame(new CLVideoDecoderOutput());
    tmpFrame->setUseExternalData(false);


    if (m_decoder.isEmpty())
        return QSharedPointer<CLVideoDecoderOutput>();
    QnAbstractVideoDecoder* dec = m_decoder.begin().value();
    if (dec == 0)
        return QSharedPointer<CLVideoDecoderOutput>();

    QnFrameScaler::DownscaleFactor scaleFactor = determineScaleFactor(channelNum, dec->getWidth(), dec->getHeight(), force_factor);
    PixelFormat pixFmt = dec->GetPixelFormat();

    QSharedPointer<CLVideoDecoderOutput> outFrame = m_frameQueue[m_frameQueueIndex];
    outFrame->channel = channelNum;

    if (outFrame->isDisplaying()) 
        m_drawer->waitForFrameDisplayed(channelNum);

    outFrame->channel = channelNum;

    m_mtx.lock();

    QnCompressedVideoDataPtr emptyData(new QnCompressedVideoData(1,0));
    while (dec->decode(emptyData, &tmpFrame)) 
    {
        outFrame->sample_aspect_ratio = dec->getSampleAspectRatio();
        pixFmt = dec->GetPixelFormat();

        if( !(dec->getDecoderCaps() & QnAbstractVideoDecoder::decodedPictureScaling) )
        {
            if (QnGLRenderer::isPixelFormatSupported(pixFmt) && CLVideoDecoderOutput::isPixelFormatSupported(pixFmt) && scaleFactor <= QnFrameScaler::factor_8)
                QnFrameScaler::downscale(tmpFrame.data(), outFrame.data(), scaleFactor); // fast scaler
            else {
                if (!rescaleFrame(*(tmpFrame.data()), *outFrame, tmpFrame->width / scaleFactor, tmpFrame->height / scaleFactor)) // universal scaler
                    { /* do nothing. */ } // TODO: wtf?
            }
        }
        m_drawer->draw(outFrame);
        m_drawer->waitForFrameDisplayed(channelNum);
    }

    if (tmpFrame->width == 0) {
        getLastDecodedFrame( dec, &tmpFrame );
    }

    m_mtx.unlock();

    return tmpFrame;
}

QnVideoStreamDisplay::FrameDisplayStatus QnVideoStreamDisplay::display(QnCompressedVideoDataPtr data, bool draw, QnFrameScaler::DownscaleFactor force_factor)
{
    // use only 1 frame for non selected video
    const bool reverseMode = m_reverseMode;

<<<<<<< HEAD
    const bool enableFrameQueue = reverseMode ? true : m_enableFrameQueue;
=======
    if (reverseMode)
        m_lastIgnoreTime = AV_NOPTS_VALUE;
    else if (!draw)
        m_lastIgnoreTime = data->timestamp;

    bool enableFrameQueue = reverseMode ? true : m_enableFrameQueue;
>>>>>>> 4c29a4bb
    if (enableFrameQueue && qAbs(m_speed - 1.0) < FPS_EPS && !(data->flags & QnAbstractMediaData::MediaFlags_LIVE) && m_canUseBufferedFrameDisplayer)
    {
        if (!m_bufferedFrameDisplayer) {
            QMutexLocker lock(&m_timeMutex);
            m_bufferedFrameDisplayer = new QnBufferedFrameDisplayer(m_drawer);
            m_queueWasFilled = false;
        }
    }
    else 
    {
        if (m_bufferedFrameDisplayer) 
        {
            m_bufferedFrameDisplayer->waitForFramesDisplayed();
            setLastDisplayedTime(m_bufferedFrameDisplayer->getLastDisplayedTime());
            QMutexLocker lock(&m_timeMutex);
            delete m_bufferedFrameDisplayer;
            m_bufferedFrameDisplayer = 0;
        }
    }

    if (!enableFrameQueue && m_queueUsed)
    {
        //cl_log.log( QString::fromAscii("m_drawer->waitForFrameDisplayed(0). enter. timer %1").arg(getUsecTimer()/1000), cl_logDEBUG1 );
        m_drawer->waitForFrameDisplayed(data->channelNumber);
        //cl_log.log( QString::fromAscii("m_drawer->waitForFrameDisplayed(0). exit.  timer %1").arg(getUsecTimer()/1000), cl_logDEBUG1 );
        m_frameQueueIndex = 0;
        for (int i = 1; i < MAX_FRAME_QUEUE_SIZE; ++i)
        {
            if (!m_frameQueue[i]->isExternalData())
                m_frameQueue[i]->clean();
        }
        m_queueUsed = false;
    }
    
    if (m_needReinitDecoders) {
        QMutexLocker lock(&m_mtx);
        foreach(QnAbstractVideoDecoder* decoder, m_decoder)
            decoder->setMTDecoding(enableFrameQueue);
        m_needReinitDecoders = false;
    }

    QSharedPointer<CLVideoDecoderOutput> m_tmpFrame( new CLVideoDecoderOutput() );
    m_tmpFrame->setUseExternalData(true);

    if (data->compressionType == CODEC_ID_NONE)
    {
        cl_log.log(QLatin1String("QnVideoStreamDisplay::display: unknown codec type..."), cl_logERROR);
        return Status_Displayed; // true to prevent 100% cpu usage on unknown codec
    }

    QnAbstractVideoDecoder* dec = m_decoder[data->compressionType];
    if (dec == 0)
    {
        const QnResourceWidgetRenderer* widgetRenderer = dynamic_cast<const QnResourceWidgetRenderer*>(m_drawer);
        dec = CLVideoDecoderFactory::createDecoder(
                data,
                enableFrameQueue,
                widgetRenderer ? widgetRenderer->glContext() : NULL,
                QnSettings::instance()->isHardwareDecodingUsed() );
        if (dec == 0) {
            cl_log.log(QString::fromAscii("Can't find create decoder for compression type %1").arg(data->compressionType), cl_logDEBUG2);
            return Status_Displayed;
        }

        dec->setLightCpuMode(m_decodeMode);
        m_decoder.insert(data->compressionType, dec);
    }

    if (reverseMode != m_prevReverseMode || m_needResetDecoder) 
    {
        clearReverseQueue();
        QMutexLocker lock(&m_mtx);
        dec->resetDecoder(data);
        m_prevReverseMode = reverseMode;
        m_needResetDecoder = false;
        //data->flags |= QnAbstractMediaData::MediaFlags_DecodeTwice;
    }

    dec->setOutPictureSize( m_drawer->sizeOnScreen(data->channelNumber) );

    QnFrameScaler::DownscaleFactor scaleFactor = QnFrameScaler::factor_unknown;
    if (dec->getWidth() > 0)
        //scaleFactor = determineScaleFactor(data->channelNumber, dec->getOriginalPictureSize().width(), dec->getOriginalPictureSize().height(), force_factor);
        scaleFactor = determineScaleFactor(data->channelNumber, dec->getWidth(), dec->getHeight(), force_factor);
    PixelFormat pixFmt = dec->GetPixelFormat();

    //if true, decoding to tmp frame which will be later scaled/converted to supported format
    const bool useTmpFrame =
        (dec->targetMemoryType() == QnAbstractPictureDataRef::pstSysMemPic) &&
    	(!QnGLRenderer::isPixelFormatSupported(pixFmt) ||
         !CLVideoDecoderOutput::isPixelFormatSupported(pixFmt) ||
         scaleFactor != QnFrameScaler::factor_1);

    QSharedPointer<CLVideoDecoderOutput> outFrame = m_frameQueue[m_frameQueueIndex];
    outFrame->channel = data->channelNumber;

    if (outFrame->isDisplaying()) 
        m_drawer->waitForFrameDisplayed(data->channelNumber);
    
    if (!useTmpFrame)
        outFrame->setUseExternalData(!enableFrameQueue);

    m_mtx.lock();

    if (data->flags & QnAbstractMediaData::MediaFlags_AfterEOF)
    {
        //cl_log.log( QString::fromAscii("m_drawer->waitForFrameDisplayed(2). enter. timer %1").arg(getUsecTimer()/1000), cl_logDEBUG1 );
        m_drawer->waitForFrameDisplayed(0);
        //cl_log.log( QString::fromAscii("m_drawer->waitForFrameDisplayed(2). exit.  timer %1").arg(getUsecTimer()/1000), cl_logDEBUG1 );
        dec->resetDecoder(data);
    }

    if ((data->flags & AV_REVERSE_BLOCK_START) && m_decodeMode != QnAbstractVideoDecoder::DecodeMode_Fastest)
    {
        QnCompressedVideoDataPtr emptyData(new QnCompressedVideoData(1,0));
        QSharedPointer<CLVideoDecoderOutput> tmpOutFrame( new CLVideoDecoderOutput() );
        while (dec->decode(emptyData, &tmpOutFrame)) 
        {
			tmpOutFrame->channel = data->channelNumber;
			tmpOutFrame->flags |= QnAbstractMediaData::MediaFlags_Reverse;
			if (data->flags & QnAbstractMediaData::MediaFlags_LowQuality)
				tmpOutFrame->flags |= QnAbstractMediaData::MediaFlags_LowQuality; // flag unknown. set same flags as input data
			//tmpOutFrame->pkt_dts = AV_NOPTS_VALUE;
			m_reverseQueue.enqueue(tmpOutFrame);
            {
                tmpOutFrame->channel = data->channelNumber;
                tmpOutFrame->flags |= QnAbstractMediaData::MediaFlags_Reverse;
                if (data->flags & QnAbstractMediaData::MediaFlags_LowQuality)
                    tmpOutFrame->flags |= QnAbstractMediaData::MediaFlags_LowQuality; // flag unknown. set same flags as input data
                //tmpOutFrame->pkt_dts = AV_NOPTS_VALUE;
                m_reverseQueue.enqueue(tmpOutFrame);
                m_reverseSizeInBytes += avpicture_get_size((PixelFormat)tmpOutFrame->format, tmpOutFrame->width, tmpOutFrame->height);
                checkQueueOverflow(dec);
                tmpOutFrame = QSharedPointer<CLVideoDecoderOutput>( new CLVideoDecoderOutput() );
            }
        }
        m_flushedBeforeReverseStart = true;
        reorderPrevFrames();
        if (!m_queueUsed)
        {
            //cl_log.log( QString::fromAscii("m_drawer->waitForFrameDisplayed(3). enter. timer %1").arg(getUsecTimer()/1000), cl_logDEBUG1 );
            m_drawer->waitForFrameDisplayed(0); // codec frame may be displayed now
            //cl_log.log( QString::fromAscii("m_drawer->waitForFrameDisplayed(3). exit.  timer %1").arg(getUsecTimer()/1000), cl_logDEBUG1 );
        }
        dec->resetDecoder(data);
    }

    QSharedPointer<CLVideoDecoderOutput> decodeToFrame = useTmpFrame ? m_tmpFrame : outFrame;
    if (!dec || !dec->decode(data, &decodeToFrame))
    {
        m_mtx.unlock();
        if (m_decodeMode == QnAbstractVideoDecoder::DecodeMode_Fastest)
            return Status_Skipped;
        if (!m_reverseQueue.isEmpty() && (m_reverseQueue.front()->flags & AV_REVERSE_REORDERED)) {
            outFrame = m_reverseQueue.dequeue();
            if (outFrame->data[0])
                m_reverseSizeInBytes -= avpicture_get_size((PixelFormat)outFrame->format, outFrame->width, outFrame->height);

            outFrame->sample_aspect_ratio = dec->getSampleAspectRatio();
            if (processDecodedFrame(dec, outFrame, enableFrameQueue, reverseMode))
                return Status_Displayed;
            else
                return Status_Buffered;
        }
        if (m_bufferedFrameDisplayer) 
        {
            dec->setLightCpuMode(QnAbstractVideoDecoder::DecodeMode_Full); // do not skip more 1 frame in a row
            return Status_Buffered;
        }
        else
            return Status_Skipped;
    }
    m_mtx.unlock();
    if (decodeToFrame->width) {
        QSize imageSize(decodeToFrame->width*dec->getSampleAspectRatio(), decodeToFrame->height);
        QMutexLocker lock(&m_imageSizeMtx);
        m_imageSize = imageSize;
    }

    /*
    if (qAbs(decodeToFrame->pkt_dts-data->timestamp) > 500*1000) {
        // prevent large difference after seek or EOF
        outFrame->pkt_dts = data->timestamp;
    }
    */
    

    if (m_flushedBeforeReverseStart) {
        data->flags |= AV_REVERSE_BLOCK_START;
        m_flushedBeforeReverseStart = false;
    }

    pixFmt = dec->GetPixelFormat();
    if (scaleFactor == QnFrameScaler::factor_unknown) {
        // for stiil images decoder parameters are not know before decoding, so recalculate parameters
        // It is got one more data copy from tmpFrame, but for movies we have got valid dst pointer (tmp or not) immediate before decoding
        // It is necessary for new logic with display queue
        scaleFactor = determineScaleFactor(data->channelNumber, dec->getWidth(), dec->getHeight(), force_factor);
    }

    if (!draw || !m_drawer)
        return Status_Skipped;
    else if (m_lastIgnoreTime != AV_NOPTS_VALUE && decodeToFrame->pkt_dts <= m_lastIgnoreTime)
        return Status_Skipped;

    if (useTmpFrame)
    {
        if( !(dec->getDecoderCaps() & QnAbstractVideoDecoder::decodedPictureScaling) )
        {
            if (QnGLRenderer::isPixelFormatSupported(pixFmt) && CLVideoDecoderOutput::isPixelFormatSupported(pixFmt) && scaleFactor <= QnFrameScaler::factor_8)
                QnFrameScaler::downscale(m_tmpFrame.data(), outFrame.data(), scaleFactor); // fast scaler
            else {
                if (!rescaleFrame(*m_tmpFrame, *outFrame, m_tmpFrame->width / scaleFactor, m_tmpFrame->height / scaleFactor)) // universal scaler
                    return Status_Displayed;
            }
        }
        else
        {
            outFrame = m_tmpFrame;
        }
        outFrame->pkt_dts = m_tmpFrame->pkt_dts;
        outFrame->metadata = m_tmpFrame->metadata;
    }
    outFrame->flags = data->flags;
    //outFrame->pts = data->timestamp;
    if (reverseMode) 
    {
        if (outFrame->flags & AV_REVERSE_BLOCK_START) {
            reorderPrevFrames();
        }
        m_reverseQueue.enqueue(outFrame);
        m_reverseSizeInBytes += avpicture_get_size((PixelFormat)outFrame->format, outFrame->width, outFrame->height);
        checkQueueOverflow(dec);
        m_frameQueue[m_frameQueueIndex] = QSharedPointer<CLVideoDecoderOutput>( new CLVideoDecoderOutput() );
        if (!(m_reverseQueue.front()->flags & AV_REVERSE_REORDERED))
            return Status_Buffered; // frame does not ready. need more frames. does not perform wait
        outFrame = m_reverseQueue.dequeue();
        if (outFrame->data[0])
            m_reverseSizeInBytes -= avpicture_get_size((PixelFormat)outFrame->format, outFrame->width, outFrame->height);
    }

    outFrame->sample_aspect_ratio = dec->getSampleAspectRatio();

    //cl_log.log(QDateTime::fromMSecsSinceEpoch(data->timestamp/1000).toString("hh.mm.ss.zzz"), cl_logALWAYS);
    if (processDecodedFrame(dec, outFrame, enableFrameQueue, reverseMode))
        return Status_Displayed;
    else
        return Status_Buffered;
}

<<<<<<< HEAD
bool QnVideoStreamDisplay::processDecodedFrame(QnAbstractVideoDecoder* dec, const QSharedPointer<CLVideoDecoderOutput>& outFrame, bool enableFrameQueue, bool reverseMode)
=======
QnVideoStreamDisplay::FrameDisplayStatus QnVideoStreamDisplay::flushFrame(int channel, QnFrameScaler::DownscaleFactor force_factor)
{
    // use only 1 frame for non selected video
    if (m_reverseMode || m_decoder.isEmpty())
        return Status_Skipped;

    CLVideoDecoderOutput m_tmpFrame;
    m_tmpFrame.setUseExternalData(true);

    QnAbstractVideoDecoder* dec = m_decoder.begin().value();


    QnFrameScaler::DownscaleFactor scaleFactor = QnFrameScaler::factor_unknown;
    if (dec->getWidth() > 0)
        scaleFactor = determineScaleFactor(channel, dec->getWidth(), dec->getHeight(), force_factor);
    PixelFormat pixFmt = dec->GetPixelFormat();

    CLVideoDecoderOutput* outFrame = m_frameQueue[m_frameQueueIndex];
    outFrame->channel = channel;

    m_drawer->waitForFrameDisplayed(channel);
    
    m_mtx.lock();

    if (!dec->decode(QnCompressedVideoDataPtr(), &m_tmpFrame))
    {
        m_mtx.unlock();
        return Status_Skipped;
    }
    m_mtx.unlock();

    pixFmt = dec->GetPixelFormat();
    if (scaleFactor == QnFrameScaler::factor_unknown) 
        scaleFactor = determineScaleFactor(channel, dec->getWidth(), dec->getHeight(), force_factor);

    if (QnGLRenderer::isPixelFormatSupported(pixFmt) && CLVideoDecoderOutput::isPixelFormatSupported(pixFmt) && scaleFactor <= QnFrameScaler::factor_8)
        QnFrameScaler::downscale(&m_tmpFrame, outFrame, scaleFactor); // fast scaler
    else {
        if (!rescaleFrame(m_tmpFrame, *outFrame, m_tmpFrame.width / scaleFactor, m_tmpFrame.height / scaleFactor)) // universal scaler
            return Status_Displayed;
    }
    outFrame->pkt_dts = m_tmpFrame.pkt_dts;
    outFrame->metadata = m_tmpFrame.metadata;
    outFrame->sample_aspect_ratio = dec->getSampleAspectRatio();

    if (processDecodedFrame(dec, outFrame, false, false))
        return Status_Displayed;
    else
        return Status_Buffered;
}

bool QnVideoStreamDisplay::processDecodedFrame(QnAbstractVideoDecoder* dec, CLVideoDecoderOutput* outFrame, bool enableFrameQueue, bool reverseMode)
>>>>>>> 4c29a4bb
{
    if (quint64(outFrame->pkt_dts) != AV_NOPTS_VALUE)
        setLastDisplayedTime(outFrame->pkt_dts);

    if( outFrame->data[0] || outFrame->picData.data() )
    {
        if (enableFrameQueue) 
        {
            Q_ASSERT(!outFrame->isExternalData());
            if (m_bufferedFrameDisplayer)
            {
                bool wasWaiting = m_bufferedFrameDisplayer->addFrame(outFrame);
                qint64 bufferedDuration = m_bufferedFrameDisplayer->bufferedDuration();
                //cl_log.log("buffered duration=", bufferedDuration, cl_logALWAYS);
                if (wasWaiting) {
                    dec->setLightCpuMode(QnAbstractVideoDecoder::DecodeMode_Full);
                    m_queueWasFilled = true;
                }
                else {
                    if (m_queueWasFilled && bufferedDuration <= MAX_QUEUE_TIME/4)
                        dec->setLightCpuMode(QnAbstractVideoDecoder::DecodeMode_Fast);
                }
            }
            else
                m_drawer->draw(outFrame);
            m_lastDisplayedFrame = outFrame;
            m_frameQueueIndex = (m_frameQueueIndex + 1) % MAX_FRAME_QUEUE_SIZE; // allow frame queue for selected video
            m_queueUsed = true;
        }
        else {
            m_drawer->draw(outFrame);
            m_drawer->waitForFrameDisplayed(outFrame->channel);
        }

        if (m_prevFrameToDelete)
        {
            Q_ASSERT(outFrame != m_prevFrameToDelete);
            Q_ASSERT(!m_prevFrameToDelete->isExternalData());
            QMutexLocker lock(&m_mtx);
            m_prevFrameToDelete.clear();
        }
        if (reverseMode)
            m_prevFrameToDelete = outFrame;
        return !m_bufferedFrameDisplayer;
    }
    else
    {
//        delete outFrame;
        return false;
    }
}

bool QnVideoStreamDisplay::rescaleFrame(const CLVideoDecoderOutput& srcFrame, CLVideoDecoderOutput& outFrame, int newWidth, int newHeight)
{
    static const int ROUND_FACTOR = 16;
    // due to openGL requirements chroma MUST be devided by 4, luma MUST be devided by 8
    // due to MMX scaled functions requirements chroma MUST be devided by 8, so luma MUST be devided by 16
    newWidth = qPower2Ceil((unsigned)newWidth, ROUND_FACTOR);

    if (m_scaleContext != 0 && (m_outputWidth != newWidth || m_outputHeight != newHeight))
    {
        freeScaleContext();
        if (!allocScaleContext(srcFrame, newWidth, newHeight))
            return false;
    }
    else if (m_scaleContext == 0)
    {
        if (!allocScaleContext(srcFrame, newWidth, newHeight))
            return false;
    }

    if (outFrame.isExternalData() || outFrame.width != newWidth || outFrame.height != newHeight || outFrame.format != PIX_FMT_RGBA)
        outFrame.reallocate(newWidth, newHeight, PIX_FMT_RGBA);

    sws_scale(m_scaleContext,srcFrame.data, srcFrame.linesize, 0,
        srcFrame.height, outFrame.data, outFrame.linesize);
    return true;
}

void QnVideoStreamDisplay::setLightCPUMode(QnAbstractVideoDecoder::DecodeMode val)
{
    m_decodeMode = val;
    QMutexLocker mutex(&m_mtx);

    foreach(QnAbstractVideoDecoder* decoder, m_decoder)
    {
        decoder->setLightCpuMode(val);
    }
}

QnFrameScaler::DownscaleFactor QnVideoStreamDisplay::findScaleFactor(int width, int height, int fitWidth, int fitHeight)
{
    if (fitWidth * 8 <= width  && fitHeight * 8 <= height)
        return QnFrameScaler::factor_8;
    if (fitWidth * 4 <= width  && fitHeight * 4 <= height)
        return QnFrameScaler::factor_4;
    else if (fitWidth * 2 <= width  && fitHeight * 2 <= height)
        return QnFrameScaler::factor_2;
    else
        return QnFrameScaler::factor_1;
}

void QnVideoStreamDisplay::setMTDecoding(bool value)
{
    m_enableFrameQueue = value;
    m_needReinitDecoders = true;
}

void QnVideoStreamDisplay::setSpeed(float value)
{
    m_speed = value;
    m_reverseMode = value < 0;
    if (m_reverseMode)
        m_enableFrameQueue = true;
    //if (qAbs(m_speed) > 1.0+FPS_EPS)
    //    m_enableFrameQueue = true;
}

qint64 QnVideoStreamDisplay::getLastDisplayedTime() const 
{ 
    QMutexLocker lock(&m_timeMutex);
    if (m_bufferedFrameDisplayer && m_timeChangeEnabled)
        return m_bufferedFrameDisplayer->getLastDisplayedTime();
    else
        return m_lastDisplayedTime; 
}

void QnVideoStreamDisplay::setLastDisplayedTime(qint64 value) 
{ 
    QMutexLocker lock(&m_timeMutex);
    if (m_timeChangeEnabled)
        m_lastDisplayedTime = value; 
}

void QnVideoStreamDisplay::blockTimeValue(qint64 time)
{
    QMutexLocker lock(&m_timeMutex);
    m_lastDisplayedTime = time;
    if (m_bufferedFrameDisplayer)
        m_bufferedFrameDisplayer->setLastDisplayedTime(time);
    m_timeChangeEnabled = false;
}

bool QnVideoStreamDisplay::isTimeBlocked() const
{
    return !m_timeChangeEnabled;
}

void QnVideoStreamDisplay::unblockTimeValue()
{
    QMutexLocker lock(&m_timeMutex);
    if (m_bufferedFrameDisplayer)
        m_bufferedFrameDisplayer->setLastDisplayedTime(m_lastDisplayedTime);
    m_timeChangeEnabled = true;
}

void QnVideoStreamDisplay::afterJump()
{
    clearReverseQueue();
    if (m_bufferedFrameDisplayer)
        m_bufferedFrameDisplayer->clear();
    m_needResetDecoder = true;

    //for (QMap<CodecID, CLAbstractVideoDecoder*>::iterator itr = m_decoder.begin(); itr != m_decoder.end(); ++itr)
    //    (*itr)->resetDecoder();
    m_queueWasFilled = false;
    m_lastIgnoreTime = AV_NOPTS_VALUE;
}

void QnVideoStreamDisplay::onNoVideo()
{
    m_drawer->onNoVideo();
}

void QnVideoStreamDisplay::clearReverseQueue()
{
    m_drawer->waitForFrameDisplayed(0);
    QMutexLocker lock(&m_mtx);
    m_reverseQueue.clear();
    m_reverseSizeInBytes = 0;
}

QImage QnVideoStreamDisplay::getScreenshot()
{
    if (m_decoder.isEmpty())
        return QImage();
    QnAbstractVideoDecoder* dec = m_decoder.begin().value();
    QMutexLocker mutex(&m_mtx);
    const AVFrame* lastFrame = dec->lastFrame();
    if (m_reverseMode && m_lastDisplayedFrame && m_lastDisplayedFrame->data[0])
        lastFrame = m_lastDisplayedFrame.data();

    // convert colorSpace
    SwsContext* convertor = sws_getContext(lastFrame->width, lastFrame->height, (PixelFormat) lastFrame->format,
        lastFrame->width, lastFrame->height, PIX_FMT_BGRA,
        SWS_POINT, NULL, NULL, NULL);
    if( !convertor )
        return QImage();

    int numBytes = avpicture_get_size(PIX_FMT_RGBA, lastFrame->width, lastFrame->height);
    AVPicture outPicture; 
    avpicture_fill( (AVPicture*) &outPicture, (quint8*) av_malloc(numBytes), PIX_FMT_BGRA, lastFrame->width, lastFrame->height);

    sws_scale(convertor, lastFrame->data, lastFrame->linesize, 
              0, lastFrame->height, 
              outPicture.data, outPicture.linesize);
    sws_freeContext(convertor);
    // convert to QImage
    QImage tmp(outPicture.data[0], lastFrame->width, lastFrame->height, outPicture.linesize[0], QImage::Format_ARGB32);
    QImage rez( lastFrame->width, lastFrame->height, QImage::Format_ARGB32);
    rez = tmp.copy(0,0, lastFrame->width, lastFrame->height);
    avpicture_free(&outPicture);
    return rez;
}

void QnVideoStreamDisplay::setCurrentTime(qint64 time)
{
    if (m_bufferedFrameDisplayer)
        m_bufferedFrameDisplayer->setCurrentTime(time);
}

void QnVideoStreamDisplay::canUseBufferedFrameDisplayer(bool value)
{
    m_canUseBufferedFrameDisplayer = value;
}

QSize QnVideoStreamDisplay::getImageSize() const
{
    QMutexLocker lock(&m_imageSizeMtx);
    return m_imageSize;
}

bool QnVideoStreamDisplay::getLastDecodedFrame( QnAbstractVideoDecoder* dec, QSharedPointer<CLVideoDecoderOutput>* const outFrame )
{
    const AVFrame* lastFrame = dec->lastFrame();
    if( !lastFrame || dec->GetPixelFormat() == -1 || dec->getWidth() == 0 )
        return false;

    (*outFrame)->setUseExternalData( false );
    (*outFrame)->reallocate( dec->getWidth(), dec->getHeight(), dec->GetPixelFormat(), lastFrame->linesize[0] );

    //TODO/IMPL it is possible to avoid copying in this method and simply return shared pointer to lastFrame, but this will require
        //QnAbstractVideoDecoder::lastFrame() to return QSharedPointer<CLVideoDecoderOutput> and
        //tracking of frame usage in decoder

    if( lastFrame->interlaced_frame && dec->isMultiThreadedDecoding() )
    {
        avpicture_deinterlace( (AVPicture*) outFrame->data(), (AVPicture*) lastFrame, dec->GetPixelFormat(), dec->getWidth(), dec->getHeight() );
        (*outFrame)->pkt_dts = lastFrame->pkt_dts;
    }
    else
    {
        if( (*outFrame)->format == PIX_FMT_YUV420P )
        {
            // optimization
            for (int i = 0; i < 3; ++ i) 
            {
                int h = lastFrame->height >> (i > 0 ? 1 : 0);
                memcpy( (*outFrame)->data[i], lastFrame->data[i], lastFrame->linesize[i]* h );
            }
        }
        else
        {
            av_picture_copy( (AVPicture*)outFrame->data(), (AVPicture*)lastFrame, dec->GetPixelFormat(), dec->getWidth(), dec->getHeight() );
        }
        (*outFrame)->pkt_dts = lastFrame->pkt_dts;
    }

    (*outFrame)->format = dec->GetPixelFormat();
    return true;
}

QSize QnVideoStreamDisplay::getScreenSize() const
{
    return m_drawer->sizeOnScreen(0);
}<|MERGE_RESOLUTION|>--- conflicted
+++ resolved
@@ -308,16 +308,12 @@
     // use only 1 frame for non selected video
     const bool reverseMode = m_reverseMode;
 
-<<<<<<< HEAD
-    const bool enableFrameQueue = reverseMode ? true : m_enableFrameQueue;
-=======
     if (reverseMode)
         m_lastIgnoreTime = AV_NOPTS_VALUE;
     else if (!draw)
         m_lastIgnoreTime = data->timestamp;
 
-    bool enableFrameQueue = reverseMode ? true : m_enableFrameQueue;
->>>>>>> 4c29a4bb
+    const bool enableFrameQueue = reverseMode ? true : m_enableFrameQueue;
     if (enableFrameQueue && qAbs(m_speed - 1.0) < FPS_EPS && !(data->flags & QnAbstractMediaData::MediaFlags_LIVE) && m_canUseBufferedFrameDisplayer)
     {
         if (!m_bufferedFrameDisplayer) {
@@ -568,9 +564,6 @@
         return Status_Buffered;
 }
 
-<<<<<<< HEAD
-bool QnVideoStreamDisplay::processDecodedFrame(QnAbstractVideoDecoder* dec, const QSharedPointer<CLVideoDecoderOutput>& outFrame, bool enableFrameQueue, bool reverseMode)
-=======
 QnVideoStreamDisplay::FrameDisplayStatus QnVideoStreamDisplay::flushFrame(int channel, QnFrameScaler::DownscaleFactor force_factor)
 {
     // use only 1 frame for non selected video
@@ -622,8 +615,7 @@
         return Status_Buffered;
 }
 
-bool QnVideoStreamDisplay::processDecodedFrame(QnAbstractVideoDecoder* dec, CLVideoDecoderOutput* outFrame, bool enableFrameQueue, bool reverseMode)
->>>>>>> 4c29a4bb
+bool QnVideoStreamDisplay::processDecodedFrame(QnAbstractVideoDecoder* dec, const QSharedPointer<CLVideoDecoderOutput>& outFrame, bool enableFrameQueue, bool reverseMode)
 {
     if (quint64(outFrame->pkt_dts) != AV_NOPTS_VALUE)
         setLastDisplayedTime(outFrame->pkt_dts);
