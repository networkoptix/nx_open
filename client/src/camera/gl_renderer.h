#ifndef QN_GL_RENDERER_H
#define QN_GL_RENDERER_H

#include <QtCore/QScopedPointer>
#include <QtCore/QSharedPointer>
#include <QtOpenGL/QGLContext>

#include <utils/media/frame_info.h>
#include <core/datapacket/media_data_packet.h> /* For QnMetaDataV1Ptr. */

#include <client/client_globals.h>

#include <ui/graphics/opengl/gl_functions.h>
#include <ui/graphics/shaders/yv12_to_rgb_shader_program.h>
#include <ui/graphics/shaders/nv12_to_rgb_shader_program.h>
#include <ui/graphics/items/resource/decodedpicturetoopengluploader.h>

class CLVideoDecoderOutput;
class ScreenshotInterface;
class QnHistogramConsumer;
class QnFisheyePtzController;

class QnGlRendererShaders: public QObject {
    Q_OBJECT;
public:
    QnGlRendererShaders(const QGLContext *context, QObject *parent = NULL);
    virtual ~QnGlRendererShaders();

    QnYv12ToRgbShaderProgram *yv12ToRgb;
    QnYv12ToRgbWithGammaShaderProgram *yv12ToRgbWithGamma;
    QnYv12ToRgbaShaderProgram *yv12ToRgba;
    QnNv12ToRgbShaderProgram *nv12ToRgb;
};


class QnGLRenderer
:
    public QnGlFunctions
{
public:
    static bool isPixelFormatSupported(PixelFormat pixfmt);

    QnGLRenderer( const QGLContext* context, const DecodedPictureToOpenGLUploader& decodedPictureProvider );
    ~QnGLRenderer();

    /*!
        Called with corresponding QGLContext is surely alive
    */
    void beforeDestroy();
    
    Qn::RenderStatus paint(const QRectF &sourceRect, const QRectF &targetRect);

    bool isLowQualityImage() const;
    
    qint64 lastDisplayedTime() const;

    QnMetaDataV1Ptr lastFrameMetadata() const; 
    bool isHardwareDecoderUsed() const;

    bool isYV12ToRgbShaderUsed() const;
    bool isYV12ToRgbaShaderUsed() const;
    bool isNV12ToRgbShaderUsed() const;

    void setImageCorrectionParams(const ImageCorrectionParams& params) { m_imgCorrectParam = params; }
    //void setDevorpingParams(const DevorpingParams& params) { m_devorpingParams = params; }
    void setFisheyeController(QnFisheyePtzController* controller);
    ImageCorrectionParams getImageCorrectionParams() const { return m_imgCorrectParam; }
    
    void setPaused(bool value) { m_paused = value; }
    bool isPaused() const { return m_paused; }
    void setScreenshotInterface(ScreenshotInterface* value);
    void setDisplayedRect(const QRectF& rect);

    void setHistogramConsumer(QnHistogramConsumer* value);
private:
    void applyMixerSettings(qreal brightness, qreal contrast, qreal hue, qreal saturation); // deprecated
    ImageCorrectionResult calcImageCorrection();
private:
    const DecodedPictureToOpenGLUploader& m_decodedPictureProvider;
    qreal m_brightness;
    qreal m_contrast;
    qreal m_hue;
    qreal m_saturation;
    qint64 m_lastDisplayedTime;
    QnMetaDataV1Ptr m_lastDisplayedMetadata; // TODO: #Elric get rid of this
    unsigned m_lastDisplayedFlags;
    unsigned int m_prevFrameSequence;
<<<<<<< HEAD
    QScopedPointer<QnYv12ToRgbShaderProgram> m_yv12ToRgbShaderProgram;
    QScopedPointer<QnYv12ToRgbWithGammaShaderProgram> m_yv12ToRgbWithGammaShaderProgram;

    QScopedPointer<QnFisheyeShaderProgram> m_fisheyeProgram;
    QScopedPointer<QnFisheyeWithGammaShaderProgram> m_fisheyeGammaProgram;

    QScopedPointer<QnYv12ToRgbaShaderProgram> m_yv12ToRgbaShaderProgram;
    QScopedPointer<QnNv12ToRgbShaderProgram> m_nv12ToRgbShaderProgram;
=======
    QSharedPointer<QnGlRendererShaders> m_shaders;
>>>>>>> ba56a229
    bool m_timeChangeEnabled;
    mutable QMutex m_mutex;
    bool m_paused;
    ScreenshotInterface* m_screenshotInterface;
    ImageCorrectionResult m_imageCorrector;
    ImageCorrectionParams m_imgCorrectParam;
    //DevorpingParams m_devorpingParams;
    QnFisheyePtzController* m_fisheyeController;
    QRectF m_displayedRect;
    QnHistogramConsumer* m_histogramConsumer;
    
    void update( const QSharedPointer<CLVideoDecoderOutput>& curImg );
    //!Draws texture \a tex0ID to the screen
    void drawVideoTextureDirectly(
    	const QRectF& tex0Coords,
    	unsigned int tex0ID,
    	const float* v_array );
    //!Draws to the screen YV12 image represented with three textures (one for each plane YUV) using shader which mixes all three planes to RGB
    void drawYV12VideoTexture(
        const DecodedPictureToOpenGLUploader::ScopedPictureLock& picLock,
    	const QRectF& tex0Coords,
    	unsigned int tex0ID,
    	unsigned int tex1ID,
    	unsigned int tex2ID,
    	const float* v_array );
    //!Draws YUV420 with alpha channel
    void drawYVA12VideoTexture(
        const DecodedPictureToOpenGLUploader::ScopedPictureLock& /*picLock*/,
	    const QRectF& tex0Coords,
	    unsigned int tex0ID,
	    unsigned int tex1ID,
	    unsigned int tex2ID,
	    unsigned int tex3ID,
	    const float* v_array );
    //!Draws to the screen NV12 image represented with two textures (Y-plane and UV-plane) using shader which mixes both planes to RGB
    void drawNV12VideoTexture(
    	const QRectF& tex0Coords,
    	unsigned int tex0ID,
    	unsigned int tex1ID,
    	const float* v_array );
    //!Draws currently binded texturere
    /*!
     * 	\param v_array
     * 	\param tx_array texture vertexes array
     * */
    void drawBindedTexture( const float* v_array, const float* tx_array );
    void updateTexture( const QSharedPointer<CLVideoDecoderOutput>& curImg );
    bool isYuvFormat() const;
    int glRGBFormat() const;
};

#endif //QN_GL_RENDERER_H<|MERGE_RESOLUTION|>--- conflicted
+++ resolved
@@ -28,6 +28,8 @@
 
     QnYv12ToRgbShaderProgram *yv12ToRgb;
     QnYv12ToRgbWithGammaShaderProgram *yv12ToRgbWithGamma;
+    QScopedPointer<QnFisheyeShaderProgram> fisheyeProgram;
+    QScopedPointer<QnFisheyeWithGammaShaderProgram> fisheyeGammaProgram;
     QnYv12ToRgbaShaderProgram *yv12ToRgba;
     QnNv12ToRgbShaderProgram *nv12ToRgb;
 };
@@ -85,18 +87,9 @@
     QnMetaDataV1Ptr m_lastDisplayedMetadata; // TODO: #Elric get rid of this
     unsigned m_lastDisplayedFlags;
     unsigned int m_prevFrameSequence;
-<<<<<<< HEAD
-    QScopedPointer<QnYv12ToRgbShaderProgram> m_yv12ToRgbShaderProgram;
-    QScopedPointer<QnYv12ToRgbWithGammaShaderProgram> m_yv12ToRgbWithGammaShaderProgram;
 
-    QScopedPointer<QnFisheyeShaderProgram> m_fisheyeProgram;
-    QScopedPointer<QnFisheyeWithGammaShaderProgram> m_fisheyeGammaProgram;
 
-    QScopedPointer<QnYv12ToRgbaShaderProgram> m_yv12ToRgbaShaderProgram;
-    QScopedPointer<QnNv12ToRgbShaderProgram> m_nv12ToRgbShaderProgram;
-=======
     QSharedPointer<QnGlRendererShaders> m_shaders;
->>>>>>> ba56a229
     bool m_timeChangeEnabled;
     mutable QMutex m_mutex;
     bool m_paused;
