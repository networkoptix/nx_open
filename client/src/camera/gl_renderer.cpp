#include "gl_renderer.h"

#include <QtCore/qmath.h>
//#include <QtCore/QTime>

#include <QtGui/QMessageBox>
#include <utils/common/warnings.h>
#include "ui/videoitem/video_wnd_item.h"
#include "yuvconvert.h"
#include "camera.h"
#include "utils/common/util.h"
#include "utils/media/sse_helper.h"

#ifndef GL_FRAGMENT_PROGRAM_ARB
#define GL_FRAGMENT_PROGRAM_ARB           0x8804
#define GL_PROGRAM_FORMAT_ASCII_ARB       0x8875
#endif

#ifndef GL_CLAMP_TO_EDGE
#define GL_CLAMP_TO_EDGE    0x812F
#endif

#ifndef GL_CLAMP_TO_EDGE_SGIS
#define GL_CLAMP_TO_EDGE_SGIS 0x812F
#endif

#ifndef GL_CLAMP_TO_EDGE_EXT
#define GL_CLAMP_TO_EDGE_EXT 0x812F
#endif

// support old OpenGL installations (1.2)
// assume that if TEXTURE0 isn't defined, none are

#ifndef GL_TEXTURE0
# define GL_TEXTURE0    0x84C0
# define GL_TEXTURE1    0x84C1
# define GL_TEXTURE2    0x84C2
#endif

static const unsigned int MAX_SHADER_SIZE = 1024*3;
static const unsigned int ROUND_COEFF = 8;

QVector<uchar> CLGLRenderer::m_staticYFiller;
QVector<uchar> CLGLRenderer::m_staticUVFiller;

QMutex CLGLRenderer::m_programMutex;
bool CLGLRenderer::m_programInited = false;
GLuint CLGLRenderer::m_program[2];


#define OGL_CHECK_ERROR(str) //if (checkOpenGLError() != GL_NO_ERROR) {cl_log.log(str, __LINE__ , cl_logERROR); }

// arbfp1 fragment program for converting yuv (YV12) to rgb
static const char yv12ToRgb[] =
"!!ARBfp1.0"
"PARAM c[5] = { program.local[0..1],"
"                { 1.164, 0, 1.596, 0.5 },"
"                { 0.0625, 1.164, -0.391, -0.81300002 },"
"                { 1.164, 2.0179999, 0 } };"
"TEMP R0;"
"TEX R0.x, fragment.texcoord[0], texture[1], 2D;"
"ADD R0.y, R0.x, -c[2].w;"
"TEX R0.x, fragment.texcoord[0], texture[2], 2D;"
"ADD R0.x, R0, -c[2].w;"
"MUL R0.z, R0.y, c[0].w;"
"MAD R0.z, R0.x, c[0], R0;"
"MUL R0.w, R0.x, c[0];"
"MUL R0.z, R0, c[0].y;"
"TEX R0.x, fragment.texcoord[0], texture[0], 2D;"
"MAD R0.y, R0, c[0].z, R0.w;"
"ADD R0.x, R0, -c[3];"
"MUL R0.y, R0, c[0];"
"MUL R0.z, R0, c[1].x;"
"MAD R0.x, R0, c[0].y, c[0];"
"MUL R0.y, R0, c[1].x;"
"DP3 result.color.x, R0, c[2];"
"DP3 result.color.y, R0, c[3].yzww;"
"DP3 result.color.z, R0, c[4];"
"MOV result.color.w, c[1].y;"
"END";

static const char yuy2ToRgb[] =
"!!ARBfp1.0"
"PARAM c[5] = { program.local[0..1],"
"                { 0.5, 2, 1, 0.0625 },"
"                { 1.164, 0, 1.596, 2.0179999 },"
"                { 1.164, -0.391, -0.81300002 } };"
"TEMP R0;"
"TEMP R1;"
"TEMP R2;"
"FLR R1.z, fragment.texcoord[0].x;"
"ADD R0.x, R1.z, c[2];"
"ADD R1.z, fragment.texcoord[0].x, -R1;"
"MUL R1.x, fragment.texcoord[0].z, R0;"
"MOV R1.y, fragment.texcoord[0];"
"TEX R0, R1, texture[0], 2D;"
"ADD R1.y, R0.z, -R0.x;"
"MUL R2.x, R1.z, R1.y;"
"MAD R0.x, R2, c[2].y, R0;"
"MOV R1.y, fragment.texcoord[0];"
"ADD R1.x, fragment.texcoord[0].z, R1;"
"TEX R1.xyw, R1, texture[0], 2D;"
"ADD R2.x, R1, -R0.z;"
"MAD R1.x, R1.z, c[2].y, -c[2].z;"
"MAD R0.z, R1.x, R2.x, R0;"
"ADD R1.xy, R1.ywzw, -R0.ywzw;"
"ADD R0.z, R0, -R0.x;"
"SGE R1.w, R1.z, c[2].x;"
"MAD R0.x, R1.w, R0.z, R0;"
"MAD R0.yz, R1.z, R1.xxyw, R0.xyww;"
"ADD R0.xyz, R0, -c[2].wxxw;"
"MUL R0.w, R0.y, c[0];"
"MAD R0.w, R0.z, c[0].z, R0;"
"MUL R0.z, R0, c[0].w;"
"MAD R0.y, R0, c[0].z, R0.z;"
"MUL R0.w, R0, c[0].y;"
"MUL R0.y, R0, c[0];"
"MUL R0.z, R0.w, c[1].x;"
"MAD R0.x, R0, c[0].y, c[0];"
"MUL R0.y, R0, c[1].x;"
"DP3 result.color.x, R0, c[3];"
"DP3 result.color.y, R0, c[4];"
"DP3 result.color.z, R0, c[3].xwyw;"
"MOV result.color.w, c[1].y;"
"END";

int CLGLRenderer::gl_status = CLGLRenderer::CL_GL_NOT_TESTED;

static QList<GLuint *> mGarbage;

<<<<<<< HEAD
CLGLRenderer::CLGLRenderer(CLVideoWindowItem *vw):
    m_videowindow(vw)
{
    construct();
}
=======
CLGLRenderer::CLGLRenderer(CLVideoWindowItem *vw) :
    clampConstant(GL_CLAMP),
    isNonPower2(false),
    isSoftYuv2Rgb(false),
    m_forceSoftYUV(false),
    m_textureUploaded(false),
    m_stride_old(0),
    m_height_old(0),
    m_videoTextureReady(false),
    m_brightness(0),
    m_contrast(0),
    m_hue(0),
    m_saturation(0),
    m_painterOpacity(1.0),
    m_gotnewimage(false),
    m_needwait(true),
    m_videowindow(vw),
    m_inited(false),
    m_curImg(0),
    m_videoWidth(0),
    m_videoHeight(0),
    m_noVideo(false)
>>>>>>> 1d40cd9e

CLGLRenderer::CLGLRenderer():
    m_videowindow(NULL)
{
    construct();
}

void CLGLRenderer::construct() {
    clampConstant = GL_CLAMP;
    isNonPower2 = false;
    isSoftYuv2Rgb = false;
    m_forceSoftYUV = false;
    m_textureUploaded = false;
    m_stride_old = 0;
    m_height_old = 0;
    m_videoTextureReady = false;
    m_brightness = 0;
    m_contrast = 0;
    m_hue = 0;
    m_saturation = 0;
    m_painterOpacity = 1.0;
    m_gotnewimage = false;
    m_needwait = true;
    m_inited = false;
    m_curImg = 0;
    m_videoWidth = 0;
    m_videoHeight = 0;

    applyMixerSettings(m_brightness, m_contrast, m_hue, m_saturation);

    (void)CLGLRenderer::getMaxTextureSize();
}

int CLGLRenderer::checkOpenGLError() const
{
    int err = glGetError();
    if (GL_NO_ERROR != err)
    {
        const char* errorString = reinterpret_cast<const char *>(gluErrorString(err));
        if (errorString)
            cl_log.log(QLatin1String("OpenGL Error: "), QString::fromLatin1(errorString), cl_logERROR);
    }
    return err;
}

CLGLRenderer::~CLGLRenderer()
{
    if (m_textureUploaded)
    {
        //glDeleteTextures(3, m_texture);

        // I do not know why but if I glDeleteTextures here some items on the other view might become green( especially if we animate them a lot )
        // not sure I i do something wrong with opengl or it's bug of QT. for now can not spend much time on it. but it needs to be fixed.

        GLuint *heap = new GLuint[3];
        memcpy(heap, m_texture, sizeof(m_texture));
        mGarbage.append(heap); // to delete later
    }
}

void CLGLRenderer::clearGarbage()
{
    foreach (GLuint *heap, mGarbage)
    {
        glDeleteTextures(3, heap);
        delete [] heap;
    }

    mGarbage.clear();
}

void CLGLRenderer::init(bool msgbox)
{
    if (m_inited)
        return;

//    makeCurrent();

    glProgramStringARB = (_glProgramStringARB) QGLContext::currentContext()->getProcAddress(QLatin1String("glProgramStringARB"));
    glBindProgramARB = (_glBindProgramARB) QGLContext::currentContext()->getProcAddress(QLatin1String("glBindProgramARB"));
    glDeleteProgramsARB = (_glDeleteProgramsARB) QGLContext::currentContext()->getProcAddress(QLatin1String("glDeleteProgramsARB"));
    glGenProgramsARB = (_glGenProgramsARB) QGLContext::currentContext()->getProcAddress(QLatin1String("glGenProgramsARB"));
    glProgramLocalParameter4fARB = (_glProgramLocalParameter4fARB) QGLContext::currentContext()->getProcAddress(QLatin1String("glProgramLocalParameter4fARB"));
    glActiveTexture = (_glActiveTexture) QGLContext::currentContext()->getProcAddress(QLatin1String("glActiveTexture"));

    if (!glActiveTexture)
        CL_LOG(cl_logWARNING) cl_log.log(QLatin1String("GL_ARB_multitexture not supported"), cl_logWARNING);


    // OpenGL info
    const char *extensions = reinterpret_cast<const char *>(glGetString(GL_EXTENSIONS));
    if (extensions)
        CL_LOG(cl_logWARNING) cl_log.log(QLatin1String("OpenGL extensions: "), QString::fromLatin1(extensions), cl_logDEBUG1);

    const char *version = reinterpret_cast<const char *>(glGetString(GL_VERSION));
    if (version)
        CL_LOG(cl_logWARNING) cl_log.log(QLatin1String("OpenGL version: "), QString::fromLatin1(version), cl_logALWAYS);

    const char *renderer = reinterpret_cast<const char *>(glGetString(GL_RENDERER));
    if (renderer)
        CL_LOG(cl_logWARNING) cl_log.log(QLatin1String("Renderer: "), QString::fromLatin1(renderer), cl_logALWAYS);

    const char *vendor = reinterpret_cast<const char *>(glGetString(GL_VENDOR));
    if (vendor)
        CL_LOG(cl_logWARNING) cl_log.log(QLatin1String("Vendor: "), QString::fromLatin1(vendor), cl_logALWAYS);

    QByteArray ext(extensions);
    QByteArray ver(version);

    //ver = "1.0.7 Microsoft";
    clampConstant = GL_CLAMP;
    if (ext.contains("GL_EXT_texture_edge_clamp"))
    {
        clampConstant = GL_CLAMP_TO_EDGE_EXT;
    }
    else if (ext.contains("GL_SGIS_texture_edge_clamp"))
    {
        clampConstant = GL_CLAMP_TO_EDGE_SGIS;
    }
    else if (ver >= QByteArray("1.2.0"))
    {
        clampConstant = GL_CLAMP_TO_EDGE;
    }

    if (ver <= QByteArray("1.1.0"))
    {
        // Microsoft Generic software
        const QString message = QObject::tr("OpenGL driver is not installed or outdated. Please update video driver for better perfomance.");
        CL_LOG(cl_logWARNING) cl_log.log(message, cl_logWARNING);
        if (msgbox)
            QMessageBox::warning(0, QObject::tr("Important Performance Tip"), message, QMessageBox::Ok, QMessageBox::NoButton);
    }

    bool error = false;
    if (extensions)
    {
        isNonPower2 = ext.contains("GL_ARB_texture_non_power_of_two");

        if (!ext.contains("GL_ARB_fragment_program"))
        {
            CL_LOG(cl_logERROR) cl_log.log(QLatin1String("GL_ARB_fragment_program"), QLatin1String(" not support"), cl_logERROR);
            error = true;
        }
    }

    if (!error)
        error = !(glProgramStringARB && glBindProgramARB && glDeleteProgramsARB && glGenProgramsARB && glProgramLocalParameter4fARB);

    if (!error)
    {
        QMutexLocker locker(&m_programMutex);

        if (!m_programInited)
        {
            glGenProgramsARB(ProgramCount, m_program);

            static const char *code[] = { yv12ToRgb, yuy2ToRgb };

            for (int i = 0; i < ProgramCount; ++i)
            {
                glBindProgramARB(GL_FRAGMENT_PROGRAM_ARB, m_program[i]);

                const GLbyte *gl_src = reinterpret_cast<const GLbyte *>(code[i]);
                glProgramStringARB(GL_FRAGMENT_PROGRAM_ARB, GL_PROGRAM_FORMAT_ASCII_ARB, qstrlen(code[i]), gl_src);

                if (checkOpenGLError() != GL_NO_ERROR)
                {
                    error = true;
                    break;
                }
            }

            if (error)
            {
                glDeleteProgramsARB(ProgramCount, m_program);
                CL_LOG(cl_logERROR) cl_log.log(QLatin1String("Error compile shader!!!"), cl_logERROR);
            }

            m_programInited = !error;
        }
    }

    //isSoftYuv2Rgb = true;

    if (error)
    {
        CL_LOG(cl_logWARNING) cl_log.log(QLatin1String("OpenGL shader support init failed, use soft yuv->rgb converter!!!"), cl_logWARNING);
        isSoftYuv2Rgb = true;

        // in this first revision we do not support software color transform
        gl_status = CL_GL_NOT_SUPPORTED;

        if (msgbox)
        {
            const QString message = QObject::tr("We have detected that your video card drivers may be not installed or out of date.\n"
                                                "Installing and/or updating your video drivers can substantially increase your system performance when viewing and working with video.\n"
                                                "For easy instructions on how to install or update your video driver, follow instruction at http://tribaltrouble.com/driversupport.php");
            QMessageBox::warning(0, QObject::tr("Important Performance Tip"), message, QMessageBox::Ok, QMessageBox::NoButton);
        }
    }

    if (m_forceSoftYUV)
    {
        isSoftYuv2Rgb = true;
    }
#if 0
    // force CPU yuv->rgb for large textures (due to ATI bug). Only for still images.
    else if (m_videowindow && m_videowindow->getVideoCam()->getDevice()->checkDeviceTypeFlag(CLDevice::SINGLE_SHOT) &&
                (m_width >= MAX_SHADER_SIZE || m_height >= MAX_SHADER_SIZE))
    {
        isSoftYuv2Rgb = true;
    }
#endif

    //if (mGarbage.size() < 80)
    {
        glGenTextures(3, m_texture);
    }
    /*
    else
    {
        GLuint *heap = mGarbage.takeFirst();
        memcpy(m_texture, heap, sizeof(m_texture));
        delete [] heap;
    }
    */

    OGL_CHECK_ERROR("glGenTextures");

    glEnable(GL_TEXTURE_2D);
    OGL_CHECK_ERROR("glEnable");

    gl_status = CL_GL_SUPPORTED;

}

Q_GLOBAL_STATIC(QMutex, maxTextureSizeMutex)

int CLGLRenderer::getMaxTextureSize()
{
    static GLint maxTextureSize = 0;
    if (!maxTextureSize)
    {
        QMutexLocker locker(maxTextureSizeMutex());

        if (!maxTextureSize)
        {
            glGetIntegerv(GL_MAX_TEXTURE_SIZE, &maxTextureSize);
            cl_log.log(QLatin1String("Max Texture size: "), maxTextureSize, cl_logALWAYS);
        }
    }

    return maxTextureSize;
}

void CLGLRenderer::beforeDestroy()
{
    QMutexLocker lock(&m_displaySync);
    m_needwait = false;
    if (m_curImg)
        m_curImg->setDisplaying(false);
    m_waitCon.wakeAll();
}

void CLGLRenderer::draw(CLVideoDecoderOutput* img)
{
    QMutexLocker locker(&m_displaySync);
    //m_abort_drawing = false;

    //m_imageList.enqueue(img);
    if (m_curImg) 
        m_curImg->setDisplaying(false);
    m_curImg = img;
    m_format = m_curImg->format;
    if (m_curImg)
        m_noVideo = false;


    m_curImg->setDisplaying(true);
    if (m_curImg->linesize[0] != m_stride_old || m_curImg->height != m_height_old || m_curImg->format != m_color_old)
    {
        m_videoTextureReady = false;
        m_stride_old = m_curImg->linesize[0];
        m_height_old = m_curImg->height;
        m_color_old = (PixelFormat) m_curImg->format;
    }

    m_gotnewimage = true;

    if(m_videowindow != NULL) {
        if (!m_videowindow->isVisible())
            return;

        m_videowindow->needUpdate(true); // sending paint event
    }
}

void CLGLRenderer::waitForFrameDisplayed(int channel)
{
    Q_UNUSED(channel)

    QMutexLocker lock(&m_displaySync);
    while (m_needwait && m_curImg && m_curImg->isDisplaying()) 
    {
        m_waitCon.wait(&m_displaySync);
    }
}

void CLGLRenderer::setForceSoftYUV(bool value)
{
    m_forceSoftYUV = value;
}

qreal CLGLRenderer::opacity() const
{
    return m_painterOpacity;
}

void CLGLRenderer::setOpacity(qreal opacity)
{
    m_painterOpacity = opacity;
}

void CLGLRenderer::applyMixerSettings(qreal brightness, qreal contrast, qreal hue, qreal saturation)
{
    // normalize the values
    m_brightness = brightness * 128;
    m_contrast = contrast + 1.0;
    m_hue = hue * 180.;
    m_saturation = saturation + 1.0;
}

int CLGLRenderer::glRGBFormat() const
{
    if (!isYuvFormat())
    {
        switch (m_format)
        {
        case PIX_FMT_RGBA: return GL_RGBA;
        case PIX_FMT_BGRA: return GL_BGRA_EXT;
        case PIX_FMT_RGB24: return GL_RGB;
        case PIX_FMT_BGR24: return GL_BGR_EXT;
        default: break;
        }
    }
    return GL_RGBA;
}

bool CLGLRenderer::isPixelFormatSupported(PixelFormat pixfmt)
{
    switch (pixfmt)
    {
    case PIX_FMT_YUV422P:
    case PIX_FMT_YUV420P:
    case PIX_FMT_YUV444P:
    case PIX_FMT_RGBA:
    case PIX_FMT_BGRA:
    case PIX_FMT_RGB24:
    case PIX_FMT_BGR24:
        return true;
    default:
        break;
    };
    return false;
}

bool CLGLRenderer::isYuvFormat() const
{
    return m_format == PIX_FMT_YUV422P || m_format == PIX_FMT_YUV420P || m_format == PIX_FMT_YUV444P;
}

void CLGLRenderer::updateTexture()
{
    //image.saveToFile("test.yuv");

    unsigned int w[3] = { m_curImg->linesize[0], m_curImg->linesize[1], m_curImg->linesize[2] };
    unsigned int r_w[3] = { m_curImg->width, m_curImg->width / 2, m_curImg->width / 2 }; // real_width / visable
    unsigned int h[3] = { m_curImg->height, m_curImg->height / 2, m_curImg->height / 2 };

    switch (m_curImg->format)
    {
    case PIX_FMT_YUV444P:
        r_w[1] = r_w[2] = m_curImg->width;
    // fall through
    case PIX_FMT_YUV422P:
        h[1] = h[2] = m_curImg->height;
        break;
    default:
        break;
    }

    glEnable(GL_TEXTURE_2D);
    OGL_CHECK_ERROR("glEnable");
    if (!isSoftYuv2Rgb && isYuvFormat())
    {
        // using pixel shader to yuv-> rgb conversion
        for (int i = 0; i < 3; ++i)
        {
            glBindTexture(GL_TEXTURE_2D, m_texture[i]);
            OGL_CHECK_ERROR("glBindTexture");
            const uchar* pixels = m_curImg->data[i];
            if (!m_videoTextureReady)
            {
                // if support "GL_ARB_texture_non_power_of_two", use default size of texture,
                // else nearest power of two
                unsigned int wPow = isNonPower2 ? roundUp(w[i],ROUND_COEFF) : getMinPow2(w[i]);
                unsigned int hPow = isNonPower2 ? h[i] : getMinPow2(h[i]);
                // support GL_ARB_texture_non_power_of_two ?

                m_videoCoeffL[i] = 0;
                unsigned int round_r_w = roundUp(r_w[i],ROUND_COEFF);
                m_videoCoeffW[i] =  round_r_w / (float) wPow;

                m_videoCoeffH[i] = h[i] / (float) hPow;

                glTexImage2D(GL_TEXTURE_2D, 0, GL_LUMINANCE, wPow, hPow, 0, GL_LUMINANCE, GL_UNSIGNED_BYTE, 0);

                glTexParameteri(GL_TEXTURE_2D, GL_TEXTURE_MAG_FILTER, GL_LINEAR);
                glTexParameteri(GL_TEXTURE_2D, GL_TEXTURE_MIN_FILTER, GL_LINEAR);
                glTexParameteri(GL_TEXTURE_2D, GL_TEXTURE_WRAP_S, clampConstant);
                glTexParameteri(GL_TEXTURE_2D, GL_TEXTURE_WRAP_T, clampConstant);

                // by default uninitialized YUV texture has green color. Fill right and bottom black bars
                // due to GL_LINEAR filtering, openGL uses some "unvisible" pixels, so it is unvisible pixels MUST be black
                int fillSize = qMax(round_r_w, h[i]) * ROUND_COEFF;
                uchar *staticFiller;
                if (i == 0)
                {
                    if (m_staticYFiller.size() < fillSize)
                    {
                        m_staticYFiller.resize(fillSize);
                        m_staticYFiller.fill(0x10);
                    }
                    staticFiller = &m_staticYFiller[0];
                } else {
                    if (m_staticUVFiller.size() < fillSize)
                    {
                        m_staticUVFiller.resize(fillSize);
                        m_staticUVFiller.fill(0x80);
                    }
                    staticFiller = &m_staticUVFiller[0];
                }

                glPixelStorei(GL_UNPACK_ROW_LENGTH, ROUND_COEFF);
                if (round_r_w < wPow)
                {
                    glTexSubImage2D(GL_TEXTURE_2D, 0,
                        round_r_w,
                        0,
                        qMin(ROUND_COEFF, wPow - round_r_w),
                        h[i],
                        GL_LUMINANCE, GL_UNSIGNED_BYTE, staticFiller);
                    OGL_CHECK_ERROR("glTexSubImage2D");
                }
                if (h[i] < hPow)
                {
                    glTexSubImage2D(GL_TEXTURE_2D, 0,
                        0, h[i],
                        qMin(round_r_w + ROUND_COEFF, wPow),
                        qMin(h[i] + ROUND_COEFF, hPow),
                        GL_LUMINANCE, GL_UNSIGNED_BYTE, staticFiller);
                    OGL_CHECK_ERROR("glTexSubImage2D");
                }
            }

            glPixelStorei(GL_UNPACK_ROW_LENGTH, w[i]);
            glTexSubImage2D(GL_TEXTURE_2D, 0,
                            0, 0,
                            roundUp(r_w[i],ROUND_COEFF),
                            h[i],
                            GL_LUMINANCE, GL_UNSIGNED_BYTE, pixels);
            OGL_CHECK_ERROR("glTexSubImage2D");
            glPixelStorei(GL_UNPACK_ROW_LENGTH, 0);
            OGL_CHECK_ERROR("glPixelStorei");
        }

        m_textureUploaded = true;
    }
    else
    {
        glBindTexture(GL_TEXTURE_2D, m_texture[0]);

        //const int wPow = isNonPower2 ? roundUp(w[0]) : getMinPow2(w[0]);
        //const int hPow = isNonPower2 ? h[0] : getMinPow2(h[0]);

        if (!m_videoTextureReady)
        {
            // if support "GL_ARB_texture_non_power_of_two", use default size of texture,
            // else nearest power of two
            int bytesPerPixel = 1;
            if (!isYuvFormat()) {
                if (m_curImg->format == PIX_FMT_RGB24 || m_curImg->format == PIX_FMT_BGR24)
                    bytesPerPixel = 3;
                else
                    bytesPerPixel = 4;
            }
            const int wPow = isNonPower2 ? roundUp(w[0]/bytesPerPixel,ROUND_COEFF) : getMinPow2(w[0]/bytesPerPixel);
            const int hPow = isNonPower2 ? h[0] : getMinPow2(h[0]);
            // support GL_ARB_texture_non_power_of_two ?
            m_videoCoeffL[0] = 0;
            m_videoCoeffW[0] = roundUp(r_w[0],ROUND_COEFF) / float(wPow);
            m_videoCoeffH[0] = h[0] / float(hPow);

            glTexImage2D(GL_TEXTURE_2D, 0, GL_RGBA, wPow, hPow, 0, glRGBFormat(), GL_UNSIGNED_BYTE, 0);
            OGL_CHECK_ERROR("glTexImage2D");
            glTexParameteri(GL_TEXTURE_2D, GL_TEXTURE_MAG_FILTER, GL_LINEAR);
            OGL_CHECK_ERROR("glTexParameteri");
            glTexParameteri(GL_TEXTURE_2D, GL_TEXTURE_MIN_FILTER, GL_LINEAR);
            OGL_CHECK_ERROR("glTexParameteri");
            glTexParameteri(GL_TEXTURE_2D, GL_TEXTURE_WRAP_S, clampConstant);
            OGL_CHECK_ERROR("glTexParameteri");
            glTexParameteri(GL_TEXTURE_2D, GL_TEXTURE_WRAP_T, clampConstant);
            OGL_CHECK_ERROR("glTexParameteri");
        }

        uchar *pixels = m_curImg->data[0];
        if (isYuvFormat())
        {
            int size = 4 * m_curImg->linesize[0] * h[0];
            if (yuv2rgbBuffer.size() < size)
                yuv2rgbBuffer.resize(size);
            pixels = yuv2rgbBuffer.data();
        }

        int lineInPixelsSize = m_curImg->linesize[0];
        switch (m_curImg->format)
        {
        case PIX_FMT_YUV420P:
            if (useSSE2())
            {
                yuv420_argb32_sse_intr(pixels, m_curImg->data[0], m_curImg->data[2], m_curImg->data[1],
                    roundUp(r_w[0],ROUND_COEFF),
                    h[0],
                    4 * m_curImg->linesize[0],
                    m_curImg->linesize[0], m_curImg->linesize[1], m_painterOpacity*255);
            }
            else {
                cl_log.log("CPU does not contains SSE2 module. Color space convert is not implemented", cl_logWARNING);
            }
            break;

        case PIX_FMT_YUV422P:
            if (useSSE2())
            {
                yuv422_argb32_sse_intr(pixels, m_curImg->data[0], m_curImg->data[2], m_curImg->data[1],
                    roundUp(r_w[0],ROUND_COEFF),
                    h[0],
                    4 * m_curImg->linesize[0],
                    m_curImg->linesize[0], m_curImg->linesize[1], m_painterOpacity*255);
            }
            else {
                cl_log.log("CPU does not contains SSE2 module. Color space convert is not implemented", cl_logWARNING);
            }
            break;

        case PIX_FMT_YUV444P:
            if (useSSE2())
            {
                yuv444_argb32_sse_intr(pixels, m_curImg->data[0], m_curImg->data[2], m_curImg->data[1],
                    roundUp(r_w[0],ROUND_COEFF),
                    h[0],
                    4 * m_curImg->linesize[0],
                    m_curImg->linesize[0], m_curImg->linesize[1], m_painterOpacity*255);
            }
            else {
                cl_log.log("CPU does not contains SSE2 module. Color space convert is not implemented", cl_logWARNING);
            }
            break;

        case PIX_FMT_RGB24:
        case PIX_FMT_BGR24:
            lineInPixelsSize /= 3;
            break;

        default:
            lineInPixelsSize /= 4; // RGBA, BGRA
            break;
        }

        glPixelStorei(GL_UNPACK_ROW_LENGTH, lineInPixelsSize);
        OGL_CHECK_ERROR("glPixelStorei");
        glTexSubImage2D(GL_TEXTURE_2D, 0,
            0, 0,
            roundUp(r_w[0],ROUND_COEFF),
            h[0],
            glRGBFormat(), GL_UNSIGNED_BYTE, pixels);

        OGL_CHECK_ERROR("glTexSubImage2D");
        glPixelStorei(GL_UNPACK_ROW_LENGTH, 0);
        OGL_CHECK_ERROR("glPixelStorei");

        if (m_videowindow->getVideoCam()->getDevice()->checkFlag(QnResource::SINGLE_SHOT))
        {
            // free memory immediately for still images
            yuv2rgbBuffer.clear();
        }
    }

    //glDisable(GL_TEXTURE_2D);
    m_videoTextureReady = true;
    m_gotnewimage = false;

    /*
    if (!isSoftYuv2Rgb)
    {
        glActiveTexture(GL_TEXTURE0);glDisable (GL_TEXTURE_2D);
        glActiveTexture(GL_TEXTURE1);glDisable (GL_TEXTURE_2D);
        glActiveTexture(GL_TEXTURE2);glDisable (GL_TEXTURE_2D);
    }
    */
}

void CLGLRenderer::drawVideoTexture(GLuint tex0, GLuint tex1, GLuint tex2, const float* v_array)
{
    float tx_array[8] = {m_videoCoeffL[0], 0.0f,
                        m_videoCoeffW[0], 0.0f,
                        m_videoCoeffW[0], m_videoCoeffH[0],
                        m_videoCoeffL[0], m_videoCoeffH[0]};
                        /**/

    /*
    float tx_array[8] = {0.0f, 0.0f,
        m_videoCoeffW[0], 0.0f,
        m_videoCoeffW[0], m_videoCoeffH[0],
        0.0f, m_videoCoeffH[0]};
        */
    glEnable(GL_TEXTURE_2D);
    OGL_CHECK_ERROR("glEnable");

    if (!isSoftYuv2Rgb && isYuvFormat())
    {
        const Program prog = YV12toRGB;

        glBindProgramARB(GL_FRAGMENT_PROGRAM_ARB, m_program[prog]);
        OGL_CHECK_ERROR("glBindProgramARB");
        //loading the parameters
        glProgramLocalParameter4fARB(GL_FRAGMENT_PROGRAM_ARB, 0, m_brightness / 256.0f, m_contrast, qCos(m_hue), qSin(m_hue));
        OGL_CHECK_ERROR("glProgramLocalParameter4fARB");
        glProgramLocalParameter4fARB(GL_FRAGMENT_PROGRAM_ARB, 1, m_saturation, m_painterOpacity, 0.0f, 0.0f);
        OGL_CHECK_ERROR("glProgramLocalParameter4fARB");

        glEnable(GL_FRAGMENT_PROGRAM_ARB);
        OGL_CHECK_ERROR("glEnable");

        glActiveTexture(GL_TEXTURE0);
        OGL_CHECK_ERROR("glActiveTexture");

        glBindTexture(GL_TEXTURE_2D, tex0);
        OGL_CHECK_ERROR("glBindTexture");

        if (prog == YV12toRGB)
        {
            glActiveTexture(GL_TEXTURE1);
            OGL_CHECK_ERROR("glActiveTexture");
            /**/
            glBindTexture(GL_TEXTURE_2D, tex1);
            OGL_CHECK_ERROR("glBindTexture");

            glActiveTexture(GL_TEXTURE2);
            OGL_CHECK_ERROR("glActiveTexture");
            /**/
            glBindTexture(GL_TEXTURE_2D, tex2);
            OGL_CHECK_ERROR("glBindTexture");
        }
    }
    else
    {
        glBindTexture(GL_TEXTURE_2D, tex0);
        OGL_CHECK_ERROR("glBindTexture");
    }

    glVertexPointer(2, GL_FLOAT, 0, v_array);
    OGL_CHECK_ERROR("glVertexPointer");
    glTexCoordPointer(2, GL_FLOAT, 0, tx_array);
    OGL_CHECK_ERROR("glTexCoordPointer");
    glEnableClientState(GL_VERTEX_ARRAY);
    OGL_CHECK_ERROR("glEnableClientState");
    glEnableClientState(GL_TEXTURE_COORD_ARRAY);
    OGL_CHECK_ERROR("glEnableClientState");
    glDrawArrays(GL_QUADS, 0, 4);
    OGL_CHECK_ERROR("glDrawArrays");
    glDisableClientState(GL_TEXTURE_COORD_ARRAY);
    OGL_CHECK_ERROR("glDisableClientState");
    glDisableClientState(GL_VERTEX_ARRAY);
    OGL_CHECK_ERROR("glDisableClientState");
    /**/

    if (!isSoftYuv2Rgb)
    {
        glDisable(GL_FRAGMENT_PROGRAM_ARB);
        OGL_CHECK_ERROR("glDisable");
        glActiveTexture(GL_TEXTURE0);
        OGL_CHECK_ERROR("glActiveTexture");
    }
}

#if 0
static inline QRect getTextureRect(float textureWidth, float textureHeight,
                                   float windowWidth, float windowHeight, const float sar)
{
    Q_UNUSED(textureWidth);
    Q_UNUSED(textureHeight);
    Q_UNUSED(sar);

    QRect r(0, 0, windowWidth, windowHeight);
    return r;
}
#endif

bool CLGLRenderer::paintEvent(const QRectF &r)
{
    glPushAttrib(GL_ALL_ATTRIB_BITS);

    if (!m_inited)
    {
        init(gl_status == CL_GL_NOT_TESTED);
        m_inited = true;
    }

    if (m_painterOpacity < 1.0) {
        glEnable(GL_BLEND);
        glBlendFunc(GL_SRC_ALPHA, GL_ONE_MINUS_SRC_ALPHA);
    }


    CLVideoDecoderOutput* curImg;
    {
        QMutexLocker locker(&m_displaySync);
        curImg = m_curImg;
        if (m_gotnewimage && curImg && curImg->linesize[0]) {
            m_videoWidth = curImg->width;
            m_videoHeight = curImg->height;
            updateTexture();
            m_timeText.clear();
            if (curImg->pkt_dts > 1000000ll * 3600*24)
            {
                m_timeText = QDateTime::fromMSecsSinceEpoch(curImg->pkt_dts/1000).toString("hh:mm:ss.zzz");
            }
        }
    }
    bool draw = m_videoWidth <= getMaxTextureSize() && m_videoHeight <= getMaxTextureSize();
    if (draw && m_videoWidth > 0 && m_videoHeight > 0)
    {
        QRectF temp(r);
        const float v_array[] = { temp.left(), temp.top(), temp.right(), temp.top(), temp.right(), temp.bottom(), temp.left(), temp.bottom() };
        drawVideoTexture(m_texture[0], m_texture[1], m_texture[2], v_array);
    }

    QMutexLocker locker(&m_displaySync);
    if (curImg && curImg == m_curImg && curImg->isDisplaying()) {
        curImg->setDisplaying(false);
        m_waitCon.wakeAll();
    }

    glPopAttrib();
    frameDisplayed();

    return draw;
}

QSize CLGLRenderer::sizeOnScreen(unsigned int channel) const
{
    qnWarning("Unreachable code executed.");

    if(m_videowindow != NULL)
        return m_videowindow->sizeOnScreen(channel);
    else
        return QSize();
}

bool CLGLRenderer::constantDownscaleFactor() const
{
    qnWarning("Unreachable code executed.");

    if(m_videowindow != NULL)
        return m_videowindow->constantDownscaleFactor();
    else
        return false;
}

QString CLGLRenderer::getTimeText() const
{
    QMutexLocker locker(&m_displaySync);
    return m_timeText;
}

bool CLGLRenderer::isNoVideo() const
{
    QMutexLocker locker(&m_displaySync);
    return m_noVideo;
}

void CLGLRenderer::onNoVideo()
{
    QMutexLocker locker(&m_displaySync);
    m_noVideo = true;
}<|MERGE_RESOLUTION|>--- conflicted
+++ resolved
@@ -128,36 +128,11 @@
 
 static QList<GLuint *> mGarbage;
 
-<<<<<<< HEAD
 CLGLRenderer::CLGLRenderer(CLVideoWindowItem *vw):
     m_videowindow(vw)
 {
     construct();
 }
-=======
-CLGLRenderer::CLGLRenderer(CLVideoWindowItem *vw) :
-    clampConstant(GL_CLAMP),
-    isNonPower2(false),
-    isSoftYuv2Rgb(false),
-    m_forceSoftYUV(false),
-    m_textureUploaded(false),
-    m_stride_old(0),
-    m_height_old(0),
-    m_videoTextureReady(false),
-    m_brightness(0),
-    m_contrast(0),
-    m_hue(0),
-    m_saturation(0),
-    m_painterOpacity(1.0),
-    m_gotnewimage(false),
-    m_needwait(true),
-    m_videowindow(vw),
-    m_inited(false),
-    m_curImg(0),
-    m_videoWidth(0),
-    m_videoHeight(0),
-    m_noVideo(false)
->>>>>>> 1d40cd9e
 
 CLGLRenderer::CLGLRenderer():
     m_videowindow(NULL)
@@ -185,6 +160,7 @@
     m_curImg = 0;
     m_videoWidth = 0;
     m_videoHeight = 0;
+    m_noVideo = false;
 
     applyMixerSettings(m_brightness, m_contrast, m_hue, m_saturation);
 
