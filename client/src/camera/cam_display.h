#ifndef QN_CAM_DISPLAY_H
#define QN_CAM_DISPLAY_H

#include <QtCore/QTime>

#include <utils/common/adaptive_sleep.h>
#include <utils/media/externaltimesource.h>

#include <core/resource/resource_fwd.h>
#include <core/dataconsumer/abstract_data_consumer.h>
#include <core/datapacket/audio_data_packet.h>
#include <core/resource/resource_media_layout.h>

#include <decoders/video/abstractdecoder.h>

#include "video_stream_display.h"
#include <map>

class QnAbstractRenderer;
class QnVideoStreamDisplay;
class QnAudioStreamDisplay;
class QnCompressedVideoData;
class QnArchiveStreamReader;
class QnlTimeSource;

/* 
* This class is not duplicate statistics from Reader. If not enough CPU/network this class still show full (correct) stream fps
*/
class QnFpsStatistics
{
public:
    static const int MAX_QUEUE_SIZE = 30;

    QnFpsStatistics(): m_lastTime(AV_NOPTS_VALUE), m_queue(MAX_QUEUE_SIZE), m_queueSum(0) {}
    void updateFpsStatistics(QnCompressedVideoDataPtr vd);
    int getFps() const;
private:
    mutable QnMutex m_mutex;
    qint64 m_lastTime;
    QnUnsafeQueue<qint64> m_queue;
    qint64 m_queueSum;
};

/**
  * Stores QnVideoStreamDisplay for each channel/sensor
  */
class QnCamDisplay : public QnAbstractDataConsumer, public QnlTimeSource
{
    Q_OBJECT
public:
    QnCamDisplay(QnMediaResourcePtr resource, QnArchiveStreamReader* reader);
    ~QnCamDisplay();

    void addVideoRenderer(int channelCount, QnAbstractRenderer* vw, bool canDownscale);
    void removeVideoRenderer(QnAbstractRenderer* vw);
    int channelsCount() const;

    virtual bool processData(const QnAbstractDataPacketPtr& data);

    virtual void pleaseStop() override;

    void pause();
    void resume();

    void setLightCPUMode(QnAbstractVideoDecoder::DecodeMode val);

    bool display(QnCompressedVideoDataPtr vd, bool sleep, float speed);
    bool doDelayForAudio(QnConstCompressedAudioDataPtr ad, float speed);
    bool isAudioBuffering() const;
    void playAudio(bool play);
    void setSpeed(float speed);
    float getSpeed() const;

    // schedule to clean up buffers all; 
    // schedule - coz I do not want to introduce mutexes
    //I assume that first incoming frame after jump is keyframe

    /**
     * \returns                         Current time in microseconds.
     */

    virtual qint64 getCurrentTime() const;
    virtual qint64 getDisplayedTime() const;
    virtual qint64 getExternalTime() const;
    virtual qint64 getNextTime() const;

    void setMTDecoding(bool value);

    QSize getFrameSize(int channel) const;
    QImage getScreenshot(const QnImageFilterHelper& imageProcessingParams, bool anyQuality);
    QImage getGrayscaleScreenshot(int channel);
    QSize getVideoSize() const;
    bool isRealTimeSource() const;

    void setExternalTimeSource(QnlTimeSource* value);

    bool canAcceptData() const;
    bool isLongWaiting() const;
    bool isEOFReached() const;
    bool isStillImage() const;
    virtual void putData(const QnAbstractDataPacketPtr& data) override;
    QSize getMaxScreenSize() const;
    QnArchiveStreamReader* getArchiveReader() const;
    bool isFullScreen() const;
    bool isZoomWindow() const;
    void setFullScreen(bool fullScreen);

    bool isFisheyeEnabled() const;
    void setFisheyeEnabled(bool fisheyeEnabled);

    int getAvarageFps() const;
    virtual bool isBuffering() const override;

    qreal overridenAspectRatio() const;
    void setOverridenAspectRatio(qreal aspectRatio);

    const QSize& getRawDataSize() const {
        return m_display[0]->getRawDataSize();
    }

public slots:
    void onBeforeJump(qint64 time);
    void onSkippingFrames(qint64 time);
    void onJumpOccured(qint64 time);
    void onJumpCanceled(qint64 time);
    void onRealTimeStreamHint(bool value);
    void onSlowSourceHint();
    void onReaderPaused();
    void onReaderResumed();
    void onPrevFrameOccured();
    void onNextFrameOccured();

signals:
    void liveMode(bool value);
    void stillImageChanged();

protected:
    void setSingleShotMode(bool single);

    bool haveAudio(float speed) const;

    // puts in in queue and returns first in queue
    QnCompressedVideoDataPtr nextInOutVideodata(QnCompressedVideoDataPtr incoming, int channel);

    // this function doest not changes any quues; it just returns time of next frame been displayed
    quint64 nextVideoImageTime(QnCompressedVideoDataPtr incoming, int channel) const;

    quint64 nextVideoImageTime(int channel) const;

    void clearVideoQueue();
    void enqueueVideo(QnCompressedVideoDataPtr vd);
    QnCompressedVideoDataPtr dequeueVideo(int channel);
    bool isAudioHoleDetected(QnCompressedVideoDataPtr vd);
    void afterJump(QnAbstractMediaDataPtr media);
    void processNewSpeed(float speed);
    bool useSync(QnConstAbstractMediaDataPtr md);
    int getBufferingMask();
    void pauseAudio();
private:
    void hurryUpCheck(QnCompressedVideoDataPtr vd, float speed, qint64 needToSleep, qint64 realSleepTime);
    void hurryUpCheckForCamera(QnCompressedVideoDataPtr vd, float speed, qint64 needToSleep, qint64 realSleepTime);
    void hurryUpCheckForLocalFile(QnCompressedVideoDataPtr vd, float speed, qint64 needToSleep, qint64 realSleepTime);
    void hurryUpCkeckForCamera2(QnAbstractMediaDataPtr media);
    qint64 getMinReverseTime() const;

    qint64 getDisplayedMax() const;
    qint64 getDisplayedMin() const;
    void setAudioBufferSize(int bufferSize, int prebufferMs);

    void blockTimeValue(qint64 time);
    void blockTimeValueSafe(qint64 time); // can be called from other thread
    void unblockTimeValue();
    void waitForFramesDisplayed();
    void restoreVideoQueue(QnCompressedVideoDataPtr incoming, QnCompressedVideoDataPtr vd, int channel);
    template <class T> void markIgnoreBefore(const T& queue, qint64 time);
    bool needBuffering(qint64 vTime) const;
    void processSkippingFramesTime();
    void clearMetaDataInfo();
    void mapMetadataFrame(const QnCompressedVideoDataPtr& video);
    qint64 doSmartSleep(const qint64 needToSleep, float speed);
protected:
    QnVideoStreamDisplay* m_display[CL_MAX_CHANNELS];
    QQueue<QnCompressedVideoDataPtr> m_videoQueue[CL_MAX_CHANNELS];

    QnAudioStreamDisplay* m_audioDisplay;

    QnAdaptiveSleep m_delay;

    float m_speed;
    float m_prevSpeed;

    bool m_playAudio;
    bool m_needChangePriority;
    bool m_hadAudio; // got at least one audio packet

    qint64 m_lastAudioPacketTime;
    qint64 m_syncAudioTime;
    int m_totalFrames;
    int m_iFrames;
    qint64 m_lastVideoPacketTime;
    qint64 m_lastDecodedTime;
    qint64 m_previousVideoTime;
    quint64 m_lastNonZerroDuration;
    qint64 m_lastSleepInterval;
    bool m_afterJump;
    bool m_bofReceived;
    int m_displayLasts;
    bool m_ignoringVideo;
    bool m_isRealTimeSource;
    QnAudioFormat m_expectedAudioFormat;
<<<<<<< HEAD
    QnMutex m_audioChangeMutex;
=======
    mutable QMutex m_audioChangeMutex;
>>>>>>> eecfffe5
    bool m_videoBufferOverflow;
    bool m_singleShotMode;
    bool m_singleShotQuantProcessed;
    qint64 m_jumpTime;
    QnCodecAudioFormat m_playingFormat;
    int m_storedMaxQueueSize;
    QnAbstractVideoDecoder::DecodeMode m_lightCpuMode;
    QnVideoStreamDisplay::FrameDisplayStatus m_lastFrameDisplayed;
    bool m_realTimeHurryUp;
    int m_delayedFrameCount;
    QnlTimeSource* m_extTimeSrc;
    
    bool m_useMtDecoding;
    int m_buffering;
    int m_executingJump;
    int m_skipPrevJumpSignal;
    int m_processedPackets;
    std::map<qint64, QnMetaDataV1Ptr> m_lastMetadata[CL_MAX_CHANNELS];
    qint64 m_nextReverseTime[CL_MAX_CHANNELS];
    int m_emptyPacketCounter;
    bool m_isStillImage;
    bool m_isLongWaiting;
    qint64 m_skippingFramesTime;
    
    bool m_executingChangeSpeed;
    bool m_eofSignalSended;
    int m_audioBufferSize;
    qint64 m_minAudioDetectJumpInterval;
    qint64 m_videoQueueDuration;
    bool m_useMTRealTimeDecode; // multi thread decode for live temporary allowed
    bool m_forceMtDecoding; // force multi thread decode in any case

    mutable QnMutex m_timeMutex;
    QnMediaResourcePtr m_resource;
    QTime m_afterJumpTimer;
    qint64 m_firstAfterJumpTime;
    qint64 m_receivedInterval;
    QnArchiveStreamReader* m_archiveReader;

    bool m_fullScreen;
    QnFpsStatistics m_fpsStat;
    int m_prevLQ;
    bool m_doNotChangeDisplayTime;
    bool m_multiView;
    bool m_fisheyeEnabled;
    int m_channelsCount;

    qint64 m_lastQueuedVideoTime;
    int m_liveBufferSize;
    bool m_liveMaxLenReached;
    bool m_hasVideo;
};

#endif //QN_CAM_DISPLAY_H<|MERGE_RESOLUTION|>--- conflicted
+++ resolved
@@ -208,11 +208,7 @@
     bool m_ignoringVideo;
     bool m_isRealTimeSource;
     QnAudioFormat m_expectedAudioFormat;
-<<<<<<< HEAD
-    QnMutex m_audioChangeMutex;
-=======
-    mutable QMutex m_audioChangeMutex;
->>>>>>> eecfffe5
+    mutable QnMutex m_audioChangeMutex;
     bool m_videoBufferOverflow;
     bool m_singleShotMode;
     bool m_singleShotQuantProcessed;
