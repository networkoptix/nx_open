#ifndef QN_CAM_DISPLAY_H
#define QN_CAM_DISPLAY_H

#include "decoders/video/abstractdecoder.h"
#include "video_stream_display.h"
#include "core/dataconsumer/abstract_data_consumer.h"
#include "core/resource/resource_media_layout.h"
#include "utils/common/adaptive_sleep.h"
#include "utils/media/externaltimesource.h"
#include "core/resource/resource_fwd.h"

class QnAbstractRenderer;
class QnVideoStreamDisplay;
class QnAudioStreamDisplay;
struct QnCompressedVideoData;
class QnArchiveStreamReader;

/* 
* This class is not duplicate statistics from Reader. If not enough CPU/network this class still show full (correct) stream fps
*/
class QnFpsStatistics
{
public:
    static const int MAX_QUEUE_SIZE = 30;

    QnFpsStatistics(): m_lastTime(AV_NOPTS_VALUE), m_queue(MAX_QUEUE_SIZE), m_queueSum(0) {}
    void updateFpsStatistics(QnCompressedVideoDataPtr vd);
    int getFps() const;
private:
    mutable QMutex m_mutex;
    qint64 m_lastTime;
    QnUnsafeQueue<qint64> m_queue;
    qint64 m_queueSum;
};

/**
  * Stores QnVideoStreamDisplay for each channel/sensor
  */
class QnCamDisplay : public QnAbstractDataConsumer, public QnlTimeSource
{
    Q_OBJECT
public:
    QnCamDisplay(QnMediaResourcePtr resource, QnArchiveStreamReader* reader);
    ~QnCamDisplay();

    void addVideoChannel(int index, QnAbstractRenderer* vw, bool can_downsacle);
    virtual bool processData(QnAbstractDataPacketPtr data);

    void pause();
    void resume();

    void setLightCPUMode(QnAbstractVideoDecoder::DecodeMode val);

    bool display(QnCompressedVideoDataPtr vd, bool sleep, float speed);
    void playAudio(bool play);
    void setSpeed(float speed);
    float getSpeed() const;

    // schedule to clean up buffers all; 
    // schedule - coz I do not want to introduce mutexes
    //I assume that first incoming frame after jump is keyframe

    /**
     * \returns                         Current time in microseconds.
     */

    virtual qint64 getCurrentTime() const;
    virtual qint64 getDisplayedTime() const;
    virtual qint64 getExternalTime() const;
    virtual qint64 getNextTime() const;

    void setMTDecoding(bool value);

    QSize getFrameSize(int channel) const;
    QImage getScreenshot(int channel);
    QSize getVideoSize() const;
    bool isRealTimeSource() const;

    void setExternalTimeSource(QnlTimeSource* value);

    bool canAcceptData() const;
    bool isLongWaiting() const;
    bool isStillImage() const;
    virtual void putData(QnAbstractDataPacketPtr data) override;
    QSize getScreenSize() const;
    QnArchiveStreamReader* getArchiveReader();
    bool isFullScreen() const;
    void setFullScreen(bool fullScreen);
    int getAvarageFps() const;
public slots:
    void onBeforeJump(qint64 time);
    void onJumpOccured(qint64 time);
    void onJumpCanceled(qint64 time);
    void onRealTimeStreamHint(bool value);
    void onSlowSourceHint();
    void onReaderPaused();
    void onReaderResumed();
    void onPrevFrameOccured();
    void onNextFrameOccured();

signals:
    void liveMode(bool value);
    void stillImageChanged();

protected:
    void setSingleShotMode(bool single);

    bool haveAudio(float speed) const;

    // puts in in queue and returns first in queue
    QnCompressedVideoDataPtr nextInOutVideodata(QnCompressedVideoDataPtr incoming, int channel);

    // this function doest not changes any quues; it just returns time of next frame been displayed
    quint64 nextVideoImageTime(QnCompressedVideoDataPtr incoming, int channel) const;

    quint64 nextVideoImageTime(int channel) const;

    void clearVideoQueue();
    void enqueueVideo(QnCompressedVideoDataPtr vd);
    QnCompressedVideoDataPtr dequeueVideo(int channel);
    bool isAudioHoleDetected(QnCompressedVideoDataPtr vd);
    void afterJump(QnAbstractMediaDataPtr media);
    void processNewSpeed(float speed);
    bool useSync(QnCompressedVideoDataPtr vd);
    int getBufferingMask();
    void pauseAudio();
private:
    void hurryUpCheck(QnCompressedVideoDataPtr vd, float speed, qint64 needToSleep, qint64 realSleepTime);
    void hurryUpCheckForCamera(QnCompressedVideoDataPtr vd, float speed, qint64 needToSleep, qint64 realSleepTime);
    void hurryUpCheckForLocalFile(QnCompressedVideoDataPtr vd, float speed, qint64 needToSleep, qint64 realSleepTime);
	void hurryUpCkeckForCamera2(QnAbstractMediaDataPtr media);
    qint64 getMinReverseTime() const;

    qint64 getDisplayedMax() const;
    qint64 getDisplayedMin() const;
    void setAudioBufferSize(int bufferSize, int prebufferMs);
protected:
    QnVideoStreamDisplay* m_display[CL_MAX_CHANNELS];
    QQueue<QnCompressedVideoDataPtr> m_videoQueue[CL_MAX_CHANNELS];

    QnAudioStreamDisplay* m_audioDisplay;

    QnAdaptiveSleep m_delay;

    float m_speed;
    float m_prevSpeed;

    bool m_playAudio;
    bool m_needChangePriority;
    bool m_hadAudio; // got at least one audio packet

    qint64 m_lastAudioPacketTime;
    qint64 m_syncAudioTime;
    int m_totalFrames;
    int m_fczFrames;
    int m_iFrames;
    qint64 m_lastVideoPacketTime;
    qint64 m_lastDecodedTime;
    qint64 m_ignoreTime;
    qint64 m_previousVideoTime;
    quint64 m_lastNonZerroDuration;
    qint64 m_lastSleepInterval;
    bool m_afterJump;
    bool m_bofReceived;
    int m_displayLasts;
    bool m_ignoringVideo;
    bool m_isRealTimeSource;
    QnAudioFormat m_expectedAudioFormat;
    QMutex m_audioChangeMutex;
    bool m_videoBufferOverflow;
    bool m_singleShotMode;
    bool m_singleShotQuantProcessed;
    qint64 m_jumpTime;
    QnCodecAudioFormat m_playingFormat;
    int m_storedMaxQueueSize;
    QnAbstractVideoDecoder::DecodeMode m_lightCpuMode;
    QnVideoStreamDisplay::FrameDisplayStatus m_lastFrameDisplayed;
    int m_realTimeHurryUp;
    int m_delayedFrameCount;
    QnlTimeSource* m_extTimeSrc;
    
    bool m_useMtDecoding;
    int m_buffering;
    int m_executingJump;
    int m_skipPrevJumpSignal;
    int m_processedPackets;
    QnMetaDataV1Ptr m_lastMetadata[CL_MAX_CHANNELS];
    qint64 m_nextReverseTime[CL_MAX_CHANNELS];
    int m_emptyPacketCounter;
    bool m_isStillImage;
    bool m_isLongWaiting;
    
    bool m_executingChangeSpeed;
    bool m_eofSignalSended;
    int m_audioBufferSize;
    qint64 m_minAudioDetectJumpInterval;
    qint64 m_videoQueueDuration;
    bool m_useMTRealTimeDecode;

    mutable QMutex m_timeMutex;
    QnMediaResourcePtr m_resource;
	QTime m_afterJumpTimer;
	qint64 m_firstAfterJumpTime;
	qint64 m_receivedInterval;
    QnArchiveStreamReader* m_archiveReader;

    bool m_fullScreen;
    QnFpsStatistics m_fpsStat;
<<<<<<< HEAD
=======
    int m_prevLQ;
>>>>>>> 4c29a4bb
};

#endif //QN_CAM_DISPLAY_H<|MERGE_RESOLUTION|>--- conflicted
+++ resolved
@@ -206,10 +206,7 @@
 
     bool m_fullScreen;
     QnFpsStatistics m_fpsStat;
-<<<<<<< HEAD
-=======
     int m_prevLQ;
->>>>>>> 4c29a4bb
 };
 
 #endif //QN_CAM_DISPLAY_H