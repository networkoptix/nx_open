#include "thumbnails_loader.h"

#include <cassert>

#include <limits>

#include <QtCore/QTimer>
#include <QtGui/QPixmap>
#include <QtGui/QImage>

#include <utils/common/math.h>
#include <utils/common/synctime.h>

#include "core/resource/camera_resource.h"
#include "core/resource/camera_history.h"

#include "decoders/video/ffmpeg.h"

#include "ui/common/geometry.h"

#include "plugins/resources/archive/avi_files/thumbnails_archive_delegate.h"
#include "plugins/resources/archive/archive_stream_reader.h"

#include "device_plugins/archive/rtsp/rtsp_client_archive_delegate.h"

#include "utils/media/frame_info.h"

#include "thumbnails_loader_helper.h"
#include <limits>

namespace {
    const qint64 defaultUpdateInterval = 30 * 1000; /* 30 seconds. */

    const int maxStackSize = 1024;

    const qint64 invalidProcessingTime = std::numeric_limits<qint64>::min() / 2;
}


QnThumbnailsLoader::QnThumbnailsLoader(QnResourcePtr resource):
    m_mutex(QMutex::NonRecursive),
    m_resource(resource),
    m_timeStep(0),
    m_requestStart(0),
    m_requestEnd(0),
    m_processingStart(invalidProcessingTime),
    m_processingEnd(invalidProcessingTime),
    m_scaleContext(NULL),
    m_scaleBuffer(NULL),
    m_boundingSize(128, 96), /* That's 4:3 aspect ratio. */
    m_scaleSourceSize(0, 0),
    m_scaleTargetSize(0, 0),
    m_scaleSourceLine(0),
    m_scaleSourceFormat(0),
    m_helper(NULL),
    m_generation(0)
{
    static volatile bool metaTypesInitialized = false;
    if (!metaTypesInitialized) {
        qRegisterMetaType<QnThumbnail>();
        metaTypesInitialized = true;
    }

    connect(this, SIGNAL(updateProcessingLater()), this, SLOT(updateProcessing()), Qt::QueuedConnection);

    start();
}

QnThumbnailsLoader::~QnThumbnailsLoader() {
    pleaseStop();
    stop();
    if (m_scaleContext)
        sws_freeContext(m_scaleContext);
    
    qFreeAligned(m_scaleBuffer);
}

QnResourcePtr QnThumbnailsLoader::resource() const {
    /* Resource is immutable, so we don't need a lock here. */

    return m_resource;
}

void QnThumbnailsLoader::setBoundingSize(const QSize &size) {
    QMutexLocker locker(&m_mutex);

    if(m_boundingSize == size)
        return;

    m_boundingSize = size;

    updateTargetSizeLocked(true);
}

QSize QnThumbnailsLoader::boundingSize() const {
    QMutexLocker locker(&m_mutex);

    return m_boundingSize;
}

QSize QnThumbnailsLoader::thumbnailSize() const {
    QMutexLocker locker(&m_mutex);

    return m_scaleTargetSize;
}

qint64 QnThumbnailsLoader::timeStep() const {
    QMutexLocker locker(&m_mutex);

    return m_timeStep;
}

void QnThumbnailsLoader::setTimeStep(qint64 timeStep) {
    QMutexLocker locker(&m_mutex);

    if(m_timeStep == timeStep)
        return;

    m_timeStep = timeStep;

    invalidateThumbnailsLocked();
}

qint64 QnThumbnailsLoader::startTime() const {
    QMutexLocker locker(&m_mutex);

    return m_requestStart;
}

void QnThumbnailsLoader::setStartTime(qint64 startTime) {
    QMutexLocker locker(&m_mutex);

    setTimePeriodLocked(startTime, qMax(startTime, m_requestEnd));
}

qint64 QnThumbnailsLoader::endTime() const {
    QMutexLocker locker(&m_mutex);

    return m_requestStart;
}

void QnThumbnailsLoader::setEndTime(qint64 endTime) {
    QMutexLocker locker(&m_mutex);

    setTimePeriodLocked(qMin(m_requestStart, endTime), endTime);
}

void QnThumbnailsLoader::setTimePeriod(qint64 startTime, qint64 endTime) {
    QMutexLocker locker(&m_mutex);

    setTimePeriodLocked(startTime, endTime);
}

void QnThumbnailsLoader::setTimePeriod(const QnTimePeriod &timePeriod) {
    QMutexLocker locker(&m_mutex);

    setTimePeriodLocked(timePeriod.startTimeMs, timePeriod.endTimeMs());
}

void QnThumbnailsLoader::setTimePeriodLocked(qint64 startTime, qint64 endTime) {
    if(endTime < startTime)
        endTime = startTime;

    if(m_requestStart == startTime && m_requestEnd == endTime)
        return;

    m_requestStart = startTime;
    m_requestEnd = endTime;

    emit updateProcessingLater(); /* We don't need to unlock here. */
}

QnTimePeriod QnThumbnailsLoader::timePeriod() const {
    QMutexLocker locker(&m_mutex);

    return QnTimePeriod(m_requestStart, m_requestEnd - m_requestStart);
}

void QnThumbnailsLoader::pleaseStop() {
    {
        QMutexLocker locker(&m_mutex);

        foreach(QnAbstractArchiveDelegatePtr client, m_delegates) 
            client->beforeClose();
    }

    quit();
    base_type::pleaseStop();
}

void QnThumbnailsLoader::updateTargetSizeLocked(bool invalidate) {
    QSize targetSize;

    if(!m_scaleSourceSize.isEmpty() && !m_boundingSize.isEmpty())
        targetSize = QnGeometry::expanded(QnGeometry::aspectRatio(m_scaleSourceSize), m_boundingSize, Qt::KeepAspectRatio).toSize();

    if(m_targetSize == targetSize)
        return;

    m_targetSize = targetSize;

    if(invalidate)
        invalidateThumbnailsLocked();
}

void QnThumbnailsLoader::invalidateThumbnailsLocked() {
    m_thumbnailByTime.clear();
    m_processingStack.clear();
    m_maxLoadedTime = 0;
    m_processingStart = m_processingEnd = invalidProcessingTime;
    m_generation++;

    m_mutex.unlock();
    emit updateProcessingLater();
    emit thumbnailsInvalidated();
    m_mutex.lock();
}

void QnThumbnailsLoader::updateProcessing() {
    QMutexLocker locker(&m_mutex);

    updateProcessingLocked();
}

void QnThumbnailsLoader::updateProcessingLocked() {
    /* Don't load anything if request fits into processed period. */
    if(m_requestStart >= m_processingStart && m_requestEnd <= m_processingEnd)
        return;

    /* Also don't load anything if this loader is not yet initialized. */
    if(m_timeStep == 0 || m_boundingSize.isEmpty() || (m_requestStart == 0 && m_requestEnd == 0))
        return;

    bool processingPeriodValid = m_processingStart >= 0 && m_processingEnd >= 0;

    /* Discard old loaded period if it cannot be used to extend then new one. */
    if(processingPeriodValid && (m_requestStart > m_processingEnd + m_timeStep || m_requestEnd < m_processingStart - m_timeStep)) {
        invalidateThumbnailsLocked();
        return;
    }

    /* Add margins. */
    qint64 processingStart = m_requestStart;
    qint64 processingEnd = m_requestEnd;
    qint64 processingSize = processingEnd - processingStart;
    processingStart = qFloor(qMax(0ll, processingStart - processingSize / 4), m_timeStep);
    processingEnd = qCeil(processingEnd + processingSize / 4, m_timeStep);

    /* Trim at live. */
    qint64 currentTime = qnSyncTime->currentMSecsSinceEpoch();
    if(processingEnd > currentTime)
        processingEnd = currentTime + defaultUpdateInterval;

    /* Adjust for the chunks near live that could not be loaded at the last request. */
    if(m_processingStart < m_maxLoadedTime && m_maxLoadedTime < m_processingEnd && processingStart > m_maxLoadedTime) {
        processingStart = m_maxLoadedTime + m_timeStep;
        m_processingEnd = m_maxLoadedTime;
    }

    if(processingPeriodValid) {
        /* Enqueue ranges that are not loaded yet. */
        qint64 start, end;

        /* Try 1st option. */
        start = processingStart;
        end = qMin(m_processingStart - m_timeStep, processingEnd);
        if(start <= end)
            enqueueForProcessingLocked(start, end);

        /* Try 2nd option. */
        start = qMax(m_processingEnd + m_timeStep, processingStart);
        end = processingEnd;
        if(start <= end)
            enqueueForProcessingLocked(start, end);

        m_processingStart = qMin(m_processingStart, processingStart);
        m_processingEnd = qMax(m_processingEnd, processingEnd);
    } else {
        enqueueForProcessingLocked(processingStart, processingEnd);

        m_processingStart = processingStart;
        m_processingEnd = processingEnd;
    }
}

void QnThumbnailsLoader::enqueueForProcessingLocked(qint64 startTime, qint64 endTime) {
    m_processingStack.push(QnTimePeriod(startTime, endTime - startTime));

    while(m_processingStack.size() > maxStackSize)
        m_processingStack.pop();

    if(m_processingStack.size() == 1)
        emit processingRequested();
}

void QnThumbnailsLoader::run() {
    assert(QThread::currentThread() == this); /* This function is supposed to be run from thumbnail rendering thread only. */

    m_helper = new QnThumbnailsLoaderHelper(this);
    connect(this, SIGNAL(processingRequested()), m_helper, SLOT(process()), Qt::QueuedConnection);
    connect(m_helper, SIGNAL(thumbnailLoaded(const QnThumbnail &)), this, SLOT(addThumbnail(const QnThumbnail &)));

    if(!m_processingStack.empty())
        emit processingRequested();

    base_type::run();

    delete m_helper;
    m_helper = NULL;
}

void QnThumbnailsLoader::process() {
    QnTimePeriod period;
    QSize boundingSize;
    qint64 timeStep;
    int generation;
    QList<QnAbstractArchiveDelegatePtr> delegates;
    QQueue<qint64> timingsQueue;
    QQueue<int> frameFlags;


    {
        QMutexLocker locker(&m_mutex);

        if(m_processingStack.isEmpty())
            return;

        period = m_processingStack.pop();
        boundingSize = m_boundingSize;
        timeStep = m_timeStep;
        generation = m_generation;
    }

    qDebug() << "QnThumbnailsLoader::process [" << period.startTimeMs << "," << period.endTimeMs() + timeStep << ")";

    QnVirtualCameraResourcePtr camera = qSharedPointerDynamicCast<QnVirtualCameraResource>(m_resource);
    if (camera) {
        QnNetworkResourceList cameras = QnCameraHistoryPool::instance()->getAllCamerasWithSamePhysicalId(camera, period);
        for (int i = 0; i < cameras.size(); ++i) 
        {
            QnAbstractArchiveDelegatePtr rtspDelegate(new QnRtspClientArchiveDelegate());
            QnThumbnailsArchiveDelegatePtr thumbnailDelegate(new QnThumbnailsArchiveDelegate(rtspDelegate));
            if (thumbnailDelegate->open(cameras[i]))
                delegates << thumbnailDelegate;
        }
    }
    else {
        QnAviArchiveDelegatePtr aviDelegate(new QnAviArchiveDelegate());
        QnThumbnailsArchiveDelegatePtr thumbnailDelegate(new QnThumbnailsArchiveDelegate(aviDelegate));
        if (thumbnailDelegate->open(m_resource))
            delegates << thumbnailDelegate;
    }

    m_mutex.lock();
    m_delegates = delegates;
    m_mutex.unlock();


    bool invalidated = false;
    foreach(QnAbstractArchiveDelegatePtr client, delegates) 
    {
        client->setRange(period.startTimeMs * 1000, (period.endTimeMs() + timeStep) * 1000, timeStep * 1000);
        QQueue<qint64> timingsQueue;
        QQueue<int> frameFlags;

        QnThumbnail thumbnail;
        qint64 time = period.startTimeMs;
        QnCompressedVideoDataPtr frame = client->getNextData().dynamicCast<QnCompressedVideoData>();
        if (frame) 
        {
            if (!camera)
                frame->flags &= ~QnAbstractMediaData::MediaFlags_BOF;
            CLFFmpegVideoDecoder decoder(frame->compressionType, frame, false);
            CLVideoDecoderOutput outFrame;
            outFrame.setUseExternalData(false);

            while (frame) {
                timingsQueue << frame->timestamp;
                frameFlags << frame->flags;
                if (decoder.decode(frame, &outFrame)) 
                {
                    outFrame.pkt_dts = timingsQueue.dequeue();
                    thumbnail = generateThumbnail(outFrame, boundingSize, timeStep, generation);
                    time = processThumbnail(thumbnail, time, thumbnail.time(), frameFlags.dequeue() & QnAbstractMediaData::MediaFlags_BOF);
                }

                {
                    QMutexLocker locker(&m_mutex);
                    if(m_generation != generation) {
                        invalidated = true;
                        break;
                    }
                }

                frame = qSharedPointerDynamicCast<QnCompressedVideoData> (client->getNextData());
            }

            if(!invalidated) {
                /* Make sure decoder's buffer is empty. */
                QnCompressedVideoDataPtr emptyData(new QnCompressedVideoData(1, 0));
                while (decoder.decode(emptyData, &outFrame)) 
                {
<<<<<<< HEAD
                    if(timingsQueue.isEmpty()) {
                        qnWarning("Time queue was emptied unexpectedly.");
                        break;
                    }

                    outFrame.pkt_dts = timingsQueue.dequeue();
=======
                    Q_ASSERT(!timingsQueue.isEmpty());
                    if (!timingsQueue.isEmpty())
                        outFrame.pkt_dts = timingsQueue.dequeue();
>>>>>>> 436dcffb
                    thumbnail = generateThumbnail(outFrame, boundingSize, timeStep, generation);
                    time = processThumbnail(thumbnail, time, thumbnail.time(), frameFlags.dequeue() & QnAbstractMediaData::MediaFlags_BOF);
                }

                /* Fill remaining time values with thumbnails. */
                processThumbnail(thumbnail, time, period.endTimeMs(), false);
            }
        }
        client->close();

        if(invalidated)
            break;
    }

    /* Go on with processing. */
    QMetaObject::invokeMethod(m_helper, "process", Qt::QueuedConnection); // TODO: use connections.
}

void QnThumbnailsLoader::addThumbnail(const QnThumbnail &thumbnail) {
    {
        QMutexLocker locker(&m_mutex);

        if(thumbnail.generation() != m_generation)
            return; /* Already outdated. */

        m_thumbnailByTime.insert(thumbnail.time(), thumbnail);
        m_maxLoadedTime = qMax(thumbnail.time(), m_maxLoadedTime);
    }

    emit thumbnailLoaded(thumbnail);
}

void QnThumbnailsLoader::ensureScaleContextLocked(int lineSize, const QSize &sourceSize, const QSize &boundingSize, int format) {
    bool needsReallocation = true;
    
    if(m_scaleSourceSize != sourceSize) {
        m_scaleSourceSize = sourceSize;
        m_scaleSourceFormat = format;
        m_scaleSourceLine = lineSize;
        updateTargetSizeLocked(false);
    }

    if(m_scaleSourceLine == lineSize && m_scaleSourceSize == sourceSize && m_scaleSourceFormat == format && m_targetSize == m_scaleTargetSize)
        needsReallocation = false;

    if(!m_scaleContext)
        needsReallocation = true;

    if(needsReallocation) {
        if(m_scaleContext) {
            sws_freeContext(m_scaleContext);
            m_scaleContext = 0;

            qFreeAligned(m_scaleBuffer);
            m_scaleBuffer = NULL;
        }

        m_scaleSourceSize = sourceSize;
        m_scaleSourceFormat = format;
        m_scaleSourceLine = lineSize;
        m_scaleTargetSize = m_targetSize;

        int numBytes = avpicture_get_size(PIX_FMT_RGBA, qPower2Ceil(static_cast<quint32>(m_scaleTargetSize.width()), 8), m_scaleTargetSize.height());
        m_scaleBuffer = static_cast<quint8 *>(qMallocAligned(numBytes, 32));
        m_scaleContext = sws_getContext(m_scaleSourceSize.width(), m_scaleSourceSize.height(), static_cast<PixelFormat>(m_scaleSourceFormat), m_scaleTargetSize.width(), m_scaleTargetSize.height(), PIX_FMT_BGRA, SWS_POINT, NULL, NULL, NULL);
    }
}

QnThumbnail QnThumbnailsLoader::generateThumbnail(const CLVideoDecoderOutput &outFrame, const QSize &boundingSize, qint64 timeStep, int generation) {
    QSize scaleTargetSize;
    {
        QMutexLocker locker(&m_mutex);
        ensureScaleContextLocked(outFrame.linesize[0], QSize(outFrame.width, outFrame.height), boundingSize, (PixelFormat) outFrame.format);
        scaleTargetSize = m_scaleTargetSize;
    }

    int dstLineSize[4];
    quint8* dstBuffer[4];
    dstLineSize[0] = qPower2Ceil(static_cast<quint32>(scaleTargetSize.width() * 4), 32);
    dstLineSize[1] = dstLineSize[2] = dstLineSize[3] = 0;
    QImage image(m_scaleBuffer, scaleTargetSize.width(), scaleTargetSize.height(), dstLineSize[0], QImage::Format_ARGB32_Premultiplied);
    dstBuffer[0] = dstBuffer[1] = dstBuffer[2] = dstBuffer[3] = m_scaleBuffer;

    sws_scale(m_scaleContext, outFrame.data, outFrame.linesize, 0, outFrame.height, dstBuffer, dstLineSize);

    QPixmap pixmap(QPixmap::fromImage(image));
    qint64 actualTime = outFrame.pkt_dts / 1000;

    return QnThumbnail(pixmap, pixmap.size(), qRound(actualTime, timeStep), actualTime, timeStep, generation);
}

qint64 QnThumbnailsLoader::processThumbnail(const QnThumbnail &thumbnail, qint64 startTime, qint64 endTime, bool ignorePeriod) {
    if(ignorePeriod) {
        emit m_helper->thumbnailLoaded(thumbnail);

        return thumbnail.time() + thumbnail.timeStep();
    } else {
        for(qint64 time = startTime; time <= endTime; time += thumbnail.timeStep())
            emit m_helper->thumbnailLoaded(QnThumbnail(thumbnail, time));

        return qMin(startTime, endTime + thumbnail.timeStep());
    }
}<|MERGE_RESOLUTION|>--- conflicted
+++ resolved
@@ -315,9 +315,6 @@
     qint64 timeStep;
     int generation;
     QList<QnAbstractArchiveDelegatePtr> delegates;
-    QQueue<qint64> timingsQueue;
-    QQueue<int> frameFlags;
-
 
     {
         QMutexLocker locker(&m_mutex);
@@ -400,18 +397,12 @@
                 QnCompressedVideoDataPtr emptyData(new QnCompressedVideoData(1, 0));
                 while (decoder.decode(emptyData, &outFrame)) 
                 {
-<<<<<<< HEAD
                     if(timingsQueue.isEmpty()) {
                         qnWarning("Time queue was emptied unexpectedly.");
                         break;
                     }
 
                     outFrame.pkt_dts = timingsQueue.dequeue();
-=======
-                    Q_ASSERT(!timingsQueue.isEmpty());
-                    if (!timingsQueue.isEmpty())
-                        outFrame.pkt_dts = timingsQueue.dequeue();
->>>>>>> 436dcffb
                     thumbnail = generateThumbnail(outFrame, boundingSize, timeStep, generation);
                     time = processThumbnail(thumbnail, time, thumbnail.time(), frameFlags.dequeue() & QnAbstractMediaData::MediaFlags_BOF);
                 }
