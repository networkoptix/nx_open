#include "thumbnails_loader.h"

#include <cassert>

#include <QtCore/QTimer>
#include <QtGui/QPixmap>
#include <QtGui/QImage>

#include <utils/common/math.h>
#include <utils/common/synctime.h>

#include "decoders/video/ffmpeg.h"

#include "ui/common/geometry.h"
#include "plugins/resources/archive/avi_files/thumbnails_archive_delegate.h"
#include "device_plugins/archive/rtsp/rtsp_client_archive_delegate.h"
#include "core/resource/camera_resource.h"
#include "core/resource/camera_history.h"

#include "plugins/resources/archive/archive_stream_reader.h"
#include "device_plugins/archive/rtsp/rtsp_client_archive_delegate.h"
#include "utils/media/frame_info.h"

#include "thumbnails_loader_helper.h"

namespace {
    const qint64 defaultUpdateInterval = 60 * 1000; /* One minute. */

}


QnThumbnailsLoader::QnThumbnailsLoader(QnResourcePtr resource):
<<<<<<< HEAD
    m_mutex(QMutex::NonRecursive),
    m_rtspClient(new QnRtspClientArchiveDelegate()),
=======
    m_mutex(QMutex::Recursive),
>>>>>>> 812e2af8
    m_resource(resource),
    m_timeStep(0),
    m_requestStart(0),
    m_requestEnd(0),
    m_processingStart(0),
    m_processingEnd(0),
    m_scaleContext(NULL),
    m_scaleBuffer(NULL),
    m_boundingSize(128, 96), /* That's 4:3 aspect ratio. */
    m_scaleSourceSize(0, 0),
    m_scaleTargetSize(0, 0),
    m_scaleSourceLine(0),
    m_scaleSourceFormat(0),
    m_helper(NULL),
    m_generation(0)
{
    static volatile bool metaTypesInitialized = false;
    if (!metaTypesInitialized) {
        qRegisterMetaType<QnThumbnail>();
        metaTypesInitialized = true;
    }

    start();
}

QnThumbnailsLoader::~QnThumbnailsLoader() {
    pleaseStop();
    stop();
    if (m_scaleContext)
        sws_freeContext(m_scaleContext);
    
    qFreeAligned(m_scaleBuffer);
}

QnResourcePtr QnThumbnailsLoader::resource() const {
    /* Resource is immutable, so we don't need a lock here. */

    return m_resource;
}

void QnThumbnailsLoader::setBoundingSize(const QSize &size) {
    QMutexLocker locker(&m_mutex);

    if(m_boundingSize == size)
        return;

    m_boundingSize = size;

    updateTargetSizeLocked(true);
}

QSize QnThumbnailsLoader::boundingSize() const {
    QMutexLocker locker(&m_mutex);

    return m_boundingSize;
}

QSize QnThumbnailsLoader::thumbnailSize() const {
    QMutexLocker locker(&m_mutex);

    return m_scaleTargetSize;
}

qint64 QnThumbnailsLoader::timeStep() const {
    QMutexLocker locker(&m_mutex);

    return m_timeStep;
}

void QnThumbnailsLoader::setTimeStep(qint64 timeStep) {
    QMutexLocker locker(&m_mutex);

    if(m_timeStep == timeStep)
        return;

    m_timeStep = timeStep;

    invalidateThumbnailsLocked();
}

qint64 QnThumbnailsLoader::startTime() const {
    QMutexLocker locker(&m_mutex);

    return m_requestStart;
}

void QnThumbnailsLoader::setStartTime(qint64 startTime) {
    QMutexLocker locker(&m_mutex);

    setTimePeriodLocked(startTime, qMax(startTime, m_requestEnd));
}

qint64 QnThumbnailsLoader::endTime() const {
    QMutexLocker locker(&m_mutex);

    return m_requestStart;
}

void QnThumbnailsLoader::setEndTime(qint64 endTime) {
    QMutexLocker locker(&m_mutex);

    setTimePeriodLocked(qMin(m_requestStart, endTime), endTime);
}

void QnThumbnailsLoader::setTimePeriod(qint64 startTime, qint64 endTime) {
    QMutexLocker locker(&m_mutex);

    setTimePeriodLocked(startTime, endTime);
}

void QnThumbnailsLoader::setTimePeriod(const QnTimePeriod &timePeriod) {
    QMutexLocker locker(&m_mutex);

    setTimePeriodLocked(timePeriod.startTimeMs, timePeriod.endTimeMs());
}

void QnThumbnailsLoader::setTimePeriodLocked(qint64 startTime, qint64 endTime) {
    if(endTime < startTime)
        endTime = startTime;

    if(m_requestStart == startTime && m_requestEnd == endTime)
        return;

    m_requestStart = startTime;
    m_requestEnd = endTime;

    updateProcessingLocked();
}

QnTimePeriod QnThumbnailsLoader::timePeriod() const {
    QMutexLocker locker(&m_mutex);

    return QnTimePeriod(m_requestStart, m_requestEnd - m_requestStart);
}

void QnThumbnailsLoader::pleaseStop() {
    m_rtspClient->beforeClose();
    m_rtspClient->close();
    quit();

    base_type::pleaseStop();
}

void QnThumbnailsLoader::updateTargetSizeLocked(bool invalidate) {
    QSize targetSize;

    if(!m_scaleSourceSize.isEmpty() && !m_boundingSize.isEmpty())
        targetSize = QnGeometry::expanded(QnGeometry::aspectRatio(m_scaleSourceSize), m_boundingSize, Qt::KeepAspectRatio).toSize();

    if(m_targetSize == targetSize)
        return;

    m_targetSize = targetSize;

    if(invalidate)
        invalidateThumbnailsLocked();
}

void QnThumbnailsLoader::invalidateThumbnailsLocked() {
    m_thumbnailByTime.clear();
    m_processingQueue.clear();
    m_maxLoadedTime = 0;
    m_processingStart = m_processingEnd = 0;
    m_generation++;

    updateProcessingLocked();

    m_mutex.unlock();
    emit thumbnailsInvalidated();
    m_mutex.lock();
}

void QnThumbnailsLoader::updateProcessingLocked() {
    /* Don't load anything if request fits into processed period. */
    if(m_requestStart >= m_processingStart && m_requestEnd <= m_processingEnd)
        return;

    /* Also don't load anything if this loader is not yet initialized. */
    if(m_timeStep == 0 || m_boundingSize.isEmpty() || (m_requestStart == 0 && m_requestEnd == 0))
        return;

    /* Discard old loaded period if it cannot be used to extend then new one. */
    if((m_requestStart > m_processingEnd + m_timeStep || m_requestEnd < m_processingStart - m_timeStep) && m_processingStart != 0 && m_processingEnd != 0) {
        invalidateThumbnailsLocked();
        return;
    }

    /* Add margins. */
    qint64 processingStart = m_requestStart;
    qint64 processingEnd = m_requestEnd;
    qint64 processingSize = processingEnd - processingStart;
    processingStart = qFloor(qMax(0ll, processingStart - processingSize / 4), m_timeStep);
    processingEnd = qCeil(processingEnd + processingSize / 4, m_timeStep);

    /* Trim at live. */
    qint64 currentTime = qnSyncTime->currentMSecsSinceEpoch();
    if(processingEnd > currentTime)
        processingEnd = currentTime + defaultUpdateInterval;

    /* Adjust for the chunks near live that could not be loaded at the last request. */
    if(m_processingStart < m_maxLoadedTime && m_maxLoadedTime < m_processingEnd) {
        processingStart = qMin(processingStart, m_maxLoadedTime + m_timeStep);
        m_processingEnd = m_maxLoadedTime;
    }

    /* Enqueue ranges that are not loaded yet. */
    qint64 start, end;

    /* Try 1st option. */
    start = processingStart;
    end = qMin(m_processingStart - m_timeStep, processingEnd);
    if(start <= end)
        enqueueForProcessingLocked(start, end);

    /* Try 2nd option. */
    start = qMax(m_processingEnd + m_timeStep, processingStart);
    end = processingEnd;
    if(start <= end)
        enqueueForProcessingLocked(start, end);

    /* Update loaded period accordingly. */
    if(m_processingStart == 0 && m_processingEnd == 0) {
        m_processingStart = processingStart;
        m_processingEnd = processingEnd;
    } else {
        m_processingStart = qMin(m_processingStart, processingStart);
        m_processingEnd = qMax(m_processingEnd, processingEnd);
    }
}

void QnThumbnailsLoader::enqueueForProcessingLocked(qint64 startTime, qint64 endTime) {
    m_processingQueue.enqueue(QnTimePeriod(startTime, endTime - startTime));

    if(m_processingQueue.size() == 1)
        emit processingRequested();
}

void QnThumbnailsLoader::run() {
    assert(QThread::currentThread() == this); /* This function is supposed to be run from thumbnail rendering thread only. */

    m_helper = new QnThumbnailsLoaderHelper(this);
    connect(this, SIGNAL(processingRequested()), m_helper, SLOT(process()), Qt::QueuedConnection);
    connect(m_helper, SIGNAL(thumbnailLoaded(const QnThumbnail &)), this, SLOT(addThumbnail(const QnThumbnail &)));

    if(!m_processingQueue.empty())
        emit processingRequested();

    base_type::run();

    delete m_helper;
    m_helper = NULL;
}

void QnThumbnailsLoader::process() {
    QnTimePeriod period;
    QSize boundingSize;
    qint64 timeStep;
    int generation;

    {
        QMutexLocker locker(&m_mutex);

        if(m_processingQueue.isEmpty())
            return;

        period = m_processingQueue.dequeue();
        boundingSize = m_boundingSize;
        timeStep = m_timeStep;
        generation = m_generation;
    }

    m_rtspClient->setAdditionalAttribute("x-media-step", QByteArray::number(timeStep * 1000));

    if (!m_rtspClient->open(m_resource))
        QTimer::singleShot(500, m_helper, SLOT(process()));

    m_rtspClient->seek(period.startTimeMs * 1000, period.endTimeMs() * 1000);
    QnCompressedVideoDataPtr frame = m_rtspClient->getNextData().dynamicCast<QnCompressedVideoData>();
    if (frame) {
        CLFFmpegVideoDecoder decoder(frame->compressionType, frame, false);
        CLVideoDecoderOutput outFrame;
        outFrame.setUseExternalData(false);

        bool invalidated = false;
        while (frame) {
            if (decoder.decode(frame, &outFrame))
                generateThumbnail(outFrame, boundingSize, timeStep, generation);

            {
                QMutexLocker locker(&m_mutex);
                if(m_generation != generation) {
                    invalidated = true;
                    break;
                }
            }

            frame = qSharedPointerDynamicCast<QnCompressedVideoData> (m_rtspClient->getNextData());
        }

        if(!invalidated) {
            QnCompressedVideoDataPtr emptyData(new QnCompressedVideoData(1,0));
            while (decoder.decode(emptyData, &outFrame))
                generateThumbnail(outFrame, boundingSize, timeStep, generation);
        }
    }
    m_rtspClient->close();

    /*for(qint64 time = period.startTimeMs; time < period.endTimeMs(); time++)
        if(!m_thumbnailByTime)
            (QnThumbnail(QPixmap()));*/
}

void QnThumbnailsLoader::addThumbnail(const QnThumbnail &thumbnail) {
    {
        QMutexLocker locker(&m_mutex);

        if(thumbnail.generation() != m_generation)
            return; /* Already outdated. */

        m_thumbnailByTime.insert(thumbnail.time(), thumbnail);
        m_maxLoadedTime = qMax(thumbnail.time(), m_maxLoadedTime);
    }

    emit thumbnailLoaded(thumbnail);
}

void QnThumbnailsLoader::ensureScaleContextLocked(int lineSize, const QSize &sourceSize, const QSize &boundingSize, int format) {
    bool needsReallocation = true;
    
    if(m_scaleSourceSize != sourceSize) {
        m_scaleSourceSize = sourceSize;
        m_scaleSourceFormat = format;
        m_scaleSourceLine = lineSize;
        updateTargetSizeLocked(false);
    }

    if(m_scaleSourceLine == lineSize && m_scaleSourceSize == sourceSize && m_scaleSourceFormat == format && m_targetSize == m_scaleTargetSize)
        needsReallocation = false;

    if(!m_scaleContext)
        needsReallocation = true;

    if(needsReallocation) {
        if(m_scaleContext) {
            sws_freeContext(m_scaleContext);
            m_scaleContext = 0;

            qFreeAligned(m_scaleBuffer);
            m_scaleBuffer = NULL;
        }

        m_scaleSourceSize = sourceSize;
        m_scaleSourceFormat = format;
        m_scaleSourceLine = lineSize;
        m_scaleTargetSize = m_targetSize;

        int numBytes = avpicture_get_size(PIX_FMT_RGBA, qPower2Ceil(static_cast<quint32>(m_scaleTargetSize.width()), 8), m_scaleTargetSize.height());
        m_scaleBuffer = static_cast<quint8 *>(qMallocAligned(numBytes, 32));
        m_scaleContext = sws_getContext(m_scaleSourceSize.width(), m_scaleSourceSize.height(), static_cast<PixelFormat>(m_scaleSourceFormat), m_scaleTargetSize.width(), m_scaleTargetSize.height(), PIX_FMT_BGRA, SWS_POINT, NULL, NULL, NULL);
    }
}

void QnThumbnailsLoader::generateThumbnail(const CLVideoDecoderOutput &outFrame, const QSize &boundingSize, qint64 timeStep, int generation) {
    QSize scaleTargetSize;
    {
        QMutexLocker locker(&m_mutex);
        ensureScaleContextLocked(outFrame.linesize[0], QSize(outFrame.width, outFrame.height), boundingSize, (PixelFormat) outFrame.format);
        scaleTargetSize = m_scaleTargetSize;
    }

    int dstLineSize[4];
    quint8* dstBuffer[4];
    dstLineSize[0] = qPower2Ceil(static_cast<quint32>(scaleTargetSize.width() * 4), 32);
    dstLineSize[1] = dstLineSize[2] = dstLineSize[3] = 0;
    QImage image(m_scaleBuffer, scaleTargetSize.width(), scaleTargetSize.height(), dstLineSize[0], QImage::Format_ARGB32_Premultiplied);
    dstBuffer[0] = dstBuffer[1] = dstBuffer[2] = dstBuffer[3] = m_scaleBuffer;

    sws_scale(m_scaleContext, outFrame.data, outFrame.linesize, 0, outFrame.height, dstBuffer, dstLineSize);

    QPixmap pixmap(QPixmap::fromImage(image));

    qint64 actualTime = outFrame.pkt_dts / 1000;
    emit m_helper->thumbnailLoaded(QnThumbnail(pixmap, pixmap.size(), qRound(actualTime, timeStep), actualTime, timeStep, generation));
}

#if 0
void QnThumbnailsLoader::loadRange(qint64 startTimeMs, qint64 endTimeMs, qint64 stepMs)
{
    QMutexLocker locker(&m_mutex);
    QnTimePeriod oldPeriod(m_startTime, m_endTime - m_startTime);
    QnTimePeriod newPeriod(startTimeMs, endTimeMs - startTimeMs);
    if (stepMs != m_step || oldPeriod.intersect(newPeriod).isEmpty())
    {
        m_step = stepMs;
        m_breakCurrentJob = true;
        m_newImages.clear();
        m_rangeToLoad.clear();
        m_startTime = m_endTime = 0;
    } 
    else 
    {
        m_startTime = qMax(m_startTime, startTimeMs);
        m_endTime = qMin(m_endTime, endTimeMs);
    }

    addRange(startTimeMs, endTimeMs, stepMs);
}

void QnThumbnailsLoader::addRange(qint64 startTimeMs, qint64 endTimeMs, qint64 stepMs)
{
    QMutexLocker locker(&m_mutex);
    m_step = stepMs;

    if (m_startTime == 0) 
    {
        m_rangeToLoad << QnTimePeriod(startTimeMs, endTimeMs - startTimeMs);
        m_startTime = startTimeMs;
        m_endTime = endTimeMs;
    }
    else 
    {
        if (startTimeMs < m_startTime)
        {
            m_rangeToLoad << QnTimePeriod(startTimeMs, m_startTime - startTimeMs);
            m_startTime = startTimeMs;
        }
        if (endTimeMs > m_endTime)
        {
            m_rangeToLoad << QnTimePeriod(m_endTime, endTimeMs - m_endTime);
            m_endTime = endTimeMs;
        }
    }

    m_lastLoadedTime = QDateTime::currentMSecsSinceEpoch();
}

qint64 QnThumbnailsLoader::currentMSecsSinceLastUpdate() const 
{
    return QDateTime::currentMSecsSinceEpoch() - m_lastLoadedTime;
}

void QnThumbnailsLoader::removeRange(qint64 startTimeMs, qint64 endTimeMs)
{
    QMutexLocker locker(&m_mutex);
    QMap<qint64, QPixmapPtr>::iterator itr = m_newImages.lowerBound(startTimeMs);
    QMap<qint64, QPixmapPtr>::iterator endPos = m_newImages.lowerBound(endTimeMs);
    while (itr != endPos)
        itr = m_newImages.erase(itr);
}

QPixmapPtr QnThumbnailsLoader::getPixmapByTime(qint64 timeMs, qint64 *realPixmapTimeMs)
{
    QMutexLocker locker(&m_mutex);
    QMap<qint64, QPixmapPtr>::iterator itrUp = m_images.lowerBound(timeMs);
    QMap<qint64, QPixmapPtr>::iterator itrDown = m_images.lowerBound(timeMs - m_step);
    QMap<qint64, QPixmapPtr>::iterator bestItr;
    if (itrUp != m_images.end() && qAbs(itrUp.key() - timeMs) <= qAbs(itrDown.key() - timeMs))
        bestItr = itrUp;
    else
        bestItr = itrDown;
    
    if (bestItr == m_images.end() || qAbs(bestItr.key() - timeMs) >= m_step) 
    {
        if (realPixmapTimeMs)
            *realPixmapTimeMs = -1;

        if (bestItr != m_images.end())
        {
            qint64 eps = qAbs(bestItr.key() - timeMs);
            eps = eps;
        }

        return QPixmapPtr();
    }
    else 
    {
        if (realPixmapTimeMs)
            *realPixmapTimeMs = bestItr.key();
        return bestItr.value();
    }
}

void QnThumbnailsLoader::ensureScaleContext(int lineSize, const QSize &size, const QSize &boundingSize, PixelFormat format)
{
    QSize dstSize = QnGeometry::expanded(QnGeometry::aspectRatio(size), boundingSize, Qt::KeepAspectRatio).toSize();
    
    if (m_scaleContext) {
        if (m_srcLineSize == lineSize && m_srcSize == size && m_srcFormat == format && m_dstSize == dstSize)
            return;

        sws_freeContext(m_scaleContext);
        m_scaleContext = 0;
    }
        
    m_srcLineSize = lineSize;
    m_srcSize = size;
    m_srcFormat = format;
    m_dstSize = dstSize;
    qFreeAligned(m_rgbaBuffer);

    int numBytes = avpicture_get_size(PIX_FMT_RGBA, qPower2Ceil(static_cast<quint32>(m_dstSize.width()), 8), m_dstSize.height());
    m_rgbaBuffer = static_cast<quint8 *>(qMallocAligned(numBytes, 32));
    m_scaleContext = sws_getContext(m_srcSize.width(), m_srcSize.height(), format, m_dstSize.width(), m_dstSize.height(), PIX_FMT_BGRA, SWS_POINT, NULL, NULL, NULL);
}

bool QnThumbnailsLoader::processFrame(const CLVideoDecoderOutput &outFrame, const QSize &boundingSize)
{
    int dstLineSize[4];
    quint8* dstBuffer[4];

    ensureScaleContext(outFrame.linesize[0], QSize(outFrame.width, outFrame.height), boundingSize, (PixelFormat) outFrame.format);

    dstLineSize[0] = qPower2Ceil(static_cast<quint32>(m_dstSize.width() * 4), 32);
    dstLineSize[1] = dstLineSize[2] = dstLineSize[3] = 0;
    QImage image(m_rgbaBuffer, m_dstSize.width(), m_dstSize.height(), dstLineSize[0], QImage::Format_ARGB32_Premultiplied);
    dstBuffer[0] = dstBuffer[1] = dstBuffer[2] = dstBuffer[3] = m_rgbaBuffer;

    sws_scale(m_scaleContext, outFrame.data, outFrame.linesize, 0, outFrame.height, dstBuffer, dstLineSize);
    
    QMutexLocker lock(&m_mutex);
    if (m_breakCurrentJob)
        return false;

    QPixmapPtr pixmap(new QPixmap(QPixmap::fromImage(image)));
    m_newImages.insert(outFrame.pkt_dts / 1000, pixmap);
    emit gotNewPixmap(outFrame.pkt_dts / 1000, pixmap);

    return true;
}

void QnThumbnailsLoader::run()
{
    while (!m_needStop)
    {
        QSize boundingSize = this->boundingSize();
        if (m_rangeToLoad.isEmpty() || boundingSize.isEmpty())
        {
            msleep(5);
            continue;
        }

        m_mutex.lock();
        QnTimePeriod period = m_rangeToLoad.dequeue();
        m_breakCurrentJob = false;
        m_mutex.unlock();

        m_delegates.clear();
        QnPhysicalCameraResourcePtr camera = qSharedPointerDynamicCast<QnPhysicalCameraResource> (m_resource);
        if (camera) {
            QnNetworkResourceList cameras = QnCameraHistoryPool::instance()->getAllCamerasWithSameMac(camera, period);
            for (int i = 0; i < cameras.size(); ++i) 
            {
                QnAbstractArchiveDelegatePtr rtspClient(new QnRtspClientArchiveDelegate());
                if (rtspClient->open(cameras[i])) {
                    m_delegates << rtspClient;
                }
            }
        }
        else {
            QnAviArchiveDelegatePtr aviDelegate(new QnAviArchiveDelegate());
            QnThumbnailsArchiveDelegatePtr thumbnailDelegate(new QnThumbnailsArchiveDelegate(aviDelegate));
            if (thumbnailDelegate->open(m_resource))
                m_delegates << thumbnailDelegate;
        }
        
        /*
        if (!m_rtspClient->open(m_resource))
        {
            msleep(500);
            continue;
        }
        */
        
        foreach(QnAbstractArchiveDelegatePtr client, m_delegates)
        {
            client->setRange(period.startTimeMs*1000, period.endTimeMs()*1000, m_step*1000);

            QnCompressedVideoDataPtr frame = qSharedPointerDynamicCast<QnCompressedVideoData>(client->getNextData());
            if (!frame) 
                continue;

            CLFFmpegVideoDecoder decoder(frame->compressionType, frame, false);
            CLVideoDecoderOutput outFrame;
            outFrame.setUseExternalData(false);

            while (!m_needStop && frame)
            {
                if (decoder.decode(frame, &outFrame))
                {
                    if (!processFrame(outFrame, boundingSize))
                        break;
                }

                frame = qSharedPointerDynamicCast<QnCompressedVideoData> (client->getNextData());
            }

            QnCompressedVideoDataPtr emptyData(new QnCompressedVideoData(1,0));
            while (!m_needStop && decoder.decode(emptyData, &outFrame))
                processFrame(outFrame, boundingSize);
            client->close();
        }

        if (m_rangeToLoad.isEmpty())
        {
            QMutexLocker lock(&m_mutex);
            removeRange(0, m_startTime);
            removeRange(m_endTime, INT64_MAX);
            m_images = m_newImages;
        }
    }
}

void QnThumbnailsLoader::pleaseStop()
{
    foreach(QnAbstractArchiveDelegatePtr client, m_delegates) {
        client->beforeClose();
        client->close();
    }
    base_type::pleaseStop();
}

#endif<|MERGE_RESOLUTION|>--- conflicted
+++ resolved
@@ -30,12 +30,7 @@
 
 
 QnThumbnailsLoader::QnThumbnailsLoader(QnResourcePtr resource):
-<<<<<<< HEAD
     m_mutex(QMutex::NonRecursive),
-    m_rtspClient(new QnRtspClientArchiveDelegate()),
-=======
-    m_mutex(QMutex::Recursive),
->>>>>>> 812e2af8
     m_resource(resource),
     m_timeStep(0),
     m_requestStart(0),
@@ -172,10 +167,16 @@
 }
 
 void QnThumbnailsLoader::pleaseStop() {
-    m_rtspClient->beforeClose();
-    m_rtspClient->close();
+    {
+        QMutexLocker locker(&m_mutex);
+
+        foreach(QnAbstractArchiveDelegatePtr client, m_delegates) {
+            client->beforeClose();
+            client->close();
+        }
+    }
+
     quit();
-
     base_type::pleaseStop();
 }
 
@@ -294,6 +295,7 @@
     QSize boundingSize;
     qint64 timeStep;
     int generation;
+    QList<QnAbstractArchiveDelegatePtr> delegates;
 
     {
         QMutexLocker locker(&m_mutex);
@@ -307,45 +309,66 @@
         generation = m_generation;
     }
 
-    m_rtspClient->setAdditionalAttribute("x-media-step", QByteArray::number(timeStep * 1000));
-
-    if (!m_rtspClient->open(m_resource))
-        QTimer::singleShot(500, m_helper, SLOT(process()));
-
-    m_rtspClient->seek(period.startTimeMs * 1000, period.endTimeMs() * 1000);
-    QnCompressedVideoDataPtr frame = m_rtspClient->getNextData().dynamicCast<QnCompressedVideoData>();
-    if (frame) {
-        CLFFmpegVideoDecoder decoder(frame->compressionType, frame, false);
-        CLVideoDecoderOutput outFrame;
-        outFrame.setUseExternalData(false);
-
-        bool invalidated = false;
-        while (frame) {
-            if (decoder.decode(frame, &outFrame))
-                generateThumbnail(outFrame, boundingSize, timeStep, generation);
-
-            {
-                QMutexLocker locker(&m_mutex);
-                if(m_generation != generation) {
-                    invalidated = true;
-                    break;
+    QnPhysicalCameraResourcePtr camera = qSharedPointerDynamicCast<QnPhysicalCameraResource>(m_resource);
+    if (camera) {
+        QnNetworkResourceList cameras = QnCameraHistoryPool::instance()->getAllCamerasWithSameMac(camera, period);
+        for (int i = 0; i < cameras.size(); ++i) 
+        {
+            QnAbstractArchiveDelegatePtr rtspDelegate(new QnRtspClientArchiveDelegate());
+            QnThumbnailsArchiveDelegatePtr thumbnailDelegate(new QnThumbnailsArchiveDelegate(rtspDelegate));
+            if (thumbnailDelegate->open(cameras[i]))
+                delegates << thumbnailDelegate;
+        }
+    }
+    else {
+        QnAviArchiveDelegatePtr aviDelegate(new QnAviArchiveDelegate());
+        QnThumbnailsArchiveDelegatePtr thumbnailDelegate(new QnThumbnailsArchiveDelegate(aviDelegate));
+        if (thumbnailDelegate->open(m_resource))
+            delegates << thumbnailDelegate;
+    }
+
+    m_mutex.lock();
+    m_delegates = delegates;
+    m_mutex.unlock();
+
+
+    bool invalidated = false;
+    foreach(QnAbstractArchiveDelegatePtr client, delegates) 
+    {
+        client->setRange(period.startTimeMs * 1000, period.endTimeMs() * 1000, timeStep * 1000);
+
+        QnCompressedVideoDataPtr frame = client->getNextData().dynamicCast<QnCompressedVideoData>();
+        if (frame) {
+            CLFFmpegVideoDecoder decoder(frame->compressionType, frame, false);
+            CLVideoDecoderOutput outFrame;
+            outFrame.setUseExternalData(false);
+
+            while (frame) {
+                if (decoder.decode(frame, &outFrame))
+                    generateThumbnail(outFrame, boundingSize, timeStep, generation);
+
+                {
+                    QMutexLocker locker(&m_mutex);
+                    if(m_generation != generation) {
+                        invalidated = true;
+                        break;
+                    }
                 }
+
+                frame = qSharedPointerDynamicCast<QnCompressedVideoData> (client->getNextData());
             }
 
-            frame = qSharedPointerDynamicCast<QnCompressedVideoData> (m_rtspClient->getNextData());
+            if(!invalidated) {
+                QnCompressedVideoDataPtr emptyData(new QnCompressedVideoData(1,0));
+                while (decoder.decode(emptyData, &outFrame))
+                    generateThumbnail(outFrame, boundingSize, timeStep, generation);
+            }
         }
-
-        if(!invalidated) {
-            QnCompressedVideoDataPtr emptyData(new QnCompressedVideoData(1,0));
-            while (decoder.decode(emptyData, &outFrame))
-                generateThumbnail(outFrame, boundingSize, timeStep, generation);
-        }
-    }
-    m_rtspClient->close();
-
-    /*for(qint64 time = period.startTimeMs; time < period.endTimeMs(); time++)
-        if(!m_thumbnailByTime)
-            (QnThumbnail(QPixmap()));*/
+        client->close();
+
+        if(invalidated)
+            break;
+    }
 }
 
 void QnThumbnailsLoader::addThumbnail(const QnThumbnail &thumbnail) {
@@ -420,241 +443,3 @@
     qint64 actualTime = outFrame.pkt_dts / 1000;
     emit m_helper->thumbnailLoaded(QnThumbnail(pixmap, pixmap.size(), qRound(actualTime, timeStep), actualTime, timeStep, generation));
 }
-
-#if 0
-void QnThumbnailsLoader::loadRange(qint64 startTimeMs, qint64 endTimeMs, qint64 stepMs)
-{
-    QMutexLocker locker(&m_mutex);
-    QnTimePeriod oldPeriod(m_startTime, m_endTime - m_startTime);
-    QnTimePeriod newPeriod(startTimeMs, endTimeMs - startTimeMs);
-    if (stepMs != m_step || oldPeriod.intersect(newPeriod).isEmpty())
-    {
-        m_step = stepMs;
-        m_breakCurrentJob = true;
-        m_newImages.clear();
-        m_rangeToLoad.clear();
-        m_startTime = m_endTime = 0;
-    } 
-    else 
-    {
-        m_startTime = qMax(m_startTime, startTimeMs);
-        m_endTime = qMin(m_endTime, endTimeMs);
-    }
-
-    addRange(startTimeMs, endTimeMs, stepMs);
-}
-
-void QnThumbnailsLoader::addRange(qint64 startTimeMs, qint64 endTimeMs, qint64 stepMs)
-{
-    QMutexLocker locker(&m_mutex);
-    m_step = stepMs;
-
-    if (m_startTime == 0) 
-    {
-        m_rangeToLoad << QnTimePeriod(startTimeMs, endTimeMs - startTimeMs);
-        m_startTime = startTimeMs;
-        m_endTime = endTimeMs;
-    }
-    else 
-    {
-        if (startTimeMs < m_startTime)
-        {
-            m_rangeToLoad << QnTimePeriod(startTimeMs, m_startTime - startTimeMs);
-            m_startTime = startTimeMs;
-        }
-        if (endTimeMs > m_endTime)
-        {
-            m_rangeToLoad << QnTimePeriod(m_endTime, endTimeMs - m_endTime);
-            m_endTime = endTimeMs;
-        }
-    }
-
-    m_lastLoadedTime = QDateTime::currentMSecsSinceEpoch();
-}
-
-qint64 QnThumbnailsLoader::currentMSecsSinceLastUpdate() const 
-{
-    return QDateTime::currentMSecsSinceEpoch() - m_lastLoadedTime;
-}
-
-void QnThumbnailsLoader::removeRange(qint64 startTimeMs, qint64 endTimeMs)
-{
-    QMutexLocker locker(&m_mutex);
-    QMap<qint64, QPixmapPtr>::iterator itr = m_newImages.lowerBound(startTimeMs);
-    QMap<qint64, QPixmapPtr>::iterator endPos = m_newImages.lowerBound(endTimeMs);
-    while (itr != endPos)
-        itr = m_newImages.erase(itr);
-}
-
-QPixmapPtr QnThumbnailsLoader::getPixmapByTime(qint64 timeMs, qint64 *realPixmapTimeMs)
-{
-    QMutexLocker locker(&m_mutex);
-    QMap<qint64, QPixmapPtr>::iterator itrUp = m_images.lowerBound(timeMs);
-    QMap<qint64, QPixmapPtr>::iterator itrDown = m_images.lowerBound(timeMs - m_step);
-    QMap<qint64, QPixmapPtr>::iterator bestItr;
-    if (itrUp != m_images.end() && qAbs(itrUp.key() - timeMs) <= qAbs(itrDown.key() - timeMs))
-        bestItr = itrUp;
-    else
-        bestItr = itrDown;
-    
-    if (bestItr == m_images.end() || qAbs(bestItr.key() - timeMs) >= m_step) 
-    {
-        if (realPixmapTimeMs)
-            *realPixmapTimeMs = -1;
-
-        if (bestItr != m_images.end())
-        {
-            qint64 eps = qAbs(bestItr.key() - timeMs);
-            eps = eps;
-        }
-
-        return QPixmapPtr();
-    }
-    else 
-    {
-        if (realPixmapTimeMs)
-            *realPixmapTimeMs = bestItr.key();
-        return bestItr.value();
-    }
-}
-
-void QnThumbnailsLoader::ensureScaleContext(int lineSize, const QSize &size, const QSize &boundingSize, PixelFormat format)
-{
-    QSize dstSize = QnGeometry::expanded(QnGeometry::aspectRatio(size), boundingSize, Qt::KeepAspectRatio).toSize();
-    
-    if (m_scaleContext) {
-        if (m_srcLineSize == lineSize && m_srcSize == size && m_srcFormat == format && m_dstSize == dstSize)
-            return;
-
-        sws_freeContext(m_scaleContext);
-        m_scaleContext = 0;
-    }
-        
-    m_srcLineSize = lineSize;
-    m_srcSize = size;
-    m_srcFormat = format;
-    m_dstSize = dstSize;
-    qFreeAligned(m_rgbaBuffer);
-
-    int numBytes = avpicture_get_size(PIX_FMT_RGBA, qPower2Ceil(static_cast<quint32>(m_dstSize.width()), 8), m_dstSize.height());
-    m_rgbaBuffer = static_cast<quint8 *>(qMallocAligned(numBytes, 32));
-    m_scaleContext = sws_getContext(m_srcSize.width(), m_srcSize.height(), format, m_dstSize.width(), m_dstSize.height(), PIX_FMT_BGRA, SWS_POINT, NULL, NULL, NULL);
-}
-
-bool QnThumbnailsLoader::processFrame(const CLVideoDecoderOutput &outFrame, const QSize &boundingSize)
-{
-    int dstLineSize[4];
-    quint8* dstBuffer[4];
-
-    ensureScaleContext(outFrame.linesize[0], QSize(outFrame.width, outFrame.height), boundingSize, (PixelFormat) outFrame.format);
-
-    dstLineSize[0] = qPower2Ceil(static_cast<quint32>(m_dstSize.width() * 4), 32);
-    dstLineSize[1] = dstLineSize[2] = dstLineSize[3] = 0;
-    QImage image(m_rgbaBuffer, m_dstSize.width(), m_dstSize.height(), dstLineSize[0], QImage::Format_ARGB32_Premultiplied);
-    dstBuffer[0] = dstBuffer[1] = dstBuffer[2] = dstBuffer[3] = m_rgbaBuffer;
-
-    sws_scale(m_scaleContext, outFrame.data, outFrame.linesize, 0, outFrame.height, dstBuffer, dstLineSize);
-    
-    QMutexLocker lock(&m_mutex);
-    if (m_breakCurrentJob)
-        return false;
-
-    QPixmapPtr pixmap(new QPixmap(QPixmap::fromImage(image)));
-    m_newImages.insert(outFrame.pkt_dts / 1000, pixmap);
-    emit gotNewPixmap(outFrame.pkt_dts / 1000, pixmap);
-
-    return true;
-}
-
-void QnThumbnailsLoader::run()
-{
-    while (!m_needStop)
-    {
-        QSize boundingSize = this->boundingSize();
-        if (m_rangeToLoad.isEmpty() || boundingSize.isEmpty())
-        {
-            msleep(5);
-            continue;
-        }
-
-        m_mutex.lock();
-        QnTimePeriod period = m_rangeToLoad.dequeue();
-        m_breakCurrentJob = false;
-        m_mutex.unlock();
-
-        m_delegates.clear();
-        QnPhysicalCameraResourcePtr camera = qSharedPointerDynamicCast<QnPhysicalCameraResource> (m_resource);
-        if (camera) {
-            QnNetworkResourceList cameras = QnCameraHistoryPool::instance()->getAllCamerasWithSameMac(camera, period);
-            for (int i = 0; i < cameras.size(); ++i) 
-            {
-                QnAbstractArchiveDelegatePtr rtspClient(new QnRtspClientArchiveDelegate());
-                if (rtspClient->open(cameras[i])) {
-                    m_delegates << rtspClient;
-                }
-            }
-        }
-        else {
-            QnAviArchiveDelegatePtr aviDelegate(new QnAviArchiveDelegate());
-            QnThumbnailsArchiveDelegatePtr thumbnailDelegate(new QnThumbnailsArchiveDelegate(aviDelegate));
-            if (thumbnailDelegate->open(m_resource))
-                m_delegates << thumbnailDelegate;
-        }
-        
-        /*
-        if (!m_rtspClient->open(m_resource))
-        {
-            msleep(500);
-            continue;
-        }
-        */
-        
-        foreach(QnAbstractArchiveDelegatePtr client, m_delegates)
-        {
-            client->setRange(period.startTimeMs*1000, period.endTimeMs()*1000, m_step*1000);
-
-            QnCompressedVideoDataPtr frame = qSharedPointerDynamicCast<QnCompressedVideoData>(client->getNextData());
-            if (!frame) 
-                continue;
-
-            CLFFmpegVideoDecoder decoder(frame->compressionType, frame, false);
-            CLVideoDecoderOutput outFrame;
-            outFrame.setUseExternalData(false);
-
-            while (!m_needStop && frame)
-            {
-                if (decoder.decode(frame, &outFrame))
-                {
-                    if (!processFrame(outFrame, boundingSize))
-                        break;
-                }
-
-                frame = qSharedPointerDynamicCast<QnCompressedVideoData> (client->getNextData());
-            }
-
-            QnCompressedVideoDataPtr emptyData(new QnCompressedVideoData(1,0));
-            while (!m_needStop && decoder.decode(emptyData, &outFrame))
-                processFrame(outFrame, boundingSize);
-            client->close();
-        }
-
-        if (m_rangeToLoad.isEmpty())
-        {
-            QMutexLocker lock(&m_mutex);
-            removeRange(0, m_startTime);
-            removeRange(m_endTime, INT64_MAX);
-            m_images = m_newImages;
-        }
-    }
-}
-
-void QnThumbnailsLoader::pleaseStop()
-{
-    foreach(QnAbstractArchiveDelegatePtr client, m_delegates) {
-        client->beforeClose();
-        client->close();
-    }
-    base_type::pleaseStop();
-}
-
-#endif