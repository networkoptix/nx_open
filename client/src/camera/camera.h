--- conflicted
+++ resolved
@@ -9,14 +9,8 @@
 #include "utils/media/externaltimesource.h"
 
 class QnResource;
-<<<<<<< HEAD
-class CLVideoWindowItem;
-class CLAbstractSceneItem;
 class QnStreamRecorder;
 class QnAbstractArchiveReader;
-=======
-
->>>>>>> b19d58ab
 
 class CLVideoCamera : public QObject
 {
