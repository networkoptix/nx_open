#ifndef CAMERA_THUMBNAIL_MANAGER_H
#define CAMERA_THUMBNAIL_MANAGER_H

#include <QtCore/QObject>
#include <QtCore/QHash>
#include <QtGui/QImage>

#include <core/resource/resource_fwd.h>
#include "utils/common/id.h"

class QnCameraThumbnailManager : public QObject
{
    Q_OBJECT
public:
    explicit QnCameraThumbnailManager(QObject *parent = 0);
    virtual ~QnCameraThumbnailManager();
    
    void selectResource(const QnResourcePtr &resource);
    void setThumbnailSize(const QSize &size);
signals:
    void thumbnailReady(QnId resourceId, const QPixmap& thumbnail);

private slots:
    void at_resPool_statusChanged(const QnResourcePtr &resource);
    void at_resPool_resourceRemoved(const QnResourcePtr &resource);
    void at_thumbnailReceived(int status, const QImage& thumbnail, int handle);

private:
<<<<<<< HEAD
    Q_SIGNAL void thumbnailReadyDelayed(QnId resourceId, const QPixmap& thumbnail);
    int loadThumbnailForResource(const QnResourcePtr &resource);
    void forceRefreshThumbnails();

=======
>>>>>>> fe092760
    enum ThumbnailStatus {
        None,
        Loading,
        Loaded,
        NoData,
        NoSignal,
        Refreshing
    };

    Q_SIGNAL void thumbnailReadyDelayed(int resourceId, const QPixmap& thumbnail);
    int loadThumbnailForResource(const QnResourcePtr &resource);

    bool isUpdateRequired(const QnResourcePtr &resource, const ThumbnailStatus status) const;
    void forceRefreshThumbnails();

    struct ThumbnailData {
        ThumbnailData(): status(None), loadingHandle(0) {}

        QImage thumbnail;
        ThumbnailStatus status;
        int loadingHandle;
    };

    QHash<QnResourcePtr, ThumbnailData> m_thumbnailByResource;
    QSize m_thumnailSize;
    QHash<ThumbnailStatus, QPixmap> m_statusPixmaps;
    QTimer *m_refreshingTimer;
};

#endif // CAMERA_THUMBNAIL_MANAGER_H<|MERGE_RESOLUTION|>--- conflicted
+++ resolved
@@ -26,13 +26,7 @@
     void at_thumbnailReceived(int status, const QImage& thumbnail, int handle);
 
 private:
-<<<<<<< HEAD
     Q_SIGNAL void thumbnailReadyDelayed(QnId resourceId, const QPixmap& thumbnail);
-    int loadThumbnailForResource(const QnResourcePtr &resource);
-    void forceRefreshThumbnails();
-
-=======
->>>>>>> fe092760
     enum ThumbnailStatus {
         None,
         Loading,
@@ -42,7 +36,6 @@
         Refreshing
     };
 
-    Q_SIGNAL void thumbnailReadyDelayed(int resourceId, const QPixmap& thumbnail);
     int loadThumbnailForResource(const QnResourcePtr &resource);
 
     bool isUpdateRequired(const QnResourcePtr &resource, const ThumbnailStatus status) const;
