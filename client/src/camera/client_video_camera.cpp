--- conflicted
+++ resolved
@@ -133,22 +133,12 @@
     m_camdispay.setLightCPUMode(val);
 }
 
-<<<<<<< HEAD
 void QnClientVideoCamera::exportMediaPeriodToFile(const QnTimePeriod &timePeriod,
-                                                  const QString& fileName, 
-                                                  const QString& format, 
-                                                  const QnStorageResourcePtr &storage, 
-                                                  QnStreamRecorder::Role role, 
-                                                  const QnImageFilterHelper &imageParameters,
-                                                  qint64 serverTimeZoneMs)
-=======
-void QnClientVideoCamera::exportMediaPeriodToFile(qint64 startTime, qint64 endTime, const
-                                            QString& fileName, const QString& format, 
+												  const  QString& fileName, const QString& format, 
                                             QnStorageResourcePtr storage, 
                                             QnStreamRecorder::Role role,
                                             qint64 serverTimeZoneMs,
                                             QnImageFilterHelper transcodeParams)
->>>>>>> eecfffe5
 {
     qint64 startTimeUs = timePeriod.startTimeMs * 1000ll;
     Q_ASSERT_X(timePeriod.durationMs > 0, Q_FUNC_INFO, "Invalid time period, possibly LIVE is exported");
@@ -186,11 +176,7 @@
         if (storage)
             m_exportRecorder->setStorage(storage);
 
-<<<<<<< HEAD
-        m_exportRecorder->setExtraTranscodeParams(imageParameters);
-=======
         m_exportRecorder->setExtraTranscodeParams(transcodeParams);
->>>>>>> eecfffe5
 
         connect(m_exportRecorder,   &QnStreamRecorder::recordingFinished, this,   &QnClientVideoCamera::stopExport);
         connect(m_exportRecorder,   &QnStreamRecorder::recordingProgress, this,   &QnClientVideoCamera::exportProgress);
