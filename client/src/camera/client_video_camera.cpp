#include "client_video_camera.h"

#include <nx/utils/log/log.h>

#include <nx/streaming/abstract_media_stream_data_provider.h>
#include <core/resource/media_resource.h>
#include <core/resource/camera_resource.h>
#include <core/resource/security_cam_resource.h>

#include <nx/streaming/rtsp_client_archive_delegate.h>
#include <nx/streaming/archive_stream_reader.h>
#include "http/custom_headers.h"

#include <recording/time_period.h>

QString QnClientVideoCamera::errorString(int errCode) {
    switch (errCode) {
    case NoError:
        return QString();
    case InvalidResourceType:
        return tr("Invalid resource type for data export.");
    default:
        break;
    }

    return QnStreamRecorder::errorString(errCode);
}

QnClientVideoCamera::QnClientVideoCamera(const QnMediaResourcePtr &resource, QnAbstractMediaStreamDataProvider* reader) :
    base_type(nullptr),
    m_resource(resource),
    m_camdispay(resource, dynamic_cast<QnArchiveStreamReader*>(reader)),
    m_reader(reader),
    m_extTimeSrc(NULL),
    m_exportRecorder(nullptr),
    m_exportReader(nullptr),
    m_displayStarted(false)
{
    if (m_reader) {
        m_reader->addDataProcessor(&m_camdispay);
<<<<<<< HEAD
        if (QnAbstractArchiveStreamReader* archiveReader = dynamic_cast<QnAbstractArchiveReader*>(m_reader.data())) {
=======
        if (QnAbstractArchiveStreamReader* archiveReader = dynamic_cast<QnAbstractArchiveStreamReader*>(m_reader.data())) {
>>>>>>> 0cbf45a6
            connect(archiveReader, &QnAbstractArchiveStreamReader::streamPaused,       &m_camdispay, &QnCamDisplay::onReaderPaused,        Qt::DirectConnection);
            connect(archiveReader, &QnAbstractArchiveStreamReader::streamResumed,      &m_camdispay, &QnCamDisplay::onReaderResumed,       Qt::DirectConnection);
            connect(archiveReader, &QnAbstractArchiveStreamReader::prevFrameOccured,   &m_camdispay, &QnCamDisplay::onPrevFrameOccured,    Qt::DirectConnection);
            connect(archiveReader, &QnAbstractArchiveStreamReader::nextFrameOccured,   &m_camdispay, &QnCamDisplay::onNextFrameOccured,    Qt::DirectConnection);
            connect(archiveReader, &QnAbstractArchiveStreamReader::slowSourceHint,     &m_camdispay, &QnCamDisplay::onSlowSourceHint,      Qt::DirectConnection);
            connect(archiveReader, &QnAbstractArchiveStreamReader::beforeJump,         &m_camdispay, &QnCamDisplay::onBeforeJump,          Qt::DirectConnection);
            connect(archiveReader, &QnAbstractArchiveStreamReader::jumpOccured,        &m_camdispay, &QnCamDisplay::onJumpOccured,         Qt::DirectConnection);
            connect(archiveReader, &QnAbstractArchiveStreamReader::jumpCanceled,       &m_camdispay, &QnCamDisplay::onJumpCanceled,        Qt::DirectConnection);
            connect(archiveReader, &QnAbstractArchiveStreamReader::skipFramesTo,       &m_camdispay, &QnCamDisplay::onSkippingFrames,      Qt::DirectConnection);
        }
    }

}

QnClientVideoCamera::~QnClientVideoCamera()
{
    stopDisplay();
    delete m_reader;
}

QnMediaResourcePtr QnClientVideoCamera::resource() {
    return m_resource;
}

qint64 QnClientVideoCamera::getCurrentTime() const
{
    if (m_extTimeSrc && m_extTimeSrc->isEnabled())
        return m_extTimeSrc->getDisplayedTime();
    else
        return m_camdispay.getDisplayedTime();
}

/*
void QnClientVideoCamera::streamJump(qint64 time)
{
    m_camdispay.jump(time);
}
*/

void QnClientVideoCamera::startDisplay()
{
    CL_LOG(cl_logDEBUG1) cl_log.log(QLatin1String("QnClientVideoCamera::startDisplay "), m_resource->toResource()->getUniqueId(), cl_logDEBUG1);

    m_camdispay.start();
    if (m_reader)
        m_reader->start(QThread::HighPriority);
    m_displayStarted = true;
}

void QnClientVideoCamera::stopDisplay()
{
    //CL_LOG(cl_logDEBUG1) cl_log.log(QLatin1String("QnClientVideoCamera::stopDisplay"), m_resource->getUniqueId(), cl_logDEBUG1);
    //CL_LOG(cl_logDEBUG1) cl_log.log(QLatin1String("QnClientVideoCamera::stopDisplay reader is about to pleases stop "), QString::number((long)m_reader,16), cl_logDEBUG1);
    m_displayStarted = false;
    if (m_reader)
        m_reader->stop();
    m_camdispay.stop();
    m_camdispay.clearUnprocessedData();
}

void QnClientVideoCamera::beforeStopDisplay()
{
    if (m_reader)
        m_reader->pleaseStop();
    m_camdispay.pleaseStop();
}

QnResourcePtr QnClientVideoCamera::getDevice() const
{
    return m_resource->toResourcePtr();
}

QnAbstractStreamDataProvider* QnClientVideoCamera::getStreamreader()
{
    return m_reader;
}

QnCamDisplay* QnClientVideoCamera::getCamDisplay()
{
    return &m_camdispay;
}

const QnMediaStreamStatistics* QnClientVideoCamera::getStatistics(int channel)
{
    if (m_reader)
        return m_reader->getStatistics(channel);
    return NULL;
}

void QnClientVideoCamera::setLightCPUMode(QnAbstractVideoDecoder::DecodeMode val)
{
    m_camdispay.setLightCPUMode(val);
}

void QnClientVideoCamera::exportMediaPeriodToFile(const QnTimePeriod &timePeriod,
												  const  QString& fileName, const QString& format,
                                            QnStorageResourcePtr storage,
                                            QnStreamRecorder::Role role,
                                            qint64 serverTimeZoneMs,
                                            QnImageFilterHelper transcodeParams)
{
    qint64 startTimeUs = timePeriod.startTimeMs * 1000ll;
    Q_ASSERT_X(timePeriod.durationMs > 0, Q_FUNC_INFO, "Invalid time period, possibly LIVE is exported");
    qint64 endTimeUs = timePeriod.durationMs > 0
        ? timePeriod.endTimeMs() * 1000ll
        : DATETIME_NOW;

    QnMutexLocker lock( &m_exportMutex );
    if (!m_exportRecorder)
    {
        QnAbstractStreamDataProvider* tmpReader = m_resource->toResource()->createDataProvider(Qn::CR_Default);
        m_exportReader = dynamic_cast<QnAbstractArchiveStreamReader*> (tmpReader);
        if (!m_exportReader)
        {
            delete tmpReader;
            emit exportFinished(
                QnStreamRecorder::ErrorStruct(
                    InvalidResourceType,
                    QnStorageResourcePtr()
                ),
                fileName
            );
            return;
        }
<<<<<<< HEAD
        connect(m_exportReader, &QnAbstractArchiveReader::finished, this, [this](){
            QMutexLocker lock(&m_exportMutex);
            m_exportReader->deleteLater();
            m_exportReader.clear();
=======

        connect(m_exportReader, &QnAbstractArchiveStreamReader::finished, this, [this]()
        {
            {
                QnMutexLocker lock(&m_exportMutex);
                m_exportReader.clear();
            }

            /* There is a possibility we have already cleared the smart pointer, e.g. in stopExport() method. */
            sender()->deleteLater();
>>>>>>> 0cbf45a6
        });

        m_exportReader->setCycleMode(false);
        QnRtspClientArchiveDelegate* rtspClient = dynamic_cast<QnRtspClientArchiveDelegate*> (m_exportReader->getArchiveDelegate());
        if (rtspClient) {
            // 'slow' open mode. send DESCRIBE and SETUP to server.
            // it is required for av_streams in output file - we should know all codec context immediately
            QnVirtualCameraResourcePtr camera = m_resource->toResourcePtr().dynamicCast<QnVirtualCameraResource>();
            rtspClient->setCamera(camera);
            rtspClient->setPlayNowModeAllowed(false);
            rtspClient->setAdditionalAttribute(Qn::EC2_MEDIA_ROLE, "export");
        }
        if (role == QnStreamRecorder::Role_FileExport)
            m_exportReader->setQuality(MEDIA_Quality_ForceHigh, true); // for 'mkv' and 'avi' files

        m_exportRecorder = new QnStreamRecorder(m_resource->toResourcePtr());

<<<<<<< HEAD
        connect(m_exportRecorder, &QnStreamRecorder::finished, this, [this]() {
           QMutexLocker lock(&m_exportMutex);
            if (m_exportReader && m_exportRecorder)
                m_exportReader->removeDataProcessor(m_exportRecorder);
            m_exportRecorder->deleteLater();
            m_exportRecorder.clear();
=======

        connect(m_exportRecorder, &QnStreamRecorder::finished, this, [this]()
        {
            {
                QnMutexLocker lock(&m_exportMutex);
                if (m_exportReader && m_exportRecorder)
                    m_exportReader->removeDataProcessor(m_exportRecorder);
                m_exportRecorder.clear();
            }

            /* There is a possibility we have already cleared the smart pointer, e.g. in stopExport() method. */
            sender()->deleteLater();
>>>>>>> 0cbf45a6
        });


        m_exportRecorder->setExtraTranscodeParams(transcodeParams);

        connect(m_exportRecorder,   &QnStreamRecorder::recordingFinished, this,   &QnClientVideoCamera::stopExport);
        connect(m_exportRecorder,   &QnStreamRecorder::recordingProgress, this,   &QnClientVideoCamera::exportProgress);
        connect(m_exportRecorder,   &QnStreamRecorder::recordingFinished, this,   &QnClientVideoCamera::exportFinished);

        if (fileName.toLower().endsWith(QLatin1String(".avi")))
        {
            m_exportRecorder->setAudioCodec(CODEC_ID_MP3); // transcode audio to MP3
        }
    }
    if (m_motionFileList[0]) {
        m_exportReader->setSendMotion(true);
        m_exportRecorder->setMotionFileList(m_motionFileList);
    }

    m_exportRecorder->clearUnprocessedData();
    m_exportRecorder->setEofDateTime(endTimeUs);

    if (storage)
        m_exportRecorder->addRecordingContext(
            fileName,
            storage
        );
    else
        m_exportRecorder->addRecordingContext(fileName);

    m_exportRecorder->setRole(role);
    m_exportRecorder->setServerTimeZoneMs(serverTimeZoneMs);
    m_exportRecorder->setContainer(format);
    m_exportRecorder->setNeedCalcSignature(true);

    m_exportReader->addDataProcessor(m_exportRecorder);
    m_exportReader->jumpTo(startTimeUs, startTimeUs);
    m_exportReader->start();
    m_exportRecorder->start();
}

void QnClientVideoCamera::stopExport() {
    if (m_exportReader) {
        if (m_exportRecorder)
            m_exportReader->removeDataProcessor(m_exportRecorder);
        m_exportReader->pleaseStop();  // it will be deleted in finished() signal handle
    }
    if (m_exportRecorder) {
        // clean signature flag; in other case file will be recreated on writing finish
        //TODO: #vasilenko get rid of this magic
        m_exportRecorder->setNeedCalcSignature(false);

        connect(m_exportRecorder, SIGNAL(finished()), this, SIGNAL(exportStopped()));
        m_exportRecorder->pleaseStop(); // it will be deleted in finished() signal handle
    }
    QnMutexLocker lock( &m_exportMutex );
    m_exportReader.clear();
    m_exportRecorder.clear();
}

void QnClientVideoCamera::setResource(QnMediaResourcePtr resource)
{
    m_resource = resource;
}

void QnClientVideoCamera::setMotionIODevice(QSharedPointer<QBuffer> value, int channel)
{
    m_motionFileList[channel] = value;
}

QSharedPointer<QBuffer> QnClientVideoCamera::motionIODevice(int channel) {
    return m_motionFileList[channel];
}

QString QnClientVideoCamera::exportedFileName() const
{
    QnMutexLocker lock( &m_exportMutex );
    if (m_exportRecorder)
        return m_exportRecorder->fixedFileName();
    else
        return QString();
}<|MERGE_RESOLUTION|>--- conflicted
+++ resolved
@@ -38,11 +38,7 @@
 {
     if (m_reader) {
         m_reader->addDataProcessor(&m_camdispay);
-<<<<<<< HEAD
-        if (QnAbstractArchiveStreamReader* archiveReader = dynamic_cast<QnAbstractArchiveReader*>(m_reader.data())) {
-=======
         if (QnAbstractArchiveStreamReader* archiveReader = dynamic_cast<QnAbstractArchiveStreamReader*>(m_reader.data())) {
->>>>>>> 0cbf45a6
             connect(archiveReader, &QnAbstractArchiveStreamReader::streamPaused,       &m_camdispay, &QnCamDisplay::onReaderPaused,        Qt::DirectConnection);
             connect(archiveReader, &QnAbstractArchiveStreamReader::streamResumed,      &m_camdispay, &QnCamDisplay::onReaderResumed,       Qt::DirectConnection);
             connect(archiveReader, &QnAbstractArchiveStreamReader::prevFrameOccured,   &m_camdispay, &QnCamDisplay::onPrevFrameOccured,    Qt::DirectConnection);
@@ -167,12 +163,6 @@
             );
             return;
         }
-<<<<<<< HEAD
-        connect(m_exportReader, &QnAbstractArchiveReader::finished, this, [this](){
-            QMutexLocker lock(&m_exportMutex);
-            m_exportReader->deleteLater();
-            m_exportReader.clear();
-=======
 
         connect(m_exportReader, &QnAbstractArchiveStreamReader::finished, this, [this]()
         {
@@ -183,7 +173,6 @@
 
             /* There is a possibility we have already cleared the smart pointer, e.g. in stopExport() method. */
             sender()->deleteLater();
->>>>>>> 0cbf45a6
         });
 
         m_exportReader->setCycleMode(false);
@@ -201,14 +190,6 @@
 
         m_exportRecorder = new QnStreamRecorder(m_resource->toResourcePtr());
 
-<<<<<<< HEAD
-        connect(m_exportRecorder, &QnStreamRecorder::finished, this, [this]() {
-           QMutexLocker lock(&m_exportMutex);
-            if (m_exportReader && m_exportRecorder)
-                m_exportReader->removeDataProcessor(m_exportRecorder);
-            m_exportRecorder->deleteLater();
-            m_exportRecorder.clear();
-=======
 
         connect(m_exportRecorder, &QnStreamRecorder::finished, this, [this]()
         {
@@ -221,7 +202,6 @@
 
             /* There is a possibility we have already cleared the smart pointer, e.g. in stopExport() method. */
             sender()->deleteLater();
->>>>>>> 0cbf45a6
         });
 
 
