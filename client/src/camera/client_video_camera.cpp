#include "client_video_camera.h"

#include <utils/common/log.h>

#include <core/dataprovider/media_streamdataprovider.h>
#include <core/resource/media_resource.h>
#include <core/resource/camera_resource.h>
#include <core/resource/security_cam_resource.h>

#include <plugins/resource/archive/rtsp_client_archive_delegate.h>
#include <plugins/resource/archive/archive_stream_reader.h>
#include "http/custom_headers.h"

#include <recording/time_period.h>

QString QnClientVideoCamera::errorString(int errCode) {
    switch (errCode) {
    case NoError:
        return QString();
    case InvalidResourceType:
        return tr("Invalid resource type for data export.");
    default:
        break;
    }

    return QnStreamRecorder::errorString(errCode);
}

QnClientVideoCamera::QnClientVideoCamera(const QnMediaResourcePtr &resource, QnAbstractMediaStreamDataProvider* reader) :
    base_type(nullptr),
    m_resource(resource),
    m_camdispay(resource, dynamic_cast<QnArchiveStreamReader*>(reader)),
    m_reader(reader),
    m_extTimeSrc(NULL),
<<<<<<< HEAD
    m_exportRecorder(0),
    m_exportReader(0),
=======
    m_isVisible(true),
    m_exportRecorder(nullptr),
    m_exportReader(nullptr),
>>>>>>> af7f5485
    m_displayStarted(false)
{
    if (m_reader) {
        m_reader->addDataProcessor(&m_camdispay);
        if (QnAbstractArchiveReader* archiveReader = dynamic_cast<QnAbstractArchiveReader*>(m_reader.data())) {
            connect(archiveReader, &QnAbstractArchiveReader::streamPaused,       &m_camdispay, &QnCamDisplay::onReaderPaused,        Qt::DirectConnection);
            connect(archiveReader, &QnAbstractArchiveReader::streamResumed,      &m_camdispay, &QnCamDisplay::onReaderResumed,       Qt::DirectConnection);
            connect(archiveReader, &QnAbstractArchiveReader::prevFrameOccured,   &m_camdispay, &QnCamDisplay::onPrevFrameOccured,    Qt::DirectConnection);
            connect(archiveReader, &QnAbstractArchiveReader::nextFrameOccured,   &m_camdispay, &QnCamDisplay::onNextFrameOccured,    Qt::DirectConnection);
            connect(archiveReader, &QnAbstractArchiveReader::slowSourceHint,     &m_camdispay, &QnCamDisplay::onSlowSourceHint,      Qt::DirectConnection);
            connect(archiveReader, &QnAbstractArchiveReader::beforeJump,         &m_camdispay, &QnCamDisplay::onBeforeJump,          Qt::DirectConnection);
            connect(archiveReader, &QnAbstractArchiveReader::jumpOccured,        &m_camdispay, &QnCamDisplay::onJumpOccured,         Qt::DirectConnection);
            connect(archiveReader, &QnAbstractArchiveReader::jumpCanceled,       &m_camdispay, &QnCamDisplay::onJumpCanceled,        Qt::DirectConnection);
            connect(archiveReader, &QnAbstractArchiveReader::skipFramesTo,       &m_camdispay, &QnCamDisplay::onSkippingFrames,      Qt::DirectConnection);
        }
    }

}

QnClientVideoCamera::~QnClientVideoCamera()
{
    stopDisplay();
    delete m_reader;
}

QnMediaResourcePtr QnClientVideoCamera::resource() {
    return m_resource;
}

qint64 QnClientVideoCamera::getCurrentTime() const
{
    if (m_extTimeSrc && m_extTimeSrc->isEnabled())
        return m_extTimeSrc->getDisplayedTime();
    else
        return m_camdispay.getDisplayedTime();
}

/*
void QnClientVideoCamera::streamJump(qint64 time)
{
    m_camdispay.jump(time);
}
*/

void QnClientVideoCamera::startDisplay()
{
    CL_LOG(cl_logDEBUG1) cl_log.log(QLatin1String("QnClientVideoCamera::startDisplay "), m_resource->toResource()->getUniqueId(), cl_logDEBUG1);

    m_camdispay.start();
    if (m_reader)
        m_reader->start(QThread::HighPriority);
    m_displayStarted = true;
}

void QnClientVideoCamera::stopDisplay()
{
    //CL_LOG(cl_logDEBUG1) cl_log.log(QLatin1String("QnClientVideoCamera::stopDisplay"), m_resource->getUniqueId(), cl_logDEBUG1);
    //CL_LOG(cl_logDEBUG1) cl_log.log(QLatin1String("QnClientVideoCamera::stopDisplay reader is about to pleases stop "), QString::number((long)m_reader,16), cl_logDEBUG1);
    m_displayStarted = false;
    if (m_reader)
        m_reader->stop();
    m_camdispay.stop();
    m_camdispay.clearUnprocessedData();
}

void QnClientVideoCamera::beforeStopDisplay()
{
    if (m_reader)
        m_reader->pleaseStop();
    m_camdispay.pleaseStop();
}

QnResourcePtr QnClientVideoCamera::getDevice() const
{
    return m_resource->toResourcePtr();
}

QnAbstractStreamDataProvider* QnClientVideoCamera::getStreamreader()
{
    return m_reader;
}

QnCamDisplay* QnClientVideoCamera::getCamDisplay()
{
    return &m_camdispay;
}

const QnStatistics* QnClientVideoCamera::getStatistics(int channel)
{
    if (m_reader)
        return m_reader->getStatistics(channel);
    return NULL;
}

void QnClientVideoCamera::setLightCPUMode(QnAbstractVideoDecoder::DecodeMode val)
{
    m_camdispay.setLightCPUMode(val);
}

void QnClientVideoCamera::exportMediaPeriodToFile(const QnTimePeriod &timePeriod,
												  const  QString& fileName, const QString& format,
                                            QnStorageResourcePtr storage,
                                            QnStreamRecorder::Role role,
                                            qint64 serverTimeZoneMs,
                                            QnImageFilterHelper transcodeParams)
{
    qint64 startTimeUs = timePeriod.startTimeMs * 1000ll;
    Q_ASSERT_X(timePeriod.durationMs > 0, Q_FUNC_INFO, "Invalid time period, possibly LIVE is exported");
    qint64 endTimeUs = timePeriod.durationMs > 0
        ? timePeriod.endTimeMs() * 1000ll
        : DATETIME_NOW;

<<<<<<< HEAD
    QnMutexLocker lock( &m_exportMutex );
    if (m_exportRecorder == 0)
=======
    QMutexLocker lock(&m_exportMutex);
    if (!m_exportRecorder)
>>>>>>> af7f5485
    {
        QnAbstractStreamDataProvider* tmpReader = m_resource->toResource()->createDataProvider(Qn::CR_Default);
        m_exportReader = dynamic_cast<QnAbstractArchiveReader*> (tmpReader);
        if (!m_exportReader)
        {
            delete tmpReader;
            emit exportFinished(
                QnStreamRecorder::ErrorStruct(
                    InvalidResourceType,
                    QnStorageResourcePtr()
                ),
                fileName
            );
            return;
        }
        connect(m_exportReader, &QnAbstractArchiveReader::finished, this, [this](){
            QMutexLocker lock(&m_exportMutex);
            m_exportReader->deleteLater();
            m_exportReader.clear();
        });

        m_exportReader->setCycleMode(false);
        QnRtspClientArchiveDelegate* rtspClient = dynamic_cast<QnRtspClientArchiveDelegate*> (m_exportReader->getArchiveDelegate());
        if (rtspClient) {
            // 'slow' open mode. send DESCRIBE and SETUP to server.
            // it is required for av_streams in output file - we should know all codec context immediately
            QnVirtualCameraResourcePtr camera = m_resource->toResourcePtr().dynamicCast<QnVirtualCameraResource>();
            rtspClient->setCamera(camera);
            rtspClient->setPlayNowModeAllowed(false);
            rtspClient->setAdditionalAttribute(Qn::EC2_MEDIA_ROLE, "export");
        }
        if (role == QnStreamRecorder::Role_FileExport)
            m_exportReader->setQuality(MEDIA_Quality_ForceHigh, true); // for 'mkv' and 'avi' files

        m_exportRecorder = new QnStreamRecorder(m_resource->toResourcePtr());
<<<<<<< HEAD
        connect(m_exportRecorder, SIGNAL(finished()), m_exportRecorder, SLOT(deleteLater()));
=======

        connect(m_exportRecorder, &QnStreamRecorder::finished, this, [this]() {
           QMutexLocker lock(&m_exportMutex);
            if (m_exportReader && m_exportRecorder)
                m_exportReader->removeDataProcessor(m_exportRecorder);
            m_exportRecorder->deleteLater();
            m_exportRecorder.clear();
        });

        if (storage)
            m_exportRecorder->setStorage(storage);
>>>>>>> af7f5485

        m_exportRecorder->setExtraTranscodeParams(transcodeParams);

        connect(m_exportRecorder,   &QnStreamRecorder::recordingFinished, this,   &QnClientVideoCamera::stopExport);
        connect(m_exportRecorder,   &QnStreamRecorder::recordingProgress, this,   &QnClientVideoCamera::exportProgress);
        connect(m_exportRecorder,   &QnStreamRecorder::recordingFinished, this,   &QnClientVideoCamera::exportFinished);

        if (fileName.toLower().endsWith(QLatin1String(".avi")))
        {
            m_exportRecorder->setAudioCodec(CODEC_ID_MP3); // transcode audio to MP3
        }
    }
    if (m_motionFileList[0]) {
        m_exportReader->setSendMotion(true);
        m_exportRecorder->setMotionFileList(m_motionFileList);
    }

    m_exportRecorder->clearUnprocessedData();
    m_exportRecorder->setEofDateTime(endTimeUs);

    if (storage)
        m_exportRecorder->addRecordingContext(
            fileName,
            storage
        );
    else
        m_exportRecorder->addRecordingContext(fileName);

    m_exportRecorder->setRole(role);
    m_exportRecorder->setServerTimeZoneMs(serverTimeZoneMs);
    m_exportRecorder->setContainer(format);
    m_exportRecorder->setNeedCalcSignature(true);

    m_exportReader->addDataProcessor(m_exportRecorder);
    m_exportReader->jumpTo(startTimeUs, startTimeUs);
    m_exportReader->start();
    m_exportRecorder->start();
}

void QnClientVideoCamera::stopExport() {
    if (m_exportReader) {
        if (m_exportRecorder)
            m_exportReader->removeDataProcessor(m_exportRecorder);
        m_exportReader->pleaseStop();
    }
    if (m_exportRecorder) {
        // clean signature flag; in other case file will be recreated on writing finish
        //TODO: #vasilenko get rid of this magic
        m_exportRecorder->setNeedCalcSignature(false);

        connect(m_exportRecorder, SIGNAL(finished()), this, SIGNAL(exportStopped()));
        m_exportRecorder->pleaseStop();
    }
<<<<<<< HEAD
    QnMutexLocker lock( &m_exportMutex );
    m_exportReader = 0;
    m_exportRecorder = 0;
=======
    QMutexLocker lock(&m_exportMutex);
    m_exportReader.clear();
    m_exportRecorder.clear();
>>>>>>> af7f5485
}

void QnClientVideoCamera::setResource(QnMediaResourcePtr resource)
{
    m_resource = resource;
}

void QnClientVideoCamera::setMotionIODevice(QSharedPointer<QBuffer> value, int channel)
{
    m_motionFileList[channel] = value;
}

QSharedPointer<QBuffer> QnClientVideoCamera::motionIODevice(int channel) {
    return m_motionFileList[channel];
}

QString QnClientVideoCamera::exportedFileName() const
{
    QnMutexLocker lock( &m_exportMutex );
    if (m_exportRecorder)
        return m_exportRecorder->fixedFileName();
    else
        return QString();
}<|MERGE_RESOLUTION|>--- conflicted
+++ resolved
@@ -32,14 +32,8 @@
     m_camdispay(resource, dynamic_cast<QnArchiveStreamReader*>(reader)),
     m_reader(reader),
     m_extTimeSrc(NULL),
-<<<<<<< HEAD
-    m_exportRecorder(0),
-    m_exportReader(0),
-=======
-    m_isVisible(true),
     m_exportRecorder(nullptr),
     m_exportReader(nullptr),
->>>>>>> af7f5485
     m_displayStarted(false)
 {
     if (m_reader) {
@@ -152,13 +146,8 @@
         ? timePeriod.endTimeMs() * 1000ll
         : DATETIME_NOW;
 
-<<<<<<< HEAD
     QnMutexLocker lock( &m_exportMutex );
-    if (m_exportRecorder == 0)
-=======
-    QMutexLocker lock(&m_exportMutex);
     if (!m_exportRecorder)
->>>>>>> af7f5485
     {
         QnAbstractStreamDataProvider* tmpReader = m_resource->toResource()->createDataProvider(Qn::CR_Default);
         m_exportReader = dynamic_cast<QnAbstractArchiveReader*> (tmpReader);
@@ -194,9 +183,6 @@
             m_exportReader->setQuality(MEDIA_Quality_ForceHigh, true); // for 'mkv' and 'avi' files
 
         m_exportRecorder = new QnStreamRecorder(m_resource->toResourcePtr());
-<<<<<<< HEAD
-        connect(m_exportRecorder, SIGNAL(finished()), m_exportRecorder, SLOT(deleteLater()));
-=======
 
         connect(m_exportRecorder, &QnStreamRecorder::finished, this, [this]() {
            QMutexLocker lock(&m_exportMutex);
@@ -206,9 +192,6 @@
             m_exportRecorder.clear();
         });
 
-        if (storage)
-            m_exportRecorder->setStorage(storage);
->>>>>>> af7f5485
 
         m_exportRecorder->setExtraTranscodeParams(transcodeParams);
 
@@ -262,15 +245,9 @@
         connect(m_exportRecorder, SIGNAL(finished()), this, SIGNAL(exportStopped()));
         m_exportRecorder->pleaseStop();
     }
-<<<<<<< HEAD
     QnMutexLocker lock( &m_exportMutex );
-    m_exportReader = 0;
-    m_exportRecorder = 0;
-=======
-    QMutexLocker lock(&m_exportMutex);
     m_exportReader.clear();
     m_exportRecorder.clear();
->>>>>>> af7f5485
 }
 
 void QnClientVideoCamera::setResource(QnMediaResourcePtr resource)
