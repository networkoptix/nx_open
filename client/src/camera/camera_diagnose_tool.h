/**********************************************************
* 23 jul 2013
* a.kolesnikov
***********************************************************/

#ifndef CAMERA_DIAGNOSE_TOOL_H
#define CAMERA_DIAGNOSE_TOOL_H

#include <QObject>

#include <api/api_fwd.h>
#include <api/model/camera_diagnostics_reply.h>
#include <utils/camera/camera_diagnostics.h>
#include <utils/common/id.h>


namespace CameraDiagnostics
{
    //!Initiates specified camera diagnostics on mediaserver and reports progress
    /*!
        One \a DiagnoseTool instance performs one diagnostics for one camera.

        Diagnostics stops with success if media stream can be successfully received from camera

        Signals are emmitted in following order:\n
        - diagnosticsStarted
        - diagnosticsStepStarted
        - diagnosticsStepResult
        ...
        - diagnosticsStepStarted
        - diagnosticsStepResult
        - diagnosticsDone

        \note Diagnose stops on first error
        \note Diagnostics is done in separate thread
        \note Class methods are reenterable
    */
    class DiagnoseTool
    :
        public QObject
    {
        Q_OBJECT

    public:
        // TODO: #Elric #enum
        enum State
        {
            //!Diagnostics has not been started yet
            sInit,
            //!Diagnostics running
            sInProgress,
            //!Done
            sDone
        };

        DiagnoseTool( const QnId& cameraID, QObject *parent = NULL );
        virtual ~DiagnoseTool();

        //!Starts diagnostics and returns immediately
        void start();
        //!Returns object's current state
        State state() const;
        //!Valid only after \a DiagnoseTool::start call. After diagnostics is finished returns final step
        Step::Value currentStep() const;
        //!Valid only after diagnostics finished
        bool result() const;
        //!Valid only after diagnostics finished
        QString errorMessage() const;

    public slots:
<<<<<<< HEAD
        void onGetServerSystemNameResponse( int status, QString serverSystemName, int handle );
        //!Receives response from media server
=======
        //!Receives response from server
>>>>>>> e890988e
        /*!
            \param status \a QNetworkReply::NetworkError
            \param performedStep Constant from \a Step::Value enumeration
        */
        void onCameraDiagnosticsStepResponse( int status, QnCameraDiagnosticsReply, int handle );

    signals:
        /*!
            \param stepType Value from CameraDiagnostics::Step::Value enumeration
        */
        void diagnosticsStepStarted( CameraDiagnostics::Step::Value stepType );
        /*!
            \param stepType Value from CameraDiagnostics::Step::Value enumeration
        */
        void diagnosticsStepResult( CameraDiagnostics::Step::Value stepType, bool result, const QString &errorMessage );
        //!Emmitted on diagnostics done (with any result)
        /*!
            \param finalStep Value from CameraDiagnostics::Step::Value enumeration
            \param result \a true, if diagnostics found no errors
            \param finalStep Step, diagnostics has been stopped on
        */
        void diagnosticsDone( CameraDiagnostics::Step::Value finalStep, bool result, const QString &errorMessage );

    private:
        const QnId m_cameraID;
        State m_state;
        Step::Value m_step;
        QString m_serverHostAddress;
        QnMediaServerConnectionPtr m_serverConnection;
        bool m_result;
        QString m_errorMessage;

        void doMediaServerAvailabilityStep();
    };
}

#endif  //CAMERA_DIAGNOSE_TOOL_H<|MERGE_RESOLUTION|>--- conflicted
+++ resolved
@@ -68,12 +68,8 @@
         QString errorMessage() const;
 
     public slots:
-<<<<<<< HEAD
         void onGetServerSystemNameResponse( int status, QString serverSystemName, int handle );
-        //!Receives response from media server
-=======
         //!Receives response from server
->>>>>>> e890988e
         /*!
             \param status \a QNetworkReply::NetworkError
             \param performedStep Constant from \a Step::Value enumeration
