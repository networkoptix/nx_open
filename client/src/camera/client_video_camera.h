#ifndef QN_CLIENT_VIDEO_CAMERA_H
#define QN_CLIENT_VIDEO_CAMERA_H

#include "cam_display.h"

#include <core/resource/resource_fwd.h>
#include <core/ptz/item_dewarping_params.h>

#include <recording/stream_recorder.h>

#include <utils/common/connective.h>

class QnlTimeSource;
class QnMediaStreamStatistics;
class QnResource;
class QnAbstractArchiveStreamReader;
class QnTimePeriod;

class QnClientVideoCamera : public Connective<QObject> {
    Q_OBJECT

    Q_ENUMS(ClientVideoCameraError)

    typedef Connective<QObject> base_type;
public:
    enum ClientVideoCameraError {
        NoError = 0,
        FirstError = QnStreamRecorder::LastError,

        InvalidResourceType = FirstError,

        ErrorCount
    };

    static QString errorString(int errCode);

    QnClientVideoCamera(const QnMediaResourcePtr &resource, QnAbstractMediaStreamDataProvider* reader = 0);
    virtual ~QnClientVideoCamera();

    QnMediaResourcePtr resource();

    // this function must be called if stream was interupted or so; to synch audio and video again 
    //void streamJump(qint64 time);

    void setLightCPUMode(QnAbstractVideoDecoder::DecodeMode val);

    virtual QnResourcePtr getDevice() const;

    QnAbstractStreamDataProvider* getStreamreader();

    const QnMediaStreamStatistics* getStatistics(int channel = 0);
    QnCamDisplay* getCamDisplay();

    qint64 getCurrentTime() const;

    void setExternalTimeSource(QnlTimeSource* value) { m_extTimeSrc = value; }



    /*
    * Export motion stream to separate file
    */
    void setMotionIODevice(QSharedPointer<QBuffer>, int channel);
    QSharedPointer<QBuffer> motionIODevice(int channel);

    //TODO: #GDM Refactor parameter set to the structure
    void exportMediaPeriodToFile(const QnTimePeriod &timePeriod, 
								 const QString& fileName, const QString& format, 
                                 QnStorageResourcePtr storage, QnStreamRecorder::Role role,
                                 qint64 serverTimeZoneMs,
                                 QnImageFilterHelper transcodeParams);

    void setResource(QnMediaResourcePtr resource);
    QString exportedFileName() const;

    bool isDisplayStarted() const { return m_displayStarted; }
signals:
    void exportProgress(int progress);
    void exportFinished(QnStreamRecorder::ErrorStruct reason, const QString &fileName);
    void exportStopped();

public slots:
    virtual void startDisplay();
    virtual void beforeStopDisplay();
    virtual void stopDisplay();

    void stopExport();
private:
    mutable QnMutex m_exportMutex;
    QnMediaResourcePtr m_resource;
    QnCamDisplay m_camdispay;   //TODO: #GDM refactor to scoped pointer
    QPointer<QnAbstractMediaStreamDataProvider> m_reader;   //TODO: #GDM refactor to unique pointer or 'owner' template

    QnlTimeSource* m_extTimeSrc;    //TODO: #GDM refactor to weak pointer
    QPointer<QnStreamRecorder> m_exportRecorder;
<<<<<<< HEAD
    QnAbstractArchiveReader* m_exportReader;
=======
    QPointer<QnAbstractArchiveStreamReader>  m_exportReader;
>>>>>>> 0cbf45a6
    QSharedPointer<QBuffer> m_motionFileList[CL_MAX_CHANNELS];
    bool m_displayStarted;
};

#endif //QN_CLIENT_VIDEO_CAMERA_H<|MERGE_RESOLUTION|>--- conflicted
+++ resolved
@@ -93,11 +93,7 @@
 
     QnlTimeSource* m_extTimeSrc;    //TODO: #GDM refactor to weak pointer
     QPointer<QnStreamRecorder> m_exportRecorder;
-<<<<<<< HEAD
-    QnAbstractArchiveReader* m_exportReader;
-=======
     QPointer<QnAbstractArchiveStreamReader>  m_exportReader;
->>>>>>> 0cbf45a6
     QSharedPointer<QBuffer> m_motionFileList[CL_MAX_CHANNELS];
     bool m_displayStarted;
 };
