#include "cam_display.h"

#include "core/datapacket/media_data_packet.h"
#include "video_stream_display.h"
#include "audio_stream_display.h"
#include "decoders/audio/ffmpeg_audio.h"
#include "utils/common/synctime.h"

#include <QDateTime>

#if defined(Q_OS_MAC)
#include <CoreServices/CoreServices.h>
#elif defined(Q_OS_WIN)
#include <qt_windows.h>
#endif
#include "utils/common/util.h"
#include "plugins/resources/archive/archive_stream_reader.h"
#include "core/resource/camera_resource.h"
#include "redass/redass_controller.h"

Q_GLOBAL_STATIC(QMutex, activityMutex)
static qint64 activityTime = 0;
static const int REDASS_DELAY_INTERVAL = 2 * 1000*1000ll; // if archive frame delayed for interval, mark stream as slow
static const int LIVE_MEDIA_LEN_THRESHOLD = 100*1000ll;   // do not sleep in live mode if queue is large

static void updateActivity()
{
    QMutexLocker locker(activityMutex());

    if (QDateTime::currentMSecsSinceEpoch() >= activityTime)
    {
#ifdef Q_OS_MAC
        UpdateSystemActivity(UsrActivity);
#elif defined(Q_OS_WIN)
        // disable screen saver ### should we enable it back on exit?
        static bool screenSaverDisabled = SystemParametersInfo(SPI_SETSCREENSAVEACTIVE, FALSE, 0, SPIF_SENDWININICHANGE);
        Q_UNUSED(screenSaverDisabled)

        // don't sleep
        if (QSysInfo::windowsVersion() < QSysInfo::WV_VISTA)
            SetThreadExecutionState(ES_USER_PRESENT | ES_CONTINUOUS);
        else
            SetThreadExecutionState(ES_AWAYMODE_REQUIRED | ES_DISPLAY_REQUIRED | ES_SYSTEM_REQUIRED | ES_CONTINUOUS);
#endif
        // Update system activity timer once per 20 seconds
        activityTime = QDateTime::currentMSecsSinceEpoch() + 20000;
    }
}


// a lot of small audio packets in bluray HD audio codecs. So, previous size 7 is not enought
#define CL_MAX_DISPLAY_QUEUE_SIZE 15
#define CL_MAX_DISPLAY_QUEUE_FOR_SLOW_SOURCE_SIZE 20

static const int DEFAULT_AUDIO_BUFF_SIZE = 1000 * 4;

static const int REALTIME_AUDIO_BUFFER_SIZE = 300; // at ms, max buffer 
static const int REALTIME_AUDIO_PREBUFFER = 75; // at ms, prebuffer 

static const qint64 MIN_VIDEO_DETECT_JUMP_INTERVAL = 300 * 1000; // 300ms
//static const qint64 MIN_AUDIO_DETECT_JUMP_INTERVAL = MIN_VIDEO_DETECT_JUMP_INTERVAL + AUDIO_BUFF_SIZE*1000;
//static const int MAX_VALID_SLEEP_TIME = 1000*1000*5;
static const int MAX_VALID_SLEEP_LIVE_TIME = 1000 * 500; // 5 seconds as most long sleep time
static const int SLOW_COUNTER_THRESHOLD = 24;
static const double FPS_EPS = 0.0001;

static const int DEFAULT_DELAY_OVERDRAFT = 5000 * 1000;

QnCamDisplay::QnCamDisplay(QnMediaResourcePtr resource, QnArchiveStreamReader* reader): 
    QnAbstractDataConsumer(CL_MAX_DISPLAY_QUEUE_SIZE),
    m_audioDisplay(0),
    m_delay(DEFAULT_DELAY_OVERDRAFT), 
    m_speed(1.0),
    m_prevSpeed(1.0),
    m_playAudio(false),
    m_needChangePriority(false),
    m_hadAudio(false),
    m_lastAudioPacketTime(0),
    m_syncAudioTime(AV_NOPTS_VALUE),
    m_totalFrames(0),
    m_fczFrames(0),
    m_iFrames(0),
    m_lastVideoPacketTime(0),
    m_lastDecodedTime(AV_NOPTS_VALUE),
    m_previousVideoTime(0),
    m_lastNonZerroDuration(0),
    m_lastSleepInterval(0),
    m_afterJump(false),
    m_bofReceived(false),
    m_displayLasts(0),
    m_ignoringVideo(false),
    m_isRealTimeSource(true),
    m_videoBufferOverflow(false),
    m_singleShotMode(false),
    m_singleShotQuantProcessed(false),
    m_jumpTime(DATETIME_NOW),
    m_lightCpuMode(QnAbstractVideoDecoder::DecodeMode_Full),
    m_lastFrameDisplayed(QnVideoStreamDisplay::Status_Displayed),
    m_realTimeHurryUp(0),
    m_delayedFrameCount(0),
    m_extTimeSrc(0),
    m_useMtDecoding(false),
    m_buffering(0),
    m_executingJump(0),
    m_skipPrevJumpSignal(0),
    m_processedPackets(0),
    m_emptyPacketCounter(0),
    m_isStillImage(false),
    m_isLongWaiting(false),
    m_executingChangeSpeed(false),
    m_eofSignalSended(false),
    m_videoQueueDuration(0),
    m_useMTRealTimeDecode(false),
    m_timeMutex(QMutex::Recursive),
    m_resource(resource),
	m_firstAfterJumpTime(AV_NOPTS_VALUE),
	m_receivedInterval(0),
    m_fullScreen(false),
<<<<<<< HEAD
    m_archiveReader(reader)
=======
    m_archiveReader(reader),
    m_prevLQ(-1)
>>>>>>> 4c29a4bb
{
    if (resource.dynamicCast<QnVirtualCameraResource>())
        m_isRealTimeSource = true;
    else
        m_isRealTimeSource = false;

    m_storedMaxQueueSize = m_dataQueue.maxSize();
    for (int i = 0; i < CL_MAX_CHANNELS; ++i) {
        m_display[i] = 0;
        m_nextReverseTime[i] = AV_NOPTS_VALUE;
    }
    int expectedBufferSize = m_isRealTimeSource ? REALTIME_AUDIO_BUFFER_SIZE : DEFAULT_AUDIO_BUFF_SIZE;
    int expectedPrebuferSize = m_isRealTimeSource ? REALTIME_AUDIO_PREBUFFER : DEFAULT_AUDIO_BUFF_SIZE/2;
    setAudioBufferSize(expectedBufferSize, expectedPrebuferSize);

    m_ignoreTime = AV_NOPTS_VALUE;
    qnRedAssController->registerConsumer(this);
}

QnCamDisplay::~QnCamDisplay()
{
    qnRedAssController->unregisterConsumer(this);

    Q_ASSERT(!isRunning());
    stop();
    for (int i = 0; i < CL_MAX_CHANNELS; ++i)
        delete m_display[i];

    clearVideoQueue();
    delete m_audioDisplay;
}

void QnCamDisplay::setAudioBufferSize(int bufferSize, int prebufferSize)
{
    m_audioBufferSize = bufferSize;
    m_minAudioDetectJumpInterval = MIN_VIDEO_DETECT_JUMP_INTERVAL + m_audioBufferSize*1000;
    QMutexLocker lock(&m_audioChangeMutex);
    delete m_audioDisplay;
    m_audioDisplay = new QnAudioStreamDisplay(m_audioBufferSize, prebufferSize);

}

void QnCamDisplay::pause()
{
    QnAbstractDataConsumer::pause();
    m_isRealTimeSource = false;
    emit liveMode(false);
    QMutexLocker lock(&m_audioChangeMutex);
    m_audioDisplay->suspend();
}

void QnCamDisplay::resume()
{
    m_delay.afterdelay();
    m_singleShotMode = false;
    {
        QMutexLocker lock(&m_audioChangeMutex);
        m_audioDisplay->resume();
    }
	m_firstAfterJumpTime = AV_NOPTS_VALUE;
    QnAbstractDataConsumer::resume();
}

void QnCamDisplay::addVideoChannel(int index, QnAbstractRenderer* vw, bool canDownscale)
{
    Q_ASSERT(index < CL_MAX_CHANNELS);

    delete m_display[index];
    m_display[index] = new QnVideoStreamDisplay(canDownscale);
    m_display[index]->setDrawer(vw);
}

QImage QnCamDisplay::getScreenshot(int channel)
{
    return m_display[channel]->getScreenshot();
}

QSize QnCamDisplay::getFrameSize(int channel) const {
    return m_display[channel]->getImageSize();
}

void QnCamDisplay::hurryUpCheck(QnCompressedVideoDataPtr vd, float speed, qint64 needToSleep, qint64 realSleepTime)
{
    bool isVideoCamera = vd->dataProvider && qSharedPointerDynamicCast<QnVirtualCameraResource>(m_resource) != 0;
    if (isVideoCamera)
        hurryUpCheckForCamera(vd, speed, needToSleep, realSleepTime);
    else
        hurryUpCheckForLocalFile(vd, speed, needToSleep, realSleepTime);
}

void QnCamDisplay::hurryUpCkeckForCamera2(QnAbstractMediaDataPtr media)
{
	bool isVideoCamera = media->dataProvider && qSharedPointerDynamicCast<QnVirtualCameraResource>(m_resource) != 0;
    if (media->dataType != QnAbstractMediaData::VIDEO && media->dataType != QnAbstractMediaData::AUDIO)
        return;

	if (isVideoCamera)
	{
        bool isLive = media->flags & QnAbstractMediaData::MediaFlags_LIVE;
		if (m_speed < 1.0 || m_singleShotMode || isLive)
			return;
        if ((quint64)m_firstAfterJumpTime == AV_NOPTS_VALUE) {
			m_firstAfterJumpTime = media->timestamp;
			m_receivedInterval = 0;
			m_afterJumpTimer.restart();
			return;
		}

		m_receivedInterval = qMax(m_receivedInterval, media->timestamp - m_firstAfterJumpTime);
		if (m_afterJumpTimer.elapsed()*1000 > REDASS_DELAY_INTERVAL)
		{
			if (m_receivedInterval/1000 < m_afterJumpTimer.elapsed()/2) 
			{
				QnArchiveStreamReader* reader = dynamic_cast<QnArchiveStreamReader*> (media->dataProvider);
                qnRedAssController->onSlowStream(reader);
				//reader->setQuality(MEDIA_Quality_Low, true);
			}
		}
	}
};

QnArchiveStreamReader* QnCamDisplay::getArchiveReader()
{
    return m_archiveReader;
}

void QnCamDisplay::hurryUpCheckForCamera(QnCompressedVideoDataPtr vd, float speed, qint64 needToSleep, qint64 realSleepTime)
{
    Q_UNUSED(needToSleep)

    if (vd->flags & QnAbstractMediaData::MediaFlags_LIVE) 
        return;
    if (vd->flags & QnAbstractMediaData::MediaFlags_Ignore)
        return;

    if (m_archiveReader)
    {
        if (realSleepTime <= -REDASS_DELAY_INTERVAL) 
        {
            m_delayedFrameCount = qMax(0, m_delayedFrameCount);
            m_delayedFrameCount++;
            if (m_delayedFrameCount > 10 && m_archiveReader->getQuality() != MEDIA_Quality_Low /*&& canSwitchQuality()*/)
                qnRedAssController->onSlowStream(m_archiveReader);
        }
        else if (realSleepTime >= 0)
        {
            m_delayedFrameCount = qMin(0, m_delayedFrameCount);
            m_delayedFrameCount--;
            if (m_delayedFrameCount < -10 && m_dataQueue.size() >= m_dataQueue.size()*0.75)
                qnRedAssController->streamBackToNormal(m_archiveReader);
        }
    }
}

void QnCamDisplay::hurryUpCheckForLocalFile(QnCompressedVideoDataPtr vd, float speed, qint64 needToSleep, qint64 realSleepTime)
{
    if (qAbs(speed) > 1.0 + FPS_EPS)
    {
        if (realSleepTime < 0)
        {
            if (realSleepTime > -200*1000 && m_lightCpuMode == QnAbstractVideoDecoder::DecodeMode_Full)
            {
                setLightCPUMode(QnAbstractVideoDecoder::DecodeMode_Fast);
            }

            else if (m_iFrames > 1) {
                qint64 avgGopDuration = ((qint64)needToSleep * m_totalFrames)/m_iFrames;
                if (realSleepTime < qMin(-400*1000ll, -avgGopDuration))
                {
                    ; //setLightCPUMode(QnAbstractVideoDecoder::DecodeMode_Fastest);
                }
                else if (vd->flags & AV_PKT_FLAG_KEY)
                    setLightCPUMode(QnAbstractVideoDecoder::DecodeMode_Fast);
            }
        }
        else if (vd->flags & AV_PKT_FLAG_KEY) {
            if (m_lightCpuMode == QnAbstractVideoDecoder::DecodeMode_Fastest)
                setLightCPUMode(QnAbstractVideoDecoder::DecodeMode_Fast);
        }
    }
}

int QnCamDisplay::getBufferingMask()
{
    int channelMask = 0;
    for (int i = 0; i < CL_MAX_CHANNELS && m_display[i]; ++i) 
        channelMask = channelMask*2  + 1;
    return channelMask;
};

float sign(float value)
{
    if (value == 0)
        return 0;
    return value > 0 ? 1 : -1;
}

bool QnCamDisplay::display(QnCompressedVideoDataPtr vd, bool sleep, float speed)
{
//    cl_log.log("queueSize=", m_dataQueue.size(), cl_logALWAYS);
//    cl_log.log(QDateTime::fromMSecsSinceEpoch(vd->timestamp/1000).toString("hh.mm.ss.zzz"), cl_logALWAYS);

    // simple data provider/streamer/streamreader has the same delay, but who cares ?
    // to avoid cpu usage in case of a lot data in queue(zoomed out on the scene, lets add same delays here )
    quint64 currentTime = vd->timestamp;

    m_totalFrames++;
    if (vd->flags & AV_PKT_FLAG_KEY)
        m_iFrames++;
    if (vd->flags & QnAbstractMediaData::MediaFlags_FCZ)
        m_fczFrames++; // fast channel zapping

    // in ideal world data comes to queue at the same speed as it goes out
    // but timer on the sender side runs at a bit different rate in comparison to the timer here
    // adaptive delay will not solve all problems => need to minus little appendix based on queue size
    qint32 needToSleep;

    if (vd->flags & QnAbstractMediaData::MediaFlags_BOF)
        m_lastSleepInterval = needToSleep = 0;
    
    if (vd->flags & AV_REVERSE_BLOCK_START)
        needToSleep = m_lastSleepInterval;
    else {
        needToSleep = m_lastSleepInterval = (currentTime - m_previousVideoTime) * 1.0/qAbs(speed);
    }

    //qDebug() << "vd->flags & QnAbstractMediaData::MediaFlags_FCZ" << (vd->flags & QnAbstractMediaData::MediaFlags_FCZ);

    if (m_isRealTimeSource)
    {
        if (m_dataQueue.size() > 0 && m_dataQueue.mediaLength() > LIVE_MEDIA_LEN_THRESHOLD) {
            sleep = false;
            m_realTimeHurryUp = 5;
            if (m_dataQueue.size() > m_dataQueue.maxSize()/2 && m_playAudio && needToSleep < 1000000ll / 15) 
            {
                // bool isFCZ = vd->flags & QnAbstractMediaData::MediaFlags_FCZ;
                // looks like not enought CPU for camera with high FPS value. I've add fps to switch logic to reduce real-time lag (MT decoding has addition 2-th frame delay)
                //if (needToSleep >= m_display[0]->getAvgDecodingTime())
                //    setMTDecoding(true);                     
                if (m_totalFrames > m_fczFrames*3 && !m_useMTRealTimeDecode) {
                    m_useMTRealTimeDecode = true;
                    setMTDecoding(true); 
                }
            }
        }
        else if (m_realTimeHurryUp)
        {
            m_realTimeHurryUp--;
            if (m_realTimeHurryUp)
                sleep = false;
            else {
                m_delay.afterdelay();
                m_delay.addQuant(-needToSleep);
                m_realTimeHurryUp = false;
            }
        }
    }

    m_previousVideoTime = currentTime;

    //===== to avoid unrelated streams / stop play delays
    if (needToSleep < 0)
        needToSleep = 0;

    if (needToSleep > MAX_VALID_SLEEP_TIME) // in case of key frame only and sliding archive slider forward - would not look good; need to do smth
        needToSleep = 0;
    //=========

    if (sleep && m_lastFrameDisplayed != QnVideoStreamDisplay::Status_Buffered)
    {
        qint64 realSleepTime = AV_NOPTS_VALUE;
        if (useSync(vd)) 
        {
            qint64 displayedTime = getCurrentTime();
            //bool isSingleShot = vd->flags & QnAbstractMediaData::MediaFlags_SingleShot;
            if (speed != 0  && (quint64)displayedTime != AV_NOPTS_VALUE && m_lastFrameDisplayed == QnVideoStreamDisplay::Status_Displayed &&
                !(vd->flags & QnAbstractMediaData::MediaFlags_BOF))
            {
                Q_ASSERT(!(vd->flags & QnAbstractMediaData::MediaFlags_Ignore));
                //QTime t;
                //t.start();
                int speedSign = speed >= 0 ? 1 : -1;
                bool firstWait = true;
                QTime sleepTimer;
                sleepTimer.start();
                while (!m_afterJump && !m_buffering && !m_needStop && sign(m_speed) == sign(speed) && useSync(vd) && !m_singleShotMode)
                {
                    qint64 ct = m_extTimeSrc->getCurrentTime();
                    if (ct != DATETIME_NOW && speedSign *(displayedTime - ct) > 0)
                    {
                        if (firstWait)
                        {
                            m_isLongWaiting = speedSign*(displayedTime - ct) > MAX_FRAME_DURATION*1000 && !m_extTimeSrc->isBuffering();
                            if (m_jumpTime != DATETIME_NOW)
                                m_isLongWaiting &= speedSign*(displayedTime - m_jumpTime)  > MAX_FRAME_DURATION*1000;
                            
                            /*
                            qDebug() << "displayedTime=" << QDateTime::fromMSecsSinceEpoch(displayedTime/1000).toString("hh:mm:ss.zzz")
                                     << " currentTime=" << QDateTime::fromMSecsSinceEpoch(ct/1000).toString("hh:mm:ss.zzz")
                                     << " wait=" << (displayedTime - ct)/1000.0;
                            */
                            
                            firstWait = false;
                        }
                        QnSleep::msleep(1);
                    }
                    else {
                        break;
                    }
                }
                m_isLongWaiting = false;
                /*
                if (sleepTimer.elapsed() > 0)
                    realSleepTime = sleepTimer.elapsed()*1000;
                else 
                    realSleepTime = sign * (displayedTime - m_extTimeSrc->expectedTime());
                */
                realSleepTime = speedSign * (displayedTime - m_extTimeSrc->expectedTime());
                //qDebug() << "sleepTimer=" << sleepTimer.elapsed() << "extSleep=" << realSleepTime;
            }
        }
        else {
            if (m_lastFrameDisplayed == QnVideoStreamDisplay::Status_Displayed) {
                if (m_isRealTimeSource)
                    realSleepTime = m_delay.terminatedSleep(needToSleep, needToSleep*qAbs(speed)*2);
                else
                    realSleepTime = m_delay.sleep(needToSleep, needToSleep*qAbs(speed)*2);
            }
            else
                realSleepTime = m_delay.addQuant(needToSleep);
        }
        //qDebug() << "sleep time: " << needToSleep/1000.0 << "  real:" << realSleepTime/1000.0;
        if ((quint64)realSleepTime != AV_NOPTS_VALUE)
            hurryUpCheck(vd, speed, needToSleep, realSleepTime);
    }

    int channel = vd->channelNumber;

    if (m_singleShotMode && m_singleShotQuantProcessed)
        return false;

    QnFrameScaler::DownscaleFactor scaleFactor = QnFrameScaler::factor_any;
    if (channel > 0 && m_display[0]) // if device has more than one channel
    {
        // this here to avoid situation where different channels have different down scale factor; it might lead to diffrent size
        scaleFactor = m_display[0]->getCurrentDownscaleFactor(); // [0] - master channel
    }
    if (vd->flags & QnAbstractMediaData::MediaFlags_StillImage)
        scaleFactor = QnFrameScaler::factor_1; // do not downscale still images


    bool doProcessPacket = true;
    if (m_display[channel])
    {
        // sometimes draw + decoding takes a lot of time. so to be able always sync video and audio we MUST not draw
        QTime displayTime;
        displayTime.restart();

        int isLQ = vd->flags & QnAbstractMediaData::MediaFlags_LowQuality;
        bool qualityChanged = m_prevLQ != -1 && isLQ != m_prevLQ;
        if (qualityChanged && m_speed >= 0)
        {
            m_lastFrameDisplayed = m_display[channel]->flushFrame(vd->channelNumber, scaleFactor);
            if (m_lastFrameDisplayed == QnVideoStreamDisplay::Status_Displayed)
                doProcessPacket = false;
        }
        
        if (doProcessPacket) 
        {
            m_prevLQ = isLQ;

            bool ignoreVideo = vd->flags & QnAbstractMediaData::MediaFlags_Ignore;
            bool draw = !ignoreVideo && (sleep || (m_displayLasts * 1000 < needToSleep)); // do not draw if computer is very slow and we still wanna sync with audio

            if (draw) 
                updateActivity();
            
            if (!(vd->flags & QnAbstractMediaData::MediaFlags_Ignore)) 
            {
                QMutexLocker lock(&m_timeMutex);
                m_lastDecodedTime = vd->timestamp;
            }

            m_lastFrameDisplayed = m_display[channel]->dispay(vd, draw, scaleFactor);
        }

<<<<<<< HEAD
        m_lastFrameDisplayed = m_display[channel]->display(vd, draw, scaleFactor);

=======
>>>>>>> 4c29a4bb
        if (m_lastFrameDisplayed == QnVideoStreamDisplay::Status_Displayed)
        {
            if (speed < 0)
                m_nextReverseTime[channel] = m_display[channel]->nextReverseTime();

            m_timeMutex.lock();
            if (m_buffering && m_executingJump == 0) 
            {
                m_buffering &= ~(1 << vd->channelNumber);
                m_timeMutex.unlock();
                if (m_buffering == 0 && m_extTimeSrc)
                    m_extTimeSrc->onBufferingFinished(this);
            }
            else
                m_timeMutex.unlock();
        }

        //if (!ignoreVideo && m_buffering)
        if (m_buffering)
        {
            // Frame does not displayed for some reason (and it is not ignored frames)
            QnArchiveStreamReader* archive = dynamic_cast<QnArchiveStreamReader*>(vd->dataProvider);
            if (archive && archive->isSingleShotMode())
                archive->needMoreData();
        }

        if (!sleep)
            m_displayLasts = displayTime.elapsed(); // this is how long would i take to draw frame.

        //m_display[channel]->display(vd, sleep, scale_factor);
        //cl_log.log(" video queue size = ", m_videoQueue[0].size(),  cl_logALWAYS);
    }
    return doProcessPacket;
}

void QnCamDisplay::onBeforeJump(qint64 time)
{

    /*
    if (time < 1000000ll * 100000)
        cl_log.log("before jump to ", time, cl_logWARNING);
    else
        cl_log.log("before jump to ", QDateTime::fromMSecsSinceEpoch(time/1000).toString(), cl_logWARNING);
    */
    
    QMutexLocker lock(&m_timeMutex);
    onRealTimeStreamHint(time == DATETIME_NOW && m_speed >= 0);

    m_lastDecodedTime = AV_NOPTS_VALUE;
    for (int i = 0; i < CL_MAX_CHANNELS && m_display[i]; ++i) {
        m_nextReverseTime[i] = AV_NOPTS_VALUE;
        m_display[i]->blockTimeValue(time);
    }

    m_emptyPacketCounter = 0;
    if (m_extTimeSrc && m_eofSignalSended) {
        m_extTimeSrc->onEofReached(this, false);
        m_eofSignalSended = false;
    }
    clearUnprocessedData();

    if (m_skipPrevJumpSignal > 0) {
        m_skipPrevJumpSignal--;
        return;
    }
    //setSingleShotMode(false);

    
    m_executingJump++;

    m_buffering = getBufferingMask();

    if (m_executingJump > 1)
        clearUnprocessedData();
    m_processedPackets = 0;
}

void QnCamDisplay::onJumpOccured(qint64 time)
{
    /*
    if (time < 1000000ll * 100000)
        cl_log.log("after jump to ", time, cl_logWARNING);
    else
        cl_log.log("after jump to ", QDateTime::fromMSecsSinceEpoch(time/1000).toString(), cl_logWARNING);
    */       
    if (m_extTimeSrc)
        m_extTimeSrc->onBufferingStarted(this, time);

    QMutexLocker lock(&m_timeMutex);
    m_afterJump = true;
    m_bofReceived = false;
    m_buffering = getBufferingMask();
    m_lastDecodedTime = AV_NOPTS_VALUE;
    //clearUnprocessedData();
    /*
    for (int i = 0; i < CL_MAX_CHANNELS && m_display[i]; ++i) {
        m_nextReverseTime[i] = AV_NOPTS_VALUE;
        m_display[i]->blockTimeValue(time);
    }
    */
    
    m_singleShotQuantProcessed = false;
    m_jumpTime = time;

    if (m_executingJump > 0)
        m_executingJump--;
    m_processedPackets = 0;
    m_delayedFrameCount = 0;
}

void QnCamDisplay::onJumpCanceled(qint64 /*time*/)
{
    m_skipPrevJumpSignal++;
}

void QnCamDisplay::afterJump(QnAbstractMediaDataPtr media)
{
    QnCompressedVideoDataPtr vd = qSharedPointerDynamicCast<QnCompressedVideoData>(media);
    //cl_log.log("after jump.time=", QDateTime::fromMSecsSinceEpoch(media->timestamp/1000).toString(), cl_logWARNING);

    clearVideoQueue();
    for (int i = 0; i < CL_MAX_CHANNELS && m_display[i]; ++i) 
        m_display[i]->afterJump();

    QMutexLocker lock(&m_timeMutex);
    m_lastAudioPacketTime = media->timestamp;
    m_lastVideoPacketTime = media->timestamp;
    m_previousVideoTime = media->timestamp;
    m_lastFrameDisplayed = QnVideoStreamDisplay::Status_Skipped;
    //m_previousVideoDisplayedTime = 0;
    m_totalFrames = 0;
    m_fczFrames = 0;
    m_iFrames = 0;
    if (!m_afterJump) // if not more (not handled yet) jumps expected
    {
        for (int i = 0; i < CL_MAX_CHANNELS && m_display[i]; ++i) {
            if (media && !(media->flags & QnAbstractMediaData::MediaFlags_Ignore)) {
                m_display[i]->blockTimeValue(media->timestamp);
            }
            m_nextReverseTime[i] = AV_NOPTS_VALUE;
            m_display[i]->unblockTimeValue();
        }
    }
    m_audioDisplay->clearAudioBuffer();
	m_firstAfterJumpTime = AV_NOPTS_VALUE;
    m_prevLQ = -1;
}

void QnCamDisplay::onReaderPaused()
{
    setSingleShotMode(true);
}

void QnCamDisplay::onReaderResumed()
{
    setSingleShotMode(false);
}

void QnCamDisplay::onPrevFrameOccured()
{
    m_ignoreTime = m_lastVideoPacketTime; // prevent 2 frames displaying if direction changed from forward to backward
    m_singleShotQuantProcessed = false;
    QMutexLocker lock(&m_audioChangeMutex);
    m_audioDisplay->clearDeviceBuffer();
}

void QnCamDisplay::onNextFrameOccured()
{
    m_singleShotQuantProcessed = false;
    QMutexLocker lock(&m_audioChangeMutex);
    m_audioDisplay->clearDeviceBuffer();
}

void QnCamDisplay::setSingleShotMode(bool single)
{
    m_singleShotMode = single;
    if (m_singleShotMode) {
        m_isRealTimeSource = false;
        emit liveMode(false);
        pauseAudio();
    }
}

float QnCamDisplay::getSpeed() const
{
    return m_speed;
}

void QnCamDisplay::setSpeed(float speed)
{
    QMutexLocker lock(&m_timeMutex);
    if (qAbs(speed-m_speed) > FPS_EPS)
    {
        if (sign(m_speed) != sign(speed) && speed != 0) {
            m_executingChangeSpeed = true; // do not show "No data" while display preparing for new speed. 
            if (m_extTimeSrc) {
                qint64 time = m_extTimeSrc->getCurrentTime();
                if (time != DATETIME_NOW) {
                    for (int i = 0; i < CL_MAX_CHANNELS && m_display[i]; ++i) {
                        m_nextReverseTime[i] = AV_NOPTS_VALUE;
                        m_display[i]->blockTimeValue(time);
                    }
                }
            }
        }
        if (speed < 0 && m_speed >= 0) {
            for (int i = 0; i < CL_MAX_CHANNELS; ++i)
                m_nextReverseTime[i] = AV_NOPTS_VALUE;
        }
        m_speed = speed;
    }
};

void QnCamDisplay::processNewSpeed(float speed)
{
    if (qAbs(speed - 1.0) > FPS_EPS && qAbs(speed) > FPS_EPS)
    {
        m_audioDisplay->clearAudioBuffer();
    }

    if (qAbs(speed) > 1.0 + FPS_EPS || speed < 0)
    {
        for (int i = 0; i < CL_MAX_CHANNELS && m_display[i]; i++)
            m_display[i]->setMTDecoding(true);
    }
    else if (speed != 0) {
        setMTDecoding(m_useMtDecoding);
    }

    if (speed < 0 && m_prevSpeed >= 0)
        m_buffering = getBufferingMask(); // decode first gop is required some time

    if ((speed >= 0 && m_prevSpeed < 0) || (speed < 0 && m_prevSpeed >= 0))
    {
        //m_dataQueue.clear();
        clearVideoQueue();
        QMutexLocker lock(&m_timeMutex);
        m_lastDecodedTime = AV_NOPTS_VALUE;
        for (int i = 0; i < CL_MAX_CHANNELS && m_display[i]; ++i) {
            m_nextReverseTime[i] = AV_NOPTS_VALUE;
            m_display[i]->unblockTimeValue();
        }
    }
    if (qAbs(speed) > 1.0) {
        m_storedMaxQueueSize = m_dataQueue.maxSize();
        m_dataQueue.setMaxSize(CL_MAX_DISPLAY_QUEUE_FOR_SLOW_SOURCE_SIZE);
        m_delay.setMaxOverdraft(-1);
    }
    else {
        m_dataQueue.setMaxSize(m_storedMaxQueueSize);
        m_delay.setMaxOverdraft(DEFAULT_DELAY_OVERDRAFT);
        m_delay.afterdelay();
    }
    for (int i = 0; i < CL_MAX_CHANNELS; ++i) {
        if (m_display[i])
            m_display[i]->setSpeed(speed);
    }
    setLightCPUMode(QnAbstractVideoDecoder::DecodeMode_Full);
    m_executingChangeSpeed = false;
}

bool QnCamDisplay::useSync(QnCompressedVideoDataPtr vd)
{
    //return m_extTimeSrc && !(vd->flags & (QnAbstractMediaData::MediaFlags_LIVE | QnAbstractMediaData::MediaFlags_BOF)) && !m_singleShotMode;
    return m_extTimeSrc && m_extTimeSrc->isEnabled() && !(vd->flags & QnAbstractMediaData::MediaFlags_LIVE);
}

void QnCamDisplay::putData(QnAbstractDataPacketPtr data)
{
    QnAbstractMediaDataPtr media = qSharedPointerDynamicCast<QnAbstractMediaData>(data);
    if (media && (media->flags & QnAbstractMediaData::MediaFlags_LIVE) && m_dataQueue.size() > 0 && m_dataQueue.mediaLength() > LIVE_MEDIA_LEN_THRESHOLD)
    {
        m_delay.breakSleep();
    }
    QnAbstractDataConsumer::putData(data);
	if (media && m_dataQueue.size() < 2)
		hurryUpCkeckForCamera2(media); // check if slow network
}

bool QnCamDisplay::canAcceptData() const
{
    if (m_processedPackets < m_dataQueue.maxSize())
        return m_dataQueue.size() <= m_processedPackets;
    else 
        return QnAbstractDataConsumer::canAcceptData();
}

bool QnCamDisplay::processData(QnAbstractDataPacketPtr data)
{

    QnAbstractMediaDataPtr media = qSharedPointerDynamicCast<QnAbstractMediaData>(data);
    if (!media)
        return true;

    QnMetaDataV1Ptr metadata = qSharedPointerDynamicCast<QnMetaDataV1>(data);
    if (metadata) {
        m_lastMetadata[metadata->channelNumber] = metadata;
        return true;
    }

    QnCompressedVideoDataPtr vd = qSharedPointerDynamicCast<QnCompressedVideoData>(data);
    QnCompressedAudioDataPtr ad = qSharedPointerDynamicCast<QnCompressedAudioData>(data);

    m_processedPackets++;

    if (media->dataType != QnAbstractMediaData::EMPTY_DATA)
    {
        bool mediaIsLive = media->flags & QnAbstractMediaData::MediaFlags_LIVE;

        m_timeMutex.lock();
        if (mediaIsLive != m_isRealTimeSource && !m_buffering)
            onRealTimeStreamHint(mediaIsLive && !m_singleShotMode);
        m_timeMutex.unlock();
    }

    float speed = m_speed;
    bool speedIsNegative = speed < 0;
    bool dataIsNegative = media->flags & QnAbstractMediaData::MediaFlags_Reverse;
    if (speedIsNegative != dataIsNegative)
        return true; // skip data

    if (m_prevSpeed != speed) 
    {
        processNewSpeed(speed);
        m_prevSpeed = speed;
    }

    if (vd)
    {
        m_ignoringVideo = vd->flags & QnAbstractMediaData::MediaFlags_Ignore;
        if (m_lastMetadata[vd->channelNumber] && m_lastMetadata[vd->channelNumber]->containTime(vd->timestamp))
            vd->motion = m_lastMetadata[vd->channelNumber];
    }
    
    bool oldIsStillImage = m_isStillImage;
    m_isStillImage = media->flags & QnAbstractMediaData::MediaFlags_StillImage;
    if(oldIsStillImage != m_isStillImage)
        emit stillImageChanged();

    if (m_needChangePriority)
    {
        setPriority(m_playAudio ? QThread::HighestPriority : QThread::NormalPriority);
        m_needChangePriority = false;
    }

    if( m_afterJump)
    {
        //if (!(media->flags & QnAbstractMediaData::MediaFlags_BOF)) // jump finished, but old data received)
        //    return true; // jump finished, but old data received
        if (media->flags & QnAbstractMediaData::MediaFlags_BOF)
            m_bofReceived = true;
        else if (m_jumpTime == DATETIME_NOW && (media->flags & QnAbstractMediaData::MediaFlags_LIVE) && (media->flags & AV_PKT_FLAG_KEY))
            m_bofReceived = true;

        if (!m_bofReceived)
            return true; // jump finished, but old data received

        // Some clips has very low key frame rate. This condition protect audio buffer overflowing and improve seeking for such clips
        if (ad && ad->timestamp < m_jumpTime - m_audioBufferSize/2*1000)
            return true; // skip packet
        // clear everything we can
        m_bofReceived = false;
        {
            QMutexLocker lock(&m_timeMutex);
            if (m_executingJump == 0) 
                m_afterJump = false;
        }
        afterJump(media);
        //cl_log.log("ProcessData 2", QDateTime::fromMSecsSinceEpoch(vd->timestamp/1000).toString("hh:mm:ss.zzz"), cl_logALWAYS);
    }
    else if (media->flags & QnAbstractMediaData::MediaFlags_NewServer)
    {
        afterJump(media);
        if (m_extTimeSrc)
            m_extTimeSrc->reinitTime(AV_NOPTS_VALUE);
    }

    if (ad)
    {
        if (speed < 0) {
            m_lastAudioPacketTime = ad->timestamp;
            return true; // ignore audio packet to prevent after jump detection
        }
    }
    if (vd)
        m_fpsStat.updateFpsStatistics(vd);


    QnEmptyMediaDataPtr emptyData = qSharedPointerDynamicCast<QnEmptyMediaData>(data);

    bool flushCurrentBuffer = false;
    int expectedBufferSize = m_isRealTimeSource ? REALTIME_AUDIO_BUFFER_SIZE : DEFAULT_AUDIO_BUFF_SIZE;
    QnCodecAudioFormat currentAudioFormat;
    bool audioParamsChanged = ad && (m_playingFormat != currentAudioFormat.fromAvStream(ad->context) || m_audioDisplay->getAudioBufferSize() != expectedBufferSize);
    if (((media->flags & QnAbstractMediaData::MediaFlags_AfterEOF) || audioParamsChanged) &&
        m_videoQueue[0].size() > 0)
    {
        // skip data (play current buffer
        flushCurrentBuffer = true;
    }
    else if (emptyData && m_videoQueue[0].size() > 0) {
        flushCurrentBuffer = true;
    }
    else if (media->flags & QnAbstractMediaData::MediaFlags_AfterEOF) 
    {
        if (vd)
            m_display[vd->channelNumber]->waitForFramesDisplaed();
        if (vd || ad)
            afterJump(media); // do not reinit time for empty mediaData because there are always 0 or DATE_TIME timing
    }

    if (emptyData && !flushCurrentBuffer)
    {
        m_emptyPacketCounter++;
        // empty data signal about EOF, or read/network error. So, check counter bofore EOF signaling
        if (m_emptyPacketCounter >= 3)
        {
            bool isLive = emptyData->flags & QnAbstractMediaData::MediaFlags_LIVE;
            bool isVideoCamera = qSharedPointerDynamicCast<QnVirtualCameraResource>(m_resource) != 0;
            if (m_extTimeSrc && !isLive && isVideoCamera && !m_eofSignalSended) {
                m_extTimeSrc->onEofReached(this, true); // jump to live if needed
                m_eofSignalSended = true;
            }

            /*
            // One camera from several sync cameras may reach BOF/EOF
            // move current time position to the edge to prevent other cameras blocking
            m_nextReverseTime = m_lastDecodedTime = emptyData->timestamp;
            for (int i = 0; i < CL_MAX_CHANNELS && m_display[i]; ++i) {
                m_display[i]->setLastDisplayedTime(m_lastDecodedTime);
            }
            */
            m_timeMutex.lock();
            m_lastDecodedTime = AV_NOPTS_VALUE;
            for (int i = 0; i < CL_MAX_CHANNELS && m_display[i]; ++i) {
                m_display[i]->setLastDisplayedTime(emptyData->timestamp);
                m_nextReverseTime[i] = AV_NOPTS_VALUE;
            }

            if (m_buffering && m_executingJump == 0) 
            {
                m_buffering = 0;
                m_timeMutex.unlock();
                if (m_extTimeSrc)
                    m_extTimeSrc->onBufferingFinished(this);
            }
            else 
                m_timeMutex.unlock();
        }
        return true;
    }
    else 
    {
        if (m_extTimeSrc && m_eofSignalSended) {
            m_extTimeSrc->onEofReached(this, false);
            m_eofSignalSended = false;
        }
        m_emptyPacketCounter = 0;
    }

    if (ad && !flushCurrentBuffer)
    {
        if (audioParamsChanged)
        {
            int audioPrebufferSize = m_isRealTimeSource ? REALTIME_AUDIO_PREBUFFER : DEFAULT_AUDIO_BUFF_SIZE/2;
            QMutexLocker lock(&m_audioChangeMutex);
            delete m_audioDisplay;
            m_audioBufferSize = expectedBufferSize;
            m_audioDisplay = new QnAudioStreamDisplay(m_audioBufferSize, audioPrebufferSize);
            m_playingFormat = currentAudioFormat;
        }

        // after seek, when audio is shifted related video (it is often), first audio packet will be < seek threshold
        // so, second afterJump is generated after several video packet. To prevent it, increase jump detection interval for audio

        if (ad->timestamp && ad->timestamp - m_lastAudioPacketTime < -m_minAudioDetectJumpInterval)
        {
            afterJump(ad);
        }

        m_lastAudioPacketTime = ad->timestamp;

        // we synch video to the audio; so just put audio in player with out thinking
        if (m_playAudio && qAbs(speed-1.0) < FPS_EPS)
        {
            if (m_audioDisplay->msInBuffer() > m_audioBufferSize)
            {
                bool useSync = m_extTimeSrc && m_extTimeSrc->isEnabled();
                if (m_isRealTimeSource || useSync)
                    return true; // skip data
                else
                    QnSleep::msleep(40); // Audio buffer too large. waiting
            }

            m_audioDisplay->putData(ad, nextVideoImageTime(0));
            m_hadAudio = true;
        }
        else if (m_hadAudio)
        {
            m_audioDisplay->enqueueData(ad, nextVideoImageTime(0));
        }
    }

    if (vd || flushCurrentBuffer)
    {
        bool result = !flushCurrentBuffer;
        int channel = vd ? vd->channelNumber : 0;
        if (flushCurrentBuffer)
        {
            if (m_singleShotMode && m_singleShotQuantProcessed)
                return false;
            vd = QnCompressedVideoDataPtr();
        }
        else
        {
            if (vd->timestamp - m_lastVideoPacketTime < -MIN_VIDEO_DETECT_JUMP_INTERVAL)
            {
                if (speed < 0)
                {
                    if (!(vd->flags & AV_REVERSE_BLOCK_START) && vd->timestamp - m_lastVideoPacketTime < -MIN_VIDEO_DETECT_JUMP_INTERVAL*3)
                    {
                        // I have found avi file where sometimes 290 ms between frames. At reverse mode, bad afterJump affect file very strong
                        afterJump(vd);
                    }
                }
                else
                    afterJump(vd);
            }
            m_lastVideoPacketTime = vd->timestamp;

            if (channel >= CL_MAX_CHANNELS)
                return result;

            // this is the only point to addreff;
            // video data can escape from this object only if displayed or in case of clearVideoQueue
            // so release ref must be in both places

            if (m_singleShotMode && m_singleShotQuantProcessed)
            {
                //enqueueVideo(vd);
                //return result;
                return false;
            }
        }
        // three are 3 possible scenarios:

        //1) we do not have audio playing;
        if (!haveAudio(speed) || isAudioHoleDetected(vd))
        {
            qint64 m_videoDuration = m_videoQueue[0].size() * m_lastNonZerroDuration;
            if (vd && m_videoDuration >  1000 * 1000)
            {
                // skip current video packet, process it latter
                result = false;
                vd = QnCompressedVideoDataPtr();
            }
            vd = nextInOutVideodata(vd, channel);
            if (!vd)
                return result; // impossible? incoming vd!=0

            if(m_display[channel] != NULL)
                m_display[channel]->setCurrentTime(AV_NOPTS_VALUE);


            // Skip one frame in forensic mode. If forward direction changed to backward direction. This condition got true only once.
            bool needSkipFrame = vd->timestamp == m_ignoreTime;
            m_ignoreTime = AV_NOPTS_VALUE;
            if (needSkipFrame)
                return true;

            if (!display(vd, !(vd->flags & QnAbstractMediaData::MediaFlags_Ignore), speed))
                return false; // keep frame
            if (m_lastFrameDisplayed == QnVideoStreamDisplay::Status_Displayed && !m_afterJump)
                m_singleShotQuantProcessed = true;
            return result;
        }

        // no more data expected. play as is
        if (flushCurrentBuffer)
            m_audioDisplay->playCurrentBuffer();

        //2) we have audio and it's buffering( not playing yet )
        if (m_audioDisplay->isBuffering() && !flushCurrentBuffer)
        //if (m_audioDisplay->isBuffering() || m_audioDisplay->msInBuffer() < m_audioBufferSize / 10)
        {
            // audio is not playinf yet; video must not be played as well
            enqueueVideo(vd);
            return result;
        }
        //3) video and audio playing
        else
        {
            QnCompressedVideoDataPtr incoming;
            if (m_audioDisplay->msInBuffer() < m_audioBufferSize )
                incoming = vd; // process packet
            else {
                result = false;
            }

            vd = nextInOutVideodata(incoming, channel);

            incoming = QnCompressedVideoDataPtr();
            if (vd) {
                // New av sync algorithm required MT decoding
                if (!m_useMtDecoding && !(vd->flags & QnAbstractMediaData::MediaFlags_LIVE))
                    setMTDecoding(true);

                bool ignoreVideo = vd->flags & QnAbstractMediaData::MediaFlags_Ignore;
                if (!ignoreVideo) {
                    QMutexLocker lock(&m_timeMutex);
                    m_lastDecodedTime = vd->timestamp;
                }
                if (m_lastAudioPacketTime != m_syncAudioTime) {
                    qint64 currentAudioTime = m_lastAudioPacketTime - (quint64)m_audioDisplay->msInBuffer()*1000;
                    if(m_display[channel])
                        m_display[channel]->setCurrentTime(currentAudioTime);
                    m_syncAudioTime = m_lastAudioPacketTime; // sync audio time prevent stopping video, if audio track is disapearred
                }                
                display(vd, !ignoreVideo, speed);
                if (m_lastFrameDisplayed == QnVideoStreamDisplay::Status_Displayed && !m_afterJump)
                    m_singleShotQuantProcessed = true;
            }

        }

        return result;
    }

    return true;
}

void QnCamDisplay::setLightCPUMode(QnAbstractVideoDecoder::DecodeMode val)
{
    if (val == m_lightCpuMode)
        return;

    cl_log.log("set CPUMode=", val, cl_logWARNING);

    for (int i = 0; i < CL_MAX_CHANNELS; ++i)
    {
        if (m_display[i])
            m_display[i]->setLightCPUMode(val);
    }
    m_lightCpuMode = val;
}

void QnCamDisplay::playAudio(bool play)
{
    if (m_playAudio == play)
        return;

    if (m_singleShotMode && play)
        return; // ignore audio playing if camDisplay is paused

    m_needChangePriority = true;
    m_playAudio = play;
    {
        QMutexLocker lock(&m_audioChangeMutex);
        if (!m_playAudio)
            m_audioDisplay->clearDeviceBuffer();
        else
            m_audioDisplay->resume();
    }
    if (m_isRealTimeSource)
        setMTDecoding(play && m_useMTRealTimeDecode);
    else
        setMTDecoding(play);
}

void QnCamDisplay::pauseAudio()
{
    m_playAudio = false;
    {
        QMutexLocker lock(&m_audioChangeMutex);
        m_audioDisplay->suspend();
    }
    setMTDecoding(false);
}

//==========================================================================

bool QnCamDisplay::haveAudio(float speed) const
{
    return m_playAudio && m_hadAudio && qAbs(speed-1.0) < FPS_EPS && !m_ignoringVideo && m_audioDisplay->isFormatSupported();
}

QnCompressedVideoDataPtr QnCamDisplay::nextInOutVideodata(QnCompressedVideoDataPtr incoming, int channel)
{
    if (m_videoQueue[channel].isEmpty())
        return incoming;

    if (incoming)
        enqueueVideo(incoming);

    // queue is not empty
    return dequeueVideo(channel);
}

quint64 QnCamDisplay::nextVideoImageTime(QnCompressedVideoDataPtr incoming, int channel) const
{
    if (m_videoQueue[channel].isEmpty())
        return incoming ? incoming->timestamp : 0;

    // queue is not empty
    return m_videoQueue[channel].head()->timestamp;
}

quint64 QnCamDisplay::nextVideoImageTime(int channel) const
{
    if (m_videoQueue[channel].isEmpty())
        return m_lastVideoPacketTime;

    if (m_videoBufferOverflow)
        return 0;

    return m_videoQueue[channel].head()->timestamp;
}

void QnCamDisplay::clearVideoQueue()
{
    for (int i = 0; i < CL_MAX_CHANNELS; ++i)
    {
        while (!m_videoQueue[i].isEmpty())
            m_videoQueue[i].dequeue();
    }
    m_videoBufferOverflow = false;
    m_videoQueueDuration = 0;
}

bool QnCamDisplay::isAudioHoleDetected(QnCompressedVideoDataPtr vd)
{
    if (!vd)
        return false;
    bool isVideoCamera = qSharedPointerDynamicCast<QnVirtualCameraResource>(m_resource) != 0;
    if (!isVideoCamera)
        return false; // do not change behaviour for local files
    if (m_videoQueue->isEmpty())
        return false;
    //return m_videoQueue->last()->timestamp - m_videoQueue->first()->timestamp >= MAX_FRAME_DURATION*1000ll;
    return m_videoQueueDuration > m_audioDisplay->getAudioBufferSize() * 2 * 1000;
}

QnCompressedVideoDataPtr QnCamDisplay::dequeueVideo(int channel)
{
    if (m_videoQueue[channel].size() > 1) {
        qint64 timeDiff = m_videoQueue[channel].at(1)->timestamp - m_videoQueue[channel].front()->timestamp;
        if (timeDiff <= MAX_FRAME_DURATION*1000ll) // ignore data holes
            m_videoQueueDuration -= timeDiff;
    }
    return m_videoQueue[channel].dequeue();
}

void QnCamDisplay::enqueueVideo(QnCompressedVideoDataPtr vd)
{
    if (!m_videoQueue[vd->channelNumber].isEmpty()) {
        qint64 timeDiff = vd->timestamp - m_videoQueue[vd->channelNumber].last()->timestamp;
        if (timeDiff <= MAX_FRAME_DURATION*1000ll) // ignore data holes
            m_videoQueueDuration += timeDiff; 
    }
    m_videoQueue[vd->channelNumber].enqueue(vd);
    if (m_videoQueue[vd->channelNumber].size() > 60 * 6) // I assume we are not gonna buffer
    {
        cl_log.log(QLatin1String("Video buffer overflow!"), cl_logWARNING);
        dequeueVideo(vd->channelNumber);
        // some protection for very large difference between video and audio tracks. Need to improve sync logic for this case (now a lot of glithces)
        m_videoBufferOverflow = true;
    }
}

void QnCamDisplay::setMTDecoding(bool value)
{
    if (m_useMtDecoding != value)
    {
        m_useMtDecoding = value;
        for (int i = 0; i < CL_MAX_CHANNELS; i++)
        {
            if (m_display[i])
                m_display[i]->setMTDecoding(value);
        }
        if (value)
            setSpeed(m_speed); // decoder now faster. reinit speed statistics
        m_realTimeHurryUp = 5;
    }
}

void QnCamDisplay::onRealTimeStreamHint(bool value)
{
    if (value == m_isRealTimeSource)
        return;
    m_isRealTimeSource = value;
    if (m_isRealTimeSource) {
        QnResourceConsumer* archive = dynamic_cast<QnResourceConsumer*>(sender());
        if (archive) {
            QnVirtualCameraResourcePtr camera = qSharedPointerDynamicCast<QnVirtualCameraResource>(archive->getResource());
            if (camera)
                m_hadAudio = camera->isAudioEnabled();
            else
                m_isRealTimeSource = false; // realtime mode allowed for cameras only
        }
        setMTDecoding(m_playAudio && m_useMTRealTimeDecode);
    }
    emit liveMode(m_isRealTimeSource);
    if (m_isRealTimeSource && m_speed > 1)
        m_speed = 1.0f;
}

void QnCamDisplay::onSlowSourceHint()
{
    m_dataQueue.setMaxSize(CL_MAX_DISPLAY_QUEUE_FOR_SLOW_SOURCE_SIZE);
}

qint64 QnCamDisplay::getDisplayedMax() const
{
    qint64 rez = AV_NOPTS_VALUE;
    for (int i = 0; i < CL_MAX_CHANNELS && m_display[i]; ++i)
    {
        rez = qMax(rez, m_display[i]->getLastDisplayedTime());
    }
    return rez;
}

qint64 QnCamDisplay::getDisplayedMin() const
{
    qint64 rez = m_display[0]->getLastDisplayedTime();
    for (int i = 1; i < CL_MAX_CHANNELS && m_display[i]; ++i)
    {
        qint64 val = m_display[i]->getLastDisplayedTime();
        if ((quint64)val != AV_NOPTS_VALUE) {
            rez = qMin(rez, val);
        }
    }
    return rez;
}

qint64 QnCamDisplay::getCurrentTime() const 
{
    if (m_display[0]->isTimeBlocked())
        return m_display[0]->getLastDisplayedTime();
    else if (m_speed >= 0)
        return getDisplayedMax();
    else
        return getDisplayedMin();
}

qint64 QnCamDisplay::getMinReverseTime() const
{
    qint64 rez = m_nextReverseTime[0];
    for (int i = 1; i < CL_MAX_CHANNELS && m_display[i]; ++i) 
    {
        if ((quint64)m_nextReverseTime[i] != AV_NOPTS_VALUE && m_nextReverseTime[i] < rez)
            rez = m_nextReverseTime[i];
    }
    return rez;
}

qint64 QnCamDisplay::getNextTime() const
{
    if (m_display[0]->isTimeBlocked())
        return m_display[0]->getLastDisplayedTime();
    else {
        qint64 rez = m_speed < 0 ? getMinReverseTime() : m_lastDecodedTime;
        return (quint64)rez != AV_NOPTS_VALUE ? rez : m_display[0]->getLastDisplayedTime();
    }
}

qint64 QnCamDisplay::getDisplayedTime() const
{
    return getCurrentTime();
}

qint64 QnCamDisplay::getExternalTime() const
{
    if (m_extTimeSrc && m_extTimeSrc->isEnabled())
        return m_extTimeSrc->getDisplayedTime();
    else
        return getCurrentTime();
}


void QnCamDisplay::setExternalTimeSource(QnlTimeSource* value) 
{ 
    m_extTimeSrc = value; 
    for (int i = 0; i < CL_MAX_CHANNELS && m_display[i]; ++i) {
        m_display[i]->canUseBufferedFrameDisplayer(m_extTimeSrc == 0);
    }
}

bool QnCamDisplay::isRealTimeSource() const 
{ 
    return m_isRealTimeSource; 
}

bool QnCamDisplay::isStillImage() const
{
    return m_isStillImage;
}

bool QnCamDisplay::isLongWaiting() const
{
    if (isRealTimeSource())
        return false;

    if (m_executingJump > 0 || m_executingChangeSpeed || m_buffering)
        return false;

    return m_isLongWaiting || m_emptyPacketCounter >= 3;
}

QSize QnCamDisplay::getScreenSize() const
{
    if (m_display[0])
        return m_display[0]->getScreenSize();
    else
        return QSize();
}

QSize QnCamDisplay::getVideoSize() const
{
    if (m_display[0])
        return m_display[0]->getImageSize();
    else
        return QSize();
}

bool QnCamDisplay::isFullScreen() const
{
    return m_fullScreen;
<<<<<<< HEAD
}

void QnCamDisplay::setFullScreen(bool fullScreen)
{
    m_fullScreen = fullScreen;
}

int QnCamDisplay::getAvarageFps() const
{
=======
}

void QnCamDisplay::setFullScreen(bool fullScreen)
{
    m_fullScreen = fullScreen;
}

int QnCamDisplay::getAvarageFps() const
{
>>>>>>> 4c29a4bb
    return m_fpsStat.getFps();
}

// -------------------------------- QnFpsStatistics -----------------------

void QnFpsStatistics::updateFpsStatistics(QnCompressedVideoDataPtr vd)
{
    QMutexLocker lock(&m_mutex);
    if ((vd->flags & QnAbstractMediaData::MediaFlags_BOF) || (vd->flags & QnAbstractMediaData::MediaFlags_AfterDrop)) {
        m_lastTime = AV_NOPTS_VALUE;
        return;
    }
    if (m_lastTime != AV_NOPTS_VALUE)
    {
        qint64 diff = qAbs(vd->timestamp - m_lastTime);
        if (m_queue.size() >= MAX_QUEUE_SIZE) {
            qint64 oldVal;
            m_queue.pop(oldVal);
            m_queueSum -= oldVal;
        }
        m_queue.push(diff);
        m_queueSum += diff;
    }
    m_lastTime = vd->timestamp;
}

int QnFpsStatistics::getFps() const
{
    QMutexLocker lock(&m_mutex);
    if (m_queue.size() > 0)
        return 1000000.0 / (m_queueSum / (qreal) m_queue.size()) + 0.5;
    else
        return 0;
}<|MERGE_RESOLUTION|>--- conflicted
+++ resolved
@@ -116,12 +116,8 @@
 	m_firstAfterJumpTime(AV_NOPTS_VALUE),
 	m_receivedInterval(0),
     m_fullScreen(false),
-<<<<<<< HEAD
-    m_archiveReader(reader)
-=======
     m_archiveReader(reader),
     m_prevLQ(-1)
->>>>>>> 4c29a4bb
 {
     if (resource.dynamicCast<QnVirtualCameraResource>())
         m_isRealTimeSource = true;
@@ -414,7 +410,7 @@
                     {
                         if (firstWait)
                         {
-                            m_isLongWaiting = speedSign*(displayedTime - ct) > MAX_FRAME_DURATION*1000 && !m_extTimeSrc->isBuffering();
+                            m_isLongWaiting = speedSign*(displayedTime - ct) > MAX_FRAME_DURATION*1000;
                             if (m_jumpTime != DATETIME_NOW)
                                 m_isLongWaiting &= speedSign*(displayedTime - m_jumpTime)  > MAX_FRAME_DURATION*1000;
                             
@@ -508,11 +504,6 @@
             m_lastFrameDisplayed = m_display[channel]->dispay(vd, draw, scaleFactor);
         }
 
-<<<<<<< HEAD
-        m_lastFrameDisplayed = m_display[channel]->display(vd, draw, scaleFactor);
-
-=======
->>>>>>> 4c29a4bb
         if (m_lastFrameDisplayed == QnVideoStreamDisplay::Status_Displayed)
         {
             if (speed < 0)
@@ -542,7 +533,7 @@
         if (!sleep)
             m_displayLasts = displayTime.elapsed(); // this is how long would i take to draw frame.
 
-        //m_display[channel]->display(vd, sleep, scale_factor);
+        //m_display[channel]->dispay(vd, sleep, scale_factor);
         //cl_log.log(" video queue size = ", m_videoQueue[0].size(),  cl_logALWAYS);
     }
     return doProcessPacket;
@@ -1440,7 +1431,6 @@
 bool QnCamDisplay::isFullScreen() const
 {
     return m_fullScreen;
-<<<<<<< HEAD
 }
 
 void QnCamDisplay::setFullScreen(bool fullScreen)
@@ -1450,17 +1440,6 @@
 
 int QnCamDisplay::getAvarageFps() const
 {
-=======
-}
-
-void QnCamDisplay::setFullScreen(bool fullScreen)
-{
-    m_fullScreen = fullScreen;
-}
-
-int QnCamDisplay::getAvarageFps() const
-{
->>>>>>> 4c29a4bb
     return m_fpsStat.getFps();
 }
 
