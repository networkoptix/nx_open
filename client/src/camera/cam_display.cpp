#include "cam_display.h"

#include <QtCore/QDateTime>
#include <QtCore/QFileInfo>

#include <utils/common/log.h>
#include <utils/common/util.h>
#include <utils/common/synctime.h>

#include "core/resource/camera_resource.h"
#include "core/datapacket/media_data_packet.h"

#include "decoders/audio/ffmpeg_audio.h"
#include "plugins/resource/archive/archive_stream_reader.h"
#include "redass/redass_controller.h"

#include "video_stream_display.h"
#include "audio_stream_display.h"


#if defined(Q_OS_MAC)
#include <CoreServices/CoreServices.h>
#elif defined(Q_OS_WIN)
#include <qt_windows.h>
#include <plugins/resource/desktop_win/desktop_resource.h>
#endif


Q_GLOBAL_STATIC(QnMutex, activityMutex)
static qint64 activityTime = 0;
static const int REDASS_DELAY_INTERVAL = 2 * 1000*1000ll; // if archive frame delayed for interval, mark stream as slow
static const int INITIAL_LIVE_MEDIA_LEN_THRESHOLD = 300*1000ll;   // do not sleep in live mode if queue is large
static const int MAX_LIVE_MEDIA_LEN_THRESHOLD = 600*1000ll;   // do not sleep in live mode if queue is large
static const int REALTIME_AUDIO_PREBUFFER = 75; // at ms, prebuffer 
static const int MAX_METADATA_QUEUE_SIZE = 50; // max metadata fps is 7 for current version

static void updateActivity()
{
    QnMutexLocker locker( activityMutex() );

    if (QDateTime::currentMSecsSinceEpoch() >= activityTime)
    {
#ifdef Q_OS_MAC
        UpdateSystemActivity(UsrActivity);
#elif defined(Q_OS_WIN)
        // disable screen saver ### should we enable it back on exit?
        static bool screenSaverDisabled = SystemParametersInfo(SPI_SETSCREENSAVEACTIVE, FALSE, 0, SPIF_SENDWININICHANGE);
        Q_UNUSED(screenSaverDisabled)

        // don't sleep
        if (QSysInfo::windowsVersion() < QSysInfo::WV_VISTA)
            SetThreadExecutionState(ES_USER_PRESENT | ES_CONTINUOUS);
        else
            SetThreadExecutionState(ES_AWAYMODE_REQUIRED | ES_DISPLAY_REQUIRED | ES_SYSTEM_REQUIRED | ES_CONTINUOUS);
#endif
        // Update system activity timer once per 20 seconds
        activityTime = QDateTime::currentMSecsSinceEpoch() + 20000;
    }
}


// a lot of small audio packets in bluray HD audio codecs. So, previous size 7 is not enought
#define CL_MAX_DISPLAY_QUEUE_SIZE 20
#define CL_MAX_DISPLAY_QUEUE_FOR_SLOW_SOURCE_SIZE 20

static const int DEFAULT_AUDIO_BUFF_SIZE = 1000 * 4;

static const int REALTIME_AUDIO_BUFFER_SIZE = 750; // at ms, max buffer 

static const qint64 MIN_VIDEO_DETECT_JUMP_INTERVAL = 300 * 1000; // 300ms
//static const qint64 MIN_AUDIO_DETECT_JUMP_INTERVAL = MIN_VIDEO_DETECT_JUMP_INTERVAL + AUDIO_BUFF_SIZE*1000;
//static const int MAX_VALID_SLEEP_TIME = 1000*1000*5;
static const int MAX_VALID_SLEEP_LIVE_TIME = 1000 * 500; // 5 seconds as most long sleep time
static const int SLOW_COUNTER_THRESHOLD = 24;
static const double FPS_EPS = 0.0001;

static const int DEFAULT_DELAY_OVERDRAFT = 5000 * 1000;

QnCamDisplay::QnCamDisplay(QnMediaResourcePtr resource, QnArchiveStreamReader* reader): 
    QnAbstractDataConsumer(CL_MAX_DISPLAY_QUEUE_SIZE),
    m_audioDisplay(0),
    m_delay(DEFAULT_DELAY_OVERDRAFT), 
    m_speed(1.0),
    m_prevSpeed(1.0),
    m_playAudio(false),
    m_needChangePriority(false),
    m_hadAudio(false),
    m_lastAudioPacketTime(0),
    m_syncAudioTime(AV_NOPTS_VALUE),
    m_totalFrames(0),
    m_iFrames(0),
    m_lastVideoPacketTime(0),
    m_lastDecodedTime(AV_NOPTS_VALUE),
    m_previousVideoTime(0),
    m_lastNonZerroDuration(0),
    m_lastSleepInterval(0),
    m_afterJump(false),
    m_bofReceived(false),
    m_displayLasts(0),
    m_ignoringVideo(false),
    m_isRealTimeSource(true),
    m_videoBufferOverflow(false),
    m_singleShotMode(false),
    m_singleShotQuantProcessed(false),
    m_jumpTime(DATETIME_NOW),
    m_lightCpuMode(QnAbstractVideoDecoder::DecodeMode_Full),
    m_lastFrameDisplayed(QnVideoStreamDisplay::Status_Displayed),
    m_realTimeHurryUp(false),
    m_delayedFrameCount(0),
    m_extTimeSrc(0),
    m_useMtDecoding(false),
    m_buffering(0),
    m_executingJump(0),
    m_skipPrevJumpSignal(0),
    m_processedPackets(0),
    m_emptyPacketCounter(0),
    m_isStillImage(false),
    m_isLongWaiting(false),
    m_skippingFramesTime(AV_NOPTS_VALUE),
    m_executingChangeSpeed(false),
    m_eofSignalSended(false),
    m_videoQueueDuration(0),
    m_useMTRealTimeDecode(false),
    m_forceMtDecoding(false),
    m_timeMutex(QnMutex::Recursive),
    m_resource(resource),
    m_firstAfterJumpTime(AV_NOPTS_VALUE),
    m_receivedInterval(0),
    m_archiveReader(reader),
    m_fullScreen(false),
    m_prevLQ(-1),
    m_doNotChangeDisplayTime(false),
    m_multiView(false),
    m_fisheyeEnabled(false),
    m_channelsCount(0),
    m_lastQueuedVideoTime(AV_NOPTS_VALUE),
    m_liveBufferSize (INITIAL_LIVE_MEDIA_LEN_THRESHOLD),
    m_liveMaxLenReached(false),
    m_hasVideo(true)
{

    if (resource && resource->toResource()->hasFlags(Qn::live_cam))
        m_isRealTimeSource = true;
    else
        m_isRealTimeSource = false;

    if (resource && resource->toResource()->hasFlags(Qn::still_image)) {
        m_isStillImage = true;

        QFileInfo fileInfo(resource->toResource()->getUrl());
        if (fileInfo.isReadable())
            resource->toResource()->setStatus(Qn::Online);
        else
            resource->toResource()->setStatus(Qn::Offline);
    }

    m_storedMaxQueueSize = m_dataQueue.maxSize();
    for (int i = 0; i < CL_MAX_CHANNELS; ++i) {
        m_display[i] = 0;
        m_nextReverseTime[i] = AV_NOPTS_VALUE;
    }
    int expectedBufferSize = m_isRealTimeSource ? REALTIME_AUDIO_BUFFER_SIZE : DEFAULT_AUDIO_BUFF_SIZE;
    int expectedPrebuferSize = m_isRealTimeSource ? REALTIME_AUDIO_PREBUFFER : DEFAULT_AUDIO_BUFF_SIZE/2;
    setAudioBufferSize(expectedBufferSize, expectedPrebuferSize);

#ifdef Q_OS_WIN
    QnDesktopResourcePtr desktopResource = resource.dynamicCast<QnDesktopResource>();
    if (desktopResource && desktopResource->isRendererSlow())
        m_forceMtDecoding = true; // not enough speed for desktop camera with aero in single thread mode because of slow rendering
#endif
    QnSecurityCamResourcePtr camera = resource.dynamicCast<QnSecurityCamResource>();
    if (camera && camera->getMaxFps() >= 50)
        m_forceMtDecoding = true; // we can get render speed limit instead. MT decoding and displaying frame queue turn on simultaneously
}

QnCamDisplay::~QnCamDisplay()
{
    if (qnRedAssController)
        qnRedAssController->unregisterConsumer(this);

    Q_ASSERT(!isRunning());
    stop();
    for (int i = 0; i < CL_MAX_CHANNELS; ++i)
        delete m_display[i];

    clearVideoQueue();
    delete m_audioDisplay;
}

void QnCamDisplay::setAudioBufferSize(int bufferSize, int prebufferSize)
{
    m_audioBufferSize = bufferSize;
    m_minAudioDetectJumpInterval = MIN_VIDEO_DETECT_JUMP_INTERVAL + m_audioBufferSize*1000;
    QnMutexLocker lock( &m_audioChangeMutex );
    delete m_audioDisplay;
    m_audioDisplay = new QnAudioStreamDisplay(m_audioBufferSize, prebufferSize);

}

void QnCamDisplay::pause()
{
    QnAbstractDataConsumer::pause();
    m_isRealTimeSource = false;
    emit liveMode(false);
    QnMutexLocker lock( &m_audioChangeMutex );
    m_audioDisplay->suspend();
}

void QnCamDisplay::resume()
{
    m_delay.afterdelay();
    m_singleShotMode = false;
    {
        QnMutexLocker lock( &m_audioChangeMutex );
        m_audioDisplay->resume();
    }
    m_firstAfterJumpTime = AV_NOPTS_VALUE;
    QnAbstractDataConsumer::resume();
}

void QnCamDisplay::addVideoRenderer(int channelCount, QnAbstractRenderer* vw, bool canDownscale)
{
    Q_ASSERT(channelCount <= CL_MAX_CHANNELS);
    
    for(int i = 0; i < channelCount; i++)
    {
        if (!m_display[i]) {
            m_display[i] = new QnVideoStreamDisplay(canDownscale, i);
            m_channelsCount++;
            if (m_forceMtDecoding)
                m_display[i]->setMTDecoding(true);
        }
        int rendersCount = m_display[i]->addRenderer(vw);
        m_multiView = rendersCount > 1;
    }
}

int QnCamDisplay::channelsCount() const
{
    return m_channelsCount;
}

void QnCamDisplay::removeVideoRenderer(QnAbstractRenderer* vw)
{
    for (int i = 0; i < CL_MAX_CHANNELS; ++i) {
        if (m_display[i]) {
            int rendersCount = m_display[i]->removeRenderer(vw);
            m_multiView = rendersCount > 1;
        }
    }
}

QImage QnCamDisplay::getScreenshot(const QnImageFilterHelper& imageProcessingParams, bool anyQuality)
{
    QList<QnAbstractImageFilterPtr> filters;
    CLVideoDecoderOutputPtr frame;
    bool filtersReady = false;
    for (int i = 0; i < CL_MAX_CHANNELS; ++i)
    {
        if (m_display[i]) 
        {
            frame = m_display[i]->getScreenshot(anyQuality);
            if (frame)
            {
                if (!filtersReady) {
                    filtersReady = true;
                    filters = imageProcessingParams.createFilterChain(QSize(frame->width, frame->height));
                }
                for(auto filter: filters)
                    frame = filter->updateImage(frame);
            }
        }
    }
    return frame ? frame->toImage() : QImage();
}

QImage QnCamDisplay::getGrayscaleScreenshot(int channel)
{
    return m_display[channel]->getGrayscaleScreenshot();
}

QSize QnCamDisplay::getFrameSize(int channel) const {
    return m_display[channel]->getImageSize();
}

void QnCamDisplay::hurryUpCheck(QnCompressedVideoDataPtr vd, float speed, qint64 needToSleep, qint64 realSleepTime)
{
    bool isVideoCamera = vd->dataProvider && qSharedPointerDynamicCast<QnVirtualCameraResource>(m_resource) != 0;
    if (isVideoCamera)
        hurryUpCheckForCamera(vd, speed, needToSleep, realSleepTime);
    else
        hurryUpCheckForLocalFile(vd, speed, needToSleep, realSleepTime);
}

void QnCamDisplay::hurryUpCkeckForCamera2(QnAbstractMediaDataPtr media)
{
    bool isVideoCamera = media->dataProvider && qSharedPointerDynamicCast<QnVirtualCameraResource>(m_resource) != 0;
    if (media->dataType != QnAbstractMediaData::VIDEO && media->dataType != QnAbstractMediaData::AUDIO)
        return;

    if (isVideoCamera)
    {
        //bool isLive = media->flags & QnAbstractMediaData::MediaFlags_LIVE;
        //bool isPrebuffer = media->flags & QnAbstractMediaData::MediaFlags_FCZ;
        if (m_speed < 1.0 || m_singleShotMode)
            return;
        if ((quint64)m_firstAfterJumpTime == AV_NOPTS_VALUE) {
            m_firstAfterJumpTime = media->timestamp;
            m_receivedInterval = 0;
            m_afterJumpTimer.restart();
            return;
        }

        m_receivedInterval = qMax(m_receivedInterval, media->timestamp - m_firstAfterJumpTime);
        if (m_afterJumpTimer.elapsed()*1000 > REDASS_DELAY_INTERVAL)
        {
            if (m_receivedInterval/1000 < m_afterJumpTimer.elapsed()/2) 
            {
                QnArchiveStreamReader* reader = dynamic_cast<QnArchiveStreamReader*> (media->dataProvider);
                if (qnRedAssController)
                    qnRedAssController->onSlowStream(reader);
            }
        }
    }
}

QnArchiveStreamReader* QnCamDisplay::getArchiveReader() const {
    return m_archiveReader;
}

void QnCamDisplay::hurryUpCheckForCamera(QnCompressedVideoDataPtr vd, float speed, qint64 needToSleep, qint64 realSleepTime)
{
    Q_UNUSED(needToSleep)
    Q_UNUSED(speed)

    if (vd->flags & QnAbstractMediaData::MediaFlags_LIVE) 
        return;
    if (vd->flags & QnAbstractMediaData::MediaFlags_Ignore)
        return;

    if (m_archiveReader)
    {
        if (realSleepTime <= -REDASS_DELAY_INTERVAL) 
        {
            m_delayedFrameCount = qMax(0, m_delayedFrameCount);
            m_delayedFrameCount++;
            if (m_delayedFrameCount > 10 && m_archiveReader->getQuality() != MEDIA_Quality_Low /*&& canSwitchQuality()*/)
                if (qnRedAssController)
                    qnRedAssController->onSlowStream(m_archiveReader);
        }
        else if (realSleepTime >= 0)
        {
            m_delayedFrameCount = qMin(0, m_delayedFrameCount);
            m_delayedFrameCount--;
            if (m_delayedFrameCount < -10 && m_dataQueue.size() >= m_dataQueue.size()*0.75)
                if (qnRedAssController)
                    qnRedAssController->streamBackToNormal(m_archiveReader);
        }
    }
}

void QnCamDisplay::hurryUpCheckForLocalFile(QnCompressedVideoDataPtr vd, float speed, qint64 needToSleep, qint64 realSleepTime)
{
    if (qAbs(speed) > 1.0 + FPS_EPS)
    {
        if (realSleepTime < 0)
        {
            if (realSleepTime > -200*1000 && m_lightCpuMode == QnAbstractVideoDecoder::DecodeMode_Full)
            {
                setLightCPUMode(QnAbstractVideoDecoder::DecodeMode_Fast);
            }

            else if (m_iFrames > 1) {
                qint64 avgGopDuration = ((qint64)needToSleep * m_totalFrames)/m_iFrames;
                if (realSleepTime < qMin(-400*1000ll, -avgGopDuration))
                {
                    ; //setLightCPUMode(QnAbstractVideoDecoder::DecodeMode_Fastest);
                }
                else if (vd->flags & AV_PKT_FLAG_KEY)
                    setLightCPUMode(QnAbstractVideoDecoder::DecodeMode_Fast);
            }
        }
        else if (vd->flags & AV_PKT_FLAG_KEY) {
            if (m_lightCpuMode == QnAbstractVideoDecoder::DecodeMode_Fastest)
                setLightCPUMode(QnAbstractVideoDecoder::DecodeMode_Fast);
        }
    }
}

int QnCamDisplay::getBufferingMask()
{
    int channelMask = 0;
    for (int i = 0; i < CL_MAX_CHANNELS && m_display[i]; ++i) 
        channelMask = channelMask*2  + 1;
    return channelMask;
}

float sign(float value)
{
    if (value == 0)
        return 0;
    return value > 0 ? 1 : -1;
}

bool QnCamDisplay::display(QnCompressedVideoDataPtr vd, bool sleep, float speed)
{
//    cl_log.log("queueSize=", m_dataQueue.size(), cl_logALWAYS);
//    cl_log.log(QDateTime::fromMSecsSinceEpoch(vd->timestamp/1000).toString("hh.mm.ss.zzz"), cl_logALWAYS);

    // simple data provider/streamer/streamreader has the same delay, but who cares ?
    // to avoid cpu usage in case of a lot data in queue(zoomed out on the scene, lets add same delays here )
    quint64 currentTime = vd->timestamp;

    m_totalFrames++;
    if (vd->flags & AV_PKT_FLAG_KEY)
        m_iFrames++;
    bool isPrebuffering = vd->flags & QnAbstractMediaData::MediaFlags_FCZ;

    // in ideal world data comes to queue at the same speed as it goes out
    // but timer on the sender side runs at a bit different rate in comparison to the timer here
    // adaptive delay will not solve all problems => need to minus little appendix based on queue size
    qint32 needToSleep;

    if (isPrebuffering)
        m_lastSleepInterval = 0;

    if (vd->flags & AV_REVERSE_BLOCK_START)
    {
        const long frameTimeDiff = abs((long)(currentTime - m_previousVideoTime));
        needToSleep = (m_lastSleepInterval == 0) && (frameTimeDiff < MAX_FRAME_DURATION * 1000)
            ? frameTimeDiff
            : m_lastSleepInterval;
    }
    else {
        needToSleep = m_lastSleepInterval = (currentTime - m_previousVideoTime) * 1.0/qAbs(speed);
    }

    //qDebug() << "vd->flags & QnAbstractMediaData::MediaFlags_FCZ" << (vd->flags & QnAbstractMediaData::MediaFlags_FCZ);

    if (!m_forceMtDecoding)
    {
        bool canSwitchToMT = isFullScreen() || (qnRedAssController && qnRedAssController->counsumerCount() == 1);
        bool shouldSwitchToMT = (m_isRealTimeSource && m_totalFrames > 100 && m_dataQueue.size() >= m_dataQueue.size()-1) || !m_isRealTimeSource;
        if (canSwitchToMT && shouldSwitchToMT) {
            if (!m_useMTRealTimeDecode) {
                m_useMTRealTimeDecode = true;
                setMTDecoding(true); 
            }
        }
        else {
            if (m_useMTRealTimeDecode) {
                m_totalFrames = 0;
                m_useMTRealTimeDecode = false;
                setMTDecoding(false); 
            }
        }
    }

    if (m_isRealTimeSource && vd && !isPrebuffering)
    {
        qint64 queueLen = m_lastQueuedVideoTime - m_lastVideoPacketTime;
        //qDebug() << "queueLen" << queueLen/1000 << "ms";

        if (queueLen == 0) 
        {
            if (m_liveMaxLenReached)
                m_liveBufferSize = qMin(MAX_LIVE_MEDIA_LEN_THRESHOLD, m_liveBufferSize * 1.2); // increase buffer
            m_liveMaxLenReached = false;
            //qDebug() << "zerro queueLen. set queue to=" << m_liveBufferSize;
            m_delay.afterdelay();
            m_delay.addQuant(m_liveBufferSize /2); // realtime buffering for more smooth playback
            m_realTimeHurryUp = false;
        }
        else if (queueLen > m_liveBufferSize ) {
            m_liveMaxLenReached = true;
            //if (!m_realTimeHurryUp)
            //    qDebug() << "full queueLen. do fast play";
            m_realTimeHurryUp = true;
        }
        else if (m_realTimeHurryUp && queueLen <= m_liveBufferSize /2)
        {
            //qDebug() << "half queueLen again. remove fast play";
            m_realTimeHurryUp = false;
            m_delay.afterdelay();
            m_delay.addQuant(-needToSleep);
        }
        if (m_realTimeHurryUp)
            sleep = false;
    }

    m_previousVideoTime = currentTime;

    //===== to avoid unrelated streams / stop play delays
    if (needToSleep < 0)
        needToSleep = 0;

    if (needToSleep > MAX_VALID_SLEEP_TIME) // in case of key frame only and sliding archive slider forward - would not look good; need to do smth
        needToSleep = 0;
    //=========

    if (sleep && m_lastFrameDisplayed != QnVideoStreamDisplay::Status_Buffered)
    {
        qint64 realSleepTime = AV_NOPTS_VALUE;
        if (useSync(vd)) 
        {
            qint64 displayedTime = getCurrentTime();
            //bool isSingleShot = vd->flags & QnAbstractMediaData::MediaFlags_SingleShot;
            if (speed != 0  && (quint64)displayedTime != AV_NOPTS_VALUE && m_lastFrameDisplayed == QnVideoStreamDisplay::Status_Displayed &&
                !(vd->flags & QnAbstractMediaData::MediaFlags_BOF))
            {
                Q_ASSERT(!(vd->flags & QnAbstractMediaData::MediaFlags_Ignore));
                //QTime t;
                //t.start();
                int speedSign = speed >= 0 ? 1 : -1;
                bool firstWait = true;
                QTime sleepTimer;
                sleepTimer.start();
                while (!m_afterJump && !m_buffering && !needToStop() && sign(m_speed) == sign(speed) && useSync(vd) && !m_singleShotMode)
                {
                    qint64 ct = m_extTimeSrc->getCurrentTime();
                    qint64 newDisplayedTime = getCurrentTime();
                    if (newDisplayedTime != displayedTime) {
                        // new VideoStreamDisplay update time async! So, currentTime possible may be changed during waiting (it is was not possible before v1.5)
                        displayedTime = newDisplayedTime;
                        firstWait = true;
                    }
                    if (ct != DATETIME_NOW && speedSign *(displayedTime - ct) > 0)
                    {
                        if (firstWait)
                        {
                            m_isLongWaiting = speedSign*(displayedTime - ct) > MAX_FRAME_DURATION*1000;
                            if (m_jumpTime != DATETIME_NOW)
                                m_isLongWaiting &= speedSign*(displayedTime - m_jumpTime)  > MAX_FRAME_DURATION*1000;
                            
                            /*
                            qDebug() << "displayedTime=" << QDateTime::fromMSecsSinceEpoch(displayedTime/1000).toString("hh:mm:ss.zzz")
                                     << " currentTime=" << QDateTime::fromMSecsSinceEpoch(ct/1000).toString("hh:mm:ss.zzz")
                                     << " wait=" << (displayedTime - ct)/1000.0;
                            */
                            
                            firstWait = false;
                        }
                        QnSleep::msleep(1);
                    }
                    else {
                        break;
                    }
                }
                m_isLongWaiting = false;
                /*
                if (sleepTimer.elapsed() > 0)
                    realSleepTime = sleepTimer.elapsed()*1000;
                else 
                    realSleepTime = sign * (displayedTime - m_extTimeSrc->expectedTime());
                */
                realSleepTime = speedSign * (displayedTime - m_extTimeSrc->expectedTime());
                //qDebug() << "sleepTimer=" << sleepTimer.elapsed() << "extSleep=" << realSleepTime;
            }
        }
        else if (!m_display[0]->selfSyncUsed()) {
            if (m_lastFrameDisplayed == QnVideoStreamDisplay::Status_Displayed) {
                qint64 maxSleepTime = needToSleep * 2;
                if (qAbs(speed) > 1.0)
                    maxSleepTime *= speed;
                maxSleepTime = qAbs(maxSleepTime);  // needToSleep OR speed can be negative, but maxSleepTime should always be positive
                if (m_isRealTimeSource)
                    realSleepTime = m_delay.terminatedSleep(needToSleep, maxSleepTime);
                else
                    realSleepTime = m_delay.sleep(needToSleep, maxSleepTime);
            }
            else
                realSleepTime = m_delay.addQuant(needToSleep);
        }
        //qDebug() << "sleep time: " << needToSleep/1000.0 << "  real:" << realSleepTime/1000.0;
        if ((quint64)realSleepTime != AV_NOPTS_VALUE && !m_buffering)
            hurryUpCheck(vd, speed, needToSleep, realSleepTime);
    }

    m_isLongWaiting = false;
    int channel = vd->channelNumber;

    if (m_singleShotMode && m_singleShotQuantProcessed)
        return false;

    QnFrameScaler::DownscaleFactor scaleFactor = QnFrameScaler::factor_any;
    if (channel > 0 && m_display[0]) // if device has more than one channel
    {
        // this here to avoid situation where different channels have different down scale factor; it might lead to diffrent size
        scaleFactor = m_display[0]->getCurrentDownscaleFactor(); // [0] - master channel
    }
    if (vd->flags & QnAbstractMediaData::MediaFlags_StillImage)
        scaleFactor = QnFrameScaler::factor_1; // do not downscale still images


    bool doProcessPacket = true;
    if (m_display[channel])
    {
        // sometimes draw + decoding takes a lot of time. so to be able always sync video and audio we MUST not draw
        QTime displayTime;
        displayTime.restart();

        int isLQ = vd->flags & QnAbstractMediaData::MediaFlags_LowQuality;
        bool qualityChanged = m_prevLQ != -1 && isLQ != m_prevLQ;
        if (qualityChanged && m_speed >= 0)
        {
            m_lastFrameDisplayed = m_display[channel]->flushFrame(vd->channelNumber, scaleFactor);
            if (m_lastFrameDisplayed == QnVideoStreamDisplay::Status_Displayed)
                doProcessPacket = false;
        }
        
        if (doProcessPacket) 
        {
            m_prevLQ = isLQ;

            bool ignoreVideo = vd->flags & QnAbstractMediaData::MediaFlags_Ignore;
            bool draw = !ignoreVideo && (sleep || (m_displayLasts * 1000 < needToSleep)); // do not draw if computer is very slow and we still wanna sync with audio

            if (draw) 
                updateActivity();
            
            if (!(vd->flags & QnAbstractMediaData::MediaFlags_Ignore)) 
            {
                QnMutexLocker lock( &m_timeMutex );
                m_lastDecodedTime = vd->timestamp;
            }

            m_lastFrameDisplayed = m_display[channel]->display(vd, draw, scaleFactor);
            if (m_isStillImage && m_lastFrameDisplayed == QnVideoStreamDisplay::Status_Skipped)
                m_eofSignalSended = true;
        }

        if (m_lastFrameDisplayed == QnVideoStreamDisplay::Status_Displayed)
        {
            if (speed < 0)
                m_nextReverseTime[channel] = m_display[channel]->nextReverseTime();

            m_timeMutex.lock();
            if (m_buffering && m_executingJump == 0 && !m_afterJump &&
                m_skippingFramesTime == qint64(AV_NOPTS_VALUE))
            {
                m_buffering &= ~(1 << vd->channelNumber);
                m_timeMutex.unlock();
                if (m_buffering == 0) 
                {
                    unblockTimeValue();
                    waitForFramesDisplayed(); // new videoStreamDisplay displays data async, so ensure that new position actual
                    if (m_extTimeSrc)
                        m_extTimeSrc->onBufferingFinished(this);
                }
            }
            else
                m_timeMutex.unlock();
        }

        //if (!ignoreVideo && m_buffering)
        if (m_buffering)
        {
            // Frame does not displayed for some reason (and it is not ignored frames)
            QnArchiveStreamReader* archive = dynamic_cast<QnArchiveStreamReader*>(vd->dataProvider);
            if (archive && archive->isSingleShotMode())
                archive->needMoreData();
        }

        if (!sleep)
            m_displayLasts = displayTime.elapsed(); // this is how long would i take to draw frame.

        //m_display[channel]->dispay(vd, sleep, scale_factor);
        //cl_log.log(" video queue size = ", m_videoQueue[0].size(),  cl_logALWAYS);
    }
    return doProcessPacket;
}

bool QnCamDisplay::isAudioBuffering() const
{
    return m_playAudio && m_buffering;
}

bool QnCamDisplay::doDelayForAudio(QnConstCompressedAudioDataPtr ad, float speed)
{
    if (ad->flags & QnAbstractMediaData::MediaFlags_LIVE)
        return true; // no delay for audio live is required
    if (isAudioBuffering())
        return true;

    if (m_extTimeSrc && m_extTimeSrc->isEnabled())
    {
        qint64 displayedTime = getCurrentTime();
        if (speed != 0  && (quint64)displayedTime != AV_NOPTS_VALUE)
        {
            bool firstWait = true;
            QTime sleepTimer;
            sleepTimer.start();
            while (!m_afterJump && !isAudioBuffering() && !needToStop() && sign(m_speed) == sign(speed) && useSync(ad) && !m_singleShotMode)
            {
                qint64 ct = m_extTimeSrc->getCurrentTime();
                qint64 newDisplayedTime = getCurrentTime();
                if (newDisplayedTime != displayedTime) {
                    displayedTime = newDisplayedTime;
                    firstWait = true;
                }

                if (ct != DATETIME_NOW && (displayedTime - ct) > 0)
                {
                    if (firstWait)
                    {
                        m_isLongWaiting = (displayedTime - ct) > MAX_FRAME_DURATION*1000;
                        if (m_jumpTime != DATETIME_NOW)
                            m_isLongWaiting &= (displayedTime - m_jumpTime)  > MAX_FRAME_DURATION*1000;
                        firstWait = false;
                    }
                    QnSleep::msleep(1);
                }
                else {
                    break;
                }
            }
            m_isLongWaiting = false;
        }
    }
    else 
    {
        qint32 needToSleep = qMin(MAX_FRAME_DURATION * 1000, ad->timestamp - m_previousVideoTime);
        needToSleep *= 1.0/qAbs(speed);
        m_previousVideoTime = ad->timestamp;
    }
    m_isLongWaiting = false;

    return true;
}

template <class T>
void QnCamDisplay::markIgnoreBefore(const T& queue, qint64 time)
{
    for (int i = 0; i < queue.size(); ++i) {
        QnAbstractMediaDataPtr media = std::dynamic_pointer_cast<QnAbstractMediaData>(queue.at(i));
        if (media) {
            if (m_speed >= 0 && media->timestamp < time)
                media->flags |= QnAbstractMediaData::MediaFlags_Ignore;
            else if (m_speed < 0 && media->timestamp > time)
                media->flags |= QnAbstractMediaData::MediaFlags_Ignore;
        }
    }
}

void QnCamDisplay::onSkippingFrames(qint64 time)
{
    if (m_extTimeSrc)
        m_extTimeSrc->onBufferingStarted(this, time);

    m_dataQueue.lock();
    markIgnoreBefore(m_dataQueue, time);
    m_dataQueue.unlock();
    QnMutexLocker lock( &m_timeMutex );
    m_singleShotQuantProcessed = false;
    m_buffering = getBufferingMask();
    m_skippingFramesTime = time;

    if (m_speed >= 0)
        blockTimeValue(qMax(time, getCurrentTime()));
    else
        blockTimeValue(qMin(time, getCurrentTime()));

    m_emptyPacketCounter = 0;
    if (m_extTimeSrc && m_eofSignalSended) {
        m_extTimeSrc->onEofReached(this, false);
        m_eofSignalSended = false;
    }
}

void QnCamDisplay::blockTimeValue(qint64 time)
{
    if (!m_doNotChangeDisplayTime) {
        for (int i = 0; i < CL_MAX_CHANNELS && m_display[i]; ++i) {
            m_nextReverseTime[i] = AV_NOPTS_VALUE;
            m_display[i]->blockTimeValue(time);
        }
        m_audioDisplay->blockTimeValue(time);
    }
}

void QnCamDisplay::blockTimeValueSafe(qint64 time)
{
    if (!m_doNotChangeDisplayTime) {
        for (int i = 0; i < CL_MAX_CHANNELS && m_display[i]; ++i) {
            m_nextReverseTime[i] = AV_NOPTS_VALUE;
            m_display[i]->blockTimeValueSafe(time);
        }
        m_audioDisplay->blockTimeValue(time);
    }
}

void QnCamDisplay::waitForFramesDisplayed()
{
    for (int i = 0; i < CL_MAX_CHANNELS && m_display[i]; ++i)
        m_display[i]->waitForFramesDisplayed();
}

void QnCamDisplay::onBeforeJump(qint64 time)
{
    if (m_extTimeSrc)
        m_extTimeSrc->onBufferingStarted(this, m_doNotChangeDisplayTime ? getDisplayedTime() : time);
    /*
    if (time < 1000000ll * 100000)
        cl_log.log("before jump to ", time, cl_logWARNING);
    else
        cl_log.log("before jump to ", QDateTime::fromMSecsSinceEpoch(time/1000).toString(), cl_logWARNING);
    */
    
    QnMutexLocker lock( &m_timeMutex );
    onRealTimeStreamHint(time == DATETIME_NOW && m_speed >= 0);

    m_lastDecodedTime = AV_NOPTS_VALUE;
    blockTimeValueSafe(time);
    m_doNotChangeDisplayTime = false;

    m_emptyPacketCounter = 0;
    if (m_extTimeSrc && m_eofSignalSended && time != DATETIME_NOW) {
        m_extTimeSrc->onEofReached(this, false);
        m_eofSignalSended = false;
    }
    clearUnprocessedData();

    if (m_skipPrevJumpSignal > 0) {
        m_skipPrevJumpSignal--;
        return;
    }
    //setSingleShotMode(false);

    
    m_executingJump++;

    m_buffering = getBufferingMask();

    if (m_executingJump > 1)
        clearUnprocessedData();
    m_processedPackets = 0;
}

void QnCamDisplay::onJumpOccured(qint64 time)
{
    /*
    if (time < 1000000ll * 100000)
        cl_log.log("after jump to ", time, cl_logWARNING);
    else
        cl_log.log("after jump to ", QDateTime::fromMSecsSinceEpoch(time/1000).toString(), cl_logWARNING);
    */       
    //if (m_extTimeSrc)
    //    m_extTimeSrc->onBufferingStarted(this, time);

    QnMutexLocker lock( &m_timeMutex );
    m_afterJump = true;
    m_bofReceived = false;
    m_buffering = getBufferingMask();
    m_lastDecodedTime = AV_NOPTS_VALUE;
    m_firstAfterJumpTime = AV_NOPTS_VALUE;
    
    m_singleShotQuantProcessed = false;
    m_jumpTime = time;

    if (m_executingJump > 0)
        m_executingJump--;
    m_processedPackets = 0;
    m_delayedFrameCount = 0;
}

void QnCamDisplay::onJumpCanceled(qint64 /*time*/)
{
    m_skipPrevJumpSignal++;
}

void QnCamDisplay::afterJump(QnAbstractMediaDataPtr media)
{
    QnCompressedVideoDataPtr vd = std::dynamic_pointer_cast<QnCompressedVideoData>(media);
    //cl_log.log("after jump.time=", QDateTime::fromMSecsSinceEpoch(media->timestamp/1000).toString(), cl_logWARNING);

    clearVideoQueue();
    for (int i = 0; i < CL_MAX_CHANNELS && m_display[i]; ++i) 
        m_display[i]->afterJump();

    QnMutexLocker lock( &m_timeMutex );
    m_lastAudioPacketTime = media->timestamp;
    m_lastVideoPacketTime = media->timestamp;
    m_previousVideoTime = media->timestamp;
    m_lastFrameDisplayed = QnVideoStreamDisplay::Status_Skipped;
    //m_previousVideoDisplayedTime = 0;
    m_totalFrames = 0;
    m_iFrames = 0;
    m_lastSleepInterval = 0;
    if (!m_afterJump && m_skippingFramesTime == qint64(AV_NOPTS_VALUE)) // if not more (not handled yet) jumps expected
    {
        for (int i = 0; i < CL_MAX_CHANNELS && m_display[i]; ++i) {
            if (media && !(media->flags & QnAbstractMediaData::MediaFlags_Ignore)) {
                m_display[i]->blockTimeValue(media->timestamp);
            }
            m_nextReverseTime[i] = qint64(AV_NOPTS_VALUE);
            m_display[i]->unblockTimeValue();
        }
    }
    m_audioDisplay->clearAudioBuffer();
    m_firstAfterJumpTime = qint64(AV_NOPTS_VALUE);
    m_prevLQ = -1;
    clearMetaDataInfo();
}

void QnCamDisplay::onReaderPaused()
{
    setSingleShotMode(true);
}

void QnCamDisplay::onReaderResumed()
{
    setSingleShotMode(false);
}

void QnCamDisplay::onPrevFrameOccured()
{
    if (getDisplayedTime() != DATETIME_NOW)
        m_doNotChangeDisplayTime = true; // do not move display time to jump position because jump pos given approximatly
    QnMutexLocker lock( &m_audioChangeMutex );
    m_audioDisplay->clearDeviceBuffer();
}

void QnCamDisplay::onNextFrameOccured()
{
    m_singleShotQuantProcessed = false;
    QnMutexLocker lock( &m_audioChangeMutex );
    m_audioDisplay->clearDeviceBuffer();
}

void QnCamDisplay::setSingleShotMode(bool single)
{
    m_singleShotMode = single;
    if (m_singleShotMode) {
        m_isRealTimeSource = false;
        emit liveMode(false);
        pauseAudio();
    }
    for (int i = 0; i < CL_MAX_CHANNELS && m_display[i]; ++i)
        m_display[i]->setPausedSafe(single);
}

float QnCamDisplay::getSpeed() const
{
    return m_speed;
}

void QnCamDisplay::setSpeed(float speed)
{
    QnMutexLocker lock( &m_timeMutex );
    if (qAbs(speed-m_speed) > FPS_EPS)
    {
        if ((speed >= 0 && m_prevSpeed < 0) || (speed < 0 && m_prevSpeed >= 0)) {
            m_afterJumpTimer.restart();
            m_executingChangeSpeed = true; // do not show "No data" while display preparing for new speed. 
            qint64 time = getExternalTime();
            if (time != DATETIME_NOW)
                blockTimeValue(time);
        }
        if (speed < 0 && m_speed >= 0) {
            for (int i = 0; i < CL_MAX_CHANNELS; ++i)
                m_nextReverseTime[i] = AV_NOPTS_VALUE;
        }
        m_speed = speed;
    }
}

void QnCamDisplay::unblockTimeValue()
{
    for (int i = 0; i < CL_MAX_CHANNELS && m_display[i]; ++i)
        m_display[i]->unblockTimeValue();
    m_audioDisplay->unblockTimeValue();
}

void QnCamDisplay::processNewSpeed(float speed)
{
    if (qAbs(speed - 1.0) > FPS_EPS && qAbs(speed) > FPS_EPS)
    {
        m_audioDisplay->clearAudioBuffer();
    }

    if (!m_forceMtDecoding) 
    {
        if (qAbs(speed) > 1.0 + FPS_EPS || speed < 0)
        {
            for (int i = 0; i < CL_MAX_CHANNELS && m_display[i]; i++)
                m_display[i]->setMTDecoding(true);
        }
        else if (speed != 0) {
            setMTDecoding(m_useMtDecoding);
        }
    }

    if (speed < 0 && m_prevSpeed >= 0)
        m_buffering = getBufferingMask(); // decode first gop is required some time

    if (m_prevSpeed == 0 && m_extTimeSrc && m_eofSignalSended)
    {
        m_extTimeSrc->onEofReached(this, false);
        m_eofSignalSended = false;
    }

    if ((speed >= 0 && m_prevSpeed < 0) || (speed < 0 && m_prevSpeed >= 0))
    {
        //m_dataQueue.clear();
        clearVideoQueue();
        for (int i = 0; i < CL_MAX_CHANNELS && m_display[i]; ++i) 
            m_display[i]->afterJump();
        QnMutexLocker lock( &m_timeMutex );
        m_lastDecodedTime = AV_NOPTS_VALUE;
        for (int i = 0; i < CL_MAX_CHANNELS && m_display[i]; ++i)
            m_nextReverseTime[i] = AV_NOPTS_VALUE;
        unblockTimeValue();
    }
    if (qAbs(speed) > 1.0) {
        m_storedMaxQueueSize = m_dataQueue.maxSize();
        m_dataQueue.setMaxSize(CL_MAX_DISPLAY_QUEUE_FOR_SLOW_SOURCE_SIZE);
        m_delay.setMaxOverdraft(-1);
    }
    else {
        m_dataQueue.setMaxSize(m_storedMaxQueueSize);
        m_delay.setMaxOverdraft(DEFAULT_DELAY_OVERDRAFT);
        m_delay.afterdelay();
    }
    for (int i = 0; i < CL_MAX_CHANNELS; ++i) {
        if (m_display[i])
            m_display[i]->setSpeed(speed);
    }
    setLightCPUMode(QnAbstractVideoDecoder::DecodeMode_Full);
    m_executingChangeSpeed = false;
}

bool QnCamDisplay::useSync(QnConstAbstractMediaDataPtr md)
{
    //return m_extTimeSrc && !(vd->flags & (QnAbstractMediaData::MediaFlags_LIVE | QnAbstractMediaData::MediaFlags_BOF)) && !m_singleShotMode;
    return m_extTimeSrc && m_extTimeSrc->isEnabled() && !(md->flags & (QnAbstractMediaData::MediaFlags_LIVE | QnAbstractMediaData::MediaFlags_PlayUnsync));
}

void QnCamDisplay::putData(const QnAbstractDataPacketPtr& data)
{
    QnCompressedVideoDataPtr video = std::dynamic_pointer_cast<QnCompressedVideoData>(data);
    if (video)
    {
        if ((video->flags & QnAbstractMediaData::MediaFlags_LIVE) && m_dataQueue.size() > 0 && video->timestamp - m_lastVideoPacketTime > m_liveBufferSize)
            m_delay.breakSleep();
        m_lastQueuedVideoTime = video->timestamp;
    }
    QnAbstractDataConsumer::putData(data);
    if (video && m_dataQueue.size() < 2)
        hurryUpCkeckForCamera2(video); // check if slow network
}

bool QnCamDisplay::canAcceptData() const
{
    if (m_isRealTimeSource)
        return QnAbstractDataConsumer::canAcceptData();
    else if (m_processedPackets < m_dataQueue.maxSize())
        return m_dataQueue.size() <= m_processedPackets; // slowdown slightly to improve a lot of seek perfomance
    else 
        return QnAbstractDataConsumer::canAcceptData();
}

bool QnCamDisplay::needBuffering(qint64 vTime) const
{
    
    qint64 aTime = m_audioDisplay->startBufferingTime();
    if (aTime == qint64(AV_NOPTS_VALUE))
        return false;

    return vTime > aTime;
    //return m_audioDisplay->isBuffering() && !flushCurrentBuffer;
}

void QnCamDisplay::processSkippingFramesTime()
{
<<<<<<< HEAD
    QnMutexLocker lock( &m_timeMutex );
    if (m_skippingFramesTime != AV_NOPTS_VALUE)
=======
    QMutexLocker lock(&m_timeMutex);
    if (m_skippingFramesTime != qint64(AV_NOPTS_VALUE))
>>>>>>> 7a15bb1f
    {
        for (int i = 0; i < CL_MAX_CHANNELS; ++i)
            markIgnoreBefore(m_videoQueue[i], m_skippingFramesTime);
        m_skippingFramesTime = qint64(AV_NOPTS_VALUE);
    }
}

void QnCamDisplay::clearMetaDataInfo()
{
    for (int i = 0; i < CL_MAX_CHANNELS; ++i)
        m_lastMetadata->clear();
}

void QnCamDisplay::mapMetadataFrame(const QnCompressedVideoDataPtr& video)
{
    auto & queue = m_lastMetadata[video->channelNumber];
    if (queue.empty())
        return;
    auto itr = queue.upper_bound(video->timestamp);
    if (itr != queue.begin())
        --itr;

    const QnMetaDataV1Ptr& metadata = itr->second;
    if (metadata->containTime(video->timestamp))
        video->motion = metadata;
    queue.erase(queue.begin(), itr);
}

bool QnCamDisplay::processData(const QnAbstractDataPacketPtr& data)
{

    QnAbstractMediaDataPtr media = std::dynamic_pointer_cast<QnAbstractMediaData>(data);
    if (!media)
        return true;

    QnMetaDataV1Ptr metadata = std::dynamic_pointer_cast<QnMetaDataV1>(data);
    if (metadata) {
        int ch = metadata->channelNumber;
        m_lastMetadata[ch][metadata->timestamp] = metadata;
        if (m_lastMetadata[ch].size() > MAX_METADATA_QUEUE_SIZE)
            m_lastMetadata[ch].erase(m_lastMetadata[ch].begin());
        return true;
    }

    QnCompressedVideoDataPtr vd = std::dynamic_pointer_cast<QnCompressedVideoData>(data);
    QnCompressedAudioDataPtr ad = std::dynamic_pointer_cast<QnCompressedAudioData>(data);

    m_processedPackets++;

    m_hasVideo = m_resource->hasVideo(data->dataProvider);

    if (media->dataType != QnAbstractMediaData::EMPTY_DATA)
    {
        bool mediaIsLive = media->flags & QnAbstractMediaData::MediaFlags_LIVE;

        m_timeMutex.lock();
        if (mediaIsLive != m_isRealTimeSource && !m_buffering)
            onRealTimeStreamHint(mediaIsLive && !m_singleShotMode && m_speed > 0);
        m_timeMutex.unlock();
    }

    float speed = m_speed;
    bool speedIsNegative = speed < 0;
    bool dataIsNegative = media->flags & QnAbstractMediaData::MediaFlags_Reverse;
    if (speedIsNegative != dataIsNegative)
        return true; // skip data

    if (m_prevSpeed != speed) 
    {
        processNewSpeed(speed);
        m_prevSpeed = speed;
    }

    processSkippingFramesTime();

    if (vd)
    {
        m_ignoringVideo = vd->flags & QnAbstractMediaData::MediaFlags_Ignore;
        mapMetadataFrame(vd);
    }
    
    bool oldIsStillImage = m_isStillImage;
    m_isStillImage = media->flags & QnAbstractMediaData::MediaFlags_StillImage;
    if(oldIsStillImage != m_isStillImage)
        emit stillImageChanged();

    if (m_needChangePriority)
    {
        setPriority(m_playAudio ? QThread::HighestPriority : QThread::NormalPriority);
        m_needChangePriority = false;
    }

    if( m_afterJump)
    {
        //if (!(media->flags & QnAbstractMediaData::MediaFlags_BOF)) // jump finished, but old data received)
        //    return true; // jump finished, but old data received
        if (media->flags & QnAbstractMediaData::MediaFlags_BOF)
            m_bofReceived = true;
        else if (m_jumpTime == DATETIME_NOW && (media->flags & QnAbstractMediaData::MediaFlags_LIVE) && (media->flags & AV_PKT_FLAG_KEY))
            m_bofReceived = true;

        if (!m_bofReceived)
            return true; // jump finished, but old data received

        // Some clips has very low key frame rate. This condition protect audio buffer overflowing and improve seeking for such clips
        if (ad && ad->timestamp < m_jumpTime - m_audioBufferSize/2*1000)
            return true; // skip packet
        // clear everything we can
        m_bofReceived = false;
        {
            QnMutexLocker lock( &m_timeMutex );
            if (m_executingJump == 0) 
                m_afterJump = false;
        }
        afterJump(media);
        //cl_log.log("ProcessData 2", QDateTime::fromMSecsSinceEpoch(vd->timestamp/1000).toString("hh:mm:ss.zzz"), cl_logALWAYS);
    }
    else if (media->flags & QnAbstractMediaData::MediaFlags_NewServer)
    {
        afterJump(media);
        if (m_extTimeSrc)
            m_extTimeSrc->reinitTime(AV_NOPTS_VALUE);
    }

    if (ad)
    {
        if (speed < 0) 
        {
            m_lastAudioPacketTime = ad->timestamp;
            if (!m_hasVideo) 
            {
                if (m_buffering) {
                    m_buffering = 0;
                    if (m_extTimeSrc)
                        m_extTimeSrc->onBufferingFinished(this);
                    m_lastAudioPacketTime = AV_NOPTS_VALUE;
                    unblockTimeValue();
                }
                return false; // block data stream
            }
            return true; // ignore audio packet to prevent after jump detection
        }
    }
    if (vd)
        m_fpsStat.updateFpsStatistics(vd);


    QnEmptyMediaDataPtr emptyData = std::dynamic_pointer_cast<QnEmptyMediaData>(data);

    bool flushCurrentBuffer = false;
    int expectedBufferSize = m_isRealTimeSource ? REALTIME_AUDIO_BUFFER_SIZE : DEFAULT_AUDIO_BUFF_SIZE;
    QnCodecAudioFormat currentAudioFormat;
    bool audioParamsChanged = ad && (m_playingFormat != currentAudioFormat.fromAvStream(ad->context) || m_audioDisplay->getAudioBufferSize() != expectedBufferSize);
    if (((media->flags & QnAbstractMediaData::MediaFlags_AfterEOF) || audioParamsChanged) &&
        m_videoQueue[0].size() > 0)
    {
        // skip data (play current buffer
        flushCurrentBuffer = true;
    }
    else if (emptyData && m_videoQueue[0].size() > 0) {
        flushCurrentBuffer = true;
    }
    else if (media->flags & QnAbstractMediaData::MediaFlags_AfterEOF) 
    {
        if (vd && m_display[vd->channelNumber] )
            m_display[vd->channelNumber]->waitForFramesDisplayed();
        //if (vd || ad)
        //    afterJump(media); // do not reinit time for empty mediaData because there are always 0 or DATE_TIME timing
    }


    if (emptyData && !flushCurrentBuffer)
    {
        //if (speed == 0) 
        //    return true;

        m_emptyPacketCounter++;
        // empty data signal about EOF, or read/network error. So, check counter bofore EOF signaling
        //bool playUnsync = (emptyData->flags & QnAbstractMediaData::MediaFlags_PlayUnsync);
        bool isFillerPacket =  emptyData->timestamp > 0 && emptyData->timestamp < DATETIME_NOW;
        if (m_emptyPacketCounter >= 3 || isFillerPacket)
        {
            bool isLive = emptyData->flags & QnAbstractMediaData::MediaFlags_LIVE;
            bool isVideoCamera = qSharedPointerDynamicCast<QnVirtualCameraResource>(m_resource) != 0;
            if (m_extTimeSrc && !isLive && isVideoCamera && !m_eofSignalSended && !isFillerPacket) {
                m_extTimeSrc->onEofReached(this, true); // jump to live if needed
                m_eofSignalSended = true;
            }

            /*
            // One camera from several sync cameras may reach BOF/EOF
            // move current time position to the edge to prevent other cameras blocking
            m_nextReverseTime = m_lastDecodedTime = emptyData->timestamp;
            for (int i = 0; i < CL_MAX_CHANNELS && m_display[i]; ++i) {
                m_display[i]->overrideTimestampOfNextFrameToRender(m_lastDecodedTime);
            }
            */

            //performing before locking m_timeMutex. Otherwise we could get dead-lock between this thread and a setSpeed, called from main thread.
                //E.g. overrideTimestampOfNextFrameToRender waits for frames rendered, setSpeed (main thread) waits for m_timeMutex
            for (int i = 0; i < CL_MAX_CHANNELS && m_display[i]; ++i)
                m_display[i]->flushFramesToRenderer();

            m_timeMutex.lock();
            m_lastDecodedTime = AV_NOPTS_VALUE;
            for (int i = 0; i < CL_MAX_CHANNELS && m_display[i]; ++i) {
                if( m_display[i] )
                    m_display[i]->overrideTimestampOfNextFrameToRender(emptyData->timestamp);
                m_nextReverseTime[i] = AV_NOPTS_VALUE;
            }

            if (m_buffering && m_executingJump == 0) 
            {
                m_buffering = 0;
                m_timeMutex.unlock();
                if (m_extTimeSrc)
                    m_extTimeSrc->onBufferingFinished(this);
                unblockTimeValue();
            }
            else 
                m_timeMutex.unlock();
        }
        else {
            QnArchiveStreamReader* archive = dynamic_cast<QnArchiveStreamReader*>(emptyData->dataProvider);
            if (archive && archive->isSingleShotMode())
                archive->needMoreData();
        }
        return true;
    }
    else 
    {
        if (m_extTimeSrc && m_eofSignalSended) {
            m_extTimeSrc->onEofReached(this, false);
            m_eofSignalSended = false;
        }
        m_emptyPacketCounter = 0;
    }

    if (ad && !flushCurrentBuffer)
    {
        if (audioParamsChanged)
        {
            int audioPrebufferSize = m_isRealTimeSource ? REALTIME_AUDIO_PREBUFFER : DEFAULT_AUDIO_BUFF_SIZE/2;
            QnMutexLocker lock( &m_audioChangeMutex );
            delete m_audioDisplay;
            m_audioBufferSize = expectedBufferSize;
            m_audioDisplay = new QnAudioStreamDisplay(m_audioBufferSize, audioPrebufferSize);
            m_playingFormat = currentAudioFormat;
        }

        // after seek, when audio is shifted related video (it is often), first audio packet will be < seek threshold
        // so, second afterJump is generated after several video packet. To prevent it, increase jump detection interval for audio

        if (ad->timestamp && ad->timestamp - m_lastAudioPacketTime < -m_minAudioDetectJumpInterval)
        {
            afterJump(ad);
        }

        m_lastAudioPacketTime = ad->timestamp;

        if (!m_hasVideo) 
        {
            if (m_singleShotMode && m_singleShotQuantProcessed)
                return false;

            if (!m_playAudio || m_audioDisplay->isPlaying()) 
            {
                if (m_buffering) {
                    m_buffering = 0;
                    unblockTimeValue();
                    if (m_extTimeSrc)
                        m_extTimeSrc->onBufferingFinished(this);
                }
            }

            doDelayForAudio(ad, speed);
        }
        
        // we synch video to the audio; so just put audio in player with out thinking
        if (m_playAudio && qAbs(speed-1.0) < FPS_EPS)
        {
            if (m_audioDisplay->msInBuffer() > m_audioBufferSize)
            {
                bool useSync = m_extTimeSrc && m_extTimeSrc->isEnabled() && m_hasVideo;
                if (m_isRealTimeSource || useSync)
                    return true; // skip data
                else
                    QnSleep::msleep(40); // Audio buffer too large. waiting
            }

            m_audioDisplay->putData(ad, nextVideoImageTime(0));
            m_hadAudio = true;
        }
        else if (m_hadAudio || !m_hasVideo)
        {
            m_audioDisplay->enqueueData(ad, nextVideoImageTime(0));
        }
        if (!m_hasVideo)
            m_singleShotQuantProcessed = true;
    }

    if (vd || flushCurrentBuffer)
    {
        bool result = !flushCurrentBuffer;
        int channel = vd ? vd->channelNumber : 0;
        if (flushCurrentBuffer)
        {
            if (m_singleShotMode && m_singleShotQuantProcessed)
                return false;
            vd = QnCompressedVideoDataPtr();
        }
        else
        {
            if (vd->timestamp - m_lastVideoPacketTime < -MIN_VIDEO_DETECT_JUMP_INTERVAL)
            {
                if (speed < 0)
                {
                    if (!(vd->flags & AV_REVERSE_BLOCK_START) && vd->timestamp - m_lastVideoPacketTime < -MIN_VIDEO_DETECT_JUMP_INTERVAL*3)
                    {
                        // I have found avi file where sometimes 290 ms between frames. At reverse mode, bad afterJump affect file very strong
                        m_buffering = getBufferingMask();
                        afterJump(vd);
                    }
                }
                else {
                    m_buffering = getBufferingMask();
                    afterJump(vd);
                }
            }
            m_lastVideoPacketTime = vd->timestamp;

            if (channel >= CL_MAX_CHANNELS)
                return result;

            // this is the only point to addreff;
            // video data can escape from this object only if displayed or in case of clearVideoQueue
            // so release ref must be in both places

            if (m_singleShotMode && m_singleShotQuantProcessed)
            {
                //enqueueVideo(vd);
                //return result;
                return false;
            }
        }
        // three are 3 possible scenarios:

        //1) we do not have audio playing;
        if (!haveAudio(speed) || isAudioHoleDetected(vd))
        {
            qint64 m_videoDuration = m_videoQueue[0].size() * m_lastNonZerroDuration;
            if (vd && m_videoDuration >  1000 * 1000)
            {
                // skip current video packet, process it latter
                result = false;
                vd = QnCompressedVideoDataPtr();
            }
            QnCompressedVideoDataPtr incoming = vd;
            vd = nextInOutVideodata(vd, channel);
            if (!vd)
                return result; // impossible? incoming vd!=0

            if(m_display[channel] != NULL)
                m_display[channel]->setCurrentTime(AV_NOPTS_VALUE);

            if (!display(vd, !(vd->flags & QnAbstractMediaData::MediaFlags_Ignore), speed)) {
                restoreVideoQueue(incoming, vd, vd->channelNumber);
                return false; // keep frame
            }
            if (m_lastFrameDisplayed == QnVideoStreamDisplay::Status_Displayed && !m_afterJump)
                m_singleShotQuantProcessed = true;
            return result;
        }

        // no more data expected. play as is
        if (flushCurrentBuffer)
            m_audioDisplay->playCurrentBuffer();

        qint64 vTime = nextVideoImageTime(vd, channel);
        //2) we have audio and it's buffering( not playing yet )
        if (!flushCurrentBuffer && needBuffering(vTime))
        //if (m_audioDisplay->isBuffering() || m_audioDisplay->msInBuffer() < m_audioBufferSize / 10)
        {
            // audio is not playinf yet; video must not be played as well
            enqueueVideo(vd);
            return result;
        }
        //3) video and audio playing
        else
        {
            QnCompressedVideoDataPtr incoming;
            if (m_audioDisplay->msInBuffer() < m_audioBufferSize )
                incoming = vd; // process packet
            else {
                result = false;
            }
            vd = nextInOutVideodata(incoming, channel);

            if (vd) {
                if (!m_useMtDecoding && !m_isRealTimeSource)
                    setMTDecoding(true);

                bool ignoreVideo = vd->flags & QnAbstractMediaData::MediaFlags_Ignore;
                if (!ignoreVideo) {
                    QnMutexLocker lock( &m_timeMutex );
                    m_lastDecodedTime = vd->timestamp;
                }
                if (m_lastAudioPacketTime != m_syncAudioTime) {
                    qint64 currentAudioTime = m_lastAudioPacketTime - (quint64)m_audioDisplay->msInBuffer()*1000;
                    if(m_display[channel])
                        m_display[channel]->setCurrentTime(currentAudioTime);
                    m_syncAudioTime = m_lastAudioPacketTime; // sync audio time prevent stopping video, if audio track is disapearred
                }                
                if (!display(vd, !ignoreVideo, speed)) {
                    restoreVideoQueue(incoming, vd, vd->channelNumber);
                    return false;  // keep frame
                }
                if (m_lastFrameDisplayed == QnVideoStreamDisplay::Status_Displayed && !m_afterJump)
                    m_singleShotQuantProcessed = true;
            }

        }

        return result;
    }

    return true;
}

void QnCamDisplay::pleaseStop()
{
    QnAbstractDataConsumer::pleaseStop();
    for( int i = 0; i < CL_MAX_CHANNELS; ++i )
        if( m_display[i] )
            m_display[i]->pleaseStop();
}

void QnCamDisplay::setLightCPUMode(QnAbstractVideoDecoder::DecodeMode val)
{
    if (val == m_lightCpuMode)
        return;

    cl_log.log("set CPUMode=", val, cl_logWARNING);

    for (int i = 0; i < CL_MAX_CHANNELS; ++i)
    {
        if (m_display[i])
            m_display[i]->setLightCPUMode(val);
    }
    m_lightCpuMode = val;
}

void QnCamDisplay::playAudio(bool play)
{
    if (m_playAudio == play)
        return;

    if (m_singleShotMode && play)
        return; // ignore audio playing if camDisplay is paused

    m_needChangePriority = true;
    m_playAudio = play;
    {
        QnMutexLocker lock( &m_audioChangeMutex );
        if (!m_playAudio)
            m_audioDisplay->clearDeviceBuffer();
        else
            m_audioDisplay->resume();
    }

    if (!m_forceMtDecoding) 
    {
        if (m_isRealTimeSource)
            setMTDecoding(play && m_useMTRealTimeDecode);
        else
            setMTDecoding(play);
    }
}

void QnCamDisplay::pauseAudio()
{
    m_playAudio = false;
    {
        QnMutexLocker lock( &m_audioChangeMutex );
        m_audioDisplay->suspend();
    }
    if (!m_forceMtDecoding)
        setMTDecoding(false);
}

//==========================================================================

bool QnCamDisplay::haveAudio(float speed) const
{
    return m_playAudio && m_hadAudio && qAbs(speed-1.0) < FPS_EPS && !m_ignoringVideo && m_audioDisplay->isFormatSupported();
}

QnCompressedVideoDataPtr QnCamDisplay::nextInOutVideodata(QnCompressedVideoDataPtr incoming, int channel)
{
    if (m_videoQueue[channel].isEmpty())
        return incoming;

    if (incoming)
        enqueueVideo(incoming);

    // queue is not empty
    return dequeueVideo(channel);
}

void QnCamDisplay::restoreVideoQueue(QnCompressedVideoDataPtr incoming, QnCompressedVideoDataPtr vd, int channel)
{
    if (!vd || vd == incoming)
        return;
    if (vd)
        m_videoQueue[channel].insert(0, vd);
    if (incoming)
        m_videoQueue->removeAt(m_videoQueue->size()-1);
}


quint64 QnCamDisplay::nextVideoImageTime(QnCompressedVideoDataPtr incoming, int channel) const
{
    if (m_videoQueue[channel].isEmpty())
        return incoming ? incoming->timestamp : 0;

    // queue is not empty
    return m_videoQueue[channel].head()->timestamp;
}

quint64 QnCamDisplay::nextVideoImageTime(int channel) const
{
    if (m_videoQueue[channel].isEmpty())
        return m_lastVideoPacketTime;

    if (m_videoBufferOverflow)
        return 0;

    return m_videoQueue[channel].head()->timestamp;
}

void QnCamDisplay::clearVideoQueue()
{
    for (int i = 0; i < CL_MAX_CHANNELS; ++i)
    {
        while (!m_videoQueue[i].isEmpty())
            m_videoQueue[i].dequeue();
    }
    m_videoBufferOverflow = false;
    m_videoQueueDuration = 0;
}

bool QnCamDisplay::isAudioHoleDetected(QnCompressedVideoDataPtr vd)
{
    if (!vd)
        return false;
    bool isVideoCamera = qSharedPointerDynamicCast<QnVirtualCameraResource>(m_resource) != 0;
    if (!isVideoCamera)
        return false; // do not change behaviour for local files
    if (m_videoQueue->isEmpty())
        return false;
    //return m_videoQueue->last()->timestamp - m_videoQueue->first()->timestamp >= MAX_FRAME_DURATION*1000ll;
    return m_videoQueueDuration > m_audioDisplay->getAudioBufferSize() * 2 * 1000;
}

QnCompressedVideoDataPtr QnCamDisplay::dequeueVideo(int channel)
{
    if (m_videoQueue[channel].size() > 1) {
        qint64 timeDiff = m_videoQueue[channel].at(1)->timestamp - m_videoQueue[channel].front()->timestamp;
        if (timeDiff <= MAX_FRAME_DURATION*1000ll) // ignore data holes
            m_videoQueueDuration -= timeDiff;
    }
    return m_videoQueue[channel].dequeue();
}

void QnCamDisplay::enqueueVideo(QnCompressedVideoDataPtr vd)
{
    if (!m_videoQueue[vd->channelNumber].isEmpty()) {
        qint64 timeDiff = vd->timestamp - m_videoQueue[vd->channelNumber].last()->timestamp;
        if (timeDiff <= MAX_FRAME_DURATION*1000ll) // ignore data holes
            m_videoQueueDuration += timeDiff; 
    }
    m_videoQueue[vd->channelNumber].enqueue(vd);
    if (m_videoQueue[vd->channelNumber].size() > 60 * 6) // I assume we are not gonna buffer
    {
        cl_log.log(lit("Video buffer overflow!"), cl_logWARNING);
        dequeueVideo(vd->channelNumber);
        // some protection for very large difference between video and audio tracks. Need to improve sync logic for this case (now a lot of glithces)
        m_videoBufferOverflow = true;
    }
}

void QnCamDisplay::setMTDecoding(bool value)
{
    if (m_useMtDecoding != value)
    {
        m_useMtDecoding = value;
        for (int i = 0; i < CL_MAX_CHANNELS; i++)
        {
            if (m_display[i])
                m_display[i]->setMTDecoding(value);
        }
        //if (value)
        //    setSpeed(m_speed); // decoder now faster. reinit speed statistics
        //m_realTimeHurryUp = true;
    }
}

void QnCamDisplay::onRealTimeStreamHint(bool value)
{
    if (value == m_isRealTimeSource)
        return;
    m_isRealTimeSource = value;
    if (m_isRealTimeSource) {
        m_liveBufferSize = INITIAL_LIVE_MEDIA_LEN_THRESHOLD;
        m_liveMaxLenReached = false;
        m_realTimeHurryUp = false;
        QnResourceConsumer* archive = dynamic_cast<QnResourceConsumer*>(sender());
        if (archive) {
            QnVirtualCameraResourcePtr camera = qSharedPointerDynamicCast<QnVirtualCameraResource>(archive->getResource());
            if (camera)
                m_hadAudio = camera->isAudioEnabled();
            else
                m_isRealTimeSource = false; // realtime mode allowed for cameras only
        }
        setMTDecoding(m_playAudio && m_useMTRealTimeDecode);
    }
    emit liveMode(m_isRealTimeSource);
    if (m_isRealTimeSource && m_speed > 1)
        m_speed = 1.0f;
}

void QnCamDisplay::onSlowSourceHint()
{
    m_dataQueue.setMaxSize(CL_MAX_DISPLAY_QUEUE_FOR_SLOW_SOURCE_SIZE);
}

qint64 QnCamDisplay::getDisplayedMax() const
{
    qint64 rez = AV_NOPTS_VALUE;
    for (int i = 0; i < CL_MAX_CHANNELS && m_display[i]; ++i)
    {
        rez = qMax(rez, m_display[i]->getTimestampOfNextFrameToRender());
    }
    return rez;
}

qint64 QnCamDisplay::getDisplayedMin() const
{
    qint64 rez = AV_NOPTS_VALUE;
    for (int i = 0; i < CL_MAX_CHANNELS && m_display[i]; ++i)
    {
        qint64 val = m_display[i]->getTimestampOfNextFrameToRender();
        if ((quint64)val == AV_NOPTS_VALUE)
            continue;

        if ((quint64)rez == AV_NOPTS_VALUE)
            rez = val;
        else
            rez = qMin(rez, val);
    }
    return rez;
}

qint64 QnCamDisplay::getCurrentTime() const 
{
    if (!m_hasVideo) {
        if (m_speed < 0)
            return AV_NOPTS_VALUE;
        else if (m_playAudio)
            return m_audioDisplay->getCurrentTime();
        else
            return m_audioDisplay->lastAudioTime(); //m_lastAudioPacketTime;
    }
    if (m_display[0] && m_display[0]->isTimeBlocked())
        return m_display[0]->getTimestampOfNextFrameToRender();
    else if (m_speed >= 0)
        return getDisplayedMax();
    else
        return getDisplayedMin();
}

qint64 QnCamDisplay::getMinReverseTime() const
{
    qint64 rez = m_nextReverseTime[0];
    for (int i = 1; i < CL_MAX_CHANNELS && m_display[i]; ++i) 
    {
        if ((quint64)m_nextReverseTime[i] != AV_NOPTS_VALUE && m_nextReverseTime[i] < rez)
            rez = m_nextReverseTime[i];
    }
    return rez;
}

qint64 QnCamDisplay::getNextTime() const
{
    if (!m_hasVideo) {
        if (m_speed < 0)
            return AV_NOPTS_VALUE;
        else
            return m_lastAudioPacketTime; //getCurrentTime();
    }
    if( m_display[0] && m_display[0]->isTimeBlocked() )
        return m_display[0]->getTimestampOfNextFrameToRender();
    
    qint64 rez = m_speed < 0 ? getMinReverseTime() : m_lastDecodedTime;

    if (!m_display[0])
        return rez;

    qint64 lastTime = m_display[0]->getTimestampOfNextFrameToRender();

    if ((quint64)rez != AV_NOPTS_VALUE)
        return m_speed < 0 ? qMin(rez, lastTime) : qMax(rez, lastTime);
    else
        return lastTime;

}

qint64 QnCamDisplay::getDisplayedTime() const
{
    return getCurrentTime();
}

qint64 QnCamDisplay::getExternalTime() const
{
    if (m_extTimeSrc && m_extTimeSrc->isEnabled())
        return m_extTimeSrc->getDisplayedTime();
    else
        return getCurrentTime();
}


void QnCamDisplay::setExternalTimeSource(QnlTimeSource* value) 
{ 
    m_extTimeSrc = value; 
    for (int i = 0; i < CL_MAX_CHANNELS && m_display[i]; ++i) {
        m_display[i]->canUseBufferedFrameDisplayer(m_extTimeSrc == 0);
    }
}

bool QnCamDisplay::isRealTimeSource() const 
{ 
    return m_isRealTimeSource;
}

bool QnCamDisplay::isStillImage() const
{
    return m_isStillImage;
}

bool QnCamDisplay::isEOFReached() const
{
    return m_eofSignalSended == true;
}

bool QnCamDisplay::isLongWaiting() const
{
    if (isRealTimeSource())
        return false;

    if (m_executingJump > 0 || m_executingChangeSpeed || m_buffering)
        return false;

    return m_isLongWaiting || m_emptyPacketCounter >= 3;
}

QSize QnCamDisplay::getMaxScreenSize() const
{
    if (m_display[0])
        return m_display[0]->getMaxScreenSize();
    else
        return QSize();
}

QSize QnCamDisplay::getVideoSize() const
{
    if (m_display[0])
        return m_display[0]->getImageSize();
    else
        return QSize();
}

bool QnCamDisplay::isZoomWindow() const
{
    return m_multiView;
}

bool QnCamDisplay::isFullScreen() const
{
    return m_fullScreen;
}

void QnCamDisplay::setFullScreen(bool fullScreen)
{
    m_fullScreen = fullScreen;
}

bool QnCamDisplay::isFisheyeEnabled() const
{
    return m_fisheyeEnabled;
}

void QnCamDisplay::setFisheyeEnabled(bool fisheyeEnabled)
{
    m_fisheyeEnabled = fisheyeEnabled;
}

int QnCamDisplay::getAvarageFps() const
{
    return m_fpsStat.getFps();
}

bool QnCamDisplay::isBuffering() const
{
    if (m_buffering == 0)
        return false;
    // for offline resource at LIVE position no any data. Check it
    if (!isRealTimeSource())
        return true; // if archive position then buffering mark should be resetted event for offline resource
    return m_resource->toResource()->getStatus() == Qn::Online || m_resource->toResource()->getStatus() == Qn::Recording;
}

qreal QnCamDisplay::overridenAspectRatio() const {
    if (m_display[0])
        return m_display[0]->overridenAspectRatio();
    return 0.0;
}

void QnCamDisplay::setOverridenAspectRatio(qreal aspectRatio) {
    for (int i = 0; i < CL_MAX_CHANNELS && m_display[i]; ++i) {
        m_display[i]->setOverridenAspectRatio(aspectRatio);
    }
}

// -------------------------------- QnFpsStatistics -----------------------

void QnFpsStatistics::updateFpsStatistics(QnCompressedVideoDataPtr vd)
{
    QnMutexLocker lock( &m_mutex );
    if ((vd->flags & QnAbstractMediaData::MediaFlags_BOF) || (vd->flags & QnAbstractMediaData::MediaFlags_AfterDrop)) {
        m_lastTime = AV_NOPTS_VALUE;
        return;
    }
    if (m_lastTime != (qint64)AV_NOPTS_VALUE)
    {
        qint64 diff = qAbs(vd->timestamp - m_lastTime);
        if (m_queue.size() >= MAX_QUEUE_SIZE) {
            qint64 oldVal;
            m_queue.pop(oldVal);
            m_queueSum -= oldVal;
        }
        m_queue.push(diff);
        m_queueSum += diff;
    }
    m_lastTime = vd->timestamp;
}

int QnFpsStatistics::getFps() const
{
    QnMutexLocker lock( &m_mutex );
    if (m_queue.size() > 0)
        return 1000000.0 / (m_queueSum / (qreal) m_queue.size()) + 0.5;
    else
        return 0;
}<|MERGE_RESOLUTION|>--- conflicted
+++ resolved
@@ -1072,13 +1072,8 @@
 
 void QnCamDisplay::processSkippingFramesTime()
 {
-<<<<<<< HEAD
     QnMutexLocker lock( &m_timeMutex );
-    if (m_skippingFramesTime != AV_NOPTS_VALUE)
-=======
-    QMutexLocker lock(&m_timeMutex);
     if (m_skippingFramesTime != qint64(AV_NOPTS_VALUE))
->>>>>>> 7a15bb1f
     {
         for (int i = 0; i < CL_MAX_CHANNELS; ++i)
             markIgnoreBefore(m_videoQueue[i], m_skippingFramesTime);
