--- conflicted
+++ resolved
@@ -19,19 +19,7 @@
 
 Q_GLOBAL_STATIC(QMutex, activityMutex)
 static qint64 activityTime = 0;
-<<<<<<< HEAD
-static const int REDASS_DELAY_INTERVAL = 2 * 1000*1000ll; // if archive frame delayed for interval, mark stream as slow
 static const int LIVE_MEDIA_LEN_THRESHOLD = 100*1000ll;   // do not sleep in live mode if queue is large
-=======
-static const int TRY_HIGH_QUALITY_INTERVAL = 1000 * 30;
-static const int QUALITY_SWITCH_INTERVAL = 1000 * 5; // delay between high quality switching attempts
-static const int HIGH_QUALITY_RETRY_COUNTER = 1;
-
-
-QSet<QnCamDisplay*> QnCamDisplay::m_allCamDisplay;
-QMutex QnCamDisplay::m_qualityMutex;
-qint64 QnCamDisplay::m_lastQualitySwitchTime;
->>>>>>> ec6a89ec
 
 static void updateActivity()
 {
@@ -124,13 +112,9 @@
     m_timeMutex(QMutex::Recursive),
     m_resource(resource),
 	m_firstAfterJumpTime(AV_NOPTS_VALUE),
-<<<<<<< HEAD
-	m_receivedInterval(0),
+	m_receivedInterval(0)
     m_fullScreen(false),
-    m_archiveReader(reader)
-=======
-	m_receivedInterval(0)
->>>>>>> ec6a89ec
+    m_archiveReader(0)
 {
     if (resource.dynamicCast<QnVirtualCameraResource>())
         m_isRealTimeSource = true;
@@ -147,6 +131,7 @@
     setAudioBufferSize(expectedBufferSize, expectedPrebuferSize);
 
     m_ignoreTime = AV_NOPTS_VALUE;
+    qnRedAssController->registerConsumer(this);
 }
 
 void QnCamDisplay::setAudioBufferSize(int bufferSize, int prebufferSize)
@@ -160,27 +145,6 @@
 
 QnCamDisplay::~QnCamDisplay()
 {
-<<<<<<< HEAD
-    qnRedAssController->unregisterConsumer(this);
-=======
-    {
-        QMutexLocker lock(&m_qualityMutex);
-        m_allCamDisplay.remove(this);
-        if ((quint64)m_lastDecodedTime != AV_NOPTS_VALUE)
-        {
-            // If camDisplay has decoded something and item is closing, some bandwidth appears. Change quality for other items
-            foreach(QnCamDisplay* display, m_allCamDisplay)
-            {
-                if (display->isLastVideoQualityLow())
-                {
-                    display->resetQualityStatistics();
-                    if (isLastVideoQualityLow())
-                        break; // try only one camera is current quality is low
-                }
-            }
-        }
-    }
->>>>>>> ec6a89ec
 
     Q_ASSERT(!isRunning());
     stop();
@@ -270,81 +234,30 @@
 	}
 };
 
-<<<<<<< HEAD
-QnArchiveStreamReader* QnCamDisplay::getArchiveReader()
-{
-    return m_archiveReader;
-=======
-bool QnCamDisplay::canSwitchToHighQuality()
-{
-    if (m_hiQualityRetryCounter >= HIGH_QUALITY_RETRY_COUNTER)
-        return false;
-
-    QMutexLocker lock(&m_qualityMutex);
-    qint64 currentTime = qnSyncTime->currentMSecsSinceEpoch();
-    if (currentTime - m_lastQualitySwitchTime < QUALITY_SWITCH_INTERVAL)
-        return false;
-    m_lastQualitySwitchTime = currentTime;
-    return true;
->>>>>>> ec6a89ec
-}
-
 void QnCamDisplay::hurryUpCheckForCamera(QnCompressedVideoDataPtr vd, float speed, qint64 needToSleep, qint64 realSleepTime)
 {
     Q_UNUSED(needToSleep)
-<<<<<<< HEAD
-
-=======
->>>>>>> ec6a89ec
+
     if (vd->flags & QnAbstractMediaData::MediaFlags_LIVE) 
         return;
     if (vd->flags & QnAbstractMediaData::MediaFlags_Ignore)
         return;
 
-    QnArchiveStreamReader* reader = dynamic_cast<QnArchiveStreamReader*> (vd->dataProvider);
-    if (reader)
-    {
-        if (realSleepTime <= -1000*1000) 
+    if (m_archiveReader)
+    {
+        if (realSleepTime <= -REDASS_DELAY_INTERVAL) 
         {
             m_delayedFrameCount = qMax(0, m_delayedFrameCount);
             m_delayedFrameCount++;
-<<<<<<< HEAD
             if (m_delayedFrameCount > 10 && m_archiveReader->getQuality() != MEDIA_Quality_Low /*&& canSwitchQuality()*/)
                 qnRedAssController->onSlowStream(m_archiveReader);
-=======
-            if (m_delayedFrameCount > 10 && reader->getQuality() != MEDIA_Quality_Low /*&& canSwitchQuality()*/)
-            {
-                //bool fastSwitch = true; // m_dataQueue.size() >= m_dataQueue.maxSize()*0.75;
-                // if CPU is slow use fat switch, if problem with network - use slow switch to save already received data
-                if (qAbs(speed) > 1.0)
-                    reader->setQualityForced(MEDIA_Quality_Low);
-                else
-                    reader->setQuality(MEDIA_Quality_Low, true); // do not change to LQ if fullscreen and speed=1
-                m_toLowQSpeed = speed;
-                //m_toLowQTimer.restart();
-            }
->>>>>>> ec6a89ec
         }
         else if (realSleepTime >= 0)
         {
             m_delayedFrameCount = qMin(0, m_delayedFrameCount);
             m_delayedFrameCount--;
             if (m_delayedFrameCount < -10 && m_dataQueue.size() >= m_dataQueue.size()*0.75)
-<<<<<<< HEAD
                 qnRedAssController->streamBackToNormal(m_archiveReader);
-=======
-            {
-                if (qAbs(speed) < m_toLowQSpeed || (m_toLowQSpeed < 0 && speed > 0))
-                {
-                    reader->setQualityForced(MEDIA_Quality_High); // speed decreased, try to Hi quality again
-                }
-                else if(qAbs(speed) < 1.0 + FPS_EPS && canSwitchToHighQuality())
-                {
-                    reader->setQuality(MEDIA_Quality_High, false); 
-                    m_hiQualityRetryCounter++;
-                }
-            }
->>>>>>> ec6a89ec
         }
     }
 }
@@ -1512,14 +1425,7 @@
 
 bool QnCamDisplay::isFullScreen() const
 {
-<<<<<<< HEAD
     return m_fullScreen;
 }
-
-void QnCamDisplay::setFullScreen(bool fullScreen)
-{
-    m_fullScreen = fullScreen;
-=======
-    return m_isLastVideoQualityLow;
->>>>>>> ec6a89ec
-}+QSize QnCamDisplay::getScreenSize() const
+    return m_display[0]->getScreenSize();