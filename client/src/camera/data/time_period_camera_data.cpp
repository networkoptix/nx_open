#include "time_period_camera_data.h"

#include <core/resource/camera_bookmark.h>

#include <recording/time_period_list.h>

QnTimePeriodCameraData::QnTimePeriodCameraData():
    QnAbstractCameraData()
{
}

QnTimePeriodCameraData::QnTimePeriodCameraData(const QnTimePeriodList &data):
    QnAbstractCameraData(),
    m_data(data)
{
}


QnAbstractCameraDataPtr QnTimePeriodCameraData::clone() const {
    QnAbstractCameraDataPtr result(new QnTimePeriodCameraData(m_data));
    return result;
}

bool QnTimePeriodCameraData::isEmpty() const {
    return m_data.empty();
}

void QnTimePeriodCameraData::update(const QnAbstractCameraDataPtr &other, const QnTimePeriod &updatedPeriod) {
    if (!other)
        return;
    update(other->dataSource(), updatedPeriod);
}

void QnTimePeriodCameraData::mergeInto(const QList<QnAbstractCameraDataPtr> &other) {
    if (other.isEmpty())
        return;

    std::vector<QnTimePeriodList> allPeriods;
    allPeriods.push_back(m_data);

    for (const QnAbstractCameraDataPtr &other_data: other) {
        if (other_data)
            allPeriods.push_back(other_data->dataSource());
    }
    m_data = QnTimePeriodList::mergeTimePeriods(allPeriods);
}

<<<<<<< HEAD
void QnTimePeriodCameraData::append(const QnTimePeriodList &other) {
    if (other.empty())
        return;

    /* Check if the current last piece marked as Live. */ 
    if (!m_data.empty() && m_data.rbegin()->durationMs == -1) {
        if (other.rbegin()->startTimeMs >= m_data.rbegin()->startTimeMs)
            m_data.pop_back();    //cut "recording" piece
    }
    std::vector<QnTimePeriodList> allPeriods;
    for(const auto& p: m_data)
        allPeriods.push_back(p);
    allPeriods.push_back(other);
    m_data = QnTimePeriodList::mergeTimePeriods(allPeriods); // union data
=======
void QnTimePeriodCameraData::update(const QnTimePeriodList &other, const QnTimePeriod &updatedPeriod) {
    /* Update data, received from one server and related to one camera. */
    QnTimePeriodList::overwriteTail(m_data, other, updatedPeriod.startTimeMs);
>>>>>>> e7ec47d6
}

void QnTimePeriodCameraData::clear() {
    m_data.clear();
}

bool QnTimePeriodCameraData::contains(const QnAbstractCameraDataPtr &other) const {
    if (!other)
        return true;
    foreach (const QnTimePeriod &period, other->dataSource())
        if (!m_data.containPeriod(period))
            return false;
    return true;
}

QnTimePeriodList QnTimePeriodCameraData::dataSource() const  {
    return m_data;
}

bool QnTimePeriodCameraData::trim(qint64 trimTime) {
    if(m_data.empty())
        return false;

<<<<<<< HEAD
    QnTimePeriod& period = *m_data.rbegin();
    if(period.durationMs != -1)
=======
    QnTimePeriod period = m_data.last();
    if(!period.isInfinite())
>>>>>>> e7ec47d6
        return false;

    qint64 trimmedDurationMs = qMax(0ll, trimTime - period.startTimeMs);
    if(trimmedDurationMs == 0) {
        m_data.pop_back();
    } else {
        period.durationMs = trimmedDurationMs;
    }

    return true;
}<|MERGE_RESOLUTION|>--- conflicted
+++ resolved
@@ -22,7 +22,7 @@
 }
 
 bool QnTimePeriodCameraData::isEmpty() const {
-    return m_data.empty();
+    return m_data.isEmpty();
 }
 
 void QnTimePeriodCameraData::update(const QnAbstractCameraDataPtr &other, const QnTimePeriod &updatedPeriod) {
@@ -35,36 +35,18 @@
     if (other.isEmpty())
         return;
 
-    std::vector<QnTimePeriodList> allPeriods;
-    allPeriods.push_back(m_data);
+    QVector<QnTimePeriodList> allPeriods;
+    allPeriods << m_data;
 
-    for (const QnAbstractCameraDataPtr &other_data: other) {
+    foreach (const QnAbstractCameraDataPtr &other_data, other)
         if (other_data)
-            allPeriods.push_back(other_data->dataSource());
-    }
+            allPeriods << other_data->dataSource();
     m_data = QnTimePeriodList::mergeTimePeriods(allPeriods);
 }
 
-<<<<<<< HEAD
-void QnTimePeriodCameraData::append(const QnTimePeriodList &other) {
-    if (other.empty())
-        return;
-
-    /* Check if the current last piece marked as Live. */ 
-    if (!m_data.empty() && m_data.rbegin()->durationMs == -1) {
-        if (other.rbegin()->startTimeMs >= m_data.rbegin()->startTimeMs)
-            m_data.pop_back();    //cut "recording" piece
-    }
-    std::vector<QnTimePeriodList> allPeriods;
-    for(const auto& p: m_data)
-        allPeriods.push_back(p);
-    allPeriods.push_back(other);
-    m_data = QnTimePeriodList::mergeTimePeriods(allPeriods); // union data
-=======
 void QnTimePeriodCameraData::update(const QnTimePeriodList &other, const QnTimePeriod &updatedPeriod) {
     /* Update data, received from one server and related to one camera. */
     QnTimePeriodList::overwriteTail(m_data, other, updatedPeriod.startTimeMs);
->>>>>>> e7ec47d6
 }
 
 void QnTimePeriodCameraData::clear() {
@@ -85,19 +67,15 @@
 }
 
 bool QnTimePeriodCameraData::trim(qint64 trimTime) {
-    if(m_data.empty())
+    if(m_data.isEmpty())
         return false;
 
-<<<<<<< HEAD
-    QnTimePeriod& period = *m_data.rbegin();
-    if(period.durationMs != -1)
-=======
-    QnTimePeriod period = m_data.last();
+    QnTimePeriod& period = m_data.last();
     if(!period.isInfinite())
->>>>>>> e7ec47d6
         return false;
 
     qint64 trimmedDurationMs = qMax(0ll, trimTime - period.startTimeMs);
+    period.durationMs = trimmedDurationMs;
     if(trimmedDurationMs == 0) {
         m_data.pop_back();
     } else {
