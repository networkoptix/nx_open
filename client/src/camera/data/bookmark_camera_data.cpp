--- conflicted
+++ resolved
@@ -130,13 +130,8 @@
     if(m_dataSource.empty())
         return false;
 
-<<<<<<< HEAD
     QnTimePeriod& period = *m_dataSource.rbegin();
-    if(period.durationMs != -1)
-=======
-    QnTimePeriod period = m_dataSource.last();
     if(!period.isInfinite())
->>>>>>> e7ec47d6
         return false;
 
     qint64 trimmedDurationMs = qMax(0ll, trimTime - period.startTimeMs);
