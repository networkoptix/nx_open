#include "desktop_resource.h"

#ifdef Q_OS_WIN

#include "device_plugins/desktop_win/desktop_data_provider.h"
#include "ui/screen_recording/video_recorder_settings.h"
#include "ui/style/skin.h"
#include "core/resource/media_server_resource.h"
#include "device_plugins/desktop_camera/desktop_camera_connection.h"

namespace {
    const QUuid desktopResourceUuid(lit("{B3B2235F-D279-4d28-9012-00DE1002A61D}"));
}

//static QnDesktopResource* instance = 0;

QnDesktopResource::QnDesktopResource(QGLWidget* mainWindow): QnAbstractArchiveResource() 
{
    m_mainWidget = mainWindow;
    addFlags(local_live_cam);

    const QString name = QLatin1String("Desktop");
    setName(name);
    setUrl(name);
    m_desktopDataProvider = 0;
<<<<<<< HEAD
    setGuid(lit("{B3B2235F-D279-4d28-9012-00DE1002A61D}")); // only one desktop resource is allowed)
  //  setDisabled(true);
=======
    setGuid(desktopResourceUuid.toString()); // only one desktop resource is allowed)
    setDisabled(true);
>>>>>>> b22e5693
    //Q_ASSERT_X(instance == 0, "Only one instance of desktop camera now allowed!", Q_FUNC_INFO);
    //instance = this;
}

QnDesktopResource::~QnDesktopResource()
{
    delete m_desktopDataProvider;
    //instance = 0;
}

QString QnDesktopResource::toString() const {
    return getUniqueId();
}

QnAbstractStreamDataProvider* QnDesktopResource::createDataProviderInternal(ConnectionRole /*role*/) 
{
    QMutexLocker lock(&m_dpMutex);

    createSharedDataProvider();
    if (m_desktopDataProvider == 0)
        return 0;

    QnDesktopDataProviderWrapper* p = new QnDesktopDataProviderWrapper(toSharedPointer(), m_desktopDataProvider);
    m_desktopDataProvider->addDataProcessor(p);
    return p;
}

void QnDesktopResource::createSharedDataProvider()
{
    if (m_desktopDataProvider) 
    {
        if (m_desktopDataProvider->needToStop())
            delete m_desktopDataProvider; // stop and destroy old instance
        else
            return; // already exists
    }

#ifdef Q_OS_WIN

    QnVideoRecorderSettings recorderSettings;

    QnAudioDeviceInfo audioDevice = recorderSettings.primaryAudioDevice();
    QnAudioDeviceInfo secondAudioDevice;
    if (recorderSettings.secondaryAudioDevice().fullName() != audioDevice.fullName())
        secondAudioDevice = recorderSettings.secondaryAudioDevice();
    if (QnAudioDeviceInfo::availableDevices(QAudio::AudioInput).isEmpty()) {
        audioDevice = QnAudioDeviceInfo(); // no audio devices
        secondAudioDevice = QnAudioDeviceInfo();
    }
    int screen = QnVideoRecorderSettings::screenToAdapter(recorderSettings.screen());
    bool captureCursor = recorderSettings.captureCursor();
    QSize encodingSize = QnVideoRecorderSettings::resolutionToSize(recorderSettings.resolution());
    float encodingQuality = QnVideoRecorderSettings::qualityToNumeric(recorderSettings.decoderQuality());
    Qn::CaptureMode captureMode = recorderSettings.captureMode();

    m_desktopDataProvider = new QnDesktopDataProvider(toSharedPointer(),
        screen,
        audioDevice.isNull() ? 0 : &audioDevice,
        secondAudioDevice.isNull() ? 0 : &secondAudioDevice,
        captureMode,
        captureCursor,
        encodingSize,
        encodingQuality,
        m_mainWidget,
        QPixmap());
#else
#endif
}

bool QnDesktopResource::isRendererSlow() const
{
    QnVideoRecorderSettings recorderSettings;
    Qn::CaptureMode captureMode = recorderSettings.captureMode();
    return captureMode == Qn::FullScreenMode;
}

void QnDesktopResource::addConnection(QnMediaServerResourcePtr mServer)
{
    if (m_connectionPool.contains(mServer->getGuid()))
        return;
    QnDesktopCameraConnectionPtr connection = QnDesktopCameraConnectionPtr(new QnDesktopCameraConnection(this, mServer));
    m_connectionPool[mServer->getGuid()] = connection;
    connection->start();
}

void QnDesktopResource::removeConnection(QnMediaServerResourcePtr mServer)
{
    m_connectionPool.remove(mServer->getGuid());
}

static std::shared_ptr<QnEmptyResourceAudioLayout> emptyAudioLayout( new QnEmptyResourceAudioLayout() );
QnConstResourceAudioLayoutPtr QnDesktopResource::getAudioLayout(const QnAbstractStreamDataProvider* /*dataProvider*/)
{
    if (!m_desktopDataProvider)
        return emptyAudioLayout;
    return m_desktopDataProvider->getAudioLayout();
}

QUuid QnDesktopResource::getDesktopResourceUuid() {
    return desktopResourceUuid;
}


#endif<|MERGE_RESOLUTION|>--- conflicted
+++ resolved
@@ -23,13 +23,8 @@
     setName(name);
     setUrl(name);
     m_desktopDataProvider = 0;
-<<<<<<< HEAD
-    setGuid(lit("{B3B2235F-D279-4d28-9012-00DE1002A61D}")); // only one desktop resource is allowed)
+    setGuid(desktopResourceUuid.toString()); // only one desktop resource is allowed)
   //  setDisabled(true);
-=======
-    setGuid(desktopResourceUuid.toString()); // only one desktop resource is allowed)
-    setDisabled(true);
->>>>>>> b22e5693
     //Q_ASSERT_X(instance == 0, "Only one instance of desktop camera now allowed!", Q_FUNC_INFO);
     //instance = this;
 }
