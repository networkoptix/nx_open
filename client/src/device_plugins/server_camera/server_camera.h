--- conflicted
+++ resolved
@@ -20,13 +20,8 @@
     virtual QString manufacture() const;
     virtual void setIframeDistance(int frames, int timems);
 
-<<<<<<< HEAD
-    virtual const QnVideoResourceLayout* getVideoLayout(const QnAbstractMediaStreamDataProvider* dataProvider = 0) const;
-    virtual const QnResourceAudioLayout* getAudioLayout(const QnAbstractMediaStreamDataProvider* dataProvider = 0) const;
-=======
     virtual const QnVideoResourceLayout* getVideoLayout(const QnAbstractMediaStreamDataProvider* dataProvider = 0) const override;
     virtual const QnResourceAudioLayout* getAudioLayout(const QnAbstractMediaStreamDataProvider* dataProvider = 0) const override;
->>>>>>> 31cdaa75
 protected:
     virtual QString getUniqueId() const;
     virtual void setCropingPhysical(QRect croping);
