--- conflicted
+++ resolved
@@ -85,7 +85,6 @@
 
 QString QnServerCamera::getUniqueId() const
 {
-<<<<<<< HEAD
     QString id = getMAC().toString();
     QString urlStr = getUrl(); // some onvif cameras do not give us a mac without password; so as unique id we ses ws setion id 
     
@@ -100,10 +99,18 @@
         }
     }
 
-=======
->>>>>>> 2556beeb
     //getUniqueId should never be changed 
-	return getPhysicalId() + getParentId().toString();
+    return id + getParentId().toString();
+}
+
+QHostAddress QnServerCamera::getHostAddress() const
+{
+    QString url = getUrl(); // some onvif cameras do not give us a mac without password; so as unique id we ses ws setion id 
+    if (!url.contains("://"))
+        return QnVirtualCameraResource::getHostAddress();
+
+    return QHostAddress(QUrl(url).host());
+
 }
 
 // --------------------------- QnServerCameraFactory -----------------------------
