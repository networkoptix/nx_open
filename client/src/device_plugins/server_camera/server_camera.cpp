--- conflicted
+++ resolved
@@ -80,11 +80,7 @@
 QnServerCameraPtr QnServerCamera::findEnabledSubling()
 {
     if (!isDisabled())
-<<<<<<< HEAD
         return ::toSharedPointer(this);
-=======
-        return toSharedPointer(this);
->>>>>>> ed46d434
 
     {
         QMutexLocker lock(&m_mutex);
