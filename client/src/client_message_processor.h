--- conflicted
+++ resolved
@@ -38,12 +38,8 @@
 private:
     void init();
     void init(const QUrl& url, int reconnectTimeout);
-<<<<<<< HEAD
     void determineOptimalIF(QnMediaServerResource* mediaServer);
-    void replaceResource(QnResourcePtr resource);
-=======
     bool updateResource(QnResourcePtr resource, bool insert = true);
->>>>>>> c43e2806
     void processResources(const QnResourceList& resources);
     void processLicenses(const QnLicenseList& licenses);
     void processCameraServerItems(const QnCameraHistoryList& cameraHistoryList);
