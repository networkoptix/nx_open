--- conflicted
+++ resolved
@@ -8,20 +8,6 @@
 
 namespace {
 
-<<<<<<< HEAD
-void updateServer(const QnMediaServerResourcePtr &server, const QnModuleInformationWithAddresses &moduleInformation) {
-    QList<SocketAddress> addressList;
-    foreach (const QString &address, moduleInformation.remoteAddresses)
-        addressList.append(SocketAddress(address, moduleInformation.port));
-    server->setNetAddrList(addressList);
-
-    if (!addressList.isEmpty()) {
-        QString address = addressList.first().toString();
-        quint16 port = moduleInformation.port;
-        QString url = QString(lit("http://%1:%2")).arg(address).arg(port);
-        server->setApiUrl(url);
-        server->setUrl(url);
-=======
     QnMediaServerResourcePtr makeResource(const QnModuleInformationWithAddresses &moduleInformation, Qn::ResourceStatus initialStatus) {
         QnMediaServerResourcePtr server(new QnMediaServerResource(qnResTypePool));
 
@@ -30,7 +16,6 @@
         server->setOriginalGuid(moduleInformation.id);
         server->setModuleInformation(moduleInformation);
         return server;
->>>>>>> 42245b3b
     }
 
     bool isSuitable(const QnModuleInformation &moduleInformation) {
