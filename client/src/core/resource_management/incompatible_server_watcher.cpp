#include "incompatible_server_watcher.h"

#include <api/app_server_connection.h>
#include <core/resource_management/resource_pool.h>
#include <core/resource/media_server_resource.h>
#include <utils/common/log.h>
#include <common/common_module.h>
#include <client/client_message_processor.h>

namespace {

void updateServer(const QnMediaServerResourcePtr &server, const QnModuleInformationWithAddresses &moduleInformation) {
    QList<QHostAddress> addressList;
    foreach (const QString &address, moduleInformation.remoteAddresses)
        addressList.append(QHostAddress(address));
    server->setNetAddrList(addressList);

    if (!addressList.isEmpty()) {
        QString address = addressList.first().toString();
        quint16 port = moduleInformation.port;
        QString url = QString(lit("http://%1:%2")).arg(address).arg(port);
        server->setApiUrl(url);
        server->setUrl(url);
    }
    if (!moduleInformation.name.isEmpty())
        server->setName(moduleInformation.name);
    server->setVersion(moduleInformation.version);
    server->setSystemInfo(moduleInformation.systemInformation);
    server->setSystemName(moduleInformation.systemName);
    server->setProperty(lit("protoVersion"), QString::number(moduleInformation.protoVersion));
}

QnMediaServerResourcePtr makeResource(const QnModuleInformationWithAddresses &moduleInformation, Qn::ResourceStatus initialStatus) {
    QnMediaServerResourcePtr server(new QnMediaServerResource(qnResTypePool));

    server->setId(QnUuid::createUuid());
    server->setStatus(initialStatus, true);
    server->setProperty(lit("guid"), moduleInformation.id.toString());

    updateServer(server, moduleInformation);

    return server;
}

bool isSuitable(const QnModuleInformation &moduleInformation) {
    return moduleInformation.version >= QnSoftwareVersion(2, 3, 0, 0);
}

} // anonymous namespace

QnIncompatibleServerWatcher::QnIncompatibleServerWatcher(QObject *parent) :
    QObject(parent)
{
    connect(QnClientMessageProcessor::instance(), &QnClientMessageProcessor::connectionOpened, this, &QnIncompatibleServerWatcher::start);
    connect(QnClientMessageProcessor::instance(), &QnClientMessageProcessor::connectionClosed, this, &QnIncompatibleServerWatcher::stop);
}

QnIncompatibleServerWatcher::~QnIncompatibleServerWatcher() {
    stop();
}

void QnIncompatibleServerWatcher::start() {
    connect(QnAppServerConnectionFactory::getConnection2()->getMiscManager().get(), &ec2::AbstractMiscManager::moduleChanged, this, &QnIncompatibleServerWatcher::at_moduleChanged);
    connect(qnResPool,  &QnResourcePool::resourceAdded,     this,   &QnIncompatibleServerWatcher::at_resourcePool_resourceChanged);
    connect(qnResPool,  &QnResourcePool::resourceChanged,   this,   &QnIncompatibleServerWatcher::at_resourcePool_resourceChanged);
    connect(qnResPool,  &QnResourcePool::statusChanged,     this,   &QnIncompatibleServerWatcher::at_resourcePool_resourceChanged);
}

void QnIncompatibleServerWatcher::stop() {
    ec2::AbstractECConnectionPtr connection = QnAppServerConnectionFactory::getConnection2();
    if (connection)
        disconnect(connection->getMiscManager().get(), 0, this, 0);
    disconnect(qnResPool, 0, this, 0);

    QList<QnUuid> ids;
    {
        SCOPED_MUTEX_LOCK( lock, &m_mutex);
        ids = m_fakeUuidByServerUuid.values();
        m_fakeUuidByServerUuid.clear();
        m_serverUuidByFakeUuid.clear();
    }

    for (const QnUuid &id: ids) {
        QnResourcePtr resource = qnResPool->getIncompatibleResourceById(id, true);
        if (resource)
            qnResPool->removeResource(resource);
    }
}

void QnIncompatibleServerWatcher::at_resourcePool_resourceChanged(const QnResourcePtr &resource) {
    QnMediaServerResourcePtr server = resource.dynamicCast<QnMediaServerResource>();
    if (!server)
        return;

    QnUuid id = server->getId();

    {
        QMutexLocker lock(&m_mutex);
        if (m_serverUuidByFakeUuid.contains(id))
            return;
    }

    Qn::ResourceStatus status = server->getStatus();
    if (status != Qn::Offline && server->getModuleInformation().isCompatibleToCurrentSystem()) {
        removeResource(getFakeId(id));
    } else if (status == Qn::Offline) {
        QMutexLocker lock(&m_mutex);
        QnModuleInformationWithAddresses moduleInformation = m_moduleInformationById.value(id);
        lock.unlock();
        if (!moduleInformation.id.isNull())
            addResource(moduleInformation);
    }
}

void QnIncompatibleServerWatcher::at_moduleChanged(const QnModuleInformationWithAddresses &moduleInformation, bool isAlive) {
    if (!isAlive) {
        removeResource(getFakeId(moduleInformation.id));
        QMutexLocker lock(&m_mutex);
        m_moduleInformationById.remove(moduleInformation.id);
        return;
    } else {
        QMutexLocker lock(&m_mutex);
        m_moduleInformationById.insert(moduleInformation.id, moduleInformation);
        lock.unlock();
        addResource(moduleInformation);
    }
}

void QnIncompatibleServerWatcher::addResource(const QnModuleInformationWithAddresses &moduleInformation) {
    bool compatible = moduleInformation.isCompatibleToCurrentSystem();
    bool authorized = moduleInformation.authHash == qnCommon->moduleInformation().authHash;

    QnUuid id = getFakeId(moduleInformation.id);

    QnResourcePtr resource = qnResPool->getResourceById(moduleInformation.id);
    if ((compatible && (authorized || resource)) || (resource && resource->getStatus() == Qn::Online)) {
        removeResource(id);
        return;
    }

    if (id.isNull()) {
        // add a resource
        if (!isSuitable(moduleInformation))
            return;

        QnMediaServerResourcePtr server = makeResource(moduleInformation, (compatible && !authorized) ? Qn::Unauthorized : Qn::Incompatible);
        {
            SCOPED_MUTEX_LOCK( lock, &m_mutex);
            m_fakeUuidByServerUuid[moduleInformation.id] = server->getId();
            m_serverUuidByFakeUuid[server->getId()] = moduleInformation.id;
        }
        qnResPool->addResource(server);

        NX_LOG(lit("QnIncompatibleServerWatcher: Add incompatible server %1 at %2 [%3]")
            .arg(moduleInformation.id.toString())
            .arg(moduleInformation.systemName)
            .arg(QStringList(moduleInformation.remoteAddresses.toList()).join(lit(", "))),
            cl_logDEBUG1);
    } else {
        // update the resource
        QnMediaServerResourcePtr server = qnResPool->getIncompatibleResourceById(id, true).dynamicCast<QnMediaServerResource>();
        Q_ASSERT_X(server, "There must be a resource in the resource pool.", Q_FUNC_INFO); //TODO: #GDM Fix assert
        updateServer(server, moduleInformation);

<<<<<<< HEAD
		NX_LOG(lit("QnIncompatibleServerWatcher: Update incompatible server %1 at %2 [%3]")
			.arg(moduleInformation.id.toString())
			.arg(moduleInformation.systemName)
			.arg(QStringList(moduleInformation.remoteAddresses.toList()).join(lit(", "))),
			cl_logDEBUG1);
    }
}

void QnIncompatibleServerWatcher::at_peerLost(const QnGlobalModuleInformation &moduleInformation) {
    removeResource(getFakeId(moduleInformation.id));
}

void QnIncompatibleServerWatcher::at_resourcePool_resourceChanged(const QnResourcePtr &resource) {
    QnMediaServerResourcePtr server = resource.dynamicCast<QnMediaServerResource>();
    if (!server)
        return;

    QnUuid id = server->getId();

    {
        SCOPED_MUTEX_LOCK( lock, &m_mutex);
        if (m_serverUuidByFakeUuid.contains(id))
            return;
    }

    Qn::ResourceStatus status = server->getStatus();
    if (status != Qn::Offline && server->getModuleInformation().isCompatibleToCurrentSystem()) {
        removeResource(getFakeId(id));
    } else if (status == Qn::Offline) {
        if (QnGlobalModuleFinder::instance()) {
            QnGlobalModuleInformation moduleInformation = QnGlobalModuleFinder::instance()->moduleInformation(id);
            if (!moduleInformation.id.isNull())
                at_peerChanged(moduleInformation);
        }
=======
        NX_LOG(lit("QnIncompatibleServerWatcher: Update incompatible server %1 at %2 [%3]")
            .arg(moduleInformation.id.toString())
            .arg(moduleInformation.systemName)
            .arg(QStringList(moduleInformation.remoteAddresses.toList()).join(lit(", "))),
            cl_logDEBUG1);
>>>>>>> 3ae94949
    }
}

void QnIncompatibleServerWatcher::removeResource(const QnUuid &id) {
    if (id.isNull())
        return;

    QnUuid serverId;
    {
        SCOPED_MUTEX_LOCK( lock, &m_mutex);
        serverId = m_serverUuidByFakeUuid.take(id);
        if (serverId.isNull())
            return;

        m_fakeUuidByServerUuid.remove(serverId);
    }

    QnMediaServerResourcePtr server = qnResPool->getIncompatibleResourceById(id, true).dynamicCast<QnMediaServerResource>();
    if (server) {
        NX_LOG(lit("QnIncompatibleServerWatcher: Remove incompatible server %1 at %2")
            .arg(serverId.toString())
            .arg(server->getSystemName()),
            cl_logDEBUG1);

        qnResPool->removeResource(server);
    }
}

QnUuid QnIncompatibleServerWatcher::getFakeId(const QnUuid &realId) const {
    SCOPED_MUTEX_LOCK( lock, &m_mutex);
    return m_fakeUuidByServerUuid.value(realId);
}<|MERGE_RESOLUTION|>--- conflicted
+++ resolved
@@ -162,48 +162,11 @@
         Q_ASSERT_X(server, "There must be a resource in the resource pool.", Q_FUNC_INFO); //TODO: #GDM Fix assert
         updateServer(server, moduleInformation);
 
-<<<<<<< HEAD
-		NX_LOG(lit("QnIncompatibleServerWatcher: Update incompatible server %1 at %2 [%3]")
-			.arg(moduleInformation.id.toString())
-			.arg(moduleInformation.systemName)
-			.arg(QStringList(moduleInformation.remoteAddresses.toList()).join(lit(", "))),
-			cl_logDEBUG1);
-    }
-}
-
-void QnIncompatibleServerWatcher::at_peerLost(const QnGlobalModuleInformation &moduleInformation) {
-    removeResource(getFakeId(moduleInformation.id));
-}
-
-void QnIncompatibleServerWatcher::at_resourcePool_resourceChanged(const QnResourcePtr &resource) {
-    QnMediaServerResourcePtr server = resource.dynamicCast<QnMediaServerResource>();
-    if (!server)
-        return;
-
-    QnUuid id = server->getId();
-
-    {
-        SCOPED_MUTEX_LOCK( lock, &m_mutex);
-        if (m_serverUuidByFakeUuid.contains(id))
-            return;
-    }
-
-    Qn::ResourceStatus status = server->getStatus();
-    if (status != Qn::Offline && server->getModuleInformation().isCompatibleToCurrentSystem()) {
-        removeResource(getFakeId(id));
-    } else if (status == Qn::Offline) {
-        if (QnGlobalModuleFinder::instance()) {
-            QnGlobalModuleInformation moduleInformation = QnGlobalModuleFinder::instance()->moduleInformation(id);
-            if (!moduleInformation.id.isNull())
-                at_peerChanged(moduleInformation);
-        }
-=======
         NX_LOG(lit("QnIncompatibleServerWatcher: Update incompatible server %1 at %2 [%3]")
             .arg(moduleInformation.id.toString())
             .arg(moduleInformation.systemName)
             .arg(QStringList(moduleInformation.remoteAddresses.toList()).join(lit(", "))),
             cl_logDEBUG1);
->>>>>>> 3ae94949
     }
 }
 
