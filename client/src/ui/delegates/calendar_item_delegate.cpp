#include "calendar_item_delegate.h"

#include <utils/common/scoped_painter_rollback.h>
#include <utils/math/color_transformations.h>

#include <recording/time_period.h>
#include <recording/time_period_storage.h>

#include <ui/style/globals.h>


namespace 
{
    enum FillType 
    {
<<<<<<< HEAD
        kNoFlag         = 0x0,
        kRecordingFill  = 0x1,
        kBookmarkFill   = 0x2,
        kMotionFill     = 0x4
=======
        kNoFill          = 0x0,
        kRecordingFill   = 0x1,
        kBookmarkFill    = 0x2,
        kMotionFill      = 0x4
>>>>>>> 7dbc7fd7
    };

    const Qt::BrushStyle kPrimaryBrushStyle = Qt::SolidPattern;
    const Qt::BrushStyle kSecondaryBrushStyle = Qt::Dense5Pattern;
    const QPoint kRightOffset = QPoint(1, 0);
    const QPoint kBottomOffset = QPoint(0, 1);
    const QPoint kBottomRightOffset = kRightOffset + kBottomOffset;

    int fillType(const QnTimePeriod &period, const QnTimePeriodStorage &periodStorage) 
    {
<<<<<<< HEAD
        return ((periodStorage.periods(Qn::MotionContent).intersects(period) ? kMotionFill : kNoFlag)
            | (periodStorage.periods(Qn::RecordingContent).intersects(period) ? kRecordingFill : kNoFlag)
            | (periodStorage.periods(Qn::BookmarksContent).intersects(period) ? kBookmarkFill : kNoFlag));
=======
        return ((periodStorage.periods(Qn::MotionContent).intersects(period) ? kMotionFill : kNoFill)
            | (periodStorage.periods(Qn::RecordingContent).intersects(period) ? kRecordingFill : kNoFill)
            | (periodStorage.periods(Qn::BookmarksContent).intersects(period) ? kBookmarkFill : kNoFill));
>>>>>>> 7dbc7fd7
    }

    bool paintBackground(int fillType
        , bool isPrimary
        , const QRect &rect
        , const QnCalendarColors &colors
        , QPainter &painter)
    {
        const bool isRecording = (fillType & kRecordingFill);
        if (isRecording || (fillType & kBookmarkFill))
        {
            const Qt::BrushStyle style = (isPrimary ? kPrimaryBrushStyle : kSecondaryBrushStyle);
            const QBrush brush(colors.getBackground(fillType, isPrimary), style);
    
            painter.setPen(Qt::NoPen);
            painter.fillRect(rect, brush);
            return true;
        }
        return false;
    }

} // anonymous namespace


QColor QnCalendarColors::getBackground(int fillType
    , bool isPrimary) const
{
    /// Note! Bookmark priority is higher than recording
    if (fillType & kBookmarkFill)		
    {
        return (isPrimary ? primaryBookmark : secondaryBookmark);
    }
    else if (fillType & kRecordingFill)
    {
        return (isPrimary ? primaryRecording : secondaryRecording);
    }
    return QColor();
}

QColor QnCalendarColors::getMotionBackground(bool isPrimary) const
{
    return (isPrimary ? primaryMotion : secondaryMotion);
}

QnCalendarItemDelegate::QnCalendarItemDelegate(QObject *parent):
    base_type(parent) 
{}

const QnCalendarColors &QnCalendarItemDelegate::colors() const {
    return m_colors;
}

void QnCalendarItemDelegate::setColors(const QnCalendarColors &colors) {
    m_colors = colors;
}

void QnCalendarItemDelegate::paint(QPainter *painter, const QStyleOptionViewItem &option, const QModelIndex &index) const {
    base_type::paint(painter, option, index);
}

void QnCalendarItemDelegate::paintCell(QPainter *painter
    , const QRect &rect
    , const QnTimePeriod &localPeriod
    , const QnTimePeriodStorage &primaryPeriods
    , const QnTimePeriodStorage &secondaryPeriods
    , bool isEnabled
    , bool isSelected) const 
{
    const QnScopedPainterBrushRollback brushRollback(painter);
    const QnScopedPainterPenRollback penRollback(painter);

    const int primaryFill = fillType(localPeriod, primaryPeriods);
    const int secondaryFill = fillType(localPeriod, secondaryPeriods);
    

    /* Draws the background - could be one of the recording or bookmark fill types*/
    if (!paintBackground(primaryFill, true, rect, m_colors, *painter))
        paintBackground(secondaryFill, false, rect, m_colors, *painter);

    /* Draws motion mark */
    const bool isPrimaryMotion = (primaryFill & kMotionFill);
    if (isPrimaryMotion || (secondaryFill & kMotionFill))
    {
        QPolygon poly;
        poly.append(rect.bottomLeft() + kBottomOffset);
        poly.append(rect.topRight() + kRightOffset);
        poly.append(rect.bottomRight() + kBottomRightOffset);

        painter->setPen(Qt::NoPen);
        painter->setBrush(QBrush(m_colors.getMotionBackground(isPrimaryMotion)
            , (isPrimaryMotion ? kPrimaryBrushStyle : kSecondaryBrushStyle)));
        painter->drawPolygon(poly, Qt::WindingFill);
    }

    /* Selection frame. */
    if (isSelected) 
    {
        enum { kOffset = 2, kWidth = 3 };
        painter->setPen(QPen(m_colors.selection, kWidth, Qt::SolidLine, Qt::SquareCap, Qt::MiterJoin));
        painter->setBrush(Qt::NoBrush);
        painter->drawRect(rect.adjusted(kOffset, kOffset, -kOffset, -kOffset));
    }

    /* Common black frame. */
    enum { kPenWidth = 1 };
    painter->setPen(QPen(m_colors.separator, kPenWidth));
    painter->setBrush(Qt::NoBrush);
    painter->drawRect(rect);
}

void QnCalendarItemDelegate::paintCellText(QPainter *painter
    , const QPalette &palette
    , const QRect &rect
    , const QString &text
    , bool isEnabled) const
{
    const QnScopedPainterPenRollback penRollback(painter);
    const QnScopedPainterFontRollback fontRollback(painter);

    const QColor color = (isEnabled ? palette.color(QPalette::Active, QPalette::Text)
        : palette.color(QPalette::Disabled, QPalette::Text));
    QFont font = painter->font();
    font.setBold(isEnabled);

    enum { kPenWidth = 1 };
    painter->setPen(QPen(color, kPenWidth));
    painter->setFont(font);
    painter->drawText(rect, Qt::AlignCenter, text);
}<|MERGE_RESOLUTION|>--- conflicted
+++ resolved
@@ -13,17 +13,10 @@
 {
     enum FillType 
     {
-<<<<<<< HEAD
-        kNoFlag         = 0x0,
-        kRecordingFill  = 0x1,
-        kBookmarkFill   = 0x2,
-        kMotionFill     = 0x4
-=======
         kNoFill          = 0x0,
         kRecordingFill   = 0x1,
         kBookmarkFill    = 0x2,
         kMotionFill      = 0x4
->>>>>>> 7dbc7fd7
     };
 
     const Qt::BrushStyle kPrimaryBrushStyle = Qt::SolidPattern;
@@ -34,15 +27,9 @@
 
     int fillType(const QnTimePeriod &period, const QnTimePeriodStorage &periodStorage) 
     {
-<<<<<<< HEAD
-        return ((periodStorage.periods(Qn::MotionContent).intersects(period) ? kMotionFill : kNoFlag)
-            | (periodStorage.periods(Qn::RecordingContent).intersects(period) ? kRecordingFill : kNoFlag)
-            | (periodStorage.periods(Qn::BookmarksContent).intersects(period) ? kBookmarkFill : kNoFlag));
-=======
         return ((periodStorage.periods(Qn::MotionContent).intersects(period) ? kMotionFill : kNoFill)
             | (periodStorage.periods(Qn::RecordingContent).intersects(period) ? kRecordingFill : kNoFill)
             | (periodStorage.periods(Qn::BookmarksContent).intersects(period) ? kBookmarkFill : kNoFill));
->>>>>>> 7dbc7fd7
     }
 
     bool paintBackground(int fillType
