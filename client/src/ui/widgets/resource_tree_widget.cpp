--- conflicted
+++ resolved
@@ -87,17 +87,15 @@
         if(leftVideoWall ^ rightVideoWall) /* One of the nodes is a videowall node, but not both. */
             return rightVideoWall;
 
-<<<<<<< HEAD
         bool leftIncompatible = leftResource && (leftResource->getStatus() == QnResource::Incompatible);
         bool rightIncompatible = rightResource && (rightResource->getStatus() == QnResource::Incompatible);
         if(leftIncompatible ^ rightIncompatible) /* One of the nodes is incompatible server node, but not both. */
             return rightIncompatible;
-=======
+
         // checking pairs of VideoWallItemNode + VideoWallMatrixNode
         if ((leftNode == Qn::VideoWallItemNode || rightNode == Qn::VideoWallItemNode)
             && leftNode != rightNode)
             return rightNode == Qn::VideoWallItemNode;   
->>>>>>> 96b78f96
 
         /* Sort by name. */
         QString leftDisplay = left.data(Qt::DisplayRole).toString();
