#include "main_window.h"

#ifdef Q_OS_MACX
#include <ui/workaround/mac_utils.h>
#endif

#include <QtCore/QFile>
#include <QtWidgets/QApplication>
#include <QtWidgets/QBoxLayout>
#include <QtWidgets/QToolButton>
#include <QtWidgets/QDesktopWidget>
#include <QtGui/QFileOpenEvent>
#include <QtNetwork/QNetworkReply>

#include <utils/common/warnings.h>
#include <utils/common/event_processors.h>
#include <utils/common/environment.h>
#include <utils/network/module_finder.h>

#include <core/resource/media_resource.h>
#include <core/resource/media_server_resource.h>
#include <core/resource/layout_resource.h>
#include <core/resource/file_processor.h>
#include <core/resource_management/resource_discovery_manager.h>
#include <core/resource_management/resource_pool.h>
#include <core/resource/videowall_resource.h>

#include <api/session_manager.h>

#include <ui/common/palette.h>
#include <ui/common/frame_section.h>
#include <ui/actions/action_manager.h>
#include <ui/graphics/view/graphics_view.h>
#include <ui/graphics/view/graphics_scene.h>
#include <ui/graphics/view/gradient_background_painter.h>
#include <ui/graphics/instruments/instrument_manager.h>
#include <ui/help/help_topic_accessor.h>
#include <ui/help/help_topics.h>

#include <ui/dialogs/ptz_manage_dialog.h>

#include <ui/workbench/handlers/workbench_action_handler.h>
#include <ui/workbench/handlers/workbench_bookmarks_handler.h>
#include <ui/workbench/handlers/workbench_connect_handler.h>
#include <ui/workbench/handlers/workbench_layouts_handler.h>
#include <ui/workbench/handlers/workbench_screenshot_handler.h>
#include <ui/workbench/handlers/workbench_export_handler.h>
#include <ui/workbench/handlers/workbench_notifications_handler.h>
#include <ui/workbench/handlers/workbench_ptz_handler.h>
#include <ui/workbench/handlers/workbench_debug_handler.h>
#include <ui/workbench/handlers/workbench_videowall_handler.h>
#include <ui/workbench/handlers/workbench_incompatible_servers_action_handler.h>
#include <ui/workbench/watchers/workbench_user_inactivity_watcher.h>
#include <ui/workbench/watchers/workbench_layout_aspect_ratio_watcher.h>
#include <ui/workbench/watchers/workbench_ptz_dialog_watcher.h>
#include <ui/workbench/watchers/workbench_system_name_watcher.h>
#include <ui/workbench/watchers/workbench_server_address_watcher.h>
#include <ui/workbench/workbench.h>
#include <ui/workbench/workbench_controller.h>
#include <ui/workbench/workbench_grid_mapper.h>
#include <ui/workbench/workbench_layout.h>
#include <ui/workbench/workbench_display.h>
#include <ui/workbench/workbench_state_manager.h>
#include <ui/workbench/workbench_ui.h>
#include <ui/workbench/workbench_synchronizer.h>
#include <ui/workbench/workbench_context.h>
#include <ui/workbench/workbench_resource.h>
#include <ui/workbench/workbench_layout_snapshot_manager.h>

#include <ui/style/skin.h>
#include <ui/style/globals.h>
#include <ui/style/noptix_style.h>
#include <ui/style/proxy_style.h>
#include <ui/workaround/qtbug_workaround.h>
#include <ui/workaround/vsync_workaround.h>
#include <ui/screen_recording/screen_recorder.h>

#include <client/client_settings.h>

#include <utils/common/scoped_value_rollback.h>
#include <utils/screen_manager.h>

#include "resource_browser_widget.h"
#include "layout_tab_bar.h"
#include "dwm.h"

namespace {

    QToolButton *newActionButton(QAction *action, bool popup = false, qreal sizeMultiplier = 1.0, int helpTopicId = -1) {
        QToolButton *button = new QToolButton();
        button->setDefaultAction(action);

        qreal aspectRatio = QnGeometry::aspectRatio(action->icon().actualSize(QSize(1024, 1024)));
        int iconHeight = QApplication::style()->pixelMetric(QStyle::PM_ToolBarIconSize, 0, button) * sizeMultiplier;
        int iconWidth = iconHeight * aspectRatio;
        button->setFixedSize(iconWidth, iconHeight);

        button->setProperty(Qn::ToolButtonCheckedRotationSpeed, action->property(Qn::ToolButtonCheckedRotationSpeed));

        if(popup) {
            /* We want the button to activate the corresponding action so that menu is updated. 
             * However, menu buttons do not activate their corresponding actions as they do not receive release events. 
             * We work this around by making some hacky connections. */
            button->setPopupMode(QToolButton::InstantPopup);

            QObject::disconnect(button, SIGNAL(pressed()),  button,                     SLOT(_q_buttonPressed()));
            QObject::connect(button,    SIGNAL(pressed()),  button->defaultAction(),    SLOT(trigger()));
            QObject::connect(button,    SIGNAL(pressed()),  button,                     SLOT(_q_buttonPressed()));
        }

        if(helpTopicId != -1)
            setHelpTopic(button, helpTopicId);

        return button;
    }

    void setVisibleRecursively(QLayout *layout, bool visible) {
        for(int i = 0, count = layout->count(); i < count; i++) {
            QLayoutItem *item = layout->itemAt(i);
            if(item->widget()) {
                item->widget()->setVisible(visible);
            } else if(item->layout()) {
                setVisibleRecursively(item->layout(), visible);
            }
        }
    }

    int minimalWindowWidth = 800;
    int minimalWindowHeight = 600;

} // anonymous namespace

#ifdef Q_OS_MACX
extern "C" {
    void disable_animations(void *qnmainwindow) {
        QnMainWindow* mainwindow = (QnMainWindow*)qnmainwindow;
        mainwindow->setAnimationsEnabled(false);
    }

    void enable_animations(void *qnmainwindow) {
        QnMainWindow* mainwindow = (QnMainWindow*)qnmainwindow;
        mainwindow->setAnimationsEnabled(true);
    }
}
#endif

QnMainWindow::QnMainWindow(QnWorkbenchContext *context, QWidget *parent, Qt::WindowFlags flags): 
    base_type(parent, flags | Qt::Window | Qt::CustomizeWindowHint
#ifdef Q_OS_MACX
    | Qt::WindowTitleHint | Qt::WindowCloseButtonHint | Qt::WindowMinMaxButtonsHint
#endif
    ),
    QnWorkbenchContextAware(context),
    m_controller(0),
    m_titleVisible(true),
    m_skipDoubleClick(false),
    m_dwm(NULL),
    m_drawCustomFrame(false),
    m_enableBackgroundAnimation(true),
    m_inFullscreenTransition(false)
{
#ifdef Q_OS_MACX
    // TODO: #ivigasin check the neccesarity of this line. In Maveric fullscreen animation works fine without it.
    // But with this line Mac OS shows white background in place of QGraphicsView when application enters or
    // exits fullscreen mode.
//    mac_initFullScreen((void*)winId(), (void*)this);
#endif

    setAttribute(Qt::WA_AlwaysShowToolTips);

    /* And file open events on Mac. */
    QnSingleEventSignalizer *fileOpenSignalizer = new QnSingleEventSignalizer(this);
    fileOpenSignalizer->setEventType(QEvent::FileOpen);
    qApp->installEventFilter(fileOpenSignalizer);
    connect(fileOpenSignalizer,             SIGNAL(activated(QObject *, QEvent *)),         this,                                   SLOT(at_fileOpenSignalizer_activated(QObject *, QEvent *)));

    /* Set up dwm. */
    m_dwm = new QnDwm(this);

    connect(m_dwm,                          SIGNAL(compositionChanged()),                   this,                                   SLOT(updateDwmState()));

    /* Set up properties. */
    setWindowTitle(QString());
    setAcceptDrops(true);

    if (!qnSettings->isVideoWallMode()) {
        bool smallWindow = qnSettings->lightMode() & Qn::LightModeSmallWindow;
        setMinimumWidth(smallWindow ? minimalWindowWidth / 2 : minimalWindowWidth);
        setMinimumHeight(smallWindow ? minimalWindowHeight / 2 : minimalWindowHeight);
    }

    /* Set up scene & view. */
    m_scene.reset(new QnGraphicsScene(this));
    setHelpTopic(m_scene.data(), Qn::MainWindow_Scene_Help);

    connect(workbench(), &QnWorkbench::currentLayoutAboutToBeChanged, this, [this]() {
        if (QnWorkbenchLayout *layout = workbench()->currentLayout()) {
            if (QnLayoutResourcePtr resource = layout->resource())
                disconnect(resource.data(), NULL, this, NULL);
        }
    });

    connect(workbench(), &QnWorkbench::currentLayoutChanged, this, [this]() {
        if (QnWorkbenchLayout *layout = workbench()->currentLayout()) {
            if (QnLayoutResourcePtr resource = layout->resource())
                connect(resource.data(), &QnLayoutResource::backgroundImageChanged, this, &QnMainWindow::updateHelpTopic);
        }
        updateHelpTopic();
    });

    m_view.reset(new QnGraphicsView(m_scene.data()));
    m_view->setAutoFillBackground(true);

    /* Set up model & control machinery. */
    display()->setLightMode(qnSettings->lightMode());
    display()->setScene(m_scene.data());
    display()->setView(m_view.data());
    if (qnSettings->isVideoWallMode())
        display()->setNormalMarginFlags(0);
    else
        display()->setNormalMarginFlags(Qn::MarginsAffectSize | Qn::MarginsAffectPosition);

    if (qnSettings->lightMode() & Qn::LightModeNoSceneBackground)
        action(Qn::ToggleBackgroundAnimationAction)->setDisabled(true);

    m_controller.reset(new QnWorkbenchController(this));
    if (qnSettings->isVideoWallMode())
        m_controller->setMenuEnabled(false);
    m_ui.reset(new QnWorkbenchUi(this));
    if (qnSettings->isVideoWallMode())
        m_ui->setFlags(QnWorkbenchUi::HideWhenZoomed | QnWorkbenchUi::HideWhenNormal );
    else
        m_ui->setFlags(QnWorkbenchUi::HideWhenZoomed | QnWorkbenchUi::AdjustMargins);

    /* State manager */
    context->instance<QnWorkbenchStateManager>();

    /* Set up handlers. */
    context->instance<QnWorkbenchActionHandler>();
    context->instance<QnWorkbenchConnectHandler>();
    context->instance<QnWorkbenchNotificationsHandler>();
    context->instance<QnWorkbenchScreenshotHandler>();
    context->instance<QnWorkbenchExportHandler>();
    context->instance<QnWorkbenchLayoutsHandler>();
    context->instance<QnWorkbenchPtzHandler>();
    context->instance<QnWorkbenchDebugHandler>();
    context->instance<QnWorkbenchVideoWallHandler>();
    context->instance<QnWorkbenchIncompatibleServersActionHandler>();
#ifdef QN_ENABLE_BOOKMARKS
    context->instance<QnWorkbenchBookmarksHandler>();
#endif
    context->instance<QnWorkbenchLayoutAspectRatioWatcher>();
    context->instance<QnWorkbenchPtzDialogWatcher>();
    context->instance<QnWorkbenchSystemNameWatcher>();

    QnWorkbenchServerAddressWatcher *serverAddressWatcher = context->instance<QnWorkbenchServerAddressWatcher>();
    serverAddressWatcher->setDirectModuleFinder(QnModuleFinder::instance()->directModuleFinder());
    serverAddressWatcher->setDirectModuleFinderHelper(QnModuleFinder::instance()->directModuleFinderHelper());

    /* Set up watchers. */
    context->instance<QnWorkbenchUserInactivityWatcher>()->setMainWindow(this);

    /* Set up actions. Only these actions will be available through hotkeys. */
    addAction(action(Qn::NextLayoutAction));
    addAction(action(Qn::PreviousLayoutAction));
    addAction(action(Qn::SaveCurrentLayoutAction));
    addAction(action(Qn::SaveCurrentLayoutAsAction));
    addAction(action(Qn::SaveCurrentVideoWallReviewAction));
    addAction(action(Qn::ExitAction));
    addAction(action(Qn::EscapeHotkeyAction));
    addAction(action(Qn::FullscreenMaximizeHotkeyAction));
    addAction(action(Qn::AboutAction));
    addAction(action(Qn::PreferencesGeneralTabAction));
    addAction(action(Qn::BusinessEventsLogAction));
    addAction(action(Qn::CameraListAction));
    addAction(action(Qn::BusinessEventsAction));
    addAction(action(Qn::OpenFileAction));
    addAction(action(Qn::OpenNewTabAction));
    addAction(action(Qn::OpenNewWindowAction));
    addAction(action(Qn::CloseLayoutAction));
    addAction(action(Qn::MainMenuAction));
    addAction(action(Qn::OpenLoginDialogAction));
    addAction(action(Qn::OpenInFolderAction));
    addAction(action(Qn::RemoveLayoutItemAction));
    addAction(action(Qn::RemoveFromServerAction));
    addAction(action(Qn::DeleteVideoWallItemAction));
    addAction(action(Qn::DeleteVideowallMatrixAction));
    addAction(action(Qn::SelectAllAction));
    addAction(action(Qn::CheckFileSignatureAction));
    addAction(action(Qn::TakeScreenshotAction));
    addAction(action(Qn::AdjustVideoAction));
    addAction(action(Qn::TogglePanicModeAction));
    addAction(action(Qn::ToggleTourModeAction));
    addAction(action(Qn::DebugIncrementCounterAction));
    addAction(action(Qn::DebugDecrementCounterAction));
    addAction(action(Qn::DebugShowResourcePoolAction));
    addAction(action(Qn::DebugControlPanelAction));
    addAction(action(Qn::ToggleBackgroundAnimationAction));
    addAction(action(Qn::SystemAdministrationAction));

    connect(action(Qn::MaximizeAction),     SIGNAL(toggled(bool)),                          this,                                   SLOT(setMaximized(bool)));
    connect(action(Qn::FullscreenAction),   SIGNAL(toggled(bool)),                          this,                                   SLOT(setFullScreen(bool)));
    connect(action(Qn::MinimizeAction),     SIGNAL(triggered()),                            this,                                   SLOT(minimize()));
    connect(action(Qn::FullscreenMaximizeHotkeyAction), SIGNAL(triggered()),                action(Qn::EffectiveMaximizeAction),    SLOT(trigger()));

    menu()->setTargetProvider(m_ui.data());


    /* Tab bar. */
    m_tabBar = new QnLayoutTabBar(this);
#ifdef Q_OS_WIN
    // tabs are drawn in the window header on windows 7 //TODO: #Elric check on windows XP
    m_tabBar->setAttribute(Qt::WA_TranslucentBackground);
#endif
    connect(m_tabBar,                       SIGNAL(closeRequested(QnWorkbenchLayout *)),    this,                                   SLOT(at_tabBar_closeRequested(QnWorkbenchLayout *)));
    connect(m_tabBar,             &QnLayoutTabBar::tabCloseRequested,     this,    &QnMainWindow::skipDoubleClick);
    connect(m_tabBar,             &QnLayoutTabBar::currentChanged,        this,    &QnMainWindow::skipDoubleClick);


    /* Tab bar layout. To snap tab bar to graphics view. */
    QWidget *tabBarWidget = new QWidget(this);
    setHelpTopic(tabBarWidget, Qn::MainWindow_TitleBar_Tabs_Help);

    QBoxLayout *tabBarLayout = new QHBoxLayout(tabBarWidget);
    tabBarLayout->setContentsMargins(0, 0, 0, 0);
    tabBarLayout->setSpacing(0);
    tabBarLayout->addWidget(m_tabBar);
    tabBarLayout->addSpacing(6);
    tabBarLayout->addWidget(newActionButton(action(Qn::OpenNewTabAction), false, 1.0, Qn::MainWindow_TitleBar_NewLayout_Help));
    tabBarLayout->addSpacing(6);
    tabBarLayout->addWidget(newActionButton(action(Qn::OpenCurrentUserLayoutMenu), true));
    tabBarLayout->addStretch(0x1000);

    /* Layout for window buttons that can be removed from the title bar. */
    m_windowButtonsLayout = new QHBoxLayout();
    m_windowButtonsLayout->setContentsMargins(4, 0, 2, 0);
    m_windowButtonsLayout->setSpacing(4);
    m_windowButtonsLayout->addWidget(newActionButton(action(Qn::WhatsThisAction), false, 1.0, Qn::MainWindow_ContextHelp_Help));
    m_windowButtonsLayout->addWidget(newActionButton(action(Qn::MinimizeAction)));
    m_windowButtonsLayout->addWidget(newActionButton(action(Qn::EffectiveMaximizeAction), false, 1.0, Qn::MainWindow_Fullscreen_Help));
    m_windowButtonsLayout->addWidget(newActionButton(action(Qn::ExitAction)));

    /* Title layout. We cannot create a widget for title bar since there appears to be
     * no way to make it transparent for non-client area windows messages. */
    m_mainMenuButton = newActionButton(action(Qn::MainMenuAction), true, 1.5, Qn::MainWindow_TitleBar_MainMenu_Help);
    connect(action(Qn::MainMenuAction), &QAction::triggered, this, &QnMainWindow::skipDoubleClick);

    m_titleLayout = new QHBoxLayout();
    m_titleLayout->setContentsMargins(0, 0, 0, 0);
    m_titleLayout->setSpacing(2);
    m_titleLayout->addWidget(m_mainMenuButton);
    m_titleLayout->addWidget(tabBarWidget, 0x1000, Qt::AlignBottom);
    if (QnScreenRecorder::isSupported())
        m_titleLayout->addWidget(newActionButton(action(Qn::ToggleScreenRecordingAction), false, 1.0, Qn::MainWindow_ScreenRecording_Help));
    m_titleLayout->addWidget(newActionButton(action(Qn::OpenLoginDialogAction), false, 1.0, Qn::Login_Help));
    m_titleLayout->addLayout(m_windowButtonsLayout);

    /* Layouts. */
    m_viewLayout = new QVBoxLayout();
    m_viewLayout->setContentsMargins(0, 0, 0, 0);
    m_viewLayout->setSpacing(0);
    m_viewLayout->addWidget(m_view.data());

    m_globalLayout = new QVBoxLayout();
    m_globalLayout->setContentsMargins(0, 0, 0, 0);
    m_globalLayout->setSpacing(0);
    m_globalLayout->addLayout(m_titleLayout);
    m_globalLayout->addLayout(m_viewLayout);
    m_globalLayout->setStretchFactor(m_viewLayout, 0x1000);
    setLayout(m_globalLayout);


    /* Post-initialize. */
    updateDwmState();
#ifdef Q_OS_MACX
    setOptions(WindowButtonsVisible);
#else
    setOptions(TitleBarDraggable | WindowButtonsVisible);
#endif

    /* Open single tab. */
    action(Qn::OpenNewTabAction)->trigger();

#ifdef Q_OS_MACX
    //initialize system-wide menu
    menu()->newMenu(Qn::MainScope);
#endif

    /* VSync workaround must always be enabled to limit fps usage in following cases:
     * * VSync is not supported by drivers 
     * * VSync is disabled in drivers
     * * double buffering is disabled in drivers or in our program
     */
    QnVSyncWorkaround *vsyncWorkaround = new QnVSyncWorkaround(m_view->viewport(), this);
    Q_UNUSED(vsyncWorkaround);

    QnPtzManageDialog *manageDialog = new QnPtzManageDialog(this); //initializing instance of a singleton
    Q_UNUSED(manageDialog)
}

QnMainWindow::~QnMainWindow() {
    m_dwm = NULL;
}

QWidget *QnMainWindow::viewport() const {
    return m_view->viewport();
}

void QnMainWindow::setTitleVisible(bool visible) {
    if(m_titleVisible == visible)
        return;

    m_titleVisible = visible;
    if(visible) {
        m_globalLayout->insertLayout(0, m_titleLayout);
        setVisibleRecursively(m_titleLayout, true);
    } else {
        m_globalLayout->takeAt(0);
        m_titleLayout->setParent(NULL);
        setVisibleRecursively(m_titleLayout, false);
    }

    updateDwmState();
}

void QnMainWindow::setWindowButtonsVisible(bool visible) {
    bool currentVisibility = m_windowButtonsLayout->parent() != NULL;
    if(currentVisibility == visible)
        return;

    if(visible) {
        m_titleLayout->addLayout(m_windowButtonsLayout);
        setVisibleRecursively(m_windowButtonsLayout, true);
    } else {
        m_titleLayout->takeAt(m_titleLayout->count() - 1);
        m_windowButtonsLayout->setParent(NULL);
        setVisibleRecursively(m_windowButtonsLayout, false);
    }
}

void QnMainWindow::setMaximized(bool maximized) {
    if(maximized == isMaximized())
        return;

    if(maximized) {
        showMaximized();
    } else if(isMaximized()) {
        showNormal();
    }
}

void QnMainWindow::setFullScreen(bool fullScreen) {
    if(fullScreen == isFullScreen())
        return;

    /*
     * Animated minimize/maximize process starts event loop,
     * so we can spoil m_storedGeometry value if enter 
     * this method while already in animation progress.
     */
    if (m_inFullscreenTransition)
        return;
    QN_SCOPED_VALUE_ROLLBACK(&m_inFullscreenTransition, true);


    if(fullScreen) {
#ifndef Q_OS_MACX
        m_storedGeometry = geometry();
#endif
        showFullScreen();
    } else if(isFullScreen()) {
        showNormal();
#ifndef Q_OS_MACX
        setGeometry(m_storedGeometry);
#endif
    }
}

void QnMainWindow::setAnimationsEnabled(bool enabled) {
    InstrumentManager *manager = InstrumentManager::instance(m_scene.data());
    manager->setAnimationsEnabled(enabled);
}

void QnMainWindow::showFullScreen() {
#if defined Q_OS_MACX
    mac_showFullScreen((void*)winId(), true);
    updateDecorationsState();
#else
    QnEmulatedFrameWidget::showFullScreen();
#endif
}

void QnMainWindow::showNormal() {
#if defined Q_OS_MACX
    mac_showFullScreen((void*)winId(), false);
    updateDecorationsState();
#else
    QnEmulatedFrameWidget::showNormal();
#endif
}

void QnMainWindow::skipDoubleClick() {
    m_skipDoubleClick = true;
}

<<<<<<< HEAD
void QnMainWindow::updateScreenInfo() {
    int screen = qApp->desktop()->screenNumber(this);
    context()->instance<QnScreenManager>()->setCurrentScreens(QSet<int>() << screen);
=======
void QnMainWindow::updateHelpTopic() {
    if (QnWorkbenchLayout *layout = workbench()->currentLayout()) {
        if (!layout->data(Qn::VideoWallResourceRole).value<QnVideoWallResourcePtr>().isNull()) {
            setHelpTopic(m_scene.data(), Qn::Videowall_Appearance_Help);
            return;
        }
        if (layout->data().contains(Qn::LayoutSearchStateRole)) {
            setHelpTopic(m_scene.data(), Qn::MainWindow_Scene_PreviewSearch_Help);
            return;
        }
        if (QnLayoutResourcePtr resource = layout->resource()) {
            if (context()->snapshotManager()->isFile(resource.dynamicCast<QnLayoutResource>())) {
                setHelpTopic(m_scene.data(), Qn::MainWindow_Tree_MultiVideo_Help);
                return;
            }
            if (!resource->backgroundImageFilename().isEmpty()) {
                setHelpTopic(m_scene.data(), Qn::MainWindow_Scene_EMapping_Help);
                return;
            }
        }
    }
    setHelpTopic(m_scene.data(), Qn::MainWindow_Scene_Help);
>>>>>>> cf6058f5
}

void QnMainWindow::minimize() {
    showMinimized();
}

void QnMainWindow::toggleTitleVisibility() {
    setTitleVisible(!isTitleVisible());
}

bool QnMainWindow::handleMessage(const QString &message) {
    const QStringList files = message.split(QLatin1Char('\n'), QString::SkipEmptyParts);
    
    QnResourceList resources = QnFileProcessor::createResourcesForFiles(QnFileProcessor::findAcceptedFiles(files));
    if (resources.isEmpty())
        return false;

    menu()->trigger(Qn::DropResourcesAction, resources);
    return true;
}

QnMainWindow::Options QnMainWindow::options() const {
    return m_options;
}

void QnMainWindow::setOptions(Options options) {
    if(m_options == options)
        return;

    m_options = options;

    setWindowButtonsVisible(m_options & WindowButtonsVisible);
    m_ui->setWindowButtonsUsed(m_options & WindowButtonsVisible);
}

void QnMainWindow::updateDecorationsState() {
#ifdef Q_OS_MACX
    bool fullScreen = mac_isFullscreen((void*)winId());
#else
    bool fullScreen = isFullScreen();
#endif
    bool maximized = isMaximized();

    action(Qn::FullscreenAction)->setChecked(fullScreen);
    action(Qn::MaximizeAction)->setChecked(maximized);

#ifdef Q_OS_MACX
    bool uiTitleUsed = fullScreen;
#else
    bool uiTitleUsed = fullScreen || maximized;
#endif

    bool windowTitleUsed = !uiTitleUsed && !qnSettings->isVideoWallMode();
    setTitleVisible(windowTitleUsed);
    m_ui->setTitleUsed(uiTitleUsed && !qnSettings->isVideoWallMode());
    m_view->setLineWidth(windowTitleUsed ? 0 : 1);

    updateDwmState();
}

void QnMainWindow::updateDwmState() {
    if(isFullScreen()) {
        /* Full screen mode. */
        m_drawCustomFrame = false;
        m_frameMargins = QMargins(0, 0, 0, 0);

        if(m_dwm->isSupported() && false) { // TODO: Disable DWM for now.
            setAttribute(Qt::WA_NoSystemBackground, false);
            setAttribute(Qt::WA_TranslucentBackground, false);

            m_dwm->extendFrameIntoClientArea(QMargins(0, 0, 0, 0));
            m_dwm->setCurrentFrameMargins(QMargins(0, 0, 0, 0));
            m_dwm->disableBlurBehindWindow();
        }

        /* Can't set to (0, 0, 0, 0) on Windows as in fullScreen mode context menu becomes invisible.
         * Looks like Qt bug: http://bugreports.qt.nokia.com/browse/QTBUG-7556. */
#ifdef Q_OS_WIN
        setContentsMargins(0, 0, 0, 1);
#else
        setContentsMargins(0, 0, 0, 0);
#endif

        m_titleLayout->setContentsMargins(0, 0, 0, 0);
        m_viewLayout->setContentsMargins(0, 0, 0, 0);
    } else if(m_dwm->isSupported() && m_dwm->isCompositionEnabled() && false) { // TODO: Disable DWM for now.
        /* Windowed or maximized with aero glass. */
        m_drawCustomFrame = false;
        m_frameMargins = !isMaximized() ? m_dwm->themeFrameMargins() : QMargins(0, 0, 0, 0);

        setAttribute(Qt::WA_NoSystemBackground, true);
        setAttribute(Qt::WA_TranslucentBackground, true);

        m_dwm->extendFrameIntoClientArea();
        m_dwm->setCurrentFrameMargins(QMargins(0, 0, 0, 0));
        m_dwm->enableBlurBehindWindow();

        setContentsMargins(0, 0, 0, 0);

        m_titleLayout->setContentsMargins(m_frameMargins.left(), 2, m_frameMargins.right(), 0);
        m_viewLayout->setContentsMargins(
            m_frameMargins.left(),
            isTitleVisible() ? 0 : m_frameMargins.top(),
            m_frameMargins.right(),
            m_frameMargins.bottom()
        );
    } else {
        /* Windowed or maximized without aero glass. */
        /*m_drawCustomFrame = true;
        m_frameMargins = !isMaximized() ? (m_dwm->isSupported() ? m_dwm->themeFrameMargins() : QMargins(8, 8, 8, 8)) : QMargins(0, 0, 0, 0);*/
#ifdef Q_OS_LINUX
        // On linux window manager cannot disable titlebar leaving border in place. Thus we have to disable decorations completely and draw our own border.
        if (isMaximized()) {
            m_drawCustomFrame = false;
            m_frameMargins = QMargins(0, 0, 0, 0);
        } else {
        m_drawCustomFrame = true;
        m_frameMargins = QMargins(2, 2, 2, 2);
        }
#else
        m_drawCustomFrame = false;
        m_frameMargins = QMargins(0, 0, 0, 0);
#endif

        if(m_dwm->isSupported() && false) { // TODO: Disable DWM for now.
            setAttribute(Qt::WA_NoSystemBackground, false);
            setAttribute(Qt::WA_TranslucentBackground, false);

            m_dwm->extendFrameIntoClientArea(QMargins(0, 0, 0, 0));
            m_dwm->setCurrentFrameMargins(QMargins(0, 0, 0, 0));
            m_dwm->disableBlurBehindWindow();
        }

        setContentsMargins(0, 0, 0, 0);

        //m_titleLayout->setContentsMargins(m_frameMargins.left(), 2, m_frameMargins.right(), 0);
        m_titleLayout->setContentsMargins(2, 0, 2, 0);
        m_viewLayout->setContentsMargins(
            m_frameMargins.left(),
            isTitleVisible() ? 0 : m_frameMargins.top(),
            m_frameMargins.right(),
            m_frameMargins.bottom()
        );
    }
}


// -------------------------------------------------------------------------- //
// Handlers
// -------------------------------------------------------------------------- //
bool QnMainWindow::event(QEvent *event) {
    bool result = base_type::event(event);

    if(event->type() == QnEvent::WinSystemMenu) {
        if(m_mainMenuButton->isVisible())
            m_mainMenuButton->click();
            
        QApplication::sendEvent(m_ui.data(), event);
        result = true;
    }

    if(m_dwm != NULL)
        result |= m_dwm->widgetEvent(event);

    return result;
}

void QnMainWindow::closeEvent(QCloseEvent* event)
{
    event->ignore();
    menu()->trigger(Qn::ExitAction);
}

void QnMainWindow::mouseReleaseEvent(QMouseEvent *event) {
    base_type::mouseReleaseEvent(event);

    if(event->button() == Qt::RightButton && windowFrameSectionAt(event->pos()) == Qt::TitleBarArea) {
        QContextMenuEvent e(QContextMenuEvent::Mouse, m_tabBar->mapFrom(this, event->pos()), event->globalPos(), event->modifiers());
        QApplication::sendEvent(m_tabBar, &e);
        event->accept();
    }

    m_skipDoubleClick = false;
}

void QnMainWindow::mouseDoubleClickEvent(QMouseEvent *event) {
    base_type::mouseDoubleClickEvent(event);

#ifndef Q_OS_MACX
    if(event->button() == Qt::LeftButton && windowFrameSectionAt(event->pos()) == Qt::TitleBarArea) {
        QPoint tabBarPos = m_tabBar->mapFrom(this, event->pos());
        if (m_tabBar->tabAt(tabBarPos) >= 0) {
            m_skipDoubleClick = false;
            return;
        }

        if (!m_skipDoubleClick)
            action(Qn::EffectiveMaximizeAction)->toggle();
        event->accept();
    }
    m_skipDoubleClick = false;
#endif
}

void QnMainWindow::changeEvent(QEvent *event) {
    if(event->type() == QEvent::WindowStateChange)
        updateDecorationsState();

    base_type::changeEvent(event);
}

void QnMainWindow::paintEvent(QPaintEvent *event) {
    base_type::paintEvent(event);

    if(m_drawCustomFrame) {
        QPainter painter(this);

        painter.setPen(QPen(QColor(255, 255, 255, 64), 1));
        painter.drawRect(rect().adjusted(0, 0, -1, -1));
    }
}

void QnMainWindow::dragEnterEvent(QDragEnterEvent *event) {
    QnResourceList resources = QnWorkbenchResource::deserializeResources(event->mimeData());

    QnResourceList media;   // = resources.filtered<QnMediaResource>();
    QnResourceList layouts; // = resources.filtered<QnLayoutResource>();
    QnResourceList servers; // = resources.filtered<QnMediaServerResource>();

    foreach( QnResourcePtr res, resources )
    {
        if( dynamic_cast<QnMediaResource*>(res.data()) )
            media.push_back( res );
        if( res.dynamicCast<QnLayoutResource>() )
            layouts.push_back( res );
        if( res.dynamicCast<QnMediaServerResource>() )
            servers.push_back( res );
    }

    m_dropResources = media;
    m_dropResources << layouts;
    m_dropResources << servers;

    if (m_dropResources.empty())
        return;

    event->acceptProposedAction();
}

void QnMainWindow::dragMoveEvent(QDragMoveEvent *event) {
    if(m_dropResources.empty())
        return;

    event->acceptProposedAction();
}

void QnMainWindow::dragLeaveEvent(QDragLeaveEvent *) {
    m_dropResources = QnResourceList();
}

void QnMainWindow::dropEvent(QDropEvent *event) {
    menu()->trigger(Qn::DropResourcesIntoNewLayoutAction, m_dropResources);

    event->acceptProposedAction();
}

void QnMainWindow::keyPressEvent(QKeyEvent *event) {
    base_type::keyPressEvent(event);

    if (!action(Qn::ToggleTourModeAction)->isChecked())
        return;

    if (event->key() == Qt::Key_Alt || event->key() == Qt::Key_Control)
        return;
    menu()->trigger(Qn::ToggleTourModeAction);
}

void QnMainWindow::resizeEvent(QResizeEvent *event) {
    base_type::resizeEvent(event);
    updateScreenInfo();
}

void QnMainWindow::moveEvent(QMoveEvent *event) {
    base_type::moveEvent(event);
    updateScreenInfo();
}

bool QnMainWindow::nativeEvent(const QByteArray &eventType, void *message, long *result) {
    /* Note that we may get here from destructor, so check for dwm is needed. */
    if(m_dwm && m_dwm->widgetNativeEvent(eventType, message, result))
        return true;

    return base_type::nativeEvent(eventType, message, result);
}

Qt::WindowFrameSection QnMainWindow::windowFrameSectionAt(const QPoint &pos) const {
    if(isFullScreen())
        return Qt::NoSection;

    Qt::WindowFrameSection result = Qn::toNaturalQtFrameSection(Qn::calculateRectangularFrameSections(rect(), QnGeometry::eroded(rect(), m_frameMargins), QRect(pos, pos)));

    if((m_options & TitleBarDraggable) && result == Qt::NoSection && pos.y() <= m_tabBar->mapTo(const_cast<QnMainWindow *>(this), m_tabBar->rect().bottomRight()).y())
        result = Qt::TitleBarArea;

    return result;
}

void QnMainWindow::at_fileOpenSignalizer_activated(QObject *, QEvent *event) {
    if(event->type() != QEvent::FileOpen) {
        qnWarning("Expected event of type %1, received an event of type %2.", static_cast<int>(QEvent::FileOpen), static_cast<int>(event->type()));
        return;
    }

    handleMessage(static_cast<QFileOpenEvent *>(event)->file());
}

void QnMainWindow::at_tabBar_closeRequested(QnWorkbenchLayout *layout) {
    QnWorkbenchLayoutList layouts;
    layouts.push_back(layout);
    menu()->trigger(Qn::CloseLayoutAction, layouts);
}<|MERGE_RESOLUTION|>--- conflicted
+++ resolved
@@ -503,11 +503,11 @@
     m_skipDoubleClick = true;
 }
 
-<<<<<<< HEAD
 void QnMainWindow::updateScreenInfo() {
     int screen = qApp->desktop()->screenNumber(this);
     context()->instance<QnScreenManager>()->setCurrentScreens(QSet<int>() << screen);
-=======
+}
+
 void QnMainWindow::updateHelpTopic() {
     if (QnWorkbenchLayout *layout = workbench()->currentLayout()) {
         if (!layout->data(Qn::VideoWallResourceRole).value<QnVideoWallResourcePtr>().isNull()) {
@@ -530,7 +530,6 @@
         }
     }
     setHelpTopic(m_scene.data(), Qn::MainWindow_Scene_Help);
->>>>>>> cf6058f5
 }
 
 void QnMainWindow::minimize() {
