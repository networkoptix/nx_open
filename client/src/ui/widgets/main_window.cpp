#include "main_window.h"

#include <QtCore/QFile>
#include <QtGui/QApplication>
#include <QtGui/QBoxLayout>
#include <QtGui/QFileDialog>
#include <QtGui/QToolButton>
#include <QtGui/QLabel>
#include <QtGui/QMenu>
#include <QtGui/QMessageBox>
#include <QtGui/QFileOpenEvent>
#include <QtNetwork/QNetworkReply>

#include <utils/common/warnings.h>
#include <utils/common/event_processors.h>
#include <utils/common/environment.h>

#include <core/resource_managment/resource_discovery_manager.h>
#include <core/resource_managment/resource_pool.h>

#include <api/app_server_connection.h>
#include <api/session_manager.h>

#include "ui/common/frame_section.h"
#include "ui/actions/action_manager.h"
#include "ui/graphics/view/graphics_view.h"
#include "ui/graphics/view/gradient_background_painter.h"
#include <ui/help/help_topic_accessor.h>
#include <ui/help/help_topics.h>
#include "ui/workbench/handlers/workbench_action_handler.h"
#include "ui/workbench/handlers/workbench_panic_handler.h"
#include "ui/workbench/workbench_controller.h"
#include "ui/workbench/workbench_grid_mapper.h"
#include "ui/workbench/workbench_layout.h"
#include "ui/workbench/workbench_display.h"
#include "ui/workbench/workbench_ui.h"
#include "ui/workbench/workbench_synchronizer.h"
#include "ui/workbench/workbench_context.h"
#include "ui/workbench/workbench_resource.h"
#include "ui/processors/drag_processor.h"
#include "ui/style/skin.h"
#include "ui/style/globals.h"
#include "ui/style/noptix_style.h"
#include "ui/style/proxy_style.h"
#include "ui/workaround/system_menu_event.h"
#include <ui/screen_recording/screen_recorder.h>

#include "file_processor.h"
#include "client/client_settings.h"

#include "resource_browser_widget.h"
#include "dwm.h"
#include "layout_tab_bar.h"
#include "../../ui/graphics/items/resource/decodedpicturetoopengluploadercontextpool.h"

#include "openal/qtvaudiodevice.h"
#include "ui/graphics/items/controls/volume_slider.h"

//#define QN_MAIN_WINDOW_CHANGES_OPACITY

namespace {

    QToolButton *newActionButton(QAction *action, bool popup = false, qreal sizeMultiplier = 1.0, int helpTopicId = -1) {
        QToolButton *button = new QToolButton();
        button->setDefaultAction(action);

        qreal aspectRatio = QnGeometry::aspectRatio(action->icon().actualSize(QSize(1024, 1024)));
        int iconHeight = QApplication::style()->pixelMetric(QStyle::PM_ToolBarIconSize, 0, button) * sizeMultiplier;
        int iconWidth = iconHeight * aspectRatio;
        button->setFixedSize(iconWidth, iconHeight);

        button->setProperty(Qn::ToolButtonCheckedRotationSpeed, action->property(Qn::ToolButtonCheckedRotationSpeed));

        if(popup) {
            /* We want the button to activate the corresponding action so that menu is updated. 
             * However, menu buttons do not activate their corresponding actions as they do not receive release events. 
             * We work this around by making some hacky connections. */
            button->setPopupMode(QToolButton::InstantPopup);

            QObject::disconnect(button, SIGNAL(pressed()),  button,                     SLOT(_q_buttonPressed()));
            QObject::connect(button,    SIGNAL(pressed()),  button->defaultAction(),    SLOT(trigger()));
            QObject::connect(button,    SIGNAL(pressed()),  button,                     SLOT(_q_buttonPressed()));
        }

        if(helpTopicId != -1)
            setHelpTopic(button, helpTopicId);


        return button;
    }

    void setVisibleRecursively(QLayout *layout, bool visible) {
        for(int i = 0, count = layout->count(); i < count; i++) {
            QLayoutItem *item = layout->itemAt(i);
            if(item->widget()) {
                item->widget()->setVisible(visible);
            } else if(item->layout()) {
                setVisibleRecursively(item->layout(), visible);
            }
        }
    }

    int minimalWindowWidth = 800;
    int minimalWindowHeight = 600;

} // anonymous namespace


QnMainWindow::QnMainWindow(QnWorkbenchContext *context, QWidget *parent, Qt::WindowFlags flags): 
    base_type(parent, flags | Qt::Window | Qt::CustomizeWindowHint),
    QnWorkbenchContextAware(context),
    m_controller(0),
    m_titleVisible(true),
    m_dwm(NULL),
    m_drawCustomFrame(false),
    m_changeOpacity(false)
{
    setAttribute(Qt::WA_AlwaysShowToolTips);

    /* We want to receive system menu event on Windows. */
    QnSystemMenuEvent::initialize();

    /* And file open events on Mac. */
    QnSingleEventSignalizer *fileOpenSignalizer = new QnSingleEventSignalizer(this);
    fileOpenSignalizer->setEventType(QEvent::FileOpen);
    qApp->installEventFilter(fileOpenSignalizer);
    connect(fileOpenSignalizer,             SIGNAL(activated(QObject *, QEvent *)),         this,                                   SLOT(at_fileOpenSignalizer_activated(QObject *, QEvent *)));

    /* Set up dwm. */
    m_dwm = new QnDwm(this);

    connect(m_dwm,                          SIGNAL(compositionChanged(bool)),               this,                                   SLOT(updateDwmState()));

    /* Set up properties. */
    setWindowTitle(QApplication::applicationName());
    setAcceptDrops(true);
    setMinimumWidth(minimalWindowWidth);
    setMinimumHeight(minimalWindowHeight);
    {
        QPalette palette = this->palette();
        palette.setColor(QPalette::Window, Qt::black);
        setPalette(palette);
    }


    /* Set up scene & view. */
    m_scene.reset(new QGraphicsScene(this));
    setHelpTopic(m_scene.data(), Qn::MainWindow_Scene_Help);

    m_view.reset(new QnGraphicsView(m_scene.data()));
    m_view->setFrameStyle(QFrame::Box | QFrame::Plain);
    m_view->setLineWidth(1);
    m_view->setAutoFillBackground(true);
    {
        /* Adjust palette so that inherited background painting is not needed. */
        QPalette palette = m_view->palette();
        palette.setColor(QPalette::Background, Qt::black);
        palette.setColor(QPalette::Base, Qt::black);
        m_view->setPalette(palette);
    }

    m_backgroundPainter.reset(new QnGradientBackgroundPainter(120.0, this));
    m_view->installLayerPainter(m_backgroundPainter.data(), QGraphicsScene::BackgroundLayer);


    /* Set up model & control machinery. */
    display()->setScene(m_scene.data());
    display()->setView(m_view.data());
    display()->setNormalMarginFlags(Qn::MarginsAffectSize | Qn::MarginsAffectPosition);

    m_controller.reset(new QnWorkbenchController(this));
    m_ui.reset(new QnWorkbenchUi(this));
    m_ui->setFlags(QnWorkbenchUi::HideWhenZoomed | QnWorkbenchUi::AdjustMargins);


    /* Set up handlers. */
    QnWorkbenchActionHandler *actionHandler = context->instance<QnWorkbenchActionHandler>();
    actionHandler->setWidget(this);


    /* Set up actions. */
    addAction(action(Qn::NextLayoutAction));
    addAction(action(Qn::PreviousLayoutAction));
    addAction(action(Qn::SaveCurrentLayoutAction));
    addAction(action(Qn::SaveCurrentLayoutAsAction));
    addAction(action(Qn::ExitAction));
    addAction(action(Qn::EscapeHotkeyAction));
    addAction(action(Qn::FullscreenAction));
    addAction(action(Qn::AboutAction));
    addAction(action(Qn::SystemSettingsAction));
<<<<<<< HEAD
    addAction(action(Qn::BusinessEventsAction));
    addAction(action(Qn::BusinessEventsLogAction));
=======
//    addAction(action(Qn::BusinessEventsAction));
>>>>>>> a86033b1
    addAction(action(Qn::OpenFileAction));
    addAction(action(Qn::ConnectToServerAction));
    addAction(action(Qn::OpenNewTabAction));
    addAction(action(Qn::OpenNewWindowAction));
    addAction(action(Qn::CloseLayoutAction));
    addAction(action(Qn::MainMenuAction));
    addAction(action(Qn::YouTubeUploadAction));
    addAction(action(Qn::EditTagsAction));
    addAction(action(Qn::OpenInFolderAction));
    addAction(action(Qn::RemoveLayoutItemAction));
    addAction(action(Qn::RemoveFromServerAction));
    addAction(action(Qn::SelectAllAction));
    addAction(action(Qn::TakeScreenshotAction));
    addAction(action(Qn::TogglePanicModeAction));
    addAction(action(Qn::ToggleTourModeHotkeyAction));
    addAction(action(Qn::TogglePopupsAction));
    addAction(action(Qn::DebugIncrementCounterAction));
    addAction(action(Qn::DebugDecrementCounterAction));
    addAction(action(Qn::DebugShowResourcePoolAction));

    connect(action(Qn::MaximizeAction),     SIGNAL(toggled(bool)),                          this,                                   SLOT(setMaximized(bool)));
    connect(action(Qn::FullscreenAction),   SIGNAL(toggled(bool)),                          this,                                   SLOT(setFullScreen(bool)));
    connect(action(Qn::MinimizeAction),     SIGNAL(triggered()),                            this,                                   SLOT(minimize()));

    menu()->setTargetProvider(m_ui.data());


    /* Tab bar. */
    m_tabBar = new QnLayoutTabBar(this);
    m_tabBar->setAttribute(Qt::WA_TranslucentBackground);

    connect(m_tabBar,                       SIGNAL(closeRequested(QnWorkbenchLayout *)),    this,                                   SLOT(at_tabBar_closeRequested(QnWorkbenchLayout *)));


    /* Tab bar layout. To snap tab bar to graphics view. */
    QVBoxLayout *tabBarLayout = new QVBoxLayout();
    tabBarLayout->setContentsMargins(0, 0, 0, 0);
    tabBarLayout->setSpacing(0);
    tabBarLayout->addStretch(0x1000);
    tabBarLayout->addWidget(m_tabBar);

    /* Layout for window buttons that can be removed from the title bar. */
    m_windowButtonsLayout = new QHBoxLayout();
    m_windowButtonsLayout->setContentsMargins(0, 0, 0, 0);
    m_windowButtonsLayout->setSpacing(2);
    m_windowButtonsLayout->addSpacing(6);
    m_windowButtonsLayout->addWidget(newActionButton(action(Qn::WhatsThisAction)));
    m_windowButtonsLayout->addWidget(newActionButton(action(Qn::MinimizeAction)));
    m_windowButtonsLayout->addWidget(newActionButton(action(Qn::EffectiveMaximizeAction), false, 1.0, Qn::MainWindow_Fullscreen_Help));
    m_windowButtonsLayout->addWidget(newActionButton(action(Qn::ExitAction)));

    /* Title layout. We cannot create a widget for title bar since there appears to be
     * no way to make it transparent for non-client area windows messages. */
    m_mainMenuButton = newActionButton(action(Qn::MainMenuAction), true, 1.5, Qn::MainWindow_TitleBar_MainMenu_Help);

    m_titleLayout = new QHBoxLayout();
    m_titleLayout->setContentsMargins(0, 0, 0, 0);
    m_titleLayout->setSpacing(2);
    m_titleLayout->addWidget(m_mainMenuButton);
    m_titleLayout->addLayout(tabBarLayout);
    m_titleLayout->addWidget(newActionButton(action(Qn::OpenNewTabAction)));
    m_titleLayout->addWidget(newActionButton(action(Qn::OpenCurrentUserLayoutMenu), true));
    m_titleLayout->addStretch(0x1000);
    m_titleLayout->addWidget(newActionButton(action(Qn::TogglePanicModeAction), false, 1.0, Qn::MainWindow_Panic_Help));
    if (QnScreenRecorder::isSupported())
        m_titleLayout->addWidget(newActionButton(action(Qn::ToggleScreenRecordingAction), false, 1.0, Qn::MainWindow_ScreenRecording_Help));
    m_titleLayout->addWidget(newActionButton(action(Qn::ConnectToServerAction), false, 1.0, Qn::Login_Help));
    m_titleLayout->addLayout(m_windowButtonsLayout);

    /* Layouts. */
    m_viewLayout = new QVBoxLayout();
    m_viewLayout->setContentsMargins(0, 0, 0, 0);
    m_viewLayout->setSpacing(0);
    m_viewLayout->addWidget(m_view.data());

    m_globalLayout = new QVBoxLayout();
    m_globalLayout->setContentsMargins(0, 0, 0, 0);
    m_globalLayout->setSpacing(0);
    m_globalLayout->addLayout(m_titleLayout);
    m_globalLayout->addLayout(m_viewLayout);
    m_globalLayout->setStretchFactor(m_viewLayout, 0x1000);
    setLayout(m_globalLayout);


    /* Transparency. */
    connect(QnVolumeSliderNotifier::instance(), SIGNAL(manipulated()), this, SLOT(at_volumeSliderNotifier_manipulated()));
    connect(QtvAudioDevice::instance(), SIGNAL(volumeChanged()), this, SLOT(at_audioDevice_volumeChanged()));
    at_audioDevice_volumeChanged();


    /* Post-initialize. */
    updateDwmState();
    setOptions(TitleBarDraggable | WindowButtonsVisible);

    /* Open single tab. */
    action(Qn::OpenNewTabAction)->trigger();
}

QnMainWindow::~QnMainWindow() {
    m_dwm = NULL;
}

void QnMainWindow::setTitleVisible(bool visible) {
    if(m_titleVisible == visible)
        return;

    m_titleVisible = visible;
    if(visible) {
        m_globalLayout->insertLayout(0, m_titleLayout);
        setVisibleRecursively(m_titleLayout, true);
    } else {
        m_globalLayout->takeAt(0);
        m_titleLayout->setParent(NULL);
        setVisibleRecursively(m_titleLayout, false);
    }

    updateDwmState();
}

void QnMainWindow::setWindowButtonsVisible(bool visible) {
    bool currentVisibility = m_windowButtonsLayout->parent() != NULL;
    if(currentVisibility == visible)
        return;

    if(visible) {
        m_titleLayout->addLayout(m_windowButtonsLayout);
        setVisibleRecursively(m_windowButtonsLayout, true);
    } else {
        m_titleLayout->takeAt(m_titleLayout->count() - 1);
        m_windowButtonsLayout->setParent(NULL);
        setVisibleRecursively(m_windowButtonsLayout, false);
    }
}

void QnMainWindow::setMaximized(bool maximized) {
    if(maximized == isMaximized())
        return;

    if(maximized) {
        showMaximized();
    } else if(isMaximized()) {
        showNormal();
    }
}

void QnMainWindow::setFullScreen(bool fullScreen) {
    if(fullScreen == isFullScreen())
        return;

    if(fullScreen) {
        m_storedGeometry = geometry();
        showFullScreen();
    } else if(isFullScreen()) {
        showNormal();
        setGeometry(m_storedGeometry);
    }
}

void QnMainWindow::minimize() {
    setWindowState(Qt::WindowMinimized | windowState());
}

void QnMainWindow::toggleTitleVisibility() {
    setTitleVisible(!isTitleVisible());
}

void QnMainWindow::handleMessage(const QString &message) {
    const QStringList files = message.split(QLatin1Char('\n'), QString::SkipEmptyParts);
    
    menu()->trigger(Qn::DropResourcesAction, QnFileProcessor::createResourcesForFiles(QnFileProcessor::findAcceptedFiles(files)));
}

QnMainWindow::Options QnMainWindow::options() const {
    return m_options;
}

void QnMainWindow::setOptions(Options options) {
    if(m_options == options)
        return;

    m_options = options;

    setWindowButtonsVisible(m_options & WindowButtonsVisible);
    m_ui->setWindowButtonsUsed(m_options & WindowButtonsVisible);
}

void QnMainWindow::updateDecorationsState() {
    bool fullScreen = isFullScreen();
    bool maximized = isMaximized();

    action(Qn::FullscreenAction)->setChecked(fullScreen);
    action(Qn::MaximizeAction)->setChecked(maximized);

    setTitleVisible(!(fullScreen || maximized));
    m_ui->setTitleUsed(fullScreen || maximized);
    m_view->setLineWidth(fullScreen || maximized ? 0 : 1);

    updateDwmState();
}

void QnMainWindow::updateDwmState() {
    if(isFullScreen()) {
        /* Full screen mode. */
        m_drawCustomFrame = false;
        m_frameMargins = QMargins(0, 0, 0, 0);

        if(m_dwm->isSupported()) {
            setAttribute(Qt::WA_NoSystemBackground, false);
            setAttribute(Qt::WA_TranslucentBackground, false);

            m_dwm->extendFrameIntoClientArea(QMargins(0, 0, 0, 0));
            m_dwm->setCurrentFrameMargins(QMargins(0, 0, 0, 0));
            m_dwm->disableBlurBehindWindow();
        }

        /* Can't set to (0, 0, 0, 0) on Windows as in fullScreen mode context menu becomes invisible.
         * Looks like Qt bug: http://bugreports.qt.nokia.com/browse/QTBUG-7556. */
#ifdef Q_OS_WIN
        setContentsMargins(0, 0, 0, 1);
#else
        setContentsMargins(0, 0, 0, 0);
#endif

        m_titleLayout->setContentsMargins(0, 0, 0, 0);
        m_viewLayout->setContentsMargins(0, 0, 0, 0);
    } else if(m_dwm->isSupported() && m_dwm->isCompositionEnabled()) {
        /* Windowed or maximized with aero glass. */
        m_drawCustomFrame = false;
        m_frameMargins = !isMaximized() ? m_dwm->themeFrameMargins() : QMargins(0, 0, 0, 0);

        setAttribute(Qt::WA_NoSystemBackground, true);
        setAttribute(Qt::WA_TranslucentBackground, true);

        m_dwm->extendFrameIntoClientArea();
        m_dwm->setCurrentFrameMargins(QMargins(0, 0, 0, 0));
        m_dwm->enableBlurBehindWindow();

        setContentsMargins(0, 0, 0, 0);

        m_titleLayout->setContentsMargins(m_frameMargins.left(), 2, m_frameMargins.right(), 0);
        m_viewLayout->setContentsMargins(
            m_frameMargins.left(),
            isTitleVisible() ? 0 : m_frameMargins.top(),
            m_frameMargins.right(),
            m_frameMargins.bottom()
        );
    } else {
        /* Windowed or maximized without aero glass. */
        m_drawCustomFrame = true;
        m_frameMargins = !isMaximized() ? (m_dwm->isSupported() ? m_dwm->themeFrameMargins() : QMargins(8, 8, 8, 8)) : QMargins(0, 0, 0, 0);

        if(m_dwm->isSupported()) {
            setAttribute(Qt::WA_NoSystemBackground, false);
            setAttribute(Qt::WA_TranslucentBackground, false);

            m_dwm->extendFrameIntoClientArea(QMargins(0, 0, 0, 0));
            m_dwm->setCurrentFrameMargins(QMargins(0, 0, 0, 0));
            m_dwm->disableBlurBehindWindow();
        }

        setContentsMargins(0, 0, 0, 0);

        m_titleLayout->setContentsMargins(m_frameMargins.left(), 2, m_frameMargins.right(), 0);
        m_viewLayout->setContentsMargins(
            m_frameMargins.left(),
            isTitleVisible() ? 0 : m_frameMargins.top(),
            m_frameMargins.right(),
            m_frameMargins.bottom()
        );
    }
}


// -------------------------------------------------------------------------- //
// Handlers
// -------------------------------------------------------------------------- //
bool QnMainWindow::event(QEvent *event) {
    bool result = base_type::event(event);

    if(event->type() == QnSystemMenuEvent::SystemMenu) {
        if(m_mainMenuButton->isVisible())
            m_mainMenuButton->click();
            
        QApplication::sendEvent(m_ui.data(), event);
        result = true;
    }

    if(m_dwm != NULL)
        result |= m_dwm->widgetEvent(event);

    return result;
}

void QnMainWindow::closeEvent(QCloseEvent* event)
{
    Q_UNUSED(event)
}

void QnMainWindow::mouseReleaseEvent(QMouseEvent *event) {
    base_type::mouseReleaseEvent(event);

    if(event->button() == Qt::RightButton && windowFrameSectionAt(event->pos()) == Qt::TitleBarArea) {
        QContextMenuEvent e(QContextMenuEvent::Mouse, m_tabBar->mapFrom(this, event->pos()), event->globalPos(), event->modifiers());
        QApplication::sendEvent(m_tabBar, &e);
        event->accept();
    }
}

void QnMainWindow::mouseDoubleClickEvent(QMouseEvent *event) {
    base_type::mouseDoubleClickEvent(event);

    if(event->button() == Qt::LeftButton && windowFrameSectionAt(event->pos()) == Qt::TitleBarArea) {
        action(Qn::EffectiveMaximizeAction)->toggle();
        event->accept();
    }
}

void QnMainWindow::changeEvent(QEvent *event) {
    if(event->type() == QEvent::WindowStateChange)
        updateDecorationsState();

    base_type::changeEvent(event);
}

void QnMainWindow::paintEvent(QPaintEvent *event) {
    base_type::paintEvent(event);

    if(m_drawCustomFrame) {
        QPainter painter(this);

        painter.setPen(QPen(qnGlobals->frameColor(), 3));
        painter.drawRect(QRect(
            0,
            0,
            width() - 1,
            height() - 1
        ));
    }
}

void QnMainWindow::dragEnterEvent(QDragEnterEvent *event) {
    QnResourceList resources = QnWorkbenchResource::deserializeResources(event->mimeData());

    QnResourceList media = resources.filtered<QnMediaResource>();
    QnResourceList layouts = resources.filtered<QnLayoutResource>();
    QnResourceList servers = resources.filtered<QnMediaServerResource>();

    m_dropResources = media;
    m_dropResources << layouts;
    m_dropResources << servers;

    if (m_dropResources.empty())
        return;

    event->acceptProposedAction();
}

void QnMainWindow::dragMoveEvent(QDragMoveEvent *event) {
    if(m_dropResources.empty())
        return;

    event->acceptProposedAction();
}

void QnMainWindow::dragLeaveEvent(QDragLeaveEvent *) {
    m_dropResources = QnResourceList();
}

void QnMainWindow::dropEvent(QDropEvent *event) {
    menu()->trigger(Qn::DropResourcesIntoNewLayoutAction, m_dropResources);

    event->acceptProposedAction();
}

void QnMainWindow::keyPressEvent(QKeyEvent *event) {
    base_type::keyPressEvent(event);

    if (!action(Qn::ToggleTourModeAction)->isChecked())
        return;

    if (event->key() == Qt::Key_Alt || event->key() == Qt::Key_Control)
        return;
    menu()->trigger(Qn::ToggleTourModeAction);
}

#ifdef Q_OS_WIN
bool QnMainWindow::winEvent(MSG *message, long *result)
{
    /* Note that we may get here from destructor, so check for dwm is needed. */
    if(m_dwm && m_dwm->widgetWinEvent(message, result))
        return true;

    return base_type::winEvent(message, result);
}
#endif

Qt::WindowFrameSection QnMainWindow::windowFrameSectionAt(const QPoint &pos) const {
    if(isFullScreen())
        return Qt::NoSection;

    Qt::WindowFrameSection result = Qn::toNaturalQtFrameSection(Qn::calculateRectangularFrameSections(rect(), QnGeometry::eroded(rect(), m_frameMargins), QRect(pos, pos)));
    if((m_options & TitleBarDraggable) && result == Qt::NoSection && pos.y() <= m_tabBar->mapTo(const_cast<QnMainWindow *>(this), m_tabBar->rect().bottomRight()).y())
        result = Qt::TitleBarArea;
    return result;
}

void QnMainWindow::at_fileOpenSignalizer_activated(QObject *, QEvent *event) {
    if(event->type() != QEvent::FileOpen) {
        qnWarning("Expected event of type %1, received an event of type %2.", static_cast<int>(QEvent::FileOpen), static_cast<int>(event->type()));
        return;
    }

    handleMessage(static_cast<QFileOpenEvent *>(event)->file());
}

void QnMainWindow::at_tabBar_closeRequested(QnWorkbenchLayout *layout) {
    QnWorkbenchLayoutList layouts;
    layouts.push_back(layout);
    menu()->trigger(Qn::CloseLayoutAction, layouts);
}

void QnMainWindow::at_volumeSliderNotifier_manipulated() {
    m_changeOpacity = true;
}

void QnMainWindow::at_audioDevice_volumeChanged() {
#ifdef QN_MAIN_WINDOW_CHANGES_OPACITY
    if(m_changeOpacity) {
        qreal volume = QtvAudioDevice::instance()->volume();

        setWindowOpacity(qMin(0.7 + 0.5 * volume, 1.0));
    }
#endif
}<|MERGE_RESOLUTION|>--- conflicted
+++ resolved
@@ -188,12 +188,7 @@
     addAction(action(Qn::FullscreenAction));
     addAction(action(Qn::AboutAction));
     addAction(action(Qn::SystemSettingsAction));
-<<<<<<< HEAD
-    addAction(action(Qn::BusinessEventsAction));
-    addAction(action(Qn::BusinessEventsLogAction));
-=======
 //    addAction(action(Qn::BusinessEventsAction));
->>>>>>> a86033b1
     addAction(action(Qn::OpenFileAction));
     addAction(action(Qn::ConnectToServerAction));
     addAction(action(Qn::OpenNewTabAction));
