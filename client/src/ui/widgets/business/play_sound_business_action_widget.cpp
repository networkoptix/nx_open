--- conflicted
+++ resolved
@@ -48,13 +48,8 @@
         return;
 
     if (fields & QnBusiness::ActionParamsField) {
-<<<<<<< HEAD
         m_filename = model->actionParams().getSoundUrl();
         updateSoundUrl();
-=======
-        m_filename = QnBusinessActionParameters::getSoundUrl(model->actionParams());
-        updateCurrentIndex();
->>>>>>> 5bab749d
     }
 }
 
