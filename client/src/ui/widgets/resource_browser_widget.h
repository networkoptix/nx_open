#ifndef QN_RESOURCE_BROWSER_WIDGET_H
#define QN_RESOURCE_BROWSER_WIDGET_H

#include <QtWidgets/QWidget>

#include <core/resource/resource_fwd.h>
#include <core/resource/layout_item_index.h>
#include <ui/actions/action_target_provider.h>
#include <ui/common/tool_tip_queryable.h>
#include <ui/graphics/items/generic/styled_tooltip_widget.h>
#include <ui/workbench/workbench_context_aware.h>

#include <client/client_globals.h>

class QComboBox;
class QLineEdit;
class QTabWidget;
class QToolButton;
class QTreeView;
class QModelIndex;
class QItemSelectionModel;

class QnWorkbench;
class QnWorkbenchItem;
class QnWorkbenchLayout;
class QnWorkbenchContext;

class QnProxyLabel;
class QnClickableProxyLabel;
class HoverFocusProcessor;

class QnResourceCriterion;
class QnResourcePoolModel;
class QnResourceSearchProxyModel;
class QnResourceSearchSynchronizer;
class QnResourceTreeWidget;
class QnCameraThumbnailManager;

namespace Ui {
    class ResourceBrowserWidget;
}

class QnResourceBrowserToolTipWidget: public QnStyledTooltipWidget {
    Q_OBJECT

    typedef QnStyledTooltipWidget base_type;
public:
    QnResourceBrowserToolTipWidget(QGraphicsItem *parent = 0);

    /**
     * Set tooltip text.
     * \param text                      New text for this tool tip's label.
     * \reimp
     */
    void setText(const QString &text);
    void setPixmap(const QPixmap &pixmap);

    void setThumbnailVisible(bool visible);

    void setResourceId(const QnId& id);
    QnId resourceId() const;

    //reimp
    void pointTo(const QPointF &pos);
    virtual void updateTailPos() override;

signals:
    void thumbnailClicked();

private:
    QnProxyLabel* m_textLabel;
    QnClickableProxyLabel* m_thumbnailLabel;
    QPointF m_pointTo;
    bool m_thumbnailVisible;
    QnId m_resourceId;
};


class QnResourceBrowserWidget: public QWidget, public QnWorkbenchContextAware, public QnActionTargetProvider, public ToolTipQueryable {
    Q_OBJECT

public:
    enum Tab {
        ResourcesTab,
        SearchTab,
        TabCount
    };

    QnResourceBrowserWidget(QWidget *parent = NULL, QnWorkbenchContext *context = NULL);

    virtual ~QnResourceBrowserWidget();

    Tab currentTab() const;

    void setCurrentTab(Tab tab);

    QnResourceList selectedResources() const;

    QnLayoutItemIndexList selectedLayoutItems() const;

    QnVideoWallItemIndexList selectedVideoWallItems() const;

<<<<<<< HEAD
    QnResourceList selectedIncompatibleServers() const;
=======
    QnVideoWallMatrixIndexList selectedVideoWallMatrices() const;
>>>>>>> f59e7250

    virtual Qn::ActionScope currentScope() const override;

    QComboBox *typeComboBox() const;

    virtual QnActionParameters currentParameters(Qn::ActionScope scope) const override;

    void setToolTipParent(QGraphicsWidget *widget);

signals:
    void activated(const QnResourcePtr &resource);
    void currentTabChanged();
    void selectionChanged();

protected:
    virtual void contextMenuEvent(QContextMenuEvent *) override;
    virtual void wheelEvent(QWheelEvent *event) override;
    virtual void mousePressEvent(QMouseEvent *event) override;
    virtual void mouseReleaseEvent(QMouseEvent *event) override;
    virtual void keyPressEvent(QKeyEvent *event) override;
    virtual void keyReleaseEvent(QKeyEvent *event) override;
    virtual void timerEvent(QTimerEvent *event) override;

    virtual QVariant currentTarget(Qn::ActionScope scope) const override;

    virtual QString toolTipAt(const QPointF &pos) const override;
    virtual bool showOwnTooltip(const QPointF &pos) override;

    QnResourceTreeWidget *currentTreeWidget() const;
    QItemSelectionModel *currentSelectionModel() const;
    QModelIndex itemIndexAt(const QPoint &pos) const;

    bool isLayoutSearchable(QnWorkbenchLayout *layout) const;
    QnResourceSearchProxyModel *layoutModel(QnWorkbenchLayout *layout, bool create) const;
    QnResourceSearchSynchronizer *layoutSynchronizer(QnWorkbenchLayout *layout, bool create) const;
    QString layoutFilter(QnWorkbenchLayout *layout) const;
    void setLayoutFilter(QnWorkbenchLayout *layout, const QString &filter) const;

    void killSearchTimer();
    void showContextMenuAt(const QPoint &pos, bool ignoreSelection = false);

private slots:
    void updateFilter(bool force = false);
    void updateToolTipPosition();
    void hideToolTip();
    void showToolTip();

    void forceUpdateFilter() { updateFilter(true); }

    void at_tabWidget_currentChanged(int index);

    void at_workbench_currentLayoutAboutToBeChanged();
    void at_workbench_currentLayoutChanged();
    
    void at_workbench_itemChanged(Qn::ItemRole role);
    void at_layout_itemAdded(QnWorkbenchItem *item);
    void at_layout_itemRemoved(QnWorkbenchItem *item);

    void at_showUrlsInTree_changed();

    void at_thumbnailReady(QnId resourceId, const QPixmap &pixmap);
    void at_thumbnailClicked();
private:
    QScopedPointer<Ui::ResourceBrowserWidget> ui;

    bool m_ignoreFilterChanges;
    int m_filterTimerId;

    QnResourcePoolModel *m_resourceModel;
    QnResourceBrowserToolTipWidget* m_tooltipWidget;
    HoverFocusProcessor* m_hoverProcessor;

    QnCameraThumbnailManager *m_thumbnailManager;

    QAction *m_renameAction;
};

#endif // QN_RESOURCE_BROWSER_WIDGET_H<|MERGE_RESOLUTION|>--- conflicted
+++ resolved
@@ -100,11 +100,9 @@
 
     QnVideoWallItemIndexList selectedVideoWallItems() const;
 
-<<<<<<< HEAD
+    QnVideoWallMatrixIndexList selectedVideoWallMatrices() const;
+
     QnResourceList selectedIncompatibleServers() const;
-=======
-    QnVideoWallMatrixIndexList selectedVideoWallMatrices() const;
->>>>>>> f59e7250
 
     virtual Qn::ActionScope currentScope() const override;
 
