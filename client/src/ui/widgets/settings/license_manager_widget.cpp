#include "license_manager_widget.h"
#include "ui_license_manager_widget.h"
#include "version.h"

#include <QtCore/QFile>
#include <QtCore/QTextStream>
#include <QtCore/QUrlQuery>

#include <QtWidgets/QAbstractItemView>
#include <QtWidgets/QTreeWidgetItem>
#include <QtWidgets/QFileDialog>
#include <QtWidgets/QMessageBox>

#include <QtNetwork/QNetworkAccessManager>
#include <QtNetwork/QNetworkReply>
#include <QtNetwork/QNetworkRequest>

#include <core/resource_managment/resource_pool.h>
#include <common/customization.h>

#include <mustache/mustache.h>

<<<<<<< HEAD
#include <ui/help/help_topic_accessor.h>
#include <ui/help/help_topics.h>
=======
>>>>>>> 1e5e82e6
#include <ui/style/warning_style.h>
#include <ui/models/license_list_model.h>
#include <utils/license_usage_helper.h>
#include <utils/common/json.h>

QnLicenseManagerWidget::QnLicenseManagerWidget(QWidget *parent) :
    base_type(parent),
    ui(new Ui::LicenseManagerWidget),
    m_httpClient(NULL)
{
    ui->setupUi(this);

    QList<QnLicenseListModel::Column> columns;
    columns << QnLicenseListModel::TypeColumn << QnLicenseListModel::CameraCountColumn << QnLicenseListModel::LicenseKeyColumn << QnLicenseListModel::ExpirationDateColumn;

    m_model = new QnLicenseListModel(this);
    m_model->setColumns(columns);
    ui->gridLicenses->setModel(m_model);
    ui->gridLicenses->setSelectionBehavior(QAbstractItemView::SelectRows);

    setHelpTopic(this, Qn::SystemSettings_Licenses_Help);

    connect(ui->detailsButton,                  SIGNAL(clicked()),                                                  this,   SLOT(at_licenseDetailsButton_clicked()));
    connect(qnLicensePool,                      SIGNAL(licensesChanged()),                                          this,   SLOT(updateLicenses()));
    connect(ui->gridLicenses->selectionModel(), SIGNAL(currentChanged(const QModelIndex &, const QModelIndex &)),   this,   SLOT(updateDetailsButtonEnabled()));
    connect(ui->gridLicenses,                   SIGNAL(doubleClicked(const QModelIndex &)),                         this,   SLOT(at_gridLicenses_doubleClicked(const QModelIndex &)));
    connect(ui->licenseWidget,                  SIGNAL(stateChanged()),                                             this,   SLOT(at_licenseWidget_stateChanged()));
    connect(this,                               SIGNAL(showMessageLater(QString,QString,bool)),                     this,   SLOT(showMessage(QString,QString,bool)), Qt::QueuedConnection);

    updateLicenses();
    updateDetailsButtonEnabled();
}

QnLicenseManagerWidget::~QnLicenseManagerWidget()
{
}

void QnLicenseManagerWidget::updateLicenses() {
    // do not re-read licences if we are activating one now
    if (!m_handleKeyMap.isEmpty())
        return;

    if (qnLicensePool->currentHardwareId().isEmpty()) {
        setEnabled(false);
    } else {
        setEnabled(true);
    }

    m_licenses = qnLicensePool->getLicenses();

    QnLicenseListHelper licenseListHelper(m_licenses);

    /* Update license widget. */
    ui->licenseWidget->setHardwareId(qnLicensePool->currentHardwareId());
    ui->licenseWidget->setFreeLicenseAvailable(!licenseListHelper.haveLicenseKey(qnProductFeatures().freeLicenseKey.toLatin1()) && (qnProductFeatures().freeLicenseCount > 0));

    /* Update grid. */
    m_model->setLicenses(m_licenses);

    /* Update info label. */
    bool useRedLabel = false;

    if (!m_licenses.isEmpty()) {
        QnLicenseUsageHelper helper;

        if (!helper.isValid()) {
            useRedLabel = true;
            ui->infoLabel->setText(QString(tr("The software is licensed to %1 digital and %2 analog cameras.\n"\
                                              "Required at least %3 digital and %4 analog licenses."))
                                   .arg(helper.totalDigital())
                                   .arg(helper.totalAnalog())
                                   .arg(helper.requiredDigital())
                                   .arg(helper.requiredAnalog()));

        } else {
            ui->infoLabel->setText(QString(tr("The software is licensed to %1 digital and %2 analog cameras.\n"\
                                              "%3 digital and %4 analog licenses are currently in use."))
                                   .arg(helper.totalDigital())
                                   .arg(helper.totalAnalog())
                                   .arg(helper.usedDigital())
                                   .arg(helper.usedAnalog()));

        }
    } else {
        if (qnLicensePool->currentHardwareId().isEmpty()) {
            ui->infoLabel->setText(tr("Obtaining licenses from Enterprise Controller..."));
            useRedLabel = false;
        } else {
            QString text = (qnProductFeatures().freeLicenseCount > 0) ?
                tr("You do not have a valid license installed. Please activate your commercial or trial license.") :
                tr("You do not have a valid license installed. Please activate your commercial license.");
            ui->infoLabel->setText(text);
            useRedLabel = true;
        }
    }

    QPalette palette = this->palette();
    if(useRedLabel)
        setWarningStyle(&palette);
    ui->infoLabel->setPalette(palette);
}

void QnLicenseManagerWidget::showMessage(const QString &title, const QString &message, bool warning) {
    if (warning)
        QMessageBox::warning(this, title, message);
    else
        QMessageBox::information(this, title, message);
}

void QnLicenseManagerWidget::updateFromServer(const QByteArray &licenseKey, const QString &hardwareId1, const QString &oldHardwareId, const QString &hardwareId2, const QString &hardwareId3) {
    if (!m_httpClient)
        m_httpClient = new QNetworkAccessManager(this);

    QUrl url(QLatin1String(QN_LICENSE_URL));
    QNetworkRequest request;
    request.setUrl(url);

    QUrlQuery params;
    params.addQueryItem(QLatin1String("license_key"), QLatin1String(licenseKey));

    int n = 1;
    foreach (const QByteArray& licenseKey, QnLicenseListHelper(m_licenses).allLicenseKeys() ) {
        params.addQueryItem(QString(QLatin1String("license_key%1")).arg(n), QLatin1String(licenseKey));
        n++;
    }

    params.addQueryItem(QLatin1String("hwid"), hardwareId1);
    params.addQueryItem(QLatin1String("oldhwid"), oldHardwareId);
    params.addQueryItem(QLatin1String("hwid2"), hardwareId2);
    if (!hardwareId3.isEmpty())
        params.addQueryItem(QLatin1String("hwid3"), hardwareId3);
    params.addQueryItem(QLatin1String("brand"), QLatin1String(QN_PRODUCT_NAME_SHORT));
    params.addQueryItem(QLatin1String("version"), QLatin1String(QN_ENGINE_VERSION));

    QNetworkReply *reply = m_httpClient->post(request, params.query(QUrl::FullyEncoded).toUtf8());
    m_replyKeyMap[reply] = licenseKey;

    connect(reply, SIGNAL(error(QNetworkReply::NetworkError)), this, SLOT(at_downloadError()));
    connect(reply, SIGNAL(finished()), this, SLOT(at_downloadFinished()));
}

void QnLicenseManagerWidget::validateLicenses(const QByteArray& licenseKey, const QList<QnLicensePtr> &licenses) {
    QList<QnLicensePtr> licensesToUpdate;
    QnLicensePtr keyLicense;

    QnLicenseListHelper licenseListHelper(qnLicensePool->getLicenses());
    foreach (const QnLicensePtr& license, licenses) {
        if (!license)
            continue;

        if (license->key() == licenseKey)
            keyLicense = license;

        QnLicensePtr ownLicense = licenseListHelper.getLicenseByKey(license->key());
        if (!ownLicense || ownLicense->signature() != license->signature())
            licensesToUpdate.append(license);
    }

    if (!licensesToUpdate.isEmpty()) {
        QnAppServerConnectionPtr connection = QnAppServerConnectionFactory::createConnection();
        int handle = connection->addLicensesAsync(licensesToUpdate, this, SLOT(at_licensesReceived(int,QnLicenseList,int)));
        m_handleKeyMap[handle] = licenseKey;
    }

    if (!keyLicense) {
        /* QNetworkReply slots should not start event loop. */
        emit showMessageLater(tr("License Activation"),
                              tr("Invalid License. Contact our support team to get a valid License."),
                              true);
    } else if (licenseListHelper.getLicenseByKey(licenseKey)) {
        emit showMessageLater(tr("License Activation"),
                              tr("The license is already activated."),
                              true);
    }
}

void QnLicenseManagerWidget::showLicenseDetails(const QnLicensePtr &license){
    QString details = tr("<b>Generic:</b><br />\n"
        "License Type: %1<br />\n"
        "License Key: %2<br />\n"
        "Locked to Hardware ID: %3<br />\n"
        "<br />\n"
        "<b>Features:</b><br />\n"
        "Archive Streams Allowed: %4")
        .arg(license->typeName())
        .arg(QLatin1String(license->key()))
        .arg(QLatin1String(qnLicensePool->currentHardwareId()))
        .arg(license->cameraCount());
    QMessageBox::information(this, tr("License Details"), details);
}

void QnLicenseManagerWidget::updateDetailsButtonEnabled() {
    ui->detailsButton->setEnabled(ui->gridLicenses->selectionModel()->currentIndex().isValid());
}


// -------------------------------------------------------------------------- //
// Handlers
// -------------------------------------------------------------------------- //
void QnLicenseManagerWidget::at_licensesReceived(int status, QnLicenseList licenses, int handle)
{
    if (!m_handleKeyMap.contains(handle))
        return;

    QByteArray licenseKey = m_handleKeyMap[handle];
    m_handleKeyMap.remove(handle);

    QnLicenseListHelper licenseListHelper(licenses);
    QnLicensePtr license = licenseListHelper.getLicenseByKey(licenseKey);
        
    QString message;
    if (!license || status)
        message = tr("There was a problem activating your license.");
    else if (license)
        message = tr("License was successfully activated.");

    if (!licenses.isEmpty()) {
        m_licenses.append(licenses);
        qnLicensePool->addLicenses(licenses);
    }

    if (!message.isEmpty())
        QMessageBox::information(this, tr("License Activation"), message);

    ui->licenseWidget->setSerialKey(QString());

    updateLicenses();
}

void QnLicenseManagerWidget::at_downloadError() {
    if (QNetworkReply *reply = qobject_cast<QNetworkReply *>(sender())) {
        disconnect(reply, 0, this, 0); //avoid double "onError" handling
        m_replyKeyMap.remove(reply);
        reply->deleteLater();

        /* QNetworkReply slots should not start eventLoop */
        emit showMessageLater(tr("License Activation"),
                              tr("Network error has occurred during the Automatic License Activation.\nTry to activate your License manually."),
                              true);

        ui->licenseWidget->setOnline(false);
    }
    ui->licenseWidget->setState(QnLicenseWidget::Normal);
}

void QnLicenseManagerWidget::at_downloadFinished() {
    if (QNetworkReply *reply = qobject_cast<QNetworkReply *>(sender())) {
        QList<QnLicensePtr> licenses;

        QByteArray replyData = reply->readAll();

        // If we can deserialize JSON it means there is an error.
<<<<<<< HEAD
        QJsonObject errorMessage;
        if (QJson::deserialize(replyData, &errorMessage)) {
            QString error = errorMessage.value(lit("error")).toString();
            QString message = errorMessage.value(lit("message")).toString();
            QVariantMap arguments = errorMessage.value(lit("arguments")).toObject().toVariantMap();
=======
        QVariantMap errorMessage;
        if (QJson::deserialize(replyData, &errorMessage)) {
            QString error = errorMessage.value(lit("error")).toString();
            // TODO: Afeksnadr Lokhin, find CORRECT message here
            QString messageId = errorMessage.value(lit("messageId")).toString();
            QString message = errorMessage.value(lit("message")).toString();
            QVariantMap arguments = errorMessage.value(lit("arguments")).toMap();
>>>>>>> 1e5e82e6

            message = Mustache::renderTemplate(tr(message.toLatin1().constData()), arguments);

            QMessageBox::information(this, tr("License Activation"), tr("There was a problem activating your license.") + lit(" ") + message);
            ui->licenseWidget->setState(QnLicenseWidget::Normal);

            return;
        }
<<<<<<< HEAD
        
=======

>>>>>>> 1e5e82e6
        QTextStream is(&replyData);
        is.setCodec("UTF-8");

        while (!is.atEnd()) {
            QnLicensePtr license = QnLicense::readFromStream(is);
            if (!license )
                break;

            if (license->isValid(qnLicensePool->currentHardwareId(), QLatin1String(QN_PRODUCT_NAME_SHORT)))
                licenses.append(license);
        }

        validateLicenses(m_replyKeyMap[reply], licenses);

        m_replyKeyMap.remove(reply);

        reply->deleteLater();
    }

    ui->licenseWidget->setState(QnLicenseWidget::Normal);
}

void QnLicenseManagerWidget::at_gridLicenses_doubleClicked(const QModelIndex &index) {
    showLicenseDetails(m_model->license(index));
}

void QnLicenseManagerWidget::at_licenseDetailsButton_clicked() {
    QModelIndex index = ui->gridLicenses->selectionModel()->currentIndex();
    showLicenseDetails(m_model->license(index));
}

void QnLicenseManagerWidget::at_licenseWidget_stateChanged() {
    if(ui->licenseWidget->state() != QnLicenseWidget::Waiting)
        return;

    if (ui->licenseWidget->isOnline()) {
        updateFromServer(ui->licenseWidget->serialKey().toLatin1(), QLatin1String(qnLicensePool->hardwareId1()), QLatin1String(qnLicensePool->oldHardwareId()),
                QLatin1String(qnLicensePool->hardwareId2()), QLatin1String(qnLicensePool->hardwareId3()));
    } else {
        QList<QnLicensePtr> licenseList;
        QnLicensePtr license(new QnLicense(ui->licenseWidget->activationKey()));
        if (license->isValid(qnLicensePool->currentHardwareId(), QLatin1String(QN_PRODUCT_NAME_SHORT)))
            licenseList.append(license);

        validateLicenses(license ? license->key() : "", licenseList);
        ui->licenseWidget->setState(QnLicenseWidget::Normal);
    }
}




<|MERGE_RESOLUTION|>--- conflicted
+++ resolved
@@ -20,11 +20,8 @@
 
 #include <mustache/mustache.h>
 
-<<<<<<< HEAD
 #include <ui/help/help_topic_accessor.h>
 #include <ui/help/help_topics.h>
-=======
->>>>>>> 1e5e82e6
 #include <ui/style/warning_style.h>
 #include <ui/models/license_list_model.h>
 #include <utils/license_usage_helper.h>
@@ -277,21 +274,13 @@
         QByteArray replyData = reply->readAll();
 
         // If we can deserialize JSON it means there is an error.
-<<<<<<< HEAD
         QJsonObject errorMessage;
-        if (QJson::deserialize(replyData, &errorMessage)) {
-            QString error = errorMessage.value(lit("error")).toString();
-            QString message = errorMessage.value(lit("message")).toString();
-            QVariantMap arguments = errorMessage.value(lit("arguments")).toObject().toVariantMap();
-=======
-        QVariantMap errorMessage;
         if (QJson::deserialize(replyData, &errorMessage)) {
             QString error = errorMessage.value(lit("error")).toString();
             // TODO: Afeksnadr Lokhin, find CORRECT message here
             QString messageId = errorMessage.value(lit("messageId")).toString();
             QString message = errorMessage.value(lit("message")).toString();
-            QVariantMap arguments = errorMessage.value(lit("arguments")).toMap();
->>>>>>> 1e5e82e6
+            QVariantMap arguments = errorMessage.value(lit("arguments")).toObject().toVariantMap();
 
             message = Mustache::renderTemplate(tr(message.toLatin1().constData()), arguments);
 
@@ -300,11 +289,7 @@
 
             return;
         }
-<<<<<<< HEAD
-        
-=======
-
->>>>>>> 1e5e82e6
+
         QTextStream is(&replyData);
         is.setCodec("UTF-8");
 
