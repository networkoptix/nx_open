#include "popup_settings_widget.h"
#include "ui_popup_settings_widget.h"

#include <client/client_settings.h>

#include <api/app_server_connection.h>

#include <core/resource/resource.h>
#include <core/resource/user_resource.h>

#include <business/events/abstract_business_event.h>
#include <business/business_strings_helper.h>

#include <health/system_health.h>

#include <nx_ec/dummy_handler.h>

#include <ui/help/help_topic_accessor.h>
#include <ui/help/help_topics.h>
#include <ui/workbench/handlers/workbench_notifications_handler.h>
#include <ui/workbench/workbench_context.h>

#include <utils/resource_property_adaptors.h>

//TODO: #GDM handle user changing here

QnPopupSettingsWidget::QnPopupSettingsWidget(QWidget *parent) :
    base_type(parent),
    QnWorkbenchContextAware(parent),
    ui(new Ui::PopupSettingsWidget),
    m_adaptor(new QnBusinessEventsFilterResourcePropertyAdaptor(context()->user(), this))
{
    ui->setupUi(this);

    setHelpTopic(this, Qn::SystemSettings_Notifications_Help);

    for (int i = 0; i < BusinessEventType::Count; i++) {
        QCheckBox* checkbox = new QCheckBox(this);
        checkbox->setText(QnBusinessStringsHelper::eventName(BusinessEventType::Value(i)));
        ui->businessEventsLayout->addWidget(checkbox);
        m_businessRulesCheckBoxes << checkbox;
    }

    for (int i = 0; i < QnSystemHealth::MessageTypeCount; i++) {
        QCheckBox* checkbox = new QCheckBox(this);
        checkbox->setText(QnSystemHealthStringsHelper::messageTitle(QnSystemHealth::MessageType(i)));
        ui->systemHealthLayout->addWidget(checkbox);
        m_systemHealthCheckBoxes << checkbox;
    }

    connect(ui->showAllCheckBox,    &QCheckBox::toggled,                                this,   &QnPopupSettingsWidget::at_showAllCheckBox_toggled);
    connect(m_adaptor,              &QnAbstractResourcePropertyAdaptor::valueChanged,   this,   &QnPopupSettingsWidget::at_showBusinessEvents_valueChanged);
}

QnPopupSettingsWidget::~QnPopupSettingsWidget()
{
}

void QnPopupSettingsWidget::updateFromSettings() {
    quint64 healthShown = qnSettings->popupSystemHealth();
    quint64 healthFlag = 1;
    for (int i = 0; i < QnSystemHealth::MessageTypeCount; i++) {
        bool checked = healthShown & healthFlag;
        m_systemHealthCheckBoxes[i]->setChecked(checked);
        healthFlag = healthFlag << 1;
    }

    at_showBusinessEvents_valueChanged();
}

void QnPopupSettingsWidget::submitToSettings() {
    if (context()->user()) {
        quint64 eventsShown = 0xFFFFFFFFFFFFFFFFull;
        if (!ui->showAllCheckBox->isChecked()) {
            quint64 eventsFlag = 1;
            for (int i = 0; i < BusinessEventType::Count; i++) {
                if (!m_businessRulesCheckBoxes[i]->isChecked())
                    eventsShown &= ~eventsFlag;
                eventsFlag = eventsFlag << 1;
            }
        }
<<<<<<< HEAD
        QString serialized = QString::number(eventsShown, 16);

        QnAppServerConnectionFactory::getConnection2()->getResourceManager()->save(
            context()->user()->getId(),
            QnKvPairList() << QnKvPair(m_adapter->key(), serialized),
            ec2::DummyHandler::instance(),
            &ec2::DummyHandler::onRequestDone );
=======

        m_adaptor->setValue(eventsShown);
>>>>>>> 29d87ee9
    }

    quint64 healthShown = qnSettings->popupSystemHealth();
    quint64 healthFlag = 1;
    for (int i = 0; i < QnSystemHealth::MessageTypeCount; i++) {
        if (m_systemHealthCheckBoxes[i]->isChecked() || ui->showAllCheckBox->isChecked()) {
            healthShown |= healthFlag;
        } else {
            healthShown &= ~healthFlag;
        }
        healthFlag = healthFlag << 1;
    }

    qnSettings->setPopupSystemHealth(healthShown);
}

void QnPopupSettingsWidget::at_showAllCheckBox_toggled(bool checked) {
    // TODO: #GDM also update checked state!
    // TODO: #GDM maybe tristate for 'show all' checkbox would be better.
    foreach (QCheckBox* checkbox, m_businessRulesCheckBoxes) {
        checkbox->setEnabled(!checked);
    }

    foreach (QCheckBox* checkbox, m_systemHealthCheckBoxes) {
        checkbox->setEnabled(!checked);
    }
}

void QnPopupSettingsWidget::at_showBusinessEvents_valueChanged() {
    bool all = true;
    if (!ui->showAllCheckBox->isChecked()) {
        foreach (QCheckBox* systemHealthCheckbox, m_systemHealthCheckBoxes) {
            if (!systemHealthCheckbox->isChecked()) {
                all = false;
                break;
            }
        }
    }

    quint64 eventsShown = m_adaptor->value();
    quint64 eventsFlag = 1;
    for (int i = 0; i < BusinessEventType::Count; i++) {
        bool checked = eventsShown & eventsFlag;
        m_businessRulesCheckBoxes[i]->setChecked(checked);
        all = all && checked;
        eventsFlag = eventsFlag << 1;
    }

    ui->showAllCheckBox->setChecked(all);
}

void QnPopupSettingsWidget::at_resource_save_finished()
{
}<|MERGE_RESOLUTION|>--- conflicted
+++ resolved
@@ -13,11 +13,10 @@
 
 #include <health/system_health.h>
 
-#include <nx_ec/dummy_handler.h>
+#include <ui/workbench/handlers/workbench_notifications_handler.h>
 
 #include <ui/help/help_topic_accessor.h>
 #include <ui/help/help_topics.h>
-#include <ui/workbench/handlers/workbench_notifications_handler.h>
 #include <ui/workbench/workbench_context.h>
 
 #include <utils/resource_property_adaptors.h>
@@ -79,18 +78,8 @@
                 eventsFlag = eventsFlag << 1;
             }
         }
-<<<<<<< HEAD
-        QString serialized = QString::number(eventsShown, 16);
-
-        QnAppServerConnectionFactory::getConnection2()->getResourceManager()->save(
-            context()->user()->getId(),
-            QnKvPairList() << QnKvPair(m_adapter->key(), serialized),
-            ec2::DummyHandler::instance(),
-            &ec2::DummyHandler::onRequestDone );
-=======
 
         m_adaptor->setValue(eventsShown);
->>>>>>> 29d87ee9
     }
 
     quint64 healthShown = qnSettings->popupSystemHealth();
@@ -140,8 +129,4 @@
     }
 
     ui->showAllCheckBox->setChecked(all);
-}
-
-void QnPopupSettingsWidget::at_resource_save_finished()
-{
 }