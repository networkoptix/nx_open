--- conflicted
+++ resolved
@@ -45,12 +45,8 @@
 
     connect(ui->businessRulesButton,    &QPushButton::clicked,  this, [this] { menu()->trigger(Qn::OpenBusinessRulesAction); } );
     connect(ui->cameraListButton,       &QPushButton::clicked, this, [this] { menu()->trigger(Qn::CameraListAction); } );
-<<<<<<< HEAD
+    connect(ui->auditLogButton,         &QPushButton::clicked, this, [this] { menu()->trigger(Qn::OpenAuditLogAction); } );
     connect(ui->eventLogButton,         &QPushButton::clicked, this, [this] { menu()->trigger(Qn::OpenBusinessLogAction); } );
-=======
-    connect(ui->auditLogButton,         &QPushButton::clicked, this, [this] { menu()->trigger(Qn::OpenAuditLogAction); } );
-    connect(ui->eventLogButton,         &QPushButton::clicked, this, [this] { menu()->trigger(Qn::BusinessEventsLogAction); } );
->>>>>>> 4e150e31
     connect(ui->healthMonitorButton,    &QPushButton::clicked, this, [this] { menu()->trigger(Qn::OpenInNewLayoutAction, qnResPool->getResourcesWithFlag(Qn::server)); } );
     connect(ui->bookmarksButton,      &QPushButton::clicked, this, [this] { menu()->trigger(Qn::OpenBookmarksSearchAction); });
 }
