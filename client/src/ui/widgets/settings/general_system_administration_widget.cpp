#include "general_system_administration_widget.h"
#include "ui_general_system_administration_widget.h"

#include <api/runtime_info_manager.h>

#include <core/resource/resource.h>
#include <core/resource/resource_name.h>
#include <core/resource/device_dependent_strings.h>
#include <core/resource_management/resource_pool.h>

#include <nx_ec/data/api_runtime_data.h>

#include <ui/actions/actions.h>
#include <ui/actions/action_parameters.h>
#include <ui/actions/action_manager.h>
#include <ui/common/read_only.h>
#include <ui/help/help_topics.h>
#include <ui/help/help_topic_accessor.h>
#include <ui/workbench/workbench.h>
#include <ui/workbench/workbench_context.h>

QnGeneralSystemAdministrationWidget::QnGeneralSystemAdministrationWidget(QWidget *parent /* = NULL*/):
    base_type(parent),
    QnWorkbenchContextAware(parent),
    ui(new Ui::GeneralSystemAdministrationWidget)
{
    ui->setupUi(this);

    retranslateUi();

    setHelpTopic(ui->businessRulesButton,   Qn::EventsActions_Help);
    setHelpTopic(ui->cameraListButton,      Qn::Administration_General_CamerasList_Help);
    setHelpTopic(ui->auditLogButton,        Qn::AuditTrail_Help);
    setHelpTopic(ui->eventLogButton,        Qn::EventLog_Help);
    setHelpTopic(ui->healthMonitorButton,   Qn::Administration_General_HealthMonitoring_Help);

    connect(ui->businessRulesButton,    &QPushButton::clicked,  this, [this] { menu()->trigger(Qn::OpenBusinessRulesAction); } );
    connect(ui->cameraListButton,       &QPushButton::clicked, this, [this] { menu()->trigger(Qn::CameraListAction); } );
    connect(ui->auditLogButton,         &QPushButton::clicked, this, [this] { menu()->trigger(Qn::OpenAuditLogAction); } );
    connect(ui->eventLogButton,         &QPushButton::clicked, this, [this] { menu()->trigger(Qn::OpenBusinessLogAction); } );
    connect(ui->healthMonitorButton,    &QPushButton::clicked, this, [this] { menu()->trigger(Qn::OpenInNewLayoutAction, qnResPool->getResourcesWithFlag(Qn::server)); } );
    connect(ui->bookmarksButton,      &QPushButton::clicked, this, [this] { menu()->trigger(Qn::OpenBookmarksSearchAction); });
}

void QnGeneralSystemAdministrationWidget::updateFromSettings() {
    ui->systemSettingsWidget->updateFromSettings();
    ui->backupGroupBox->setVisible(isDatabaseBackupAvailable());
}

void QnGeneralSystemAdministrationWidget::submitToSettings() {
    ui->systemSettingsWidget->submitToSettings();
}

bool QnGeneralSystemAdministrationWidget::hasChanges() const  {
    return ui->systemSettingsWidget->hasChanges();
}

void QnGeneralSystemAdministrationWidget::retranslateUi() {
    auto shortcutString = [this](const Qn::ActionId actionId, const QString &baseString) -> QString {
        auto shortcut = action(actionId)->shortcut();
        if (shortcut.isEmpty())
            return baseString;
        return lit("%1 (<b>%2</b>)")
            .arg(baseString)
            .arg(shortcut.toString(QKeySequence::NativeText));
    };

    ui->eventRulesLabel->setText(shortcutString(Qn::BusinessEventsAction, tr("Open Alarm/Event Rules Management...")));
    ui->eventLogLabel->setText(shortcutString(Qn::OpenBusinessLogAction, tr("Open Event Log...")));

    ui->cameraListLabel->setText(shortcutString(Qn::CameraListAction, QnDeviceDependentStrings::getDefaultNameFromSet(
        tr("Open Devices List..."),
        tr("Open Cameras List...")
        )));
        

<<<<<<< HEAD
    //: "Cameras List..." or "Devices List...", etc
    ui->cameraListButton->setText(tr("%1 List...").arg(getDefaultDevicesName()));
=======
    ui->cameraListButton->setText(QnDeviceDependentStrings::getDefaultNameFromSet(
        tr("Devices List"),
        tr("Cameras List")
        ));
>>>>>>> 41b438c6

    ui->systemSettingsWidget->retranslateUi();
}


void QnGeneralSystemAdministrationWidget::resizeEvent(QResizeEvent *event) {
    base_type::resizeEvent(event);

    QList<QPushButton*> buttons = QList<QPushButton*>()
        << ui->businessRulesButton
        << ui->cameraListButton
        << ui->auditLogButton
        << ui->eventLogButton
        << ui->bookmarksButton
        << ui->healthMonitorButton;

    int maxWidht = (*std::max_element(buttons.cbegin(), buttons.cend(), [](QPushButton* l, QPushButton* r){
        return l->width() < r->width();
    }))->width();
    for(QPushButton* button: buttons)
        button->setMinimumWidth(maxWidht);

    updateGeometry();
}

bool QnGeneralSystemAdministrationWidget::isDatabaseBackupAvailable() const {
    return QnRuntimeInfoManager::instance()->remoteInfo().data.box != lit("isd");
}

void QnGeneralSystemAdministrationWidget::setReadOnlyInternal(bool readOnly) {
    using ::setReadOnly;

    setReadOnly(ui->systemSettingsWidget, readOnly);
    setReadOnly(ui->backupWidget, readOnly);
}<|MERGE_RESOLUTION|>--- conflicted
+++ resolved
@@ -74,15 +74,10 @@
         )));
         
 
-<<<<<<< HEAD
-    //: "Cameras List..." or "Devices List...", etc
-    ui->cameraListButton->setText(tr("%1 List...").arg(getDefaultDevicesName()));
-=======
     ui->cameraListButton->setText(QnDeviceDependentStrings::getDefaultNameFromSet(
-        tr("Devices List"),
-        tr("Cameras List")
+        tr("Devices List..."),
+        tr("Cameras List...")
         ));
->>>>>>> 41b438c6
 
     ui->systemSettingsWidget->retranslateUi();
 }
