<?xml version="1.0" encoding="UTF-8"?>
<ui version="4.0">
 <class>GeneralSystemAdministrationWidget</class>
 <widget class="QWidget" name="GeneralSystemAdministrationWidget">
  <property name="geometry">
   <rect>
    <x>0</x>
    <y>0</y>
    <width>417</width>
    <height>360</height>
   </rect>
  </property>
  <layout class="QVBoxLayout" name="verticalLayout">
   <item>
    <widget class="QGroupBox" name="commonGroupBox">
     <property name="title">
      <string>Administration</string>
     </property>
     <layout class="QFormLayout" name="formLayout_2">
      <property name="fieldGrowthPolicy">
       <enum>QFormLayout::AllNonFixedFieldsGrow</enum>
      </property>
      <item row="0" column="0">
       <widget class="QPushButton" name="businessRulesButton">
        <property name="sizePolicy">
         <sizepolicy hsizetype="Preferred" vsizetype="Fixed">
          <horstretch>0</horstretch>
          <verstretch>0</verstretch>
         </sizepolicy>
        </property>
        <property name="text">
         <string>&amp;Alarm/Event Rules</string>
        </property>
        <property name="shortcut">
         <string>Ctrl+E</string>
        </property>
       </widget>
      </item>
      <item row="0" column="1">
       <widget class="QLabel" name="eventRulesLabel">
        <property name="text">
         <string notr="true" extracomment="Text set in source file">&lt;html&gt;&lt;head/&gt;&lt;body&gt;&lt;p&gt;Open Alarm/Event Rules Management (&lt;span style=&quot; font-weight:600;&quot;&gt;Ctrl+E&lt;/span&gt;)&lt;/p&gt;&lt;/body&gt;&lt;/html&gt;</string>
        </property>
       </widget>
      </item>
      <item row="1" column="0">
       <widget class="QPushButton" name="eventLogButton">
        <property name="sizePolicy">
         <sizepolicy hsizetype="Maximum" vsizetype="Fixed">
          <horstretch>0</horstretch>
          <verstretch>0</verstretch>
         </sizepolicy>
        </property>
        <property name="text">
         <string>&amp;Event Log</string>
        </property>
        <property name="shortcut">
         <string>Ctrl+L</string>
        </property>
       </widget>
      </item>
      <item row="1" column="1">
       <widget class="QLabel" name="eventLogLabel">
        <property name="text">
         <string notr="true" extracomment="Text set in source file">&lt;html&gt;&lt;head/&gt;&lt;body&gt;&lt;p&gt;Open Event Log (&lt;span style=&quot; font-weight:600;&quot;&gt;Ctrl+L&lt;/span&gt;)&lt;/p&gt;&lt;/body&gt;&lt;/html&gt;</string>
        </property>
       </widget>
      </item>
      <item row="4" column="0">
       <widget class="QPushButton" name="cameraListButton">
        <property name="text">
         <string>&amp;Camera List</string>
        </property>
        <property name="shortcut">
         <string>Ctrl+M</string>
        </property>
       </widget>
      </item>
<<<<<<< HEAD
      <item row="1" column="1">
       <widget class="QLabel" name="eventLogLabel">
        <property name="text">
         <string notr="true" extracomment="Text set in source file">&lt;html&gt;&lt;head/&gt;&lt;body&gt;&lt;p&gt;Open Event Log (&lt;span style=&quot; font-weight:600;&quot;&gt;Ctrl+L&lt;/span&gt;)&lt;/p&gt;&lt;/body&gt;&lt;/html&gt;</string>
        </property>
       </widget>
      </item>
      <item row="4" column="1">
=======
      <item row="2" column="1">
>>>>>>> 7a15bb1f
       <widget class="QLabel" name="cameraListLabel">
        <property name="text">
         <string notr="true" extracomment="Text set in source file">&lt;html&gt;&lt;head/&gt;&lt;body&gt;&lt;p&gt;Open Camera List (&lt;span style=&quot; font-weight:600;&quot;&gt;Ctrl+M&lt;/span&gt;)&lt;/p&gt;&lt;/body&gt;&lt;/html&gt;</string>
        </property>
       </widget>
      </item>
      <item row="5" column="0">
       <widget class="QPushButton" name="healthMonitorButton">
        <property name="text">
         <string>&amp;Health Monitoring</string>
        </property>
       </widget>
      </item>
      <item row="5" column="1">
       <widget class="QLabel" name="healthMonitoringLabel">
        <property name="text">
         <string>Open all servers statistics on one layout</string>
        </property>
       </widget>
      </item>
      <item row="3" column="0">
       <widget class="QPushButton" name="bookmarksButton">
        <property name="sizePolicy">
         <sizepolicy hsizetype="Maximum" vsizetype="Fixed">
          <horstretch>0</horstretch>
          <verstretch>0</verstretch>
         </sizepolicy>
        </property>
        <property name="text">
         <string>&amp;Bookmarks</string>
        </property>
        <property name="shortcut">
         <string>Ctrl+B</string>
        </property>
       </widget>
      </item>
      <item row="3" column="1">
       <widget class="QLabel" name="bookmarksLabel">
        <property name="text">
         <string>&lt;html&gt;&lt;head/&gt;&lt;body&gt;&lt;p&gt;Open Bookmarks(&lt;span style=&quot; font-weight:600;&quot;&gt;Ctrl+B&lt;/span&gt;)&lt;/p&gt;&lt;/body&gt;&lt;/html&gt;</string>
        </property>
       </widget>
      </item>
     </layout>
    </widget>
   </item>
   <item>
    <widget class="QGroupBox" name="camerasGroupBox">
     <property name="title">
      <string>System Settings</string>
     </property>
     <layout class="QVBoxLayout" name="verticalLayout_2">
      <item>
       <widget class="QnCameraManagementWidget" name="cameraWidget" native="true"/>
      </item>
     </layout>
    </widget>
   </item>
   <item>
    <widget class="QGroupBox" name="backupGroupBox">
     <property name="title">
      <string>System Configuration Backup and Restore</string>
     </property>
     <layout class="QVBoxLayout" name="verticalLayout_3">
      <item>
       <widget class="QnDatabaseManagementWidget" name="backupWidget" native="true"/>
      </item>
     </layout>
    </widget>
   </item>
   <item>
    <spacer name="verticalSpacer">
     <property name="orientation">
      <enum>Qt::Vertical</enum>
     </property>
     <property name="sizeHint" stdset="0">
      <size>
       <width>20</width>
       <height>40</height>
      </size>
     </property>
    </spacer>
   </item>
  </layout>
 </widget>
 <customwidgets>
  <customwidget>
   <class>QnCameraManagementWidget</class>
   <extends>QWidget</extends>
   <header location="global">ui/widgets/settings/camera_management_widget.h</header>
   <container>1</container>
  </customwidget>
  <customwidget>
   <class>QnDatabaseManagementWidget</class>
   <extends>QWidget</extends>
   <header location="global">ui/widgets/settings/database_management_widget.h</header>
   <container>1</container>
  </customwidget>
 </customwidgets>
 <resources/>
 <connections/>
</ui>
<|MERGE_RESOLUTION|>--- conflicted
+++ resolved
@@ -1,192 +1,181 @@
-<?xml version="1.0" encoding="UTF-8"?>
-<ui version="4.0">
- <class>GeneralSystemAdministrationWidget</class>
- <widget class="QWidget" name="GeneralSystemAdministrationWidget">
-  <property name="geometry">
-   <rect>
-    <x>0</x>
-    <y>0</y>
-    <width>417</width>
-    <height>360</height>
-   </rect>
-  </property>
-  <layout class="QVBoxLayout" name="verticalLayout">
-   <item>
-    <widget class="QGroupBox" name="commonGroupBox">
-     <property name="title">
-      <string>Administration</string>
-     </property>
-     <layout class="QFormLayout" name="formLayout_2">
-      <property name="fieldGrowthPolicy">
-       <enum>QFormLayout::AllNonFixedFieldsGrow</enum>
-      </property>
-      <item row="0" column="0">
-       <widget class="QPushButton" name="businessRulesButton">
-        <property name="sizePolicy">
-         <sizepolicy hsizetype="Preferred" vsizetype="Fixed">
-          <horstretch>0</horstretch>
-          <verstretch>0</verstretch>
-         </sizepolicy>
-        </property>
-        <property name="text">
-         <string>&amp;Alarm/Event Rules</string>
-        </property>
-        <property name="shortcut">
-         <string>Ctrl+E</string>
-        </property>
-       </widget>
-      </item>
-      <item row="0" column="1">
-       <widget class="QLabel" name="eventRulesLabel">
-        <property name="text">
-         <string notr="true" extracomment="Text set in source file">&lt;html&gt;&lt;head/&gt;&lt;body&gt;&lt;p&gt;Open Alarm/Event Rules Management (&lt;span style=&quot; font-weight:600;&quot;&gt;Ctrl+E&lt;/span&gt;)&lt;/p&gt;&lt;/body&gt;&lt;/html&gt;</string>
-        </property>
-       </widget>
-      </item>
-      <item row="1" column="0">
-       <widget class="QPushButton" name="eventLogButton">
-        <property name="sizePolicy">
-         <sizepolicy hsizetype="Maximum" vsizetype="Fixed">
-          <horstretch>0</horstretch>
-          <verstretch>0</verstretch>
-         </sizepolicy>
-        </property>
-        <property name="text">
-         <string>&amp;Event Log</string>
-        </property>
-        <property name="shortcut">
-         <string>Ctrl+L</string>
-        </property>
-       </widget>
-      </item>
-      <item row="1" column="1">
-       <widget class="QLabel" name="eventLogLabel">
-        <property name="text">
-         <string notr="true" extracomment="Text set in source file">&lt;html&gt;&lt;head/&gt;&lt;body&gt;&lt;p&gt;Open Event Log (&lt;span style=&quot; font-weight:600;&quot;&gt;Ctrl+L&lt;/span&gt;)&lt;/p&gt;&lt;/body&gt;&lt;/html&gt;</string>
-        </property>
-       </widget>
-      </item>
-      <item row="4" column="0">
-       <widget class="QPushButton" name="cameraListButton">
-        <property name="text">
-         <string>&amp;Camera List</string>
-        </property>
-        <property name="shortcut">
-         <string>Ctrl+M</string>
-        </property>
-       </widget>
-      </item>
-<<<<<<< HEAD
-      <item row="1" column="1">
-       <widget class="QLabel" name="eventLogLabel">
-        <property name="text">
-         <string notr="true" extracomment="Text set in source file">&lt;html&gt;&lt;head/&gt;&lt;body&gt;&lt;p&gt;Open Event Log (&lt;span style=&quot; font-weight:600;&quot;&gt;Ctrl+L&lt;/span&gt;)&lt;/p&gt;&lt;/body&gt;&lt;/html&gt;</string>
-        </property>
-       </widget>
-      </item>
-      <item row="4" column="1">
-=======
-      <item row="2" column="1">
->>>>>>> 7a15bb1f
-       <widget class="QLabel" name="cameraListLabel">
-        <property name="text">
-         <string notr="true" extracomment="Text set in source file">&lt;html&gt;&lt;head/&gt;&lt;body&gt;&lt;p&gt;Open Camera List (&lt;span style=&quot; font-weight:600;&quot;&gt;Ctrl+M&lt;/span&gt;)&lt;/p&gt;&lt;/body&gt;&lt;/html&gt;</string>
-        </property>
-       </widget>
-      </item>
-      <item row="5" column="0">
-       <widget class="QPushButton" name="healthMonitorButton">
-        <property name="text">
-         <string>&amp;Health Monitoring</string>
-        </property>
-       </widget>
-      </item>
-      <item row="5" column="1">
-       <widget class="QLabel" name="healthMonitoringLabel">
-        <property name="text">
-         <string>Open all servers statistics on one layout</string>
-        </property>
-       </widget>
-      </item>
-      <item row="3" column="0">
-       <widget class="QPushButton" name="bookmarksButton">
-        <property name="sizePolicy">
-         <sizepolicy hsizetype="Maximum" vsizetype="Fixed">
-          <horstretch>0</horstretch>
-          <verstretch>0</verstretch>
-         </sizepolicy>
-        </property>
-        <property name="text">
-         <string>&amp;Bookmarks</string>
-        </property>
-        <property name="shortcut">
-         <string>Ctrl+B</string>
-        </property>
-       </widget>
-      </item>
-      <item row="3" column="1">
-       <widget class="QLabel" name="bookmarksLabel">
-        <property name="text">
-         <string>&lt;html&gt;&lt;head/&gt;&lt;body&gt;&lt;p&gt;Open Bookmarks(&lt;span style=&quot; font-weight:600;&quot;&gt;Ctrl+B&lt;/span&gt;)&lt;/p&gt;&lt;/body&gt;&lt;/html&gt;</string>
-        </property>
-       </widget>
-      </item>
-     </layout>
-    </widget>
-   </item>
-   <item>
-    <widget class="QGroupBox" name="camerasGroupBox">
-     <property name="title">
-      <string>System Settings</string>
-     </property>
-     <layout class="QVBoxLayout" name="verticalLayout_2">
-      <item>
-       <widget class="QnCameraManagementWidget" name="cameraWidget" native="true"/>
-      </item>
-     </layout>
-    </widget>
-   </item>
-   <item>
-    <widget class="QGroupBox" name="backupGroupBox">
-     <property name="title">
-      <string>System Configuration Backup and Restore</string>
-     </property>
-     <layout class="QVBoxLayout" name="verticalLayout_3">
-      <item>
-       <widget class="QnDatabaseManagementWidget" name="backupWidget" native="true"/>
-      </item>
-     </layout>
-    </widget>
-   </item>
-   <item>
-    <spacer name="verticalSpacer">
-     <property name="orientation">
-      <enum>Qt::Vertical</enum>
-     </property>
-     <property name="sizeHint" stdset="0">
-      <size>
-       <width>20</width>
-       <height>40</height>
-      </size>
-     </property>
-    </spacer>
-   </item>
-  </layout>
- </widget>
- <customwidgets>
-  <customwidget>
-   <class>QnCameraManagementWidget</class>
-   <extends>QWidget</extends>
-   <header location="global">ui/widgets/settings/camera_management_widget.h</header>
-   <container>1</container>
-  </customwidget>
-  <customwidget>
-   <class>QnDatabaseManagementWidget</class>
-   <extends>QWidget</extends>
-   <header location="global">ui/widgets/settings/database_management_widget.h</header>
-   <container>1</container>
-  </customwidget>
- </customwidgets>
- <resources/>
- <connections/>
-</ui>
+<?xml version="1.0" encoding="UTF-8"?>
+<ui version="4.0">
+ <class>GeneralSystemAdministrationWidget</class>
+ <widget class="QWidget" name="GeneralSystemAdministrationWidget">
+  <property name="geometry">
+   <rect>
+    <x>0</x>
+    <y>0</y>
+    <width>417</width>
+    <height>360</height>
+   </rect>
+  </property>
+  <layout class="QVBoxLayout" name="verticalLayout">
+   <item>
+    <widget class="QGroupBox" name="commonGroupBox">
+     <property name="title">
+      <string>Administration</string>
+     </property>
+     <layout class="QFormLayout" name="formLayout_2">
+      <property name="fieldGrowthPolicy">
+       <enum>QFormLayout::AllNonFixedFieldsGrow</enum>
+      </property>
+      <item row="0" column="0">
+       <widget class="QPushButton" name="businessRulesButton">
+        <property name="sizePolicy">
+         <sizepolicy hsizetype="Preferred" vsizetype="Fixed">
+          <horstretch>0</horstretch>
+          <verstretch>0</verstretch>
+         </sizepolicy>
+        </property>
+        <property name="text">
+         <string>&amp;Alarm/Event Rules</string>
+        </property>
+        <property name="shortcut">
+         <string>Ctrl+E</string>
+        </property>
+       </widget>
+      </item>
+      <item row="0" column="1">
+       <widget class="QLabel" name="eventRulesLabel">
+        <property name="text">
+         <string notr="true" extracomment="Text set in source file">&lt;html&gt;&lt;head/&gt;&lt;body&gt;&lt;p&gt;Open Alarm/Event Rules Management (&lt;span style=&quot; font-weight:600;&quot;&gt;Ctrl+E&lt;/span&gt;)&lt;/p&gt;&lt;/body&gt;&lt;/html&gt;</string>
+        </property>
+       </widget>
+      </item>
+      <item row="1" column="0">
+       <widget class="QPushButton" name="eventLogButton">
+        <property name="sizePolicy">
+         <sizepolicy hsizetype="Maximum" vsizetype="Fixed">
+          <horstretch>0</horstretch>
+          <verstretch>0</verstretch>
+         </sizepolicy>
+        </property>
+        <property name="text">
+         <string>&amp;Event Log</string>
+        </property>
+        <property name="shortcut">
+         <string>Ctrl+L</string>
+        </property>
+       </widget>
+      </item>
+      <item row="1" column="1">
+       <widget class="QLabel" name="eventLogLabel">
+        <property name="text">
+         <string notr="true" extracomment="Text set in source file">&lt;html&gt;&lt;head/&gt;&lt;body&gt;&lt;p&gt;Open Event Log (&lt;span style=&quot; font-weight:600;&quot;&gt;Ctrl+L&lt;/span&gt;)&lt;/p&gt;&lt;/body&gt;&lt;/html&gt;</string>
+        </property>
+       </widget>
+      </item>
+      <item row="4" column="0">
+       <widget class="QPushButton" name="cameraListButton">
+        <property name="text">
+         <string>&amp;Camera List</string>
+        </property>
+        <property name="shortcut">
+         <string>Ctrl+M</string>
+        </property>
+       </widget>
+      </item>
+      <item row="4" column="1">
+       <widget class="QLabel" name="cameraListLabel">
+        <property name="text">
+         <string notr="true" extracomment="Text set in source file">&lt;html&gt;&lt;head/&gt;&lt;body&gt;&lt;p&gt;Open Camera List (&lt;span style=&quot; font-weight:600;&quot;&gt;Ctrl+M&lt;/span&gt;)&lt;/p&gt;&lt;/body&gt;&lt;/html&gt;</string>
+        </property>
+       </widget>
+      </item>
+      <item row="5" column="0">
+       <widget class="QPushButton" name="healthMonitorButton">
+        <property name="text">
+         <string>&amp;Health Monitoring</string>
+        </property>
+       </widget>
+      </item>
+      <item row="5" column="1">
+       <widget class="QLabel" name="healthMonitoringLabel">
+        <property name="text">
+         <string>Open all servers statistics on one layout</string>
+        </property>
+       </widget>
+      </item>
+      <item row="3" column="0">
+       <widget class="QPushButton" name="bookmarksButton">
+        <property name="sizePolicy">
+         <sizepolicy hsizetype="Maximum" vsizetype="Fixed">
+          <horstretch>0</horstretch>
+          <verstretch>0</verstretch>
+         </sizepolicy>
+        </property>
+        <property name="text">
+         <string>&amp;Bookmarks</string>
+        </property>
+        <property name="shortcut">
+         <string>Ctrl+B</string>
+        </property>
+       </widget>
+      </item>
+      <item row="3" column="1">
+       <widget class="QLabel" name="bookmarksLabel">
+        <property name="text">
+         <string>&lt;html&gt;&lt;head/&gt;&lt;body&gt;&lt;p&gt;Open Bookmarks(&lt;span style=&quot; font-weight:600;&quot;&gt;Ctrl+B&lt;/span&gt;)&lt;/p&gt;&lt;/body&gt;&lt;/html&gt;</string>
+        </property>
+       </widget>
+      </item>
+     </layout>
+    </widget>
+   </item>
+   <item>
+    <widget class="QGroupBox" name="camerasGroupBox">
+     <property name="title">
+      <string>System Settings</string>
+     </property>
+     <layout class="QVBoxLayout" name="verticalLayout_2">
+      <item>
+       <widget class="QnCameraManagementWidget" name="cameraWidget" native="true"/>
+      </item>
+     </layout>
+    </widget>
+   </item>
+   <item>
+    <widget class="QGroupBox" name="backupGroupBox">
+     <property name="title">
+      <string>System Configuration Backup and Restore</string>
+     </property>
+     <layout class="QVBoxLayout" name="verticalLayout_3">
+      <item>
+       <widget class="QnDatabaseManagementWidget" name="backupWidget" native="true"/>
+      </item>
+     </layout>
+    </widget>
+   </item>
+   <item>
+    <spacer name="verticalSpacer">
+     <property name="orientation">
+      <enum>Qt::Vertical</enum>
+     </property>
+     <property name="sizeHint" stdset="0">
+      <size>
+       <width>20</width>
+       <height>40</height>
+      </size>
+     </property>
+    </spacer>
+   </item>
+  </layout>
+ </widget>
+ <customwidgets>
+  <customwidget>
+   <class>QnCameraManagementWidget</class>
+   <extends>QWidget</extends>
+   <header location="global">ui/widgets/settings/camera_management_widget.h</header>
+   <container>1</container>
+  </customwidget>
+  <customwidget>
+   <class>QnDatabaseManagementWidget</class>
+   <extends>QWidget</extends>
+   <header location="global">ui/widgets/settings/database_management_widget.h</header>
+   <container>1</container>
+  </customwidget>
+ </customwidgets>
+ <resources/>
+ <connections/>
+</ui>