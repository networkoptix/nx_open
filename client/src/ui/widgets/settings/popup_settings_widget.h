#ifndef POPUP_SETTINGS_WIDGET_H
#define POPUP_SETTINGS_WIDGET_H

#include <QtWidgets/QWidget>
#include <QtWidgets/QCheckBox>

#include <ui/widgets/settings/abstract_preferences_widget.h>
#include <ui/workbench/workbench_context_aware.h>

namespace Ui {
    class PopupSettingsWidget;
}

class QnBusinessEventsFilterResourcePropertyAdaptor;

class QnPopupSettingsWidget : public QnAbstractPreferencesWidget, public QnWorkbenchContextAware
{
    Q_OBJECT
    typedef QnAbstractPreferencesWidget base_type;

public:
    explicit QnPopupSettingsWidget(QWidget *parent = 0);
    ~QnPopupSettingsWidget();

    virtual void submitToSettings() override;
    virtual void updateFromSettings() override;

private slots:
    void at_showAllCheckBox_toggled(bool checked);
<<<<<<< HEAD
    void at_showBusinessEvents_valueChanged(quint64 value);
    void at_resource_save_finished();
=======
    void at_showBusinessEvents_valueChanged();
>>>>>>> 29d87ee9

private:
    QScopedPointer<Ui::PopupSettingsWidget> ui;
    QList<QCheckBox* > m_businessRulesCheckBoxes;
    QList<QCheckBox* > m_systemHealthCheckBoxes;
    QnBusinessEventsFilterResourcePropertyAdaptor *m_adaptor;
};

#endif // POPUP_SETTINGS_WIDGET_H<|MERGE_RESOLUTION|>--- conflicted
+++ resolved
@@ -27,12 +27,8 @@
 
 private slots:
     void at_showAllCheckBox_toggled(bool checked);
-<<<<<<< HEAD
-    void at_showBusinessEvents_valueChanged(quint64 value);
+    void at_showBusinessEvents_valueChanged();
     void at_resource_save_finished();
-=======
-    void at_showBusinessEvents_valueChanged();
->>>>>>> 29d87ee9
 
 private:
     QScopedPointer<Ui::PopupSettingsWidget> ui;
