--- conflicted
+++ resolved
@@ -37,29 +37,6 @@
     m_settings(new QnVideoRecorderSettings(this))
 {
     ui->setupUi(this);
-
-<<<<<<< HEAD
-#ifdef CL_TRIAL_MODE
-    for (int i = 0; i < (int) QnVideoRecorderSettings::Res640x480; ++i)
-        ui->resolutionComboBox->removeItem(0);
-#endif
-=======
-    QDesktopWidget *desktop = qApp->desktop();
-    for (int i = 0; i < desktop->screenCount(); i++) {
-        bool isPrimaryScreen = (i == desktop->primaryScreen());
-        if (!m_dwm->isSupported() && !isPrimaryScreen)
-            continue; //TODO: #GDM can we record from secondary screen without DWM?
-
-        QRect geometry = desktop->screenGeometry(i);
-        QString item = tr("Screen %1 - %2x%3")
-                .arg(i + 1)
-                .arg(geometry.width())
-                .arg(geometry.height());
-        if (isPrimaryScreen)
-            item = tr("%1 (Primary)").arg(item);
-        ui->screenComboBox->addItem(item, i);
-    }
->>>>>>> e4ab7b42
 
     foreach (const QString& deviceName, QnVideoRecorderSettings::availableDeviceNames(QAudio::AudioInput)) {
         ui->primaryAudioDeviceComboBox->addItem(deviceName);
