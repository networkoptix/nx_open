--- conflicted
+++ resolved
@@ -315,13 +315,6 @@
         manager->redirectAction(menu.data(), Qn::RenameAction, m_renameAction);
     }
 
-<<<<<<< HEAD
-    /* Do not show 'Rename' on the recorder when it contains only one camera. */
-    if(currentSelectionModel()->currentIndex().data(Qn::NodeTypeRole).value<Qn::NodeType>() == Qn::RecorderNode)
-        manager->redirectAction(menu.data(), Qn::RenameAction, NULL);
-
-=======
->>>>>>> 2c0a668d
     if(menu->isEmpty())
         return;
 
