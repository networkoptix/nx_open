#include "tooltipitem.h"

#include <QtGui/QPainter>
#include <QtGui/QGraphicsSceneEvent>

ToolTipItem::ToolTipItem(QGraphicsItem *parent):
    QGraphicsItem(parent)
{
    setFlag(QGraphicsItem::ItemIsMovable, false);
    setFlag(QGraphicsItem::ItemIsSelectable, false);
    setFlag(QGraphicsItem::ItemIgnoresTransformations, true);

    recalcShape();
}

const QString &ToolTipItem::text() const
{
    return m_text;
}

void ToolTipItem::setText(const QString &text)
{
<<<<<<< HEAD
    if (m_text == text)
=======
    if(m_text == text)
>>>>>>> defb8ac8
        return;

    m_staticText = text;
    m_text = text;
<<<<<<< HEAD
    recalcTextSize();
    update();
=======
    updateTextSize();
>>>>>>> defb8ac8
}

const QFont &ToolTipItem::font() const
{
    return m_font;
}

void ToolTipItem::setFont(const QFont &font)
{
    m_font = font;
    recalcTextSize();
    update();
}

const QPen &ToolTipItem::textPen() const
{
    return m_textPen;
}

void ToolTipItem::setTextPen(const QPen &textPen)
{
    m_textPen = textPen;
    update();
}

const QPen &ToolTipItem::borderPen() const
{
    return m_borderPen;
}

void ToolTipItem::setBorderPen(const QPen &borderPen)
{
    if (m_borderPen == borderPen)
        return;

    m_borderPen = borderPen;
    recalcShape();
    update();
}

const QBrush &ToolTipItem::brush() const
{
    return m_brush;
}

void ToolTipItem::setBrush(const QBrush &brush)
{
    m_brush = brush;
    update();
}

QRectF ToolTipItem::boundingRect() const
{
    return m_boundingRect;
}

QPainterPath ToolTipItem::shape() const
{
    return m_itemShape;
}

void ToolTipItem::paint(QPainter *painter, const QStyleOptionGraphicsItem *option, QWidget *widget)
{
    Q_UNUSED(option)
    Q_UNUSED(widget)

    /* Draw background. */
    painter->fillPath(m_borderShape, m_brush);

    /* Draw text. */
<<<<<<< HEAD
    //painter->setFont(m_font);
    //painter->setPen(m_textPen);
    //painter->drawStaticText(m_textRect.topLeft(), m_staticText);
    painter->drawPixmap(m_textRect.topLeft(), m_textPixmap);
=======
    painter->setFont(m_font);
    painter->setPen(m_textPen);
    //painter->drawText(m_contentRect, Qt::AlignCenter | Qt::TextDontClip, m_staticText);
    painter->drawStaticText(m_contentRect.topLeft(), m_staticText);
>>>>>>> defb8ac8

    /* Draw outline. */
    painter->setPen(m_borderPen);
    painter->drawPath(m_borderShape);
}

void ToolTipItem::wheelEvent(QGraphicsSceneWheelEvent *event)
{
    event->ignore();

    QGraphicsItem::wheelEvent(event);
}

void ToolTipItem::recalcTextSize()
{
    recalcShape();
}

void ToolTipItem::recalcShape()
{
    {
        static const qreal roundingRadius = 5.0;
        static const qreal padding = -1.0;
        static const qreal arrowHeight = 8.0;
        static const qreal arrowWidth = 8.0;

        QFontMetrics m(m_font);
        const QSizeF textSize = m.size(Qt::TextSingleLine, m_text);
        const QSizeF paddingSize = textSize + QSizeF(padding * 2, padding * 2);

        m_textPixmap = QPixmap(textSize.toSize());
        m_textPixmap.fill(QColor(0,0,0,0));
        QPainter textPainter(&m_textPixmap);
        textPainter.setFont(m_font);
        textPainter.setPen(m_textPen);
        textPainter.drawText(0, m.ascent(), m_text);

        /* Half padding width */
        const float hw = paddingSize.width() / 2;

        m_borderShape = QPainterPath();
        m_borderShape.moveTo(0.0, 0.0);
        m_borderShape.lineTo(arrowWidth / 2, -arrowHeight);

        m_borderShape.lineTo(hw, -arrowHeight);
        m_borderShape.arcTo(QRectF(hw, -arrowHeight - roundingRadius, roundingRadius, roundingRadius), 270, 90);
        m_borderShape.lineTo(hw + roundingRadius, -arrowHeight - paddingSize.height() - roundingRadius);
        m_borderShape.arcTo(QRectF(hw, -arrowHeight - paddingSize.height() - 2 * roundingRadius, roundingRadius, roundingRadius), 0, 90);
        m_borderShape.lineTo(-hw, -arrowHeight - paddingSize.height() - 2 * roundingRadius);
        m_borderShape.arcTo(QRectF(-hw - roundingRadius, -arrowHeight - paddingSize.height() - 2 * roundingRadius, roundingRadius, roundingRadius), 90, 90);
        m_borderShape.lineTo(-hw - roundingRadius, -arrowHeight);
        m_borderShape.arcTo(QRectF(-hw - roundingRadius, -arrowHeight - roundingRadius, roundingRadius, roundingRadius), 180, 90);

        m_borderShape.lineTo(-arrowWidth / 2, -arrowHeight);
        m_borderShape.closeSubpath();

        m_textRect = QRectF(-textSize.width() / 2, -arrowHeight - roundingRadius - padding - textSize.height(), textSize.width(), textSize.height());
    }

    if (m_borderPen.isCosmetic()) {
        m_itemShape = m_borderShape;
    } else {
        QPainterPathStroker stroker;
        stroker.setWidth(m_borderPen.widthF());
        m_itemShape = stroker.createStroke(m_borderShape);
        m_itemShape.addPath(m_borderShape);
        m_itemShape = m_itemShape.simplified();
    }

    m_boundingRect = m_itemShape.boundingRect();
}<|MERGE_RESOLUTION|>--- conflicted
+++ resolved
@@ -20,21 +20,12 @@
 
 void ToolTipItem::setText(const QString &text)
 {
-<<<<<<< HEAD
-    if (m_text == text)
-=======
     if(m_text == text)
->>>>>>> defb8ac8
         return;
 
-    m_staticText = text;
     m_text = text;
-<<<<<<< HEAD
     recalcTextSize();
     update();
-=======
-    updateTextSize();
->>>>>>> defb8ac8
 }
 
 const QFont &ToolTipItem::font() const
@@ -44,6 +35,9 @@
 
 void ToolTipItem::setFont(const QFont &font)
 {
+    if(m_font == font)
+        return;
+
     m_font = font;
     recalcTextSize();
     update();
@@ -105,17 +99,10 @@
     painter->fillPath(m_borderShape, m_brush);
 
     /* Draw text. */
-<<<<<<< HEAD
     //painter->setFont(m_font);
     //painter->setPen(m_textPen);
     //painter->drawStaticText(m_textRect.topLeft(), m_staticText);
     painter->drawPixmap(m_textRect.topLeft(), m_textPixmap);
-=======
-    painter->setFont(m_font);
-    painter->setPen(m_textPen);
-    //painter->drawText(m_contentRect, Qt::AlignCenter | Qt::TextDontClip, m_staticText);
-    painter->drawStaticText(m_contentRect.topLeft(), m_staticText);
->>>>>>> defb8ac8
 
     /* Draw outline. */
     painter->setPen(m_borderPen);
