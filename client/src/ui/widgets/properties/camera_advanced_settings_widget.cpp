#include "camera_advanced_settings_widget.h"
#include "ui_camera_advanced_settings_widget.h"

#include <QtNetwork/QNetworkReply>

#include <api/app_server_connection.h>
#include <api/media_server_connection.h>
#include <api/network_proxy_factory.h>

#include <common/common_module.h>

#include <core/resource/resource.h>
#include <core/resource/camera_resource.h>
#include <core/resource/media_server_resource.h>
#include <core/resource/param.h>
#include <core/resource/resource_data.h>
#include <core/resource_management/resource_pool.h>
#include <core/resource_management/resource_data_pool.h>

#include <ui/style/warning_style.h>
#include <ui/widgets/properties/camera_advanced_settings_web_page.h>

#include <utils/common/model_functions.h>
#include <utils/camera_advanced_settings_xml_parser.h>

<<<<<<< HEAD
QnCameraAdvancedSettingsWidget::QnCameraAdvancedSettingsWidget(QWidget* parent /*= 0*/):
    base_type(parent),
    ui(new Ui::CameraAdvancedSettingsWidget),
    m_page(Page::Empty),
    m_widgetsRecreator(NULL),
    m_paramRequestHandle(0),
    m_applyingParamsCount(0)
{
    ui->setupUi(this);

    QList<int> sizes = ui->splitter->sizes();
    sizes[0] = 200;
    sizes[1] = 400;
    ui->splitter->setSizes(sizes);

=======
namespace {

    bool isStatusValid(Qn::ResourceStatus status) {
        return status == Qn::Online || status == Qn::Recording;
    }

}

QnCameraAdvancedSettingsWidget::QnCameraAdvancedSettingsWidget(QWidget* parent /*= 0*/):
    base_type(parent),
    ui(new Ui::CameraAdvancedSettingsWidget),
    m_page(Page::Empty),
    m_widgetsRecreator(NULL),
    m_paramRequestHandle(0),
    m_applyingParamsCount(0)
{
    ui->setupUi(this);

    QList<int> sizes = ui->splitter->sizes();
    sizes[0] = 200;
    sizes[1] = 400;
    ui->splitter->setSizes(sizes);

>>>>>>> 1bb2334e
    initWebView();

    ui->manualLoadingWidget->setText(tr("Please wait while settings are being loaded.\nThis can take a lot of time."));
    setWarningStyle(ui->manualWarningLabel);
    updateApplyingParamsLabel();
}

QnCameraAdvancedSettingsWidget::~QnCameraAdvancedSettingsWidget() {
    clean();
}

const QnVirtualCameraResourcePtr & QnCameraAdvancedSettingsWidget::camera() const {
    return m_camera;
}

void QnCameraAdvancedSettingsWidget::setCamera(const QnVirtualCameraResourcePtr &camera) {
    if (m_camera == camera)
        return;

    QMutexLocker locker(&m_cameraMutex);
    m_camera = camera;
    m_cameraAdvancedSettingsWebPage->setCamera(m_camera);      
}

void QnCameraAdvancedSettingsWidget::updateFromResource() {
    clean();
    updatePage();
}

void QnCameraAdvancedSettingsWidget::clean() {
    if (m_widgetsRecreator) {
        delete m_widgetsRecreator;
        m_widgetsRecreator = NULL;
    }

    /* Remove all auto-created widgets. */
    auto targetLayout = ui->propertiesStackedWidget->layout();
    while (targetLayout->count() > 0)
        targetLayout->removeItem(targetLayout->itemAt(0));
}

void QnCameraAdvancedSettingsWidget::createWidgetsRecreator(const QString &paramId) {
    clean();

    QStackedLayout* stackedLayout = qobject_cast<QStackedLayout*>(ui->propertiesStackedWidget->layout());
    Q_ASSERT(stackedLayout);

    m_widgetsRecreator = new CameraSettingsWidgetsTreeCreator(paramId,  ui->webView, ui->treeWidget, stackedLayout);
    m_widgetsRecreator->setCamera( m_camera );

    connect(m_widgetsRecreator, &CameraSettingsWidgetsTreeCreator::advancedParamChanged, this, &QnCameraAdvancedSettingsWidget::at_advancedParamChanged);
}

void QnCameraAdvancedSettingsWidget::setPage(Page page) {
    if (m_page == page)
        return;

    m_page = page;

    auto widgetByPage = [this] ()-> QWidget* {
        switch (m_page) {
        case Page::Empty:
            return ui->noSettingsPage;
        case Page::CannotLoad:
            return ui->cannotLoadPage;
        case Page::Manual:
            return ui->manualPage;
        case Page::Web:
            return ui->webPage;
        }
        return nullptr;
    };

    ui->stackedWidget->setCurrentWidget(widgetByPage());
}


void QnCameraAdvancedSettingsWidget::updatePage() {
    
    auto calculatePage = [this]{
        if (!m_camera)
            return Page::Empty;

<<<<<<< HEAD
        if ( m_camera->getStatus() != Qn::Online)
=======
        if (!isStatusValid(m_camera->getStatus()))
>>>>>>> 1bb2334e
            return Page::CannotLoad;
        
        QnResourceData resourceData = qnCommon->dataPool()->data(m_camera);
        bool hasWebPage = resourceData.value<bool>(lit("showUrl"), false);
        if (hasWebPage) 
            return Page::Web;

        if (!m_camera->getProperty( Qn::CAMERA_SETTINGS_ID_PARAM_NAME ).isNull()) 
            return Page::Manual;
        
        return Page::Empty;
    };

    Page newPage = calculatePage();
    setPage(newPage);
}

void QnCameraAdvancedSettingsWidget::reloadData() {
    updatePage();

<<<<<<< HEAD
    if (!m_camera || m_camera->getStatus() != Qn::Online)
=======
    if (!m_camera || !isStatusValid(m_camera->getStatus()))
>>>>>>> 1bb2334e
        return;

    if (m_page == QnCameraAdvancedSettingsWidget::Page::Manual) {
        QnMediaServerConnectionPtr serverConnection = getServerConnection();
        if (!serverConnection)
            return;

        QString id = m_camera->getProperty( Qn::CAMERA_SETTINGS_ID_PARAM_NAME );
        createWidgetsRecreator(id);

        //TODO #ak remove this XML parsing run      
        CameraSettingsTreeLister lister( id, m_camera );
        QStringList settings = lister.proceed();

        ui->manualSettingsWidget->setCurrentWidget(ui->manualLoadingPage);
<<<<<<< HEAD
        m_paramRequestHandle = serverConnection->getParamsAsync(m_camera, settings, this, SLOT(at_advancedSettingsLoaded(int, const QnStringVariantPairList &, int)) );

=======

        m_paramRequestHandle = serverConnection->getParamsAsync(m_camera, settings, this, SLOT(at_advancedSettingsLoaded(int, const QnStringVariantPairList &, int)) );
>>>>>>> 1bb2334e
    } else if (m_page == QnCameraAdvancedSettingsWidget::Page::Web) {
        QnResourceData resourceData = qnCommon->dataPool()->data(m_camera);
        m_lastCameraPageUrl = QString(QLatin1String("http://%1:%2/%3")).
            arg(m_camera->getHostAddress()).arg(m_camera->httpPort()).
            arg(resourceData.value<QString>(lit("urlLocalePath"), QString()));
        m_lastCameraPageUrl.setUserName( m_camera->getAuth().user() );
        m_lastCameraPageUrl.setPassword( m_camera->getAuth().password() );
        m_cameraAdvancedSettingsWebPage->networkAccessManager()->setProxy(QnNetworkProxyFactory::instance()->proxyToResource(m_camera));

        ui->webView->reload();
        ui->webView->load( QNetworkRequest(m_lastCameraPageUrl) );
        ui->webView->show();
    }
}

QnMediaServerConnectionPtr QnCameraAdvancedSettingsWidget::getServerConnection() const {
    if (!m_camera)
        return QnMediaServerConnectionPtr();

    if (QnMediaServerResourcePtr mediaServer = m_camera->getParentResource().dynamicCast<QnMediaServerResource>())
        return mediaServer->apiConnection();

    return QnMediaServerConnectionPtr();
}

void QnCameraAdvancedSettingsWidget::initWebView() {
    m_cameraAdvancedSettingsWebPage = new CameraAdvancedSettingsWebPage(ui->webView);
    ui->webView->setPage(m_cameraAdvancedSettingsWebPage);

    QStyle* style = QStyleFactory().create(lit("fusion"));
    ui->webView->setStyle(style);

    QPalette palGreenHlText = this->palette();

    // Outline around the menu
    palGreenHlText.setColor(QPalette::Window, Qt::gray);    
    palGreenHlText.setColor(QPalette::WindowText, Qt::black);

    palGreenHlText.setColor(QPalette::BrightText, Qt::gray);  
    palGreenHlText.setColor(QPalette::BrightText, Qt::black);

    // combo button
    palGreenHlText.setColor(QPalette::Button, Qt::gray);  
    palGreenHlText.setColor(QPalette::ButtonText, Qt::black);

    // combo menu
    palGreenHlText.setColor(QPalette::Base, Qt::gray);  
    palGreenHlText.setColor(QPalette::Text, Qt::black);

    // tool tips
    palGreenHlText.setColor(QPalette::ToolTipBase, Qt::gray);  
    palGreenHlText.setColor(QPalette::ToolTipText, Qt::black);

    palGreenHlText.setColor(QPalette::NoRole, Qt::gray);  
    palGreenHlText.setColor(QPalette::AlternateBase, Qt::gray);  

    palGreenHlText.setColor(QPalette::Link, Qt::black);  
    palGreenHlText.setColor(QPalette::LinkVisited, Qt::black);  



    // highlight button & menu
    palGreenHlText.setColor(QPalette::Highlight, Qt::gray);   
    palGreenHlText.setColor(QPalette::HighlightedText, Qt::black);

    // to customize the disabled color
    palGreenHlText.setColor(QPalette::Disabled, QPalette::Button, Qt::gray);
    palGreenHlText.setColor(QPalette::Disabled, QPalette::ButtonText, Qt::black);

    ui->webView->setPalette(palGreenHlText);

    ui->webView->setAutoFillBackground(true);
    //ui->webView->setStyleSheet(lit("background-color: rgb(255, 255, 255); color: rgb(255, 255, 255)"));

    ui->webView->setBackgroundRole(palGreenHlText.Base);
    ui->webView->setForegroundRole(palGreenHlText.Base);

    connect(ui->webView->page()->networkAccessManager(), &QNetworkAccessManager::sslErrors,
        this, [](QNetworkReply* reply, const QList<QSslError> &){reply->ignoreSslErrors();} );
    connect(ui->webView->page()->networkAccessManager(), &QNetworkAccessManager::authenticationRequired,
        this, &QnCameraAdvancedSettingsWidget::at_authenticationRequired, Qt::DirectConnection );
    connect(ui->webView->page()->networkAccessManager(), &QNetworkAccessManager::proxyAuthenticationRequired,
        this, &QnCameraAdvancedSettingsWidget::at_proxyAuthenticationRequired, Qt::DirectConnection);
}


void QnCameraAdvancedSettingsWidget::updateApplyingParamsLabel() {
    ui->manualApplyingProgressWidget->setVisible(m_applyingParamsCount > 0);
    ui->manualApplyingProgressWidget->setText(tr("Applying settings..."));
}


void QnCameraAdvancedSettingsWidget::at_authenticationRequired(QNetworkReply* /*reply*/, QAuthenticator * authenticator) {
    QMutexLocker locker(&m_cameraMutex);
    if (!m_camera)
        return;
    authenticator->setUser(m_camera->getAuth().user());
    authenticator->setPassword(m_camera->getAuth().password());
}

void QnCameraAdvancedSettingsWidget::at_proxyAuthenticationRequired(const QNetworkProxy & , QAuthenticator * authenticator) {    
    QMutexLocker locker(&m_cameraMutex);
    if (!m_camera)
        return;

    QString user = QnAppServerConnectionFactory::url().userName();
    QString password = QnAppServerConnectionFactory::url().password();
    authenticator->setUser(user);
    authenticator->setPassword(password);
}

void QnCameraAdvancedSettingsWidget::at_advancedSettingsLoaded(int status, const QnStringVariantPairList &params, int handle) {
    if (handle != m_paramRequestHandle)
        return;

    ui->manualSettingsWidget->setCurrentWidget(ui->manualContentPage);

    if (!m_widgetsRecreator) {
        qWarning() << "QnSingleCameraSettingsWidget::at_advancedSettingsLoaded: widgets creator ptr is null, camera id: "
            << (m_camera == 0? lit("unknown"): m_camera->getUniqueId());
        return;
    }
    if (status != 0) {
        qWarning() << "QnSingleCameraSettingsWidget::at_advancedSettingsLoaded: http status code is not OK: " << status
            << ". Camera id: " << (m_camera == 0? lit("unknown"): m_camera->getUniqueId());
        return;
    }

    CameraSettings cameraSettings;
    for (auto it = params.cbegin(); it != params.cend(); ++it) {
        QString val = it->second.toString();
        if (val.isEmpty())
            continue;

        CameraSettingPtr tmp(new CameraSetting());
        tmp->deserializeFromStr(val);

        CameraSettings::Iterator sIt = cameraSettings.find(tmp->getId());
        if (sIt == cameraSettings.end()) {
            cameraSettings.insert(tmp->getId(), tmp);
            continue;
        }

        CameraSetting& savedVal = *(sIt.value());
        if (CameraSettingReader::isEnabled(savedVal)) {
            CameraSettingValue newVal = tmp->getCurrent();
            if (savedVal.getCurrent() != newVal) {
                savedVal.setCurrent(newVal);
            }
            continue;
        }

        if (CameraSettingReader::isEnabled(*tmp)) {
            cameraSettings.erase(sIt);
            cameraSettings.insert(tmp->getId(), tmp);
            continue;
        }
    }

    if (cameraSettings.isEmpty())
        setPage(Page::CannotLoad);
<<<<<<< HEAD
    else        
=======
    else      
>>>>>>> 1bb2334e
        m_widgetsRecreator->proceed(cameraSettings);
}

void QnCameraAdvancedSettingsWidget::at_advancedParam_saved(int httpStatusCode, const QnStringBoolPairList& operationResult) {
    --m_applyingParamsCount;
    updateApplyingParamsLabel();

    QString error = httpStatusCode == 0 
        ? tr("Possibly, appropriate camera's service is unavailable now")
        : tr("Server returned the following error code : ") + httpStatusCode; 

    QString failedParams;
    for (auto it = operationResult.constBegin(); it != operationResult.constEnd(); ++it)
    {
        if (!it->second) {
            QString formattedParam(lit("Advanced->") + it->first.right(it->first.length() - 2));
            failedParams += lit("\n");
            failedParams += formattedParam.replace(lit("%%"), lit("->")); // TODO: #Elric #TR
        }
    }

    if (!failedParams.isEmpty()) {
        QMessageBox::warning(
            this,
            tr("Could not save parameters"),
            tr("Failed to save the following parameters (%1):\n%2").arg(error, failedParams)
            );
    }
}

void QnCameraAdvancedSettingsWidget::at_advancedParamChanged(const CameraSetting& val) {
    auto serverConnection = getServerConnection();
    if (!serverConnection)
        return;

    QnStringVariantPairList params;
    params << QPair<QString, QVariant>(val.getId(), QVariant(val.serializeToStr()));
    serverConnection->setParamsAsync(m_camera, params, this, SLOT(at_advancedParam_saved(int, const QnStringBoolPairList &)));
    ++m_applyingParamsCount;
    updateApplyingParamsLabel();
}
<|MERGE_RESOLUTION|>--- conflicted
+++ resolved
@@ -23,7 +23,14 @@
 #include <utils/common/model_functions.h>
 #include <utils/camera_advanced_settings_xml_parser.h>
 
-<<<<<<< HEAD
+namespace {
+
+    bool isStatusValid(Qn::ResourceStatus status) {
+        return status == Qn::Online || status == Qn::Recording;
+    }
+
+}
+
 QnCameraAdvancedSettingsWidget::QnCameraAdvancedSettingsWidget(QWidget* parent /*= 0*/):
     base_type(parent),
     ui(new Ui::CameraAdvancedSettingsWidget),
@@ -39,31 +46,6 @@
     sizes[1] = 400;
     ui->splitter->setSizes(sizes);
 
-=======
-namespace {
-
-    bool isStatusValid(Qn::ResourceStatus status) {
-        return status == Qn::Online || status == Qn::Recording;
-    }
-
-}
-
-QnCameraAdvancedSettingsWidget::QnCameraAdvancedSettingsWidget(QWidget* parent /*= 0*/):
-    base_type(parent),
-    ui(new Ui::CameraAdvancedSettingsWidget),
-    m_page(Page::Empty),
-    m_widgetsRecreator(NULL),
-    m_paramRequestHandle(0),
-    m_applyingParamsCount(0)
-{
-    ui->setupUi(this);
-
-    QList<int> sizes = ui->splitter->sizes();
-    sizes[0] = 200;
-    sizes[1] = 400;
-    ui->splitter->setSizes(sizes);
-
->>>>>>> 1bb2334e
     initWebView();
 
     ui->manualLoadingWidget->setText(tr("Please wait while settings are being loaded.\nThis can take a lot of time."));
@@ -147,11 +129,7 @@
         if (!m_camera)
             return Page::Empty;
 
-<<<<<<< HEAD
-        if ( m_camera->getStatus() != Qn::Online)
-=======
         if (!isStatusValid(m_camera->getStatus()))
->>>>>>> 1bb2334e
             return Page::CannotLoad;
         
         QnResourceData resourceData = qnCommon->dataPool()->data(m_camera);
@@ -172,11 +150,7 @@
 void QnCameraAdvancedSettingsWidget::reloadData() {
     updatePage();
 
-<<<<<<< HEAD
-    if (!m_camera || m_camera->getStatus() != Qn::Online)
-=======
     if (!m_camera || !isStatusValid(m_camera->getStatus()))
->>>>>>> 1bb2334e
         return;
 
     if (m_page == QnCameraAdvancedSettingsWidget::Page::Manual) {
@@ -192,13 +166,8 @@
         QStringList settings = lister.proceed();
 
         ui->manualSettingsWidget->setCurrentWidget(ui->manualLoadingPage);
-<<<<<<< HEAD
+
         m_paramRequestHandle = serverConnection->getParamsAsync(m_camera, settings, this, SLOT(at_advancedSettingsLoaded(int, const QnStringVariantPairList &, int)) );
-
-=======
-
-        m_paramRequestHandle = serverConnection->getParamsAsync(m_camera, settings, this, SLOT(at_advancedSettingsLoaded(int, const QnStringVariantPairList &, int)) );
->>>>>>> 1bb2334e
     } else if (m_page == QnCameraAdvancedSettingsWidget::Page::Web) {
         QnResourceData resourceData = qnCommon->dataPool()->data(m_camera);
         m_lastCameraPageUrl = QString(QLatin1String("http://%1:%2/%3")).
@@ -360,11 +329,7 @@
 
     if (cameraSettings.isEmpty())
         setPage(Page::CannotLoad);
-<<<<<<< HEAD
-    else        
-=======
     else      
->>>>>>> 1bb2334e
         m_widgetsRecreator->proceed(cameraSettings);
 }
 
