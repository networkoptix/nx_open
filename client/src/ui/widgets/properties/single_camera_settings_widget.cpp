--- conflicted
+++ resolved
@@ -138,13 +138,8 @@
     connect(ui->analogViewCheckBox,     SIGNAL(clicked()),                      this,   SLOT(at_analogViewCheckBox_clicked()));
 
     connect(ui->expertSettingsWidget,   SIGNAL(dataChanged()),                  this,   SLOT(at_dbDataChanged()));
-<<<<<<< HEAD
     connect(ui->expertSettingsWidget,   SIGNAL(secondStreamDisabled(bool)),    ui->cameraScheduleWidget,    SLOT(onSecondStreamStateChange(bool)));
     connect(ui->expertSettingsWidget,   SIGNAL(secondStreamInitialState(bool)),ui->cameraScheduleWidget,    SLOT(updateMotionButtons(bool)));
-=======
-    connect(ui->expertSettingsWidget,   SIGNAL(secondStreamDisabled()),         this,   SLOT(setGridScheduleToAlwaysRecord()));
-
->>>>>>> 3886d444
     connect(ui->fisheyeSettingsWidget,  SIGNAL(dataChanged()),                  this,   SLOT(at_fisheyeSettingsChanged()));
     connect(ui->fisheyeCheckBox,        &QCheckBox::toggled,                    this,   &QnSingleCameraSettingsWidget::at_fisheyeSettingsChanged);
 
