--- conflicted
+++ resolved
@@ -463,10 +463,7 @@
     updateMotionAvailability();
     updateLicenseText();
     updateIpAddressText();
-<<<<<<< HEAD
-=======
     updateWebPageText();
->>>>>>> 1bb2334e
     ui->advancedSettingsWidget->updateFromResource();
     
     updateRecordingParamsAvailability();
