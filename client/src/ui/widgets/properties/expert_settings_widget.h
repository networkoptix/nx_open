#ifndef QN_ADVANCED_SETTINGS_WIDGET_H
#define QN_ADVANCED_SETTINGS_WIDGET_H

#include <QtWidgets/QWidget>

<<<<<<< HEAD
#include <core/resource/camera_resource.h>

#include <QtWidgets/QWidget>
=======
#include <core/resource/resource_fwd.h>
>>>>>>> f4136f6e

namespace Ui {
    class AdvancedSettingsWidget;
}

class QnAdvancedSettingsWidget : public QWidget {
    Q_OBJECT
public:
    QnAdvancedSettingsWidget(QWidget* parent = 0);
    virtual ~QnAdvancedSettingsWidget();

    void updateFromResources(const QnVirtualCameraResourceList &cameras);
    void submitToResources(const QnVirtualCameraResourceList &cameras);

signals:
    void dataChanged();

private slots:
    void at_dataChanged();

    void at_restoreDefaultsButton_clicked();
    void at_qualitySlider_valueChanged(int value);
private:
    bool isArecontCamera(const QnVirtualCameraResourcePtr &camera) const;

    QScopedPointer<Ui::AdvancedSettingsWidget> ui;
    bool m_updating;
};

#endif // QN_ADVANCED_SETTINGS_WIDGET_H<|MERGE_RESOLUTION|>--- conflicted
+++ resolved
@@ -3,13 +3,7 @@
 
 #include <QtWidgets/QWidget>
 
-<<<<<<< HEAD
-#include <core/resource/camera_resource.h>
-
-#include <QtWidgets/QWidget>
-=======
 #include <core/resource/resource_fwd.h>
->>>>>>> f4136f6e
 
 namespace Ui {
     class AdvancedSettingsWidget;
