#ifndef QN_SCHEDULE_GRID_WIDGET_H
#define QN_SCHEDULE_GRID_WIDGET_H

#include <QtCore/QVariant>
#include <QtGui/QColor>
#include <QtWidgets/QWidget>
#include <QVector>
#include <client/client_color_types.h>


//TODO: #Elric omg look at these global constants =)
static const int COL_COUNT = 24;
static const int ROW_COUNT = 7;

class QnScheduleGridWidget : public QWidget {
    Q_OBJECT
    Q_PROPERTY(bool readOnly READ isReadOnly WRITE setReadOnly)
    Q_PROPERTY(QnScheduleGridColors colors READ colors WRITE setColors)

public:
    explicit QnScheduleGridWidget(QWidget *parent = 0);
    virtual ~QnScheduleGridWidget();

    enum ParamType {
        FpsParam,
        QualityParam,
        RecordTypeParam,
        DiffersFlagParam,
        ParamCount
    };
    typedef QVariant CellParams[ParamType_Count];
    void setDefaultParam(ParamType number, const QVariant& value);
    void setShowFps(bool value);
    void setShowQuality(bool value);

    inline int rowCount() const { return ROW_COUNT; }
    inline int columnCount() const { return COL_COUNT; }

    QVariant cellValue(const QPoint &cell, ParamType paramType) const;
    void setCellValue(const QPoint &cell, ParamType paramType, const QVariant &value);
    void resetCellValues();

    Qn::RecordingType cellRecordingType(const QPoint &cell) const;
    void setCellRecordingType(const QPoint &cell, const Qn::RecordingType &value);

    virtual QSize minimumSizeHint() const override;

    // TODO: #Elric implement this properly, handle ChangeEvent
    void setEnabled(bool val);
    bool isEnabled() const;

    bool isReadOnly() const;
    void setReadOnly(bool readOnly);

    void setMaxFps(int maxFps, int maxDualStreamFps); // todo: move this methods to camera schedule widget
    int getMaxFps(bool motionPlusLqOnly); // todo: move this methods to camera schedule widget

    const QnScheduleGridColors &colors() const;
    void setColors(const QnScheduleGridColors &colors);

    // catch the current schedule grid widget state
    // First comes row , and then comes column so
    // the current way to declare this array should be:
    // GridParams[ROW_COUNT][COL_COUNT]. Seems the the
    // code misplace these two. ------------- DPENG
    typedef CellParams GridParams[COL_COUNT][ROW_COUNT];
    void getCurrentStates( GridParams& ) const;
    void setCurrentStates( const GridParams& params );
signals:
    void cellActivated(const QPoint &cell);
    void cellValueChanged(const QPoint &cell);

protected:
    virtual void mouseMoveEvent(QMouseEvent *event) override;
    virtual void mousePressEvent(QMouseEvent *event) override;
    virtual void mouseReleaseEvent(QMouseEvent *event) override;
    virtual void leaveEvent(QEvent *event) override;
    virtual void paintEvent(QPaintEvent *event) override;
    virtual void resizeEvent(QResizeEvent *event) override;

private:
<<<<<<< HEAD
    typedef QVariant CellParams[ParamCount];
=======
>>>>>>> 1a326a85

    void setCellValueInternal(const QPoint &cell, const CellParams &value);
    void setCellValueInternal(const QPoint &cell, ParamType type, const QVariant &value);
    void updateCellValueInternal(const QPoint &cell);

    QPoint mapToGrid(const QPoint &pos, bool doTruncate) const;

    qreal cellSize() const;
    void initMetrics();

    bool isValidCell(const QPoint &cell) const;
    bool isValidRow(int row) const;
    bool isValidColumn(int column) const;

    QColor disabledCellColor(const QColor &baseColor) const;
private:
    CellParams m_defaultParams;
    CellParams m_gridParams[COL_COUNT][ROW_COUNT];
    bool m_showFps;
    bool m_showQuality;
    QString m_cornerText;
    QStringList m_weekDays;
    QVector<QSize> m_weekDaysSize;
    int m_gridLeftOffset;
    int m_gridTopOffset;
    QPoint m_mousePressPos;
    QPoint m_mouseMovePos;
    QPoint m_mouseMoveCell;
    QRect m_selectedRect;
    bool m_mousePressed;
    QFont m_labelsFont;
    QFont m_gridFont;

    QColor m_cellColors[Qn::RT_Count];
    QColor m_insideColors[Qn::RT_Count];
    QnScheduleGridColors m_colors;

    bool m_enabled;
    bool m_readOnly;
};

#endif // QN_SCHEDULE_GRID_WIDGET_H<|MERGE_RESOLUTION|>--- conflicted
+++ resolved
@@ -79,10 +79,7 @@
     virtual void resizeEvent(QResizeEvent *event) override;
 
 private:
-<<<<<<< HEAD
     typedef QVariant CellParams[ParamCount];
-=======
->>>>>>> 1a326a85
 
     void setCellValueInternal(const QPoint &cell, const CellParams &value);
     void setCellValueInternal(const QPoint &cell, ParamType type, const QVariant &value);
