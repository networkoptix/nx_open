--- conflicted
+++ resolved
@@ -990,7 +990,6 @@
     return false;
 }
 
-<<<<<<< HEAD
 int QnCameraScheduleWidget::maxRecordedDays() const {
     switch (ui->checkBoxMaxArchive->checkState()) {
     case Qt::Unchecked:
@@ -1083,9 +1082,9 @@
     // internal flag to TRUE in order to really
     // save these schedule changes here.
     emit scheduleTasksChanged();
-=======
+}
+
 void QnCameraScheduleWidget::resetGridWidget() {
     ui->recordAlwaysButton->toggle();
     ui->gridWidget->resetCellValues();
->>>>>>> 3886d444
 }