--- conflicted
+++ resolved
@@ -2,8 +2,6 @@
 * 1 sep 2014
 * a.kolesnikov
 ***********************************************************/
-
-#ifdef GDM_TODO
 
 #include "camera_advanced_settings_web_page.h"
 #include <QtNetwork/QNetworkAccessManager>
@@ -12,30 +10,16 @@
 #include "core/resource/resource.h"
 #include "http/custom_headers.h"
 
-namespace {
-    class CustomCookieJar : public QNetworkCookieJar
+class QnCustomCookieJar: public QNetworkCookieJar
+{
+public:
+    QnCustomCookieJar(QObject* parent = 0): QNetworkCookieJar(parent) {}
+
+    void setCamera(QnResourcePtr camRes)
     {
-    public:
-        CustomCookieJar(QObject* parent = 0) : QNetworkCookieJar(parent) {}
+        m_camRes = camRes;
+    }
 
-<<<<<<< HEAD
-        void setCamera(QnResourcePtr camRes)
-        {
-            m_camRes = camRes;
-        }
-
-        virtual QList<QNetworkCookie> cookiesForUrl(const QUrl & url) const override
-        {
-            QN_UNUSED(url);
-            QList<QNetworkCookie> result;
-            if (m_camRes)
-                result << QNetworkCookie(Qn::CAMERA_GUID_HEADER_NAME, m_camRes->getId().toByteArray());
-            return result;
-        }
-    private:
-        QnResourcePtr m_camRes;
-    };
-=======
     virtual QList<QNetworkCookie> cookiesForUrl ( const QUrl & url ) const override
     {
         QN_UNUSED(url);
@@ -54,21 +38,15 @@
 {
     m_cookieJar = new QnCustomCookieJar(this);
     networkAccessManager()->setCookieJar(m_cookieJar);
->>>>>>> ff5e2a22
 }
 
-CameraAdvancedSettingsWebPage::CameraAdvancedSettingsWebPage(QWebEngineProfile *profile, QObject* parent )
-    : QWebEnginePage(profile, parent )
-    , m_cookieJar(new CustomCookieJar(this))
+QString	CameraAdvancedSettingsWebPage::userAgentForUrl( const QUrl& /*url*/ ) const
 {
-    //TODO: #GDM fix 5.6 webengine
-    // networkAccessManager()->setCookieJar(m_cookieJar);
+    //this User-Agent is required for vista camera to use html/js page, not java applet
+    return lit("Mozilla/5.0 (Windows; U; Windows NT based; en-US) AppleWebKit/534.34 (KHTML, like Gecko)  QtWeb Internet Browser/3.8.5 http://www.QtWeb.net");
 }
 
-void CameraAdvancedSettingsWebPage::setCamera(const QnResourcePtr & camera)
+void CameraAdvancedSettingsWebPage::setCamera(QnResourcePtr camRes)
 {
-    if (CustomCookieJar* jar = dynamic_cast<CustomCookieJar *>(m_cookieJar))
-        jar->setCamera(camera);
-}
-
-#endif+    m_cookieJar->setCamera(camRes);
+}