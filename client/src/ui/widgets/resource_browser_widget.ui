--- conflicted
+++ resolved
@@ -1,106 +1,99 @@
-<?xml version="1.0" encoding="UTF-8"?>
-<ui version="4.0">
- <class>ResourceBrowserWidget</class>
- <widget class="QWidget" name="ResourceBrowserWidget">
-  <property name="geometry">
-   <rect>
-    <x>0</x>
-    <y>0</y>
-    <width>250</width>
-    <height>400</height>
-   </rect>
-  </property>
-  <property name="windowTitle">
-   <string>Resources</string>
-  </property>
-  <layout class="QVBoxLayout" name="verticalLayout">
-   <property name="margin">
-    <number>0</number>
-   </property>
-   <item>
-    <widget class="QTabWidget" name="tabWidget">
-     <property name="currentIndex">
-      <number>0</number>
-     </property>
-     <widget class="QWidget" name="resourcesTab">
-      <attribute name="title">
-       <string>Resources</string>
-      </attribute>
-      <layout class="QVBoxLayout" name="verticalLayout_4">
-       <property name="spacing">
-        <number>0</number>
-       </property>
-       <property name="margin">
-        <number>0</number>
-       </property>
-       <item>
-        <widget class="QnResourceTreeWidget" name="resourceTreeWidget" native="true">
-<<<<<<< HEAD
-         <layout class="QVBoxLayout" name="verticalLayout_3"/>
-=======
-         <property name="acceptDrops">
-          <bool>true</bool>
-         </property>
->>>>>>> 4ad701f7
-        </widget>
-       </item>
-      </layout>
-     </widget>
-     <widget class="QWidget" name="searchTab">
-      <attribute name="title">
-       <string>Search</string>
-      </attribute>
-      <layout class="QVBoxLayout" name="verticalLayout_5" stretch="0,0,1">
-       <property name="spacing">
-        <number>2</number>
-       </property>
-       <property name="margin">
-        <number>0</number>
-       </property>
-       <item>
-        <widget class="QComboBox" name="typeComboBox"/>
-       </item>
-       <item>
-        <layout class="QHBoxLayout" name="horizontalLayout_2">
-         <property name="spacing">
-          <number>3</number>
-         </property>
-         <item>
-          <widget class="QLineEdit" name="filterLineEdit">
-           <property name="placeholderText">
-            <string>Search</string>
-           </property>
-          </widget>
-         </item>
-         <item>
-          <widget class="QToolButton" name="clearFilterButton">
-           <property name="toolTip">
-            <string>Reset Filter</string>
-           </property>
-           <property name="text">
-            <string>X</string>
-           </property>
-          </widget>
-         </item>
-        </layout>
-       </item>
-       <item>
-        <widget class="QnResourceTreeWidget" name="searchTreeWidget" native="true"/>
-       </item>
-      </layout>
-     </widget>
-    </widget>
-   </item>
-  </layout>
- </widget>
- <customwidgets>
-  <customwidget>
-   <class>QnResourceTreeWidget</class>
-   <extends>QWidget</extends>
-   <header location="global">ui/widgets/resource_tree_widget.h</header>
-   <container>1</container>
-  </customwidget>
- </customwidgets>
- <resources/>
- <connections/>
-</ui>
+<?xml version="1.0" encoding="UTF-8"?>
+<ui version="4.0">
+ <class>ResourceBrowserWidget</class>
+ <widget class="QWidget" name="ResourceBrowserWidget">
+  <property name="geometry">
+   <rect>
+    <x>0</x>
+    <y>0</y>
+    <width>250</width>
+    <height>400</height>
+   </rect>
+  </property>
+  <property name="windowTitle">
+   <string>Resources</string>
+  </property>
+  <layout class="QVBoxLayout" name="verticalLayout">
+   <property name="margin">
+    <number>0</number>
+   </property>
+   <item>
+    <widget class="QTabWidget" name="tabWidget">
+     <property name="currentIndex">
+      <number>0</number>
+     </property>
+     <widget class="QWidget" name="resourcesTab">
+      <attribute name="title">
+       <string>Resources</string>
+      </attribute>
+      <layout class="QVBoxLayout" name="verticalLayout_4">
+       <property name="spacing">
+        <number>0</number>
+       </property>
+       <property name="margin">
+        <number>0</number>
+       </property>
+       <item>
+        <widget class="QnResourceTreeWidget" name="resourceTreeWidget" native="true">
+        </widget>
+       </item>
+      </layout>
+     </widget>
+     <widget class="QWidget" name="searchTab">
+      <attribute name="title">
+       <string>Search</string>
+      </attribute>
+      <layout class="QVBoxLayout" name="verticalLayout_5" stretch="0,0,1">
+       <property name="spacing">
+        <number>2</number>
+       </property>
+       <property name="margin">
+        <number>0</number>
+       </property>
+       <item>
+        <widget class="QComboBox" name="typeComboBox"/>
+       </item>
+       <item>
+        <layout class="QHBoxLayout" name="horizontalLayout_2">
+         <property name="spacing">
+          <number>3</number>
+         </property>
+         <item>
+          <widget class="QLineEdit" name="filterLineEdit">
+           <property name="placeholderText">
+            <string>Search</string>
+           </property>
+          </widget>
+         </item>
+         <item>
+          <widget class="QToolButton" name="clearFilterButton">
+           <property name="toolTip">
+            <string>Reset Filter</string>
+           </property>
+           <property name="text">
+            <string>X</string>
+           </property>
+          </widget>
+         </item>
+        </layout>
+       </item>
+       <item>
+        <widget class="QnResourceTreeWidget" name="searchTreeWidget" native="true"/>
+       </item>
+      </layout>
+     </widget>
+    </widget>
+   </item>
+  </layout>
+ </widget>
+ <customwidgets>
+  <customwidget>
+   <class>QnResourceTreeWidget</class>
+   <extends>QWidget</extends>
+   <header location="global">ui/widgets/resource_tree_widget.h</header>
+   <container>1</container>
+  </customwidget>
+ </customwidgets>
+ <resources/>
+ <connections/>
+</ui>