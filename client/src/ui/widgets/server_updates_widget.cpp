--- conflicted
+++ resolved
@@ -171,29 +171,25 @@
         if (m_previousToolState == QnMediaServerUpdateTool::CheckingForUpdates) {
             switch (m_updateTool->updateCheckResult()) {
             case QnMediaServerUpdateTool::UpdateFound:
-                if (!m_updateTool->targetVersion().isNull() && !m_minimalMode) { // null version means we've got here first time after the dialog has been showed
+                if (!m_updateTool->targetVersion().isNull() && !m_minimalMode) {
+                    // null version means we've got here for the first time after the dialog has been showed
                     QString message = tr("Do you want to update your system to version %1?").arg(m_updateTool->targetVersion().toString());
-<<<<<<< HEAD
                     if (m_updateTool->isClientRequiresInstaller()) {
-                        message += lit("\n");
+                        message += lit("\n\n");
                         message += tr("You will have to update the client manually using an installer.");
                     }
-                    startUpdate = QMessageBox::question(this, tr("Update is found"), message, QMessageBox::Yes | QMessageBox::No) == QMessageBox::Yes;
-=======
                     switch (QDateTime::currentDateTime().date().dayOfWeek()) {
                     case Qt::Thursday:
                     case Qt::Friday:
                     case Qt::Saturday:
                     case Qt::Sunday:
-                        message += lit("\n") + tr("As a general rule for the sake of better support, we do not recommend to make system updates at the end of the week.");
+                        message += lit("\n\n");
+                        message += tr("As a general rule for the sake of better support, we do not recommend to make system updates at the end of the week.");
                         break;
                     default:
                         break;
                     }
-
-                    int result = QMessageBox::question(this, tr("Update is found"), message, QMessageBox::Yes | QMessageBox::No);
-                    startUpdate = (result == QMessageBox::Yes);
->>>>>>> 2bb08deb
+                    startUpdate = QMessageBox::question(this, tr("Update is found"), message, QMessageBox::Yes | QMessageBox::No) == QMessageBox::Yes;
                 }
                 break;
             case QnMediaServerUpdateTool::InternetProblem: {
