--- conflicted
+++ resolved
@@ -1,17 +1,11 @@
 #ifndef TOOLTIPITEM_H
 #define TOOLTIPITEM_H
 
-<<<<<<< HEAD
 #include <QtGui/QGraphicsItem>
 #include <QtGui/QStaticText>
-=======
-#include <QGraphicsItem>
-#include <QStaticText>
-#include <QPainterPath>
 #include <QPen>
 #include <QBrush>
 #include <QFont>
->>>>>>> defb8ac8
 
 class ToolTipItem: public QGraphicsItem
 {
@@ -52,16 +46,9 @@
     QPen m_borderPen;
     QPen m_textPen;
     QBrush m_brush;
-<<<<<<< HEAD
 
     QString m_text;
     QPixmap m_textPixmap;
-=======
-    
-    QStaticText m_staticText;
-    QString m_text;
-    QSize m_textSize;
->>>>>>> defb8ac8
     QFont m_font;
 };
 
