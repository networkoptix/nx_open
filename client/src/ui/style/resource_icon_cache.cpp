--- conflicted
+++ resolved
@@ -37,10 +37,7 @@
     m_cache.insert(OtherSystem,             qnSkin->icon("tree/system.png"));
     m_cache.insert(OtherSystems,            qnSkin->icon("tree/other_systems.png"));
     m_cache.insert(WebPage,                 qnSkin->icon("tree/webpage.png"));
-<<<<<<< HEAD
-=======
     m_cache.insert(WebPages,                qnSkin->icon("tree/webpages.png"));
->>>>>>> fa55a50c
 
     m_cache.insert(Media | Offline,         qnSkin->icon("tree/media_offline.png"));
     m_cache.insert(Image | Offline,         qnSkin->icon("tree/snapshot_offline.png"));
@@ -56,11 +53,7 @@
     m_cache.insert(VideoWallItem | Offline, qnSkin->icon("tree/screen_offline.png"));
     m_cache.insert(IOModule | Offline,      qnSkin->icon("tree/io_offline.png"));
     m_cache.insert(IOModule | Unauthorized, qnSkin->icon("tree/io_unauthorized.png"));
-<<<<<<< HEAD
-    m_cache.insert(WebPage | Offline,       qnSkin->icon("tree/webpage.png"));
-=======
     m_cache.insert(WebPage | Offline,       qnSkin->icon("tree/webpage_offline.png"));
->>>>>>> fa55a50c
 
     /* Read-only server that is auto-discovered. */
     m_cache.insert(Server | Incompatible | ReadOnly,    qnSkin->icon("tree/server_incompatible_readonly.png"));
