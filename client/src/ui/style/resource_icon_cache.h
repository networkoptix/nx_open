--- conflicted
+++ resolved
@@ -35,10 +35,7 @@
         OtherSystems,
         IOModule,
         WebPage,
-<<<<<<< HEAD
-=======
         WebPages,
->>>>>>> fa55a50c
         TypeMask        = 0xFF,
 
         Offline         = 1 << 8,
