--- conflicted
+++ resolved
@@ -37,20 +37,12 @@
     QIcon icon(const QIcon& icon);
 
     /// @brief Loads pixmap with appropriate size according to current hidpi settings
-<<<<<<< HEAD
-    QPixmap dpPixmap(const char* name,
-=======
     QPixmap pixmap(const char* name,
->>>>>>> 057489b2
         const QSize& size = QSize(),
         Qt::AspectRatioMode aspectMode = Qt::IgnoreAspectRatio,
         Qt::TransformationMode mode = Qt::FastTransformation);
 
-<<<<<<< HEAD
-    QPixmap dpPixmap(const QString& name, 
-=======
     QPixmap pixmap(const QString& name, 
->>>>>>> 057489b2
         const QSize& size = QSize(), 
         Qt::AspectRatioMode aspectMode = Qt::IgnoreAspectRatio, 
         Qt::TransformationMode mode = Qt::FastTransformation);
