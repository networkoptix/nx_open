#include "action_manager.h"

#include <cassert>

#include <QtWidgets/QAction>
#include <QtWidgets/QMenu>
#include <QtWidgets/QGraphicsItem>

#include <utils/common/warnings.h>
#include <utils/common/checked_cast.h>
#include <utils/common/scoped_value_rollback.h>
#include <core/resource_management/resource_criterion.h>
#include <core/resource/resource.h>

#include <ui/workbench/workbench_context.h>
#include <ui/style/skin.h>
#include <ui/style/noptix_style.h>
#include <ui/style/globals.h>
#include <ui/screen_recording/screen_recorder.h>

#include "action.h"
#include "action_factories.h"
#include "action_conditions.h"
#include "action_target_provider.h"
#include "action_parameter_types.h"

namespace {
    void copyIconPixmap(const QIcon &src, QIcon::Mode mode, QIcon::State state, QIcon *dst) {
        dst->addPixmap(src.pixmap(src.actualSize(QSize(1024, 1024), mode, state), mode, state), mode, state);
    }

    const char *sourceActionPropertyName = "_qn_sourceAction";

    QnAction *qnAction(QAction *action) {
        QnAction *result = action->property(sourceActionPropertyName).value<QnAction *>();
        if(result)
            return result;

        return dynamic_cast<QnAction *>(action);
    }

    class QnMenu: public QMenu {
        typedef QMenu base_type;
    public:
        explicit QnMenu(QWidget *parent = 0): base_type(parent) {}

    protected:
        virtual void mousePressEvent(QMouseEvent *event) override {
            /* This prevents the click from propagating to the underlying widget. */
            setAttribute(Qt::WA_NoMouseReplay);
            base_type::mousePressEvent(event);
        }
    };

} // anonymous namespace


// -------------------------------------------------------------------------- //
// QnActionBuilder
// -------------------------------------------------------------------------- //
class QnActionBuilder {
public:
    QnActionBuilder(QnAction *action):
        m_action(action)
    {
        action->setShortcutContext(Qt::WindowShortcut);
    }

    QnActionBuilder shortcut(const QKeySequence &shortcut) {
        QList<QKeySequence> shortcuts = m_action->shortcuts();
        shortcuts.push_back(shortcut);
        m_action->setShortcuts(shortcuts);

        return *this;
    }

    QnActionBuilder shortcutContext(Qt::ShortcutContext context) {
        m_action->setShortcutContext(context);

        return *this;
    }

    QnActionBuilder icon(const QIcon &icon) {
        m_action->setIcon(icon);

        return *this;
    }

    QnActionBuilder role(QAction::MenuRole role) {
        m_action->setMenuRole(role);

        return *this;
    }

    QnActionBuilder autoRepeat(bool autoRepeat) {
        m_action->setAutoRepeat(autoRepeat);

        return *this;
    }

    QnActionBuilder text(const QString &text) {
        m_action->setText(text);
        m_action->setNormalText(text);

        return *this;
    }

    QnActionBuilder toggledText(const QString &text) {
        m_action->setToggledText(text);
        m_action->setCheckable(true);

        showCheckBoxInMenu(false);

        return *this;
    }

    QnActionBuilder pulledText(const QString &text) {
        m_action->setPulledText(text);
        m_action->setFlags(m_action->flags() | Qn::Pullable);

        return *this;
    }

    QnActionBuilder toolTip(const QString &toolTip) {
        m_action->setToolTip(toolTip);

        return *this;
    }

    QnActionBuilder toolTipFormat(const QString &toolTipFormat) {
        m_action->setToolTipFormat(toolTipFormat);

        return *this;
    }

    QnActionBuilder flags(Qn::ActionFlags flags) {
        m_action->setFlags(m_action->flags() | flags);

        return *this;
    }

    QnActionBuilder requiredPermissions(Qn::Permissions permissions) {
        m_action->setRequiredPermissions(permissions);

        return *this;
    }

    QnActionBuilder requiredPermissions(int key, Qn::Permissions permissions) {
        m_action->setRequiredPermissions(key, permissions);

        return *this;
    }

    QnActionBuilder forbiddenPermissions(Qn::Permissions permissions) {
        m_action->setForbiddenPermissions(permissions);

        return *this;
    }

    QnActionBuilder forbiddenPermissions(int key, Qn::Permissions permissions) {
        m_action->setForbiddenPermissions(key, permissions);

        return *this;
    }

    QnActionBuilder separator(bool isSeparator = true) {
        m_action->setSeparator(isSeparator);
        m_action->setFlags(m_action->flags() | Qn::NoTarget | Qn::SingleTarget | Qn::MultiTarget | Qn::WidgetTarget | Qn::ResourceTarget | Qn::LayoutItemTarget | Qn::VideoWallItemTarget);

        return *this;
    }

    QnActionBuilder conditionalText(const QString &text, QnActionCondition *condition){
        m_action->addConditionalText(condition, text);
        return *this;
    }

    QnActionBuilder conditionalText(const QString &text, const QnResourceCriterion &criterion, Qn::MatchMode matchMode = Qn::All){
        m_action->addConditionalText(new QnResourceActionCondition(criterion, matchMode, m_action), text);
        return *this;
    }

    QnActionBuilder checkable(bool isCheckable = true){
        m_action->setCheckable(isCheckable);

        return *this;
    }

    QnActionBuilder checked(bool isChecked = true){
        m_action->setChecked(isChecked);

        return *this;
    }

    QnActionBuilder showCheckBoxInMenu(bool show) {
        m_action->setProperty(Qn::HideCheckBoxInMenu, !show);

        return *this;
    }

    QnActionBuilder condition(QnActionCondition *condition) {
        assert(m_action->condition() == NULL);

        m_action->setCondition(condition);

        return *this;
    }

    QnActionBuilder condition(const QnResourceCriterion &criterion, Qn::MatchMode matchMode = Qn::All) {
        assert(m_action->condition() == NULL);

        m_action->setCondition(new QnResourceActionCondition(criterion, matchMode, m_action));

        return *this;
    }

    QnActionBuilder childFactory(QnActionFactory *childFactory) {
        m_action->setChildFactory(childFactory);
        m_action->setFlags(m_action->flags() | Qn::RequiresChildren);

        return *this;
    }

    QnActionBuilder rotationSpeed(qreal rotationSpeed) {
        m_action->setProperty(Qn::ToolButtonCheckedRotationSpeed, rotationSpeed);

        return *this;
    }

private:
    QnAction *m_action;
};


// -------------------------------------------------------------------------- //
// QnMenuFactory
// -------------------------------------------------------------------------- //
class QnMenuFactory {
public:
    QnMenuFactory(QnActionManager *menu, QnAction *parent):
        m_manager(menu),
        m_lastFreeActionId(Qn::ActionCount),
        m_currentGroup(0)
    {
        m_actionStack.push_back(parent);
        m_lastAction = parent;
    }

    void beginSubMenu() {
        m_actionStack.push_back(m_lastAction);
    }

    void endSubMenu() {
        m_actionStack.pop_back();
    }

    void beginGroup() {
        m_currentGroup = new QActionGroup(m_manager);
    }

    void endGroup() {
        m_currentGroup = NULL;
    }

    QnActionBuilder operator()(Qn::ActionId id) {
        QnAction *action = m_manager->action(id);
        if(action == NULL) {
            action = new QnAction(id, m_manager);
            m_manager->registerAction(action);
        }

        QnAction *parentAction = m_actionStack.back();
        parentAction->addChild(action);
        parentAction->setFlags(parentAction->flags() | Qn::RequiresChildren);

        m_lastAction = action;
        if (m_currentGroup)
            m_currentGroup->addAction(action);

        return QnActionBuilder(action);
    }

    QnActionBuilder operator()() {
        return operator()(static_cast<Qn::ActionId>(m_lastFreeActionId++));
    }

private:
    QnActionManager *m_manager;
    int m_lastFreeActionId;
    QnAction *m_lastAction;
    QList<QnAction *> m_actionStack;
    QActionGroup* m_currentGroup;
};


// -------------------------------------------------------------------------- //
// QnActionManager
// -------------------------------------------------------------------------- //
namespace {
    QnAction *checkSender(QObject *sender) {
        QnAction *result = qobject_cast<QnAction *>(sender);
        if(result == NULL)
            qnWarning("Cause cannot be determined for non-QnAction senders.");
        return result;
    }

    bool checkType(const QVariant &items) {
        Qn::ActionParameterType type = QnActionParameterTypes::type(items);
        if(type == 0) {
            qnWarning("Unrecognized action target type '%1'.", items.typeName());
            return false;
        }

        return true;
    }

} // anonymous namespace


QnActionManager::QnActionManager(QObject *parent):
    QObject(parent),
    QnWorkbenchContextAware(parent),
    m_root(NULL),
    m_targetProvider(NULL),
    m_shortcutAction(NULL),
    m_lastShownMenu(NULL)
{
    m_root = new QnAction(Qn::NoAction, this);
    m_actionById[Qn::NoAction] = m_root;
    m_idByAction[m_root] = Qn::NoAction;

    QnMenuFactory factory(this, m_root);

    using namespace QnResourceCriterionExpressions;



    /* Actions that are not assigned to any menu. */

    factory(Qn::ShowFpsAction).
        flags(Qn::GlobalHotkey).
        text(tr("Show FPS")).
        toggledText(tr("Hide FPS")).
        shortcut(tr("Ctrl+Alt+F")).
        autoRepeat(false);

    factory(Qn::DropResourcesAction).
        flags(Qn::ResourceTarget | Qn::WidgetTarget | Qn::LayoutItemTarget | Qn::LayoutTarget | Qn::SingleTarget | Qn::MultiTarget).
        text(tr("Drop Resources"));

    factory(Qn::DropResourcesIntoNewLayoutAction).
        flags(Qn::ResourceTarget | Qn::WidgetTarget | Qn::LayoutItemTarget | Qn::LayoutTarget | Qn::SingleTarget | Qn::MultiTarget).
        text(tr("Drop Resources into a New Layout"));

    factory(Qn::DelayedOpenVideoWallItemAction).
        flags(Qn::NoTarget).
        text(tr("Delayed Open VideoWall"));

    factory(Qn::DelayedDropResourcesAction).
        flags(Qn::NoTarget).
        text(tr("Delayed Drop Resources"));

    factory(Qn::InstantDropResourcesAction).
        flags(Qn::NoTarget).
        text(tr("Instant Drop Resources"));

    factory(Qn::MoveCameraAction).
        flags(Qn::ResourceTarget | Qn::SingleTarget | Qn::MultiTarget).
        requiredPermissions(Qn::RemovePermission).
        text(tr("Move Cameras")).
        condition(hasFlags(QnResource::network));

    factory(Qn::NextLayoutAction).
        flags(Qn::GlobalHotkey).
        text(tr("Next Layout")).
        shortcut(tr("Ctrl+Tab")).
        autoRepeat(false);

    factory(Qn::PreviousLayoutAction).
        flags(Qn::GlobalHotkey).
        text(tr("Previous Layout")).
        shortcut(tr("Ctrl+Shift+Tab")).
        autoRepeat(false);

    factory(Qn::SelectAllAction).
        flags(Qn::GlobalHotkey).
        text(tr("Select All")).
        shortcut(tr("Ctrl+A")).
        shortcutContext(Qt::WidgetWithChildrenShortcut).
        autoRepeat(false);

    factory(Qn::SelectionChangeAction).
        flags(Qn::NoTarget).
        text(tr("Selection Changed"));

    factory(Qn::PreferencesLicensesTabAction).
        flags(Qn::NoTarget).
        text(tr("Get More Licenses..."));

    factory(Qn::PreferencesNotificationTabAction).
        flags(Qn::NoTarget).
        text(tr("Settings..."));

    factory(Qn::ReconnectAction).
        flags(Qn::NoTarget).
        text(tr("Reconnect to Server"));

    factory(Qn::FreespaceAction).
        flags(Qn::GlobalHotkey).
        text(tr("Go to Freespace Mode")).
        shortcut(tr("F11")).
        autoRepeat(false);

    factory(Qn::WhatsThisAction).
        flags(Qn::NoTarget).
        text(tr("Help")).
        icon(qnSkin->icon("titlebar/whats_this.png"));

    factory(Qn::ClearCacheAction).
        flags(Qn::NoTarget).
        text(tr("Clear cache"));

    factory(Qn::CameraDiagnosticsAction).
        flags(Qn::ResourceTarget | Qn::SingleTarget).
        text(tr("Check Camera Issues...")).
        condition(new QnResourceActionCondition(hasFlags(QnResource::live_cam), Qn::Any, this));

    factory(Qn::OpenBusinessLogAction).
        flags(Qn::NoTarget | Qn::SingleTarget | Qn::MultiTarget | Qn::ResourceTarget | Qn::LayoutItemTarget | Qn::WidgetTarget).
        requiredPermissions(Qn::CurrentUserResourceRole, Qn::GlobalProtectedPermission).
        text(tr("Alarm/Event Log..."));

    factory(Qn::OpenBusinessRulesAction).
        flags(Qn::NoTarget | Qn::SingleTarget | Qn::MultiTarget | Qn::ResourceTarget | Qn::LayoutItemTarget | Qn::WidgetTarget).
        requiredPermissions(Qn::CurrentUserResourceRole, Qn::GlobalProtectedPermission).
        text(tr("Alarm/Event Rules..."));

    factory(Qn::AddVideoWallItemsToUserAction).
        flags(Qn::NoTarget | Qn::SingleTarget | Qn::MultiTarget | Qn::VideoWallItemTarget).
        requiredPermissions(Qn::CurrentUserResourceRole, Qn::GlobalEditVideoWallPermission).
        text(tr("Assign Screen to User"));

    factory(Qn::StartVideoWallControlAction).
        flags(Qn::NoTarget | Qn::SingleTarget | Qn::MultiTarget | Qn::VideoWallItemTarget).
        text(tr("Start Videowall control"));

    factory(Qn::QueueAppRestartAction).
        flags(Qn::NoTarget).
        text(tr("Restart application"));

    factory(Qn::PtzActivatePresetAction).
        flags(Qn::SingleTarget | Qn::WidgetTarget).
        text(tr("Go To Saved Position")).
        requiredPermissions(Qn::WritePtzPermission).
        condition(new QnPtzActionCondition(Qn::PresetsPtzCapability, false, this));

    factory(Qn::PtzActivateTourAction).
        flags(Qn::SingleTarget | Qn::WidgetTarget).
        text(tr("Activate PTZ Tour")).
        requiredPermissions(Qn::WritePtzPermission).
        condition(new QnPtzActionCondition(Qn::ToursPtzCapability, false, this));

    factory(Qn::PtzActivateObjectAction).
        flags(Qn::SingleTarget | Qn::WidgetTarget).
        text(tr("Activate PTZ object")).
        requiredPermissions(Qn::WritePtzPermission);

    /* Context menu actions. */

    factory(Qn::FitInViewAction).
        flags(Qn::Scene | Qn::NoTarget).
        text(tr("Fit in View"));

    factory().
        flags(Qn::Scene).
        separator();

    factory(Qn::MainMenuAction).
        flags(Qn::GlobalHotkey).
        text(tr("Main Menu")).
#ifndef Q_OS_MACX
        shortcut(tr("Alt+Space")).
#endif
        autoRepeat(false).
        icon(qnSkin->icon("titlebar/main_menu.png"));

    // Text and icon are set in QnWorkbenchActionHandler::at_eventManager_connectionOpened/Closed
    factory(Qn::ConnectToServerAction).
        flags(Qn::Main).
        autoRepeat(false);

    factory(Qn::DisconnectAction).
        flags(Qn::Main).
        text(tr("Logout")).
        autoRepeat(false).
        condition(new QnLoggedInCondition(this));

    factory().
        flags(Qn::Main).
        separator();

    factory(Qn::TogglePanicModeAction).
        flags(Qn::GlobalHotkey| Qn::DevMode).
        text(tr("Start Panic Recording")).
        toggledText(tr("Stop Panic Recording")).
        autoRepeat(false).
        shortcut(tr("Ctrl+P")).
//        icon(qnSkin->icon("titlebar/panic.png")).
        //requiredPermissions(Qn::CurrentMediaServerResourcesRole, Qn::ReadWriteSavePermission).
        condition(new QnPanicActionCondition(this));

    factory().
        flags(Qn::Main | Qn::Tree).
        separator();

    factory().
        flags(Qn::Main | Qn::TitleBar | Qn::Tree | Qn::SingleTarget | Qn::ResourceTarget).
        text(tr("New..."));

    factory.beginSubMenu(); {
        factory(Qn::NewUserLayoutAction).
            flags(Qn::Tree | Qn::SingleTarget | Qn::ResourceTarget).
            requiredPermissions(Qn::CreateLayoutPermission).
            text(tr("Layout...")).
            pulledText(tr("New Layout...")).
            condition(hasFlags(QnResource::user));

        factory(Qn::OpenNewTabAction).
            flags(Qn::Main | Qn::TitleBar | Qn::SingleTarget | Qn::NoTarget | Qn::GlobalHotkey).
            text(tr("Tab")).
            pulledText(tr("New Tab")).
            shortcut(tr("Ctrl+T")).
            autoRepeat(false). /* Technically, it should be auto-repeatable, but we don't want the user opening 100500 layouts and crashing the client =). */
            icon(qnSkin->icon("titlebar/new_layout.png"));

        factory(Qn::OpenNewWindowAction).
            flags(Qn::Main | Qn::GlobalHotkey).
            text(tr("Window")).
            pulledText(tr("New Window")).
            shortcut(tr("Ctrl+N")).
            autoRepeat(false).
            condition(new QnLightModeCondition(Qn::LightModeNoNewWindow, this));

        factory(Qn::NewUserAction).
            flags(Qn::Main | Qn::Tree | Qn::NoTarget).
            requiredPermissions(Qn::CurrentUserResourceRole, Qn::GlobalEditUsersPermission).
            text(tr("User...")).
            pulledText(tr("New User...")).
            condition(new QnTreeNodeTypeCondition(Qn::UsersNode, this)). //TODO: #GDM check in the main menu
            autoRepeat(false);

        factory(Qn::NewVideoWallAction).
            flags(Qn::Main).
            requiredPermissions(Qn::CurrentUserResourceRole, Qn::GlobalEditVideoWallPermission).
            text(tr("Video Wall...")).
            pulledText(tr("New Video Wall...")).
            autoRepeat(false);

    } factory.endSubMenu();

    factory(Qn::OpenCurrentUserLayoutMenu).
        flags(Qn::TitleBar | Qn::SingleTarget | Qn::NoTarget).
        text(tr("Open Layout...")).
        childFactory(new QnOpenCurrentUserLayoutActionFactory(this)).
        icon(qnSkin->icon("titlebar/dropdown.png"));

    factory().
        flags(Qn::Main | Qn::Scene).
        text(tr("Open..."));

    factory.beginSubMenu(); {
        factory(Qn::OpenFileAction).
            flags(Qn::Main | Qn::Scene | Qn::NoTarget | Qn::GlobalHotkey).
            requiredPermissions(Qn::CurrentLayoutResourceRole, Qn::WritePermission | Qn::AddRemoveItemsPermission).
            text(tr("File(s)...")).
            shortcut(tr("Ctrl+O")).
            autoRepeat(false).
            icon(qnSkin->icon("folder.png"));

        factory(Qn::OpenLayoutAction).
            //flags(Qn::Main | Qn::Scene). // TODO
            forbiddenPermissions(Qn::CurrentLayoutResourceRole, Qn::AddRemoveItemsPermission).
            text(tr("Layout(s)...")).
            autoRepeat(false);

        factory(Qn::OpenFolderAction).
            flags(Qn::Main | Qn::Scene).
            requiredPermissions(Qn::CurrentLayoutResourceRole, Qn::WritePermission | Qn::AddRemoveItemsPermission).
            text(tr("Folder..."));
    } factory.endSubMenu();

    factory(Qn::SaveCurrentLayoutAction).
        flags(Qn::Main | Qn::Scene | Qn::NoTarget | Qn::GlobalHotkey | Qn::IntentionallyAmbiguous).
        requiredPermissions(Qn::CurrentLayoutResourceRole, Qn::SavePermission).
        text(tr("Save Current Layout")).
        shortcut(tr("Ctrl+S")).
        autoRepeat(false). /* There is no point in saving the same layout many times in a row. */
        condition(new QnSaveLayoutActionCondition(true, this));

    factory(Qn::SaveCurrentLayoutAsAction).
        requiredPermissions(Qn::CurrentUserResourceRole, Qn::CreateLayoutPermission).
        requiredPermissions(Qn::CurrentLayoutResourceRole, Qn::SavePermission).
        flags(Qn::Main | Qn::Scene | Qn::NoTarget | Qn::GlobalHotkey).
        text(tr("Save Current Layout As...")).
        shortcut(tr("Ctrl+Alt+S")).
        autoRepeat(false);

    factory(Qn::SaveVideoWallReviewAction).
        flags(Qn::Main | Qn::Scene | Qn::NoTarget | Qn::GlobalHotkey | Qn::IntentionallyAmbiguous).
        text(tr("Save VideoWall View")).
        shortcut(tr("Ctrl+S")).
        autoRepeat(false).
        condition(new QnVideoWallReviewModeCondition(false, this));

    factory().
        flags(Qn::Main).
        separator();

    if (QnScreenRecorder::isSupported()) {
        factory(Qn::ToggleScreenRecordingAction).
            flags(Qn::Main | Qn::GlobalHotkey).
            text(tr("Start Screen Recording")).
            toggledText(tr("Stop Screen Recording")).
            shortcut(tr("Alt+R")).
            shortcut(Qt::Key_MediaRecord).
            shortcutContext(Qt::ApplicationShortcut).
            autoRepeat(false).
            icon(qnSkin->icon("titlebar/recording.png", "titlebar/recording.png")).
            rotationSpeed(180.0);
    }

    factory(Qn::EscapeHotkeyAction).
        flags(Qn::GlobalHotkey).
        autoRepeat(false).
        shortcut(tr("Esc")).
        shortcutContext(Qt::WidgetWithChildrenShortcut).
        text(tr("Stop current action"));

    factory(Qn::FullscreenAction).
        flags(Qn::NoTarget).
        text(tr("Go to Fullscreen")).
        toggledText(tr("Exit Fullscreen")).
        icon(qnSkin->icon("titlebar/fullscreen.png", "titlebar/unfullscreen.png"));


    factory(Qn::MinimizeAction).
        flags(Qn::NoTarget).
        text(tr("Minimize")).
        icon(qnSkin->icon("titlebar/minimize.png"));

    factory(Qn::MaximizeAction).
        flags(Qn::NoTarget).
        text(tr("Maximize")).
        toggledText(tr("Restore Down")).
        autoRepeat(false).
        icon(qnSkin->icon("titlebar/fullscreen.png", "titlebar/unfullscreen.png"));


    factory(Qn::FullscreenMaximizeHotkeyAction).
        flags(Qn::GlobalHotkey).
        autoRepeat(false).
#ifdef Q_OS_MAC
        shortcut(tr("Ctrl+F")).
#else
        shortcut(tr("Alt+Enter")).
        shortcut(tr("Alt+Return")).
#endif
        shortcutContext(Qt::WidgetWithChildrenShortcut);


    factory(Qn::MessageBoxAction).
        flags(Qn::NoTarget).
        text(tr("Show Message"));

    factory(Qn::VersionMismatchMessageAction).
        flags(Qn::NoTarget).
        text(tr("Show Version Mismatch Message"));

    factory(Qn::BetaVersionMessageAction).
        flags(Qn::NoTarget).
        text(tr("Show Beta Version Warning Message"));

    factory(Qn::BrowseUrlAction).
        flags(Qn::NoTarget).
        text(tr("Open in Browser..."));


    factory(Qn::PreferencesGeneralTabAction).
        flags(Qn::Main).
        text(tr("System Settings...")).
        //shortcut(tr("Ctrl+P")).
        role(QAction::PreferencesRole).
        autoRepeat(false);

    factory(Qn::WebClientAction).
        flags(Qn::Main | Qn::Tree).
        text(tr("Open Web Client...")).
        autoRepeat(false).
        condition(new QnTreeNodeTypeCondition(Qn::ServersNode, this));

    factory().
        flags(Qn::Main).
        separator();

    factory(Qn::BusinessEventsAction).
        flags(Qn::Main | Qn::Tree | Qn::GlobalHotkey).
        requiredPermissions(Qn::CurrentUserResourceRole, Qn::GlobalProtectedPermission).
        text(tr("Alarm/Event Rules...")).
        shortcut(tr("Ctrl+E")).
        autoRepeat(false).
        condition(new QnTreeNodeTypeCondition(Qn::ServersNode, this));

    factory(Qn::BusinessEventsLogAction).
        flags(Qn::Main | Qn::Tree | Qn::GlobalHotkey).
        requiredPermissions(Qn::CurrentUserResourceRole, Qn::GlobalProtectedPermission).
        text(tr("Alarm/Event Log...")).
        shortcut(tr("Ctrl+L")).
        autoRepeat(false).
        condition(new QnTreeNodeTypeCondition(Qn::ServersNode, this));

    factory(Qn::CameraListAction).
        flags(Qn::Main | Qn::Tree | Qn::GlobalHotkey).
        requiredPermissions(Qn::CurrentUserResourceRole, Qn::GlobalProtectedPermission).
        text(tr("Camera List...")).
        shortcut(tr("Ctrl+M")).
        autoRepeat(false).
        condition(new QnTreeNodeTypeCondition(Qn::ServersNode, this));

    factory(Qn::PreferencesServerTabAction).
        flags(Qn::Tree | Qn::NoTarget).
        requiredPermissions(Qn::CurrentUserResourceRole, Qn::GlobalProtectedPermission).
        text(tr("Backup/Restore Configuration...")).
        autoRepeat(false).
        condition(new QnTreeNodeTypeCondition(Qn::ServersNode, this));

    factory().
        flags(Qn::Main).
        separator();

    factory(Qn::ShowcaseAction).
        flags(Qn::Main).
        text(tr("How-to Videos and FAQ...")).
        condition(new QnShowcaseActionCondition(this));

    factory(Qn::CheckForUpdatesAction).
        flags(Qn::Main).
        text(tr("Check for Updates...")).
        condition(new QnCheckForUpdatesActionCondition(this));

    factory(Qn::AboutAction).
        flags(Qn::Main | Qn::GlobalHotkey).
        text(tr("About...")).
        shortcut(tr("F1")).
        shortcutContext(Qt::ApplicationShortcut).
        role(QAction::AboutRole).
        autoRepeat(false);

    factory().
        flags(Qn::Main).
        separator();

    factory(Qn::ExitAction).
        flags(Qn::Main | Qn::GlobalHotkey).
        text(tr("Exit")).
        shortcut(tr("Alt+F4")).
        shortcutContext(Qt::ApplicationShortcut).
        role(QAction::QuitRole).
        autoRepeat(false).
        icon(qnSkin->icon("titlebar/exit.png"));


    /* Tab bar actions. */
    factory().
        flags(Qn::TitleBar).
        separator();

    factory(Qn::CloseLayoutAction).
        flags(Qn::TitleBar | Qn::ScopelessHotkey | Qn::SingleTarget).
        text(tr("Close")).
        shortcut(tr("Ctrl+W")).
        autoRepeat(false);

    factory(Qn::CloseAllButThisLayoutAction).
        flags(Qn::TitleBar | Qn::SingleTarget).
        text(tr("Close All But This")).
        condition(new QnLayoutCountActionCondition(2, this));



    /* Resource actions. */
    factory(Qn::OpenInLayoutAction).
        flags(Qn::SingleTarget | Qn::MultiTarget | Qn::ResourceTarget | Qn::LayoutItemTarget | Qn::WidgetTarget).
        requiredPermissions(Qn::LayoutResourceRole, Qn::WritePermission | Qn::AddRemoveItemsPermission).
        text(tr("Open in Layout"));

    factory(Qn::OpenInCurrentLayoutAction).
        flags(Qn::Tree | Qn::SingleTarget | Qn::MultiTarget | Qn::ResourceTarget | Qn::LayoutItemTarget | Qn::WidgetTarget).
        requiredPermissions(Qn::CurrentLayoutResourceRole, Qn::WritePermission | Qn::AddRemoveItemsPermission).
        text(tr("Open")).
        conditionalText(tr("Monitor"), hasFlags(QnResource::server), Qn::All).
        condition(new QnOpenInCurrentLayoutActionCondition(this));

    factory(Qn::OpenInNewLayoutAction).
        flags(Qn::Tree | Qn::Scene | Qn::SingleTarget | Qn::MultiTarget | Qn::ResourceTarget | Qn::LayoutItemTarget | Qn::WidgetTarget).
        text(tr("Open in New Tab")).
        conditionalText(tr("Monitor in a New Tab"), hasFlags(QnResource::server), Qn::All).
        condition(new QnOpenInNewEntityActionCondition(this));

    factory(Qn::OpenInNewWindowAction).
        flags(Qn::Tree | Qn::Scene | Qn::SingleTarget | Qn::MultiTarget | Qn::ResourceTarget | Qn::LayoutItemTarget | Qn::WidgetTarget).
        text(tr("Open in New Window")).
        conditionalText(tr("Monitor in a New Window"), hasFlags(QnResource::server), Qn::All).
        condition(new QnConjunctionActionCondition(
                      new QnOpenInNewEntityActionCondition(this),
                      new QnLightModeCondition(Qn::LightModeNoNewWindow, this),
                      this));

    factory(Qn::OpenSingleLayoutAction).
        flags(Qn::Tree | Qn::SingleTarget | Qn::ResourceTarget).
        text(tr("Open Layout in a New Tab")).
        condition(hasFlags(QnResource::layout));

    factory(Qn::OpenMultipleLayoutsAction).
        flags(Qn::Tree | Qn::MultiTarget | Qn::ResourceTarget).
        text(tr("Open Layouts")).
        condition(hasFlags(QnResource::layout));

    factory(Qn::OpenLayoutsInNewWindowAction).
        flags(Qn::Tree | Qn::SingleTarget | Qn::MultiTarget | Qn::ResourceTarget).
        text(tr("Open Layout(s) in a New Window")). // TODO: #Elric split into sinle- & multi- action
        condition(new QnConjunctionActionCondition(
                      new QnResourceActionCondition(hasFlags(QnResource::layout), Qn::All, this),
                      new QnLightModeCondition(Qn::LightModeNoNewWindow, this),
                      this));

    factory(Qn::OpenCurrentLayoutInNewWindowAction).
        flags(Qn::NoTarget).
        text(tr("Open Current Layout in a New Window")).
        condition(new QnLightModeCondition(Qn::LightModeNoNewWindow, this));

    factory(Qn::OpenAnyNumberOfLayoutsAction).
        flags(Qn::SingleTarget | Qn::MultiTarget | Qn::ResourceTarget).
        text(tr("Open Layout(s)")).
        condition(hasFlags(QnResource::layout));

    factory(Qn::OpenVideoWallsReviewAction).
       flags(Qn::Tree | Qn::SingleTarget | Qn::MultiTarget | Qn::ResourceTarget).
       text(tr("Open VideoWall(s)")).
       condition(hasFlags(QnResource::videowall));

    factory(Qn::OpenInFolderAction).
        flags(Qn::Scene | Qn::Tree | Qn::SingleTarget | Qn::ResourceTarget | Qn::LayoutItemTarget).
        text(tr("Open Containing Folder")).
        shortcut(tr("Ctrl+Enter")).
        shortcut(tr("Ctrl+Return")).
        autoRepeat(false).
        condition(new QnOpenInFolderActionCondition(this));

    factory(Qn::IdentifyVideoWallAction).
        flags(Qn::Tree | Qn::SingleTarget | Qn::MultiTarget | Qn::ResourceTarget | Qn::VideoWallItemTarget).
        requiredPermissions(Qn::CurrentUserResourceRole, Qn::GlobalEditVideoWallPermission). //TODO: #GDM VW may be this action should be attached to the screens and require user permission?
        text(tr("Identify")).
        autoRepeat(false).
        condition(new QnIdentifyVideoWallActionCondition(this));

    factory(Qn::AttachToVideoWallAction).
        flags(Qn::Tree | Qn::SingleTarget | Qn::ResourceTarget).
        requiredPermissions(Qn::CurrentUserResourceRole, Qn::GlobalEditVideoWallPermission).
        requiredPermissions(Qn::CurrentLayoutResourceRole, Qn::SavePermission). //TODO: #GDM VW what if current layout is already saved and not ours?
        text(tr("Attach to Video Wall")).
        autoRepeat(false).
        condition(new QnAttachVideoWallLayoutActionCondition(this));

    factory(Qn::StartVideoWallAction).
        flags(Qn::Tree | Qn::SingleTarget | Qn::ResourceTarget).
        requiredPermissions(Qn::CurrentUserResourceRole, Qn::GlobalEditVideoWallPermission). //TODO: #GDM VW User permission?
        text(tr("Start Video Wall")).
        autoRepeat(false).
        condition(hasFlags(QnResource::videowall));

    factory(Qn::ResetVideoWallLayoutAction).
        flags(Qn::Tree | Qn::SingleTarget | Qn::MultiTarget | Qn::VideoWallItemTarget).
        text(tr("Update Layout")).
        autoRepeat(false).
        condition(new QnResetVideoWallLayoutActionCondition(this));

    factory().
        flags(Qn::Scene | Qn::Tree).
        separator();

    factory(Qn::StopVideoWallAction).
        flags(Qn::Tree | Qn::SingleTarget | Qn::ResourceTarget).
        requiredPermissions(Qn::CurrentUserResourceRole, Qn::GlobalEditVideoWallPermission).
        text(tr("Stop Video Wall")).
        autoRepeat(false).
        condition(hasFlags(QnResource::videowall));

    factory(Qn::DetachFromVideoWallAction).
        flags(Qn::Tree | Qn::SingleTarget | Qn::MultiTarget | Qn::VideoWallItemTarget).
        requiredPermissions(Qn::CurrentUserResourceRole, Qn::GlobalEditVideoWallPermission).    //TODO: #GDM VW User permission!
        text(tr("Detach Layout")).
        autoRepeat(false);

    factory(Qn::SaveLayoutAction).
        flags(Qn::Tree | Qn::SingleTarget | Qn::ResourceTarget).
        requiredPermissions(Qn::SavePermission).
        text(tr("Save Layout")).
        condition(new QnSaveLayoutActionCondition(false, this));

    factory(Qn::SaveLayoutAsAction).
        flags(Qn::SingleTarget | Qn::ResourceTarget).
        requiredPermissions(Qn::SavePermission).
        requiredPermissions(Qn::UserResourceRole, Qn::CreateLayoutPermission).
        text(tr("Save Layout As...")).
        condition(hasFlags(QnResource::layout));

    factory(Qn::SaveLayoutForCurrentUserAsAction).
        flags(Qn::Tree | Qn::SingleTarget | Qn::ResourceTarget).
        requiredPermissions(Qn::SavePermission).
        requiredPermissions(Qn::CurrentUserResourceRole, Qn::CreateLayoutPermission).
        text(tr("Save Layout As...")).
        condition(hasFlags(QnResource::layout));

    factory().
        flags(Qn::Scene | Qn::Tree).
        separator();

    factory(Qn::DeleteVideoWallItemAction).
        flags(Qn::Tree | Qn::SingleTarget | Qn::MultiTarget | Qn::VideoWallItemTarget | Qn::IntentionallyAmbiguous).
        requiredPermissions(Qn::CurrentUserResourceRole, Qn::GlobalEditVideoWallPermission).
        text(tr("Delete")).
        shortcut(tr("Del")).
        autoRepeat(false);

    factory(Qn::MaximizeItemAction).
        flags(Qn::Scene | Qn::SingleTarget).
        text(tr("Maximize Item")).
        shortcut(tr("Enter")).
        shortcut(tr("Return")).
        autoRepeat(false).
        condition(new QnItemZoomedActionCondition(false, this));

    factory(Qn::UnmaximizeItemAction).
        flags(Qn::Scene | Qn::SingleTarget).
        text(tr("Restore Item")).
        shortcut(tr("Enter")).
        shortcut(tr("Return")).
        autoRepeat(false).
        condition(new QnItemZoomedActionCondition(true, this));

    factory(Qn::ShowInfoAction).
        flags(Qn::Scene | Qn::SingleTarget | Qn::MultiTarget).
        text(tr("Show Info")).
        shortcut(tr("Alt+I")).
        condition(new QnDisplayInfoActionCondition(false, this));

    factory(Qn::HideInfoAction).
        flags(Qn::Scene | Qn::SingleTarget | Qn::MultiTarget).
        text(tr("Hide Info")).
        shortcut(tr("Alt+I")).
        condition(new QnDisplayInfoActionCondition(true, this));

    factory(Qn::ToggleInfoAction).
        flags(Qn::Scene | Qn::SingleTarget | Qn::MultiTarget | Qn::HotkeyOnly).
        text(tr("Toggle Info")).
        shortcut(tr("Alt+I")).
        condition(new QnDisplayInfoActionCondition(this));

    factory().
        flags(Qn::Scene | Qn::NoTarget).
        text(tr("Change Resolution...")).
        condition(new QnChangeResolutionActionCondition(this));

    factory.beginSubMenu(); {
        factory.beginGroup();
        factory(Qn::RadassAutoAction).
            flags(Qn::Scene | Qn::NoTarget ).
            text(tr("Auto")).
            checkable().
            checked();

        factory(Qn::RadassLowAction).
            flags(Qn::Scene | Qn::NoTarget ).
            text(tr("Low")).
            checkable();

        factory(Qn::RadassHighAction).
            flags(Qn::Scene | Qn::NoTarget ).
            text(tr("High")).
            checkable();
        factory.endGroup();
    } factory.endSubMenu();

    factory().
        flags(Qn::Scene | Qn::SingleTarget).
        childFactory(new QnPtzPresetsToursActionFactory(this)).
        text(tr("PTZ...")).
        requiredPermissions(Qn::WritePtzPermission).
        condition(new QnPtzActionCondition(Qn::PresetsPtzCapability, false, this));

    factory.beginSubMenu(); {

        factory(Qn::PtzSavePresetAction).
            flags(Qn::Scene | Qn::SingleTarget).
            text(tr("Save Current Position...")).
            requiredPermissions(Qn::WritePtzPermission).
            condition(new QnPtzActionCondition(Qn::PresetsPtzCapability, true, this));

        factory(Qn::PtzManageAction).
            flags(Qn::Scene | Qn::SingleTarget).
            text(tr("Manage...")).
            requiredPermissions(Qn::WritePtzPermission).
            condition(new QnPtzActionCondition(Qn::ToursPtzCapability, false, this));

    } factory.endSubMenu();

    factory(Qn::PtzCalibrateFisheyeAction).
        flags(Qn::SingleTarget | Qn::WidgetTarget).
        text(tr("Calibrate Fisheye")).
        condition(new QnPtzActionCondition(Qn::VirtualPtzCapability, false, this));

#if 0
    factory(Qn::ToggleRadassAction).
        flags(Qn::Scene | Qn::SingleTarget | Qn::MultiTarget | Qn::HotkeyOnly).
        text(tr("Toggle Resolution Mode")).
        shortcut(tr("Alt+I")).
        condition(new QnDisplayInfoActionCondition(this));
#endif

    factory(Qn::StartSmartSearchAction).
        flags(Qn::Scene | Qn::SingleTarget | Qn::MultiTarget).
        text(tr("Show Motion/Smart Search")).
        conditionalText(tr("Show Motion"), new QnNoArchiveActionCondition(this)).
        shortcut(tr("Alt+G")).
        condition(new QnSmartSearchActionCondition(false, this));

    factory(Qn::StopSmartSearchAction).
        flags(Qn::Scene | Qn::SingleTarget | Qn::MultiTarget).
        text(tr("Hide Motion/Smart Search")).
        conditionalText(tr("Hide Motion"), new QnNoArchiveActionCondition(this)).
        shortcut(tr("Alt+G")).
        condition(new QnSmartSearchActionCondition(true, this));

    factory(Qn::ClearMotionSelectionAction).
        flags(Qn::Scene | Qn::SingleTarget | Qn::MultiTarget).
        text(tr("Clear Motion Selection")).
        condition(new QnClearMotionSelectionActionCondition(this));

    factory(Qn::ToggleSmartSearchAction).
        flags(Qn::Scene | Qn::SingleTarget | Qn::MultiTarget | Qn::HotkeyOnly).
        text(tr("Toggle Smart Search")).
        shortcut(tr("Alt+G")).
        condition(new QnSmartSearchActionCondition(this));

    factory(Qn::CheckFileSignatureAction).
        flags(Qn::Scene | Qn::SingleTarget).
        text(tr("Check File Watermark")).
        shortcut(tr("Alt+C")).
        autoRepeat(false).
        condition(new QnCheckFileSignatureActionCondition(this));

    factory(Qn::TakeScreenshotAction).
        flags(Qn::Scene | Qn::SingleTarget | Qn::HotkeyOnly).
        text(tr("Take Screenshot")).
        shortcut(tr("Alt+S")).
        autoRepeat(false).
        condition(new QnTakeScreenshotActionCondition(this));

    factory(Qn::AdjustVideoAction).
        flags(Qn::Scene | Qn::SingleTarget).
        text(tr("Image Enhancement...")).
        shortcut(tr("Alt+J")).
        autoRepeat(false).
        condition(new QnAdjustVideoActionCondition(this));

    factory(Qn::CreateZoomWindowAction).
        flags(Qn::SingleTarget | Qn::WidgetTarget).
        text(tr("Create Zoom Window")).
        condition(new QnCreateZoomWindowActionCondition(this));

    factory().
        flags(Qn::Scene | Qn::SingleTarget | Qn::MultiTarget).
        text(tr("Rotate to..."));

    factory.beginSubMenu();{
        factory(Qn::Rotate0Action).
            flags(Qn::Scene | Qn::SingleTarget | Qn::MultiTarget).
            text(tr("0 degrees")).
            condition(new QnRotateItemCondition(this));

        factory(Qn::Rotate90Action).
            flags(Qn::Scene | Qn::SingleTarget | Qn::MultiTarget).
            text(tr("90 degrees")).
            condition(new QnRotateItemCondition(this));

        factory(Qn::Rotate180Action).
            flags(Qn::Scene | Qn::SingleTarget | Qn::MultiTarget).
            text(tr("180 degrees")).
            condition(new QnRotateItemCondition(this));

        factory(Qn::Rotate270Action).
            flags(Qn::Scene | Qn::SingleTarget | Qn::MultiTarget).
            text(tr("270 degrees")).
            condition(new QnRotateItemCondition(this));
    } factory.endSubMenu();

    factory().
        flags(Qn::Scene | Qn::Tree).
        separator();

    factory(Qn::RemoveLayoutItemAction).
        flags(Qn::Scene | Qn::Tree | Qn::SingleTarget | Qn::MultiTarget | Qn::LayoutItemTarget | Qn::IntentionallyAmbiguous).
        text(tr("Remove from Layout")).
#ifdef Q_OS_MACX
        shortcut(Qt::Key_Backspace).
#else
        shortcut(tr("Del")).
#endif
        autoRepeat(false).
        condition(new QnLayoutItemRemovalActionCondition(this));

    factory(Qn::RemoveFromServerAction).
        flags(Qn::Tree | Qn::SingleTarget | Qn::MultiTarget | Qn::ResourceTarget | Qn::IntentionallyAmbiguous).
        requiredPermissions(Qn::RemovePermission).
        text(tr("Delete")).
#ifdef Q_OS_MACX
        shortcut(Qt::Key_Backspace).
#else
        shortcut(tr("Del")).
#endif
        autoRepeat(false).
        condition(new QnResourceRemovalActionCondition(this));


    factory().
        flags(Qn::Scene | Qn::Tree).
        separator();

    factory(Qn::RenameAction).
<<<<<<< HEAD
        flags(Qn::Tree | Qn::SingleTarget | Qn::ResourceTarget | Qn::VideoWallItemTarget).
=======
        flags(Qn::Tree | Qn::SingleTarget | Qn::MultiTarget | Qn::ResourceTarget).
>>>>>>> 65f27fce
        requiredPermissions(Qn::WritePermission | Qn::WriteNamePermission).
        text(tr("Rename")).
        shortcut(tr("F2")).
        autoRepeat(false).
        condition(new QnRenameActionCondition(this));

    factory().
        flags(Qn::Tree | Qn::SingleTarget | Qn::ResourceTarget).
        separator();

    factory(Qn::YouTubeUploadAction).
        //flags(Qn::Scene | Qn::Tree | Qn::SingleTarget | Qn::ResourceTarget | Qn::LayoutItemTarget). // TODO
        text(tr("Upload to YouTube...")).
        //shortcut(tr("Ctrl+Y")).
        autoRepeat(false).
        condition(hasFlags(QnResource::ARCHIVE));

    factory(Qn::DeleteFromDiskAction).
        //flags(Qn::Scene | Qn::Tree | Qn::SingleTarget | Qn::MultiTarget | Qn::ResourceTarget | Qn::LayoutItemTarget). // TODO
        text(tr("Delete from Disk")).
        autoRepeat(false).
        condition(hasFlags(QnResource::url | QnResource::local | QnResource::media));

    factory(Qn::SetAsBackgroundAction).
        flags(Qn::Scene | Qn::SingleTarget).
        requiredPermissions(Qn::CurrentLayoutResourceRole, Qn::EditLayoutSettingsPermission).
        text(tr("Set as Layout Background")).
        autoRepeat(false).
        condition(new QnSetAsBackgroundActionCondition(this));

    factory(Qn::UserSettingsAction).
        flags(Qn::Tree | Qn::SingleTarget | Qn::ResourceTarget).
        text(tr("User Settings...")).
        condition(hasFlags(QnResource::user));

    factory(Qn::CameraIssuesAction).
        flags(Qn::Scene | Qn::Tree | Qn::SingleTarget | Qn::MultiTarget | Qn::ResourceTarget | Qn::LayoutItemTarget).
        text(tr("Check Camera Issues...")).
        requiredPermissions(Qn::CurrentUserResourceRole, Qn::GlobalProtectedPermission).
        condition(new QnResourceActionCondition(hasFlags(QnResource::live_cam), Qn::Any, this));

    factory(Qn::CameraBusinessRulesAction).
        flags(Qn::Scene | Qn::Tree | Qn::SingleTarget | Qn::MultiTarget | Qn::ResourceTarget | Qn::LayoutItemTarget).
        text(tr("Camera Rules...")).
        requiredPermissions(Qn::CurrentUserResourceRole, Qn::GlobalProtectedPermission).
        condition(new QnResourceActionCondition(hasFlags(QnResource::live_cam), Qn::ExactlyOne, this));

    factory(Qn::CameraSettingsAction).
        flags(Qn::Scene | Qn::Tree | Qn::SingleTarget | Qn::MultiTarget | Qn::ResourceTarget | Qn::LayoutItemTarget).
        text(tr("Camera Settings...")).
        requiredPermissions(Qn::WritePermission).
        condition(new QnResourceActionCondition(hasFlags(QnResource::live_cam), Qn::Any, this));

    factory(Qn::PictureSettingsAction).
        flags(Qn::Scene | Qn::Tree | Qn::SingleTarget | Qn::ResourceTarget | Qn::LayoutItemTarget).
        text(tr("Picture Settings...")).
        condition(new QnResourceActionCondition(hasFlags(QnResource::still_image), Qn::Any, this));

    factory(Qn::LayoutSettingsAction).
       flags(Qn::Tree | Qn::SingleTarget | Qn::ResourceTarget).
       text(tr("Layout Settings...")).
       requiredPermissions(Qn::EditLayoutSettingsPermission);
//       condition(new QnLayoutSettingsActionCondition(this));

    factory(Qn::OpenInCameraSettingsDialogAction).
        flags(Qn::NoTarget | Qn::SingleTarget | Qn::MultiTarget | Qn::ResourceTarget | Qn::LayoutItemTarget | Qn::WidgetTarget).
        text(tr("Open in Camera Settings Dialog"));

    factory(Qn::ClearCameraSettingsAction).
        flags(Qn::NoTarget).
        text(tr("Clear Camera Settings Dialog"));

    factory(Qn::ServerAddCameraManuallyAction).
        flags(Qn::Scene | Qn::Tree | Qn::SingleTarget | Qn::ResourceTarget | Qn::LayoutItemTarget).
        text(tr("Add Camera(s)...")).
        condition(new QnResourceActionCondition(hasFlags(QnResource::remote_server), Qn::ExactlyOne, this));

    factory(Qn::CameraListByServerAction).
        flags(Qn::Scene | Qn::Tree | Qn::SingleTarget | Qn::ResourceTarget | Qn::LayoutItemTarget).
        text(tr("Camera(s) List by Server...")).
        condition(new QnResourceActionCondition(hasFlags(QnResource::remote_server), Qn::ExactlyOne, this));

    factory(Qn::PingAction).
        flags(Qn::SingleTarget | Qn::ResourceTarget).
        text(tr("Ping..."));

    factory(Qn::ServerLogsAction).
        flags(Qn::Scene | Qn::Tree | Qn::SingleTarget | Qn::ResourceTarget | Qn::LayoutItemTarget).
        text(tr("Server Logs...")).
        condition(new QnResourceActionCondition(hasFlags(QnResource::remote_server), Qn::ExactlyOne, this));

    factory(Qn::ServerIssuesAction).
        flags(Qn::Scene | Qn::Tree | Qn::SingleTarget | Qn::ResourceTarget | Qn::LayoutItemTarget).
        text(tr("Server Diagnostics...")).
        condition(new QnResourceActionCondition(hasFlags(QnResource::remote_server), Qn::ExactlyOne, this));

    factory(Qn::ServerSettingsAction).
        flags(Qn::Scene | Qn::Tree | Qn::SingleTarget | Qn::MultiTarget | Qn::ResourceTarget | Qn::LayoutItemTarget).
        text(tr("Server Settings...")).
        requiredPermissions(Qn::WritePermission).
        condition(new QnResourceActionCondition(hasFlags(QnResource::remote_server), Qn::ExactlyOne, this));

    factory().
        flags(Qn::Scene | Qn::NoTarget).
        text(tr("Change Cell Aspect Ratio...")).
        condition(new QnVideoWallReviewModeCondition(true, this));

    factory.beginSubMenu(); {
        factory.beginGroup();

        factory(Qn::SetCurrentLayoutAspectRatio4x3Action).
            flags(Qn::Scene | Qn::NoTarget).
            requiredPermissions(Qn::CurrentLayoutResourceRole, Qn::WritePermission).
            text(tr("4:3")).
            checkable().
            checked(qnGlobals->defaultLayoutCellAspectRatio() == 4.0/3.0);

        factory(Qn::SetCurrentLayoutAspectRatio16x9Action).
            flags(Qn::Scene | Qn::NoTarget).
            requiredPermissions(Qn::CurrentLayoutResourceRole, Qn::WritePermission).
            text(tr("16:9")).
            checkable().
            checked(qnGlobals->defaultLayoutCellAspectRatio() == 16.0/9.0);

        factory.endGroup();
    } factory.endSubMenu();

    factory().
        flags(Qn::Scene | Qn::NoTarget).
        text(tr("Change Cell Spacing..."));

    factory.beginSubMenu(); {
        factory.beginGroup();

        factory(Qn::SetCurrentLayoutItemSpacing0Action).
            flags(Qn::Scene | Qn::NoTarget).
            requiredPermissions(Qn::CurrentLayoutResourceRole, Qn::WritePermission).
            text(tr("None")).
            checkable().
            checked(qnGlobals->defaultLayoutCellSpacing().width() == 0.0);

        factory(Qn::SetCurrentLayoutItemSpacing10Action).
            flags(Qn::Scene | Qn::NoTarget).
            requiredPermissions(Qn::CurrentLayoutResourceRole, Qn::WritePermission).
            text(tr("Small")).
            checkable().
            checked(qnGlobals->defaultLayoutCellSpacing().width() == 0.1);

        factory(Qn::SetCurrentLayoutItemSpacing20Action).
            flags(Qn::Scene | Qn::NoTarget).
            requiredPermissions(Qn::CurrentLayoutResourceRole, Qn::WritePermission).
            text(tr("Medium")).
            checkable().
            checked(qnGlobals->defaultLayoutCellSpacing().width() == 0.2);

        factory(Qn::SetCurrentLayoutItemSpacing30Action).
            flags(Qn::Scene | Qn::NoTarget).
            requiredPermissions(Qn::CurrentLayoutResourceRole, Qn::WritePermission).
            text(tr("Large")).
            checkable().
            checked(qnGlobals->defaultLayoutCellSpacing().width() == 0.3);
        factory.endGroup();

    } factory.endSubMenu();

    factory().
        flags(Qn::Scene | Qn::NoTarget).
        separator();

    factory(Qn::ToggleTourModeAction).
        flags(Qn::Scene | Qn::NoTarget | Qn::GlobalHotkey).
        text(tr("Start Tour")).
        toggledText(tr("Stop Tour")).
        shortcut(tr("Alt+T")).
        autoRepeat(false).
        condition(new QnToggleTourActionCondition(this));

    factory().
        flags(Qn::Scene | Qn::NoTarget).
        separator();

    factory(Qn::CurrentLayoutSettingsAction).
        flags(Qn::Scene | Qn::NoTarget).
        requiredPermissions(Qn::CurrentLayoutResourceRole, Qn::EditLayoutSettingsPermission).
        text(tr("Layout Settings..."));
//        condition(new QnLayoutSettingsActionCondition(this));

    factory(Qn::StartTimeSelectionAction).
        flags(Qn::Slider | Qn::SingleTarget).
        text(tr("Mark Selection Start")).
        shortcut(tr("[")).
        shortcutContext(Qt::WidgetShortcut).
        condition(new QnTimePeriodActionCondition(Qn::NullTimePeriod, Qn::InvisibleAction, false, this));

    factory(Qn::EndTimeSelectionAction).
        flags(Qn::Slider | Qn::SingleTarget).
        text(tr("Mark Selection End")).
        shortcut(tr("]")).
        shortcutContext(Qt::WidgetShortcut).
        condition(new QnTimePeriodActionCondition(Qn::EmptyTimePeriod, Qn::InvisibleAction, false, this));

    factory(Qn::ClearTimeSelectionAction).
        flags(Qn::Slider | Qn::SingleTarget).
        text(tr("Clear Selection")).
        condition(new QnTimePeriodActionCondition(Qn::EmptyTimePeriod | Qn::NormalTimePeriod, Qn::InvisibleAction, false, this));

    factory(Qn::ZoomToTimeSelectionAction).
        flags(Qn::Slider | Qn::SingleTarget).
        text(tr("Zoom to Selection")).
        condition(new QnTimePeriodActionCondition(Qn::NormalTimePeriod, Qn::InvisibleAction, false, this));

    factory(Qn::ExportTimeSelectionAction).
        flags(Qn::Slider | Qn::SingleTarget).
        text(tr("Export Selected Area...")).
        requiredPermissions(Qn::ExportPermission).
        condition(new QnExportActionCondition(true, this));

    factory(Qn::ExportLayoutAction).
        flags(Qn::Slider | Qn::SingleTarget | Qn::MultiTarget | Qn::NoTarget).
        text(tr("Export Multi-Video...")).
        requiredPermissions(Qn::CurrentLayoutMediaItemsRole, Qn::ExportPermission).
        condition(new QnExportActionCondition(false, this));

    factory(Qn::ThumbnailsSearchAction).
        flags(Qn::Slider | Qn::SingleTarget).
        text(tr("Preview Search...")).
        condition(new QnPreviewActionCondition(this));



    factory(Qn::DebugIncrementCounterAction).
        flags(Qn::GlobalHotkey).
        shortcut(tr("Ctrl+Alt+Shift++")).
        text(tr("Increment Debug Counter"));

    factory(Qn::DebugDecrementCounterAction).
        flags(Qn::GlobalHotkey).
        shortcut(tr("Ctrl+Alt+Shift+-")).
        text(tr("Decrement Debug Counter"));

    factory(Qn::DebugShowResourcePoolAction).
        flags(Qn::GlobalHotkey | Qn::DevMode).
        shortcut(tr("Ctrl+Alt+Shift+R")).
        text(tr("Show Resource Pool"));

    factory(Qn::DebugCalibratePtzAction).
        flags(Qn::Scene | Qn::SingleTarget | Qn::DevMode).
        text(tr("Calibrate PTZ"));

    factory(Qn::DebugGetPtzPositionAction).
        flags(Qn::Scene | Qn::SingleTarget | Qn::DevMode).
        text(tr("Get PTZ Position"));

    factory(Qn::DebugControlPanelAction).
        flags(Qn::GlobalHotkey | Qn::DevMode).
        shortcut(tr("Ctrl+Alt+Shift+D")).
        text(tr("Debug Control Panel"));

    factory(Qn::PlayPauseAction).
        flags(Qn::ScopelessHotkey | Qn::HotkeyOnly | Qn::Slider | Qn::SingleTarget).
        shortcut(tr("Space")).
        text(tr("Play")).
        toggledText(tr("Pause")).
        condition(new QnArchiveActionCondition(this));

    factory(Qn::SpeedDownAction).
        flags(Qn::ScopelessHotkey | Qn::HotkeyOnly | Qn::Slider | Qn::SingleTarget).
        shortcut(tr("Ctrl+-")).
        text(tr("Speed Down")).
        condition(new QnArchiveActionCondition(this));

    factory(Qn::SpeedUpAction).
        flags(Qn::ScopelessHotkey | Qn::HotkeyOnly | Qn::Slider | Qn::SingleTarget).
        shortcut(tr("Ctrl++")).
        text(tr("Speed Up")).
        condition(new QnArchiveActionCondition(this));

    factory(Qn::PreviousFrameAction).
        flags(Qn::ScopelessHotkey | Qn::HotkeyOnly | Qn::Slider | Qn::SingleTarget).
        shortcut(tr("Ctrl+Left")).
        text(tr("Previous Frame")).
        condition(new QnArchiveActionCondition(this));

    factory(Qn::NextFrameAction).
        flags(Qn::ScopelessHotkey | Qn::HotkeyOnly | Qn::Slider | Qn::SingleTarget).
        shortcut(tr("Ctrl+Right")).
        text(tr("Next Frame")).
        condition(new QnArchiveActionCondition(this));

    factory(Qn::JumpToStartAction).
        flags(Qn::ScopelessHotkey | Qn::HotkeyOnly | Qn::Slider | Qn::SingleTarget).
        shortcut(tr("Z")).
        text(tr("To Start")).
        condition(new QnArchiveActionCondition(this));

    factory(Qn::JumpToEndAction).
        flags(Qn::ScopelessHotkey | Qn::HotkeyOnly | Qn::Slider | Qn::SingleTarget).
        shortcut(tr("X")).
        text(tr("To End")).
        condition(new QnArchiveActionCondition(this));

    factory(Qn::VolumeUpAction).
        flags(Qn::ScopelessHotkey | Qn::HotkeyOnly | Qn::Slider | Qn::SingleTarget).
        shortcut(tr("Ctrl+Up")).
        text(tr("Volume Down"));

    factory(Qn::VolumeDownAction).
        flags(Qn::ScopelessHotkey | Qn::HotkeyOnly | Qn::Slider | Qn::SingleTarget).
        shortcut(tr("Ctrl+Down")).
        text(tr("Volume Up"));

    factory(Qn::ToggleMuteAction).
        flags(Qn::ScopelessHotkey | Qn::HotkeyOnly | Qn::Slider | Qn::SingleTarget).
        shortcut(tr("M")).
        text(tr("Toggle Mute")).
        checkable();

    factory(Qn::JumpToLiveAction).
        flags(Qn::ScopelessHotkey | Qn::HotkeyOnly | Qn::Slider | Qn::SingleTarget).
        shortcut(tr("L")).
        text(tr("Jump to Live")).
        checkable().
        condition(new QnArchiveActionCondition(this));

    factory(Qn::ToggleSyncAction).
        flags(Qn::ScopelessHotkey | Qn::HotkeyOnly | Qn::Slider | Qn::SingleTarget).
        shortcut(tr("S")).
        text(tr("Synchronize Streams")).
        toggledText(tr("Disable Stream Synchronization")).
        condition(new QnArchiveActionCondition(this));


    factory().
        flags(Qn::Slider | Qn::TitleBar | Qn::Tree).
        separator();

    factory(Qn::ToggleThumbnailsAction).
        flags(Qn::Slider | Qn::SingleTarget).
        text(tr("Show Thumbnails")).
        toggledText(tr("Hide Thumbnails"));

    factory(Qn::ToggleCalendarAction).
        flags(Qn::Slider | Qn::SingleTarget).
        text(tr("Show Calendar")).
        toggledText(tr("Hide Calendar"));

    factory(Qn::ToggleTitleBarAction).
        flags(Qn::TitleBar | Qn::NoTarget | Qn::SingleTarget).
        text(tr("Show Title Bar")).
        toggledText(tr("Hide Title Bar")).
        condition(new QnToggleTitleBarActionCondition(this));

    factory(Qn::PinTreeAction).
        flags(Qn::Tree | Qn::NoTarget).
        text(tr("Pin Tree")).
        toggledText(tr("Unpin Tree")).
        condition(new QnTreeNodeTypeCondition(Qn::RootNode, this));

    factory(Qn::ToggleTreeAction).
        flags(Qn::Tree | Qn::NoTarget).
        text(tr("Show Tree")).
        toggledText(tr("Hide Tree")).
        condition(new QnTreeNodeTypeCondition(Qn::RootNode, this));

    factory(Qn::ToggleSliderAction).
        flags(Qn::Slider | Qn::NoTarget | Qn::SingleTarget).
        text(tr("Show Timeline")).
        toggledText(tr("Hide Timeline"));

    factory(Qn::PinNotificationsAction).
        flags(Qn::Notifications | Qn::NoTarget).
        text(tr("Pin Notifications")).
        toggledText(tr("Unpin Notifications"));
}

QnActionManager::~QnActionManager() {
    qDeleteAll(m_idByAction.keys());
}

void QnActionManager::setTargetProvider(QnActionTargetProvider *targetProvider) {
    m_targetProvider = targetProvider;
    m_targetProviderGuard = dynamic_cast<QObject *>(targetProvider);
    if(!m_targetProviderGuard)
        m_targetProviderGuard = this;
}

void QnActionManager::registerAction(QnAction *action) {
    if(!action) {
        qnNullWarning(action);
        return;
    }

    if(m_idByAction.contains(action))
        return; /* Re-registration is allowed. */

    if(m_actionById.contains(action->id())) {
        qnWarning("Action with id '%1' is already registered with this action manager.", action->id());
        return;
    }

    m_actionById[action->id()] = action;
    m_idByAction[action] = action->id();
}

void QnActionManager::registerAlias(Qn::ActionId id, Qn::ActionId targetId) {
    if(id == targetId) {
        qnWarning("Action cannot be an alias of itself.");
        return;
    }

    QnAction *action = this->action(id);
    if(action && action->id() == id) { /* Note that re-registration with different target is OK. */
        qnWarning("Id '%1' is already taken by non-alias action '%2'.", id, action->text());
        return;
    }

    QnAction *targetAction = this->action(targetId);
    if(!targetAction) {
        qnWarning("Action with id '%1' is not registered with this action manager.", targetId);
        return;
    }

    m_actionById[id] = targetAction;
}

QnAction *QnActionManager::action(Qn::ActionId id) const {
    return m_actionById.value(id, NULL);
}

QList<QnAction *> QnActionManager::actions() const {
    return m_idByAction.keys();
}

bool QnActionManager::canTrigger(Qn::ActionId id, const QnActionParameters &parameters) {
    QnAction *action = m_actionById.value(id);
    if(!action)
        return false;

    return action->checkCondition(action->scope(), parameters);
}

void QnActionManager::trigger(Qn::ActionId id, const QnActionParameters &parameters) {
    QnAction *action = m_actionById.value(id);
    if(action == NULL) {
        qnWarning("Invalid action id '%1'.", static_cast<int>(id));
        return;
    }

    if(action->checkCondition(action->scope(), parameters) != Qn::EnabledAction) {
        qnWarning("Action '%1' was triggered with a parameter that does not meet the action's requirements.", action->text());
        return;
    }

    QN_SCOPED_VALUE_ROLLBACK(&m_parametersByMenu[NULL], parameters);
    QN_SCOPED_VALUE_ROLLBACK(&m_shortcutAction, action);
    action->trigger();
}

QMenu *QnActionManager::newMenu(Qn::ActionScope scope, QWidget *parent, const QnActionParameters &parameters, CreationOptions options) {
    return newMenu(Qn::NoAction, scope, parent, parameters, options);
}

QMenu *QnActionManager::newMenu(Qn::ActionId rootId, Qn::ActionScope scope, QWidget *parent, const QnActionParameters &parameters, CreationOptions options) {
    QnAction *rootAction = rootId == Qn::NoAction ? m_root : action(rootId);

    QMenu *result = NULL;
    if(!rootAction) {
        qnWarning("No action exists for id '%1'.", static_cast<int>(rootId));
    } else {
        result = newMenuRecursive(rootAction, scope, parameters, parent, options);
        if (!result)
            result = new QnMenu(parent);
    }

    if(result) {
        m_parametersByMenu[result] = parameters;
        connect(result, &QObject::destroyed, this, &QnActionManager::at_menu_destroyed);
        connect(result, &QMenu::aboutToShow, this, &QnActionManager::at_menu_aboutToShow);
    }

    return result;
}

void QnActionManager::copyAction(QAction *dst, QnAction *src, bool forwardSignals) {
    dst->setText(src->text());
    dst->setIcon(src->icon());
    dst->setShortcuts(src->shortcuts());
    dst->setCheckable(src->isCheckable());
    dst->setChecked(src->isChecked());
    dst->setFont(src->font());
    dst->setIconText(src->iconText());
    dst->setSeparator(src->isSeparator());

    dst->setProperty(sourceActionPropertyName, QVariant::fromValue<QnAction *>(src));
    foreach(const QByteArray &name, src->dynamicPropertyNames())
        dst->setProperty(name.data(), src->property(name.data()));

    if(forwardSignals) {
        connect(dst, &QAction::triggered,   src, &QAction::trigger);
        connect(dst, &QAction::toggled,     src, &QAction::setChecked);
    }
}

QMenu *QnActionManager::newMenuRecursive(const QnAction *parent, Qn::ActionScope scope, const QnActionParameters &parameters, QWidget *parentWidget, CreationOptions options) {
    QMenu *result = new QnMenu(parentWidget);

    if(!parent->children().isEmpty()) {
        foreach(QnAction *action, parent->children()) {
            Qn::ActionVisibility visibility;
            if(action->flags() & Qn::HotkeyOnly) {
                visibility = Qn::InvisibleAction;
            } else {
                visibility = action->checkCondition(scope, parameters);
            }
            if(visibility == Qn::InvisibleAction)
                continue;

            QMenu *menu = newMenuRecursive(action, scope, parameters, parentWidget, options);
            if((!menu || menu->isEmpty()) && (action->flags() & Qn::RequiresChildren))
                continue;

            QString replacedText;
            if(menu && menu->actions().size() == 1) {
                QnAction *menuAction = qnAction(menu->actions()[0]);
                if(menuAction && (menuAction->flags() & Qn::Pullable)) {
                    delete menu;
                    menu = NULL;

                    action = menuAction;
                    visibility = action->checkCondition(scope, parameters);
                    replacedText = action->pulledText();
                }
            }

            if(menu)
                connect(result, &QObject::destroyed, menu, &QObject::deleteLater);

            if (action->hasConditionalTexts())
                replacedText = action->checkConditionalText(parameters);

            QAction *newAction = NULL;
            if(!replacedText.isEmpty() || visibility == Qn::DisabledAction || menu != NULL || (options & DontReuseActions)) {
                newAction = new QAction(result);
                copyAction(newAction, action);

                newAction->setMenu(menu);
                newAction->setDisabled(visibility == Qn::DisabledAction);
                if(!replacedText.isEmpty())
                    newAction->setText(replacedText);
            } else {
                newAction = action;
            }

            if(visibility != Qn::InvisibleAction)
                result->addAction(newAction);
        }
    }

    if(parent->childFactory()) {
        QList<QAction *> actions = parent->childFactory()->newActions(parameters, NULL);

        if(!actions.isEmpty()) {
            if (!result->isEmpty())
                result->addSeparator();

            foreach(QAction *action, actions) {
                action->setParent(result);
                result->addAction(action);
            }
        }
    }

    if (result->isEmpty()) {
        delete result;
        return NULL;
    }

    return result;
}

QnActionParameters QnActionManager::currentParameters(QnAction *action) const {
    if(m_shortcutAction == action)
        return m_parametersByMenu.value(NULL);

    if(m_lastShownMenu == NULL || !m_parametersByMenu.contains(m_lastShownMenu))
        qnWarning("No active menu, no target exists.");

    return m_parametersByMenu.value(m_lastShownMenu);
}

QnActionParameters QnActionManager::currentParameters(QObject *sender) const {
    if(QnAction *action = checkSender(sender)) {
        return currentParameters(action);
    } else {
        return QnActionParameters();
    }
}

void QnActionManager::redirectAction(QMenu *menu, Qn::ActionId sourceId, QAction *targetAction) {
    redirectActionRecursive(menu, sourceId, targetAction);
}

bool QnActionManager::redirectActionRecursive(QMenu *menu, Qn::ActionId sourceId, QAction *targetAction) {
    QList<QAction *> actions = menu->actions();

    foreach(QAction *action, actions) {
        QnAction *storedAction = qnAction(action);
        if(storedAction && storedAction->id() == sourceId) {
            int index = actions.indexOf(action);
            QAction *before = index + 1 < actions.size() ? actions[index + 1] : NULL;

            menu->removeAction(action);
            if(targetAction != NULL) {
                copyAction(targetAction, storedAction, false);
                targetAction->setEnabled(action->isEnabled());
                menu->insertAction(before, targetAction);
            }

            return true;
        }

        if(action->menu()) {
            if(redirectActionRecursive(action->menu(), sourceId, targetAction)) {
                if(action->menu()->isEmpty())
                    menu->removeAction(action);

                return true;
            }
        }
    }

    return false;
}

void QnActionManager::at_menu_destroyed(QObject *menu) {
    m_parametersByMenu.remove(menu);
}

void QnActionManager::at_menu_aboutToShow() {
    m_lastShownMenu = sender();
}<|MERGE_RESOLUTION|>--- conflicted
+++ resolved
@@ -1137,11 +1137,7 @@
         separator();
 
     factory(Qn::RenameAction).
-<<<<<<< HEAD
-        flags(Qn::Tree | Qn::SingleTarget | Qn::ResourceTarget | Qn::VideoWallItemTarget).
-=======
-        flags(Qn::Tree | Qn::SingleTarget | Qn::MultiTarget | Qn::ResourceTarget).
->>>>>>> 65f27fce
+        flags(Qn::Tree | Qn::SingleTarget | Qn::MultiTarget |  Qn::ResourceTarget | Qn::VideoWallItemTarget).
         requiredPermissions(Qn::WritePermission | Qn::WriteNamePermission).
         text(tr("Rename")).
         shortcut(tr("F2")).
