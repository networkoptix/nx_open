#include "action_manager.h"

#include <cassert>

#include <QtWidgets/QAction>
#include <QtWidgets/QMenu>
#include <QtWidgets/QGraphicsItem>

#include <utils/common/warnings.h>
#include <utils/common/checked_cast.h>
#include <utils/common/scoped_value_rollback.h>
#include <core/resource_management/resource_criterion.h>
#include <core/resource/resource.h>

#include <ui/workbench/workbench_context.h>
#include <ui/style/skin.h>
#include <ui/style/noptix_style.h>
#include <ui/style/globals.h>
#include <ui/screen_recording/screen_recorder.h>

#include "action.h"
#include "action_factories.h"
#include "action_conditions.h"
#include "action_target_provider.h"
#include "action_parameter_types.h"

namespace {
    void copyIconPixmap(const QIcon &src, QIcon::Mode mode, QIcon::State state, QIcon *dst) {
        dst->addPixmap(src.pixmap(src.actualSize(QSize(1024, 1024), mode, state), mode, state), mode, state);
    }

    const char *sourceActionPropertyName = "_qn_sourceAction";

    QnAction *qnAction(QAction *action) {
        QnAction *result = action->property(sourceActionPropertyName).value<QnAction *>();
        if(result)
            return result;

        return dynamic_cast<QnAction *>(action);
    }

    class QnMenu: public QMenu {
        typedef QMenu base_type;
    public:
        explicit QnMenu(QWidget *parent = 0): base_type(parent) {}

    protected:
        virtual void mousePressEvent(QMouseEvent *event) override {
            /* This prevents the click from propagating to the underlying widget. */
            setAttribute(Qt::WA_NoMouseReplay);
            base_type::mousePressEvent(event);
        }
    };

} // anonymous namespace


// -------------------------------------------------------------------------- //
// QnActionBuilder
// -------------------------------------------------------------------------- //
class QnActionBuilder {
public:
    QnActionBuilder(QnAction *action):
        m_action(action)
    {
        action->setShortcutContext(Qt::WindowShortcut);
    }

    QnActionBuilder shortcut(const QKeySequence &shortcut) {
        QList<QKeySequence> shortcuts = m_action->shortcuts();
        shortcuts.push_back(shortcut);
        m_action->setShortcuts(shortcuts);

        return *this;
    }

    QnActionBuilder shortcutContext(Qt::ShortcutContext context) {
        m_action->setShortcutContext(context);

        return *this;
    }

    QnActionBuilder icon(const QIcon &icon) {
        m_action->setIcon(icon);

        return *this;
    }

    QnActionBuilder role(QAction::MenuRole role) {
        m_action->setMenuRole(role);

        return *this;
    }

    QnActionBuilder autoRepeat(bool autoRepeat) {
        m_action->setAutoRepeat(autoRepeat);

        return *this;
    }

    QnActionBuilder text(const QString &text) {
        m_action->setText(text);
        m_action->setNormalText(text);

        return *this;
    }

    QnActionBuilder toggledText(const QString &text) {
        m_action->setToggledText(text);
        m_action->setCheckable(true);

        showCheckBoxInMenu(false);

        return *this;
    }

    QnActionBuilder pulledText(const QString &text) {
        m_action->setPulledText(text);
        m_action->setFlags(m_action->flags() | Qn::Pullable);

        return *this;
    }

    QnActionBuilder toolTip(const QString &toolTip) {
        m_action->setToolTip(toolTip);

        return *this;
    }

    QnActionBuilder toolTipFormat(const QString &toolTipFormat) {
        m_action->setToolTipFormat(toolTipFormat);

        return *this;
    }

    QnActionBuilder flags(Qn::ActionFlags flags) {
        m_action->setFlags(m_action->flags() | flags);

        return *this;
    }

    QnActionBuilder requiredPermissions(Qn::Permissions permissions) {
        m_action->setRequiredPermissions(permissions);

        return *this;
    }

    QnActionBuilder requiredPermissions(int key, Qn::Permissions permissions) {
        m_action->setRequiredPermissions(key, permissions);

        return *this;
    }

    QnActionBuilder forbiddenPermissions(Qn::Permissions permissions) {
        m_action->setForbiddenPermissions(permissions);

        return *this;
    }

    QnActionBuilder forbiddenPermissions(int key, Qn::Permissions permissions) {
        m_action->setForbiddenPermissions(key, permissions);

        return *this;
    }

    QnActionBuilder separator(bool isSeparator = true) {
        m_action->setSeparator(isSeparator);
        m_action->setFlags(m_action->flags() | Qn::NoTarget | Qn::SingleTarget | Qn::MultiTarget | Qn::WidgetTarget | Qn::ResourceTarget | Qn::LayoutItemTarget | Qn::VideoWallItemTarget);

        return *this;
    }

    QnActionBuilder conditionalText(const QString &text, QnActionCondition *condition){
        m_action->addConditionalText(condition, text);
        return *this;
    }

    QnActionBuilder conditionalText(const QString &text, const QnResourceCriterion &criterion, Qn::MatchMode matchMode = Qn::All){
        m_action->addConditionalText(new QnResourceActionCondition(criterion, matchMode, m_action), text);
        return *this;
    }

    QnActionBuilder checkable(bool isCheckable = true){
        m_action->setCheckable(isCheckable);

        return *this;
    }

    QnActionBuilder checked(bool isChecked = true){
        m_action->setChecked(isChecked);

        return *this;
    }

    QnActionBuilder showCheckBoxInMenu(bool show) {
        m_action->setProperty(Qn::HideCheckBoxInMenu, !show);

        return *this;
    }

    QnActionBuilder condition(QnActionCondition *condition) {
        assert(m_action->condition() == NULL);

        m_action->setCondition(condition);

        return *this;
    }

    QnActionBuilder condition(const QnResourceCriterion &criterion, Qn::MatchMode matchMode = Qn::All) {
        assert(m_action->condition() == NULL);

        m_action->setCondition(new QnResourceActionCondition(criterion, matchMode, m_action));

        return *this;
    }

    QnActionBuilder childFactory(QnActionFactory *childFactory) {
        m_action->setChildFactory(childFactory);
        m_action->setFlags(m_action->flags() | Qn::RequiresChildren);

        return *this;
    }

    QnActionBuilder rotationSpeed(qreal rotationSpeed) {
        m_action->setProperty(Qn::ToolButtonCheckedRotationSpeed, rotationSpeed);

        return *this;
    }

private:
    QnAction *m_action;
};


// -------------------------------------------------------------------------- //
// QnMenuFactory
// -------------------------------------------------------------------------- //
class QnMenuFactory {
public:
    QnMenuFactory(QnActionManager *menu, QnAction *parent):
        m_manager(menu),
        m_lastFreeActionId(Qn::ActionCount),
        m_currentGroup(0)
    {
        m_actionStack.push_back(parent);
        m_lastAction = parent;
    }

    void beginSubMenu() {
        m_actionStack.push_back(m_lastAction);
    }

    void endSubMenu() {
        m_actionStack.pop_back();
    }

    void beginGroup() {
        m_currentGroup = new QActionGroup(m_manager);
    }

    void endGroup() {
        m_currentGroup = NULL;
    }

    QnActionBuilder operator()(Qn::ActionId id) {
        QnAction *action = m_manager->action(id);
        if(action == NULL) {
            action = new QnAction(id, m_manager);
            m_manager->registerAction(action);
        }

        QnAction *parentAction = m_actionStack.back();
        parentAction->addChild(action);
        parentAction->setFlags(parentAction->flags() | Qn::RequiresChildren);

        m_lastAction = action;
        if (m_currentGroup)
            m_currentGroup->addAction(action);

        return QnActionBuilder(action);
    }

    QnActionBuilder operator()() {
        return operator()(static_cast<Qn::ActionId>(m_lastFreeActionId++));
    }

private:
    QnActionManager *m_manager;
    int m_lastFreeActionId;
    QnAction *m_lastAction;
    QList<QnAction *> m_actionStack;
    QActionGroup* m_currentGroup;
};


// -------------------------------------------------------------------------- //
// QnActionManager
// -------------------------------------------------------------------------- //
namespace {
    QnAction *checkSender(QObject *sender) {
        QnAction *result = qobject_cast<QnAction *>(sender);
        if(result == NULL)
            qnWarning("Cause cannot be determined for non-QnAction senders.");
        return result;
    }

    bool checkType(const QVariant &items) {
        Qn::ActionParameterType type = QnActionParameterTypes::type(items);
        if(type == 0) {
            qnWarning("Unrecognized action target type '%1'.", items.typeName());
            return false;
        }

        return true;
    }

} // anonymous namespace


QnActionManager::QnActionManager(QObject *parent):
    QObject(parent),
    QnWorkbenchContextAware(parent),
    m_root(NULL),
    m_targetProvider(NULL),
    m_shortcutAction(NULL),
    m_lastShownMenu(NULL)
{
    m_root = new QnAction(Qn::NoAction, this);
    m_actionById[Qn::NoAction] = m_root;
    m_idByAction[m_root] = Qn::NoAction;

    QnMenuFactory factory(this, m_root);

    using namespace QnResourceCriterionExpressions;



    /* Actions that are not assigned to any menu. */

    factory(Qn::ShowFpsAction).
        flags(Qn::GlobalHotkey).
        text(tr("Show FPS")).
        toggledText(tr("Hide FPS")).
        shortcut(tr("Ctrl+Alt+F")).
        autoRepeat(false);

    factory(Qn::ShowDebugOverlayAction).
        flags(Qn::GlobalHotkey).
        text(tr("Show Debug")).
        toggledText(tr("Hide Debug")).
        shortcut(tr("Ctrl+Alt+D")).
        autoRepeat(false);

    factory(Qn::DropResourcesAction).
        flags(Qn::ResourceTarget | Qn::WidgetTarget | Qn::LayoutItemTarget | Qn::LayoutTarget | Qn::SingleTarget | Qn::MultiTarget).
        text(tr("Drop Resources"));

    factory(Qn::DropResourcesIntoNewLayoutAction).
        flags(Qn::ResourceTarget | Qn::WidgetTarget | Qn::LayoutItemTarget | Qn::LayoutTarget | Qn::SingleTarget | Qn::MultiTarget).
        text(tr("Drop Resources into a New Layout"));

    factory(Qn::DelayedOpenVideoWallItemAction).
        flags(Qn::NoTarget).
        text(tr("Delayed Open Video Wall"));

    factory(Qn::DelayedDropResourcesAction).
        flags(Qn::NoTarget).
        text(tr("Delayed Drop Resources"));

    factory(Qn::InstantDropResourcesAction).
        flags(Qn::NoTarget).
        text(tr("Instant Drop Resources"));

    factory(Qn::MoveCameraAction).
        flags(Qn::ResourceTarget | Qn::SingleTarget | Qn::MultiTarget).
        requiredPermissions(Qn::RemovePermission).
        text(tr("Move Cameras")).
        condition(hasFlags(QnResource::network));

    factory(Qn::NextLayoutAction).
        flags(Qn::GlobalHotkey).
        text(tr("Next Layout")).
        shortcut(tr("Ctrl+Tab")).
        autoRepeat(false);

    factory(Qn::PreviousLayoutAction).
        flags(Qn::GlobalHotkey).
        text(tr("Previous Layout")).
        shortcut(tr("Ctrl+Shift+Tab")).
        autoRepeat(false);

    factory(Qn::SelectAllAction).
        flags(Qn::GlobalHotkey).
        text(tr("Select All")).
        shortcut(tr("Ctrl+A")).
        shortcutContext(Qt::WidgetWithChildrenShortcut).
        autoRepeat(false);

    factory(Qn::SelectionChangeAction).
        flags(Qn::NoTarget).
        text(tr("Selection Changed"));

    factory(Qn::PreferencesLicensesTabAction).
        flags(Qn::NoTarget).
        text(tr("Get More Licenses..."));

    factory(Qn::PreferencesNotificationTabAction).
        flags(Qn::NoTarget).
        text(tr("Settings..."));

    factory(Qn::ReconnectAction).
        flags(Qn::NoTarget).
        text(tr("Reconnect to Server"));

    factory(Qn::FreespaceAction).
        flags(Qn::GlobalHotkey).
        text(tr("Go to Freespace Mode")).
        shortcut(tr("F11")).
        autoRepeat(false);

    factory(Qn::WhatsThisAction).
        flags(Qn::NoTarget).
        text(tr("Help")).
        icon(qnSkin->icon("titlebar/whats_this.png"));

    factory(Qn::ClearCacheAction).
        flags(Qn::NoTarget).
        text(tr("Clear cache"));

    factory(Qn::CameraDiagnosticsAction).
        flags(Qn::ResourceTarget | Qn::SingleTarget).
        text(tr("Check Camera Issues...")).
        condition(new QnResourceActionCondition(hasFlags(QnResource::live_cam), Qn::Any, this));

    factory(Qn::OpenBusinessLogAction).
        flags(Qn::NoTarget | Qn::SingleTarget | Qn::MultiTarget | Qn::ResourceTarget | Qn::LayoutItemTarget | Qn::WidgetTarget).
        requiredPermissions(Qn::CurrentUserResourceRole, Qn::GlobalProtectedPermission).
        text(tr("Alarm/Event Log..."));

    factory(Qn::OpenBusinessRulesAction).
        flags(Qn::NoTarget | Qn::SingleTarget | Qn::MultiTarget | Qn::ResourceTarget | Qn::LayoutItemTarget | Qn::WidgetTarget).
        requiredPermissions(Qn::CurrentUserResourceRole, Qn::GlobalProtectedPermission).
        text(tr("Alarm/Event Rules..."));

    factory(Qn::StartVideoWallControlAction).
        flags(Qn::Tree | Qn::VideoWallReviewScene | Qn::SingleTarget | Qn::MultiTarget | Qn::VideoWallItemTarget).
        requiredPermissions(Qn::CurrentUserResourceRole, Qn::GlobalEditVideoWallPermission).
        text(tr("Control Video Wall")); //TODO: #VW #TR

    //TODO: #GDM VW check desktop camera availability
    factory(Qn::PushMyScreenToVideowallAction).
        flags(Qn::Tree | Qn::VideoWallReviewScene | Qn::SingleTarget | Qn::MultiTarget | Qn::VideoWallItemTarget).
        requiredPermissions(Qn::CurrentUserResourceRole, Qn::GlobalEditVideoWallPermission).
        text(tr("Push my screen"));

    factory(Qn::QueueAppRestartAction).
        flags(Qn::NoTarget).
        text(tr("Restart application"));

    factory(Qn::PtzActivatePresetAction).
        flags(Qn::SingleTarget | Qn::WidgetTarget).
        text(tr("Go To Saved Position")).
        requiredPermissions(Qn::WritePtzPermission).
        condition(new QnPtzActionCondition(Qn::PresetsPtzCapability, false, this));

    factory(Qn::PtzActivateTourAction).
        flags(Qn::SingleTarget | Qn::WidgetTarget).
        text(tr("Activate PTZ Tour")).
        requiredPermissions(Qn::WritePtzPermission).
        condition(new QnPtzActionCondition(Qn::ToursPtzCapability, false, this));

    factory(Qn::PtzActivateObjectAction).
        flags(Qn::SingleTarget | Qn::WidgetTarget).
        text(tr("Activate PTZ object")).
        requiredPermissions(Qn::WritePtzPermission);

    /* Context menu actions. */

    factory(Qn::FitInViewAction).
        flags(Qn::Scene | Qn::NoTarget).
        text(tr("Fit in View"));

    factory().
        flags(Qn::Scene).
        separator();

    factory(Qn::MainMenuAction).
        flags(Qn::GlobalHotkey).
        text(tr("Main Menu")).
#ifndef Q_OS_MACX
        shortcut(tr("Alt+Space")).
#endif
        autoRepeat(false).
        icon(qnSkin->icon("titlebar/main_menu.png"));

    // Text and icon are set in QnWorkbenchActionHandler::at_eventManager_connectionOpened/Closed
    factory(Qn::ConnectToServerAction).
        flags(Qn::Main).
        autoRepeat(false);

    factory(Qn::DisconnectAction).
        flags(Qn::Main).
        text(tr("Logout")).
        autoRepeat(false).
        condition(new QnLoggedInCondition(this));

    factory().
        flags(Qn::Main).
        separator();

    factory(Qn::TogglePanicModeAction).
        flags(Qn::GlobalHotkey| Qn::DevMode).
        text(tr("Start Panic Recording")).
        toggledText(tr("Stop Panic Recording")).
        autoRepeat(false).
        shortcut(tr("Ctrl+P")).
//        icon(qnSkin->icon("titlebar/panic.png")).
        //requiredPermissions(Qn::CurrentMediaServerResourcesRole, Qn::ReadWriteSavePermission).
        condition(new QnPanicActionCondition(this));

    factory().
        flags(Qn::Main | Qn::Tree).
        separator();

    factory().
        flags(Qn::Main | Qn::TitleBar | Qn::Tree | Qn::SingleTarget | Qn::ResourceTarget).
        text(tr("New..."));

    factory.beginSubMenu(); {
        factory(Qn::NewUserLayoutAction).
            flags(Qn::Tree | Qn::SingleTarget | Qn::ResourceTarget).
            requiredPermissions(Qn::CreateLayoutPermission).
            text(tr("Layout...")).
            pulledText(tr("New Layout...")).
            condition(hasFlags(QnResource::user));

        factory(Qn::OpenNewTabAction).
            flags(Qn::Main | Qn::TitleBar | Qn::SingleTarget | Qn::NoTarget | Qn::GlobalHotkey).
            text(tr("Tab")).
            pulledText(tr("New Tab")).
            shortcut(tr("Ctrl+T")).
            autoRepeat(false). /* Technically, it should be auto-repeatable, but we don't want the user opening 100500 layouts and crashing the client =). */
            icon(qnSkin->icon("titlebar/new_layout.png"));

        factory(Qn::OpenNewWindowAction).
            flags(Qn::Main | Qn::GlobalHotkey).
            text(tr("Window")).
            pulledText(tr("New Window")).
            shortcut(tr("Ctrl+N")).
            autoRepeat(false).
            condition(new QnLightModeCondition(Qn::LightModeNoNewWindow, this));

        factory(Qn::NewUserAction).
            flags(Qn::Main | Qn::Tree | Qn::NoTarget).
            requiredPermissions(Qn::CurrentUserResourceRole, Qn::GlobalEditUsersPermission).
            text(tr("User...")).
            pulledText(tr("New User...")).
            condition(new QnTreeNodeTypeCondition(Qn::UsersNode, this)).
            autoRepeat(false);

        factory(Qn::NewVideoWallAction).
            flags(Qn::Main).
            requiredPermissions(Qn::CurrentUserResourceRole, Qn::GlobalEditVideoWallPermission).
            text(tr("Video Wall...")).
            pulledText(tr("New Video Wall...")).
            autoRepeat(false);

    } factory.endSubMenu();

    factory(Qn::OpenCurrentUserLayoutMenu).
        flags(Qn::TitleBar | Qn::SingleTarget | Qn::NoTarget).
        text(tr("Open Layout...")).
        childFactory(new QnOpenCurrentUserLayoutActionFactory(this)).
        icon(qnSkin->icon("titlebar/dropdown.png"));

    factory().
        flags(Qn::Main | Qn::Scene).
        text(tr("Open..."));

    factory.beginSubMenu(); {
        factory(Qn::OpenFileAction).
            flags(Qn::Main | Qn::Scene | Qn::NoTarget | Qn::GlobalHotkey).
            requiredPermissions(Qn::CurrentLayoutResourceRole, Qn::WritePermission | Qn::AddRemoveItemsPermission).
            text(tr("File(s)...")).
            shortcut(tr("Ctrl+O")).
            autoRepeat(false).
            icon(qnSkin->icon("folder.png"));

        factory(Qn::OpenLayoutAction).
            //flags(Qn::Main | Qn::Scene). // TODO
            forbiddenPermissions(Qn::CurrentLayoutResourceRole, Qn::AddRemoveItemsPermission).
            text(tr("Layout(s)...")).
            autoRepeat(false);

        factory(Qn::OpenFolderAction).
            flags(Qn::Main | Qn::Scene).
            requiredPermissions(Qn::CurrentLayoutResourceRole, Qn::WritePermission | Qn::AddRemoveItemsPermission).
            text(tr("Folder..."));
    } factory.endSubMenu();

    factory(Qn::SaveCurrentLayoutAction).
        flags(Qn::Main | Qn::Scene | Qn::NoTarget | Qn::GlobalHotkey | Qn::IntentionallyAmbiguous).
        requiredPermissions(Qn::CurrentLayoutResourceRole, Qn::SavePermission).
        text(tr("Save Current Layout")).
        shortcut(tr("Ctrl+S")).
        autoRepeat(false). /* There is no point in saving the same layout many times in a row. */
        condition(new QnSaveLayoutActionCondition(true, this));

    factory(Qn::SaveCurrentLayoutAsAction).
        requiredPermissions(Qn::CurrentUserResourceRole, Qn::CreateLayoutPermission).
        requiredPermissions(Qn::CurrentLayoutResourceRole, Qn::SavePermission).
        flags(Qn::Main | Qn::Scene | Qn::NoTarget | Qn::GlobalHotkey).
        text(tr("Save Current Layout As...")).
        shortcut(tr("Ctrl+Alt+S")).
        autoRepeat(false);

    factory(Qn::SaveVideoWallReviewAction).
        flags(Qn::Main | Qn::Scene | Qn::NoTarget | Qn::GlobalHotkey | Qn::IntentionallyAmbiguous).
        text(tr("Save Video Wall View")). //TODO: #VW #TR
        shortcut(tr("Ctrl+S")).
        autoRepeat(false).
        condition(new QnVideoWallReviewModeCondition(false, this));

    factory(Qn::DropOnVideoWallItemAction).
        flags(Qn::ResourceTarget | Qn::LayoutItemTarget | Qn::LayoutTarget | Qn::VideoWallItemTarget | Qn::SingleTarget | Qn::MultiTarget).
        text(tr("Drop Resources"));

    factory().
        flags(Qn::Main).
        separator();

    if (QnScreenRecorder::isSupported()) {
        factory(Qn::ToggleScreenRecordingAction).
            flags(Qn::Main | Qn::GlobalHotkey).
            text(tr("Start Screen Recording")).
            toggledText(tr("Stop Screen Recording")).
            shortcut(tr("Alt+R")).
            shortcut(Qt::Key_MediaRecord).
            shortcutContext(Qt::ApplicationShortcut).
            autoRepeat(false).
            icon(qnSkin->icon("titlebar/recording.png", "titlebar/recording.png")).
            rotationSpeed(180.0);
    }

    factory(Qn::EscapeHotkeyAction).
        flags(Qn::GlobalHotkey).
        autoRepeat(false).
        shortcut(tr("Esc")).
        shortcutContext(Qt::WidgetWithChildrenShortcut).
        text(tr("Stop current action"));

    factory(Qn::FullscreenAction).
        flags(Qn::NoTarget).
        text(tr("Go to Fullscreen")).
        toggledText(tr("Exit Fullscreen")).
        icon(qnSkin->icon("titlebar/fullscreen.png", "titlebar/unfullscreen.png"));


    factory(Qn::MinimizeAction).
        flags(Qn::NoTarget).
        text(tr("Minimize")).
        icon(qnSkin->icon("titlebar/minimize.png"));

    factory(Qn::MaximizeAction).
        flags(Qn::NoTarget).
        text(tr("Maximize")).
        toggledText(tr("Restore Down")).
        autoRepeat(false).
        icon(qnSkin->icon("titlebar/fullscreen.png", "titlebar/unfullscreen.png"));


    factory(Qn::FullscreenMaximizeHotkeyAction).
        flags(Qn::GlobalHotkey).
        autoRepeat(false).
#ifdef Q_OS_MAC
        shortcut(tr("Ctrl+F")).
#else
        shortcut(tr("Alt+Enter")).
        shortcut(tr("Alt+Return")).
#endif
        shortcutContext(Qt::WidgetWithChildrenShortcut);


    factory(Qn::MessageBoxAction).
        flags(Qn::NoTarget).
        text(tr("Show Message"));

    factory(Qn::VersionMismatchMessageAction).
        flags(Qn::NoTarget).
        text(tr("Show Version Mismatch Message"));

    factory(Qn::BetaVersionMessageAction).
        flags(Qn::NoTarget).
        text(tr("Show Beta Version Warning Message"));

    factory(Qn::BrowseUrlAction).
        flags(Qn::NoTarget).
        text(tr("Open in Browser..."));


    factory(Qn::PreferencesGeneralTabAction).
        flags(Qn::Main).
        text(tr("System Settings...")).
        //shortcut(tr("Ctrl+P")).
        role(QAction::PreferencesRole).
        autoRepeat(false);

    factory(Qn::WebClientAction).
        flags(Qn::Main | Qn::Tree).
        text(tr("Open Web Client...")).
        autoRepeat(false).
        condition(new QnTreeNodeTypeCondition(Qn::ServersNode, this));

    factory().
        flags(Qn::Main).
        separator();

    factory(Qn::BusinessEventsAction).
        flags(Qn::Main | Qn::Tree | Qn::GlobalHotkey).
        requiredPermissions(Qn::CurrentUserResourceRole, Qn::GlobalProtectedPermission).
        text(tr("Alarm/Event Rules...")).
        shortcut(tr("Ctrl+E")).
        autoRepeat(false).
        condition(new QnTreeNodeTypeCondition(Qn::ServersNode, this));

    factory(Qn::BusinessEventsLogAction).
        flags(Qn::Main | Qn::Tree | Qn::GlobalHotkey).
        requiredPermissions(Qn::CurrentUserResourceRole, Qn::GlobalProtectedPermission).
        text(tr("Alarm/Event Log...")).
        shortcut(tr("Ctrl+L")).
        autoRepeat(false).
        condition(new QnTreeNodeTypeCondition(Qn::ServersNode, this));

    factory(Qn::CameraListAction).
        flags(Qn::Main | Qn::Tree | Qn::GlobalHotkey).
        requiredPermissions(Qn::CurrentUserResourceRole, Qn::GlobalProtectedPermission).
        text(tr("Camera List...")).
        shortcut(tr("Ctrl+M")).
        autoRepeat(false).
        condition(new QnTreeNodeTypeCondition(Qn::ServersNode, this));

    factory(Qn::SystemAdministrationAction).
        flags(Qn::Main | Qn::Tree).
        text(tr("System Administration")).
<<<<<<< HEAD
        condition(new QnTreeNodeTypeCondition(Qn::ServersNode, this));
=======
        condition(new QnTreeNodeTypeCondition(Qn::RootNode, this));
>>>>>>> f59e7250

    factory(Qn::PreferencesServerTabAction).
        flags(Qn::Tree | Qn::NoTarget).
        requiredPermissions(Qn::CurrentUserResourceRole, Qn::GlobalProtectedPermission).
        text(tr("Backup/Restore Configuration...")).
        autoRepeat(false).
        condition(new QnTreeNodeTypeCondition(Qn::ServersNode, this));

    factory().
        flags(Qn::Main).
        separator();

    factory(Qn::ShowcaseAction).
        flags(Qn::Main).
        text(tr("How-to Videos and FAQ...")).
        condition(new QnShowcaseActionCondition(this));

    factory(Qn::CheckForUpdatesAction).
        flags(Qn::Main).
        text(tr("Check for Updates...")).
        condition(new QnCheckForUpdatesActionCondition(this));

    factory(Qn::AboutAction).
        flags(Qn::Main | Qn::GlobalHotkey).
        text(tr("About...")).
        shortcut(tr("F1")).
        shortcutContext(Qt::ApplicationShortcut).
        role(QAction::AboutRole).
        autoRepeat(false);

    factory().
        flags(Qn::Main).
        separator();

    factory(Qn::ExitAction).
        flags(Qn::Main | Qn::GlobalHotkey).
        text(tr("Exit")).
        shortcut(tr("Alt+F4")).
        shortcutContext(Qt::ApplicationShortcut).
        role(QAction::QuitRole).
        autoRepeat(false).
        icon(qnSkin->icon("titlebar/exit.png"));


    /* Tab bar actions. */
    factory().
        flags(Qn::TitleBar).
        separator();

    factory(Qn::CloseLayoutAction).
        flags(Qn::TitleBar | Qn::ScopelessHotkey | Qn::SingleTarget).
        text(tr("Close")).
        shortcut(tr("Ctrl+W")).
        autoRepeat(false);

    factory(Qn::CloseAllButThisLayoutAction).
        flags(Qn::TitleBar | Qn::SingleTarget).
        text(tr("Close All But This")).
        condition(new QnLayoutCountActionCondition(2, this));

    factory().
        flags(Qn::Tree | Qn::SingleTarget | Qn::ResourceTarget).
        childFactory(new QnEdgeNodeActionFactory(this)).
        text(tr("Server...")).
        condition(new QnTreeNodeTypeCondition(Qn::EdgeNode, this));

    factory().
        flags(Qn::Tree | Qn::SingleTarget | Qn::ResourceTarget).
        separator().
        condition(new QnTreeNodeTypeCondition(Qn::EdgeNode, this));

    /* Resource actions. */
    factory(Qn::OpenInLayoutAction).
        flags(Qn::SingleTarget | Qn::MultiTarget | Qn::ResourceTarget | Qn::LayoutItemTarget | Qn::WidgetTarget).
        requiredPermissions(Qn::LayoutResourceRole, Qn::WritePermission | Qn::AddRemoveItemsPermission).
        text(tr("Open in Layout"));

    factory(Qn::OpenInCurrentLayoutAction).
        flags(Qn::Tree | Qn::SingleTarget | Qn::MultiTarget | Qn::ResourceTarget | Qn::LayoutItemTarget | Qn::WidgetTarget).
        requiredPermissions(Qn::CurrentLayoutResourceRole, Qn::WritePermission | Qn::AddRemoveItemsPermission).
        text(tr("Open")).
        conditionalText(tr("Monitor"), hasFlags(QnResource::server), Qn::All).
        condition(new QnOpenInCurrentLayoutActionCondition(this));

    factory(Qn::OpenInNewLayoutAction).
        flags(Qn::Tree | Qn::Scene | Qn::SingleTarget | Qn::MultiTarget | Qn::ResourceTarget | Qn::LayoutItemTarget | Qn::WidgetTarget).
        text(tr("Open in New Tab")).
        conditionalText(tr("Monitor in a New Tab"), hasFlags(QnResource::server), Qn::All).
        condition(new QnConjunctionActionCondition(
                      new QnOpenInNewEntityActionCondition(this),
                      new QnNegativeActionCondition(new QnTreeNodeTypeCondition(Qn::IncompatibleServerNode, this), this),
                      this));

    factory(Qn::OpenInNewWindowAction).
        flags(Qn::Tree | Qn::Scene | Qn::SingleTarget | Qn::MultiTarget | Qn::ResourceTarget | Qn::LayoutItemTarget | Qn::WidgetTarget).
        text(tr("Open in New Window")).
        conditionalText(tr("Monitor in a New Window"), hasFlags(QnResource::server), Qn::All).
        condition(new QnConjunctionActionCondition(
                      new QnOpenInNewEntityActionCondition(this),
                      new QnLightModeCondition(Qn::LightModeNoNewWindow, this),
                      new QnNegativeActionCondition(new QnTreeNodeTypeCondition(Qn::IncompatibleServerNode, this), this),
                      this));

    factory(Qn::OpenSingleLayoutAction).
        flags(Qn::Tree | Qn::SingleTarget | Qn::ResourceTarget).
        text(tr("Open Layout in a New Tab")).
        condition(hasFlags(QnResource::layout));

    factory(Qn::OpenMultipleLayoutsAction).
        flags(Qn::Tree | Qn::MultiTarget | Qn::ResourceTarget).
        text(tr("Open Layouts")).
        condition(hasFlags(QnResource::layout));

    factory(Qn::OpenLayoutsInNewWindowAction).
        flags(Qn::Tree | Qn::SingleTarget | Qn::MultiTarget | Qn::ResourceTarget).
        text(tr("Open Layout(s) in a New Window")). // TODO: #Elric split into sinle- & multi- action
        condition(new QnConjunctionActionCondition(
                      new QnResourceActionCondition(hasFlags(QnResource::layout), Qn::All, this),
                      new QnLightModeCondition(Qn::LightModeNoNewWindow, this),
                      this));

    factory(Qn::OpenCurrentLayoutInNewWindowAction).
        flags(Qn::NoTarget).
        text(tr("Open Current Layout in a New Window")).
        condition(new QnLightModeCondition(Qn::LightModeNoNewWindow, this));

    factory(Qn::OpenAnyNumberOfLayoutsAction).
        flags(Qn::SingleTarget | Qn::MultiTarget | Qn::ResourceTarget).
        text(tr("Open Layout(s)")).
        condition(hasFlags(QnResource::layout));

    factory(Qn::OpenVideoWallsReviewAction).
       flags(Qn::Tree | Qn::SingleTarget | Qn::MultiTarget | Qn::ResourceTarget).
       text(tr("Open Video Wall(s)")). //TODO: #VW #TR
       condition(hasFlags(QnResource::videowall));

    factory(Qn::OpenInFolderAction).
        flags(Qn::Scene | Qn::Tree | Qn::SingleTarget | Qn::ResourceTarget | Qn::LayoutItemTarget).
        text(tr("Open Containing Folder")).
        shortcut(tr("Ctrl+Enter")).
        shortcut(tr("Ctrl+Return")).
        autoRepeat(false).
        condition(new QnOpenInFolderActionCondition(this));

    factory(Qn::IdentifyVideoWallAction).
        flags(Qn::Tree | Qn::Scene | Qn::SingleTarget | Qn::MultiTarget | Qn::ResourceTarget | Qn::VideoWallItemTarget).
        requiredPermissions(Qn::CurrentUserResourceRole, Qn::GlobalEditVideoWallPermission).
        text(tr("Identify")).
        autoRepeat(false).
        condition(new QnIdentifyVideoWallActionCondition(this));

    factory(Qn::AttachToVideoWallAction).
        flags(Qn::Tree | Qn::SingleTarget | Qn::ResourceTarget).
        requiredPermissions(Qn::CurrentUserResourceRole, Qn::GlobalEditVideoWallPermission).
        text(tr("Attach to Video Wall...")).
        autoRepeat(false).
        condition(hasFlags(QnResource::videowall));

    factory(Qn::StartVideoWallAction).
        flags(Qn::Tree | Qn::SingleTarget | Qn::ResourceTarget).
        requiredPermissions(Qn::CurrentUserResourceRole, Qn::GlobalEditVideoWallPermission).
        text(tr("Switch to Video Wall mode...")).  //TODO: #VW #TR
        autoRepeat(false).
        condition(new QnStartVideowallActionCondition(this));

    factory(Qn::SaveVideowallMatrixAction).
        flags(Qn::Tree | Qn::SingleTarget | Qn::ResourceTarget).
        requiredPermissions(Qn::CurrentUserResourceRole, Qn::GlobalEditVideoWallPermission).
        text(tr("Save Current Matrix")).
        autoRepeat(false).
        condition(new QnNonEmptyVideowallActionCondition(this));

    factory(Qn::LoadVideowallMatrixAction).
        flags(Qn::Tree | Qn::SingleTarget | Qn::VideoWallMatrixTarget).
        requiredPermissions(Qn::CurrentUserResourceRole, Qn::GlobalEditVideoWallPermission).
        text(tr("Load Matrix"));

    factory(Qn::DeleteVideowallMatrixAction).
        flags(Qn::Tree | Qn::SingleTarget | Qn::MultiTarget | Qn::VideoWallMatrixTarget | Qn::IntentionallyAmbiguous).
        requiredPermissions(Qn::CurrentUserResourceRole, Qn::GlobalEditVideoWallPermission).
        text(tr("Delete")).
        shortcut(tr("Del")).
        autoRepeat(false);

    factory(Qn::ResetVideoWallLayoutAction).
        flags(Qn::Tree | Qn::SingleTarget | Qn::MultiTarget | Qn::VideoWallItemTarget).
        text(tr("Update Layout")).
        autoRepeat(false).
        condition(new QnResetVideoWallLayoutActionCondition(this));

    factory().
        flags(Qn::Scene | Qn::Tree).
        separator();

    factory(Qn::StopVideoWallAction).
        flags(Qn::Tree | Qn::SingleTarget | Qn::ResourceTarget).
        requiredPermissions(Qn::CurrentUserResourceRole, Qn::GlobalEditVideoWallPermission).
        text(tr("Stop Video Wall")).
        autoRepeat(false).
        condition(new QnNonEmptyVideowallActionCondition(this));

    factory(Qn::DetachFromVideoWallAction).
        flags(Qn::Tree | Qn::SingleTarget | Qn::MultiTarget | Qn::VideoWallItemTarget).
        requiredPermissions(Qn::CurrentUserResourceRole, Qn::GlobalEditVideoWallPermission).
        text(tr("Detach Layout")).
        autoRepeat(false).
        condition(new QnDetachFromVideoWallActionCondition(this));

    factory(Qn::SaveLayoutAction).
        flags(Qn::Tree | Qn::SingleTarget | Qn::ResourceTarget).
        requiredPermissions(Qn::SavePermission).
        text(tr("Save Layout")).
        condition(new QnSaveLayoutActionCondition(false, this));

    factory(Qn::SaveLayoutAsAction).
        flags(Qn::SingleTarget | Qn::ResourceTarget).
        requiredPermissions(Qn::SavePermission).
        requiredPermissions(Qn::UserResourceRole, Qn::CreateLayoutPermission).
        text(tr("Save Layout As...")).
        condition(hasFlags(QnResource::layout));

    factory(Qn::SaveLayoutForCurrentUserAsAction).
        flags(Qn::Tree | Qn::SingleTarget | Qn::ResourceTarget).
        requiredPermissions(Qn::SavePermission).
        requiredPermissions(Qn::CurrentUserResourceRole, Qn::CreateLayoutPermission).
        text(tr("Save Layout As...")).
        condition(hasFlags(QnResource::layout));

    factory().
        flags(Qn::Scene | Qn::Tree).
        separator();

    factory(Qn::DeleteVideoWallItemAction).
        flags(Qn::Tree | Qn::SingleTarget | Qn::MultiTarget | Qn::VideoWallItemTarget | Qn::IntentionallyAmbiguous).
        requiredPermissions(Qn::CurrentUserResourceRole, Qn::GlobalEditVideoWallPermission).
        text(tr("Delete")).
        shortcut(tr("Del")).
        autoRepeat(false);

    factory(Qn::MaximizeItemAction).
        flags(Qn::Scene | Qn::SingleTarget).
        text(tr("Maximize Item")).
        shortcut(tr("Enter")).
        shortcut(tr("Return")).
        autoRepeat(false).
        condition(new QnItemZoomedActionCondition(false, this));

    factory(Qn::UnmaximizeItemAction).
        flags(Qn::Scene | Qn::SingleTarget).
        text(tr("Restore Item")).
        shortcut(tr("Enter")).
        shortcut(tr("Return")).
        autoRepeat(false).
        condition(new QnItemZoomedActionCondition(true, this));

    factory(Qn::ShowInfoAction).
        flags(Qn::Scene | Qn::SingleTarget | Qn::MultiTarget).
        text(tr("Show Info")).
        shortcut(tr("Alt+I")).
        condition(new QnDisplayInfoActionCondition(false, this));

    factory(Qn::HideInfoAction).
        flags(Qn::Scene | Qn::SingleTarget | Qn::MultiTarget).
        text(tr("Hide Info")).
        shortcut(tr("Alt+I")).
        condition(new QnDisplayInfoActionCondition(true, this));

    factory(Qn::ToggleInfoAction).
        flags(Qn::Scene | Qn::SingleTarget | Qn::MultiTarget | Qn::HotkeyOnly).
        text(tr("Toggle Info")).
        shortcut(tr("Alt+I")).
        condition(new QnDisplayInfoActionCondition(this));

    factory().
        flags(Qn::Scene | Qn::NoTarget).
        text(tr("Change Resolution...")).
        condition(new QnChangeResolutionActionCondition(this));

    factory.beginSubMenu(); {
        factory.beginGroup();
        factory(Qn::RadassAutoAction).
            flags(Qn::Scene | Qn::NoTarget ).
            text(tr("Auto")).
            checkable().
            checked();

        factory(Qn::RadassLowAction).
            flags(Qn::Scene | Qn::NoTarget ).
            text(tr("Low")).
            checkable();

        factory(Qn::RadassHighAction).
            flags(Qn::Scene | Qn::NoTarget ).
            text(tr("High")).
            checkable();
        factory.endGroup();
    } factory.endSubMenu();

    factory().
        flags(Qn::Scene | Qn::SingleTarget).
        childFactory(new QnPtzPresetsToursActionFactory(this)).
        text(tr("PTZ...")).
        requiredPermissions(Qn::WritePtzPermission).
        condition(new QnPtzActionCondition(Qn::PresetsPtzCapability, false, this));

    factory.beginSubMenu(); {

        factory(Qn::PtzSavePresetAction).
            flags(Qn::Scene | Qn::SingleTarget).
            text(tr("Save Current Position...")).
            requiredPermissions(Qn::WritePtzPermission).
            condition(new QnPtzActionCondition(Qn::PresetsPtzCapability, true, this));

        factory(Qn::PtzManageAction).
            flags(Qn::Scene | Qn::SingleTarget).
            text(tr("Manage...")).
            requiredPermissions(Qn::WritePtzPermission).
            condition(new QnPtzActionCondition(Qn::ToursPtzCapability, false, this));

    } factory.endSubMenu();

    factory(Qn::PtzCalibrateFisheyeAction).
        flags(Qn::SingleTarget | Qn::WidgetTarget).
        text(tr("Calibrate Fisheye")).
        condition(new QnPtzActionCondition(Qn::VirtualPtzCapability, false, this));

#if 0
    factory(Qn::ToggleRadassAction).
        flags(Qn::Scene | Qn::SingleTarget | Qn::MultiTarget | Qn::HotkeyOnly).
        text(tr("Toggle Resolution Mode")).
        shortcut(tr("Alt+I")).
        condition(new QnDisplayInfoActionCondition(this));
#endif

    factory(Qn::StartSmartSearchAction).
        flags(Qn::Scene | Qn::SingleTarget | Qn::MultiTarget).
        text(tr("Show Motion/Smart Search")).
        conditionalText(tr("Show Motion"), new QnNoArchiveActionCondition(this)).
        shortcut(tr("Alt+G")).
        condition(new QnSmartSearchActionCondition(false, this));

    factory(Qn::StopSmartSearchAction).
        flags(Qn::Scene | Qn::SingleTarget | Qn::MultiTarget).
        text(tr("Hide Motion/Smart Search")).
        conditionalText(tr("Hide Motion"), new QnNoArchiveActionCondition(this)).
        shortcut(tr("Alt+G")).
        condition(new QnSmartSearchActionCondition(true, this));

    factory(Qn::ClearMotionSelectionAction).
        flags(Qn::Scene | Qn::SingleTarget | Qn::MultiTarget).
        text(tr("Clear Motion Selection")).
        condition(new QnClearMotionSelectionActionCondition(this));

    factory(Qn::ToggleSmartSearchAction).
        flags(Qn::Scene | Qn::SingleTarget | Qn::MultiTarget | Qn::HotkeyOnly).
        text(tr("Toggle Smart Search")).
        shortcut(tr("Alt+G")).
        condition(new QnSmartSearchActionCondition(this));

    factory(Qn::CheckFileSignatureAction).
        flags(Qn::Scene | Qn::SingleTarget).
        text(tr("Check File Watermark")).
        shortcut(tr("Alt+C")).
        autoRepeat(false).
        condition(new QnCheckFileSignatureActionCondition(this));

    factory(Qn::TakeScreenshotAction).
        flags(Qn::Scene | Qn::SingleTarget | Qn::HotkeyOnly).
        text(tr("Take Screenshot")).
        shortcut(tr("Alt+S")).
        autoRepeat(false).
        condition(new QnTakeScreenshotActionCondition(this));

    factory(Qn::AdjustVideoAction).
        flags(Qn::Scene | Qn::SingleTarget).
        text(tr("Image Enhancement...")).
        shortcut(tr("Alt+J")).
        autoRepeat(false).
        condition(new QnAdjustVideoActionCondition(this));

    factory(Qn::CreateZoomWindowAction).
        flags(Qn::SingleTarget | Qn::WidgetTarget).
        text(tr("Create Zoom Window")).
        condition(new QnCreateZoomWindowActionCondition(this));

    factory().
        flags(Qn::Scene | Qn::SingleTarget | Qn::MultiTarget).
        text(tr("Rotate to..."));

    factory.beginSubMenu();{
        factory(Qn::Rotate0Action).
            flags(Qn::Scene | Qn::SingleTarget | Qn::MultiTarget).
            text(tr("0 degrees")).
            condition(new QnRotateItemCondition(this));

        factory(Qn::Rotate90Action).
            flags(Qn::Scene | Qn::SingleTarget | Qn::MultiTarget).
            text(tr("90 degrees")).
            condition(new QnRotateItemCondition(this));

        factory(Qn::Rotate180Action).
            flags(Qn::Scene | Qn::SingleTarget | Qn::MultiTarget).
            text(tr("180 degrees")).
            condition(new QnRotateItemCondition(this));

        factory(Qn::Rotate270Action).
            flags(Qn::Scene | Qn::SingleTarget | Qn::MultiTarget).
            text(tr("270 degrees")).
            condition(new QnRotateItemCondition(this));
    } factory.endSubMenu();

    factory().
        flags(Qn::Scene | Qn::Tree).
        separator();

    factory(Qn::RemoveLayoutItemAction).
        flags(Qn::Scene | Qn::Tree | Qn::SingleTarget | Qn::MultiTarget | Qn::LayoutItemTarget | Qn::IntentionallyAmbiguous).
        text(tr("Remove from Layout")).
#ifdef Q_OS_MACX
        shortcut(Qt::Key_Backspace).
#else
        shortcut(tr("Del")).
#endif
        autoRepeat(false).
        condition(new QnLayoutItemRemovalActionCondition(this));

    factory(Qn::RemoveFromServerAction).
        flags(Qn::Tree | Qn::SingleTarget | Qn::MultiTarget | Qn::ResourceTarget | Qn::IntentionallyAmbiguous).
        requiredPermissions(Qn::RemovePermission).
        text(tr("Delete")).
#ifdef Q_OS_MACX
        shortcut(Qt::Key_Backspace).
#else
        shortcut(tr("Del")).
#endif
        autoRepeat(false).
        condition(new QnResourceRemovalActionCondition(this));


    factory().
        flags(Qn::Scene | Qn::Tree).
        separator();

    factory(Qn::RenameAction).
        flags(Qn::Tree | Qn::SingleTarget |  Qn::ResourceTarget | Qn::VideoWallItemTarget | Qn::VideoWallMatrixTarget).
        requiredPermissions(Qn::WritePermission | Qn::WriteNamePermission).
        text(tr("Rename")).
        shortcut(tr("F2")).
        autoRepeat(false).
        condition(new QnRenameActionCondition(this));

    factory().
        flags(Qn::Tree | Qn::SingleTarget | Qn::ResourceTarget).
        separator();

    factory(Qn::YouTubeUploadAction).
        //flags(Qn::Scene | Qn::Tree | Qn::SingleTarget | Qn::ResourceTarget | Qn::LayoutItemTarget). // TODO
        text(tr("Upload to YouTube...")).
        //shortcut(tr("Ctrl+Y")).
        autoRepeat(false).
        condition(hasFlags(QnResource::ARCHIVE));

    factory(Qn::DeleteFromDiskAction).
        //flags(Qn::Scene | Qn::Tree | Qn::SingleTarget | Qn::MultiTarget | Qn::ResourceTarget | Qn::LayoutItemTarget). // TODO
        text(tr("Delete from Disk")).
        autoRepeat(false).
        condition(hasFlags(QnResource::url | QnResource::local | QnResource::media));

    factory(Qn::SetAsBackgroundAction).
        flags(Qn::Scene | Qn::SingleTarget).
        requiredPermissions(Qn::CurrentLayoutResourceRole, Qn::EditLayoutSettingsPermission).
        text(tr("Set as Layout Background")).
        autoRepeat(false).
        condition(new QnConjunctionActionCondition(
            new QnSetAsBackgroundActionCondition(this),
            new QnLightModeCondition(Qn::LightModeNoLayoutBackground, this),
            this));

    factory(Qn::UserSettingsAction).
        flags(Qn::Tree | Qn::SingleTarget | Qn::ResourceTarget).
        text(tr("User Settings...")).
        condition(hasFlags(QnResource::user));

    factory(Qn::CameraIssuesAction).
        flags(Qn::Scene | Qn::Tree | Qn::SingleTarget | Qn::MultiTarget | Qn::ResourceTarget | Qn::LayoutItemTarget).
        text(tr("Check Camera Issues...")).
        requiredPermissions(Qn::CurrentUserResourceRole, Qn::GlobalProtectedPermission).
        condition(new QnResourceActionCondition(hasFlags(QnResource::live_cam), Qn::Any, this));

    factory(Qn::CameraBusinessRulesAction).
        flags(Qn::Scene | Qn::Tree | Qn::SingleTarget | Qn::MultiTarget | Qn::ResourceTarget | Qn::LayoutItemTarget).
        text(tr("Camera Rules...")).
        requiredPermissions(Qn::CurrentUserResourceRole, Qn::GlobalProtectedPermission).
        condition(new QnResourceActionCondition(hasFlags(QnResource::live_cam), Qn::ExactlyOne, this));

    factory(Qn::CameraSettingsAction).
        flags(Qn::Scene | Qn::Tree | Qn::SingleTarget | Qn::MultiTarget | Qn::ResourceTarget | Qn::LayoutItemTarget).
        text(tr("Camera Settings...")).
        requiredPermissions(Qn::WritePermission).
        condition(new QnResourceActionCondition(hasFlags(QnResource::live_cam), Qn::Any, this));

    factory(Qn::PictureSettingsAction).
        flags(Qn::Scene | Qn::Tree | Qn::SingleTarget | Qn::ResourceTarget | Qn::LayoutItemTarget).
        text(tr("Picture Settings...")).
        condition(new QnResourceActionCondition(hasFlags(QnResource::still_image), Qn::Any, this));

    factory(Qn::LayoutSettingsAction).
       flags(Qn::Tree | Qn::SingleTarget | Qn::ResourceTarget).
       text(tr("Layout Settings...")).
       requiredPermissions(Qn::EditLayoutSettingsPermission).
       condition(new QnLightModeCondition(Qn::LightModeNoLayoutBackground, this));

    factory(Qn::VideowallSettingsAction).
        flags(Qn::Tree | Qn::SingleTarget | Qn::ResourceTarget).
        text(tr("Video Wall Settings...")).     //TODO: #VW #TR
        condition(new QnResourceActionCondition(hasFlags(QnResource::videowall), Qn::ExactlyOne, this));

    factory(Qn::OpenInCameraSettingsDialogAction).
        flags(Qn::NoTarget | Qn::SingleTarget | Qn::MultiTarget | Qn::ResourceTarget | Qn::LayoutItemTarget | Qn::WidgetTarget).
        text(tr("Open in Camera Settings Dialog"));

    factory(Qn::ClearCameraSettingsAction).
        flags(Qn::NoTarget).
        text(tr("Clear Camera Settings Dialog"));

    factory(Qn::ServerAddCameraManuallyAction).
        flags(Qn::Scene | Qn::Tree | Qn::SingleTarget | Qn::ResourceTarget | Qn::LayoutItemTarget).
        text(tr("Add Camera(s)...")).
        condition(new QnConjunctionActionCondition(
                      new QnResourceActionCondition(hasFlags(QnResource::remote_server), Qn::ExactlyOne, this),
                      new QnEdgeServerCondition(false, this),
                      new QnNegativeActionCondition(new QnTreeNodeTypeCondition(Qn::IncompatibleServerNode, this), this),
                      this));

    factory(Qn::CameraListByServerAction).
        flags(Qn::Scene | Qn::Tree | Qn::SingleTarget | Qn::ResourceTarget | Qn::LayoutItemTarget).
        text(tr("Camera(s) List by Server...")).
        condition(new QnConjunctionActionCondition(
                      new QnResourceActionCondition(hasFlags(QnResource::remote_server), Qn::ExactlyOne, this),
                      new QnEdgeServerCondition(false, this),
                      new QnNegativeActionCondition(new QnTreeNodeTypeCondition(Qn::IncompatibleServerNode, this), this),
                      this));

    factory(Qn::PingAction).
        flags(Qn::SingleTarget | Qn::ResourceTarget).
        text(tr("Ping..."));

    factory(Qn::ServerLogsAction).
        flags(Qn::Scene | Qn::Tree | Qn::SingleTarget | Qn::ResourceTarget | Qn::LayoutItemTarget).
        text(tr("Server Logs...")).
        condition(new QnConjunctionActionCondition(
                      new QnResourceActionCondition(hasFlags(QnResource::remote_server), Qn::ExactlyOne, this),
                      new QnNegativeActionCondition(new QnTreeNodeTypeCondition(Qn::IncompatibleServerNode, this), this),
                      this));

    factory(Qn::ServerIssuesAction).
        flags(Qn::Scene | Qn::Tree | Qn::SingleTarget | Qn::ResourceTarget | Qn::LayoutItemTarget).
        text(tr("Server Diagnostics...")).
        condition(new QnConjunctionActionCondition(
                      new QnResourceActionCondition(hasFlags(QnResource::remote_server), Qn::ExactlyOne, this),
                      new QnNegativeActionCondition(new QnTreeNodeTypeCondition(Qn::IncompatibleServerNode, this), this),
                      this));

    factory(Qn::ServerSettingsAction).
        flags(Qn::Scene | Qn::Tree | Qn::SingleTarget | Qn::MultiTarget | Qn::ResourceTarget | Qn::LayoutItemTarget).
        text(tr("Server Settings...")).
        requiredPermissions(Qn::WritePermission).
        condition(new QnConjunctionActionCondition(
                      new QnResourceActionCondition(hasFlags(QnResource::remote_server), Qn::ExactlyOne, this),
                      new QnNegativeActionCondition(new QnTreeNodeTypeCondition(Qn::IncompatibleServerNode, this), this),
                      this));

    factory(Qn::ConnectToCurrentSystem).
        flags(Qn::Tree | Qn::SingleTarget | Qn::MultiTarget | Qn::ResourceTarget).
        text(tr("Connect to the Current System")).
        condition(new QnTreeNodeTypeCondition(Qn::IncompatibleServerNode, this));

    factory().
        flags(Qn::Scene | Qn::NoTarget).
        text(tr("Change Cell Aspect Ratio...")).
        condition(new QnVideoWallReviewModeCondition(true, this));

    factory.beginSubMenu(); {
        factory.beginGroup();

        factory(Qn::SetCurrentLayoutAspectRatio4x3Action).
            flags(Qn::Scene | Qn::NoTarget).
            requiredPermissions(Qn::CurrentLayoutResourceRole, Qn::WritePermission).
            text(tr("4:3")).
            checkable().
            checked(qnGlobals->defaultLayoutCellAspectRatio() == 4.0/3.0);

        factory(Qn::SetCurrentLayoutAspectRatio16x9Action).
            flags(Qn::Scene | Qn::NoTarget).
            requiredPermissions(Qn::CurrentLayoutResourceRole, Qn::WritePermission).
            text(tr("16:9")).
            checkable().
            checked(qnGlobals->defaultLayoutCellAspectRatio() == 16.0/9.0);

        factory.endGroup();
    } factory.endSubMenu();

    factory().
        flags(Qn::Scene | Qn::NoTarget).
        text(tr("Change Cell Spacing..."));

    factory.beginSubMenu(); {
        factory.beginGroup();

        factory(Qn::SetCurrentLayoutItemSpacing0Action).
            flags(Qn::Scene | Qn::NoTarget).
            requiredPermissions(Qn::CurrentLayoutResourceRole, Qn::WritePermission).
            text(tr("None")).
            checkable().
            checked(qnGlobals->defaultLayoutCellSpacing().width() == 0.0);

        factory(Qn::SetCurrentLayoutItemSpacing10Action).
            flags(Qn::Scene | Qn::NoTarget).
            requiredPermissions(Qn::CurrentLayoutResourceRole, Qn::WritePermission).
            text(tr("Small")).
            checkable().
            checked(qnGlobals->defaultLayoutCellSpacing().width() == 0.1);

        factory(Qn::SetCurrentLayoutItemSpacing20Action).
            flags(Qn::Scene | Qn::NoTarget).
            requiredPermissions(Qn::CurrentLayoutResourceRole, Qn::WritePermission).
            text(tr("Medium")).
            checkable().
            checked(qnGlobals->defaultLayoutCellSpacing().width() == 0.2);

        factory(Qn::SetCurrentLayoutItemSpacing30Action).
            flags(Qn::Scene | Qn::NoTarget).
            requiredPermissions(Qn::CurrentLayoutResourceRole, Qn::WritePermission).
            text(tr("Large")).
            checkable().
            checked(qnGlobals->defaultLayoutCellSpacing().width() == 0.3);
        factory.endGroup();

    } factory.endSubMenu();

    factory().
        flags(Qn::Scene | Qn::NoTarget).
        separator();

    factory(Qn::ToggleTourModeAction).
        flags(Qn::Scene | Qn::NoTarget | Qn::GlobalHotkey).
        text(tr("Start Tour")).
        toggledText(tr("Stop Tour")).
        shortcut(tr("Alt+T")).
        autoRepeat(false).
        condition(new QnToggleTourActionCondition(this));

    factory().
        flags(Qn::Scene | Qn::NoTarget).
        separator();

    factory(Qn::CurrentLayoutSettingsAction).
        flags(Qn::Scene | Qn::NoTarget).
        requiredPermissions(Qn::CurrentLayoutResourceRole, Qn::EditLayoutSettingsPermission).
        text(tr("Layout Settings...")).
        condition(new QnLightModeCondition(Qn::LightModeNoLayoutBackground, this));

    factory(Qn::StartTimeSelectionAction).
        flags(Qn::Slider | Qn::SingleTarget).
        text(tr("Mark Selection Start")).
        shortcut(tr("[")).
        shortcutContext(Qt::WidgetShortcut).
        condition(new QnTimePeriodActionCondition(Qn::NullTimePeriod, Qn::InvisibleAction, this));

    factory(Qn::EndTimeSelectionAction).
        flags(Qn::Slider | Qn::SingleTarget).
        text(tr("Mark Selection End")).
        shortcut(tr("]")).
        shortcutContext(Qt::WidgetShortcut).
        condition(new QnTimePeriodActionCondition(Qn::EmptyTimePeriod, Qn::InvisibleAction, this));

    factory(Qn::ClearTimeSelectionAction).
        flags(Qn::Slider | Qn::SingleTarget).
        text(tr("Clear Selection")).
        condition(new QnTimePeriodActionCondition(Qn::EmptyTimePeriod | Qn::NormalTimePeriod, Qn::InvisibleAction, this));

    factory(Qn::ZoomToTimeSelectionAction).
        flags(Qn::Slider | Qn::SingleTarget).
        text(tr("Zoom to Selection")).
        condition(new QnTimePeriodActionCondition(Qn::NormalTimePeriod, Qn::InvisibleAction, this));

    factory(Qn::AddCameraBookmarkAction).
        flags(Qn::Slider | Qn::SingleTarget).
        text(tr("Bookmark Selection...")).
        condition(new QnAddBookmarkActionCondition(this));

    factory(Qn::EditCameraBookmarkAction).
        flags(Qn::Slider | Qn::SingleTarget).
        text(tr("Edit Bookmark...")).
        condition(new QnModifyBookmarkActionCondition(this));

    factory(Qn::RemoveCameraBookmarkAction).
        flags(Qn::Slider | Qn::SingleTarget).
        text(tr("Remove Bookmark...")).
        condition(new QnModifyBookmarkActionCondition(this));

    factory().
        flags(Qn::Slider | Qn::SingleTarget).
        separator();

    factory(Qn::ExportTimeSelectionAction).
        flags(Qn::Slider | Qn::SingleTarget).
        text(tr("Export Selected Area...")).
        requiredPermissions(Qn::ExportPermission).
        condition(new QnExportActionCondition(true, this));

    factory(Qn::ExportLayoutAction).
        flags(Qn::Slider | Qn::SingleTarget | Qn::MultiTarget | Qn::NoTarget).
        text(tr("Export Multi-Video...")).
        requiredPermissions(Qn::CurrentLayoutMediaItemsRole, Qn::ExportPermission).
        condition(new QnExportActionCondition(false, this));

    factory(Qn::ThumbnailsSearchAction).
        flags(Qn::Slider | Qn::SingleTarget).
        text(tr("Preview Search...")).
        condition(new QnPreviewActionCondition(this));



    factory(Qn::DebugIncrementCounterAction).
        flags(Qn::GlobalHotkey).
        shortcut(tr("Ctrl+Alt+Shift++")).
        text(tr("Increment Debug Counter"));

    factory(Qn::DebugDecrementCounterAction).
        flags(Qn::GlobalHotkey).
        shortcut(tr("Ctrl+Alt+Shift+-")).
        text(tr("Decrement Debug Counter"));

    factory(Qn::DebugShowResourcePoolAction).
        flags(Qn::GlobalHotkey | Qn::DevMode).
        shortcut(tr("Ctrl+Alt+Shift+R")).
        text(tr("Show Resource Pool"));

    factory(Qn::DebugCalibratePtzAction).
        flags(Qn::Scene | Qn::SingleTarget | Qn::DevMode).
        text(tr("Calibrate PTZ"));

    factory(Qn::DebugGetPtzPositionAction).
        flags(Qn::Scene | Qn::SingleTarget | Qn::DevMode).
        text(tr("Get PTZ Position"));

    factory(Qn::DebugControlPanelAction).
        flags(Qn::GlobalHotkey | Qn::DevMode).
        shortcut(tr("Ctrl+Alt+Shift+D")).
        text(tr("Debug Control Panel"));

    factory(Qn::PlayPauseAction).
        flags(Qn::ScopelessHotkey | Qn::HotkeyOnly | Qn::Slider | Qn::SingleTarget).
        shortcut(tr("Space")).
        text(tr("Play")).
        toggledText(tr("Pause")).
        condition(new QnArchiveActionCondition(this));

    factory(Qn::SpeedDownAction).
        flags(Qn::ScopelessHotkey | Qn::HotkeyOnly | Qn::Slider | Qn::SingleTarget).
        shortcut(tr("Ctrl+-")).
        text(tr("Speed Down")).
        condition(new QnArchiveActionCondition(this));

    factory(Qn::SpeedUpAction).
        flags(Qn::ScopelessHotkey | Qn::HotkeyOnly | Qn::Slider | Qn::SingleTarget).
        shortcut(tr("Ctrl++")).
        text(tr("Speed Up")).
        condition(new QnArchiveActionCondition(this));

    factory(Qn::PreviousFrameAction).
        flags(Qn::ScopelessHotkey | Qn::HotkeyOnly | Qn::Slider | Qn::SingleTarget).
        shortcut(tr("Ctrl+Left")).
        text(tr("Previous Frame")).
        condition(new QnArchiveActionCondition(this));

    factory(Qn::NextFrameAction).
        flags(Qn::ScopelessHotkey | Qn::HotkeyOnly | Qn::Slider | Qn::SingleTarget).
        shortcut(tr("Ctrl+Right")).
        text(tr("Next Frame")).
        condition(new QnArchiveActionCondition(this));

    factory(Qn::JumpToStartAction).
        flags(Qn::ScopelessHotkey | Qn::HotkeyOnly | Qn::Slider | Qn::SingleTarget).
        shortcut(tr("Z")).
        text(tr("To Start")).
        condition(new QnArchiveActionCondition(this));

    factory(Qn::JumpToEndAction).
        flags(Qn::ScopelessHotkey | Qn::HotkeyOnly | Qn::Slider | Qn::SingleTarget).
        shortcut(tr("X")).
        text(tr("To End")).
        condition(new QnArchiveActionCondition(this));

    factory(Qn::VolumeUpAction).
        flags(Qn::ScopelessHotkey | Qn::HotkeyOnly | Qn::Slider | Qn::SingleTarget).
        shortcut(tr("Ctrl+Up")).
        text(tr("Volume Down"));

    factory(Qn::VolumeDownAction).
        flags(Qn::ScopelessHotkey | Qn::HotkeyOnly | Qn::Slider | Qn::SingleTarget).
        shortcut(tr("Ctrl+Down")).
        text(tr("Volume Up"));

    factory(Qn::ToggleMuteAction).
        flags(Qn::ScopelessHotkey | Qn::HotkeyOnly | Qn::Slider | Qn::SingleTarget).
        shortcut(tr("M")).
        text(tr("Toggle Mute")).
        checkable();

    factory(Qn::JumpToLiveAction).
        flags(Qn::ScopelessHotkey | Qn::HotkeyOnly | Qn::Slider | Qn::SingleTarget).
        shortcut(tr("L")).
        text(tr("Jump to Live")).
        checkable().
        condition(new QnArchiveActionCondition(this));

    factory(Qn::ToggleSyncAction).
        flags(Qn::ScopelessHotkey | Qn::HotkeyOnly | Qn::Slider | Qn::SingleTarget).
        shortcut(tr("S")).
        text(tr("Synchronize Streams")).
        toggledText(tr("Disable Stream Synchronization")).
        condition(new QnArchiveActionCondition(this));


    factory().
        flags(Qn::Slider | Qn::TitleBar | Qn::Tree).
        separator();

    factory(Qn::ToggleThumbnailsAction).
        flags(Qn::Slider | Qn::SingleTarget).
        text(tr("Show Thumbnails")).
        toggledText(tr("Hide Thumbnails"));

    factory(Qn::ToggleCalendarAction).
        flags(Qn::Slider | Qn::SingleTarget).
        text(tr("Show Calendar")).
        toggledText(tr("Hide Calendar"));

    factory(Qn::ToggleTitleBarAction).
        flags(Qn::TitleBar | Qn::NoTarget | Qn::SingleTarget).
        text(tr("Show Title Bar")).
        toggledText(tr("Hide Title Bar")).
        condition(new QnToggleTitleBarActionCondition(this));

    factory(Qn::PinTreeAction).
        flags(Qn::Tree | Qn::NoTarget).
        text(tr("Pin Tree")).
        toggledText(tr("Unpin Tree")).
        condition(new QnTreeNodeTypeCondition(Qn::RootNode, this));

    factory(Qn::ToggleTreeAction).
        flags(Qn::Tree | Qn::NoTarget).
        text(tr("Show Tree")).
        toggledText(tr("Hide Tree")).
        condition(new QnTreeNodeTypeCondition(Qn::RootNode, this));

    factory(Qn::ToggleSliderAction).
        flags(Qn::Slider | Qn::NoTarget | Qn::SingleTarget).
        text(tr("Show Timeline")).
        toggledText(tr("Hide Timeline"));

    factory(Qn::PinNotificationsAction).
        flags(Qn::Notifications | Qn::NoTarget).
        text(tr("Pin Notifications")).
        toggledText(tr("Unpin Notifications"));

#ifdef QN_ENABLE_BOOKMARKS
    factory(Qn::ToggleBookmarksSearchAction).
        flags(Qn::GlobalHotkey).
        text(tr("Show Search Panel")).
        toggledText(tr("Hide Search Panel")).
        shortcut(tr("Ctrl+F")).
        autoRepeat(false);
#endif
}

QnActionManager::~QnActionManager() {
    qDeleteAll(m_idByAction.keys());
}

void QnActionManager::setTargetProvider(QnActionTargetProvider *targetProvider) {
    m_targetProvider = targetProvider;
    m_targetProviderGuard = dynamic_cast<QObject *>(targetProvider);
    if(!m_targetProviderGuard)
        m_targetProviderGuard = this;
}

void QnActionManager::registerAction(QnAction *action) {
    if(!action) {
        qnNullWarning(action);
        return;
    }

    if(m_idByAction.contains(action))
        return; /* Re-registration is allowed. */

    if(m_actionById.contains(action->id())) {
        qnWarning("Action with id '%1' is already registered with this action manager.", action->id());
        return;
    }

    m_actionById[action->id()] = action;
    m_idByAction[action] = action->id();
}

void QnActionManager::registerAlias(Qn::ActionId id, Qn::ActionId targetId) {
    if(id == targetId) {
        qnWarning("Action cannot be an alias of itself.");
        return;
    }

    QnAction *action = this->action(id);
    if(action && action->id() == id) { /* Note that re-registration with different target is OK. */
        qnWarning("Id '%1' is already taken by non-alias action '%2'.", id, action->text());
        return;
    }

    QnAction *targetAction = this->action(targetId);
    if(!targetAction) {
        qnWarning("Action with id '%1' is not registered with this action manager.", targetId);
        return;
    }

    m_actionById[id] = targetAction;
}

QnAction *QnActionManager::action(Qn::ActionId id) const {
    return m_actionById.value(id, NULL);
}

QList<QnAction *> QnActionManager::actions() const {
    return m_idByAction.keys();
}

bool QnActionManager::canTrigger(Qn::ActionId id, const QnActionParameters &parameters) {
    QnAction *action = m_actionById.value(id);
    if(!action)
        return false;

    return action->checkCondition(action->scope(), parameters);
}

void QnActionManager::trigger(Qn::ActionId id, const QnActionParameters &parameters) {
    QnAction *action = m_actionById.value(id);
    if(action == NULL) {
        qnWarning("Invalid action id '%1'.", static_cast<int>(id));
        return;
    }

    if(action->checkCondition(action->scope(), parameters) != Qn::EnabledAction) {
        qnWarning("Action '%1' was triggered with a parameter that does not meet the action's requirements.", action->text());
        return;
    }

    QN_SCOPED_VALUE_ROLLBACK(&m_parametersByMenu[NULL], parameters);
    QN_SCOPED_VALUE_ROLLBACK(&m_shortcutAction, action);
    action->trigger();
}

QMenu *QnActionManager::newMenu(Qn::ActionScope scope, QWidget *parent, const QnActionParameters &parameters, CreationOptions options) {
    return newMenu(Qn::NoAction, scope, parent, parameters, options);
}

QMenu *QnActionManager::newMenu(Qn::ActionId rootId, Qn::ActionScope scope, QWidget *parent, const QnActionParameters &parameters, CreationOptions options) {
    QnAction *rootAction = rootId == Qn::NoAction ? m_root : action(rootId);

    QMenu *result = NULL;
    if(!rootAction) {
        qnWarning("No action exists for id '%1'.", static_cast<int>(rootId));
    } else {
        result = newMenuRecursive(rootAction, scope, parameters, parent, options);
        if (!result)
            result = new QnMenu(parent);
    }

    if(result) {
        m_parametersByMenu[result] = parameters;
        connect(result, &QObject::destroyed, this, &QnActionManager::at_menu_destroyed);
        connect(result, &QMenu::aboutToShow, this, &QnActionManager::at_menu_aboutToShow);
    }

    return result;
}

void QnActionManager::copyAction(QAction *dst, QnAction *src, bool forwardSignals) {
    dst->setText(src->text());
    dst->setIcon(src->icon());
    dst->setShortcuts(src->shortcuts());
    dst->setCheckable(src->isCheckable());
    dst->setChecked(src->isChecked());
    dst->setFont(src->font());
    dst->setIconText(src->iconText());
    dst->setSeparator(src->isSeparator());

    dst->setProperty(sourceActionPropertyName, QVariant::fromValue<QnAction *>(src));
    foreach(const QByteArray &name, src->dynamicPropertyNames())
        dst->setProperty(name.data(), src->property(name.data()));

    if(forwardSignals) {
        connect(dst, &QAction::triggered,   src, &QAction::trigger);
        connect(dst, &QAction::toggled,     src, &QAction::setChecked);
    }
}

QMenu *QnActionManager::newMenuRecursive(const QnAction *parent, Qn::ActionScope scope, const QnActionParameters &parameters, QWidget *parentWidget, CreationOptions options) {
    if (parent->childFactory()) {
        QMenu* childMenu = parent->childFactory()->newMenu(parameters, parentWidget);
        if (childMenu)
            return childMenu;
    }

    QMenu *result = new QnMenu(parentWidget);

    if(!parent->children().isEmpty()) {
        foreach(QnAction *action, parent->children()) {
            Qn::ActionVisibility visibility;
            if(action->flags() & Qn::HotkeyOnly) {
                visibility = Qn::InvisibleAction;
            } else {
                visibility = action->checkCondition(scope, parameters);
            }
            if(visibility == Qn::InvisibleAction)
                continue;

            QMenu *menu = newMenuRecursive(action, scope, parameters, parentWidget, options);
            if((!menu || menu->isEmpty()) && (action->flags() & Qn::RequiresChildren))
                continue;

            QString replacedText;
            if(menu && menu->actions().size() == 1) {
                QnAction *menuAction = qnAction(menu->actions()[0]);
                if(menuAction && (menuAction->flags() & Qn::Pullable)) {
                    delete menu;
                    menu = NULL;

                    action = menuAction;
                    visibility = action->checkCondition(scope, parameters);
                    replacedText = action->pulledText();
                }
            }

            if(menu)
                connect(result, &QObject::destroyed, menu, &QObject::deleteLater);

            if (action->hasConditionalTexts())
                replacedText = action->checkConditionalText(parameters);

            QAction *newAction = NULL;
            if(!replacedText.isEmpty() || visibility == Qn::DisabledAction || menu != NULL || (options & DontReuseActions)) {
                newAction = new QAction(result);
                copyAction(newAction, action);

                newAction->setMenu(menu);
                newAction->setDisabled(visibility == Qn::DisabledAction);
                if(!replacedText.isEmpty())
                    newAction->setText(replacedText);
            } else {
                newAction = action;
            }

            if(visibility != Qn::InvisibleAction)
                result->addAction(newAction);
        }
    }

    if(parent->childFactory()) {
        QList<QAction *> actions = parent->childFactory()->newActions(parameters, NULL);

        if(!actions.isEmpty()) {
            if (!result->isEmpty())
                result->addSeparator();

            foreach(QAction *action, actions) {
                action->setParent(result);
                result->addAction(action);
            }
        }
    }

    if (result->isEmpty()) {
        delete result;
        return NULL;
    }

    return result;
}

QnActionParameters QnActionManager::currentParameters(QnAction *action) const {
    if(m_shortcutAction == action)
        return m_parametersByMenu.value(NULL);

    if(m_lastShownMenu == NULL || !m_parametersByMenu.contains(m_lastShownMenu))
        qnWarning("No active menu, no target exists.");

    return m_parametersByMenu.value(m_lastShownMenu);
}

QnActionParameters QnActionManager::currentParameters(QObject *sender) const {
    if(QnAction *action = checkSender(sender)) {
        return currentParameters(action);
    } else {
        return QnActionParameters();
    }
}

void QnActionManager::redirectAction(QMenu *menu, Qn::ActionId sourceId, QAction *targetAction) {
    redirectActionRecursive(menu, sourceId, targetAction);
}

bool QnActionManager::redirectActionRecursive(QMenu *menu, Qn::ActionId sourceId, QAction *targetAction) {
    QList<QAction *> actions = menu->actions();

    foreach(QAction *action, actions) {
        QnAction *storedAction = qnAction(action);
        if(storedAction && storedAction->id() == sourceId) {
            int index = actions.indexOf(action);
            QAction *before = index + 1 < actions.size() ? actions[index + 1] : NULL;

            menu->removeAction(action);
            if(targetAction != NULL) {
                copyAction(targetAction, storedAction, false);
                targetAction->setEnabled(action->isEnabled());
                menu->insertAction(before, targetAction);
            }

            return true;
        }

        if(action->menu()) {
            if(redirectActionRecursive(action->menu(), sourceId, targetAction)) {
                if(action->menu()->isEmpty())
                    menu->removeAction(action);

                return true;
            }
        }
    }

    return false;
}

void QnActionManager::at_menu_destroyed(QObject *menu) {
    m_parametersByMenu.remove(menu);
}

void QnActionManager::at_menu_aboutToShow() {
    m_lastShownMenu = sender();
}<|MERGE_RESOLUTION|>--- conflicted
+++ resolved
@@ -742,11 +742,7 @@
     factory(Qn::SystemAdministrationAction).
         flags(Qn::Main | Qn::Tree).
         text(tr("System Administration")).
-<<<<<<< HEAD
         condition(new QnTreeNodeTypeCondition(Qn::ServersNode, this));
-=======
-        condition(new QnTreeNodeTypeCondition(Qn::RootNode, this));
->>>>>>> f59e7250
 
     factory(Qn::PreferencesServerTabAction).
         flags(Qn::Tree | Qn::NoTarget).
