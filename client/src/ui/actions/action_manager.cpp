--- conflicted
+++ resolved
@@ -692,12 +692,8 @@
 
     factory(Qn::SaveCurrentVideoWallReviewAction).
         flags(Qn::Main | Qn::Scene | Qn::NoTarget | Qn::GlobalHotkey | Qn::IntentionallyAmbiguous).
-<<<<<<< HEAD
-        mode(QnActionTypes::DesktopMode).
-        text(tr("Save Video Wall View")). //TODO: #VW #TR
-=======
+        mode(QnActionTypes::DesktopMode).
         text(tr("Save Video Wall View")).
->>>>>>> e140a422
         shortcut(tr("Ctrl+S")).
         autoRepeat(false).
         condition(new QnSaveVideowallReviewActionCondition(true, this));
@@ -1341,12 +1337,8 @@
              new QnPreviewSearchModeCondition(true, this),
              this));
 
-<<<<<<< HEAD
-    factory(Qn::PictureSettingsAction).
-        mode(QnActionTypes::DesktopMode).
-=======
     factory(Qn::MediaFileSettingsAction).
->>>>>>> e140a422
+        mode(QnActionTypes::DesktopMode).
         flags(Qn::Scene | Qn::Tree | Qn::SingleTarget | Qn::ResourceTarget | Qn::LayoutItemTarget).
         text(tr("File Settings...")).
         condition(new QnResourceActionCondition(hasFlags(Qn::local_media), Qn::Any, this));
