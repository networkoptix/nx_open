#include "action_manager.h"

#include <cassert>

#include <QtGui/QAction>
#include <QtGui/QMenu>
#include <QtGui/QGraphicsItem>

#include <utils/common/warnings.h>
#include <utils/common/checked_cast.h>
#include <utils/common/scoped_value_rollback.h>
#include <core/resource_managment/resource_criterion.h>
#include <core/resource/resource.h>

#include <ui/workbench/workbench_context.h>
#include <ui/style/skin.h>
#include <ui/style/noptix_style.h>
#include <ui/style/globals.h>
#include <ui/screen_recording/screen_recorder.h>

#include "action.h"
#include "action_factories.h"
#include "action_conditions.h"
#include "action_target_provider.h"
#include "action_parameter_types.h"

namespace {
    void copyIconPixmap(const QIcon &src, QIcon::Mode mode, QIcon::State state, QIcon *dst) {
        dst->addPixmap(src.pixmap(src.actualSize(QSize(1024, 1024), mode, state), mode, state), mode, state);
    }

    const char *sourceActionPropertyName = "_qn_sourceAction";

    QnAction *qnAction(QAction *action) {
        QnAction *result = action->property(sourceActionPropertyName).value<QnAction *>();
        if(result)
            return result;

        return dynamic_cast<QnAction *>(action);
    }

} // anonymous namespace


// -------------------------------------------------------------------------- //
// QnActionBuilder 
// -------------------------------------------------------------------------- //
class QnActionBuilder {
public:
    QnActionBuilder(QnAction *action): 
        m_action(action)
    {
        action->setShortcutContext(Qt::WindowShortcut);
    }

    QnActionBuilder shortcut(const QKeySequence &shortcut) {
        QList<QKeySequence> shortcuts = m_action->shortcuts();
        shortcuts.push_back(shortcut);
        m_action->setShortcuts(shortcuts);

        return *this;
    }

    QnActionBuilder shortcutContext(Qt::ShortcutContext context) {
        m_action->setShortcutContext(context);

        return *this;
    }

    QnActionBuilder icon(const QIcon &icon) {
        m_action->setIcon(icon);

        return *this;
    }

    QnActionBuilder role(QAction::MenuRole role) {
        m_action->setMenuRole(role);

        return *this;
    }

    QnActionBuilder autoRepeat(bool autoRepeat) {
        m_action->setAutoRepeat(autoRepeat);

        return *this;
    }

    QnActionBuilder text(const QString &text) {
        m_action->setText(text);
        m_action->setNormalText(text);

        return *this;
    }

    QnActionBuilder toggledText(const QString &text) {
        m_action->setToggledText(text);
        m_action->setCheckable(true);

        showCheckBoxInMenu(false);

        return *this;
    }

    QnActionBuilder pulledText(const QString &text) {
        m_action->setPulledText(text);
        m_action->setFlags(m_action->flags() | Qn::Pullable);

        return *this;
    }

    QnActionBuilder toolTip(const QString &toolTip) {
        m_action->setToolTip(toolTip);

        return *this;
    }

    QnActionBuilder toolTipFormat(const QString &toolTipFormat) {
        m_action->setToolTipFormat(toolTipFormat);

        return *this;
    }

    QnActionBuilder flags(Qn::ActionFlags flags) {
        m_action->setFlags(m_action->flags() | flags);

        return *this;
    }

    QnActionBuilder requiredPermissions(Qn::Permissions permissions) {
        m_action->setRequiredPermissions(permissions);

        return *this;
    }

    QnActionBuilder requiredPermissions(int key, Qn::Permissions permissions) {
        m_action->setRequiredPermissions(key, permissions);

        return *this;
    }

    QnActionBuilder forbiddenPermissions(Qn::Permissions permissions) {
        m_action->setForbiddenPermissions(permissions);

        return *this;
    }

    QnActionBuilder forbiddenPermissions(int key, Qn::Permissions permissions) {
        m_action->setForbiddenPermissions(key, permissions);

        return *this;
    }

    QnActionBuilder separator(bool isSeparator = true) {
        m_action->setSeparator(isSeparator);
        m_action->setFlags(m_action->flags() | Qn::NoTarget | Qn::SingleTarget | Qn::MultiTarget | Qn::WidgetTarget | Qn::ResourceTarget | Qn::LayoutItemTarget);

        return *this;
    }

    QnActionBuilder conditionalText(const QString &text, QnActionCondition *condition){
        m_action->addConditionalText(condition, text);
        return *this;
    }

    QnActionBuilder conditionalText(const QString &text, const QnResourceCriterion &criterion, Qn::MatchMode matchMode = Qn::All){
        m_action->addConditionalText(new QnResourceActionCondition(criterion, matchMode, m_action), text);
        return *this;
    }

    QnActionBuilder checkable(bool isCheckable = true){
        m_action->setCheckable(isCheckable);

        return *this;
    }

    QnActionBuilder checked(bool isChecked = true){
        m_action->setChecked(isChecked);

        return *this;
    }

    QnActionBuilder showCheckBoxInMenu(bool show) {
        m_action->setProperty(Qn::HideCheckBoxInMenu, !show);

        return *this;
    }

    QnActionBuilder condition(QnActionCondition *condition) {
        assert(m_action->condition() == NULL);

        m_action->setCondition(condition);

        return *this;
    }

    QnActionBuilder condition(const QnResourceCriterion &criterion, Qn::MatchMode matchMode = Qn::All) {
        assert(m_action->condition() == NULL);

        m_action->setCondition(new QnResourceActionCondition(criterion, matchMode, m_action));

        return *this;
    }

    QnActionBuilder childFactory(QnActionFactory *childFactory) {
        m_action->setChildFactory(childFactory);
        m_action->setFlags(m_action->flags() | Qn::RequiresChildren);

        return *this;
    }

    QnActionBuilder rotationSpeed(qreal rotationSpeed) {
        m_action->setProperty(Qn::ToolButtonCheckedRotationSpeed, rotationSpeed);

        return *this;
    }

private:
    QnAction *m_action;
};


// -------------------------------------------------------------------------- //
// QnMenuFactory 
// -------------------------------------------------------------------------- //
class QnMenuFactory {
public:
    QnMenuFactory(QnActionManager *menu, QnAction *parent): 
        m_manager(menu),
        m_lastFreeActionId(Qn::ActionCount),
        m_currentGroup(0)
    {
        m_actionStack.push_back(parent);
        m_lastAction = parent;
    }

    void beginSubMenu() {
        m_actionStack.push_back(m_lastAction);
    }

    void endSubMenu() {
        m_actionStack.pop_back();
    }

    void beginGroup() {
        m_currentGroup = new QActionGroup(m_manager);
    }

    void endGroup() {
        m_currentGroup = NULL;
    }

    QnActionBuilder operator()(Qn::ActionId id) {
        QnAction *action = m_manager->action(id);
        if(action == NULL) {
            action = new QnAction(id, m_manager);
            m_manager->registerAction(action);
        }

        QnAction *parentAction = m_actionStack.back();
        parentAction->addChild(action);
        parentAction->setFlags(parentAction->flags() | Qn::RequiresChildren);

        m_lastAction = action;
        if (m_currentGroup)
            m_currentGroup->addAction(action);

        return QnActionBuilder(action);
    }

    QnActionBuilder operator()() {
        return operator()(static_cast<Qn::ActionId>(m_lastFreeActionId++));
    }

private:
    QnActionManager *m_manager;
    int m_lastFreeActionId;
    QnAction *m_lastAction;
    QList<QnAction *> m_actionStack;
    QActionGroup* m_currentGroup;
};


// -------------------------------------------------------------------------- //
// QnActionManager 
// -------------------------------------------------------------------------- //
namespace {
    QnAction *checkSender(QObject *sender) {
        QnAction *result = qobject_cast<QnAction *>(sender);
        if(result == NULL)
            qnWarning("Cause cannot be determined for non-QnAction senders.");
        return result;
    }

    bool checkType(const QVariant &items) {
        Qn::ActionParameterType type = QnActionParameterTypes::type(items);
        if(type == 0) {
            qnWarning("Unrecognized action target type '%1'.", items.typeName());
            return false;
        }

        return true;
    }

} // anonymous namespace


QnActionManager::QnActionManager(QObject *parent): 
    QObject(parent),
    QnWorkbenchContextAware(parent),
    m_root(NULL),
    m_targetProvider(NULL),
    m_shortcutAction(NULL),
    m_lastShownMenu(NULL)
{
    m_root = new QnAction(Qn::NoAction, this);
    m_actionById[Qn::NoAction] = m_root;
    m_idByAction[m_root] = Qn::NoAction;

    QnMenuFactory factory(this, m_root);

    using namespace QnResourceCriterionExpressions;



    /* Actions that are not assigned to any menu. */

    factory(Qn::ShowFpsAction).
        flags(Qn::NoTarget).
        text(tr("Show FPS")).
        toggledText(tr("Hide FPS")).
        shortcut(tr("Ctrl+Alt+F")).
        autoRepeat(false);

    factory(Qn::DropResourcesAction).
        flags(Qn::ResourceTarget | Qn::WidgetTarget | Qn::LayoutItemTarget | Qn::LayoutTarget | Qn::SingleTarget | Qn::MultiTarget).
        text(tr("Drop Resources"));

    factory(Qn::DropResourcesIntoNewLayoutAction).
        flags(Qn::ResourceTarget | Qn::WidgetTarget | Qn::LayoutItemTarget | Qn::LayoutTarget | Qn::SingleTarget | Qn::MultiTarget).
        text(tr("Drop Resources into a New Layout"));

    factory(Qn::DelayedDropResourcesAction).
        flags(Qn::NoTarget).
        text(tr("Delayed Drop Resources"));

    factory(Qn::InstantDropResourcesAction).
        flags(Qn::NoTarget).
        text(tr("Instant Drop Resources"));

    factory(Qn::MoveCameraAction).
        flags(Qn::ResourceTarget | Qn::SingleTarget | Qn::MultiTarget).
        requiredPermissions(Qn::RemovePermission).
        text(tr("Move Cameras")).
        condition(hasFlags(QnResource::network));

    factory(Qn::NextLayoutAction).
        flags(Qn::NoTarget).
        text(tr("Next Layout")).
        shortcut(tr("Ctrl+Tab")).
        autoRepeat(false);

    factory(Qn::PreviousLayoutAction).
        flags(Qn::NoTarget).
        text(tr("Previous Layout")).
        shortcut(tr("Ctrl+Shift+Tab")).
        autoRepeat(false);

    factory(Qn::SelectAllAction).
        flags(Qn::NoTarget).
        text(tr("Select All")).
        shortcut(tr("Ctrl+A")).
        autoRepeat(false);

    factory(Qn::SelectionChangeAction).
        flags(Qn::NoTarget).
        text(tr("Selection Changed"));

    factory(Qn::GetMoreLicensesAction).
        flags(Qn::NoTarget).
        text(tr("Get More Licenses..."));

    factory(Qn::OpenServerSettingsAction).
        flags(Qn::NoTarget).
        text(tr("Settings..."));

    factory(Qn::OpenPopupSettingsAction).
        flags(Qn::NoTarget).
        text(tr("Settings..."));

    factory(Qn::ReconnectAction).
        flags(Qn::NoTarget).
        text(tr("Reconnect to Server"));

    factory(Qn::FreespaceAction).
        flags(Qn::NoTarget).
        text(tr("Go to Freespace Mode")).
        shortcut(tr("F11")).
        autoRepeat(false);

    factory(Qn::WhatsThisAction).
        flags(Qn::NoTarget).
        text(tr("Help")).
        icon(qnSkin->icon("titlebar/whats_this.png"));

    factory(Qn::CheckSystemHealthAction).
        flags(Qn::NoTarget).
        text(tr("Check System Health..."));

    factory(Qn::TogglePopupsAction).
        flags(Qn::NoTarget).
        checkable().
        icon(qnSkin->icon("popup.png")).
        text(tr("Show notifications"));

    /* Context menu actions. */

    factory(Qn::FitInViewAction).
        flags(Qn::Scene | Qn::NoTarget).
        text(tr("Fit in View"));

    factory().
        flags(Qn::Scene).
        separator();

    factory(Qn::MainMenuAction).
        flags(Qn::NoTarget).
        text(tr("Main Menu")).
        shortcut(tr("Alt+Space")).
        autoRepeat(false).
        icon(qnSkin->icon("titlebar/main_menu.png"));

    // Text and icon are set in QnWorkbenchActionHandler::at_eventManager_connectionOpened/Closed
    factory(Qn::ConnectToServerAction).
        flags(Qn::Main).
        autoRepeat(false);

    factory(Qn::DisconnectAction).
        flags(Qn::Main).
        text(tr("Logout")).
        autoRepeat(false).
        condition(new QnDisconnectActionCondition(this));

    factory().
        flags(Qn::Main).
        separator();

    factory(Qn::TogglePanicModeAction).
        flags(Qn::NoTarget).
        text(tr("Start Panic Recording")).
        toggledText(tr("Stop Panic Recording")).
        autoRepeat(false).
        shortcut(tr("Ctrl+P")).
        icon(qnSkin->icon("titlebar/panic.png")).
        //requiredPermissions(Qn::CurrentMediaServerResourcesRole, Qn::ReadWriteSavePermission).
        condition(new QnPanicActionCondition(this));

    factory().
        flags(Qn::Main | Qn::Tree).
        separator();

    factory().
        flags(Qn::Main | Qn::TitleBar | Qn::Tree | Qn::SingleTarget | Qn::ResourceTarget).
        text(tr("New..."));

    factory.beginSubMenu(); {
        factory(Qn::NewUserLayoutAction).
            flags(Qn::Tree | Qn::SingleTarget | Qn::ResourceTarget).
            requiredPermissions(Qn::CreateLayoutPermission).
            text(tr("Layout...")).
            pulledText(tr("New Layout...")).
            condition(hasFlags(QnResource::user));

        factory(Qn::OpenNewTabAction).
            flags(Qn::Main | Qn::TitleBar | Qn::SingleTarget | Qn::NoTarget).
            text(tr("Tab")).
            pulledText(tr("New Tab")).
            shortcut(tr("Ctrl+T")).
            autoRepeat(false). /* Technically, it should be auto-repeatable, but we don't want the user opening 100500 layouts and crashing the client =). */
            icon(qnSkin->icon("titlebar/new_layout.png"));

        factory(Qn::OpenNewWindowAction).
            flags(Qn::Main).
            text(tr("Window")).
            pulledText(tr("New Window")).
            shortcut(tr("Ctrl+N")).
            autoRepeat(false);

        factory(Qn::NewUserAction).
            flags(Qn::Main | Qn::Tree | Qn::NoTarget).
            requiredPermissions(Qn::CurrentUserResourceRole, Qn::GlobalEditUsersPermission).
            text(tr("User...")).
            pulledText(tr("New User..."));
    } factory.endSubMenu();

    factory(Qn::OpenCurrentUserLayoutMenu).
        flags(Qn::TitleBar | Qn::SingleTarget | Qn::NoTarget).
        text(tr("Open Layout...")).
        childFactory(new QnOpenCurrentUserLayoutActionFactory(this)).
        icon(qnSkin->icon("titlebar/dropdown.png"));

    factory().
        flags(Qn::Main | Qn::Scene).
        text(tr("Open..."));

    factory.beginSubMenu(); {
        factory(Qn::OpenFileAction).
            flags(Qn::Main | Qn::Scene).
            requiredPermissions(Qn::CurrentLayoutResourceRole, Qn::WritePermission | Qn::AddRemoveItemsPermission).
            text(tr("File(s)...")).
            shortcut(tr("Ctrl+O")).
            autoRepeat(false).
            icon(qnSkin->icon("folder.png"));

        factory(Qn::OpenLayoutAction).
            //flags(Qn::Main | Qn::Scene). // TODO
            forbiddenPermissions(Qn::CurrentLayoutResourceRole, Qn::AddRemoveItemsPermission).
            text(tr("Layout(s)...")).
            autoRepeat(false);

        factory(Qn::OpenFolderAction).
            flags(Qn::Main | Qn::Scene).
            requiredPermissions(Qn::CurrentLayoutResourceRole, Qn::WritePermission | Qn::AddRemoveItemsPermission).
            text(tr("Folder..."));
    } factory.endSubMenu();

    factory(Qn::SaveCurrentLayoutAction).
        flags(Qn::Main | Qn::Scene | Qn::NoTarget).
        requiredPermissions(Qn::CurrentLayoutResourceRole, Qn::SavePermission).
        text(tr("Save Current Layout")).
        shortcut(tr("Ctrl+S")).
        autoRepeat(false). /* There is no point in saving the same layout many times in a row. */
        condition(new QnSaveLayoutActionCondition(true, this));

    factory(Qn::SaveCurrentLayoutAsAction).
        requiredPermissions(Qn::CurrentUserResourceRole, Qn::CreateLayoutPermission).
        requiredPermissions(Qn::CurrentLayoutResourceRole, Qn::SavePermission).
        flags(Qn::Main | Qn::Scene | Qn::NoTarget).
        text(tr("Save Current Layout As...")).
        shortcut(tr("Ctrl+Alt+S")).
        autoRepeat(false);

    factory().
        flags(Qn::Main).
        separator();

    if (QnScreenRecorder::isSupported()) {
        factory(Qn::ToggleScreenRecordingAction).
            flags(Qn::Main).
            text(tr("Start Screen Recording")).
            toggledText(tr("Stop Screen Recording")).
            shortcut(tr("Alt+R")).
            shortcut(Qt::Key_MediaRecord).
            shortcutContext(Qt::ApplicationShortcut).
            autoRepeat(false).
            icon(qnSkin->icon("titlebar/recording.png", "titlebar/recording.png")).
            rotationSpeed(180.0);
    }

    factory(Qn::EscapeHotkeyAction).
        flags(Qn::HotkeyOnly | Qn::NoTarget).
        shortcut(tr("Esc")).
        text(tr("Stop current action"));

    factory(Qn::FullscreenAction).
        flags(Qn::NoTarget).
        text(tr("Go to Fullscreen")).
        toggledText(tr("Exit Fullscreen")).
        autoRepeat(false).
#ifdef Q_OS_MAC
        shortcut(tr("Ctrl+F")).
#else
        shortcut(tr("Alt+Enter")).
        shortcut(tr("Alt+Return")).
#endif
        icon(qnSkin->icon("titlebar/fullscreen.png", "titlebar/unfullscreen.png"));

    registerAlias(Qn::EffectiveMaximizeAction, Qn::FullscreenAction);

    factory(Qn::MinimizeAction).
        flags(Qn::NoTarget).
        text(tr("Minimize")).
        icon(qnSkin->icon("titlebar/minimize.png"));


    factory(Qn::MaximizeAction).
        flags(Qn::NoTarget).
        text(tr("Maximize")).
        toggledText(tr("Restore Down")).
        autoRepeat(false).
        icon(qnSkin->icon("titlebar/fullscreen.png", "titlebar/unfullscreen.png")); // TODO: #Elric icon?

<<<<<<< HEAD

    factory(Qn::BusinessEventsAction).
        flags(Qn::Main).
        requiredPermissions(Qn::CurrentUserParameter, Qn::GlobalProtectedPermission).
        text(tr("Alarm/Event Rules...")).
        shortcut(tr("Ctrl+E")).
        autoRepeat(false);

    factory(Qn::BusinessEventsLogAction).
        flags(Qn::Main).
        requiredPermissions(Qn::CurrentUserParameter, Qn::GlobalProtectedPermission).
        text(tr("Alarm/Event Log...")).
        shortcut(tr("Ctrl+L")).
        autoRepeat(false);

=======
>>>>>>> a86033b1
    factory(Qn::SystemSettingsAction).
        flags(Qn::Main).
        text(tr("System Settings...")).
        //shortcut(tr("Ctrl+P")).
        role(QAction::PreferencesRole).
        autoRepeat(false);

    factory().
        flags(Qn::Main).
        separator();
    
    factory(Qn::CheckForUpdatesAction).
        flags(Qn::Main).
        text(tr("Check for Updates..."));

    factory(Qn::AboutAction).
        flags(Qn::Main).
        text(tr("About...")).
        shortcut(tr("F1")).
        role(QAction::AboutRole).
        autoRepeat(false);

    factory().
        flags(Qn::Main).
        separator();

    factory(Qn::ExitAction).
        flags(Qn::Main).
        text(tr("Exit")).
        shortcut(tr("Alt+F4")).
        shortcutContext(Qt::ApplicationShortcut).
        role(QAction::QuitRole).
        autoRepeat(false).
        icon(qnSkin->icon("titlebar/exit.png"));


    /* Tree Root Nodes actions */

    factory(Qn::BusinessEventsAction).
        flags(Qn::Tree | Qn::NoTarget).
        requiredPermissions(Qn::CurrentUserResourceRole, Qn::GlobalProtectedPermission).
        text(tr("Alarm/Event Rules...")).
        shortcut(tr("Ctrl+E")).
        autoRepeat(false).
        condition(new QnTreeNodeTypeCondition(Qn::ServersNode, this));

    factory(Qn::WebClientAction).
        flags(Qn::Tree | Qn::NoTarget).
        text(tr("Open Web Client")).
        autoRepeat(false).
        condition(new QnTreeNodeTypeCondition(Qn::ServersNode, this));

    /* Tab bar actions. */
    factory().
        flags(Qn::TitleBar).
        separator();

    factory(Qn::CloseLayoutAction).
        flags(Qn::TitleBar | Qn::ScopelessHotkey | Qn::SingleTarget).
        text(tr("Close")).
        shortcut(tr("Ctrl+W")).
        autoRepeat(false);

    factory(Qn::CloseAllButThisLayoutAction).
        flags(Qn::TitleBar | Qn::SingleTarget).
        text(tr("Close All But This")).
        condition(new QnLayoutCountActionCondition(2, this));



    /* Resource actions. */
    factory(Qn::OpenInLayoutAction).
        flags(Qn::SingleTarget | Qn::MultiTarget | Qn::ResourceTarget | Qn::LayoutItemTarget | Qn::WidgetTarget).
        requiredPermissions(Qn::LayoutResourceRole, Qn::WritePermission | Qn::AddRemoveItemsPermission).
        text(tr("Open in Layout"));

    factory(Qn::OpenInCurrentLayoutAction).
        flags(Qn::Tree | Qn::SingleTarget | Qn::MultiTarget | Qn::ResourceTarget | Qn::LayoutItemTarget | Qn::WidgetTarget).
        requiredPermissions(Qn::CurrentLayoutResourceRole, Qn::WritePermission | Qn::AddRemoveItemsPermission).
        text(tr("Open")).
        conditionalText(tr("Monitor"), hasFlags(QnResource::server), Qn::All).
        condition(new QnOpenInCurrentLayoutActionCondition(this));

    factory(Qn::OpenInNewLayoutAction).
        flags(Qn::Tree | Qn::Scene | Qn::SingleTarget | Qn::MultiTarget | Qn::ResourceTarget | Qn::LayoutItemTarget | Qn::WidgetTarget).
        text(tr("Open in a New Tab")).
        conditionalText(tr("Monitor in a New Tab"), hasFlags(QnResource::server), Qn::All).
        condition(new QnOpenInNewEntityActionCondition(this));

    factory(Qn::OpenInNewWindowAction).
        flags(Qn::Tree | Qn::Scene | Qn::SingleTarget | Qn::MultiTarget | Qn::ResourceTarget | Qn::LayoutItemTarget | Qn::WidgetTarget).
        text(tr("Open in a New Window")).
        conditionalText(tr("Monitor in a New Window"), hasFlags(QnResource::server), Qn::All).
        condition(new QnOpenInNewEntityActionCondition(this));

    factory(Qn::OpenSingleLayoutAction).
        flags(Qn::Tree | Qn::SingleTarget | Qn::ResourceTarget).
        text(tr("Open Layout in a New Tab")).
        condition(hasFlags(QnResource::layout));

    factory(Qn::OpenMultipleLayoutsAction).
        flags(Qn::Tree | Qn::MultiTarget | Qn::ResourceTarget).
        text(tr("Open Layouts")).
        condition(hasFlags(QnResource::layout));

    factory(Qn::OpenNewWindowLayoutsAction).
        flags(Qn::Tree | Qn::SingleTarget | Qn::MultiTarget | Qn::ResourceTarget).
        text(tr("Open Layout(s) in a New Window")). // TODO: #Elric split into sinle- & multi- action
        condition(hasFlags(QnResource::layout));

    factory(Qn::OpenAnyNumberOfLayoutsAction).
        flags(Qn::SingleTarget | Qn::MultiTarget | Qn::ResourceTarget).
        text(tr("Open Layout(s)")).
        condition(hasFlags(QnResource::layout));

    factory(Qn::OpenInFolderAction).
        flags(Qn::Scene | Qn::Tree | Qn::SingleTarget | Qn::ResourceTarget | Qn::LayoutItemTarget).
        text(tr("Open Containing Folder")).
        shortcut(tr("Ctrl+Enter")).
        shortcut(tr("Ctrl+Return")).
        autoRepeat(false).
        condition(new QnOpenInFolderActionCondition(this));

    factory().
        flags(Qn::Scene | Qn::Tree).
        separator();


    factory(Qn::SaveLayoutAction).
        flags(Qn::Tree | Qn::SingleTarget | Qn::ResourceTarget).
        requiredPermissions(Qn::SavePermission).
        text(tr("Save Layout")).
        condition(new QnSaveLayoutActionCondition(false, this));

    factory(Qn::SaveLayoutAsAction).
        flags(Qn::SingleTarget | Qn::ResourceTarget).
        requiredPermissions(Qn::SavePermission).
        requiredPermissions(Qn::UserResourceRole, Qn::CreateLayoutPermission).
        text(tr("Save Layout As...")).
        condition(hasFlags(QnResource::layout));

    factory(Qn::SaveLayoutForCurrentUserAsAction).
        flags(Qn::Tree | Qn::SingleTarget | Qn::ResourceTarget).
        requiredPermissions(Qn::SavePermission).
        requiredPermissions(Qn::CurrentUserResourceRole, Qn::CreateLayoutPermission).
        text(tr("Save Layout As...")).
        condition(hasFlags(QnResource::layout));


    factory().
        flags(Qn::Scene | Qn::Tree).
        separator();

    factory(Qn::MaximizeItemAction).
        flags(Qn::Scene | Qn::SingleTarget).
        text(tr("Maximize Item")).
        shortcut(tr("Enter")).
        shortcut(tr("Return")).
        autoRepeat(false).
        condition(new QnItemZoomedActionCondition(false, this));

    factory(Qn::UnmaximizeItemAction).
        flags(Qn::Scene | Qn::SingleTarget).
        text(tr("Restore Item")).
        shortcut(tr("Enter")).
        shortcut(tr("Return")).
        autoRepeat(false).
        condition(new QnItemZoomedActionCondition(true, this));

    factory(Qn::ShowInfoAction).
        flags(Qn::Scene | Qn::SingleTarget | Qn::MultiTarget).
        text(tr("Show Info")).
        shortcut(tr("Alt+I")).
        condition(new QnDisplayInfoActionCondition(false, this));

    factory(Qn::HideInfoAction).
        flags(Qn::Scene | Qn::SingleTarget | Qn::MultiTarget).
        text(tr("Hide Info")).
        shortcut(tr("Alt+I")).
        condition(new QnDisplayInfoActionCondition(true, this));

    factory(Qn::ToggleInfoAction).
        flags(Qn::Scene | Qn::SingleTarget | Qn::MultiTarget | Qn::HotkeyOnly).
        text(tr("Toggle Info")).
        shortcut(tr("Alt+I")).
        condition(new QnDisplayInfoActionCondition(this));

    factory().
        flags(Qn::Scene | Qn::NoTarget).
        text(tr("Change Resolution..."));

    factory.beginSubMenu(); {
        factory.beginGroup();
        factory(Qn::RadassAutoAction).
            flags(Qn::Scene | Qn::NoTarget ).
            text(tr("Auto")).
            checkable().
            checked();

        factory(Qn::RadassLowAction).
            flags(Qn::Scene | Qn::NoTarget ).
            text(tr("Low")).
            checkable();

        factory(Qn::RadassHighAction).
            flags(Qn::Scene | Qn::NoTarget ).
            text(tr("High")).
            checkable();
        factory.endGroup();
    } factory.endSubMenu();

    factory().
        flags(Qn::Scene | Qn::SingleTarget).
        text(tr("PTZ..."));

    factory.beginSubMenu(); {
        factory(Qn::PtzSavePresetAction).
            flags(Qn::Scene | Qn::SingleTarget).
            text(tr("Save Current Position...")).
            condition(hasCapabilities(Qn::AbsolutePtzCapability));

        factory(Qn::PtzGoToPresetMenu).
            flags(Qn::Scene | Qn::SingleTarget).
            text(tr("Go to Position...")).
            childFactory(new QnPtzGoToPresetActionFactory(this)).
            condition(hasCapabilities(Qn::AbsolutePtzCapability));

        factory(Qn::PtzManagePresetsAction).
            flags(Qn::Scene | Qn::SingleTarget).
            text(tr("Manage Saved Positions...")).
            condition(hasCapabilities(Qn::AbsolutePtzCapability));

        factory(Qn::PtzGoToPresetAction).
            flags(Qn::SingleTarget | Qn::ResourceTarget).
            text(tr("Go To Saved Position")).
            condition(hasCapabilities(Qn::AbsolutePtzCapability));
    } factory.endSubMenu();

#if 0
    factory(Qn::ToggleRadassAction).
        flags(Qn::Scene | Qn::SingleTarget | Qn::MultiTarget | Qn::HotkeyOnly).
        text(tr("Toggle Resolution Mode")).
        shortcut(tr("Alt+I")).
        condition(new QnDisplayInfoActionCondition(this));
#endif

    factory(Qn::StartSmartSearchAction).
        flags(Qn::Scene | Qn::SingleTarget | Qn::MultiTarget).
        text(tr("Show Motion/Smart Search")).
        conditionalText(tr("Show Motion"), new QnNoArchiveActionCondition(this)).
        shortcut(tr("Alt+G")).
        condition(new QnSmartSearchActionCondition(false, this));

    factory(Qn::StopSmartSearchAction).
        flags(Qn::Scene | Qn::SingleTarget | Qn::MultiTarget).
        text(tr("Hide Motion/Smart Search")).
        conditionalText(tr("Hide Motion"), new QnNoArchiveActionCondition(this)).
        shortcut(tr("Alt+G")).
        condition(new QnSmartSearchActionCondition(true, this));

    factory(Qn::ClearMotionSelectionAction).
        flags(Qn::Scene | Qn::SingleTarget | Qn::MultiTarget).
        text(tr("Clear Motion Selection")).
        condition(new QnClearMotionSelectionActionCondition(this));

    factory(Qn::ToggleSmartSearchAction).
        flags(Qn::Scene | Qn::SingleTarget | Qn::MultiTarget | Qn::HotkeyOnly).
        text(tr("Toggle Smart Search")).
        shortcut(tr("Alt+G")).
        condition(new QnSmartSearchActionCondition(this));

    factory(Qn::CheckFileSignatureAction).
        flags(Qn::Scene | Qn::SingleTarget).
        text(tr("Check File Watermark")).
        shortcut(tr("Alt+C")).
        autoRepeat(false).
        condition(new QnCheckFileSignatureActionCondition(this));

    factory(Qn::TakeScreenshotAction).
        flags(Qn::Scene | Qn::SingleTarget).
        text(tr("Take Screenshot")).
        shortcut(tr("Alt+S")).
        autoRepeat(false).
        condition(new QnTakeScreenshotActionCondition(this));

    factory(Qn::CreateZoomWindowAction).
        flags(Qn::SingleTarget | Qn::WidgetTarget).
        text(tr("Create Zoom Window")).
        condition(new QnCreateZoomWindowActionCondition(this));

    factory().
        flags(Qn::Scene | Qn::SingleTarget | Qn::MultiTarget).
        text(tr("Rotate to..."));

    factory.beginSubMenu();{
        factory(Qn::Rotate0Action).
            flags(Qn::Scene | Qn::SingleTarget | Qn::MultiTarget).
            text(tr("0 degrees"));

        factory(Qn::Rotate90Action).
            flags(Qn::Scene | Qn::SingleTarget | Qn::MultiTarget).
            text(tr("90 degrees"));

        factory(Qn::Rotate180Action).
            flags(Qn::Scene | Qn::SingleTarget | Qn::MultiTarget).
            text(tr("180 degrees"));

        factory(Qn::Rotate270Action).
            flags(Qn::Scene | Qn::SingleTarget | Qn::MultiTarget).
            text(tr("270 degrees"));
    } factory.endSubMenu();

    factory().
        flags(Qn::Scene | Qn::Tree).
        separator();

    factory(Qn::RemoveLayoutItemAction).
        flags(Qn::Scene | Qn::Tree | Qn::SingleTarget | Qn::MultiTarget | Qn::LayoutItemTarget | Qn::IntentionallyAmbiguous).
        text(tr("Remove from Layout")).
        shortcut(tr("Del")).
        autoRepeat(false).
        condition(new QnLayoutItemRemovalActionCondition(this));

    factory(Qn::RemoveFromServerAction).
        flags(Qn::Tree | Qn::SingleTarget | Qn::MultiTarget | Qn::ResourceTarget | Qn::IntentionallyAmbiguous).
        requiredPermissions(Qn::RemovePermission).
        text(tr("Delete")).
        shortcut(tr("Del")).
        autoRepeat(false).
        condition(new QnResourceRemovalActionCondition(this));


    factory().
        flags(Qn::Scene | Qn::Tree).
        separator();

    factory(Qn::RenameAction).
        flags(Qn::Tree | Qn::SingleTarget | Qn::ResourceTarget).
        requiredPermissions(Qn::WritePermission | Qn::WriteNamePermission).
        text(tr("Rename")).
        shortcut(tr("F2")).
        autoRepeat(false);

    factory().
        flags(Qn::Tree | Qn::SingleTarget | Qn::ResourceTarget).
        separator();

    factory(Qn::YouTubeUploadAction).
        //flags(Qn::Scene | Qn::Tree | Qn::SingleTarget | Qn::ResourceTarget | Qn::LayoutItemTarget). // TODO
        text(tr("Upload to YouTube...")).
        //shortcut(tr("Ctrl+Y")).
        autoRepeat(false).
        condition(hasFlags(QnResource::ARCHIVE));

    factory(Qn::EditTagsAction).
        //flags(Qn::Scene | Qn::Tree | Qn::SingleTarget | Qn::ResourceTarget | Qn::LayoutItemTarget). // TODO
        text(tr("Edit tags...")).
        //shortcut(tr("Alt+T")).
        autoRepeat(false).
        condition(hasFlags(QnResource::media));

    factory(Qn::DeleteFromDiskAction).
        //flags(Qn::Scene | Qn::Tree | Qn::SingleTarget | Qn::MultiTarget | Qn::ResourceTarget | Qn::LayoutItemTarget). // TODO
        text(tr("Delete from Disk")).
        autoRepeat(false).
        condition(hasFlags(QnResource::url | QnResource::local | QnResource::media));

    factory(Qn::SetAsBackgroundAction).
        flags(Qn::Scene | Qn::SingleTarget).
        requiredPermissions(Qn::CurrentLayoutResourceRole, Qn::EditLayoutSettingsPermission).
        text(tr("Set as Layout Background")).
        autoRepeat(false).
        condition(new QnSetAsBackgroundActionCondition(this));

    factory(Qn::UserSettingsAction).
        flags(Qn::Tree | Qn::SingleTarget | Qn::ResourceTarget).
        text(tr("User Settings...")).
        condition(hasFlags(QnResource::user));

    factory(Qn::CameraSettingsAction).
        flags(Qn::Scene | Qn::Tree | Qn::SingleTarget | Qn::MultiTarget | Qn::ResourceTarget | Qn::LayoutItemTarget).
        text(tr("Camera Settings...")).
        requiredPermissions(Qn::WritePermission).
        condition(new QnResourceActionCondition(hasFlags(QnResource::live_cam), Qn::Any, this));

    factory(Qn::LayoutSettingsAction).
       flags(Qn::Tree | Qn::SingleTarget | Qn::ResourceTarget).
       text(tr("Layout Settings...")).
       requiredPermissions(Qn::EditLayoutSettingsPermission);
//       condition(new QnLayoutSettingsActionCondition(this));

    factory(Qn::OpenInCameraSettingsDialogAction).
        flags(Qn::NoTarget | Qn::SingleTarget | Qn::MultiTarget | Qn::ResourceTarget | Qn::LayoutItemTarget | Qn::WidgetTarget).
        text(tr("Open in Camera Settings Dialog"));

    factory(Qn::ClearCameraSettingsAction).
        flags(Qn::NoTarget).
        text(tr("Clear Camera Settings Dialog"));

    factory(Qn::ServerAddCameraManuallyAction).
        flags(Qn::Scene | Qn::Tree | Qn::SingleTarget | Qn::MultiTarget | Qn::ResourceTarget | Qn::LayoutItemTarget).
        text(tr("Add camera(s)...")).
        condition(new QnResourceActionCondition(hasFlags(QnResource::remote_server), Qn::ExactlyOne, this));

    factory(Qn::ServerSettingsAction).
        flags(Qn::Scene | Qn::Tree | Qn::SingleTarget | Qn::MultiTarget | Qn::ResourceTarget | Qn::LayoutItemTarget).
        text(tr("Server Settings...")).
        requiredPermissions(Qn::WritePermission).
        condition(new QnResourceActionCondition(hasFlags(QnResource::remote_server), Qn::ExactlyOne, this));

    factory(Qn::ServerLogsAction).
        flags(Qn::Scene | Qn::Tree | Qn::SingleTarget | Qn::MultiTarget | Qn::ResourceTarget | Qn::LayoutItemTarget).
        text(tr("Server Logs")).
        condition(new QnResourceActionCondition(hasFlags(QnResource::remote_server), Qn::ExactlyOne, this));

    factory().
        flags(Qn::Scene | Qn::NoTarget).
        text(tr("Change Cell Aspect Ratio..."));

    factory.beginSubMenu(); {
        factory.beginGroup();

        factory(Qn::SetCurrentLayoutAspectRatio4x3Action).
            flags(Qn::Scene | Qn::NoTarget).
            requiredPermissions(Qn::CurrentLayoutResourceRole, Qn::WritePermission).
            text(tr("4:3")).
            checkable().
            checked(qnGlobals->defaultLayoutCellAspectRatio() == 4.0/3.0);

        factory(Qn::SetCurrentLayoutAspectRatio16x9Action).
            flags(Qn::Scene | Qn::NoTarget).
            requiredPermissions(Qn::CurrentLayoutResourceRole, Qn::WritePermission).
            text(tr("16:9")).
            checkable().
            checked(qnGlobals->defaultLayoutCellAspectRatio() == 16.0/9.0);

        factory.endGroup();
    } factory.endSubMenu();

    factory().
        flags(Qn::Scene | Qn::NoTarget).
        text(tr("Change Cell Spacing..."));

    factory.beginSubMenu(); {
        factory.beginGroup();

        factory(Qn::SetCurrentLayoutItemSpacing0Action).
            flags(Qn::Scene | Qn::NoTarget).
            requiredPermissions(Qn::CurrentLayoutResourceRole, Qn::WritePermission).
            text(tr("None")).
            checkable().
            checked(qnGlobals->defaultLayoutCellSpacing().width() == 0.0);

        factory(Qn::SetCurrentLayoutItemSpacing10Action).
            flags(Qn::Scene | Qn::NoTarget).
            requiredPermissions(Qn::CurrentLayoutResourceRole, Qn::WritePermission).
            text(tr("Small")).
            checkable().
            checked(qnGlobals->defaultLayoutCellSpacing().width() == 0.1);

        factory(Qn::SetCurrentLayoutItemSpacing20Action).
            flags(Qn::Scene | Qn::NoTarget).
            requiredPermissions(Qn::CurrentLayoutResourceRole, Qn::WritePermission).
            text(tr("Medium")).
            checkable().
            checked(qnGlobals->defaultLayoutCellSpacing().width() == 0.2);

        factory(Qn::SetCurrentLayoutItemSpacing30Action).
            flags(Qn::Scene | Qn::NoTarget).
            requiredPermissions(Qn::CurrentLayoutResourceRole, Qn::WritePermission).
            text(tr("Large")).
            checkable().
            checked(qnGlobals->defaultLayoutCellSpacing().width() == 0.3);
        factory.endGroup();

    } factory.endSubMenu();

    factory().
        flags(Qn::Scene | Qn::NoTarget).
        separator();

    factory(Qn::ToggleTourModeAction).
        flags(Qn::Scene | Qn::NoTarget ).
        text(tr("Start Tour")).
        toggledText(tr("Stop Tour")).
        shortcut(tr("Alt+T")).
        autoRepeat(false).
        condition(new QnToggleTourActionCondition(this));

    factory().
        flags(Qn::Scene | Qn::NoTarget).
        separator();

    factory(Qn::CurrentLayoutSettingsAction).
        flags(Qn::Scene | Qn::NoTarget).
        requiredPermissions(Qn::CurrentLayoutResourceRole, Qn::EditLayoutSettingsPermission).
        text(tr("Layout Settings..."));
//        condition(new QnLayoutSettingsActionCondition(this));

    factory(Qn::ToggleTourModeHotkeyAction).
        flags(Qn::Scene  | Qn::NoTarget | Qn::SingleTarget | Qn::MultiTarget | Qn::HotkeyOnly ).
        shortcut(tr("Alt+T")).
        autoRepeat(false).
        condition(new QnToggleTourActionCondition(this));

    factory(Qn::StartTimeSelectionAction).
        flags(Qn::Slider | Qn::SingleTarget).
        text(tr("Mark Selection Start")).
        shortcut(tr("[")).
        shortcutContext(Qt::WidgetShortcut).
        condition(new QnTimePeriodActionCondition(Qn::NullTimePeriod, Qn::InvisibleAction, false, this));

    factory(Qn::EndTimeSelectionAction).
        flags(Qn::Slider | Qn::SingleTarget).
        text(tr("Mark Selection End")).
        shortcut(tr("]")).
        shortcutContext(Qt::WidgetShortcut).
        condition(new QnTimePeriodActionCondition(Qn::EmptyTimePeriod, Qn::InvisibleAction, false, this));

    factory(Qn::ClearTimeSelectionAction).
        flags(Qn::Slider | Qn::SingleTarget).
        text(tr("Clear Selection")).
        condition(new QnTimePeriodActionCondition(Qn::EmptyTimePeriod | Qn::NormalTimePeriod, Qn::InvisibleAction, false, this));

    factory(Qn::ExportTimeSelectionAction).
        flags(Qn::Slider | Qn::SingleTarget).
        text(tr("Export Selected Area...")).
        requiredPermissions(Qn::ExportPermission).
        condition(new QnExportActionCondition(true, this));

    factory(Qn::ExportLayoutAction).
        flags(Qn::Slider | Qn::SingleTarget | Qn::MultiTarget | Qn::NoTarget). 
        text(tr("Export Multi-Video...")).
        requiredPermissions(Qn::CurrentLayoutMediaItemsRole, Qn::ExportPermission).
        condition(new QnExportActionCondition(false, this));

    factory(Qn::ThumbnailsSearchAction).
        flags(Qn::Slider | Qn::SingleTarget).
        text(tr("Preview Search...")).
        condition(new QnPreviewActionCondition(this));



    factory(Qn::DebugIncrementCounterAction).
        flags(Qn::ScopelessHotkey | Qn::HotkeyOnly | Qn::NoTarget).
        shortcut(tr("Ctrl+Alt+Shift++")).
        text(tr("Increment Debug Counter"));

    factory(Qn::DebugDecrementCounterAction).
        flags(Qn::ScopelessHotkey | Qn::HotkeyOnly | Qn::NoTarget).
        shortcut(tr("Ctrl+Alt+Shift+-")).
        text(tr("Decrement Debug Counter"));

    factory(Qn::DebugShowResourcePoolAction).
        flags(Qn::ScopelessHotkey | Qn::HotkeyOnly | Qn::NoTarget | Qn::DevMode).
        shortcut(tr("Ctrl+Alt+Shift+R")).
        text(tr("Show Resource Pool"));

    factory(Qn::DebugCalibratePtzAction).
        flags(Qn::Scene | Qn::SingleTarget | Qn::DevMode).
        text(tr("Calibrate PTZ"));


    factory(Qn::PlayPauseAction).
        flags(Qn::ScopelessHotkey | Qn::HotkeyOnly | Qn::Slider | Qn::SingleTarget).
        shortcut(tr("Space")).
        text(tr("Play")).
        toggledText(tr("Pause")).
        condition(new QnArchiveActionCondition(this));

    factory(Qn::SpeedDownAction).
        flags(Qn::ScopelessHotkey | Qn::HotkeyOnly | Qn::Slider | Qn::SingleTarget).
        shortcut(tr("Ctrl+-")).
        text(tr("Speed Down")).
        condition(new QnArchiveActionCondition(this));

    factory(Qn::SpeedUpAction).
        flags(Qn::ScopelessHotkey | Qn::HotkeyOnly | Qn::Slider | Qn::SingleTarget).
        shortcut(tr("Ctrl++")).
        text(tr("Speed Up")).
        condition(new QnArchiveActionCondition(this));

    factory(Qn::PreviousFrameAction).
        flags(Qn::ScopelessHotkey | Qn::HotkeyOnly | Qn::Slider | Qn::SingleTarget).
        shortcut(tr("Ctrl+Left")).
        text(tr("Previous Frame")).
        condition(new QnArchiveActionCondition(this));

    factory(Qn::NextFrameAction).
        flags(Qn::ScopelessHotkey | Qn::HotkeyOnly | Qn::Slider | Qn::SingleTarget).
        shortcut(tr("Ctrl+Right")).
        text(tr("Next Frame")).
        condition(new QnArchiveActionCondition(this));

    factory(Qn::JumpToStartAction).
        flags(Qn::ScopelessHotkey | Qn::HotkeyOnly | Qn::Slider | Qn::SingleTarget).
        shortcut(tr("Z")).
        text(tr("To Start")).
        condition(new QnArchiveActionCondition(this));

    factory(Qn::JumpToEndAction).
        flags(Qn::ScopelessHotkey | Qn::HotkeyOnly | Qn::Slider | Qn::SingleTarget).
        shortcut(tr("X")).
        text(tr("To End")).
        condition(new QnArchiveActionCondition(this));

    factory(Qn::VolumeUpAction).
        flags(Qn::ScopelessHotkey | Qn::HotkeyOnly | Qn::Slider | Qn::SingleTarget).
        shortcut(tr("Ctrl+Up")).
        text(tr("Volume Down"));

    factory(Qn::VolumeDownAction).
        flags(Qn::ScopelessHotkey | Qn::HotkeyOnly | Qn::Slider | Qn::SingleTarget).
        shortcut(tr("Ctrl+Down")).
        text(tr("Volume Up"));

    factory(Qn::ToggleMuteAction).
        flags(Qn::ScopelessHotkey | Qn::HotkeyOnly | Qn::Slider | Qn::SingleTarget).
        shortcut(tr("M")).
        text(tr("Toggle Mute")).
        checkable();

    factory(Qn::JumpToLiveAction).
        flags(Qn::ScopelessHotkey | Qn::HotkeyOnly | Qn::Slider | Qn::SingleTarget).
        shortcut(tr("L")).
        text(tr("Jump to Live")).
        checkable().
        condition(new QnArchiveActionCondition(this));

    factory(Qn::ToggleSyncAction).
        flags(Qn::ScopelessHotkey | Qn::HotkeyOnly | Qn::Slider | Qn::SingleTarget).
        shortcut(tr("S")).
        text(tr("Synchronize Streams")).
        toggledText(tr("Disable Stream Synchronization")).
        condition(new QnArchiveActionCondition(this));


    factory().
        flags(Qn::Slider | Qn::TitleBar | Qn::Tree).
        separator();

    factory(Qn::ToggleThumbnailsAction).
        flags(Qn::Slider | Qn::SingleTarget).
        text(tr("Show Thumbnails")).
        toggledText(tr("Hide Thumbnails"));

    factory(Qn::ToggleCalendarAction).
        flags(Qn::Slider | Qn::SingleTarget).
        text(tr("Show Calendar")).
        toggledText(tr("Hide Calendar"));

    factory(Qn::ToggleTitleBarAction).
        flags(Qn::TitleBar | Qn::NoTarget | Qn::SingleTarget).
        text(tr("Show Title Bar")).
        toggledText(tr("Hide Title Bar")).
        condition(new QnToggleTitleBarActionCondition(this));

    factory(Qn::PinTreeAction).
        flags(Qn::Tree | Qn::NoTarget).
        text(tr("Pin Tree")).
        toggledText(tr("Unpin Tree")).
        condition(new QnTreeNodeTypeCondition(Qn::RootNode, this));

    factory(Qn::ToggleTreeAction).
        flags(Qn::Tree | Qn::NoTarget).
        text(tr("Show Tree")).
        toggledText(tr("Hide Tree")).
        condition(new QnTreeNodeTypeCondition(Qn::RootNode, this));

    factory(Qn::ToggleSliderAction).
        flags(Qn::Slider | Qn::NoTarget | Qn::SingleTarget).
        text(tr("Show Timeline")).
        toggledText(tr("Hide Timeline"));
}

QnActionManager::~QnActionManager() {
    qDeleteAll(m_idByAction.keys());
}

void QnActionManager::setTargetProvider(QnActionTargetProvider *targetProvider) {
    m_targetProvider = targetProvider;
    m_targetProviderGuard = dynamic_cast<QObject *>(targetProvider);
    if(!m_targetProviderGuard)
        m_targetProviderGuard = this;
}

void QnActionManager::registerAction(QnAction *action) {
    if(!action) {
        qnNullWarning(action);
        return;
    }

    if(m_idByAction.contains(action))
        return; /* Re-registration is allowed. */

    if(m_actionById.contains(action->id())) {
        qnWarning("Action with id '%1' is already registered with this action manager.", action->id());
        return;
    }

    m_actionById[action->id()] = action;
    m_idByAction[action] = action->id();
}

void QnActionManager::registerAlias(Qn::ActionId id, Qn::ActionId targetId) {
    if(id == targetId) {
        qnWarning("Action cannot be an alias of itself.");
        return;
    }

    QnAction *action = this->action(id);
    if(action && action->id() == id) { /* Note that re-registration with different target is OK. */
        qnWarning("Id '%1' is already taken by non-alias action '%2'.", id, action->text());
        return;
    }

    QnAction *targetAction = this->action(targetId);
    if(!targetAction) {
        qnWarning("Action with id '%1' is not registered with this action manager.", targetId);
        return;
    }

    m_actionById[id] = targetAction;
}

QnAction *QnActionManager::action(Qn::ActionId id) const {
    return m_actionById.value(id, NULL);
}

QList<QnAction *> QnActionManager::actions() const {
    return m_idByAction.keys();
}

bool QnActionManager::canTrigger(Qn::ActionId id, const QnActionParameters &parameters) {
    QnAction *action = m_actionById.value(id);
    if(!action)
        return false;
    
    return action->checkCondition(action->scope(), parameters);
}

void QnActionManager::trigger(Qn::ActionId id, const QnActionParameters &parameters) {
    QnAction *action = m_actionById.value(id);
    if(action == NULL) {
        qnWarning("Invalid action id '%1'.", static_cast<int>(id));
        return;
    }

    if(action->checkCondition(action->scope(), parameters) != Qn::EnabledAction) {
        qnWarning("Action '%1' was triggered with a parameter that does not meet the action's requirements.", action->text());
        return;
    }

    QnScopedValueRollback<QnActionParameters> paramsRollback(&m_parametersByMenu[NULL], parameters);
    QnScopedValueRollback<QnAction *> actionRollback(&m_shortcutAction, action);
    action->trigger();
}

QMenu *QnActionManager::newMenu(Qn::ActionScope scope, const QnActionParameters &parameters) {
    return newMenu(Qn::NoAction, scope, parameters);
}

QMenu *QnActionManager::newMenu(Qn::ActionId rootId, Qn::ActionScope scope, const QnActionParameters &parameters) {
    QnAction *rootAction = rootId == Qn::NoAction ? m_root : action(rootId);
    
    QMenu *result = NULL;
    if(!rootAction) {
        qnWarning("No action exists for id '%1'.", static_cast<int>(rootId));
    } else {
        result = newMenuRecursive(rootAction, scope, parameters);
    }

    if(result) {
        m_parametersByMenu[result] = parameters;
        connect(result, SIGNAL(destroyed(QObject *)), this, SLOT(at_menu_destroyed(QObject *)));
        connect(result, SIGNAL(aboutToShow()), this, SLOT(at_menu_aboutToShow()));
    }

    return result;
}

void QnActionManager::copyAction(QAction *dst, QnAction *src, bool forwardSignals) {
    dst->setText(src->text());
    dst->setIcon(src->icon());
    dst->setShortcuts(src->shortcuts());
    dst->setCheckable(src->isCheckable());
    dst->setChecked(src->isChecked());
    dst->setFont(src->font());
    dst->setIconText(src->iconText());
    
    dst->setProperty(sourceActionPropertyName, QVariant::fromValue<QnAction *>(src));
    foreach(const QByteArray &name, src->dynamicPropertyNames())
        dst->setProperty(name.data(), src->property(name.data()));
    
    if(forwardSignals) {
        connect(dst, SIGNAL(triggered()),   src, SLOT(trigger()));
        connect(dst, SIGNAL(toggled(bool)), src, SLOT(setChecked(bool)));
    }
}

QMenu *QnActionManager::newMenuRecursive(const QnAction *parent, Qn::ActionScope scope, const QnActionParameters &parameters) {
    if(!parent->children().isEmpty()) {
        QMenu *result = new QMenu();

        foreach(QnAction *action, parent->children()) {
            Qn::ActionVisibility visibility;
            if(action->flags() & Qn::HotkeyOnly) {
                visibility = Qn::InvisibleAction;
            } else {
                visibility = action->checkCondition(scope, parameters);
            }
            if(visibility == Qn::InvisibleAction)
                continue;

            QMenu *menu = newMenuRecursive(action, scope, parameters);
            if((!menu || menu->isEmpty())  && (action->flags() & Qn::RequiresChildren))
                continue;

            QString replacedText;
            if(menu && menu->actions().size() == 1) {
                QnAction *menuAction = qnAction(menu->actions()[0]);
                if(menuAction && (menuAction->flags() & Qn::Pullable)) {
                    delete menu;
                    menu = NULL;

                    action = menuAction;
                    visibility = action->checkCondition(scope, parameters);
                    replacedText = action->pulledText();
                }
            }

            if(menu)
                connect(result, SIGNAL(destroyed()), menu, SLOT(deleteLater()));

            if (action->hasConditionalTexts())
                replacedText = action->checkConditionalText(parameters);

            QAction *newAction = NULL;
            if(!replacedText.isEmpty() || visibility == Qn::DisabledAction || menu != NULL) {
                newAction = new QAction(result);
                copyAction(newAction, action);
            
                newAction->setMenu(menu);
                newAction->setDisabled(visibility == Qn::DisabledAction);
                if(!replacedText.isEmpty())
                    newAction->setText(replacedText);
            } else {
                newAction = action;
            }

            if(visibility != Qn::InvisibleAction)
                result->addAction(newAction);
        }

        return result;
    } else if(parent->childFactory()) {
        QList<QAction *> actions = parent->childFactory()->newActions(parameters, NULL);

        if(!actions.isEmpty()) {
            QMenu *result = new QMenu();
            foreach(QAction *action, actions) {
                action->setParent(result);
                result->addAction(action);
            }
            return result;
        } else {
            return NULL;
        }
    } else {
        return NULL;
    }
}

QnActionParameters QnActionManager::currentParameters(QnAction *action) const {
    if(m_shortcutAction == action)
        return m_parametersByMenu.value(NULL);

    if(m_lastShownMenu == NULL || !m_parametersByMenu.contains(m_lastShownMenu))
        qnWarning("No active menu, no target exists.");

    return m_parametersByMenu.value(m_lastShownMenu);
}

QnActionParameters QnActionManager::currentParameters(QObject *sender) const {
    if(QnAction *action = checkSender(sender)) {
        return currentParameters(action);
    } else {
        return QnActionParameters();
    }
}

void QnActionManager::redirectAction(QMenu *menu, Qn::ActionId sourceId, QAction *targetAction) {
    redirectActionRecursive(menu, sourceId, targetAction);
}

bool QnActionManager::redirectActionRecursive(QMenu *menu, Qn::ActionId sourceId, QAction *targetAction) {
    QList<QAction *> actions = menu->actions();

    foreach(QAction *action, actions) {
        QnAction *storedAction = qnAction(action);
        if(storedAction && storedAction->id() == sourceId) {
            int index = actions.indexOf(action);
            QAction *before = index + 1 < actions.size() ? actions[index + 1] : NULL;

            menu->removeAction(action);
            if(targetAction != NULL) {
                copyAction(targetAction, storedAction, false);
                targetAction->setEnabled(action->isEnabled());
                menu->insertAction(before, targetAction);
            }

            return true;
        }

        if(action->menu()) {
            if(redirectActionRecursive(action->menu(), sourceId, targetAction)) {
                if(action->menu()->isEmpty())
                    menu->removeAction(action);

                return true;
            }
        }
    }
        
    return false;
}

void QnActionManager::at_menu_destroyed(QObject *menu) {
    m_parametersByMenu.remove(menu);
}

void QnActionManager::at_menu_aboutToShow() {
    m_lastShownMenu = sender();
}<|MERGE_RESOLUTION|>--- conflicted
+++ resolved
@@ -589,14 +589,51 @@
         autoRepeat(false).
         icon(qnSkin->icon("titlebar/fullscreen.png", "titlebar/unfullscreen.png")); // TODO: #Elric icon?
 
-<<<<<<< HEAD
+    factory(Qn::SystemSettingsAction).
+        flags(Qn::Main).
+        text(tr("System Settings...")).
+        //shortcut(tr("Ctrl+P")).
+        role(QAction::PreferencesRole).
+        autoRepeat(false);
+
+    factory().
+        flags(Qn::Main).
+        separator();
+    
+    factory(Qn::CheckForUpdatesAction).
+        flags(Qn::Main).
+        text(tr("Check for Updates..."));
+
+    factory(Qn::AboutAction).
+        flags(Qn::Main).
+        text(tr("About...")).
+        shortcut(tr("F1")).
+        role(QAction::AboutRole).
+        autoRepeat(false);
+
+    factory().
+        flags(Qn::Main).
+        separator();
+
+    factory(Qn::ExitAction).
+        flags(Qn::Main).
+        text(tr("Exit")).
+        shortcut(tr("Alt+F4")).
+        shortcutContext(Qt::ApplicationShortcut).
+        role(QAction::QuitRole).
+        autoRepeat(false).
+        icon(qnSkin->icon("titlebar/exit.png"));
+
+
+    /* Tree Root Nodes actions */
 
     factory(Qn::BusinessEventsAction).
-        flags(Qn::Main).
-        requiredPermissions(Qn::CurrentUserParameter, Qn::GlobalProtectedPermission).
+        flags(Qn::Tree | Qn::NoTarget).
+        requiredPermissions(Qn::CurrentUserResourceRole, Qn::GlobalProtectedPermission).
         text(tr("Alarm/Event Rules...")).
         shortcut(tr("Ctrl+E")).
-        autoRepeat(false);
+        autoRepeat(false).
+        condition(new QnTreeNodeTypeCondition(Qn::ServersNode, this));
 
     factory(Qn::BusinessEventsLogAction).
         flags(Qn::Main).
@@ -604,54 +641,6 @@
         text(tr("Alarm/Event Log...")).
         shortcut(tr("Ctrl+L")).
         autoRepeat(false);
-
-=======
->>>>>>> a86033b1
-    factory(Qn::SystemSettingsAction).
-        flags(Qn::Main).
-        text(tr("System Settings...")).
-        //shortcut(tr("Ctrl+P")).
-        role(QAction::PreferencesRole).
-        autoRepeat(false);
-
-    factory().
-        flags(Qn::Main).
-        separator();
-    
-    factory(Qn::CheckForUpdatesAction).
-        flags(Qn::Main).
-        text(tr("Check for Updates..."));
-
-    factory(Qn::AboutAction).
-        flags(Qn::Main).
-        text(tr("About...")).
-        shortcut(tr("F1")).
-        role(QAction::AboutRole).
-        autoRepeat(false);
-
-    factory().
-        flags(Qn::Main).
-        separator();
-
-    factory(Qn::ExitAction).
-        flags(Qn::Main).
-        text(tr("Exit")).
-        shortcut(tr("Alt+F4")).
-        shortcutContext(Qt::ApplicationShortcut).
-        role(QAction::QuitRole).
-        autoRepeat(false).
-        icon(qnSkin->icon("titlebar/exit.png"));
-
-
-    /* Tree Root Nodes actions */
-
-    factory(Qn::BusinessEventsAction).
-        flags(Qn::Tree | Qn::NoTarget).
-        requiredPermissions(Qn::CurrentUserResourceRole, Qn::GlobalProtectedPermission).
-        text(tr("Alarm/Event Rules...")).
-        shortcut(tr("Ctrl+E")).
-        autoRepeat(false).
-        condition(new QnTreeNodeTypeCondition(Qn::ServersNode, this));
 
     factory(Qn::WebClientAction).
         flags(Qn::Tree | Qn::NoTarget).
