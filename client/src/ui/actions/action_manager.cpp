#include "action_manager.h"

#include <cassert>

#include <QtWidgets/QAction>
#include <QtWidgets/QMenu>
#include <QtWidgets/QGraphicsItem>

#include <utils/common/warnings.h>
#include <utils/common/checked_cast.h>
#include <utils/common/scoped_value_rollback.h>
#include <core/resource_management/resource_criterion.h>
#include <core/resource/resource.h>

#include <ui/workbench/workbench_context.h>
#include <ui/style/skin.h>
#include <ui/style/noptix_style.h>
#include <ui/style/globals.h>
#include <ui/screen_recording/screen_recorder.h>

#include "action.h"
#include "action_factories.h"
#include "action_conditions.h"
#include "action_target_provider.h"
#include "action_parameter_types.h"

namespace {
    void copyIconPixmap(const QIcon &src, QIcon::Mode mode, QIcon::State state, QIcon *dst) {
        dst->addPixmap(src.pixmap(src.actualSize(QSize(1024, 1024), mode, state), mode, state), mode, state);
    }

    const char *sourceActionPropertyName = "_qn_sourceAction";

    QnAction *qnAction(QAction *action) {
        QnAction *result = action->property(sourceActionPropertyName).value<QnAction *>();
        if(result)
            return result;

        return dynamic_cast<QnAction *>(action);
    }

    class QnMenu: public QMenu {
        typedef QMenu base_type;
    public:
        explicit QnMenu(QWidget *parent = 0): base_type(parent) {}

    protected:
        virtual void mousePressEvent(QMouseEvent *event) override {
            /* This prevents the click from propagating to the underlying widget. */
            setAttribute(Qt::WA_NoMouseReplay);
            base_type::mousePressEvent(event);
        }
    };

} // anonymous namespace


// -------------------------------------------------------------------------- //
// QnActionBuilder
// -------------------------------------------------------------------------- //
class QnActionBuilder {
public:
    QnActionBuilder(QnAction *action):
        m_action(action)
    {
        action->setShortcutContext(Qt::WindowShortcut);
    }

    QnActionBuilder shortcut(const QKeySequence &shortcut) {
        QList<QKeySequence> shortcuts = m_action->shortcuts();
        shortcuts.push_back(shortcut);
        m_action->setShortcuts(shortcuts);

        return *this;
    }

    QnActionBuilder shortcutContext(Qt::ShortcutContext context) {
        m_action->setShortcutContext(context);

        return *this;
    }

    QnActionBuilder icon(const QIcon &icon) {
        m_action->setIcon(icon);

        return *this;
    }

    QnActionBuilder role(QAction::MenuRole role) {
        m_action->setMenuRole(role);

        return *this;
    }

    QnActionBuilder autoRepeat(bool autoRepeat) {
        m_action->setAutoRepeat(autoRepeat);

        return *this;
    }

    QnActionBuilder text(const QString &text) {
        m_action->setText(text);
        m_action->setNormalText(text);

        return *this;
    }

    QnActionBuilder toggledText(const QString &text) {
        m_action->setToggledText(text);
        m_action->setCheckable(true);

        showCheckBoxInMenu(false);

        return *this;
    }

    QnActionBuilder pulledText(const QString &text) {
        m_action->setPulledText(text);
        m_action->setFlags(m_action->flags() | Qn::Pullable);

        return *this;
    }

    QnActionBuilder toolTip(const QString &toolTip) {
        m_action->setToolTip(toolTip);

        return *this;
    }

    QnActionBuilder toolTipFormat(const QString &toolTipFormat) {
        m_action->setToolTipFormat(toolTipFormat);

        return *this;
    }

    QnActionBuilder flags(Qn::ActionFlags flags) {
        m_action->setFlags(m_action->flags() | flags);

        return *this;
    }

    QnActionBuilder requiredPermissions(Qn::Permissions permissions) {
        m_action->setRequiredPermissions(permissions);

        return *this;
    }

    QnActionBuilder requiredPermissions(int key, Qn::Permissions permissions) {
        m_action->setRequiredPermissions(key, permissions);

        return *this;
    }

    QnActionBuilder forbiddenPermissions(Qn::Permissions permissions) {
        m_action->setForbiddenPermissions(permissions);

        return *this;
    }

    QnActionBuilder forbiddenPermissions(int key, Qn::Permissions permissions) {
        m_action->setForbiddenPermissions(key, permissions);

        return *this;
    }

    QnActionBuilder separator(bool isSeparator = true) {
        m_action->setSeparator(isSeparator);
        m_action->setFlags(m_action->flags() | Qn::NoTarget | Qn::SingleTarget | Qn::MultiTarget | Qn::WidgetTarget | Qn::ResourceTarget | Qn::LayoutItemTarget);

        return *this;
    }

    QnActionBuilder conditionalText(const QString &text, QnActionCondition *condition){
        m_action->addConditionalText(condition, text);
        return *this;
    }

    QnActionBuilder conditionalText(const QString &text, const QnResourceCriterion &criterion, Qn::MatchMode matchMode = Qn::All){
        m_action->addConditionalText(new QnResourceActionCondition(criterion, matchMode, m_action), text);
        return *this;
    }

    QnActionBuilder checkable(bool isCheckable = true){
        m_action->setCheckable(isCheckable);

        return *this;
    }

    QnActionBuilder checked(bool isChecked = true){
        m_action->setChecked(isChecked);

        return *this;
    }

    QnActionBuilder showCheckBoxInMenu(bool show) {
        m_action->setProperty(Qn::HideCheckBoxInMenu, !show);

        return *this;
    }

    QnActionBuilder condition(QnActionCondition *condition) {
        assert(m_action->condition() == NULL);

        m_action->setCondition(condition);

        return *this;
    }

    QnActionBuilder condition(const QnResourceCriterion &criterion, Qn::MatchMode matchMode = Qn::All) {
        assert(m_action->condition() == NULL);

        m_action->setCondition(new QnResourceActionCondition(criterion, matchMode, m_action));

        return *this;
    }

    QnActionBuilder childFactory(QnActionFactory *childFactory) {
        m_action->setChildFactory(childFactory);
        m_action->setFlags(m_action->flags() | Qn::RequiresChildren);

        return *this;
    }

    QnActionBuilder rotationSpeed(qreal rotationSpeed) {
        m_action->setProperty(Qn::ToolButtonCheckedRotationSpeed, rotationSpeed);

        return *this;
    }

private:
    QnAction *m_action;
};


// -------------------------------------------------------------------------- //
// QnMenuFactory
// -------------------------------------------------------------------------- //
class QnMenuFactory {
public:
    QnMenuFactory(QnActionManager *menu, QnAction *parent):
        m_manager(menu),
        m_lastFreeActionId(Qn::ActionCount),
        m_currentGroup(0)
    {
        m_actionStack.push_back(parent);
        m_lastAction = parent;
    }

    void beginSubMenu() {
        m_actionStack.push_back(m_lastAction);
    }

    void endSubMenu() {
        m_actionStack.pop_back();
    }

    void beginGroup() {
        m_currentGroup = new QActionGroup(m_manager);
    }

    void endGroup() {
        m_currentGroup = NULL;
    }

    QnActionBuilder operator()(Qn::ActionId id) {
        QnAction *action = m_manager->action(id);
        if(action == NULL) {
            action = new QnAction(id, m_manager);
            m_manager->registerAction(action);
        }

        QnAction *parentAction = m_actionStack.back();
        parentAction->addChild(action);
        parentAction->setFlags(parentAction->flags() | Qn::RequiresChildren);

        m_lastAction = action;
        if (m_currentGroup)
            m_currentGroup->addAction(action);

        return QnActionBuilder(action);
    }

    QnActionBuilder operator()() {
        return operator()(static_cast<Qn::ActionId>(m_lastFreeActionId++));
    }

private:
    QnActionManager *m_manager;
    int m_lastFreeActionId;
    QnAction *m_lastAction;
    QList<QnAction *> m_actionStack;
    QActionGroup* m_currentGroup;
};


// -------------------------------------------------------------------------- //
// QnActionManager
// -------------------------------------------------------------------------- //
namespace {
    QnAction *checkSender(QObject *sender) {
        QnAction *result = qobject_cast<QnAction *>(sender);
        if(result == NULL)
            qnWarning("Cause cannot be determined for non-QnAction senders.");
        return result;
    }

    bool checkType(const QVariant &items) {
        Qn::ActionParameterType type = QnActionParameterTypes::type(items);
        if(type == 0) {
            qnWarning("Unrecognized action target type '%1'.", items.typeName());
            return false;
        }

        return true;
    }

} // anonymous namespace


QnActionManager::QnActionManager(QObject *parent):
    QObject(parent),
    QnWorkbenchContextAware(parent),
    m_root(NULL),
    m_targetProvider(NULL),
    m_shortcutAction(NULL),
    m_lastShownMenu(NULL)
{
    m_root = new QnAction(Qn::NoAction, this);
    m_actionById[Qn::NoAction] = m_root;
    m_idByAction[m_root] = Qn::NoAction;

    QnMenuFactory factory(this, m_root);

    using namespace QnResourceCriterionExpressions;



    /* Actions that are not assigned to any menu. */

    factory(Qn::ShowFpsAction).
        flags(Qn::GlobalHotkey).
        text(tr("Show FPS")).
        toggledText(tr("Hide FPS")).
        shortcut(tr("Ctrl+Alt+F")).
        autoRepeat(false);

    factory(Qn::DropResourcesAction).
        flags(Qn::ResourceTarget | Qn::WidgetTarget | Qn::LayoutItemTarget | Qn::LayoutTarget | Qn::SingleTarget | Qn::MultiTarget).
        text(tr("Drop Resources"));

    factory(Qn::DropResourcesIntoNewLayoutAction).
        flags(Qn::ResourceTarget | Qn::WidgetTarget | Qn::LayoutItemTarget | Qn::LayoutTarget | Qn::SingleTarget | Qn::MultiTarget).
        text(tr("Drop Resources into a New Layout"));

    factory(Qn::DelayedDropResourcesAction).
        flags(Qn::NoTarget).
        text(tr("Delayed Drop Resources"));

    factory(Qn::InstantDropResourcesAction).
        flags(Qn::NoTarget).
        text(tr("Instant Drop Resources"));

    factory(Qn::MoveCameraAction).
        flags(Qn::ResourceTarget | Qn::SingleTarget | Qn::MultiTarget).
        requiredPermissions(Qn::RemovePermission).
        text(tr("Move Cameras")).
        condition(hasFlags(QnResource::network));

    factory(Qn::NextLayoutAction).
        flags(Qn::GlobalHotkey).
        text(tr("Next Layout")).
        shortcut(tr("Ctrl+Tab")).
        autoRepeat(false);

    factory(Qn::PreviousLayoutAction).
        flags(Qn::GlobalHotkey).
        text(tr("Previous Layout")).
        shortcut(tr("Ctrl+Shift+Tab")).
        autoRepeat(false);

    factory(Qn::SelectAllAction).
        flags(Qn::GlobalHotkey).
        text(tr("Select All")).
        shortcut(tr("Ctrl+A")).
        shortcutContext(Qt::WidgetWithChildrenShortcut).
        autoRepeat(false);

    factory(Qn::SelectionChangeAction).
        flags(Qn::NoTarget).
        text(tr("Selection Changed"));

    factory(Qn::PreferencesLicensesTabAction).
        flags(Qn::NoTarget).
        text(tr("Get More Licenses..."));

    factory(Qn::PreferencesNotificationTabAction).
        flags(Qn::NoTarget).
        text(tr("Settings..."));

    factory(Qn::ReconnectAction).
        flags(Qn::NoTarget).
        text(tr("Reconnect to Server"));

    factory(Qn::FreespaceAction).
        flags(Qn::GlobalHotkey).
        text(tr("Go to Freespace Mode")).
        shortcut(tr("F11")).
        autoRepeat(false);

    factory(Qn::WhatsThisAction).
        flags(Qn::NoTarget).
        text(tr("Help")).
        icon(qnSkin->icon("titlebar/whats_this.png"));

    factory(Qn::ClearCacheAction).
        flags(Qn::NoTarget).
        text(tr("Clear cache"));

    factory(Qn::CameraDiagnosticsAction).
        flags(Qn::ResourceTarget | Qn::SingleTarget).
        text(tr("Check Camera Issues...")).
        condition(new QnResourceActionCondition(hasFlags(QnResource::live_cam), Qn::Any, this));

    factory(Qn::OpenBusinessLogAction).
        flags(Qn::NoTarget | Qn::SingleTarget | Qn::MultiTarget | Qn::ResourceTarget | Qn::LayoutItemTarget | Qn::WidgetTarget).
        requiredPermissions(Qn::CurrentUserResourceRole, Qn::GlobalProtectedPermission).
        text(tr("Alarm/Event Log..."));

    factory(Qn::OpenBusinessRulesAction).
        flags(Qn::NoTarget | Qn::SingleTarget | Qn::MultiTarget | Qn::ResourceTarget | Qn::LayoutItemTarget | Qn::WidgetTarget).
        requiredPermissions(Qn::CurrentUserResourceRole, Qn::GlobalProtectedPermission).
        text(tr("Alarm/Event Rules..."));

    factory(Qn::QueueAppRestartAction).
        flags(Qn::NoTarget).
        text(tr("Restart application"));

    factory(Qn::PtzActivatePresetAction).
        flags(Qn::SingleTarget | Qn::WidgetTarget).
        text(tr("Go To Saved Position")).
        requiredPermissions(Qn::WritePtzPermission).
        condition(new QnPtzActionCondition(Qn::PresetsPtzCapability, false, this));

    factory(Qn::PtzActivateTourAction).
        flags(Qn::SingleTarget | Qn::WidgetTarget).
        text(tr("Activate PTZ Tour")).
        requiredPermissions(Qn::WritePtzPermission).
        condition(new QnPtzActionCondition(Qn::ToursPtzCapability, false, this));

    factory(Qn::PtzActivateObjectAction).
        flags(Qn::SingleTarget | Qn::WidgetTarget).
        text(tr("Activate PTZ object")).
        requiredPermissions(Qn::WritePtzPermission);

    /* Context menu actions. */

    factory(Qn::FitInViewAction).
        flags(Qn::Scene | Qn::NoTarget).
        text(tr("Fit in View"));

    factory().
        flags(Qn::Scene).
        separator();

    factory(Qn::MainMenuAction).
        flags(Qn::GlobalHotkey).
        text(tr("Main Menu")).
#ifndef Q_OS_MACX
        shortcut(tr("Alt+Space")).
#endif
        autoRepeat(false).
        icon(qnSkin->icon("titlebar/main_menu.png"));

    // Text and icon are set in QnWorkbenchActionHandler::at_eventManager_connectionOpened/Closed
    factory(Qn::ConnectToServerAction).
        flags(Qn::Main).
        autoRepeat(false);

    factory(Qn::DisconnectAction).
        flags(Qn::Main).
        text(tr("Logout")).
        autoRepeat(false).
        condition(new QnLoggedInCondition(this));

    factory().
        flags(Qn::Main).
        separator();

    factory(Qn::TogglePanicModeAction).
        flags(Qn::GlobalHotkey| Qn::DevMode).
        text(tr("Start Panic Recording")).
        toggledText(tr("Stop Panic Recording")).
        autoRepeat(false).
        shortcut(tr("Ctrl+P")).
//        icon(qnSkin->icon("titlebar/panic.png")).
        //requiredPermissions(Qn::CurrentMediaServerResourcesRole, Qn::ReadWriteSavePermission).
        condition(new QnPanicActionCondition(this));

    factory().
        flags(Qn::Main | Qn::Tree).
        separator();

    factory().
        flags(Qn::Main | Qn::TitleBar | Qn::Tree | Qn::SingleTarget | Qn::ResourceTarget).
        text(tr("New..."));

    factory.beginSubMenu(); {
        factory(Qn::NewUserLayoutAction).
            flags(Qn::Tree | Qn::SingleTarget | Qn::ResourceTarget).
            requiredPermissions(Qn::CreateLayoutPermission).
            text(tr("Layout...")).
            pulledText(tr("New Layout...")).
            condition(hasFlags(QnResource::user));

        factory(Qn::OpenNewTabAction).
            flags(Qn::Main | Qn::TitleBar | Qn::SingleTarget | Qn::NoTarget | Qn::GlobalHotkey).
            text(tr("Tab")).
            pulledText(tr("New Tab")).
            shortcut(tr("Ctrl+T")).
            autoRepeat(false). /* Technically, it should be auto-repeatable, but we don't want the user opening 100500 layouts and crashing the client =). */
            icon(qnSkin->icon("titlebar/new_layout.png"));

        factory(Qn::OpenNewWindowAction).
            flags(Qn::Main | Qn::GlobalHotkey).
            text(tr("Window")).
            pulledText(tr("New Window")).
            shortcut(tr("Ctrl+N")).
            autoRepeat(false).
            condition(new QnLightModeCondition(Qn::LightModeNoNewWindow, this));

        factory(Qn::NewUserAction).
            flags(Qn::Main | Qn::Tree | Qn::NoTarget).
            requiredPermissions(Qn::CurrentUserResourceRole, Qn::GlobalEditUsersPermission).
            text(tr("User...")).
            pulledText(tr("New User..."));
    } factory.endSubMenu();

    factory(Qn::OpenCurrentUserLayoutMenu).
        flags(Qn::TitleBar | Qn::SingleTarget | Qn::NoTarget).
        text(tr("Open Layout...")).
        childFactory(new QnOpenCurrentUserLayoutActionFactory(this)).
        icon(qnSkin->icon("titlebar/dropdown.png"));

    factory().
        flags(Qn::Main | Qn::Scene).
        text(tr("Open..."));

    factory.beginSubMenu(); {
        factory(Qn::OpenFileAction).
            flags(Qn::Main | Qn::Scene | Qn::NoTarget | Qn::GlobalHotkey).
            requiredPermissions(Qn::CurrentLayoutResourceRole, Qn::WritePermission | Qn::AddRemoveItemsPermission).
            text(tr("File(s)...")).
            shortcut(tr("Ctrl+O")).
            autoRepeat(false).
            icon(qnSkin->icon("folder.png"));

        factory(Qn::OpenLayoutAction).
            //flags(Qn::Main | Qn::Scene). // TODO
            forbiddenPermissions(Qn::CurrentLayoutResourceRole, Qn::AddRemoveItemsPermission).
            text(tr("Layout(s)...")).
            autoRepeat(false);

        factory(Qn::OpenFolderAction).
            flags(Qn::Main | Qn::Scene).
            requiredPermissions(Qn::CurrentLayoutResourceRole, Qn::WritePermission | Qn::AddRemoveItemsPermission).
            text(tr("Folder..."));
    } factory.endSubMenu();

    factory(Qn::SaveCurrentLayoutAction).
        flags(Qn::Main | Qn::Scene | Qn::NoTarget | Qn::GlobalHotkey).
        requiredPermissions(Qn::CurrentLayoutResourceRole, Qn::SavePermission).
        text(tr("Save Current Layout")).
        shortcut(tr("Ctrl+S")).
        autoRepeat(false). /* There is no point in saving the same layout many times in a row. */
        condition(new QnSaveLayoutActionCondition(true, this));

    factory(Qn::SaveCurrentLayoutAsAction).
        requiredPermissions(Qn::CurrentUserResourceRole, Qn::CreateLayoutPermission).
        requiredPermissions(Qn::CurrentLayoutResourceRole, Qn::SavePermission).
        flags(Qn::Main | Qn::Scene | Qn::NoTarget | Qn::GlobalHotkey).
        text(tr("Save Current Layout As...")).
        shortcut(tr("Ctrl+Alt+S")).
        autoRepeat(false);

    factory().
        flags(Qn::Main).
        separator();

    if (QnScreenRecorder::isSupported()) {
        factory(Qn::ToggleScreenRecordingAction).
            flags(Qn::Main | Qn::GlobalHotkey).
            text(tr("Start Screen Recording")).
            toggledText(tr("Stop Screen Recording")).
            shortcut(tr("Alt+R")).
            shortcut(Qt::Key_MediaRecord).
            shortcutContext(Qt::ApplicationShortcut).
            autoRepeat(false).
            icon(qnSkin->icon("titlebar/recording.png", "titlebar/recording.png")).
            rotationSpeed(180.0);
    }

    factory(Qn::EscapeHotkeyAction).
        flags(Qn::GlobalHotkey).
        autoRepeat(false).
        shortcut(tr("Esc")).
        shortcutContext(Qt::WidgetWithChildrenShortcut).
        text(tr("Stop current action"));

    factory(Qn::FullscreenAction).
        flags(Qn::NoTarget).
        text(tr("Go to Fullscreen")).
        toggledText(tr("Exit Fullscreen")).
        icon(qnSkin->icon("titlebar/fullscreen.png", "titlebar/unfullscreen.png"));


    factory(Qn::MinimizeAction).
        flags(Qn::NoTarget).
        text(tr("Minimize")).
        icon(qnSkin->icon("titlebar/minimize.png"));

    factory(Qn::MaximizeAction).
        flags(Qn::NoTarget).
        text(tr("Maximize")).
        toggledText(tr("Restore Down")).
        autoRepeat(false).
        icon(qnSkin->icon("titlebar/fullscreen.png", "titlebar/unfullscreen.png"));


    factory(Qn::FullscreenMaximizeHotkeyAction).
        flags(Qn::GlobalHotkey).
        autoRepeat(false).
#ifdef Q_OS_MAC
        shortcut(tr("Ctrl+F")).
#else
        shortcut(tr("Alt+Enter")).
        shortcut(tr("Alt+Return")).
#endif
        shortcutContext(Qt::WidgetWithChildrenShortcut);


    factory(Qn::MessageBoxAction).
        flags(Qn::NoTarget).
        text(tr("Show Message"));

    factory(Qn::VersionMismatchMessageAction).
        flags(Qn::NoTarget).
        text(tr("Show Version Mismatch Message"));

    factory(Qn::BetaVersionMessageAction).
        flags(Qn::NoTarget).
        text(tr("Show Beta Version Warning Message"));

    factory(Qn::BrowseUrlAction).
        flags(Qn::NoTarget).
        text(tr("Open in Browser..."));


    factory(Qn::PreferencesGeneralTabAction).
        flags(Qn::Main).
        text(tr("System Settings...")).
        //shortcut(tr("Ctrl+P")).
        role(QAction::PreferencesRole).
        autoRepeat(false);

    factory(Qn::WebClientAction).
        flags(Qn::Main | Qn::Tree).
        text(tr("Open Web Client...")).
        autoRepeat(false).
        condition(new QnTreeNodeTypeCondition(Qn::ServersNode, this));

    factory().
        flags(Qn::Main).
        separator();

    factory(Qn::BusinessEventsAction).
        flags(Qn::Main | Qn::Tree | Qn::GlobalHotkey).
        requiredPermissions(Qn::CurrentUserResourceRole, Qn::GlobalProtectedPermission).
        text(tr("Alarm/Event Rules...")).
        shortcut(tr("Ctrl+E")).
        autoRepeat(false).
        condition(new QnTreeNodeTypeCondition(Qn::ServersNode, this));

    factory(Qn::BusinessEventsLogAction).
        flags(Qn::Main | Qn::Tree | Qn::GlobalHotkey).
        requiredPermissions(Qn::CurrentUserResourceRole, Qn::GlobalProtectedPermission).
        text(tr("Alarm/Event Log...")).
        shortcut(tr("Ctrl+L")).
        autoRepeat(false).
        condition(new QnTreeNodeTypeCondition(Qn::ServersNode, this));

    factory(Qn::CameraListAction).
        flags(Qn::Main | Qn::Tree | Qn::GlobalHotkey).
        requiredPermissions(Qn::CurrentUserResourceRole, Qn::GlobalProtectedPermission).
        text(tr("Camera List...")).
        shortcut(tr("Ctrl+M")).
        autoRepeat(false).
        condition(new QnTreeNodeTypeCondition(Qn::ServersNode, this));

    factory(Qn::PreferencesServerTabAction).
        flags(Qn::Tree | Qn::NoTarget).
        requiredPermissions(Qn::CurrentUserResourceRole, Qn::GlobalProtectedPermission).
        text(tr("Backup/Restore Configuration...")).
        autoRepeat(false).
        condition(new QnTreeNodeTypeCondition(Qn::ServersNode, this));

    factory().
        flags(Qn::Main).
        separator();

    factory(Qn::ShowcaseAction).
        flags(Qn::Main).
        text(tr("How-to Videos and FAQ...")).
        condition(new QnShowcaseActionCondition(this));

    factory(Qn::CheckForUpdatesAction).
        flags(Qn::Main).
        text(tr("Check for Updates...")).
        condition(new QnCheckForUpdatesActionCondition(this));

    factory(Qn::AboutAction).
        flags(Qn::Main | Qn::GlobalHotkey).
        text(tr("About...")).
        shortcut(tr("F1")).
        shortcutContext(Qt::ApplicationShortcut).
        role(QAction::AboutRole).
        autoRepeat(false);

    factory().
        flags(Qn::Main).
        separator();

    factory(Qn::ExitAction).
        flags(Qn::Main | Qn::GlobalHotkey).
        text(tr("Exit")).
        shortcut(tr("Alt+F4")).
        shortcutContext(Qt::ApplicationShortcut).
        role(QAction::QuitRole).
        autoRepeat(false).
        icon(qnSkin->icon("titlebar/exit.png"));


    /* Tab bar actions. */
    factory().
        flags(Qn::TitleBar).
        separator();

    factory(Qn::CloseLayoutAction).
        flags(Qn::TitleBar | Qn::ScopelessHotkey | Qn::SingleTarget).
        text(tr("Close")).
        shortcut(tr("Ctrl+W")).
        autoRepeat(false);

    factory(Qn::CloseAllButThisLayoutAction).
        flags(Qn::TitleBar | Qn::SingleTarget).
        text(tr("Close All But This")).
        condition(new QnLayoutCountActionCondition(2, this));

    factory().
        flags(Qn::Tree | Qn::SingleTarget | Qn::ResourceTarget).
        childFactory(new QnEdgeNodeActionFactory(this)).
        text(tr("Server...")).
        condition(new QnTreeNodeTypeCondition(Qn::EdgeNode, this));

    factory().
        flags(Qn::Tree | Qn::SingleTarget | Qn::ResourceTarget).
        separator().
        condition(new QnTreeNodeTypeCondition(Qn::EdgeNode, this));

    /* Resource actions. */
    factory(Qn::OpenInLayoutAction).
        flags(Qn::SingleTarget | Qn::MultiTarget | Qn::ResourceTarget | Qn::LayoutItemTarget | Qn::WidgetTarget).
        requiredPermissions(Qn::LayoutResourceRole, Qn::WritePermission | Qn::AddRemoveItemsPermission).
        text(tr("Open in Layout"));

    factory(Qn::OpenInCurrentLayoutAction).
        flags(Qn::Tree | Qn::SingleTarget | Qn::MultiTarget | Qn::ResourceTarget | Qn::LayoutItemTarget | Qn::WidgetTarget).
        requiredPermissions(Qn::CurrentLayoutResourceRole, Qn::WritePermission | Qn::AddRemoveItemsPermission).
        text(tr("Open")).
        conditionalText(tr("Monitor"), hasFlags(QnResource::server), Qn::All).
        condition(new QnOpenInCurrentLayoutActionCondition(this));

    factory(Qn::OpenInNewLayoutAction).
        flags(Qn::Tree | Qn::Scene | Qn::SingleTarget | Qn::MultiTarget | Qn::ResourceTarget | Qn::LayoutItemTarget | Qn::WidgetTarget).
        text(tr("Open in New Tab")).
        conditionalText(tr("Monitor in a New Tab"), hasFlags(QnResource::server), Qn::All).
        condition(new QnOpenInNewEntityActionCondition(this));

    factory(Qn::OpenInNewWindowAction).
        flags(Qn::Tree | Qn::Scene | Qn::SingleTarget | Qn::MultiTarget | Qn::ResourceTarget | Qn::LayoutItemTarget | Qn::WidgetTarget).
        text(tr("Open in New Window")).
        conditionalText(tr("Monitor in a New Window"), hasFlags(QnResource::server), Qn::All).
        condition(new QnConjunctionActionCondition(
                      new QnOpenInNewEntityActionCondition(this),
                      new QnLightModeCondition(Qn::LightModeNoNewWindow, this),
                      this));

    factory(Qn::OpenSingleLayoutAction).
        flags(Qn::Tree | Qn::SingleTarget | Qn::ResourceTarget).
        text(tr("Open Layout in a New Tab")).
        condition(hasFlags(QnResource::layout));

    factory(Qn::OpenMultipleLayoutsAction).
        flags(Qn::Tree | Qn::MultiTarget | Qn::ResourceTarget).
        text(tr("Open Layouts")).
        condition(hasFlags(QnResource::layout));

    factory(Qn::OpenLayoutsInNewWindowAction).
        flags(Qn::Tree | Qn::SingleTarget | Qn::MultiTarget | Qn::ResourceTarget).
        text(tr("Open Layout(s) in a New Window")). // TODO: #Elric split into sinle- & multi- action
        condition(new QnConjunctionActionCondition(
                      new QnResourceActionCondition(hasFlags(QnResource::layout), Qn::All, this),
                      new QnLightModeCondition(Qn::LightModeNoNewWindow, this),
                      this));

    factory(Qn::OpenCurrentLayoutInNewWindowAction).
        flags(Qn::NoTarget).
        text(tr("Open Current Layout in a New Window")).
        condition(new QnLightModeCondition(Qn::LightModeNoNewWindow, this));

    factory(Qn::OpenAnyNumberOfLayoutsAction).
        flags(Qn::SingleTarget | Qn::MultiTarget | Qn::ResourceTarget).
        text(tr("Open Layout(s)")).
        condition(hasFlags(QnResource::layout));

    factory(Qn::OpenInFolderAction).
        flags(Qn::Scene | Qn::Tree | Qn::SingleTarget | Qn::ResourceTarget | Qn::LayoutItemTarget).
        text(tr("Open Containing Folder")).
        shortcut(tr("Ctrl+Enter")).
        shortcut(tr("Ctrl+Return")).
        autoRepeat(false).
        condition(new QnOpenInFolderActionCondition(this));

    factory().
        flags(Qn::Scene | Qn::Tree).
        separator();


    factory(Qn::SaveLayoutAction).
        flags(Qn::Tree | Qn::SingleTarget | Qn::ResourceTarget).
        requiredPermissions(Qn::SavePermission).
        text(tr("Save Layout")).
        condition(new QnSaveLayoutActionCondition(false, this));

    factory(Qn::SaveLayoutAsAction).
        flags(Qn::SingleTarget | Qn::ResourceTarget).
        requiredPermissions(Qn::SavePermission).
        requiredPermissions(Qn::UserResourceRole, Qn::CreateLayoutPermission).
        text(tr("Save Layout As...")).
        condition(hasFlags(QnResource::layout));

    factory(Qn::SaveLayoutForCurrentUserAsAction).
        flags(Qn::Tree | Qn::SingleTarget | Qn::ResourceTarget).
        requiredPermissions(Qn::SavePermission).
        requiredPermissions(Qn::CurrentUserResourceRole, Qn::CreateLayoutPermission).
        text(tr("Save Layout As...")).
        condition(hasFlags(QnResource::layout));


    factory().
        flags(Qn::Scene | Qn::Tree).
        separator();

    factory(Qn::MaximizeItemAction).
        flags(Qn::Scene | Qn::SingleTarget).
        text(tr("Maximize Item")).
        shortcut(tr("Enter")).
        shortcut(tr("Return")).
        autoRepeat(false).
        condition(new QnItemZoomedActionCondition(false, this));

    factory(Qn::UnmaximizeItemAction).
        flags(Qn::Scene | Qn::SingleTarget).
        text(tr("Restore Item")).
        shortcut(tr("Enter")).
        shortcut(tr("Return")).
        autoRepeat(false).
        condition(new QnItemZoomedActionCondition(true, this));

    factory(Qn::ShowInfoAction).
        flags(Qn::Scene | Qn::SingleTarget | Qn::MultiTarget).
        text(tr("Show Info")).
        shortcut(tr("Alt+I")).
        condition(new QnDisplayInfoActionCondition(false, this));

    factory(Qn::HideInfoAction).
        flags(Qn::Scene | Qn::SingleTarget | Qn::MultiTarget).
        text(tr("Hide Info")).
        shortcut(tr("Alt+I")).
        condition(new QnDisplayInfoActionCondition(true, this));

    factory(Qn::ToggleInfoAction).
        flags(Qn::Scene | Qn::SingleTarget | Qn::MultiTarget | Qn::HotkeyOnly).
        text(tr("Toggle Info")).
        shortcut(tr("Alt+I")).
        condition(new QnDisplayInfoActionCondition(this));

    factory().
        flags(Qn::Scene | Qn::NoTarget).
        text(tr("Change Resolution...")).
        condition(new QnChangeResolutionActionCondition(this));

    factory.beginSubMenu(); {
        factory.beginGroup();
        factory(Qn::RadassAutoAction).
            flags(Qn::Scene | Qn::NoTarget ).
            text(tr("Auto")).
            checkable().
            checked();

        factory(Qn::RadassLowAction).
            flags(Qn::Scene | Qn::NoTarget ).
            text(tr("Low")).
            checkable();

        factory(Qn::RadassHighAction).
            flags(Qn::Scene | Qn::NoTarget ).
            text(tr("High")).
            checkable();
        factory.endGroup();
    } factory.endSubMenu();

    factory().
        flags(Qn::Scene | Qn::SingleTarget).
        childFactory(new QnPtzPresetsToursActionFactory(this)).
        text(tr("PTZ...")).
        requiredPermissions(Qn::WritePtzPermission).
        condition(new QnPtzActionCondition(Qn::PresetsPtzCapability, false, this));

    factory.beginSubMenu(); {

        factory(Qn::PtzSavePresetAction).
            flags(Qn::Scene | Qn::SingleTarget).
            text(tr("Save Current Position...")).
            requiredPermissions(Qn::WritePtzPermission).
            condition(new QnPtzActionCondition(Qn::PresetsPtzCapability, true, this));

        factory(Qn::PtzManageAction).
            flags(Qn::Scene | Qn::SingleTarget).
            text(tr("Manage...")).
            requiredPermissions(Qn::WritePtzPermission).
            condition(new QnPtzActionCondition(Qn::ToursPtzCapability, false, this));

    } factory.endSubMenu();

    factory(Qn::PtzCalibrateFisheyeAction).
        flags(Qn::SingleTarget | Qn::WidgetTarget).
        text(tr("Calibrate Fisheye")).
        condition(new QnPtzActionCondition(Qn::VirtualPtzCapability, false, this));

#if 0
    factory(Qn::ToggleRadassAction).
        flags(Qn::Scene | Qn::SingleTarget | Qn::MultiTarget | Qn::HotkeyOnly).
        text(tr("Toggle Resolution Mode")).
        shortcut(tr("Alt+I")).
        condition(new QnDisplayInfoActionCondition(this));
#endif

    factory(Qn::StartSmartSearchAction).
        flags(Qn::Scene | Qn::SingleTarget | Qn::MultiTarget).
        text(tr("Show Motion/Smart Search")).
        conditionalText(tr("Show Motion"), new QnNoArchiveActionCondition(this)).
        shortcut(tr("Alt+G")).
        condition(new QnSmartSearchActionCondition(false, this));

    factory(Qn::StopSmartSearchAction).
        flags(Qn::Scene | Qn::SingleTarget | Qn::MultiTarget).
        text(tr("Hide Motion/Smart Search")).
        conditionalText(tr("Hide Motion"), new QnNoArchiveActionCondition(this)).
        shortcut(tr("Alt+G")).
        condition(new QnSmartSearchActionCondition(true, this));

    factory(Qn::ClearMotionSelectionAction).
        flags(Qn::Scene | Qn::SingleTarget | Qn::MultiTarget).
        text(tr("Clear Motion Selection")).
        condition(new QnClearMotionSelectionActionCondition(this));

    factory(Qn::ToggleSmartSearchAction).
        flags(Qn::Scene | Qn::SingleTarget | Qn::MultiTarget | Qn::HotkeyOnly).
        text(tr("Toggle Smart Search")).
        shortcut(tr("Alt+G")).
        condition(new QnSmartSearchActionCondition(this));

    factory(Qn::CheckFileSignatureAction).
        flags(Qn::Scene | Qn::SingleTarget).
        text(tr("Check File Watermark")).
        shortcut(tr("Alt+C")).
        autoRepeat(false).
        condition(new QnCheckFileSignatureActionCondition(this));

    factory(Qn::TakeScreenshotAction).
        flags(Qn::Scene | Qn::SingleTarget | Qn::HotkeyOnly).
        text(tr("Take Screenshot")).
        shortcut(tr("Alt+S")).
        autoRepeat(false).
        condition(new QnTakeScreenshotActionCondition(this));

    factory(Qn::AdjustVideoAction).
        flags(Qn::Scene | Qn::SingleTarget).
        text(tr("Image Enhancement...")).
        shortcut(tr("Alt+J")).
        autoRepeat(false).
        condition(new QnAdjustVideoActionCondition(this));

    factory(Qn::CreateZoomWindowAction).
        flags(Qn::SingleTarget | Qn::WidgetTarget).
        text(tr("Create Zoom Window")).
        condition(new QnCreateZoomWindowActionCondition(this));

    factory().
        flags(Qn::Scene | Qn::SingleTarget | Qn::MultiTarget).
        text(tr("Rotate to..."));

    factory.beginSubMenu();{
        factory(Qn::Rotate0Action).
            flags(Qn::Scene | Qn::SingleTarget | Qn::MultiTarget).
            text(tr("0 degrees"));

        factory(Qn::Rotate90Action).
            flags(Qn::Scene | Qn::SingleTarget | Qn::MultiTarget).
            text(tr("90 degrees"));

        factory(Qn::Rotate180Action).
            flags(Qn::Scene | Qn::SingleTarget | Qn::MultiTarget).
            text(tr("180 degrees"));

        factory(Qn::Rotate270Action).
            flags(Qn::Scene | Qn::SingleTarget | Qn::MultiTarget).
            text(tr("270 degrees"));
    } factory.endSubMenu();

    factory().
        flags(Qn::Scene | Qn::Tree).
        separator();

    factory(Qn::RemoveLayoutItemAction).
        flags(Qn::Scene | Qn::Tree | Qn::SingleTarget | Qn::MultiTarget | Qn::LayoutItemTarget | Qn::IntentionallyAmbiguous).
        text(tr("Remove from Layout")).
#ifdef Q_OS_MACX
        shortcut(Qt::Key_Backspace).
#else
        shortcut(tr("Del")).
#endif
        autoRepeat(false).
        condition(new QnLayoutItemRemovalActionCondition(this));

    factory(Qn::RemoveFromServerAction).
        flags(Qn::Tree | Qn::SingleTarget | Qn::MultiTarget | Qn::ResourceTarget | Qn::IntentionallyAmbiguous).
        requiredPermissions(Qn::RemovePermission).
        text(tr("Delete")).
#ifdef Q_OS_MACX
        shortcut(Qt::Key_Backspace).
#else
        shortcut(tr("Del")).
#endif
        autoRepeat(false).
        condition(new QnResourceRemovalActionCondition(this));


    factory().
        flags(Qn::Scene | Qn::Tree).
        separator();

    factory(Qn::RenameAction).
        flags(Qn::Tree | Qn::SingleTarget | Qn::MultiTarget | Qn::ResourceTarget).
        requiredPermissions(Qn::WritePermission | Qn::WriteNamePermission).
        text(tr("Rename")).
        shortcut(tr("F2")).
        autoRepeat(false).
<<<<<<< HEAD
        condition(new QnRenameActionCondition(this));
=======
        condition(new QnEdgeServerCondition(false, this));
>>>>>>> edeff9f0

    factory().
        flags(Qn::Tree | Qn::SingleTarget | Qn::ResourceTarget).
        separator();

    factory(Qn::YouTubeUploadAction).
        //flags(Qn::Scene | Qn::Tree | Qn::SingleTarget | Qn::ResourceTarget | Qn::LayoutItemTarget). // TODO
        text(tr("Upload to YouTube...")).
        //shortcut(tr("Ctrl+Y")).
        autoRepeat(false).
        condition(hasFlags(QnResource::ARCHIVE));

    factory(Qn::DeleteFromDiskAction).
        //flags(Qn::Scene | Qn::Tree | Qn::SingleTarget | Qn::MultiTarget | Qn::ResourceTarget | Qn::LayoutItemTarget). // TODO
        text(tr("Delete from Disk")).
        autoRepeat(false).
        condition(hasFlags(QnResource::url | QnResource::local | QnResource::media));

    factory(Qn::SetAsBackgroundAction).
        flags(Qn::Scene | Qn::SingleTarget).
        requiredPermissions(Qn::CurrentLayoutResourceRole, Qn::EditLayoutSettingsPermission).
        text(tr("Set as Layout Background")).
        autoRepeat(false).
        condition(new QnSetAsBackgroundActionCondition(this));

    factory(Qn::UserSettingsAction).
        flags(Qn::Tree | Qn::SingleTarget | Qn::ResourceTarget).
        text(tr("User Settings...")).
        condition(hasFlags(QnResource::user));

    factory(Qn::CameraIssuesAction).
        flags(Qn::Scene | Qn::Tree | Qn::SingleTarget | Qn::MultiTarget | Qn::ResourceTarget | Qn::LayoutItemTarget).
        text(tr("Check Camera Issues...")).
        requiredPermissions(Qn::CurrentUserResourceRole, Qn::GlobalProtectedPermission).
        condition(new QnResourceActionCondition(hasFlags(QnResource::live_cam), Qn::Any, this));

    factory(Qn::CameraBusinessRulesAction).
        flags(Qn::Scene | Qn::Tree | Qn::SingleTarget | Qn::MultiTarget | Qn::ResourceTarget | Qn::LayoutItemTarget).
        text(tr("Camera Rules...")).
        requiredPermissions(Qn::CurrentUserResourceRole, Qn::GlobalProtectedPermission).
        condition(new QnResourceActionCondition(hasFlags(QnResource::live_cam), Qn::ExactlyOne, this));

    factory(Qn::CameraSettingsAction).
        flags(Qn::Scene | Qn::Tree | Qn::SingleTarget | Qn::MultiTarget | Qn::ResourceTarget | Qn::LayoutItemTarget).
        text(tr("Camera Settings...")).
        requiredPermissions(Qn::WritePermission).
        condition(new QnResourceActionCondition(hasFlags(QnResource::live_cam), Qn::Any, this));

    factory(Qn::PictureSettingsAction).
        flags(Qn::Scene | Qn::Tree | Qn::SingleTarget | Qn::ResourceTarget | Qn::LayoutItemTarget).
        text(tr("Picture Settings...")).
        condition(new QnResourceActionCondition(hasFlags(QnResource::still_image), Qn::Any, this));

    factory(Qn::LayoutSettingsAction).
       flags(Qn::Tree | Qn::SingleTarget | Qn::ResourceTarget).
       text(tr("Layout Settings...")).
       requiredPermissions(Qn::EditLayoutSettingsPermission);
//       condition(new QnLayoutSettingsActionCondition(this));

    factory(Qn::OpenInCameraSettingsDialogAction).
        flags(Qn::NoTarget | Qn::SingleTarget | Qn::MultiTarget | Qn::ResourceTarget | Qn::LayoutItemTarget | Qn::WidgetTarget).
        text(tr("Open in Camera Settings Dialog"));

    factory(Qn::ClearCameraSettingsAction).
        flags(Qn::NoTarget).
        text(tr("Clear Camera Settings Dialog"));

    factory(Qn::ServerAddCameraManuallyAction).
        flags(Qn::Scene | Qn::Tree | Qn::SingleTarget | Qn::ResourceTarget | Qn::LayoutItemTarget).
        text(tr("Add Camera(s)...")).
        condition(new QnConjunctionActionCondition(
                      new QnResourceActionCondition(hasFlags(QnResource::remote_server), Qn::ExactlyOne, this),
                      new QnEdgeServerCondition(false, this),
                      this));

    factory(Qn::CameraListByServerAction).
        flags(Qn::Scene | Qn::Tree | Qn::SingleTarget | Qn::ResourceTarget | Qn::LayoutItemTarget).
        text(tr("Camera(s) List by Server...")).
        condition(new QnConjunctionActionCondition(
                      new QnResourceActionCondition(hasFlags(QnResource::remote_server), Qn::ExactlyOne, this),
                      new QnEdgeServerCondition(false, this),
                      this));

    factory(Qn::PingAction).
        flags(Qn::SingleTarget | Qn::ResourceTarget).
        text(tr("Ping..."));

    factory(Qn::ServerLogsAction).
        flags(Qn::Scene | Qn::Tree | Qn::SingleTarget | Qn::ResourceTarget | Qn::LayoutItemTarget).
        text(tr("Server Logs...")).
        condition(new QnResourceActionCondition(hasFlags(QnResource::remote_server), Qn::ExactlyOne, this));

    factory(Qn::ServerIssuesAction).
        flags(Qn::Scene | Qn::Tree | Qn::SingleTarget | Qn::ResourceTarget | Qn::LayoutItemTarget).
        text(tr("Server Diagnostics...")).
        condition(new QnResourceActionCondition(hasFlags(QnResource::remote_server), Qn::ExactlyOne, this));

    factory(Qn::ServerSettingsAction).
        flags(Qn::Scene | Qn::Tree | Qn::SingleTarget | Qn::MultiTarget | Qn::ResourceTarget | Qn::LayoutItemTarget).
        text(tr("Server Settings...")).
        requiredPermissions(Qn::WritePermission).
        condition(new QnResourceActionCondition(hasFlags(QnResource::remote_server), Qn::ExactlyOne, this));

    factory().
        flags(Qn::Scene | Qn::NoTarget).
        text(tr("Change Cell Aspect Ratio..."));

    factory.beginSubMenu(); {
        factory.beginGroup();

        factory(Qn::SetCurrentLayoutAspectRatio4x3Action).
            flags(Qn::Scene | Qn::NoTarget).
            requiredPermissions(Qn::CurrentLayoutResourceRole, Qn::WritePermission).
            text(tr("4:3")).
            checkable().
            checked(qnGlobals->defaultLayoutCellAspectRatio() == 4.0/3.0);

        factory(Qn::SetCurrentLayoutAspectRatio16x9Action).
            flags(Qn::Scene | Qn::NoTarget).
            requiredPermissions(Qn::CurrentLayoutResourceRole, Qn::WritePermission).
            text(tr("16:9")).
            checkable().
            checked(qnGlobals->defaultLayoutCellAspectRatio() == 16.0/9.0);

        factory.endGroup();
    } factory.endSubMenu();

    factory().
        flags(Qn::Scene | Qn::NoTarget).
        text(tr("Change Cell Spacing..."));

    factory.beginSubMenu(); {
        factory.beginGroup();

        factory(Qn::SetCurrentLayoutItemSpacing0Action).
            flags(Qn::Scene | Qn::NoTarget).
            requiredPermissions(Qn::CurrentLayoutResourceRole, Qn::WritePermission).
            text(tr("None")).
            checkable().
            checked(qnGlobals->defaultLayoutCellSpacing().width() == 0.0);

        factory(Qn::SetCurrentLayoutItemSpacing10Action).
            flags(Qn::Scene | Qn::NoTarget).
            requiredPermissions(Qn::CurrentLayoutResourceRole, Qn::WritePermission).
            text(tr("Small")).
            checkable().
            checked(qnGlobals->defaultLayoutCellSpacing().width() == 0.1);

        factory(Qn::SetCurrentLayoutItemSpacing20Action).
            flags(Qn::Scene | Qn::NoTarget).
            requiredPermissions(Qn::CurrentLayoutResourceRole, Qn::WritePermission).
            text(tr("Medium")).
            checkable().
            checked(qnGlobals->defaultLayoutCellSpacing().width() == 0.2);

        factory(Qn::SetCurrentLayoutItemSpacing30Action).
            flags(Qn::Scene | Qn::NoTarget).
            requiredPermissions(Qn::CurrentLayoutResourceRole, Qn::WritePermission).
            text(tr("Large")).
            checkable().
            checked(qnGlobals->defaultLayoutCellSpacing().width() == 0.3);
        factory.endGroup();

    } factory.endSubMenu();

    factory().
        flags(Qn::Scene | Qn::NoTarget).
        separator();

    factory(Qn::ToggleTourModeAction).
        flags(Qn::Scene | Qn::NoTarget | Qn::GlobalHotkey).
        text(tr("Start Tour")).
        toggledText(tr("Stop Tour")).
        shortcut(tr("Alt+T")).
        autoRepeat(false).
        condition(new QnToggleTourActionCondition(this));

    factory().
        flags(Qn::Scene | Qn::NoTarget).
        separator();

    factory(Qn::CurrentLayoutSettingsAction).
        flags(Qn::Scene | Qn::NoTarget).
        requiredPermissions(Qn::CurrentLayoutResourceRole, Qn::EditLayoutSettingsPermission).
        text(tr("Layout Settings..."));
//        condition(new QnLayoutSettingsActionCondition(this));

    factory(Qn::StartTimeSelectionAction).
        flags(Qn::Slider | Qn::SingleTarget).
        text(tr("Mark Selection Start")).
        shortcut(tr("[")).
        shortcutContext(Qt::WidgetShortcut).
        condition(new QnTimePeriodActionCondition(Qn::NullTimePeriod, Qn::InvisibleAction, false, this));

    factory(Qn::EndTimeSelectionAction).
        flags(Qn::Slider | Qn::SingleTarget).
        text(tr("Mark Selection End")).
        shortcut(tr("]")).
        shortcutContext(Qt::WidgetShortcut).
        condition(new QnTimePeriodActionCondition(Qn::EmptyTimePeriod, Qn::InvisibleAction, false, this));

    factory(Qn::ClearTimeSelectionAction).
        flags(Qn::Slider | Qn::SingleTarget).
        text(tr("Clear Selection")).
        condition(new QnTimePeriodActionCondition(Qn::EmptyTimePeriod | Qn::NormalTimePeriod, Qn::InvisibleAction, false, this));

    factory(Qn::ZoomToTimeSelectionAction).
        flags(Qn::Slider | Qn::SingleTarget).
        text(tr("Zoom to Selection")).
        condition(new QnTimePeriodActionCondition(Qn::NormalTimePeriod, Qn::InvisibleAction, false, this));

    factory(Qn::ExportTimeSelectionAction).
        flags(Qn::Slider | Qn::SingleTarget).
        text(tr("Export Selected Area...")).
        requiredPermissions(Qn::ExportPermission).
        condition(new QnExportActionCondition(true, this));

    factory(Qn::ExportLayoutAction).
        flags(Qn::Slider | Qn::SingleTarget | Qn::MultiTarget | Qn::NoTarget).
        text(tr("Export Multi-Video...")).
        requiredPermissions(Qn::CurrentLayoutMediaItemsRole, Qn::ExportPermission).
        condition(new QnExportActionCondition(false, this));

    factory(Qn::ThumbnailsSearchAction).
        flags(Qn::Slider | Qn::SingleTarget).
        text(tr("Preview Search...")).
        condition(new QnPreviewActionCondition(this));



    factory(Qn::DebugIncrementCounterAction).
        flags(Qn::GlobalHotkey).
        shortcut(tr("Ctrl+Alt+Shift++")).
        text(tr("Increment Debug Counter"));

    factory(Qn::DebugDecrementCounterAction).
        flags(Qn::GlobalHotkey).
        shortcut(tr("Ctrl+Alt+Shift+-")).
        text(tr("Decrement Debug Counter"));

    factory(Qn::DebugShowResourcePoolAction).
        flags(Qn::GlobalHotkey | Qn::DevMode).
        shortcut(tr("Ctrl+Alt+Shift+R")).
        text(tr("Show Resource Pool"));

    factory(Qn::DebugCalibratePtzAction).
        flags(Qn::Scene | Qn::SingleTarget | Qn::DevMode).
        text(tr("Calibrate PTZ"));

    factory(Qn::DebugGetPtzPositionAction).
        flags(Qn::Scene | Qn::SingleTarget | Qn::DevMode).
        text(tr("Get PTZ Position"));

    factory(Qn::DebugControlPanelAction).
        flags(Qn::GlobalHotkey | Qn::DevMode).
        shortcut(tr("Ctrl+Alt+Shift+D")).
        text(tr("Debug Control Panel"));

    factory(Qn::PlayPauseAction).
        flags(Qn::ScopelessHotkey | Qn::HotkeyOnly | Qn::Slider | Qn::SingleTarget).
        shortcut(tr("Space")).
        text(tr("Play")).
        toggledText(tr("Pause")).
        condition(new QnArchiveActionCondition(this));

    factory(Qn::SpeedDownAction).
        flags(Qn::ScopelessHotkey | Qn::HotkeyOnly | Qn::Slider | Qn::SingleTarget).
        shortcut(tr("Ctrl+-")).
        text(tr("Speed Down")).
        condition(new QnArchiveActionCondition(this));

    factory(Qn::SpeedUpAction).
        flags(Qn::ScopelessHotkey | Qn::HotkeyOnly | Qn::Slider | Qn::SingleTarget).
        shortcut(tr("Ctrl++")).
        text(tr("Speed Up")).
        condition(new QnArchiveActionCondition(this));

    factory(Qn::PreviousFrameAction).
        flags(Qn::ScopelessHotkey | Qn::HotkeyOnly | Qn::Slider | Qn::SingleTarget).
        shortcut(tr("Ctrl+Left")).
        text(tr("Previous Frame")).
        condition(new QnArchiveActionCondition(this));

    factory(Qn::NextFrameAction).
        flags(Qn::ScopelessHotkey | Qn::HotkeyOnly | Qn::Slider | Qn::SingleTarget).
        shortcut(tr("Ctrl+Right")).
        text(tr("Next Frame")).
        condition(new QnArchiveActionCondition(this));

    factory(Qn::JumpToStartAction).
        flags(Qn::ScopelessHotkey | Qn::HotkeyOnly | Qn::Slider | Qn::SingleTarget).
        shortcut(tr("Z")).
        text(tr("To Start")).
        condition(new QnArchiveActionCondition(this));

    factory(Qn::JumpToEndAction).
        flags(Qn::ScopelessHotkey | Qn::HotkeyOnly | Qn::Slider | Qn::SingleTarget).
        shortcut(tr("X")).
        text(tr("To End")).
        condition(new QnArchiveActionCondition(this));

    factory(Qn::VolumeUpAction).
        flags(Qn::ScopelessHotkey | Qn::HotkeyOnly | Qn::Slider | Qn::SingleTarget).
        shortcut(tr("Ctrl+Up")).
        text(tr("Volume Down"));

    factory(Qn::VolumeDownAction).
        flags(Qn::ScopelessHotkey | Qn::HotkeyOnly | Qn::Slider | Qn::SingleTarget).
        shortcut(tr("Ctrl+Down")).
        text(tr("Volume Up"));

    factory(Qn::ToggleMuteAction).
        flags(Qn::ScopelessHotkey | Qn::HotkeyOnly | Qn::Slider | Qn::SingleTarget).
        shortcut(tr("M")).
        text(tr("Toggle Mute")).
        checkable();

    factory(Qn::JumpToLiveAction).
        flags(Qn::ScopelessHotkey | Qn::HotkeyOnly | Qn::Slider | Qn::SingleTarget).
        shortcut(tr("L")).
        text(tr("Jump to Live")).
        checkable().
        condition(new QnArchiveActionCondition(this));

    factory(Qn::ToggleSyncAction).
        flags(Qn::ScopelessHotkey | Qn::HotkeyOnly | Qn::Slider | Qn::SingleTarget).
        shortcut(tr("S")).
        text(tr("Synchronize Streams")).
        toggledText(tr("Disable Stream Synchronization")).
        condition(new QnArchiveActionCondition(this));


    factory().
        flags(Qn::Slider | Qn::TitleBar | Qn::Tree).
        separator();

    factory(Qn::ToggleThumbnailsAction).
        flags(Qn::Slider | Qn::SingleTarget).
        text(tr("Show Thumbnails")).
        toggledText(tr("Hide Thumbnails"));

    factory(Qn::ToggleCalendarAction).
        flags(Qn::Slider | Qn::SingleTarget).
        text(tr("Show Calendar")).
        toggledText(tr("Hide Calendar"));

    factory(Qn::ToggleTitleBarAction).
        flags(Qn::TitleBar | Qn::NoTarget | Qn::SingleTarget).
        text(tr("Show Title Bar")).
        toggledText(tr("Hide Title Bar")).
        condition(new QnToggleTitleBarActionCondition(this));

    factory(Qn::PinTreeAction).
        flags(Qn::Tree | Qn::NoTarget).
        text(tr("Pin Tree")).
        toggledText(tr("Unpin Tree")).
        condition(new QnTreeNodeTypeCondition(Qn::RootNode, this));

    factory(Qn::ToggleTreeAction).
        flags(Qn::Tree | Qn::NoTarget).
        text(tr("Show Tree")).
        toggledText(tr("Hide Tree")).
        condition(new QnTreeNodeTypeCondition(Qn::RootNode, this));

    factory(Qn::ToggleSliderAction).
        flags(Qn::Slider | Qn::NoTarget | Qn::SingleTarget).
        text(tr("Show Timeline")).
        toggledText(tr("Hide Timeline"));

    factory(Qn::PinNotificationsAction).
        flags(Qn::Notifications | Qn::NoTarget).
        text(tr("Pin Notifications")).
        toggledText(tr("Unpin Notifications"));
}

QnActionManager::~QnActionManager() {
    qDeleteAll(m_idByAction.keys());
}

void QnActionManager::setTargetProvider(QnActionTargetProvider *targetProvider) {
    m_targetProvider = targetProvider;
    m_targetProviderGuard = dynamic_cast<QObject *>(targetProvider);
    if(!m_targetProviderGuard)
        m_targetProviderGuard = this;
}

void QnActionManager::registerAction(QnAction *action) {
    if(!action) {
        qnNullWarning(action);
        return;
    }

    if(m_idByAction.contains(action))
        return; /* Re-registration is allowed. */

    if(m_actionById.contains(action->id())) {
        qnWarning("Action with id '%1' is already registered with this action manager.", action->id());
        return;
    }

    m_actionById[action->id()] = action;
    m_idByAction[action] = action->id();
}

void QnActionManager::registerAlias(Qn::ActionId id, Qn::ActionId targetId) {
    if(id == targetId) {
        qnWarning("Action cannot be an alias of itself.");
        return;
    }

    QnAction *action = this->action(id);
    if(action && action->id() == id) { /* Note that re-registration with different target is OK. */
        qnWarning("Id '%1' is already taken by non-alias action '%2'.", id, action->text());
        return;
    }

    QnAction *targetAction = this->action(targetId);
    if(!targetAction) {
        qnWarning("Action with id '%1' is not registered with this action manager.", targetId);
        return;
    }

    m_actionById[id] = targetAction;
}

QnAction *QnActionManager::action(Qn::ActionId id) const {
    return m_actionById.value(id, NULL);
}

QList<QnAction *> QnActionManager::actions() const {
    return m_idByAction.keys();
}

bool QnActionManager::canTrigger(Qn::ActionId id, const QnActionParameters &parameters) {
    QnAction *action = m_actionById.value(id);
    if(!action)
        return false;

    return action->checkCondition(action->scope(), parameters);
}

void QnActionManager::trigger(Qn::ActionId id, const QnActionParameters &parameters) {
    QnAction *action = m_actionById.value(id);
    if(action == NULL) {
        qnWarning("Invalid action id '%1'.", static_cast<int>(id));
        return;
    }

    if(action->checkCondition(action->scope(), parameters) != Qn::EnabledAction) {
        qnWarning("Action '%1' was triggered with a parameter that does not meet the action's requirements.", action->text());
        return;
    }

    QN_SCOPED_VALUE_ROLLBACK(&m_parametersByMenu[NULL], parameters);
    QN_SCOPED_VALUE_ROLLBACK(&m_shortcutAction, action);
    action->trigger();
}

QMenu *QnActionManager::newMenu(Qn::ActionScope scope, QWidget *parent, const QnActionParameters &parameters, CreationOptions options) {
    return newMenu(Qn::NoAction, scope, parent, parameters, options);
}

QMenu *QnActionManager::newMenu(Qn::ActionId rootId, Qn::ActionScope scope, QWidget *parent, const QnActionParameters &parameters, CreationOptions options) {
    QnAction *rootAction = rootId == Qn::NoAction ? m_root : action(rootId);

    QMenu *result = NULL;
    if(!rootAction) {
        qnWarning("No action exists for id '%1'.", static_cast<int>(rootId));
    } else {
        result = newMenuRecursive(rootAction, scope, parameters, parent, options);
        if (!result)
            result = new QnMenu(parent);
    }

    if(result) {
        m_parametersByMenu[result] = parameters;
        connect(result, &QObject::destroyed, this, &QnActionManager::at_menu_destroyed);
        connect(result, &QMenu::aboutToShow, this, &QnActionManager::at_menu_aboutToShow);
    }

    return result;
}

void QnActionManager::copyAction(QAction *dst, QnAction *src, bool forwardSignals) {
    dst->setText(src->text());
    dst->setIcon(src->icon());
    dst->setShortcuts(src->shortcuts());
    dst->setCheckable(src->isCheckable());
    dst->setChecked(src->isChecked());
    dst->setFont(src->font());
    dst->setIconText(src->iconText());
    dst->setSeparator(src->isSeparator());

    dst->setProperty(sourceActionPropertyName, QVariant::fromValue<QnAction *>(src));
    foreach(const QByteArray &name, src->dynamicPropertyNames())
        dst->setProperty(name.data(), src->property(name.data()));

    if(forwardSignals) {
        connect(dst, &QAction::triggered,   src, &QAction::trigger);
        connect(dst, &QAction::toggled,     src, &QAction::setChecked);
    }
}

QMenu *QnActionManager::newMenuRecursive(const QnAction *parent, Qn::ActionScope scope, const QnActionParameters &parameters, QWidget *parentWidget, CreationOptions options) {
    if (parent->childFactory()) {
        QMenu* childMenu = parent->childFactory()->newMenu(parameters, parentWidget);
        if (childMenu)
            return childMenu;
    }

    QMenu *result = new QnMenu(parentWidget);

    if(!parent->children().isEmpty()) {
        foreach(QnAction *action, parent->children()) {
            Qn::ActionVisibility visibility;
            if(action->flags() & Qn::HotkeyOnly) {
                visibility = Qn::InvisibleAction;
            } else {
                visibility = action->checkCondition(scope, parameters);
            }
            if(visibility == Qn::InvisibleAction)
                continue;

            QMenu *menu = newMenuRecursive(action, scope, parameters, parentWidget, options);
            if((!menu || menu->isEmpty()) && (action->flags() & Qn::RequiresChildren))
                continue;

            QString replacedText;
            if(menu && menu->actions().size() == 1) {
                QnAction *menuAction = qnAction(menu->actions()[0]);
                if(menuAction && (menuAction->flags() & Qn::Pullable)) {
                    delete menu;
                    menu = NULL;

                    action = menuAction;
                    visibility = action->checkCondition(scope, parameters);
                    replacedText = action->pulledText();
                }
            }

            if(menu)
                connect(result, &QObject::destroyed, menu, &QObject::deleteLater);

            if (action->hasConditionalTexts())
                replacedText = action->checkConditionalText(parameters);

            QAction *newAction = NULL;
            if(!replacedText.isEmpty() || visibility == Qn::DisabledAction || menu != NULL || (options & DontReuseActions)) {
                newAction = new QAction(result);
                copyAction(newAction, action);

                newAction->setMenu(menu);
                newAction->setDisabled(visibility == Qn::DisabledAction);
                if(!replacedText.isEmpty())
                    newAction->setText(replacedText);
            } else {
                newAction = action;
            }

            if(visibility != Qn::InvisibleAction)
                result->addAction(newAction);
        }
    }

    if(parent->childFactory()) {
        QList<QAction *> actions = parent->childFactory()->newActions(parameters, NULL);

        if(!actions.isEmpty()) {
            if (!result->isEmpty())
                result->addSeparator();

            foreach(QAction *action, actions) {
                action->setParent(result);
                result->addAction(action);
            }
        }
    }

    if (result->isEmpty()) {
        delete result;
        return NULL;
    }

    return result;
}

QnActionParameters QnActionManager::currentParameters(QnAction *action) const {
    if(m_shortcutAction == action)
        return m_parametersByMenu.value(NULL);

    if(m_lastShownMenu == NULL || !m_parametersByMenu.contains(m_lastShownMenu))
        qnWarning("No active menu, no target exists.");

    return m_parametersByMenu.value(m_lastShownMenu);
}

QnActionParameters QnActionManager::currentParameters(QObject *sender) const {
    if(QnAction *action = checkSender(sender)) {
        return currentParameters(action);
    } else {
        return QnActionParameters();
    }
}

void QnActionManager::redirectAction(QMenu *menu, Qn::ActionId sourceId, QAction *targetAction) {
    redirectActionRecursive(menu, sourceId, targetAction);
}

bool QnActionManager::redirectActionRecursive(QMenu *menu, Qn::ActionId sourceId, QAction *targetAction) {
    QList<QAction *> actions = menu->actions();

    foreach(QAction *action, actions) {
        QnAction *storedAction = qnAction(action);
        if(storedAction && storedAction->id() == sourceId) {
            int index = actions.indexOf(action);
            QAction *before = index + 1 < actions.size() ? actions[index + 1] : NULL;

            menu->removeAction(action);
            if(targetAction != NULL) {
                copyAction(targetAction, storedAction, false);
                targetAction->setEnabled(action->isEnabled());
                menu->insertAction(before, targetAction);
            }

            return true;
        }

        if(action->menu()) {
            if(redirectActionRecursive(action->menu(), sourceId, targetAction)) {
                if(action->menu()->isEmpty())
                    menu->removeAction(action);

                return true;
            }
        }
    }

    return false;
}

void QnActionManager::at_menu_destroyed(QObject *menu) {
    m_parametersByMenu.remove(menu);
}

void QnActionManager::at_menu_aboutToShow() {
    m_lastShownMenu = sender();
}<|MERGE_RESOLUTION|>--- conflicted
+++ resolved
@@ -1066,11 +1066,7 @@
         text(tr("Rename")).
         shortcut(tr("F2")).
         autoRepeat(false).
-<<<<<<< HEAD
-        condition(new QnRenameActionCondition(this));
-=======
         condition(new QnEdgeServerCondition(false, this));
->>>>>>> edeff9f0
 
     factory().
         flags(Qn::Tree | Qn::SingleTarget | Qn::ResourceTarget).
