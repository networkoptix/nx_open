#include "action_manager.h"

#include <cassert>

#include <QtWidgets/QAction>
#include <QtWidgets/QMenu>
#include <QtWidgets/QGraphicsItem>

#include <utils/common/warnings.h>
#include <utils/common/checked_cast.h>
#include <utils/common/scoped_value_rollback.h>
#include <core/resource_management/resource_criterion.h>
#include <core/resource/resource.h>

#include <ui/workbench/workbench_context.h>
#include <ui/style/skin.h>
#include <ui/style/noptix_style.h>
#include <ui/style/globals.h>
#include <ui/screen_recording/screen_recorder.h>

#include "action.h"
#include "action_factories.h"
#include "action_conditions.h"
#include "action_target_provider.h"
#include "action_parameter_types.h"

namespace {
    void copyIconPixmap(const QIcon &src, QIcon::Mode mode, QIcon::State state, QIcon *dst) {
        dst->addPixmap(src.pixmap(src.actualSize(QSize(1024, 1024), mode, state), mode, state), mode, state);
    }

    const char *sourceActionPropertyName = "_qn_sourceAction";

    QnAction *qnAction(QAction *action) {
        QnAction *result = action->property(sourceActionPropertyName).value<QnAction *>();
        if(result)
            return result;

        return dynamic_cast<QnAction *>(action);
    }

    class QnMenu: public QMenu {
        typedef QMenu base_type;
    public:
        explicit QnMenu(QWidget *parent = 0): base_type(parent) {}

    protected:
        virtual void mousePressEvent(QMouseEvent *event) override {
            /* This prevents the click from propagating to the underlying widget. */
            setAttribute(Qt::WA_NoMouseReplay);
            base_type::mousePressEvent(event);
        }
    };

} // anonymous namespace


// -------------------------------------------------------------------------- //
// QnActionBuilder
// -------------------------------------------------------------------------- //
class QnActionBuilder {
public:
    QnActionBuilder(QnAction *action):
        m_action(action)
    {
        action->setShortcutContext(Qt::WindowShortcut);
    }

    QnActionBuilder shortcut(const QKeySequence &shortcut) {
        QList<QKeySequence> shortcuts = m_action->shortcuts();
        shortcuts.push_back(shortcut);
        m_action->setShortcuts(shortcuts);

        return *this;
    }

    QnActionBuilder shortcutContext(Qt::ShortcutContext context) {
        m_action->setShortcutContext(context);

        return *this;
    }

    QnActionBuilder icon(const QIcon &icon) {
        m_action->setIcon(icon);

        return *this;
    }

    QnActionBuilder role(QAction::MenuRole role) {
        m_action->setMenuRole(role);

        return *this;
    }

    QnActionBuilder autoRepeat(bool autoRepeat) {
        m_action->setAutoRepeat(autoRepeat);

        return *this;
    }

    QnActionBuilder text(const QString &text) {
        m_action->setText(text);
        m_action->setNormalText(text);

        return *this;
    }

    QnActionBuilder toggledText(const QString &text) {
        m_action->setToggledText(text);
        m_action->setCheckable(true);

        showCheckBoxInMenu(false);

        return *this;
    }

    QnActionBuilder pulledText(const QString &text) {
        m_action->setPulledText(text);
        m_action->setFlags(m_action->flags() | Qn::Pullable);

        return *this;
    }

    QnActionBuilder toolTip(const QString &toolTip) {
        m_action->setToolTip(toolTip);

        return *this;
    }

    QnActionBuilder toolTipFormat(const QString &toolTipFormat) {
        m_action->setToolTipFormat(toolTipFormat);

        return *this;
    }

    QnActionBuilder flags(Qn::ActionFlags flags) {
        m_action->setFlags(m_action->flags() | flags);

        return *this;
    }

    QnActionBuilder requiredPermissions(Qn::Permissions permissions) {
        m_action->setRequiredPermissions(permissions);

        return *this;
    }

    QnActionBuilder requiredPermissions(int key, Qn::Permissions permissions) {
        m_action->setRequiredPermissions(key, permissions);

        return *this;
    }

    QnActionBuilder forbiddenPermissions(Qn::Permissions permissions) {
        m_action->setForbiddenPermissions(permissions);

        return *this;
    }

    QnActionBuilder forbiddenPermissions(int key, Qn::Permissions permissions) {
        m_action->setForbiddenPermissions(key, permissions);

        return *this;
    }

    QnActionBuilder separator(bool isSeparator = true) {
        m_action->setSeparator(isSeparator);
        m_action->setFlags(m_action->flags() | Qn::NoTarget | Qn::SingleTarget | Qn::MultiTarget | Qn::WidgetTarget | Qn::ResourceTarget | Qn::LayoutItemTarget | Qn::VideoWallItemTarget);

        return *this;
    }

    QnActionBuilder conditionalText(const QString &text, QnActionCondition *condition){
        m_action->addConditionalText(condition, text);
        return *this;
    }

    QnActionBuilder conditionalText(const QString &text, const QnResourceCriterion &criterion, Qn::MatchMode matchMode = Qn::All){
        m_action->addConditionalText(new QnResourceActionCondition(criterion, matchMode, m_action), text);
        return *this;
    }

    QnActionBuilder checkable(bool isCheckable = true){
        m_action->setCheckable(isCheckable);

        return *this;
    }

    QnActionBuilder checked(bool isChecked = true){
        m_action->setChecked(isChecked);

        return *this;
    }

    QnActionBuilder showCheckBoxInMenu(bool show) {
        m_action->setProperty(Qn::HideCheckBoxInMenu, !show);

        return *this;
    }

    QnActionBuilder condition(QnActionCondition *condition) {
        assert(m_action->condition() == NULL);

        m_action->setCondition(condition);

        return *this;
    }

    QnActionBuilder condition(const QnResourceCriterion &criterion, Qn::MatchMode matchMode = Qn::All) {
        assert(m_action->condition() == NULL);

        m_action->setCondition(new QnResourceActionCondition(criterion, matchMode, m_action));

        return *this;
    }

    QnActionBuilder childFactory(QnActionFactory *childFactory) {
        m_action->setChildFactory(childFactory);
        m_action->setFlags(m_action->flags() | Qn::RequiresChildren);

        return *this;
    }

    QnActionBuilder rotationSpeed(qreal rotationSpeed) {
        m_action->setProperty(Qn::ToolButtonCheckedRotationSpeed, rotationSpeed);

        return *this;
    }

private:
    QnAction *m_action;
};


// -------------------------------------------------------------------------- //
// QnMenuFactory
// -------------------------------------------------------------------------- //
class QnMenuFactory {
public:
    QnMenuFactory(QnActionManager *menu, QnAction *parent):
        m_manager(menu),
        m_lastFreeActionId(Qn::ActionCount),
        m_currentGroup(0)
    {
        m_actionStack.push_back(parent);
        m_lastAction = parent;
    }

    void beginSubMenu() {
        m_actionStack.push_back(m_lastAction);
    }

    void endSubMenu() {
        m_actionStack.pop_back();
    }

    void beginGroup() {
        m_currentGroup = new QActionGroup(m_manager);
    }

    void endGroup() {
        m_currentGroup = NULL;
    }

    QnActionBuilder operator()(Qn::ActionId id) {
        QnAction *action = m_manager->action(id);
        if(action == NULL) {
            action = new QnAction(id, m_manager);
            m_manager->registerAction(action);
        }

        QnAction *parentAction = m_actionStack.back();
        parentAction->addChild(action);
        parentAction->setFlags(parentAction->flags() | Qn::RequiresChildren);

        m_lastAction = action;
        if (m_currentGroup)
            m_currentGroup->addAction(action);

        return QnActionBuilder(action);
    }

    QnActionBuilder operator()() {
        return operator()(static_cast<Qn::ActionId>(m_lastFreeActionId++));
    }

private:
    QnActionManager *m_manager;
    int m_lastFreeActionId;
    QnAction *m_lastAction;
    QList<QnAction *> m_actionStack;
    QActionGroup* m_currentGroup;
};


// -------------------------------------------------------------------------- //
// QnActionManager
// -------------------------------------------------------------------------- //
namespace {
    QnAction *checkSender(QObject *sender) {
        QnAction *result = qobject_cast<QnAction *>(sender);
        if(result == NULL)
            qnWarning("Cause cannot be determined for non-QnAction senders.");
        return result;
    }

    bool checkType(const QVariant &items) {
        Qn::ActionParameterType type = QnActionParameterTypes::type(items);
        if(type == 0) {
            qnWarning("Unrecognized action target type '%1'.", items.typeName());
            return false;
        }

        return true;
    }

} // anonymous namespace


QnActionManager::QnActionManager(QObject *parent):
    QObject(parent),
    QnWorkbenchContextAware(parent),
    m_root(NULL),
    m_targetProvider(NULL),
    m_shortcutAction(NULL),
    m_lastClickedMenu(NULL)
{
    m_root = new QnAction(Qn::NoAction, this);
    m_actionById[Qn::NoAction] = m_root;
    m_idByAction[m_root] = Qn::NoAction;

    QnMenuFactory factory(this, m_root);

    using namespace QnResourceCriterionExpressions;



    /* Actions that are not assigned to any menu. */

    factory(Qn::ShowFpsAction).
        flags(Qn::GlobalHotkey).
        text(tr("Show FPS")).
        toggledText(tr("Hide FPS")).
        shortcut(tr("Ctrl+Alt+F")).
        autoRepeat(false);

    factory(Qn::ShowDebugOverlayAction).
        flags(Qn::GlobalHotkey).
        text(tr("Show Debug")).
        toggledText(tr("Hide Debug")).
        shortcut(tr("Ctrl+Alt+D")).
        autoRepeat(false);

    factory(Qn::DropResourcesAction).
        flags(Qn::ResourceTarget | Qn::WidgetTarget | Qn::LayoutItemTarget | Qn::LayoutTarget | Qn::SingleTarget | Qn::MultiTarget).
        text(tr("Drop Resources"));

    factory(Qn::DropResourcesIntoNewLayoutAction).
        flags(Qn::ResourceTarget | Qn::WidgetTarget | Qn::LayoutItemTarget | Qn::LayoutTarget | Qn::SingleTarget | Qn::MultiTarget).
        text(tr("Drop Resources into a New Layout"));

    factory(Qn::DelayedOpenVideoWallItemAction).
        flags(Qn::NoTarget).
        text(tr("Delayed Open Video Wall"));

    factory(Qn::DelayedDropResourcesAction).
        flags(Qn::NoTarget).
        text(tr("Delayed Drop Resources"));

    factory(Qn::InstantDropResourcesAction).
        flags(Qn::NoTarget).
        text(tr("Instant Drop Resources"));

    factory(Qn::MoveCameraAction).
        flags(Qn::ResourceTarget | Qn::SingleTarget | Qn::MultiTarget).
        requiredPermissions(Qn::RemovePermission).
        text(tr("Move Cameras")).
        condition(hasFlags(Qn::network));

    factory(Qn::NextLayoutAction).
        flags(Qn::GlobalHotkey).
        text(tr("Next Layout")).
        shortcut(tr("Ctrl+Tab")).
        autoRepeat(false);

    factory(Qn::PreviousLayoutAction).
        flags(Qn::GlobalHotkey).
        text(tr("Previous Layout")).
        shortcut(tr("Ctrl+Shift+Tab")).
        autoRepeat(false);

    factory(Qn::SelectAllAction).
        flags(Qn::GlobalHotkey).
        text(tr("Select All")).
        shortcut(tr("Ctrl+A")).
        shortcutContext(Qt::WidgetWithChildrenShortcut).
        autoRepeat(false);

    factory(Qn::SelectionChangeAction).
        flags(Qn::NoTarget).
        text(tr("Selection Changed"));

    factory(Qn::PreferencesLicensesTabAction).
        flags(Qn::NoTarget).
        requiredPermissions(Qn::CurrentUserResourceRole, Qn::GlobalProtectedPermission);

    factory(Qn::PreferencesSmtpTabAction).
        flags(Qn::NoTarget).
        requiredPermissions(Qn::CurrentUserResourceRole, Qn::GlobalProtectedPermission);

    factory(Qn::PreferencesNotificationTabAction).
        flags(Qn::NoTarget).
        text(tr("Settings..."));

    factory(Qn::ConnectAction).
        flags(Qn::NoTarget);

    factory(Qn::ReconnectAction).
        flags(Qn::NoTarget).
        text(tr("Reconnect to Server"));

    factory(Qn::FreespaceAction).
        flags(Qn::GlobalHotkey).
        text(tr("Go to Freespace Mode")).
        shortcut(tr("F11")).
        autoRepeat(false);

    factory(Qn::WhatsThisAction).
        flags(Qn::NoTarget).
        text(tr("Help")).
        icon(qnSkin->icon("titlebar/whats_this.png"));

    factory(Qn::ClearCacheAction).
        flags(Qn::NoTarget).
        text(tr("Clear cache"));

    factory(Qn::CameraDiagnosticsAction).
        flags(Qn::ResourceTarget | Qn::SingleTarget).
        text(tr("Check Camera Issues...")).
        condition(new QnResourceActionCondition(hasFlags(Qn::live_cam), Qn::Any, this));

    factory(Qn::OpenBusinessLogAction).
        flags(Qn::NoTarget | Qn::SingleTarget | Qn::MultiTarget | Qn::ResourceTarget | Qn::LayoutItemTarget | Qn::WidgetTarget).
        requiredPermissions(Qn::CurrentUserResourceRole, Qn::GlobalProtectedPermission).
        text(tr("Event Log..."));

    factory(Qn::OpenBusinessRulesAction).
        flags(Qn::NoTarget | Qn::SingleTarget | Qn::MultiTarget | Qn::ResourceTarget | Qn::LayoutItemTarget | Qn::WidgetTarget).
        requiredPermissions(Qn::CurrentUserResourceRole, Qn::GlobalProtectedPermission).
        text(tr("Alarm/Event Rules..."));

    factory(Qn::StartVideoWallControlAction).
        flags(Qn::Tree | Qn::VideoWallReviewScene | Qn::SingleTarget | Qn::MultiTarget | Qn::VideoWallItemTarget).
        requiredPermissions(Qn::CurrentUserResourceRole, Qn::GlobalEditVideoWallPermission).
        text(tr("Control Video Wall")). //TODO: #VW #TR
        condition(new QnStartVideoWallControlActionCondition(this));

    factory(Qn::PushMyScreenToVideowallAction).
        flags(Qn::Tree | Qn::VideoWallReviewScene | Qn::SingleTarget | Qn::MultiTarget | Qn::VideoWallItemTarget).
        requiredPermissions(Qn::CurrentUserResourceRole, Qn::GlobalEditVideoWallPermission).
        text(tr("Push my screen")).
        condition(new QnDesktopCameraActionCondition(this));

    factory(Qn::QueueAppRestartAction).
        flags(Qn::NoTarget).
        text(tr("Restart application"));

    factory(Qn::PtzActivatePresetAction).
        flags(Qn::SingleTarget | Qn::WidgetTarget).
        text(tr("Go To Saved Position")).
        requiredPermissions(Qn::WritePtzPermission).
        condition(new QnPtzActionCondition(Qn::PresetsPtzCapability, false, this));

    factory(Qn::PtzActivateTourAction).
        flags(Qn::SingleTarget | Qn::WidgetTarget).
        text(tr("Activate PTZ Tour")).
        requiredPermissions(Qn::WritePtzPermission).
        condition(new QnPtzActionCondition(Qn::ToursPtzCapability, false, this));

    factory(Qn::PtzActivateObjectAction).
        flags(Qn::SingleTarget | Qn::WidgetTarget).
        text(tr("Activate PTZ object")).
        requiredPermissions(Qn::WritePtzPermission);

    /* Context menu actions. */

    factory(Qn::FitInViewAction).
        flags(Qn::Scene | Qn::NoTarget).
        text(tr("Fit in View"));

    factory().
        flags(Qn::Scene).
        separator();

    factory(Qn::MainMenuAction).
        flags(Qn::GlobalHotkey).
        text(tr("Main Menu")).
#ifndef Q_OS_MACX
        shortcut(tr("Alt+Space")).
#endif
        autoRepeat(false).
        icon(qnSkin->icon("titlebar/main_menu.png"));

    factory(Qn::OpenLoginDialogAction).
        flags(Qn::Main).
        text(tr("Connect to Server...")).
        icon(qnSkin->icon("titlebar/disconnected.png")).
        autoRepeat(false);

    factory(Qn::DisconnectAction).
        flags(Qn::Main).
        text(tr("Logout")).
        autoRepeat(false).
        condition(new QnLoggedInCondition(this));

    factory().
        flags(Qn::Main).
        separator();

    factory(Qn::TogglePanicModeAction).
        flags(Qn::GlobalHotkey| Qn::DevMode).
        text(tr("Start Panic Recording")).
        toggledText(tr("Stop Panic Recording")).
        autoRepeat(false).
        shortcut(tr("Ctrl+P")).
//        icon(qnSkin->icon("titlebar/panic.png")).
        //requiredPermissions(Qn::CurrentMediaServerResourcesRole, Qn::ReadWriteSavePermission).
        condition(new QnPanicActionCondition(this));

    factory().
        flags(Qn::Main | Qn::Tree).
        separator();

    factory().
        flags(Qn::Main | Qn::TitleBar | Qn::Tree | Qn::SingleTarget | Qn::ResourceTarget).
        text(tr("New..."));

    factory.beginSubMenu(); {
        factory(Qn::NewUserLayoutAction).
            flags(Qn::Tree | Qn::SingleTarget | Qn::ResourceTarget).
            requiredPermissions(Qn::CreateLayoutPermission).
            text(tr("Layout...")).
            pulledText(tr("New Layout...")).
            condition(hasFlags(Qn::user));

        factory(Qn::OpenNewTabAction).
            flags(Qn::Main | Qn::TitleBar | Qn::SingleTarget | Qn::NoTarget | Qn::GlobalHotkey).
            text(tr("Tab")).
            pulledText(tr("New Tab")).
            shortcut(tr("Ctrl+T")).
            autoRepeat(false). /* Technically, it should be auto-repeatable, but we don't want the user opening 100500 layouts and crashing the client =). */
            icon(qnSkin->icon("titlebar/new_layout.png"));

        factory(Qn::OpenNewWindowAction).
            flags(Qn::Main | Qn::GlobalHotkey).
            text(tr("Window")).
            pulledText(tr("New Window")).
            shortcut(tr("Ctrl+N")).
            autoRepeat(false).
            condition(new QnLightModeCondition(Qn::LightModeNoNewWindow, this));

        factory(Qn::NewUserAction).
            flags(Qn::Main | Qn::Tree | Qn::NoTarget).
            requiredPermissions(Qn::CurrentUserResourceRole, Qn::GlobalEditUsersPermission).
            text(tr("User...")).
            pulledText(tr("New User...")).
            condition(new QnTreeNodeTypeCondition(Qn::UsersNode, this)).
            autoRepeat(false);

        factory(Qn::NewVideoWallAction).
            flags(Qn::Main).
            requiredPermissions(Qn::CurrentUserResourceRole, Qn::GlobalEditVideoWallPermission).
            text(tr("Video Wall...")).
            pulledText(tr("New Video Wall...")).
            autoRepeat(false);

    } factory.endSubMenu();

    factory(Qn::OpenCurrentUserLayoutMenu).
        flags(Qn::TitleBar | Qn::SingleTarget | Qn::NoTarget).
        text(tr("Open Layout...")).
        childFactory(new QnOpenCurrentUserLayoutActionFactory(this)).
        icon(qnSkin->icon("titlebar/dropdown.png"));

    factory().
        flags(Qn::Main | Qn::Scene).
        text(tr("Open..."));

    factory.beginSubMenu(); {
        factory(Qn::OpenFileAction).
            flags(Qn::Main | Qn::Scene | Qn::NoTarget | Qn::GlobalHotkey).
            requiredPermissions(Qn::CurrentLayoutResourceRole, Qn::WritePermission | Qn::AddRemoveItemsPermission).
            text(tr("File(s)...")).
            shortcut(tr("Ctrl+O")).
            autoRepeat(false).
            icon(qnSkin->icon("folder.png"));

        factory(Qn::OpenLayoutAction).
            //flags(Qn::Main | Qn::Scene). // TODO
            forbiddenPermissions(Qn::CurrentLayoutResourceRole, Qn::AddRemoveItemsPermission).
            text(tr("Layout(s)...")).
            autoRepeat(false);

        factory(Qn::OpenFolderAction).
            flags(Qn::Main | Qn::Scene).
            requiredPermissions(Qn::CurrentLayoutResourceRole, Qn::WritePermission | Qn::AddRemoveItemsPermission).
            text(tr("Folder..."));
    } factory.endSubMenu();

    factory(Qn::SaveCurrentLayoutAction).
        flags(Qn::Main | Qn::Scene | Qn::NoTarget | Qn::GlobalHotkey | Qn::IntentionallyAmbiguous).
        requiredPermissions(Qn::CurrentLayoutResourceRole, Qn::SavePermission).
        text(tr("Save Current Layout")).
        shortcut(tr("Ctrl+S")).
        autoRepeat(false). /* There is no point in saving the same layout many times in a row. */
        condition(new QnSaveLayoutActionCondition(true, this));

    factory(Qn::SaveCurrentLayoutAsAction).
        requiredPermissions(Qn::CurrentUserResourceRole, Qn::CreateLayoutPermission).
        flags(Qn::Main | Qn::Scene | Qn::NoTarget | Qn::GlobalHotkey).
        text(tr("Save Current Layout As...")).
        shortcut(tr("Ctrl+Alt+S")).
        autoRepeat(false).
        condition(new QnVideoWallReviewModeCondition(true, this));

    factory(Qn::SaveCurrentVideoWallReviewAction).
        flags(Qn::Main | Qn::Scene | Qn::NoTarget | Qn::GlobalHotkey | Qn::IntentionallyAmbiguous).
        text(tr("Save Video Wall View")). //TODO: #VW #TR
        shortcut(tr("Ctrl+S")).
        autoRepeat(false).
        condition(new QnSaveVideowallReviewActionCondition(true, this));

    factory(Qn::DropOnVideoWallItemAction).
        flags(Qn::ResourceTarget | Qn::LayoutItemTarget | Qn::LayoutTarget | Qn::VideoWallItemTarget | Qn::SingleTarget | Qn::MultiTarget).
        text(tr("Drop Resources"));

    factory().
        flags(Qn::Main).
        separator();

    if (QnScreenRecorder::isSupported()) {
        factory(Qn::ToggleScreenRecordingAction).
            flags(Qn::Main | Qn::GlobalHotkey).
            text(tr("Start Screen Recording")).
            toggledText(tr("Stop Screen Recording")).
            shortcut(tr("Alt+R")).
            shortcut(Qt::Key_MediaRecord).
            shortcutContext(Qt::ApplicationShortcut).
            autoRepeat(false).
            icon(qnSkin->icon("titlebar/recording.png", "titlebar/recording.png")).
            rotationSpeed(180.0);
    }

    factory(Qn::EscapeHotkeyAction).
        flags(Qn::GlobalHotkey).
        autoRepeat(false).
        shortcut(tr("Esc")).
        text(tr("Stop current action"));

    factory(Qn::FullscreenAction).
        flags(Qn::NoTarget).
        text(tr("Go to Fullscreen")).
        toggledText(tr("Exit Fullscreen")).
        icon(qnSkin->icon("titlebar/fullscreen.png", "titlebar/unfullscreen.png"));


    factory(Qn::MinimizeAction).
        flags(Qn::NoTarget).
        text(tr("Minimize")).
        icon(qnSkin->icon("titlebar/minimize.png"));

    factory(Qn::MaximizeAction).
        flags(Qn::NoTarget).
        text(tr("Maximize")).
        toggledText(tr("Restore Down")).
        autoRepeat(false).
        icon(qnSkin->icon("titlebar/fullscreen.png", "titlebar/unfullscreen.png"));


    factory(Qn::FullscreenMaximizeHotkeyAction).
        flags(Qn::GlobalHotkey).
        autoRepeat(false).
#ifdef Q_OS_MAC
        shortcut(tr("Ctrl+F")).
#else
        shortcut(tr("Alt+Enter")).
        shortcut(tr("Alt+Return")).
#endif
        shortcutContext(Qt::ApplicationShortcut);


    factory(Qn::MessageBoxAction).
        flags(Qn::NoTarget).
        text(tr("Show Message"));

    factory(Qn::VersionMismatchMessageAction).
        flags(Qn::NoTarget).
        text(tr("Show Version Mismatch Message"));

    factory(Qn::BetaVersionMessageAction).
        flags(Qn::NoTarget).
        text(tr("Show Beta Version Warning Message"));

    factory(Qn::BrowseUrlAction).
        flags(Qn::NoTarget).
        text(tr("Open in Browser..."));

    factory(Qn::SystemAdministrationAction).
        flags(Qn::Main | Qn::Tree).
        text(tr("System Administration...")).
        requiredPermissions(Qn::CurrentUserResourceRole, Qn::GlobalProtectedPermission).
        condition(new QnTreeNodeTypeCondition(Qn::ServersNode, this));

    factory(Qn::PreferencesGeneralTabAction).
        flags(Qn::Main).
        text(tr("Local Settings...")).
        //shortcut(tr("Ctrl+P")).
        role(QAction::PreferencesRole).
        autoRepeat(false);

    factory(Qn::WebClientAction).
        flags(Qn::Main | Qn::Tree).
        text(tr("Open Web Client...")).
        autoRepeat(false).
        condition(new QnTreeNodeTypeCondition(Qn::ServersNode, this));

    factory().
        flags(Qn::Main).
        separator();

    factory(Qn::BusinessEventsAction).
        flags(Qn::Main | Qn::Tree | Qn::GlobalHotkey).
        requiredPermissions(Qn::CurrentUserResourceRole, Qn::GlobalProtectedPermission).
        text(tr("Alarm/Event Rules...")).
        shortcut(tr("Ctrl+E")).
        autoRepeat(false).
        condition(new QnTreeNodeTypeCondition(Qn::ServersNode, this));

    factory(Qn::BusinessEventsLogAction).
        flags(Qn::Main | Qn::Tree | Qn::GlobalHotkey).
        requiredPermissions(Qn::CurrentUserResourceRole, Qn::GlobalProtectedPermission).
        text(tr("Event Log...")).
        shortcut(tr("Ctrl+L")).
        autoRepeat(false).
        condition(new QnTreeNodeTypeCondition(Qn::ServersNode, this));

    factory(Qn::CameraListAction).
        flags(Qn::Main | Qn::Tree | Qn::GlobalHotkey).
        requiredPermissions(Qn::CurrentUserResourceRole, Qn::GlobalProtectedPermission).
        text(tr("Camera List...")).
        shortcut(tr("Ctrl+M")).
        autoRepeat(false).
        condition(new QnTreeNodeTypeCondition(Qn::ServersNode, this));

    factory(Qn::JoinOtherSystem).
        flags(Qn::Main | Qn::Tree).
        text(tr("Join the Other System...")).
        requiredPermissions(Qn::CurrentUserResourceRole, Qn::GlobalProtectedPermission).
        condition(new QnTreeNodeTypeCondition(Qn::ServersNode, this));

    factory().
        flags(Qn::Main).
        separator();

    factory(Qn::ShowcaseAction).
        flags(Qn::Main).
        text(tr("How-to Videos and FAQ...")).
        condition(new QnShowcaseActionCondition(this));

    factory(Qn::AboutAction).
        flags(Qn::Main | Qn::GlobalHotkey).
        text(tr("About...")).
        shortcut(tr("F1")).
        shortcutContext(Qt::ApplicationShortcut).
        role(QAction::AboutRole).
        autoRepeat(false);

    factory().
        flags(Qn::Main).
        separator();

    factory(Qn::ExitAction).
        flags(Qn::Main | Qn::GlobalHotkey).
        text(tr("Exit")).
        shortcut(tr("Alt+F4")).
        shortcutContext(Qt::ApplicationShortcut).
        role(QAction::QuitRole).
        autoRepeat(false).
        icon(qnSkin->icon("titlebar/exit.png"));

    factory(Qn::ExitActionDelayed).
        flags(Qn::NoTarget);

    factory(Qn::BeforeExitAction).
        flags(Qn::NoTarget);

    /* Tab bar actions. */
    factory().
        flags(Qn::TitleBar).
        separator();

    factory(Qn::CloseLayoutAction).
        flags(Qn::TitleBar | Qn::ScopelessHotkey | Qn::SingleTarget).
        text(tr("Close")).
        shortcut(tr("Ctrl+W")).
        autoRepeat(false);

    factory(Qn::CloseAllButThisLayoutAction).
        flags(Qn::TitleBar | Qn::SingleTarget).
        text(tr("Close All But This")).
        condition(new QnLayoutCountActionCondition(2, this));

    factory().
        flags(Qn::Tree | Qn::SingleTarget | Qn::ResourceTarget).
        childFactory(new QnEdgeNodeActionFactory(this)).
        text(tr("Server...")).
        condition(new QnTreeNodeTypeCondition(Qn::EdgeNode, this));

    factory().
        flags(Qn::Tree | Qn::SingleTarget | Qn::ResourceTarget).
        separator().
        condition(new QnTreeNodeTypeCondition(Qn::EdgeNode, this));

    /* Resource actions. */
    factory(Qn::OpenInLayoutAction).
        flags(Qn::SingleTarget | Qn::MultiTarget | Qn::ResourceTarget | Qn::LayoutItemTarget | Qn::WidgetTarget).
        requiredPermissions(Qn::LayoutResourceRole, Qn::WritePermission | Qn::AddRemoveItemsPermission).
        text(tr("Open in Layout"));

    factory(Qn::OpenInCurrentLayoutAction).
        flags(Qn::Tree | Qn::SingleTarget | Qn::MultiTarget | Qn::ResourceTarget | Qn::LayoutItemTarget | Qn::WidgetTarget).
        requiredPermissions(Qn::CurrentLayoutResourceRole, Qn::WritePermission | Qn::AddRemoveItemsPermission).
        text(tr("Open")).
        conditionalText(tr("Monitor"), hasFlags(Qn::server), Qn::All).
        condition(new QnOpenInCurrentLayoutActionCondition(this));

    factory(Qn::OpenInNewLayoutAction).
        flags(Qn::Tree | Qn::Scene | Qn::SingleTarget | Qn::MultiTarget | Qn::ResourceTarget | Qn::LayoutItemTarget | Qn::WidgetTarget).
        text(tr("Open in New Tab")).
<<<<<<< HEAD
        conditionalText(tr("Monitor in a New Tab"), hasFlags(QnResource::server), Qn::All).
        condition(new QnConjunctionActionCondition(
                      new QnOpenInNewEntityActionCondition(this),
                      new QnNegativeActionCondition(new QnResourceStatusActionCondition(QnResource::Incompatible, true, this), this),
                      this));
=======
        conditionalText(tr("Monitor in a New Tab"), hasFlags(Qn::server), Qn::All).
        condition(new QnOpenInNewEntityActionCondition(this));
>>>>>>> 5a7bbaea

    factory(Qn::OpenInNewWindowAction).
        flags(Qn::Tree | Qn::Scene | Qn::SingleTarget | Qn::MultiTarget | Qn::ResourceTarget | Qn::LayoutItemTarget | Qn::WidgetTarget).
        text(tr("Open in New Window")).
        conditionalText(tr("Monitor in a New Window"), hasFlags(Qn::server), Qn::All).
        condition(new QnConjunctionActionCondition(
                      new QnOpenInNewEntityActionCondition(this),
                      new QnLightModeCondition(Qn::LightModeNoNewWindow, this),
                      new QnNegativeActionCondition(new QnResourceStatusActionCondition(QnResource::Incompatible, true, this), this),
                      this));

    factory(Qn::OpenSingleLayoutAction).
        flags(Qn::Tree | Qn::SingleTarget | Qn::ResourceTarget).
        text(tr("Open Layout in a New Tab")).
        condition(hasFlags(Qn::layout));

    factory(Qn::OpenMultipleLayoutsAction).
        flags(Qn::Tree | Qn::MultiTarget | Qn::ResourceTarget).
        text(tr("Open Layouts")).
        condition(hasFlags(Qn::layout));

    factory(Qn::OpenLayoutsInNewWindowAction).
        flags(Qn::Tree | Qn::SingleTarget | Qn::MultiTarget | Qn::ResourceTarget).
        text(tr("Open Layout(s) in a New Window")). // TODO: #Elric split into sinle- & multi- action
        condition(new QnConjunctionActionCondition(
                      new QnResourceActionCondition(hasFlags(Qn::layout), Qn::All, this),
                      new QnLightModeCondition(Qn::LightModeNoNewWindow, this),
                      this));

    factory(Qn::OpenCurrentLayoutInNewWindowAction).
        flags(Qn::NoTarget).
        text(tr("Open Current Layout in a New Window")).
        condition(new QnLightModeCondition(Qn::LightModeNoNewWindow, this));

    factory(Qn::OpenAnyNumberOfLayoutsAction).
        flags(Qn::SingleTarget | Qn::MultiTarget | Qn::ResourceTarget).
        text(tr("Open Layout(s)")).
        condition(hasFlags(Qn::layout));

    factory(Qn::OpenVideoWallsReviewAction).
       flags(Qn::Tree | Qn::SingleTarget | Qn::MultiTarget | Qn::ResourceTarget).
       text(tr("Open Video Wall(s)")). //TODO: #VW #TR
       condition(hasFlags(Qn::videowall));

    factory(Qn::OpenInFolderAction).
        flags(Qn::Scene | Qn::Tree | Qn::SingleTarget | Qn::ResourceTarget | Qn::LayoutItemTarget).
        text(tr("Open Containing Folder")).
        shortcut(tr("Ctrl+Enter")).
        shortcut(tr("Ctrl+Return")).
        autoRepeat(false).
        condition(new QnOpenInFolderActionCondition(this));

    factory(Qn::IdentifyVideoWallAction).
        flags(Qn::Tree | Qn::Scene | Qn::SingleTarget | Qn::MultiTarget | Qn::ResourceTarget | Qn::VideoWallItemTarget).
        requiredPermissions(Qn::CurrentUserResourceRole, Qn::GlobalEditVideoWallPermission).
        text(tr("Identify")).
        autoRepeat(false).
        condition(new QnIdentifyVideoWallActionCondition(this));

    factory(Qn::AttachToVideoWallAction).
        flags(Qn::Tree | Qn::SingleTarget | Qn::ResourceTarget).
        requiredPermissions(Qn::CurrentUserResourceRole, Qn::GlobalEditVideoWallPermission).
        text(tr("Attach to Video Wall...")).
        autoRepeat(false).
        condition(hasFlags(Qn::videowall));

    factory(Qn::StartVideoWallAction).
        flags(Qn::Tree | Qn::SingleTarget | Qn::ResourceTarget).
        requiredPermissions(Qn::CurrentUserResourceRole, Qn::GlobalEditVideoWallPermission).
        text(tr("Switch to Video Wall mode...")).  //TODO: #VW #TR
        autoRepeat(false).
        condition(new QnStartVideowallActionCondition(this));

    factory(Qn::SaveVideoWallReviewAction).
        flags(Qn::Tree | Qn::SingleTarget | Qn::ResourceTarget).
        text(tr("Save Video Wall View")). //TODO: #VW #TR
        shortcut(tr("Ctrl+S")).
        requiredPermissions(Qn::CurrentUserResourceRole, Qn::GlobalEditVideoWallPermission).
        autoRepeat(false).
        condition(new QnSaveVideowallReviewActionCondition(false, this));

    factory(Qn::SaveVideowallMatrixAction).
        flags(Qn::Tree | Qn::SingleTarget | Qn::ResourceTarget).
        requiredPermissions(Qn::CurrentUserResourceRole, Qn::GlobalEditVideoWallPermission).
        text(tr("Save Current Matrix")).
        autoRepeat(false).
        condition(new QnNonEmptyVideowallActionCondition(this));

    factory(Qn::LoadVideowallMatrixAction).
        flags(Qn::Tree | Qn::SingleTarget | Qn::VideoWallMatrixTarget).
        requiredPermissions(Qn::CurrentUserResourceRole, Qn::GlobalEditVideoWallPermission).
        text(tr("Load Matrix"));

    factory(Qn::DeleteVideowallMatrixAction).
        flags(Qn::Tree | Qn::SingleTarget | Qn::MultiTarget | Qn::VideoWallMatrixTarget | Qn::IntentionallyAmbiguous).
        requiredPermissions(Qn::CurrentUserResourceRole, Qn::GlobalEditVideoWallPermission).
        text(tr("Delete")).
        shortcut(tr("Del")).
        autoRepeat(false);

    factory(Qn::ResetVideoWallLayoutAction).
        flags(Qn::Tree | Qn::SingleTarget | Qn::MultiTarget | Qn::VideoWallItemTarget).
        text(tr("Update Layout")).
        autoRepeat(false).
        condition(new QnResetVideoWallLayoutActionCondition(this));

    factory().
        flags(Qn::Scene | Qn::Tree).
        separator();

    factory(Qn::StopVideoWallAction).
        flags(Qn::Tree | Qn::SingleTarget | Qn::ResourceTarget).
        requiredPermissions(Qn::CurrentUserResourceRole, Qn::GlobalEditVideoWallPermission).
        text(tr("Stop Video Wall")).
        autoRepeat(false).
        condition(new QnRunningVideowallActionCondition(this));

    factory(Qn::DetachFromVideoWallAction).
        flags(Qn::Tree | Qn::SingleTarget | Qn::MultiTarget | Qn::VideoWallItemTarget).
        requiredPermissions(Qn::CurrentUserResourceRole, Qn::GlobalEditVideoWallPermission).
        text(tr("Detach Layout")).
        autoRepeat(false).
        condition(new QnDetachFromVideoWallActionCondition(this));

    factory(Qn::SaveLayoutAction).
        flags(Qn::Tree | Qn::SingleTarget | Qn::ResourceTarget).
        requiredPermissions(Qn::SavePermission).
        text(tr("Save Layout")).
        condition(new QnSaveLayoutActionCondition(false, this));

    factory(Qn::SaveLayoutAsAction).
        flags(Qn::SingleTarget | Qn::ResourceTarget).
        requiredPermissions(Qn::UserResourceRole, Qn::CreateLayoutPermission).
        text(tr("Save Layout As...")).
        condition(hasFlags(Qn::layout));

    factory(Qn::SaveLayoutForCurrentUserAsAction).
        flags(Qn::Tree | Qn::SingleTarget | Qn::ResourceTarget).
        requiredPermissions(Qn::CurrentUserResourceRole, Qn::CreateLayoutPermission).
        text(tr("Save Layout As...")).
        condition(hasFlags(Qn::layout));

    factory().
        flags(Qn::Scene | Qn::Tree).
        separator();

    factory(Qn::DeleteVideoWallItemAction).
        flags(Qn::Tree | Qn::SingleTarget | Qn::MultiTarget | Qn::VideoWallItemTarget | Qn::IntentionallyAmbiguous).
        requiredPermissions(Qn::CurrentUserResourceRole, Qn::GlobalEditVideoWallPermission).
        text(tr("Delete")).
        shortcut(tr("Del")).
        autoRepeat(false);

    factory(Qn::MaximizeItemAction).
        flags(Qn::Scene | Qn::SingleTarget).
        text(tr("Maximize Item")).
        shortcut(tr("Enter")).
        shortcut(tr("Return")).
        autoRepeat(false).
        condition(new QnItemZoomedActionCondition(false, this));

    factory(Qn::UnmaximizeItemAction).
        flags(Qn::Scene | Qn::SingleTarget).
        text(tr("Restore Item")).
        shortcut(tr("Enter")).
        shortcut(tr("Return")).
        autoRepeat(false).
        condition(new QnItemZoomedActionCondition(true, this));

    factory(Qn::ShowInfoAction).
        flags(Qn::Scene | Qn::SingleTarget | Qn::MultiTarget).
        text(tr("Show Info")).
        shortcut(tr("Alt+I")).
        condition(new QnDisplayInfoActionCondition(false, this));

    factory(Qn::HideInfoAction).
        flags(Qn::Scene | Qn::SingleTarget | Qn::MultiTarget).
        text(tr("Hide Info")).
        shortcut(tr("Alt+I")).
        condition(new QnDisplayInfoActionCondition(true, this));

    factory(Qn::ToggleInfoAction).
        flags(Qn::Scene | Qn::SingleTarget | Qn::MultiTarget | Qn::HotkeyOnly).
        text(tr("Toggle Info")).
        shortcut(tr("Alt+I")).
        condition(new QnDisplayInfoActionCondition(this));

    factory().
        flags(Qn::Scene | Qn::NoTarget).
        text(tr("Change Resolution...")).
        condition(new QnChangeResolutionActionCondition(this));

    factory.beginSubMenu(); {
        factory.beginGroup();
        factory(Qn::RadassAutoAction).
            flags(Qn::Scene | Qn::NoTarget ).
            text(tr("Auto")).
            checkable().
            checked();

        factory(Qn::RadassLowAction).
            flags(Qn::Scene | Qn::NoTarget ).
            text(tr("Low")).
            checkable();

        factory(Qn::RadassHighAction).
            flags(Qn::Scene | Qn::NoTarget ).
            text(tr("High")).
            checkable();
        factory.endGroup();
    } factory.endSubMenu();

    factory().
        flags(Qn::Scene | Qn::SingleTarget).
        childFactory(new QnPtzPresetsToursActionFactory(this)).
        text(tr("PTZ...")).
        requiredPermissions(Qn::WritePtzPermission).
        condition(new QnPtzActionCondition(Qn::PresetsPtzCapability, false, this));

    factory.beginSubMenu(); {

        factory(Qn::PtzSavePresetAction).
            flags(Qn::Scene | Qn::SingleTarget).
            text(tr("Save Current Position...")).
            requiredPermissions(Qn::WritePtzPermission).
            condition(new QnPtzActionCondition(Qn::PresetsPtzCapability, true, this));

        factory(Qn::PtzManageAction).
            flags(Qn::Scene | Qn::SingleTarget).
            text(tr("Manage...")).
            requiredPermissions(Qn::WritePtzPermission).
            condition(new QnPtzActionCondition(Qn::ToursPtzCapability, false, this));

    } factory.endSubMenu();

    factory(Qn::PtzCalibrateFisheyeAction).
        flags(Qn::SingleTarget | Qn::WidgetTarget).
        text(tr("Calibrate Fisheye")).
        condition(new QnPtzActionCondition(Qn::VirtualPtzCapability, false, this));

#if 0
    factory(Qn::ToggleRadassAction).
        flags(Qn::Scene | Qn::SingleTarget | Qn::MultiTarget | Qn::HotkeyOnly).
        text(tr("Toggle Resolution Mode")).
        shortcut(tr("Alt+I")).
        condition(new QnDisplayInfoActionCondition(this));
#endif

    factory(Qn::StartSmartSearchAction).
        flags(Qn::Scene | Qn::SingleTarget | Qn::MultiTarget).
        text(tr("Show Motion/Smart Search")).
        conditionalText(tr("Show Motion"), new QnNoArchiveActionCondition(this)).
        shortcut(tr("Alt+G")).
        condition(new QnSmartSearchActionCondition(false, this));

    factory(Qn::StopSmartSearchAction).
        flags(Qn::Scene | Qn::SingleTarget | Qn::MultiTarget).
        text(tr("Hide Motion/Smart Search")).
        conditionalText(tr("Hide Motion"), new QnNoArchiveActionCondition(this)).
        shortcut(tr("Alt+G")).
        condition(new QnSmartSearchActionCondition(true, this));

    factory(Qn::ClearMotionSelectionAction).
        flags(Qn::Scene | Qn::SingleTarget | Qn::MultiTarget).
        text(tr("Clear Motion Selection")).
        condition(new QnClearMotionSelectionActionCondition(this));

    factory(Qn::ToggleSmartSearchAction).
        flags(Qn::Scene | Qn::SingleTarget | Qn::MultiTarget | Qn::HotkeyOnly).
        text(tr("Toggle Smart Search")).
        shortcut(tr("Alt+G")).
        condition(new QnSmartSearchActionCondition(this));

    factory(Qn::CheckFileSignatureAction).
        flags(Qn::Scene | Qn::SingleTarget).
        text(tr("Check File Watermark")).
        shortcut(tr("Alt+C")).
        autoRepeat(false).
        condition(new QnCheckFileSignatureActionCondition(this));

    factory(Qn::TakeScreenshotAction).
        flags(Qn::Scene | Qn::SingleTarget | Qn::HotkeyOnly).
        text(tr("Take Screenshot")).
        shortcut(tr("Alt+S")).
        autoRepeat(false).
        condition(new QnTakeScreenshotActionCondition(this));

    factory(Qn::AdjustVideoAction).
        flags(Qn::Scene | Qn::SingleTarget).
        text(tr("Image Enhancement...")).
        shortcut(tr("Alt+J")).
        autoRepeat(false).
        condition(new QnAdjustVideoActionCondition(this));

    factory(Qn::CreateZoomWindowAction).
        flags(Qn::SingleTarget | Qn::WidgetTarget).
        text(tr("Create Zoom Window")).
        condition(new QnCreateZoomWindowActionCondition(this));

    factory().
        flags(Qn::Scene | Qn::SingleTarget | Qn::MultiTarget).
        text(tr("Rotate to..."));

    factory.beginSubMenu();{
        factory(Qn::Rotate0Action).
            flags(Qn::Scene | Qn::SingleTarget | Qn::MultiTarget).
            text(tr("0 degrees")).
            condition(new QnRotateItemCondition(this));

        factory(Qn::Rotate90Action).
            flags(Qn::Scene | Qn::SingleTarget | Qn::MultiTarget).
            text(tr("90 degrees")).
            condition(new QnRotateItemCondition(this));

        factory(Qn::Rotate180Action).
            flags(Qn::Scene | Qn::SingleTarget | Qn::MultiTarget).
            text(tr("180 degrees")).
            condition(new QnRotateItemCondition(this));

        factory(Qn::Rotate270Action).
            flags(Qn::Scene | Qn::SingleTarget | Qn::MultiTarget).
            text(tr("270 degrees")).
            condition(new QnRotateItemCondition(this));
    } factory.endSubMenu();

    factory().
        flags(Qn::Scene | Qn::Tree).
        separator();

    factory(Qn::RemoveLayoutItemAction).
        flags(Qn::Scene | Qn::Tree | Qn::SingleTarget | Qn::MultiTarget | Qn::LayoutItemTarget | Qn::IntentionallyAmbiguous).
        text(tr("Remove from Layout")).
#ifdef Q_OS_MACX
        shortcut(Qt::Key_Backspace).
#else
        shortcut(tr("Del")).
#endif
        autoRepeat(false).
        condition(new QnLayoutItemRemovalActionCondition(this));

    factory(Qn::RemoveFromServerAction).
        flags(Qn::Tree | Qn::SingleTarget | Qn::MultiTarget | Qn::ResourceTarget | Qn::IntentionallyAmbiguous).
        requiredPermissions(Qn::RemovePermission).
        text(tr("Delete")).
#ifdef Q_OS_MACX
        shortcut(Qt::Key_Backspace).
#else
        shortcut(tr("Del")).
#endif
        autoRepeat(false).
        condition(new QnResourceRemovalActionCondition(this));


    factory().
        flags(Qn::Scene | Qn::Tree).
        separator();

    factory(Qn::RenameAction).
        flags(Qn::Tree | Qn::SingleTarget |  Qn::ResourceTarget | Qn::VideoWallItemTarget | Qn::VideoWallMatrixTarget).
        requiredPermissions(Qn::WritePermission | Qn::WriteNamePermission).
        text(tr("Rename")).
        shortcut(tr("F2")).
        autoRepeat(false).
        condition(new QnConjunctionActionCondition(
                      new QnRenameActionCondition(this),
                      new QnNegativeActionCondition(new QnResourceStatusActionCondition(QnResource::Incompatible, true, this), this),
                      this));

    factory().
        flags(Qn::Tree | Qn::SingleTarget | Qn::ResourceTarget).
        separator();

    factory(Qn::DeleteFromDiskAction).
        //flags(Qn::Scene | Qn::Tree | Qn::SingleTarget | Qn::MultiTarget | Qn::ResourceTarget | Qn::LayoutItemTarget). // TODO
        text(tr("Delete from Disk")).
        autoRepeat(false).
        condition(hasFlags(Qn::url | Qn::local | Qn::media));

    factory(Qn::SetAsBackgroundAction).
        flags(Qn::Scene | Qn::SingleTarget).
        requiredPermissions(Qn::CurrentLayoutResourceRole, Qn::EditLayoutSettingsPermission).
        text(tr("Set as Layout Background")).
        autoRepeat(false).
        condition(new QnConjunctionActionCondition(
            new QnSetAsBackgroundActionCondition(this),
            new QnLightModeCondition(Qn::LightModeNoLayoutBackground, this),
            this));

    factory(Qn::UserSettingsAction).
        flags(Qn::Tree | Qn::SingleTarget | Qn::ResourceTarget).
        text(tr("User Settings...")).
        condition(hasFlags(Qn::user));

    factory(Qn::CameraIssuesAction).
        flags(Qn::Scene | Qn::Tree | Qn::SingleTarget | Qn::MultiTarget | Qn::ResourceTarget | Qn::LayoutItemTarget).
        text(tr("Check Camera Issues...")).
        requiredPermissions(Qn::CurrentUserResourceRole, Qn::GlobalProtectedPermission).
        condition(new QnConjunctionActionCondition(
            new QnResourceActionCondition(hasFlags(Qn::live_cam), Qn::Any, this),
            new QnPreviewSearchModeCondition(true, this),
            this));

    factory(Qn::CameraBusinessRulesAction).
        flags(Qn::Scene | Qn::Tree | Qn::SingleTarget | Qn::MultiTarget | Qn::ResourceTarget | Qn::LayoutItemTarget).
        text(tr("Camera Rules...")).
        requiredPermissions(Qn::CurrentUserResourceRole, Qn::GlobalProtectedPermission).
        condition(new QnConjunctionActionCondition(
            new QnResourceActionCondition(hasFlags(Qn::live_cam), Qn::ExactlyOne, this),
            new QnPreviewSearchModeCondition(true, this),
            this));

    factory(Qn::CameraSettingsAction).
        flags(Qn::Scene | Qn::Tree | Qn::SingleTarget | Qn::MultiTarget | Qn::ResourceTarget | Qn::LayoutItemTarget).
        text(tr("Camera Settings...")).
        requiredPermissions(Qn::WritePermission).
        condition(new QnConjunctionActionCondition(
             new QnResourceActionCondition(hasFlags(Qn::live_cam), Qn::Any, this),
             new QnPreviewSearchModeCondition(true, this),
             this));

    factory(Qn::PictureSettingsAction).
        flags(Qn::Scene | Qn::Tree | Qn::SingleTarget | Qn::ResourceTarget | Qn::LayoutItemTarget).
        text(tr("Picture Settings...")).
        condition(new QnResourceActionCondition(hasFlags(Qn::still_image), Qn::Any, this));

    factory(Qn::LayoutSettingsAction).
       flags(Qn::Tree | Qn::SingleTarget | Qn::ResourceTarget).
       text(tr("Layout Settings...")).
       requiredPermissions(Qn::EditLayoutSettingsPermission).
       condition(new QnLightModeCondition(Qn::LightModeNoLayoutBackground, this));

    factory(Qn::VideowallSettingsAction).
        flags(Qn::Tree | Qn::SingleTarget | Qn::ResourceTarget).
        text(tr("Video Wall Settings...")).     //TODO: #VW #TR
        condition(new QnConjunctionActionCondition(
            new QnResourceActionCondition(hasFlags(Qn::videowall), Qn::ExactlyOne, this),
            new QnAutoStartAllowedActionCodition(this),
            this));

    factory(Qn::OpenInCameraSettingsDialogAction).
        flags(Qn::NoTarget | Qn::SingleTarget | Qn::MultiTarget | Qn::ResourceTarget | Qn::LayoutItemTarget | Qn::WidgetTarget).
        text(tr("Open in Camera Settings Dialog"));

    factory(Qn::ServerAddCameraManuallyAction).
        flags(Qn::Scene | Qn::Tree | Qn::SingleTarget | Qn::ResourceTarget | Qn::LayoutItemTarget).
        text(tr("Add Camera(s)...")).
        condition(new QnConjunctionActionCondition(
                      new QnResourceActionCondition(hasFlags(Qn::remote_server), Qn::ExactlyOne, this),
                      new QnEdgeServerCondition(false, this),
                      new QnNegativeActionCondition(new QnResourceStatusActionCondition(QnResource::Incompatible, true, this), this),
                      this));

    factory(Qn::CameraListByServerAction).
        flags(Qn::Scene | Qn::Tree | Qn::SingleTarget | Qn::ResourceTarget | Qn::LayoutItemTarget).
        text(tr("Camera(s) List by Server...")).
        condition(new QnConjunctionActionCondition(
                      new QnResourceActionCondition(hasFlags(Qn::remote_server), Qn::ExactlyOne, this),
                      new QnEdgeServerCondition(false, this),
                      new QnNegativeActionCondition(new QnResourceStatusActionCondition(QnResource::Incompatible, true, this), this),
                      this));

    factory(Qn::PingAction).
        flags(Qn::SingleTarget | Qn::ResourceTarget).
        text(tr("Ping..."));

    factory(Qn::ServerLogsAction).
        flags(Qn::Scene | Qn::Tree | Qn::SingleTarget | Qn::ResourceTarget | Qn::LayoutItemTarget).
        text(tr("Server Logs...")).
<<<<<<< HEAD
        condition(new QnConjunctionActionCondition(
                      new QnResourceActionCondition(hasFlags(QnResource::remote_server), Qn::ExactlyOne, this),
                      new QnNegativeActionCondition(new QnResourceStatusActionCondition(QnResource::Incompatible, true, this), this),
                      this));
=======
        condition(new QnResourceActionCondition(hasFlags(Qn::remote_server), Qn::ExactlyOne, this));
>>>>>>> 5a7bbaea

    factory(Qn::ServerIssuesAction).
        flags(Qn::Scene | Qn::Tree | Qn::SingleTarget | Qn::ResourceTarget | Qn::LayoutItemTarget).
        text(tr("Server Diagnostics...")).
<<<<<<< HEAD
        condition(new QnConjunctionActionCondition(
                      new QnResourceActionCondition(hasFlags(QnResource::remote_server), Qn::ExactlyOne, this),
                      new QnNegativeActionCondition(new QnResourceStatusActionCondition(QnResource::Incompatible, true, this), this),
                      this));
=======
        condition(new QnResourceActionCondition(hasFlags(Qn::remote_server), Qn::ExactlyOne, this));
>>>>>>> 5a7bbaea

    factory(Qn::ServerSettingsAction).
        flags(Qn::Scene | Qn::Tree | Qn::SingleTarget | Qn::MultiTarget | Qn::ResourceTarget | Qn::LayoutItemTarget).
        text(tr("Server Settings...")).
        requiredPermissions(Qn::WritePermission).
<<<<<<< HEAD
        condition(new QnConjunctionActionCondition(
                      new QnResourceActionCondition(hasFlags(QnResource::remote_server), Qn::ExactlyOne, this),
                      new QnNegativeActionCondition(new QnResourceStatusActionCondition(QnResource::Incompatible, true, this), this),
                      this));

    factory(Qn::ConnectToCurrentSystem).
        flags(Qn::Tree | Qn::SingleTarget | Qn::MultiTarget | Qn::ResourceTarget).
        text(tr("Connect to the Current System")).
        condition(new QnResourceStatusActionCondition(QnResource::Incompatible, false, this));
=======
        condition(new QnResourceActionCondition(hasFlags(Qn::remote_server), Qn::ExactlyOne, this));
>>>>>>> 5a7bbaea

    factory().
        flags(Qn::Scene | Qn::NoTarget).
        text(tr("Change Cell Aspect Ratio...")).
        condition(new QnVideoWallReviewModeCondition(true, this));

    factory.beginSubMenu(); {
        factory.beginGroup();

        factory(Qn::SetCurrentLayoutAspectRatio4x3Action).
            flags(Qn::Scene | Qn::NoTarget).
            requiredPermissions(Qn::CurrentLayoutResourceRole, Qn::WritePermission).
            text(tr("4:3")).
            checkable().
            checked(qnGlobals->defaultLayoutCellAspectRatio() == 4.0/3.0);

        factory(Qn::SetCurrentLayoutAspectRatio16x9Action).
            flags(Qn::Scene | Qn::NoTarget).
            requiredPermissions(Qn::CurrentLayoutResourceRole, Qn::WritePermission).
            text(tr("16:9")).
            checkable().
            checked(qnGlobals->defaultLayoutCellAspectRatio() == 16.0/9.0);

        factory.endGroup();
    } factory.endSubMenu();

    factory().
        flags(Qn::Scene | Qn::NoTarget).
        text(tr("Change Cell Spacing..."));

    factory.beginSubMenu(); {
        factory.beginGroup();

        factory(Qn::SetCurrentLayoutItemSpacing0Action).
            flags(Qn::Scene | Qn::NoTarget).
            requiredPermissions(Qn::CurrentLayoutResourceRole, Qn::WritePermission).
            text(tr("None")).
            checkable().
            checked(qnGlobals->defaultLayoutCellSpacing().width() == 0.0);

        factory(Qn::SetCurrentLayoutItemSpacing10Action).
            flags(Qn::Scene | Qn::NoTarget).
            requiredPermissions(Qn::CurrentLayoutResourceRole, Qn::WritePermission).
            text(tr("Small")).
            checkable().
            checked(qnGlobals->defaultLayoutCellSpacing().width() == 0.1);

        factory(Qn::SetCurrentLayoutItemSpacing20Action).
            flags(Qn::Scene | Qn::NoTarget).
            requiredPermissions(Qn::CurrentLayoutResourceRole, Qn::WritePermission).
            text(tr("Medium")).
            checkable().
            checked(qnGlobals->defaultLayoutCellSpacing().width() == 0.2);

        factory(Qn::SetCurrentLayoutItemSpacing30Action).
            flags(Qn::Scene | Qn::NoTarget).
            requiredPermissions(Qn::CurrentLayoutResourceRole, Qn::WritePermission).
            text(tr("Large")).
            checkable().
            checked(qnGlobals->defaultLayoutCellSpacing().width() == 0.3);
        factory.endGroup();

    } factory.endSubMenu();

    factory().
        flags(Qn::Scene | Qn::NoTarget).
        separator();

    factory(Qn::ToggleTourModeAction).
        flags(Qn::Scene | Qn::NoTarget | Qn::GlobalHotkey).
        text(tr("Start Tour")).
        toggledText(tr("Stop Tour")).
        shortcut(tr("Alt+T")).
        autoRepeat(false).
        condition(new QnToggleTourActionCondition(this));

    factory().
        flags(Qn::Scene | Qn::NoTarget).
        separator();

    factory(Qn::CurrentLayoutSettingsAction).
        flags(Qn::Scene | Qn::NoTarget).
        requiredPermissions(Qn::CurrentLayoutResourceRole, Qn::EditLayoutSettingsPermission).
        text(tr("Layout Settings...")).
        condition(new QnLightModeCondition(Qn::LightModeNoLayoutBackground, this));

    factory(Qn::StartTimeSelectionAction).
        flags(Qn::Slider | Qn::SingleTarget).
        text(tr("Mark Selection Start")).
        shortcut(tr("[")).
        shortcutContext(Qt::WidgetShortcut).
        condition(new QnTimePeriodActionCondition(Qn::NullTimePeriod, Qn::InvisibleAction, this));

    factory(Qn::EndTimeSelectionAction).
        flags(Qn::Slider | Qn::SingleTarget).
        text(tr("Mark Selection End")).
        shortcut(tr("]")).
        shortcutContext(Qt::WidgetShortcut).
        condition(new QnTimePeriodActionCondition(Qn::EmptyTimePeriod, Qn::InvisibleAction, this));

    factory(Qn::ClearTimeSelectionAction).
        flags(Qn::Slider | Qn::SingleTarget).
        text(tr("Clear Selection")).
        condition(new QnTimePeriodActionCondition(Qn::EmptyTimePeriod | Qn::NormalTimePeriod, Qn::InvisibleAction, this));

    factory(Qn::ZoomToTimeSelectionAction).
        flags(Qn::Slider | Qn::SingleTarget).
        text(tr("Zoom to Selection")).
        condition(new QnTimePeriodActionCondition(Qn::NormalTimePeriod, Qn::InvisibleAction, this));

    factory(Qn::AddCameraBookmarkAction).
        flags(Qn::Slider | Qn::SingleTarget).
        text(tr("Bookmark Selection...")).
        condition(new QnAddBookmarkActionCondition(this));

    factory(Qn::EditCameraBookmarkAction).
        flags(Qn::Slider | Qn::SingleTarget).
        text(tr("Edit Bookmark...")).
        condition(new QnModifyBookmarkActionCondition(this));

    factory(Qn::RemoveCameraBookmarkAction).
        flags(Qn::Slider | Qn::SingleTarget).
        text(tr("Remove Bookmark...")).
        condition(new QnModifyBookmarkActionCondition(this));

    factory().
        flags(Qn::Slider | Qn::SingleTarget).
        separator();

    factory(Qn::ExportTimeSelectionAction).
        flags(Qn::Slider | Qn::SingleTarget).
        text(tr("Export Selected Area...")).
        requiredPermissions(Qn::ExportPermission).
        condition(new QnExportActionCondition(true, this));

    factory(Qn::ExportLayoutAction).
        flags(Qn::Slider | Qn::SingleTarget | Qn::MultiTarget | Qn::NoTarget).
        text(tr("Export Multi-Video...")).
        requiredPermissions(Qn::CurrentLayoutMediaItemsRole, Qn::ExportPermission).
        condition(new QnExportActionCondition(false, this));

    factory(Qn::ThumbnailsSearchAction).
        flags(Qn::Slider | Qn::Scene | Qn::SingleTarget).
        text(tr("Preview Search...")).
        condition(new QnPreviewActionCondition(this));



    factory(Qn::DebugIncrementCounterAction).
        flags(Qn::GlobalHotkey).
        shortcut(tr("Ctrl+Alt+Shift++")).
        text(tr("Increment Debug Counter"));

    factory(Qn::DebugDecrementCounterAction).
        flags(Qn::GlobalHotkey).
        shortcut(tr("Ctrl+Alt+Shift+-")).
        text(tr("Decrement Debug Counter"));

    factory(Qn::DebugShowResourcePoolAction).
        flags(Qn::GlobalHotkey | Qn::DevMode).
        shortcut(tr("Ctrl+Alt+Shift+R")).
        text(tr("Show Resource Pool"));

    factory(Qn::DebugCalibratePtzAction).
        flags(Qn::Scene | Qn::SingleTarget | Qn::DevMode).
        text(tr("Calibrate PTZ"));

    factory(Qn::DebugGetPtzPositionAction).
        flags(Qn::Scene | Qn::SingleTarget | Qn::DevMode).
        text(tr("Get PTZ Position"));

    factory(Qn::DebugControlPanelAction).
        flags(Qn::GlobalHotkey | Qn::DevMode).
        shortcut(tr("Ctrl+Alt+Shift+D")).
        text(tr("Debug Control Panel"));

    factory(Qn::PlayPauseAction).
        flags(Qn::ScopelessHotkey | Qn::HotkeyOnly | Qn::Slider | Qn::SingleTarget).
        shortcut(tr("Space")).
        text(tr("Play")).
        toggledText(tr("Pause")).
        condition(new QnArchiveActionCondition(this));

    factory(Qn::SpeedDownAction).
        flags(Qn::ScopelessHotkey | Qn::HotkeyOnly | Qn::Slider | Qn::SingleTarget).
        shortcut(tr("Ctrl+-")).
        text(tr("Speed Down")).
        condition(new QnArchiveActionCondition(this));

    factory(Qn::SpeedUpAction).
        flags(Qn::ScopelessHotkey | Qn::HotkeyOnly | Qn::Slider | Qn::SingleTarget).
        shortcut(tr("Ctrl++")).
        text(tr("Speed Up")).
        condition(new QnArchiveActionCondition(this));

    factory(Qn::PreviousFrameAction).
        flags(Qn::ScopelessHotkey | Qn::HotkeyOnly | Qn::Slider | Qn::SingleTarget).
        shortcut(tr("Ctrl+Left")).
        text(tr("Previous Frame")).
        condition(new QnArchiveActionCondition(this));

    factory(Qn::NextFrameAction).
        flags(Qn::ScopelessHotkey | Qn::HotkeyOnly | Qn::Slider | Qn::SingleTarget).
        shortcut(tr("Ctrl+Right")).
        text(tr("Next Frame")).
        condition(new QnArchiveActionCondition(this));

    factory(Qn::JumpToStartAction).
        flags(Qn::ScopelessHotkey | Qn::HotkeyOnly | Qn::Slider | Qn::SingleTarget).
        shortcut(tr("Z")).
        text(tr("To Start")).
        condition(new QnArchiveActionCondition(this));

    factory(Qn::JumpToEndAction).
        flags(Qn::ScopelessHotkey | Qn::HotkeyOnly | Qn::Slider | Qn::SingleTarget).
        shortcut(tr("X")).
        text(tr("To End")).
        condition(new QnArchiveActionCondition(this));

    factory(Qn::VolumeUpAction).
        flags(Qn::ScopelessHotkey | Qn::HotkeyOnly | Qn::Slider | Qn::SingleTarget).
        shortcut(tr("Ctrl+Up")).
        text(tr("Volume Down"));

    factory(Qn::VolumeDownAction).
        flags(Qn::ScopelessHotkey | Qn::HotkeyOnly | Qn::Slider | Qn::SingleTarget).
        shortcut(tr("Ctrl+Down")).
        text(tr("Volume Up"));

    factory(Qn::ToggleMuteAction).
        flags(Qn::ScopelessHotkey | Qn::HotkeyOnly | Qn::Slider | Qn::SingleTarget).
        shortcut(tr("M")).
        text(tr("Toggle Mute")).
        checkable();

    factory(Qn::JumpToLiveAction).
        flags(Qn::ScopelessHotkey | Qn::HotkeyOnly | Qn::Slider | Qn::SingleTarget).
        shortcut(tr("L")).
        text(tr("Jump to Live")).
        checkable().
        condition(new QnArchiveActionCondition(this));

    factory(Qn::ToggleSyncAction).
        flags(Qn::ScopelessHotkey | Qn::HotkeyOnly | Qn::Slider | Qn::SingleTarget).
        shortcut(tr("S")).
        text(tr("Synchronize Streams")).
        toggledText(tr("Disable Stream Synchronization")).
        condition(new QnArchiveActionCondition(this));


    factory().
        flags(Qn::Slider | Qn::TitleBar | Qn::Tree).
        separator();

    factory(Qn::ToggleThumbnailsAction).
        flags(Qn::NoTarget).
        text(tr("Show Thumbnails")).
        toggledText(tr("Hide Thumbnails"));

    factory(Qn::ToggleCalendarAction).
        flags(Qn::NoTarget).
        text(tr("Show Calendar")).
        toggledText(tr("Hide Calendar"));

    factory(Qn::ToggleTitleBarAction).
        flags(Qn::NoTarget).
        text(tr("Show Title Bar")).
        toggledText(tr("Hide Title Bar")).
        condition(new QnToggleTitleBarActionCondition(this));

    factory(Qn::PinTreeAction).
        flags(Qn::Tree | Qn::NoTarget).
        text(tr("Pin Tree")).
        toggledText(tr("Unpin Tree")).
        condition(new QnTreeNodeTypeCondition(Qn::RootNode, this));

    factory(Qn::ToggleTreeAction).
        flags(Qn::NoTarget).
        text(tr("Show Tree")).
        toggledText(tr("Hide Tree")).
        condition(new QnTreeNodeTypeCondition(Qn::RootNode, this));

    factory(Qn::ToggleSliderAction).
        flags(Qn::NoTarget).
        text(tr("Show Timeline")).
        toggledText(tr("Hide Timeline"));

    factory(Qn::PinNotificationsAction).
        flags(Qn::Notifications | Qn::NoTarget).
        text(tr("Pin Notifications")).
        toggledText(tr("Unpin Notifications"));

    factory(Qn::ToggleBackgroundAnimationAction).
        flags(Qn::GlobalHotkey).
        shortcut(tr("Ctrl+Alt+T")).
        text(tr("Disable Background Animation")).
        toggledText(tr("Enable Background Animation")).
        checked(true).
        autoRepeat(false);

#ifdef QN_ENABLE_BOOKMARKS
    factory(Qn::ToggleBookmarksSearchAction).
        flags(Qn::GlobalHotkey).
        text(tr("Show Search Panel")).
        toggledText(tr("Hide Search Panel")).
        shortcut(tr("Ctrl+F")).
        autoRepeat(false);
#endif
}

QnActionManager::~QnActionManager() {
    qDeleteAll(m_idByAction.keys());
}

void QnActionManager::setTargetProvider(QnActionTargetProvider *targetProvider) {
    m_targetProvider = targetProvider;
    m_targetProviderGuard = dynamic_cast<QObject *>(targetProvider);
    if(!m_targetProviderGuard)
        m_targetProviderGuard = this;
}

void QnActionManager::registerAction(QnAction *action) {
    if(!action) {
        qnNullWarning(action);
        return;
    }

    if(m_idByAction.contains(action))
        return; /* Re-registration is allowed. */

    if(m_actionById.contains(action->id())) {
        qnWarning("Action with id '%1' is already registered with this action manager.", action->id());
        return;
    }

    m_actionById[action->id()] = action;
    m_idByAction[action] = action->id();
}

void QnActionManager::registerAlias(Qn::ActionId id, Qn::ActionId targetId) {
    if(id == targetId) {
        qnWarning("Action cannot be an alias of itself.");
        return;
    }

    QnAction *action = this->action(id);
    if(action && action->id() == id) { /* Note that re-registration with different target is OK. */
        qnWarning("Id '%1' is already taken by non-alias action '%2'.", id, action->text());
        return;
    }

    QnAction *targetAction = this->action(targetId);
    if(!targetAction) {
        qnWarning("Action with id '%1' is not registered with this action manager.", targetId);
        return;
    }

    m_actionById[id] = targetAction;
}

QnAction *QnActionManager::action(Qn::ActionId id) const {
    return m_actionById.value(id, NULL);
}

QList<QnAction *> QnActionManager::actions() const {
    return m_idByAction.keys();
}

bool QnActionManager::canTrigger(Qn::ActionId id, const QnActionParameters &parameters) {
    QnAction *action = m_actionById.value(id);
    if(!action)
        return false;

    return action->checkCondition(action->scope(), parameters);
}

void QnActionManager::trigger(Qn::ActionId id, const QnActionParameters &parameters) {
    QnAction *action = m_actionById.value(id);
    if(action == NULL) {
        qnWarning("Invalid action id '%1'.", static_cast<int>(id));
        return;
    }

    if(action->checkCondition(action->scope(), parameters) != Qn::EnabledAction) {
        qnWarning("Action '%1' was triggered with a parameter that does not meet the action's requirements.", action->text());
        return;
    }

    QN_SCOPED_VALUE_ROLLBACK(&m_parametersByMenu[NULL], parameters);
    QN_SCOPED_VALUE_ROLLBACK(&m_shortcutAction, action);
    action->trigger();
}

bool QnActionManager::triggerIfPossible(Qn::ActionId id, const QnActionParameters &parameters) {
    QnAction *action = m_actionById.value(id);
    if(action == NULL) {
        qnWarning("Invalid action id '%1'.", static_cast<int>(id));
        return false;
    }

    if(action->checkCondition(action->scope(), parameters) != Qn::EnabledAction) {
        return false;
    }

    QN_SCOPED_VALUE_ROLLBACK(&m_parametersByMenu[NULL], parameters);
    QN_SCOPED_VALUE_ROLLBACK(&m_shortcutAction, action);
    action->trigger();
    return true;
}

QMenu* QnActionManager::integrateMenu(QMenu *menu, const QnActionParameters &parameters) {
    if (!menu)
        return NULL;

    Q_ASSERT(!m_parametersByMenu.contains(menu));
    m_parametersByMenu[menu] = parameters;
    menu->installEventFilter(this);
    connect(menu, &QObject::destroyed, this, &QnActionManager::at_menu_destroyed);
    return menu;
}


QMenu *QnActionManager::newMenu(Qn::ActionScope scope, QWidget *parent, const QnActionParameters &parameters, CreationOptions options) {
    return newMenu(Qn::NoAction, scope, parent, parameters, options);
}

QMenu *QnActionManager::newMenu(Qn::ActionId rootId, Qn::ActionScope scope, QWidget *parent, const QnActionParameters &parameters, CreationOptions options) {
    QnAction *rootAction = rootId == Qn::NoAction ? m_root : action(rootId);

    QMenu *result = NULL;
    if(!rootAction) {
        qnWarning("No action exists for id '%1'.", static_cast<int>(rootId));
    } else {
        result = newMenuRecursive(rootAction, scope, parameters, parent, options);
        if (!result)
            result = integrateMenu(new QnMenu(parent), parameters);
    }

    return result;
}

void QnActionManager::copyAction(QAction *dst, QnAction *src, bool forwardSignals) {
    dst->setText(src->text());
    dst->setIcon(src->icon());
    dst->setShortcuts(src->shortcuts());
    dst->setCheckable(src->isCheckable());
    dst->setChecked(src->isChecked());
    dst->setFont(src->font());
    dst->setIconText(src->iconText());
    dst->setSeparator(src->isSeparator());

    dst->setProperty(sourceActionPropertyName, QVariant::fromValue<QnAction *>(src));
    foreach(const QByteArray &name, src->dynamicPropertyNames())
        dst->setProperty(name.data(), src->property(name.data()));

    if(forwardSignals) {
        connect(dst, &QAction::triggered,   src, &QAction::trigger);
        connect(dst, &QAction::toggled,     src, &QAction::setChecked);
    }
}

QMenu *QnActionManager::newMenuRecursive(const QnAction *parent, Qn::ActionScope scope, const QnActionParameters &parameters, QWidget *parentWidget, CreationOptions options) {
    if (parent->childFactory()) {
        QMenu* childMenu = parent->childFactory()->newMenu(parameters, parentWidget);
        if (childMenu && childMenu->isEmpty()) {
            delete childMenu;
            return NULL;
        }

        /* Do not need to call integrateMenu, it is already integrated. */
        if (childMenu)
            return childMenu;
        /* Otherwise we should continue to main factory actions. */
    }

    QMenu *result = new QnMenu(parentWidget);

    if(!parent->children().isEmpty()) {
        foreach(QnAction *action, parent->children()) {
            Qn::ActionVisibility visibility;
            if(action->flags() & Qn::HotkeyOnly) {
                visibility = Qn::InvisibleAction;
            } else {
                visibility = action->checkCondition(scope, parameters);
            }
            if(visibility == Qn::InvisibleAction)
                continue;

            QMenu *menu = newMenuRecursive(action, scope, parameters, parentWidget, options);
            if((!menu || menu->isEmpty()) && (action->flags() & Qn::RequiresChildren))
                continue;

            QString replacedText;
            if(menu && menu->actions().size() == 1) {
                QnAction *menuAction = qnAction(menu->actions()[0]);
                if(menuAction && (menuAction->flags() & Qn::Pullable)) {
                    delete menu;
                    menu = NULL;

                    action = menuAction;
                    visibility = action->checkCondition(scope, parameters);
                    replacedText = action->pulledText();
                }
            }

            if(menu)
                connect(result, &QObject::destroyed, menu, &QObject::deleteLater);

            if (action->hasConditionalTexts())
                replacedText = action->checkConditionalText(parameters);

            QAction *newAction = NULL;
            if(!replacedText.isEmpty() || visibility == Qn::DisabledAction || menu != NULL || (options & DontReuseActions)) {
                newAction = new QAction(result);
                copyAction(newAction, action);

                newAction->setMenu(menu);
                newAction->setDisabled(visibility == Qn::DisabledAction);
                if(!replacedText.isEmpty())
                    newAction->setText(replacedText);
            } else {
                newAction = action;
            }

            if(visibility != Qn::InvisibleAction)
                result->addAction(newAction);
        }
    }

    if(parent->childFactory()) {
        QList<QAction *> actions = parent->childFactory()->newActions(parameters, NULL);

        if(!actions.isEmpty()) {
            if (!result->isEmpty())
                result->addSeparator();

            foreach(QAction *action, actions) {
                action->setParent(result);
                result->addAction(action);
            }
        }
    }

    if (result->isEmpty()) {
        delete result;
        return NULL;
    }

    return integrateMenu(result, parameters);
}

QnActionParameters QnActionManager::currentParameters(QnAction *action) const {
    if(m_shortcutAction == action)
        return m_parametersByMenu.value(NULL);
    
    if(!m_parametersByMenu.contains(m_lastClickedMenu)) {
        qnWarning("No active menu, no target exists.");
        return QnActionParameters();
    }
    
    return m_parametersByMenu.value(m_lastClickedMenu);
}

QnActionParameters QnActionManager::currentParameters(QObject *sender) const {
    if(QnAction *action = checkSender(sender)) {
        return currentParameters(action);
    } else {
        return QnActionParameters();
    }
}

void QnActionManager::redirectAction(QMenu *menu, Qn::ActionId sourceId, QAction *targetAction) {
    redirectActionRecursive(menu, sourceId, targetAction);
}

bool QnActionManager::redirectActionRecursive(QMenu *menu, Qn::ActionId sourceId, QAction *targetAction) {
    QList<QAction *> actions = menu->actions();

    foreach(QAction *action, actions) {
        QnAction *storedAction = qnAction(action);
        if(storedAction && storedAction->id() == sourceId) {
            int index = actions.indexOf(action);
            QAction *before = index + 1 < actions.size() ? actions[index + 1] : NULL;

            menu->removeAction(action);
            if(targetAction != NULL) {
                copyAction(targetAction, storedAction, false);
                targetAction->setEnabled(action->isEnabled());
                menu->insertAction(before, targetAction);
            }

            return true;
        }

        if(action->menu()) {
            if(redirectActionRecursive(action->menu(), sourceId, targetAction)) {
                if(action->menu()->isEmpty())
                    menu->removeAction(action);

                return true;
            }
        }
    }

    return false;
}

void QnActionManager::at_menu_destroyed(QObject *menu) {
    m_parametersByMenu.remove(menu);
    if (m_lastClickedMenu == menu)
        m_lastClickedMenu = NULL;
}

bool QnActionManager::eventFilter(QObject *watched, QEvent *event) {
    if (event->type() != QEvent::MouseButtonRelease)
        return false;

    if (!dynamic_cast<QMenu*>(watched))
        return false;

    m_lastClickedMenu = watched;
    return false;
}<|MERGE_RESOLUTION|>--- conflicted
+++ resolved
@@ -837,16 +837,11 @@
     factory(Qn::OpenInNewLayoutAction).
         flags(Qn::Tree | Qn::Scene | Qn::SingleTarget | Qn::MultiTarget | Qn::ResourceTarget | Qn::LayoutItemTarget | Qn::WidgetTarget).
         text(tr("Open in New Tab")).
-<<<<<<< HEAD
-        conditionalText(tr("Monitor in a New Tab"), hasFlags(QnResource::server), Qn::All).
+        conditionalText(tr("Monitor in a New Tab"), hasFlags(Qn::server), Qn::All).
         condition(new QnConjunctionActionCondition(
                       new QnOpenInNewEntityActionCondition(this),
-                      new QnNegativeActionCondition(new QnResourceStatusActionCondition(QnResource::Incompatible, true, this), this),
+                      new QnNegativeActionCondition(new QnResourceStatusActionCondition(Qn::Incompatible, true, this), this),
                       this));
-=======
-        conditionalText(tr("Monitor in a New Tab"), hasFlags(Qn::server), Qn::All).
-        condition(new QnOpenInNewEntityActionCondition(this));
->>>>>>> 5a7bbaea
 
     factory(Qn::OpenInNewWindowAction).
         flags(Qn::Tree | Qn::Scene | Qn::SingleTarget | Qn::MultiTarget | Qn::ResourceTarget | Qn::LayoutItemTarget | Qn::WidgetTarget).
@@ -855,7 +850,7 @@
         condition(new QnConjunctionActionCondition(
                       new QnOpenInNewEntityActionCondition(this),
                       new QnLightModeCondition(Qn::LightModeNoNewWindow, this),
-                      new QnNegativeActionCondition(new QnResourceStatusActionCondition(QnResource::Incompatible, true, this), this),
+                      new QnNegativeActionCondition(new QnResourceStatusActionCondition(Qn::Incompatible, true, this), this),
                       this));
 
     factory(Qn::OpenSingleLayoutAction).
@@ -1212,7 +1207,7 @@
         autoRepeat(false).
         condition(new QnConjunctionActionCondition(
                       new QnRenameActionCondition(this),
-                      new QnNegativeActionCondition(new QnResourceStatusActionCondition(QnResource::Incompatible, true, this), this),
+                      new QnNegativeActionCondition(new QnResourceStatusActionCondition(Qn::Incompatible, true, this), this),
                       this));
 
     factory().
@@ -1296,7 +1291,7 @@
         condition(new QnConjunctionActionCondition(
                       new QnResourceActionCondition(hasFlags(Qn::remote_server), Qn::ExactlyOne, this),
                       new QnEdgeServerCondition(false, this),
-                      new QnNegativeActionCondition(new QnResourceStatusActionCondition(QnResource::Incompatible, true, this), this),
+                      new QnNegativeActionCondition(new QnResourceStatusActionCondition(Qn::Incompatible, true, this), this),
                       this));
 
     factory(Qn::CameraListByServerAction).
@@ -1305,7 +1300,7 @@
         condition(new QnConjunctionActionCondition(
                       new QnResourceActionCondition(hasFlags(Qn::remote_server), Qn::ExactlyOne, this),
                       new QnEdgeServerCondition(false, this),
-                      new QnNegativeActionCondition(new QnResourceStatusActionCondition(QnResource::Incompatible, true, this), this),
+                      new QnNegativeActionCondition(new QnResourceStatusActionCondition(Qn::Incompatible, true, this), this),
                       this));
 
     factory(Qn::PingAction).
@@ -1315,44 +1310,32 @@
     factory(Qn::ServerLogsAction).
         flags(Qn::Scene | Qn::Tree | Qn::SingleTarget | Qn::ResourceTarget | Qn::LayoutItemTarget).
         text(tr("Server Logs...")).
-<<<<<<< HEAD
         condition(new QnConjunctionActionCondition(
-                      new QnResourceActionCondition(hasFlags(QnResource::remote_server), Qn::ExactlyOne, this),
-                      new QnNegativeActionCondition(new QnResourceStatusActionCondition(QnResource::Incompatible, true, this), this),
+                      new QnResourceActionCondition(hasFlags(Qn::remote_server), Qn::ExactlyOne, this),
+                      new QnNegativeActionCondition(new QnResourceStatusActionCondition(Qn::Incompatible, true, this), this),
                       this));
-=======
-        condition(new QnResourceActionCondition(hasFlags(Qn::remote_server), Qn::ExactlyOne, this));
->>>>>>> 5a7bbaea
 
     factory(Qn::ServerIssuesAction).
         flags(Qn::Scene | Qn::Tree | Qn::SingleTarget | Qn::ResourceTarget | Qn::LayoutItemTarget).
         text(tr("Server Diagnostics...")).
-<<<<<<< HEAD
         condition(new QnConjunctionActionCondition(
-                      new QnResourceActionCondition(hasFlags(QnResource::remote_server), Qn::ExactlyOne, this),
-                      new QnNegativeActionCondition(new QnResourceStatusActionCondition(QnResource::Incompatible, true, this), this),
+                      new QnResourceActionCondition(hasFlags(Qn::remote_server), Qn::ExactlyOne, this),
+                      new QnNegativeActionCondition(new QnResourceStatusActionCondition(Qn::Incompatible, true, this), this),
                       this));
-=======
-        condition(new QnResourceActionCondition(hasFlags(Qn::remote_server), Qn::ExactlyOne, this));
->>>>>>> 5a7bbaea
 
     factory(Qn::ServerSettingsAction).
         flags(Qn::Scene | Qn::Tree | Qn::SingleTarget | Qn::MultiTarget | Qn::ResourceTarget | Qn::LayoutItemTarget).
         text(tr("Server Settings...")).
         requiredPermissions(Qn::WritePermission).
-<<<<<<< HEAD
         condition(new QnConjunctionActionCondition(
-                      new QnResourceActionCondition(hasFlags(QnResource::remote_server), Qn::ExactlyOne, this),
-                      new QnNegativeActionCondition(new QnResourceStatusActionCondition(QnResource::Incompatible, true, this), this),
+                      new QnResourceActionCondition(hasFlags(Qn::remote_server), Qn::ExactlyOne, this),
+                      new QnNegativeActionCondition(new QnResourceStatusActionCondition(Qn::Incompatible, true, this), this),
                       this));
 
     factory(Qn::ConnectToCurrentSystem).
         flags(Qn::Tree | Qn::SingleTarget | Qn::MultiTarget | Qn::ResourceTarget).
         text(tr("Connect to the Current System")).
-        condition(new QnResourceStatusActionCondition(QnResource::Incompatible, false, this));
-=======
-        condition(new QnResourceActionCondition(hasFlags(Qn::remote_server), Qn::ExactlyOne, this));
->>>>>>> 5a7bbaea
+        condition(new QnResourceStatusActionCondition(Qn::Incompatible, false, this));
 
     factory().
         flags(Qn::Scene | Qn::NoTarget).
