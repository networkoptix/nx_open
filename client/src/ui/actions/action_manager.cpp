--- conflicted
+++ resolved
@@ -504,14 +504,9 @@
         condition(new QnResourceActionCondition(hasFlags(Qn::live_cam), Qn::Any, this));
 
     factory(Qn::OpenBusinessLogAction).
-<<<<<<< HEAD
         flags(Qn::NoTarget | Qn::SingleTarget | Qn::MultiTarget | Qn::ResourceTarget 
             | Qn::LayoutItemTarget | Qn::WidgetTarget | Qn::GlobalHotkey).
         mode(QnActionTypes::DesktopMode).
-=======
-        mode(QnActionTypes::DesktopMode).
-        flags(Qn::NoTarget | Qn::SingleTarget | Qn::MultiTarget | Qn::ResourceTarget | Qn::LayoutItemTarget | Qn::WidgetTarget).
->>>>>>> dea7085f
         requiredPermissions(Qn::CurrentUserResourceRole, Qn::GlobalProtectedPermission).
         icon(qnSkin->icon("events/log.png")).
         shortcut(tr("Ctrl+L")).
