#include "action_manager.h"

#include <cassert>

#include <QtWidgets/QAction>
#include <QtWidgets/QMenu>
#include <QtWidgets/QGraphicsItem>

#include <utils/common/warnings.h>
#include <utils/common/checked_cast.h>
#include <utils/common/scoped_value_rollback.h>
#include <core/resource_management/resource_criterion.h>
#include <core/resource/resource.h>

#include <ui/workbench/workbench_context.h>
#include <ui/style/skin.h>
#include <ui/style/noptix_style.h>
#include <ui/style/globals.h>
#include <ui/screen_recording/screen_recorder.h>

#include "action.h"
#include "action_factories.h"
#include "action_conditions.h"
#include "action_target_provider.h"
#include "action_parameter_types.h"

namespace {
    void copyIconPixmap(const QIcon &src, QIcon::Mode mode, QIcon::State state, QIcon *dst) {
        dst->addPixmap(src.pixmap(src.actualSize(QSize(1024, 1024), mode, state), mode, state), mode, state);
    }

    const char *sourceActionPropertyName = "_qn_sourceAction";

    QnAction *qnAction(QAction *action) {
        QnAction *result = action->property(sourceActionPropertyName).value<QnAction *>();
        if(result)
            return result;

        return dynamic_cast<QnAction *>(action);
    }

    class QnMenu: public QMenu {
        typedef QMenu base_type;
    public:
        explicit QnMenu(QWidget *parent = 0): base_type(parent) {}

    protected:
        virtual void mousePressEvent(QMouseEvent *event) override {
            /* This prevents the click from propagating to the underlying widget. */
            setAttribute(Qt::WA_NoMouseReplay);
            base_type::mousePressEvent(event);
        }
    };

} // anonymous namespace


// -------------------------------------------------------------------------- //
// QnActionBuilder
// -------------------------------------------------------------------------- //
class QnActionBuilder {
public:
    QnActionBuilder(QnAction *action):
        m_action(action)
    {
        action->setShortcutContext(Qt::WindowShortcut);
    }

    QnActionBuilder shortcut(const QKeySequence &shortcut) {
        QList<QKeySequence> shortcuts = m_action->shortcuts();
        shortcuts.push_back(shortcut);
        m_action->setShortcuts(shortcuts);

        return *this;
    }

    QnActionBuilder shortcutContext(Qt::ShortcutContext context) {
        m_action->setShortcutContext(context);

        return *this;
    }

    QnActionBuilder icon(const QIcon &icon) {
        m_action->setIcon(icon);

        return *this;
    }

    QnActionBuilder role(QAction::MenuRole role) {
        m_action->setMenuRole(role);

        return *this;
    }

    QnActionBuilder autoRepeat(bool autoRepeat) {
        m_action->setAutoRepeat(autoRepeat);

        return *this;
    }

    QnActionBuilder text(const QString &text) {
        m_action->setText(text);
        m_action->setNormalText(text);

        return *this;
    }

    QnActionBuilder toggledText(const QString &text) {
        m_action->setToggledText(text);
        m_action->setCheckable(true);

        showCheckBoxInMenu(false);

        return *this;
    }

    QnActionBuilder pulledText(const QString &text) {
        m_action->setPulledText(text);
        m_action->setFlags(m_action->flags() | Qn::Pullable);

        return *this;
    }

    QnActionBuilder toolTip(const QString &toolTip) {
        m_action->setToolTip(toolTip);

        return *this;
    }

    QnActionBuilder toolTipFormat(const QString &toolTipFormat) {
        m_action->setToolTipFormat(toolTipFormat);

        return *this;
    }

    QnActionBuilder flags(Qn::ActionFlags flags) {
        m_action->setFlags(m_action->flags() | flags);

        return *this;
    }

    QnActionBuilder requiredPermissions(Qn::Permissions permissions) {
        m_action->setRequiredPermissions(permissions);

        return *this;
    }

    QnActionBuilder requiredPermissions(int key, Qn::Permissions permissions) {
        m_action->setRequiredPermissions(key, permissions);

        return *this;
    }

    QnActionBuilder forbiddenPermissions(Qn::Permissions permissions) {
        m_action->setForbiddenPermissions(permissions);

        return *this;
    }

    QnActionBuilder forbiddenPermissions(int key, Qn::Permissions permissions) {
        m_action->setForbiddenPermissions(key, permissions);

        return *this;
    }

    QnActionBuilder separator(bool isSeparator = true) {
        m_action->setSeparator(isSeparator);
        m_action->setFlags(m_action->flags() | Qn::NoTarget | Qn::SingleTarget | Qn::MultiTarget | Qn::WidgetTarget | Qn::ResourceTarget | Qn::LayoutItemTarget | Qn::VideoWallItemTarget);

        return *this;
    }

    QnActionBuilder conditionalText(const QString &text, QnActionCondition *condition){
        m_action->addConditionalText(condition, text);
        return *this;
    }

    QnActionBuilder conditionalText(const QString &text, const QnResourceCriterion &criterion, Qn::MatchMode matchMode = Qn::All){
        m_action->addConditionalText(new QnResourceActionCondition(criterion, matchMode, m_action), text);
        return *this;
    }

    QnActionBuilder checkable(bool isCheckable = true){
        m_action->setCheckable(isCheckable);

        return *this;
    }

    QnActionBuilder checked(bool isChecked = true){
        m_action->setChecked(isChecked);

        return *this;
    }

    QnActionBuilder showCheckBoxInMenu(bool show) {
        m_action->setProperty(Qn::HideCheckBoxInMenu, !show);

        return *this;
    }

    QnActionBuilder condition(QnActionCondition *condition) {
        assert(m_action->condition() == NULL);

        m_action->setCondition(condition);

        return *this;
    }

    QnActionBuilder condition(const QnResourceCriterion &criterion, Qn::MatchMode matchMode = Qn::All) {
        assert(m_action->condition() == NULL);

        m_action->setCondition(new QnResourceActionCondition(criterion, matchMode, m_action));

        return *this;
    }

    QnActionBuilder childFactory(QnActionFactory *childFactory) {
        m_action->setChildFactory(childFactory);
        m_action->setFlags(m_action->flags() | Qn::RequiresChildren);

        return *this;
    }

    QnActionBuilder rotationSpeed(qreal rotationSpeed) {
        m_action->setProperty(Qn::ToolButtonCheckedRotationSpeed, rotationSpeed);

        return *this;
    }

private:
    QnAction *m_action;
};


// -------------------------------------------------------------------------- //
// QnMenuFactory
// -------------------------------------------------------------------------- //
class QnMenuFactory {
public:
    QnMenuFactory(QnActionManager *menu, QnAction *parent):
        m_manager(menu),
        m_lastFreeActionId(Qn::ActionCount),
        m_currentGroup(0)
    {
        m_actionStack.push_back(parent);
        m_lastAction = parent;
    }

    void beginSubMenu() {
        m_actionStack.push_back(m_lastAction);
    }

    void endSubMenu() {
        m_actionStack.pop_back();
    }

    void beginGroup() {
        m_currentGroup = new QActionGroup(m_manager);
    }

    void endGroup() {
        m_currentGroup = NULL;
    }

    QnActionBuilder operator()(Qn::ActionId id) {
        QnAction *action = m_manager->action(id);
        if(action == NULL) {
            action = new QnAction(id, m_manager);
            m_manager->registerAction(action);
        }

        QnAction *parentAction = m_actionStack.back();
        parentAction->addChild(action);
        parentAction->setFlags(parentAction->flags() | Qn::RequiresChildren);

        m_lastAction = action;
        if (m_currentGroup)
            m_currentGroup->addAction(action);

        return QnActionBuilder(action);
    }

    QnActionBuilder operator()() {
        return operator()(static_cast<Qn::ActionId>(m_lastFreeActionId++));
    }

private:
    QnActionManager *m_manager;
    int m_lastFreeActionId;
    QnAction *m_lastAction;
    QList<QnAction *> m_actionStack;
    QActionGroup* m_currentGroup;
};


// -------------------------------------------------------------------------- //
// QnActionManager
// -------------------------------------------------------------------------- //
namespace {
    QnAction *checkSender(QObject *sender) {
        QnAction *result = qobject_cast<QnAction *>(sender);
        if(result == NULL)
            qnWarning("Cause cannot be determined for non-QnAction senders.");
        return result;
    }

    bool checkType(const QVariant &items) {
        Qn::ActionParameterType type = QnActionParameterTypes::type(items);
        if(type == 0) {
            qnWarning("Unrecognized action target type '%1'.", items.typeName());
            return false;
        }

        return true;
    }

} // anonymous namespace


QnActionManager::QnActionManager(QObject *parent):
    QObject(parent),
    QnWorkbenchContextAware(parent),
    m_root(NULL),
    m_targetProvider(NULL),
    m_shortcutAction(NULL),
    m_lastClickedMenu(NULL)
{
    m_root = new QnAction(Qn::NoAction, this);
    m_actionById[Qn::NoAction] = m_root;
    m_idByAction[m_root] = Qn::NoAction;

    QnMenuFactory factory(this, m_root);

    using namespace QnResourceCriterionExpressions;



    /* Actions that are not assigned to any menu. */

    factory(Qn::ShowFpsAction).
        flags(Qn::GlobalHotkey).
        text(tr("Show FPS")).
        toggledText(tr("Hide FPS")).
        shortcut(tr("Ctrl+Alt+F")).
        autoRepeat(false);

    factory(Qn::ShowDebugOverlayAction).
        flags(Qn::GlobalHotkey).
        text(tr("Show Debug")).
        toggledText(tr("Hide Debug")).
        shortcut(tr("Ctrl+Alt+D")).
        autoRepeat(false);

    factory(Qn::DropResourcesAction).
        flags(Qn::ResourceTarget | Qn::WidgetTarget | Qn::LayoutItemTarget | Qn::LayoutTarget | Qn::SingleTarget | Qn::MultiTarget).
        text(tr("Drop Resources"));

    factory(Qn::DropResourcesIntoNewLayoutAction).
        flags(Qn::ResourceTarget | Qn::WidgetTarget | Qn::LayoutItemTarget | Qn::LayoutTarget | Qn::SingleTarget | Qn::MultiTarget).
        text(tr("Drop Resources into a New Layout"));

    factory(Qn::DelayedOpenVideoWallItemAction).
        flags(Qn::NoTarget).
        text(tr("Delayed Open Video Wall"));

    factory(Qn::DelayedDropResourcesAction).
        flags(Qn::NoTarget).
        text(tr("Delayed Drop Resources"));

    factory(Qn::InstantDropResourcesAction).
        flags(Qn::NoTarget).
        text(tr("Instant Drop Resources"));

    factory(Qn::MoveCameraAction).
        flags(Qn::ResourceTarget | Qn::SingleTarget | Qn::MultiTarget).
        requiredPermissions(Qn::RemovePermission).
        text(tr("Move Cameras")).
        condition(hasFlags(QnResource::network));

    factory(Qn::NextLayoutAction).
        flags(Qn::GlobalHotkey).
        text(tr("Next Layout")).
        shortcut(tr("Ctrl+Tab")).
        autoRepeat(false);

    factory(Qn::PreviousLayoutAction).
        flags(Qn::GlobalHotkey).
        text(tr("Previous Layout")).
        shortcut(tr("Ctrl+Shift+Tab")).
        autoRepeat(false);

    factory(Qn::SelectAllAction).
        flags(Qn::GlobalHotkey).
        text(tr("Select All")).
        shortcut(tr("Ctrl+A")).
        shortcutContext(Qt::WidgetWithChildrenShortcut).
        autoRepeat(false);

    factory(Qn::SelectionChangeAction).
        flags(Qn::NoTarget).
        text(tr("Selection Changed"));

    factory(Qn::PreferencesLicensesTabAction).
        flags(Qn::NoTarget).
        requiredPermissions(Qn::CurrentUserResourceRole, Qn::GlobalProtectedPermission);

    factory(Qn::PreferencesSmtpTabAction).
        flags(Qn::NoTarget).
        requiredPermissions(Qn::CurrentUserResourceRole, Qn::GlobalProtectedPermission);

    factory(Qn::PreferencesNotificationTabAction).
        flags(Qn::NoTarget).
        text(tr("Settings..."));

    factory(Qn::ReconnectAction).
        flags(Qn::NoTarget).
        text(tr("Reconnect to Server"));

    factory(Qn::FreespaceAction).
        flags(Qn::GlobalHotkey).
        text(tr("Go to Freespace Mode")).
        shortcut(tr("F11")).
        autoRepeat(false);

    factory(Qn::WhatsThisAction).
        flags(Qn::NoTarget).
        text(tr("Help")).
        icon(qnSkin->icon("titlebar/whats_this.png"));

    factory(Qn::ClearCacheAction).
        flags(Qn::NoTarget).
        text(tr("Clear cache"));

    factory(Qn::CameraDiagnosticsAction).
        flags(Qn::ResourceTarget | Qn::SingleTarget).
        text(tr("Check Camera Issues...")).
        condition(new QnResourceActionCondition(hasFlags(QnResource::live_cam), Qn::Any, this));

    factory(Qn::OpenBusinessLogAction).
        flags(Qn::NoTarget | Qn::SingleTarget | Qn::MultiTarget | Qn::ResourceTarget | Qn::LayoutItemTarget | Qn::WidgetTarget).
        requiredPermissions(Qn::CurrentUserResourceRole, Qn::GlobalProtectedPermission).
        text(tr("Alarm/Event Log..."));

    factory(Qn::OpenBusinessRulesAction).
        flags(Qn::NoTarget | Qn::SingleTarget | Qn::MultiTarget | Qn::ResourceTarget | Qn::LayoutItemTarget | Qn::WidgetTarget).
        requiredPermissions(Qn::CurrentUserResourceRole, Qn::GlobalProtectedPermission).
        text(tr("Alarm/Event Rules..."));

    factory(Qn::StartVideoWallControlAction).
        flags(Qn::Tree | Qn::VideoWallReviewScene | Qn::SingleTarget | Qn::MultiTarget | Qn::VideoWallItemTarget).
        requiredPermissions(Qn::CurrentUserResourceRole, Qn::GlobalEditVideoWallPermission).
        text(tr("Control Video Wall")). //TODO: #VW #TR
        condition(new QnStartVideoWallControlActionCondition(this));

    factory(Qn::PushMyScreenToVideowallAction).
        flags(Qn::Tree | Qn::VideoWallReviewScene | Qn::SingleTarget | Qn::MultiTarget | Qn::VideoWallItemTarget).
        requiredPermissions(Qn::CurrentUserResourceRole, Qn::GlobalEditVideoWallPermission).
        text(tr("Push my screen")).
        condition(new QnDesktopCameraActionCondition(this));

    factory(Qn::QueueAppRestartAction).
        flags(Qn::NoTarget).
        text(tr("Restart application"));

    factory(Qn::PtzActivatePresetAction).
        flags(Qn::SingleTarget | Qn::WidgetTarget).
        text(tr("Go To Saved Position")).
        requiredPermissions(Qn::WritePtzPermission).
        condition(new QnPtzActionCondition(Qn::PresetsPtzCapability, false, this));

    factory(Qn::PtzActivateTourAction).
        flags(Qn::SingleTarget | Qn::WidgetTarget).
        text(tr("Activate PTZ Tour")).
        requiredPermissions(Qn::WritePtzPermission).
        condition(new QnPtzActionCondition(Qn::ToursPtzCapability, false, this));

    factory(Qn::PtzActivateObjectAction).
        flags(Qn::SingleTarget | Qn::WidgetTarget).
        text(tr("Activate PTZ object")).
        requiredPermissions(Qn::WritePtzPermission);

    /* Context menu actions. */

    factory(Qn::FitInViewAction).
        flags(Qn::Scene | Qn::NoTarget).
        text(tr("Fit in View"));

    factory().
        flags(Qn::Scene).
        separator();

    factory(Qn::MainMenuAction).
        flags(Qn::GlobalHotkey).
        text(tr("Main Menu")).
#ifndef Q_OS_MACX
        shortcut(tr("Alt+Space")).
#endif
        autoRepeat(false).
        icon(qnSkin->icon("titlebar/main_menu.png"));

    // Text and icon are set in QnWorkbenchActionHandler::at_eventManager_connectionOpened/Closed
    factory(Qn::ConnectToServerAction).
        flags(Qn::Main).
        autoRepeat(false);

    factory(Qn::DisconnectAction).
        flags(Qn::Main).
        text(tr("Logout")).
        autoRepeat(false).
        condition(new QnLoggedInCondition(this));

    factory().
        flags(Qn::Main).
        separator();

    factory(Qn::TogglePanicModeAction).
        flags(Qn::GlobalHotkey| Qn::DevMode).
        text(tr("Start Panic Recording")).
        toggledText(tr("Stop Panic Recording")).
        autoRepeat(false).
        shortcut(tr("Ctrl+P")).
//        icon(qnSkin->icon("titlebar/panic.png")).
        //requiredPermissions(Qn::CurrentMediaServerResourcesRole, Qn::ReadWriteSavePermission).
        condition(new QnPanicActionCondition(this));

    factory().
        flags(Qn::Main | Qn::Tree).
        separator();

    factory().
        flags(Qn::Main | Qn::TitleBar | Qn::Tree | Qn::SingleTarget | Qn::ResourceTarget).
        text(tr("New..."));

    factory.beginSubMenu(); {
        factory(Qn::NewUserLayoutAction).
            flags(Qn::Tree | Qn::SingleTarget | Qn::ResourceTarget).
            requiredPermissions(Qn::CreateLayoutPermission).
            text(tr("Layout...")).
            pulledText(tr("New Layout...")).
            condition(hasFlags(QnResource::user));

        factory(Qn::OpenNewTabAction).
            flags(Qn::Main | Qn::TitleBar | Qn::SingleTarget | Qn::NoTarget | Qn::GlobalHotkey).
            text(tr("Tab")).
            pulledText(tr("New Tab")).
            shortcut(tr("Ctrl+T")).
            autoRepeat(false). /* Technically, it should be auto-repeatable, but we don't want the user opening 100500 layouts and crashing the client =). */
            icon(qnSkin->icon("titlebar/new_layout.png"));

        factory(Qn::OpenNewWindowAction).
            flags(Qn::Main | Qn::GlobalHotkey).
            text(tr("Window")).
            pulledText(tr("New Window")).
            shortcut(tr("Ctrl+N")).
            autoRepeat(false).
            condition(new QnLightModeCondition(Qn::LightModeNoNewWindow, this));

        factory(Qn::NewUserAction).
            flags(Qn::Main | Qn::Tree | Qn::NoTarget).
            requiredPermissions(Qn::CurrentUserResourceRole, Qn::GlobalEditUsersPermission).
            text(tr("User...")).
            pulledText(tr("New User...")).
            condition(new QnTreeNodeTypeCondition(Qn::UsersNode, this)).
            autoRepeat(false);

        factory(Qn::NewVideoWallAction).
            flags(Qn::Main).
            requiredPermissions(Qn::CurrentUserResourceRole, Qn::GlobalEditVideoWallPermission).
            text(tr("Video Wall...")).
            pulledText(tr("New Video Wall...")).
            autoRepeat(false);

    } factory.endSubMenu();

    factory(Qn::OpenCurrentUserLayoutMenu).
        flags(Qn::TitleBar | Qn::SingleTarget | Qn::NoTarget).
        text(tr("Open Layout...")).
        childFactory(new QnOpenCurrentUserLayoutActionFactory(this)).
        icon(qnSkin->icon("titlebar/dropdown.png"));

    factory().
        flags(Qn::Main | Qn::Scene).
        text(tr("Open..."));

    factory.beginSubMenu(); {
        factory(Qn::OpenFileAction).
            flags(Qn::Main | Qn::Scene | Qn::NoTarget | Qn::GlobalHotkey).
            requiredPermissions(Qn::CurrentLayoutResourceRole, Qn::WritePermission | Qn::AddRemoveItemsPermission).
            text(tr("File(s)...")).
            shortcut(tr("Ctrl+O")).
            autoRepeat(false).
            icon(qnSkin->icon("folder.png"));

        factory(Qn::OpenLayoutAction).
            //flags(Qn::Main | Qn::Scene). // TODO
            forbiddenPermissions(Qn::CurrentLayoutResourceRole, Qn::AddRemoveItemsPermission).
            text(tr("Layout(s)...")).
            autoRepeat(false);

        factory(Qn::OpenFolderAction).
            flags(Qn::Main | Qn::Scene).
            requiredPermissions(Qn::CurrentLayoutResourceRole, Qn::WritePermission | Qn::AddRemoveItemsPermission).
            text(tr("Folder..."));
    } factory.endSubMenu();

    factory(Qn::SaveCurrentLayoutAction).
        flags(Qn::Main | Qn::Scene | Qn::NoTarget | Qn::GlobalHotkey | Qn::IntentionallyAmbiguous).
        requiredPermissions(Qn::CurrentLayoutResourceRole, Qn::SavePermission).
        text(tr("Save Current Layout")).
        shortcut(tr("Ctrl+S")).
        autoRepeat(false). /* There is no point in saving the same layout many times in a row. */
        condition(new QnSaveLayoutActionCondition(true, this));

    factory(Qn::SaveCurrentLayoutAsAction).
        requiredPermissions(Qn::CurrentUserResourceRole, Qn::CreateLayoutPermission).
        flags(Qn::Main | Qn::Scene | Qn::NoTarget | Qn::GlobalHotkey).
        text(tr("Save Current Layout As...")).
        shortcut(tr("Ctrl+Alt+S")).
        autoRepeat(false).
        condition(new QnVideoWallReviewModeCondition(true, this));

    factory(Qn::SaveCurrentVideoWallReviewAction).
        flags(Qn::Main | Qn::Scene | Qn::NoTarget | Qn::GlobalHotkey | Qn::IntentionallyAmbiguous).
        text(tr("Save Video Wall View")). //TODO: #VW #TR
        shortcut(tr("Ctrl+S")).
        autoRepeat(false).
        condition(new QnSaveVideowallReviewActionCondition(true, this));

    factory(Qn::DropOnVideoWallItemAction).
        flags(Qn::ResourceTarget | Qn::LayoutItemTarget | Qn::LayoutTarget | Qn::VideoWallItemTarget | Qn::SingleTarget | Qn::MultiTarget).
        text(tr("Drop Resources"));

    factory().
        flags(Qn::Main).
        separator();

    if (QnScreenRecorder::isSupported()) {
        factory(Qn::ToggleScreenRecordingAction).
            flags(Qn::Main | Qn::GlobalHotkey).
            text(tr("Start Screen Recording")).
            toggledText(tr("Stop Screen Recording")).
            shortcut(tr("Alt+R")).
            shortcut(Qt::Key_MediaRecord).
            shortcutContext(Qt::ApplicationShortcut).
            autoRepeat(false).
            icon(qnSkin->icon("titlebar/recording.png", "titlebar/recording.png")).
            rotationSpeed(180.0);
    }

    factory(Qn::EscapeHotkeyAction).
        flags(Qn::GlobalHotkey).
        autoRepeat(false).
        shortcut(tr("Esc")).
        shortcutContext(Qt::WidgetWithChildrenShortcut).
        text(tr("Stop current action"));

    factory(Qn::FullscreenAction).
        flags(Qn::NoTarget).
        text(tr("Go to Fullscreen")).
        toggledText(tr("Exit Fullscreen")).
        icon(qnSkin->icon("titlebar/fullscreen.png", "titlebar/unfullscreen.png"));


    factory(Qn::MinimizeAction).
        flags(Qn::NoTarget).
        text(tr("Minimize")).
        icon(qnSkin->icon("titlebar/minimize.png"));

    factory(Qn::MaximizeAction).
        flags(Qn::NoTarget).
        text(tr("Maximize")).
        toggledText(tr("Restore Down")).
        autoRepeat(false).
        icon(qnSkin->icon("titlebar/fullscreen.png", "titlebar/unfullscreen.png"));


    factory(Qn::FullscreenMaximizeHotkeyAction).
        flags(Qn::GlobalHotkey).
        autoRepeat(false).
#ifdef Q_OS_MAC
        shortcut(tr("Ctrl+F")).
#else
        shortcut(tr("Alt+Enter")).
        shortcut(tr("Alt+Return")).
#endif
        shortcutContext(Qt::WidgetWithChildrenShortcut);


    factory(Qn::MessageBoxAction).
        flags(Qn::NoTarget).
        text(tr("Show Message"));

    factory(Qn::VersionMismatchMessageAction).
        flags(Qn::NoTarget).
        text(tr("Show Version Mismatch Message"));

    factory(Qn::BetaVersionMessageAction).
        flags(Qn::NoTarget).
        text(tr("Show Beta Version Warning Message"));

    factory(Qn::BrowseUrlAction).
        flags(Qn::NoTarget).
        text(tr("Open in Browser..."));

    factory(Qn::SystemAdministrationAction).
        flags(Qn::Main | Qn::Tree).
        text(tr("System Administration...")).
        requiredPermissions(Qn::CurrentUserResourceRole, Qn::GlobalProtectedPermission).
        condition(new QnTreeNodeTypeCondition(Qn::ServersNode, this));

    factory(Qn::PreferencesGeneralTabAction).
        flags(Qn::Main).
        text(tr("Local Settings...")).
        //shortcut(tr("Ctrl+P")).
        role(QAction::PreferencesRole).
        autoRepeat(false);

    factory(Qn::WebClientAction).
        flags(Qn::Main | Qn::Tree).
        text(tr("Open Web Client...")).
        autoRepeat(false).
        condition(new QnTreeNodeTypeCondition(Qn::ServersNode, this));

    factory().
        flags(Qn::Main).
        separator();

    factory(Qn::BusinessEventsAction).
        flags(Qn::Main | Qn::Tree | Qn::GlobalHotkey).
        requiredPermissions(Qn::CurrentUserResourceRole, Qn::GlobalProtectedPermission).
        text(tr("Alarm/Event Rules...")).
        shortcut(tr("Ctrl+E")).
        autoRepeat(false).
        condition(new QnTreeNodeTypeCondition(Qn::ServersNode, this));

    factory(Qn::BusinessEventsLogAction).
        flags(Qn::Main | Qn::Tree | Qn::GlobalHotkey).
        requiredPermissions(Qn::CurrentUserResourceRole, Qn::GlobalProtectedPermission).
        text(tr("Alarm/Event Log...")).
        shortcut(tr("Ctrl+L")).
        autoRepeat(false).
        condition(new QnTreeNodeTypeCondition(Qn::ServersNode, this));

    factory(Qn::CameraListAction).
        flags(Qn::Main | Qn::Tree | Qn::GlobalHotkey).
        requiredPermissions(Qn::CurrentUserResourceRole, Qn::GlobalProtectedPermission).
        text(tr("Camera List...")).
        shortcut(tr("Ctrl+M")).
        autoRepeat(false).
        condition(new QnTreeNodeTypeCondition(Qn::ServersNode, this));

<<<<<<< HEAD
    factory(Qn::SystemAdministrationAction).
        flags(Qn::Main | Qn::Tree).
        text(tr("System Administration...")).
        requiredPermissions(Qn::CurrentUserResourceRole, Qn::GlobalProtectedPermission).
        condition(new QnTreeNodeTypeCondition(Qn::ServersNode, this));

    factory(Qn::SystemUpdateAction).
        flags(Qn::Main | Qn::Tree).
        text(tr("System Update...")).
        requiredPermissions(Qn::CurrentUserResourceRole, Qn::GlobalProtectedPermission).
        condition(new QnTreeNodeTypeCondition(Qn::ServersNode, this));

=======
>>>>>>> 8abe1dbc
    factory(Qn::JoinOtherSystem).
        flags(Qn::Main | Qn::Tree).
        text(tr("Join the Other System...")).
        requiredPermissions(Qn::CurrentUserResourceRole, Qn::GlobalProtectedPermission).
        condition(new QnTreeNodeTypeCondition(Qn::ServersNode, this));

    factory().
        flags(Qn::Main).
        separator();

    factory(Qn::ShowcaseAction).
        flags(Qn::Main).
        text(tr("How-to Videos and FAQ...")).
        condition(new QnShowcaseActionCondition(this));

    factory(Qn::AboutAction).
        flags(Qn::Main | Qn::GlobalHotkey).
        text(tr("About...")).
        shortcut(tr("F1")).
        shortcutContext(Qt::ApplicationShortcut).
        role(QAction::AboutRole).
        autoRepeat(false);

    factory().
        flags(Qn::Main).
        separator();

    factory(Qn::ExitAction).
        flags(Qn::Main | Qn::GlobalHotkey).
        text(tr("Exit")).
        shortcut(tr("Alt+F4")).
        shortcutContext(Qt::ApplicationShortcut).
        role(QAction::QuitRole).
        autoRepeat(false).
        icon(qnSkin->icon("titlebar/exit.png"));


    /* Tab bar actions. */
    factory().
        flags(Qn::TitleBar).
        separator();

    factory(Qn::CloseLayoutAction).
        flags(Qn::TitleBar | Qn::ScopelessHotkey | Qn::SingleTarget).
        text(tr("Close")).
        shortcut(tr("Ctrl+W")).
        autoRepeat(false);

    factory(Qn::CloseAllButThisLayoutAction).
        flags(Qn::TitleBar | Qn::SingleTarget).
        text(tr("Close All But This")).
        condition(new QnLayoutCountActionCondition(2, this));

    factory().
        flags(Qn::Tree | Qn::SingleTarget | Qn::ResourceTarget).
        childFactory(new QnEdgeNodeActionFactory(this)).
        text(tr("Server...")).
        condition(new QnTreeNodeTypeCondition(Qn::EdgeNode, this));

    factory().
        flags(Qn::Tree | Qn::SingleTarget | Qn::ResourceTarget).
        separator().
        condition(new QnTreeNodeTypeCondition(Qn::EdgeNode, this));

    /* Resource actions. */
    factory(Qn::OpenInLayoutAction).
        flags(Qn::SingleTarget | Qn::MultiTarget | Qn::ResourceTarget | Qn::LayoutItemTarget | Qn::WidgetTarget).
        requiredPermissions(Qn::LayoutResourceRole, Qn::WritePermission | Qn::AddRemoveItemsPermission).
        text(tr("Open in Layout"));

    factory(Qn::OpenInCurrentLayoutAction).
        flags(Qn::Tree | Qn::SingleTarget | Qn::MultiTarget | Qn::ResourceTarget | Qn::LayoutItemTarget | Qn::WidgetTarget).
        requiredPermissions(Qn::CurrentLayoutResourceRole, Qn::WritePermission | Qn::AddRemoveItemsPermission).
        text(tr("Open")).
        conditionalText(tr("Monitor"), hasFlags(QnResource::server), Qn::All).
        condition(new QnOpenInCurrentLayoutActionCondition(this));

    factory(Qn::OpenInNewLayoutAction).
        flags(Qn::Tree | Qn::Scene | Qn::SingleTarget | Qn::MultiTarget | Qn::ResourceTarget | Qn::LayoutItemTarget | Qn::WidgetTarget).
        text(tr("Open in New Tab")).
        conditionalText(tr("Monitor in a New Tab"), hasFlags(QnResource::server), Qn::All).
        condition(new QnConjunctionActionCondition(
                      new QnOpenInNewEntityActionCondition(this),
                      new QnNegativeActionCondition(new QnResourceStatusActionCondition(QnResource::Incompatible, true, this), this),
                      this));

    factory(Qn::OpenInNewWindowAction).
        flags(Qn::Tree | Qn::Scene | Qn::SingleTarget | Qn::MultiTarget | Qn::ResourceTarget | Qn::LayoutItemTarget | Qn::WidgetTarget).
        text(tr("Open in New Window")).
        conditionalText(tr("Monitor in a New Window"), hasFlags(QnResource::server), Qn::All).
        condition(new QnConjunctionActionCondition(
                      new QnOpenInNewEntityActionCondition(this),
                      new QnLightModeCondition(Qn::LightModeNoNewWindow, this),
                      new QnNegativeActionCondition(new QnResourceStatusActionCondition(QnResource::Incompatible, true, this), this),
                      this));

    factory(Qn::OpenSingleLayoutAction).
        flags(Qn::Tree | Qn::SingleTarget | Qn::ResourceTarget).
        text(tr("Open Layout in a New Tab")).
        condition(hasFlags(QnResource::layout));

    factory(Qn::OpenMultipleLayoutsAction).
        flags(Qn::Tree | Qn::MultiTarget | Qn::ResourceTarget).
        text(tr("Open Layouts")).
        condition(hasFlags(QnResource::layout));

    factory(Qn::OpenLayoutsInNewWindowAction).
        flags(Qn::Tree | Qn::SingleTarget | Qn::MultiTarget | Qn::ResourceTarget).
        text(tr("Open Layout(s) in a New Window")). // TODO: #Elric split into sinle- & multi- action
        condition(new QnConjunctionActionCondition(
                      new QnResourceActionCondition(hasFlags(QnResource::layout), Qn::All, this),
                      new QnLightModeCondition(Qn::LightModeNoNewWindow, this),
                      this));

    factory(Qn::OpenCurrentLayoutInNewWindowAction).
        flags(Qn::NoTarget).
        text(tr("Open Current Layout in a New Window")).
        condition(new QnLightModeCondition(Qn::LightModeNoNewWindow, this));

    factory(Qn::OpenAnyNumberOfLayoutsAction).
        flags(Qn::SingleTarget | Qn::MultiTarget | Qn::ResourceTarget).
        text(tr("Open Layout(s)")).
        condition(hasFlags(QnResource::layout));

    factory(Qn::OpenVideoWallsReviewAction).
       flags(Qn::Tree | Qn::SingleTarget | Qn::MultiTarget | Qn::ResourceTarget).
       text(tr("Open Video Wall(s)")). //TODO: #VW #TR
       condition(hasFlags(QnResource::videowall));

    factory(Qn::OpenInFolderAction).
        flags(Qn::Scene | Qn::Tree | Qn::SingleTarget | Qn::ResourceTarget | Qn::LayoutItemTarget).
        text(tr("Open Containing Folder")).
        shortcut(tr("Ctrl+Enter")).
        shortcut(tr("Ctrl+Return")).
        autoRepeat(false).
        condition(new QnOpenInFolderActionCondition(this));

    factory(Qn::IdentifyVideoWallAction).
        flags(Qn::Tree | Qn::Scene | Qn::SingleTarget | Qn::MultiTarget | Qn::ResourceTarget | Qn::VideoWallItemTarget).
        requiredPermissions(Qn::CurrentUserResourceRole, Qn::GlobalEditVideoWallPermission).
        text(tr("Identify")).
        autoRepeat(false).
        condition(new QnIdentifyVideoWallActionCondition(this));

    factory(Qn::AttachToVideoWallAction).
        flags(Qn::Tree | Qn::SingleTarget | Qn::ResourceTarget).
        requiredPermissions(Qn::CurrentUserResourceRole, Qn::GlobalEditVideoWallPermission).
        text(tr("Attach to Video Wall...")).
        autoRepeat(false).
        condition(hasFlags(QnResource::videowall));

    factory(Qn::StartVideoWallAction).
        flags(Qn::Tree | Qn::SingleTarget | Qn::ResourceTarget).
        requiredPermissions(Qn::CurrentUserResourceRole, Qn::GlobalEditVideoWallPermission).
        text(tr("Switch to Video Wall mode...")).  //TODO: #VW #TR
        autoRepeat(false).
        condition(new QnStartVideowallActionCondition(this));

    factory(Qn::SaveVideoWallReviewAction).
        flags(Qn::Tree | Qn::SingleTarget | Qn::ResourceTarget).
        text(tr("Save Video Wall View")). //TODO: #VW #TR
        shortcut(tr("Ctrl+S")).
        requiredPermissions(Qn::CurrentUserResourceRole, Qn::GlobalEditVideoWallPermission).
        autoRepeat(false).
        condition(new QnSaveVideowallReviewActionCondition(false, this));

    factory(Qn::SaveVideowallMatrixAction).
        flags(Qn::Tree | Qn::SingleTarget | Qn::ResourceTarget).
        requiredPermissions(Qn::CurrentUserResourceRole, Qn::GlobalEditVideoWallPermission).
        text(tr("Save Current Matrix")).
        autoRepeat(false).
        condition(new QnNonEmptyVideowallActionCondition(this));

    factory(Qn::LoadVideowallMatrixAction).
        flags(Qn::Tree | Qn::SingleTarget | Qn::VideoWallMatrixTarget).
        requiredPermissions(Qn::CurrentUserResourceRole, Qn::GlobalEditVideoWallPermission).
        text(tr("Load Matrix"));

    factory(Qn::DeleteVideowallMatrixAction).
        flags(Qn::Tree | Qn::SingleTarget | Qn::MultiTarget | Qn::VideoWallMatrixTarget | Qn::IntentionallyAmbiguous).
        requiredPermissions(Qn::CurrentUserResourceRole, Qn::GlobalEditVideoWallPermission).
        text(tr("Delete")).
        shortcut(tr("Del")).
        autoRepeat(false);

    factory(Qn::ResetVideoWallLayoutAction).
        flags(Qn::Tree | Qn::SingleTarget | Qn::MultiTarget | Qn::VideoWallItemTarget).
        text(tr("Update Layout")).
        autoRepeat(false).
        condition(new QnResetVideoWallLayoutActionCondition(this));

    factory().
        flags(Qn::Scene | Qn::Tree).
        separator();

    factory(Qn::StopVideoWallAction).
        flags(Qn::Tree | Qn::SingleTarget | Qn::ResourceTarget).
        requiredPermissions(Qn::CurrentUserResourceRole, Qn::GlobalEditVideoWallPermission).
        text(tr("Stop Video Wall")).
        autoRepeat(false).
        condition(new QnRunningVideowallActionCondition(this));

    factory(Qn::DetachFromVideoWallAction).
        flags(Qn::Tree | Qn::SingleTarget | Qn::MultiTarget | Qn::VideoWallItemTarget).
        requiredPermissions(Qn::CurrentUserResourceRole, Qn::GlobalEditVideoWallPermission).
        text(tr("Detach Layout")).
        autoRepeat(false).
        condition(new QnDetachFromVideoWallActionCondition(this));

    factory(Qn::SaveLayoutAction).
        flags(Qn::Tree | Qn::SingleTarget | Qn::ResourceTarget).
        requiredPermissions(Qn::SavePermission).
        text(tr("Save Layout")).
        condition(new QnSaveLayoutActionCondition(false, this));

    factory(Qn::SaveLayoutAsAction).
        flags(Qn::SingleTarget | Qn::ResourceTarget).
        requiredPermissions(Qn::UserResourceRole, Qn::CreateLayoutPermission).
        text(tr("Save Layout As...")).
        condition(hasFlags(QnResource::layout));

    factory(Qn::SaveLayoutForCurrentUserAsAction).
        flags(Qn::Tree | Qn::SingleTarget | Qn::ResourceTarget).
        requiredPermissions(Qn::CurrentUserResourceRole, Qn::CreateLayoutPermission).
        text(tr("Save Layout As...")).
        condition(hasFlags(QnResource::layout));

    factory().
        flags(Qn::Scene | Qn::Tree).
        separator();

    factory(Qn::DeleteVideoWallItemAction).
        flags(Qn::Tree | Qn::SingleTarget | Qn::MultiTarget | Qn::VideoWallItemTarget | Qn::IntentionallyAmbiguous).
        requiredPermissions(Qn::CurrentUserResourceRole, Qn::GlobalEditVideoWallPermission).
        text(tr("Delete")).
        shortcut(tr("Del")).
        autoRepeat(false);

    factory(Qn::MaximizeItemAction).
        flags(Qn::Scene | Qn::SingleTarget).
        text(tr("Maximize Item")).
        shortcut(tr("Enter")).
        shortcut(tr("Return")).
        autoRepeat(false).
        condition(new QnItemZoomedActionCondition(false, this));

    factory(Qn::UnmaximizeItemAction).
        flags(Qn::Scene | Qn::SingleTarget).
        text(tr("Restore Item")).
        shortcut(tr("Enter")).
        shortcut(tr("Return")).
        autoRepeat(false).
        condition(new QnItemZoomedActionCondition(true, this));

    factory(Qn::ShowInfoAction).
        flags(Qn::Scene | Qn::SingleTarget | Qn::MultiTarget).
        text(tr("Show Info")).
        shortcut(tr("Alt+I")).
        condition(new QnDisplayInfoActionCondition(false, this));

    factory(Qn::HideInfoAction).
        flags(Qn::Scene | Qn::SingleTarget | Qn::MultiTarget).
        text(tr("Hide Info")).
        shortcut(tr("Alt+I")).
        condition(new QnDisplayInfoActionCondition(true, this));

    factory(Qn::ToggleInfoAction).
        flags(Qn::Scene | Qn::SingleTarget | Qn::MultiTarget | Qn::HotkeyOnly).
        text(tr("Toggle Info")).
        shortcut(tr("Alt+I")).
        condition(new QnDisplayInfoActionCondition(this));

    factory().
        flags(Qn::Scene | Qn::NoTarget).
        text(tr("Change Resolution...")).
        condition(new QnChangeResolutionActionCondition(this));

    factory.beginSubMenu(); {
        factory.beginGroup();
        factory(Qn::RadassAutoAction).
            flags(Qn::Scene | Qn::NoTarget ).
            text(tr("Auto")).
            checkable().
            checked();

        factory(Qn::RadassLowAction).
            flags(Qn::Scene | Qn::NoTarget ).
            text(tr("Low")).
            checkable();

        factory(Qn::RadassHighAction).
            flags(Qn::Scene | Qn::NoTarget ).
            text(tr("High")).
            checkable();
        factory.endGroup();
    } factory.endSubMenu();

    factory().
        flags(Qn::Scene | Qn::SingleTarget).
        childFactory(new QnPtzPresetsToursActionFactory(this)).
        text(tr("PTZ...")).
        requiredPermissions(Qn::WritePtzPermission).
        condition(new QnPtzActionCondition(Qn::PresetsPtzCapability, false, this));

    factory.beginSubMenu(); {

        factory(Qn::PtzSavePresetAction).
            flags(Qn::Scene | Qn::SingleTarget).
            text(tr("Save Current Position...")).
            requiredPermissions(Qn::WritePtzPermission).
            condition(new QnPtzActionCondition(Qn::PresetsPtzCapability, true, this));

        factory(Qn::PtzManageAction).
            flags(Qn::Scene | Qn::SingleTarget).
            text(tr("Manage...")).
            requiredPermissions(Qn::WritePtzPermission).
            condition(new QnPtzActionCondition(Qn::ToursPtzCapability, false, this));

    } factory.endSubMenu();

    factory(Qn::PtzCalibrateFisheyeAction).
        flags(Qn::SingleTarget | Qn::WidgetTarget).
        text(tr("Calibrate Fisheye")).
        condition(new QnPtzActionCondition(Qn::VirtualPtzCapability, false, this));

#if 0
    factory(Qn::ToggleRadassAction).
        flags(Qn::Scene | Qn::SingleTarget | Qn::MultiTarget | Qn::HotkeyOnly).
        text(tr("Toggle Resolution Mode")).
        shortcut(tr("Alt+I")).
        condition(new QnDisplayInfoActionCondition(this));
#endif

    factory(Qn::StartSmartSearchAction).
        flags(Qn::Scene | Qn::SingleTarget | Qn::MultiTarget).
        text(tr("Show Motion/Smart Search")).
        conditionalText(tr("Show Motion"), new QnNoArchiveActionCondition(this)).
        shortcut(tr("Alt+G")).
        condition(new QnSmartSearchActionCondition(false, this));

    factory(Qn::StopSmartSearchAction).
        flags(Qn::Scene | Qn::SingleTarget | Qn::MultiTarget).
        text(tr("Hide Motion/Smart Search")).
        conditionalText(tr("Hide Motion"), new QnNoArchiveActionCondition(this)).
        shortcut(tr("Alt+G")).
        condition(new QnSmartSearchActionCondition(true, this));

    factory(Qn::ClearMotionSelectionAction).
        flags(Qn::Scene | Qn::SingleTarget | Qn::MultiTarget).
        text(tr("Clear Motion Selection")).
        condition(new QnClearMotionSelectionActionCondition(this));

    factory(Qn::ToggleSmartSearchAction).
        flags(Qn::Scene | Qn::SingleTarget | Qn::MultiTarget | Qn::HotkeyOnly).
        text(tr("Toggle Smart Search")).
        shortcut(tr("Alt+G")).
        condition(new QnSmartSearchActionCondition(this));

    factory(Qn::CheckFileSignatureAction).
        flags(Qn::Scene | Qn::SingleTarget).
        text(tr("Check File Watermark")).
        shortcut(tr("Alt+C")).
        autoRepeat(false).
        condition(new QnCheckFileSignatureActionCondition(this));

    factory(Qn::TakeScreenshotAction).
        flags(Qn::Scene | Qn::SingleTarget | Qn::HotkeyOnly).
        text(tr("Take Screenshot")).
        shortcut(tr("Alt+S")).
        autoRepeat(false).
        condition(new QnTakeScreenshotActionCondition(this));

    factory(Qn::AdjustVideoAction).
        flags(Qn::Scene | Qn::SingleTarget).
        text(tr("Image Enhancement...")).
        shortcut(tr("Alt+J")).
        autoRepeat(false).
        condition(new QnAdjustVideoActionCondition(this));

    factory(Qn::CreateZoomWindowAction).
        flags(Qn::SingleTarget | Qn::WidgetTarget).
        text(tr("Create Zoom Window")).
        condition(new QnCreateZoomWindowActionCondition(this));

    factory().
        flags(Qn::Scene | Qn::SingleTarget | Qn::MultiTarget).
        text(tr("Rotate to..."));

    factory.beginSubMenu();{
        factory(Qn::Rotate0Action).
            flags(Qn::Scene | Qn::SingleTarget | Qn::MultiTarget).
            text(tr("0 degrees")).
            condition(new QnRotateItemCondition(this));

        factory(Qn::Rotate90Action).
            flags(Qn::Scene | Qn::SingleTarget | Qn::MultiTarget).
            text(tr("90 degrees")).
            condition(new QnRotateItemCondition(this));

        factory(Qn::Rotate180Action).
            flags(Qn::Scene | Qn::SingleTarget | Qn::MultiTarget).
            text(tr("180 degrees")).
            condition(new QnRotateItemCondition(this));

        factory(Qn::Rotate270Action).
            flags(Qn::Scene | Qn::SingleTarget | Qn::MultiTarget).
            text(tr("270 degrees")).
            condition(new QnRotateItemCondition(this));
    } factory.endSubMenu();

    factory().
        flags(Qn::Scene | Qn::Tree).
        separator();

    factory(Qn::RemoveLayoutItemAction).
        flags(Qn::Scene | Qn::Tree | Qn::SingleTarget | Qn::MultiTarget | Qn::LayoutItemTarget | Qn::IntentionallyAmbiguous).
        text(tr("Remove from Layout")).
#ifdef Q_OS_MACX
        shortcut(Qt::Key_Backspace).
#else
        shortcut(tr("Del")).
#endif
        autoRepeat(false).
        condition(new QnLayoutItemRemovalActionCondition(this));

    factory(Qn::RemoveFromServerAction).
        flags(Qn::Tree | Qn::SingleTarget | Qn::MultiTarget | Qn::ResourceTarget | Qn::IntentionallyAmbiguous).
        requiredPermissions(Qn::RemovePermission).
        text(tr("Delete")).
#ifdef Q_OS_MACX
        shortcut(Qt::Key_Backspace).
#else
        shortcut(tr("Del")).
#endif
        autoRepeat(false).
        condition(new QnResourceRemovalActionCondition(this));


    factory().
        flags(Qn::Scene | Qn::Tree).
        separator();

    factory(Qn::RenameAction).
        flags(Qn::Tree | Qn::SingleTarget |  Qn::ResourceTarget | Qn::VideoWallItemTarget | Qn::VideoWallMatrixTarget).
        requiredPermissions(Qn::WritePermission | Qn::WriteNamePermission).
        text(tr("Rename")).
        shortcut(tr("F2")).
        autoRepeat(false).
        condition(new QnConjunctionActionCondition(
                      new QnRenameActionCondition(this),
                      new QnNegativeActionCondition(new QnResourceStatusActionCondition(QnResource::Incompatible, true, this), this),
                      this));

    factory().
        flags(Qn::Tree | Qn::SingleTarget | Qn::ResourceTarget).
        separator();

    factory(Qn::DeleteFromDiskAction).
        //flags(Qn::Scene | Qn::Tree | Qn::SingleTarget | Qn::MultiTarget | Qn::ResourceTarget | Qn::LayoutItemTarget). // TODO
        text(tr("Delete from Disk")).
        autoRepeat(false).
        condition(hasFlags(QnResource::url | QnResource::local | QnResource::media));

    factory(Qn::SetAsBackgroundAction).
        flags(Qn::Scene | Qn::SingleTarget).
        requiredPermissions(Qn::CurrentLayoutResourceRole, Qn::EditLayoutSettingsPermission).
        text(tr("Set as Layout Background")).
        autoRepeat(false).
        condition(new QnConjunctionActionCondition(
            new QnSetAsBackgroundActionCondition(this),
            new QnLightModeCondition(Qn::LightModeNoLayoutBackground, this),
            this));

    factory(Qn::UserSettingsAction).
        flags(Qn::Tree | Qn::SingleTarget | Qn::ResourceTarget).
        text(tr("User Settings...")).
        condition(hasFlags(QnResource::user));

    factory(Qn::CameraIssuesAction).
        flags(Qn::Scene | Qn::Tree | Qn::SingleTarget | Qn::MultiTarget | Qn::ResourceTarget | Qn::LayoutItemTarget).
        text(tr("Check Camera Issues...")).
        requiredPermissions(Qn::CurrentUserResourceRole, Qn::GlobalProtectedPermission).
        condition(new QnConjunctionActionCondition(
            new QnResourceActionCondition(hasFlags(QnResource::live_cam), Qn::Any, this),
            new QnPreviewSearchModeCondition(true, this),
            this));

    factory(Qn::CameraBusinessRulesAction).
        flags(Qn::Scene | Qn::Tree | Qn::SingleTarget | Qn::MultiTarget | Qn::ResourceTarget | Qn::LayoutItemTarget).
        text(tr("Camera Rules...")).
        requiredPermissions(Qn::CurrentUserResourceRole, Qn::GlobalProtectedPermission).
        condition(new QnConjunctionActionCondition(
            new QnResourceActionCondition(hasFlags(QnResource::live_cam), Qn::ExactlyOne, this),
            new QnPreviewSearchModeCondition(true, this),
            this));

    factory(Qn::CameraSettingsAction).
        flags(Qn::Scene | Qn::Tree | Qn::SingleTarget | Qn::MultiTarget | Qn::ResourceTarget | Qn::LayoutItemTarget).
        text(tr("Camera Settings...")).
        requiredPermissions(Qn::WritePermission).
        condition(new QnConjunctionActionCondition(
             new QnResourceActionCondition(hasFlags(QnResource::live_cam), Qn::Any, this),
             new QnPreviewSearchModeCondition(true, this),
             this));

    factory(Qn::PictureSettingsAction).
        flags(Qn::Scene | Qn::Tree | Qn::SingleTarget | Qn::ResourceTarget | Qn::LayoutItemTarget).
        text(tr("Picture Settings...")).
        condition(new QnResourceActionCondition(hasFlags(QnResource::still_image), Qn::Any, this));

    factory(Qn::LayoutSettingsAction).
       flags(Qn::Tree | Qn::SingleTarget | Qn::ResourceTarget).
       text(tr("Layout Settings...")).
       requiredPermissions(Qn::EditLayoutSettingsPermission).
       condition(new QnLightModeCondition(Qn::LightModeNoLayoutBackground, this));

    factory(Qn::VideowallSettingsAction).
        flags(Qn::Tree | Qn::SingleTarget | Qn::ResourceTarget).
        text(tr("Video Wall Settings...")).     //TODO: #VW #TR
        condition(new QnConjunctionActionCondition(
            new QnResourceActionCondition(hasFlags(QnResource::videowall), Qn::ExactlyOne, this),
            new QnAutoStartAllowedActionCodition(this),
            this));

    factory(Qn::OpenInCameraSettingsDialogAction).
        flags(Qn::NoTarget | Qn::SingleTarget | Qn::MultiTarget | Qn::ResourceTarget | Qn::LayoutItemTarget | Qn::WidgetTarget).
        text(tr("Open in Camera Settings Dialog"));

    factory(Qn::ClearCameraSettingsAction).
        flags(Qn::NoTarget).
        text(tr("Clear Camera Settings Dialog"));

    factory(Qn::ServerAddCameraManuallyAction).
        flags(Qn::Scene | Qn::Tree | Qn::SingleTarget | Qn::ResourceTarget | Qn::LayoutItemTarget).
        text(tr("Add Camera(s)...")).
        condition(new QnConjunctionActionCondition(
                      new QnResourceActionCondition(hasFlags(QnResource::remote_server), Qn::ExactlyOne, this),
                      new QnEdgeServerCondition(false, this),
                      new QnNegativeActionCondition(new QnResourceStatusActionCondition(QnResource::Incompatible, true, this), this),
                      this));

    factory(Qn::CameraListByServerAction).
        flags(Qn::Scene | Qn::Tree | Qn::SingleTarget | Qn::ResourceTarget | Qn::LayoutItemTarget).
        text(tr("Camera(s) List by Server...")).
        condition(new QnConjunctionActionCondition(
                      new QnResourceActionCondition(hasFlags(QnResource::remote_server), Qn::ExactlyOne, this),
                      new QnEdgeServerCondition(false, this),
                      new QnNegativeActionCondition(new QnResourceStatusActionCondition(QnResource::Incompatible, true, this), this),
                      this));

    factory(Qn::PingAction).
        flags(Qn::SingleTarget | Qn::ResourceTarget).
        text(tr("Ping..."));

    factory(Qn::ServerLogsAction).
        flags(Qn::Scene | Qn::Tree | Qn::SingleTarget | Qn::ResourceTarget | Qn::LayoutItemTarget).
        text(tr("Server Logs...")).
        condition(new QnConjunctionActionCondition(
                      new QnResourceActionCondition(hasFlags(QnResource::remote_server), Qn::ExactlyOne, this),
                      new QnNegativeActionCondition(new QnResourceStatusActionCondition(QnResource::Incompatible, true, this), this),
                      this));

    factory(Qn::ServerIssuesAction).
        flags(Qn::Scene | Qn::Tree | Qn::SingleTarget | Qn::ResourceTarget | Qn::LayoutItemTarget).
        text(tr("Server Diagnostics...")).
        condition(new QnConjunctionActionCondition(
                      new QnResourceActionCondition(hasFlags(QnResource::remote_server), Qn::ExactlyOne, this),
                      new QnNegativeActionCondition(new QnResourceStatusActionCondition(QnResource::Incompatible, true, this), this),
                      this));

    factory(Qn::ServerSettingsAction).
        flags(Qn::Scene | Qn::Tree | Qn::SingleTarget | Qn::MultiTarget | Qn::ResourceTarget | Qn::LayoutItemTarget).
        text(tr("Server Settings...")).
        requiredPermissions(Qn::WritePermission).
        condition(new QnConjunctionActionCondition(
                      new QnResourceActionCondition(hasFlags(QnResource::remote_server), Qn::ExactlyOne, this),
                      new QnNegativeActionCondition(new QnResourceStatusActionCondition(QnResource::Incompatible, true, this), this),
                      this));

    factory(Qn::ConnectToCurrentSystem).
        flags(Qn::Tree | Qn::SingleTarget | Qn::MultiTarget | Qn::ResourceTarget).
        text(tr("Connect to the Current System")).
        condition(new QnResourceStatusActionCondition(QnResource::Incompatible, false, this));

    factory().
        flags(Qn::Scene | Qn::NoTarget).
        text(tr("Change Cell Aspect Ratio...")).
        condition(new QnVideoWallReviewModeCondition(true, this));

    factory.beginSubMenu(); {
        factory.beginGroup();

        factory(Qn::SetCurrentLayoutAspectRatio4x3Action).
            flags(Qn::Scene | Qn::NoTarget).
            requiredPermissions(Qn::CurrentLayoutResourceRole, Qn::WritePermission).
            text(tr("4:3")).
            checkable().
            checked(qnGlobals->defaultLayoutCellAspectRatio() == 4.0/3.0);

        factory(Qn::SetCurrentLayoutAspectRatio16x9Action).
            flags(Qn::Scene | Qn::NoTarget).
            requiredPermissions(Qn::CurrentLayoutResourceRole, Qn::WritePermission).
            text(tr("16:9")).
            checkable().
            checked(qnGlobals->defaultLayoutCellAspectRatio() == 16.0/9.0);

        factory.endGroup();
    } factory.endSubMenu();

    factory().
        flags(Qn::Scene | Qn::NoTarget).
        text(tr("Change Cell Spacing..."));

    factory.beginSubMenu(); {
        factory.beginGroup();

        factory(Qn::SetCurrentLayoutItemSpacing0Action).
            flags(Qn::Scene | Qn::NoTarget).
            requiredPermissions(Qn::CurrentLayoutResourceRole, Qn::WritePermission).
            text(tr("None")).
            checkable().
            checked(qnGlobals->defaultLayoutCellSpacing().width() == 0.0);

        factory(Qn::SetCurrentLayoutItemSpacing10Action).
            flags(Qn::Scene | Qn::NoTarget).
            requiredPermissions(Qn::CurrentLayoutResourceRole, Qn::WritePermission).
            text(tr("Small")).
            checkable().
            checked(qnGlobals->defaultLayoutCellSpacing().width() == 0.1);

        factory(Qn::SetCurrentLayoutItemSpacing20Action).
            flags(Qn::Scene | Qn::NoTarget).
            requiredPermissions(Qn::CurrentLayoutResourceRole, Qn::WritePermission).
            text(tr("Medium")).
            checkable().
            checked(qnGlobals->defaultLayoutCellSpacing().width() == 0.2);

        factory(Qn::SetCurrentLayoutItemSpacing30Action).
            flags(Qn::Scene | Qn::NoTarget).
            requiredPermissions(Qn::CurrentLayoutResourceRole, Qn::WritePermission).
            text(tr("Large")).
            checkable().
            checked(qnGlobals->defaultLayoutCellSpacing().width() == 0.3);
        factory.endGroup();

    } factory.endSubMenu();

    factory().
        flags(Qn::Scene | Qn::NoTarget).
        separator();

    factory(Qn::ToggleTourModeAction).
        flags(Qn::Scene | Qn::NoTarget | Qn::GlobalHotkey).
        text(tr("Start Tour")).
        toggledText(tr("Stop Tour")).
        shortcut(tr("Alt+T")).
        autoRepeat(false).
        condition(new QnToggleTourActionCondition(this));

    factory().
        flags(Qn::Scene | Qn::NoTarget).
        separator();

    factory(Qn::CurrentLayoutSettingsAction).
        flags(Qn::Scene | Qn::NoTarget).
        requiredPermissions(Qn::CurrentLayoutResourceRole, Qn::EditLayoutSettingsPermission).
        text(tr("Layout Settings...")).
        condition(new QnLightModeCondition(Qn::LightModeNoLayoutBackground, this));

    factory(Qn::StartTimeSelectionAction).
        flags(Qn::Slider | Qn::SingleTarget).
        text(tr("Mark Selection Start")).
        shortcut(tr("[")).
        shortcutContext(Qt::WidgetShortcut).
        condition(new QnTimePeriodActionCondition(Qn::NullTimePeriod, Qn::InvisibleAction, this));

    factory(Qn::EndTimeSelectionAction).
        flags(Qn::Slider | Qn::SingleTarget).
        text(tr("Mark Selection End")).
        shortcut(tr("]")).
        shortcutContext(Qt::WidgetShortcut).
        condition(new QnTimePeriodActionCondition(Qn::EmptyTimePeriod, Qn::InvisibleAction, this));

    factory(Qn::ClearTimeSelectionAction).
        flags(Qn::Slider | Qn::SingleTarget).
        text(tr("Clear Selection")).
        condition(new QnTimePeriodActionCondition(Qn::EmptyTimePeriod | Qn::NormalTimePeriod, Qn::InvisibleAction, this));

    factory(Qn::ZoomToTimeSelectionAction).
        flags(Qn::Slider | Qn::SingleTarget).
        text(tr("Zoom to Selection")).
        condition(new QnTimePeriodActionCondition(Qn::NormalTimePeriod, Qn::InvisibleAction, this));

    factory(Qn::AddCameraBookmarkAction).
        flags(Qn::Slider | Qn::SingleTarget).
        text(tr("Bookmark Selection...")).
        condition(new QnAddBookmarkActionCondition(this));

    factory(Qn::EditCameraBookmarkAction).
        flags(Qn::Slider | Qn::SingleTarget).
        text(tr("Edit Bookmark...")).
        condition(new QnModifyBookmarkActionCondition(this));

    factory(Qn::RemoveCameraBookmarkAction).
        flags(Qn::Slider | Qn::SingleTarget).
        text(tr("Remove Bookmark...")).
        condition(new QnModifyBookmarkActionCondition(this));

    factory().
        flags(Qn::Slider | Qn::SingleTarget).
        separator();

    factory(Qn::ExportTimeSelectionAction).
        flags(Qn::Slider | Qn::SingleTarget).
        text(tr("Export Selected Area...")).
        requiredPermissions(Qn::ExportPermission).
        condition(new QnExportActionCondition(true, this));

    factory(Qn::ExportLayoutAction).
        flags(Qn::Slider | Qn::SingleTarget | Qn::MultiTarget | Qn::NoTarget).
        text(tr("Export Multi-Video...")).
        requiredPermissions(Qn::CurrentLayoutMediaItemsRole, Qn::ExportPermission).
        condition(new QnExportActionCondition(false, this));

    factory(Qn::ThumbnailsSearchAction).
        flags(Qn::Slider | Qn::Scene | Qn::SingleTarget).
        text(tr("Preview Search...")).
        condition(new QnPreviewActionCondition(this));



    factory(Qn::DebugIncrementCounterAction).
        flags(Qn::GlobalHotkey).
        shortcut(tr("Ctrl+Alt+Shift++")).
        text(tr("Increment Debug Counter"));

    factory(Qn::DebugDecrementCounterAction).
        flags(Qn::GlobalHotkey).
        shortcut(tr("Ctrl+Alt+Shift+-")).
        text(tr("Decrement Debug Counter"));

    factory(Qn::DebugShowResourcePoolAction).
        flags(Qn::GlobalHotkey | Qn::DevMode).
        shortcut(tr("Ctrl+Alt+Shift+R")).
        text(tr("Show Resource Pool"));

    factory(Qn::DebugCalibratePtzAction).
        flags(Qn::Scene | Qn::SingleTarget | Qn::DevMode).
        text(tr("Calibrate PTZ"));

    factory(Qn::DebugGetPtzPositionAction).
        flags(Qn::Scene | Qn::SingleTarget | Qn::DevMode).
        text(tr("Get PTZ Position"));

    factory(Qn::DebugControlPanelAction).
        flags(Qn::GlobalHotkey | Qn::DevMode).
        shortcut(tr("Ctrl+Alt+Shift+D")).
        text(tr("Debug Control Panel"));

    factory(Qn::PlayPauseAction).
        flags(Qn::ScopelessHotkey | Qn::HotkeyOnly | Qn::Slider | Qn::SingleTarget).
        shortcut(tr("Space")).
        text(tr("Play")).
        toggledText(tr("Pause")).
        condition(new QnArchiveActionCondition(this));

    factory(Qn::SpeedDownAction).
        flags(Qn::ScopelessHotkey | Qn::HotkeyOnly | Qn::Slider | Qn::SingleTarget).
        shortcut(tr("Ctrl+-")).
        text(tr("Speed Down")).
        condition(new QnArchiveActionCondition(this));

    factory(Qn::SpeedUpAction).
        flags(Qn::ScopelessHotkey | Qn::HotkeyOnly | Qn::Slider | Qn::SingleTarget).
        shortcut(tr("Ctrl++")).
        text(tr("Speed Up")).
        condition(new QnArchiveActionCondition(this));

    factory(Qn::PreviousFrameAction).
        flags(Qn::ScopelessHotkey | Qn::HotkeyOnly | Qn::Slider | Qn::SingleTarget).
        shortcut(tr("Ctrl+Left")).
        text(tr("Previous Frame")).
        condition(new QnArchiveActionCondition(this));

    factory(Qn::NextFrameAction).
        flags(Qn::ScopelessHotkey | Qn::HotkeyOnly | Qn::Slider | Qn::SingleTarget).
        shortcut(tr("Ctrl+Right")).
        text(tr("Next Frame")).
        condition(new QnArchiveActionCondition(this));

    factory(Qn::JumpToStartAction).
        flags(Qn::ScopelessHotkey | Qn::HotkeyOnly | Qn::Slider | Qn::SingleTarget).
        shortcut(tr("Z")).
        text(tr("To Start")).
        condition(new QnArchiveActionCondition(this));

    factory(Qn::JumpToEndAction).
        flags(Qn::ScopelessHotkey | Qn::HotkeyOnly | Qn::Slider | Qn::SingleTarget).
        shortcut(tr("X")).
        text(tr("To End")).
        condition(new QnArchiveActionCondition(this));

    factory(Qn::VolumeUpAction).
        flags(Qn::ScopelessHotkey | Qn::HotkeyOnly | Qn::Slider | Qn::SingleTarget).
        shortcut(tr("Ctrl+Up")).
        text(tr("Volume Down"));

    factory(Qn::VolumeDownAction).
        flags(Qn::ScopelessHotkey | Qn::HotkeyOnly | Qn::Slider | Qn::SingleTarget).
        shortcut(tr("Ctrl+Down")).
        text(tr("Volume Up"));

    factory(Qn::ToggleMuteAction).
        flags(Qn::ScopelessHotkey | Qn::HotkeyOnly | Qn::Slider | Qn::SingleTarget).
        shortcut(tr("M")).
        text(tr("Toggle Mute")).
        checkable();

    factory(Qn::JumpToLiveAction).
        flags(Qn::ScopelessHotkey | Qn::HotkeyOnly | Qn::Slider | Qn::SingleTarget).
        shortcut(tr("L")).
        text(tr("Jump to Live")).
        checkable().
        condition(new QnArchiveActionCondition(this));

    factory(Qn::ToggleSyncAction).
        flags(Qn::ScopelessHotkey | Qn::HotkeyOnly | Qn::Slider | Qn::SingleTarget).
        shortcut(tr("S")).
        text(tr("Synchronize Streams")).
        toggledText(tr("Disable Stream Synchronization")).
        condition(new QnArchiveActionCondition(this));


    factory().
        flags(Qn::Slider | Qn::TitleBar | Qn::Tree).
        separator();

    factory(Qn::ToggleThumbnailsAction).
        flags(Qn::NoTarget).
        text(tr("Show Thumbnails")).
        toggledText(tr("Hide Thumbnails"));

    factory(Qn::ToggleCalendarAction).
        flags(Qn::NoTarget).
        text(tr("Show Calendar")).
        toggledText(tr("Hide Calendar"));

    factory(Qn::ToggleTitleBarAction).
        flags(Qn::NoTarget).
        text(tr("Show Title Bar")).
        toggledText(tr("Hide Title Bar")).
        condition(new QnToggleTitleBarActionCondition(this));

    factory(Qn::PinTreeAction).
        flags(Qn::Tree | Qn::NoTarget).
        text(tr("Pin Tree")).
        toggledText(tr("Unpin Tree")).
        condition(new QnTreeNodeTypeCondition(Qn::RootNode, this));

    factory(Qn::ToggleTreeAction).
        flags(Qn::NoTarget).
        text(tr("Show Tree")).
        toggledText(tr("Hide Tree")).
        condition(new QnTreeNodeTypeCondition(Qn::RootNode, this));

    factory(Qn::ToggleSliderAction).
        flags(Qn::NoTarget).
        text(tr("Show Timeline")).
        toggledText(tr("Hide Timeline"));

    factory(Qn::PinNotificationsAction).
        flags(Qn::Notifications | Qn::NoTarget).
        text(tr("Pin Notifications")).
        toggledText(tr("Unpin Notifications"));

#ifdef QN_ENABLE_BOOKMARKS
    factory(Qn::ToggleBookmarksSearchAction).
        flags(Qn::GlobalHotkey).
        text(tr("Show Search Panel")).
        toggledText(tr("Hide Search Panel")).
        shortcut(tr("Ctrl+F")).
        autoRepeat(false);
#endif
}

QnActionManager::~QnActionManager() {
    qDeleteAll(m_idByAction.keys());
}

void QnActionManager::setTargetProvider(QnActionTargetProvider *targetProvider) {
    m_targetProvider = targetProvider;
    m_targetProviderGuard = dynamic_cast<QObject *>(targetProvider);
    if(!m_targetProviderGuard)
        m_targetProviderGuard = this;
}

void QnActionManager::registerAction(QnAction *action) {
    if(!action) {
        qnNullWarning(action);
        return;
    }

    if(m_idByAction.contains(action))
        return; /* Re-registration is allowed. */

    if(m_actionById.contains(action->id())) {
        qnWarning("Action with id '%1' is already registered with this action manager.", action->id());
        return;
    }

    m_actionById[action->id()] = action;
    m_idByAction[action] = action->id();
}

void QnActionManager::registerAlias(Qn::ActionId id, Qn::ActionId targetId) {
    if(id == targetId) {
        qnWarning("Action cannot be an alias of itself.");
        return;
    }

    QnAction *action = this->action(id);
    if(action && action->id() == id) { /* Note that re-registration with different target is OK. */
        qnWarning("Id '%1' is already taken by non-alias action '%2'.", id, action->text());
        return;
    }

    QnAction *targetAction = this->action(targetId);
    if(!targetAction) {
        qnWarning("Action with id '%1' is not registered with this action manager.", targetId);
        return;
    }

    m_actionById[id] = targetAction;
}

QnAction *QnActionManager::action(Qn::ActionId id) const {
    return m_actionById.value(id, NULL);
}

QList<QnAction *> QnActionManager::actions() const {
    return m_idByAction.keys();
}

bool QnActionManager::canTrigger(Qn::ActionId id, const QnActionParameters &parameters) {
    QnAction *action = m_actionById.value(id);
    if(!action)
        return false;

    return action->checkCondition(action->scope(), parameters);
}

void QnActionManager::trigger(Qn::ActionId id, const QnActionParameters &parameters) {
    QnAction *action = m_actionById.value(id);
    if(action == NULL) {
        qnWarning("Invalid action id '%1'.", static_cast<int>(id));
        return;
    }

    if(action->checkCondition(action->scope(), parameters) != Qn::EnabledAction) {
        qnWarning("Action '%1' was triggered with a parameter that does not meet the action's requirements.", action->text());
        return;
    }

    QN_SCOPED_VALUE_ROLLBACK(&m_parametersByMenu[NULL], parameters);
    QN_SCOPED_VALUE_ROLLBACK(&m_shortcutAction, action);
    action->trigger();
}

bool QnActionManager::triggerIfPossible(Qn::ActionId id, const QnActionParameters &parameters) {
    QnAction *action = m_actionById.value(id);
    if(action == NULL) {
        qnWarning("Invalid action id '%1'.", static_cast<int>(id));
        return false;
    }

    if(action->checkCondition(action->scope(), parameters) != Qn::EnabledAction) {
        return false;
    }

    QN_SCOPED_VALUE_ROLLBACK(&m_parametersByMenu[NULL], parameters);
    QN_SCOPED_VALUE_ROLLBACK(&m_shortcutAction, action);
    action->trigger();
    return true;
}

QMenu *QnActionManager::newMenu(Qn::ActionScope scope, QWidget *parent, const QnActionParameters &parameters, CreationOptions options) {
    return newMenu(Qn::NoAction, scope, parent, parameters, options);
}

QMenu *QnActionManager::newMenu(Qn::ActionId rootId, Qn::ActionScope scope, QWidget *parent, const QnActionParameters &parameters, CreationOptions options) {
    QnAction *rootAction = rootId == Qn::NoAction ? m_root : action(rootId);

    QMenu *result = NULL;
    if(!rootAction) {
        qnWarning("No action exists for id '%1'.", static_cast<int>(rootId));
    } else {
        result = newMenuRecursive(rootAction, scope, parameters, parent, options);
        if (!result)
            result = new QnMenu(parent);
    }

    if(result) {
        m_parametersByMenu[result] = parameters;

        result->installEventFilter(this);

        connect(result, &QObject::destroyed, this, &QnActionManager::at_menu_destroyed);
    }

    return result;
}

void QnActionManager::copyAction(QAction *dst, QnAction *src, bool forwardSignals) {
    dst->setText(src->text());
    dst->setIcon(src->icon());
    dst->setShortcuts(src->shortcuts());
    dst->setCheckable(src->isCheckable());
    dst->setChecked(src->isChecked());
    dst->setFont(src->font());
    dst->setIconText(src->iconText());
    dst->setSeparator(src->isSeparator());

    dst->setProperty(sourceActionPropertyName, QVariant::fromValue<QnAction *>(src));
    foreach(const QByteArray &name, src->dynamicPropertyNames())
        dst->setProperty(name.data(), src->property(name.data()));

    if(forwardSignals) {
        connect(dst, &QAction::triggered,   src, &QAction::trigger);
        connect(dst, &QAction::toggled,     src, &QAction::setChecked);
    }
}

QMenu *QnActionManager::newMenuRecursive(const QnAction *parent, Qn::ActionScope scope, const QnActionParameters &parameters, QWidget *parentWidget, CreationOptions options) {
    if (parent->childFactory()) {
        QMenu* childMenu = parent->childFactory()->newMenu(parameters, parentWidget);
        if (childMenu)
            return childMenu;
    }

    QMenu *result = new QnMenu(parentWidget);

    if(!parent->children().isEmpty()) {
        foreach(QnAction *action, parent->children()) {
            Qn::ActionVisibility visibility;
            if(action->flags() & Qn::HotkeyOnly) {
                visibility = Qn::InvisibleAction;
            } else {
                visibility = action->checkCondition(scope, parameters);
            }
            if(visibility == Qn::InvisibleAction)
                continue;

            QMenu *menu = newMenuRecursive(action, scope, parameters, parentWidget, options);
            if((!menu || menu->isEmpty()) && (action->flags() & Qn::RequiresChildren))
                continue;

            QString replacedText;
            if(menu && menu->actions().size() == 1) {
                QnAction *menuAction = qnAction(menu->actions()[0]);
                if(menuAction && (menuAction->flags() & Qn::Pullable)) {
                    delete menu;
                    menu = NULL;

                    action = menuAction;
                    visibility = action->checkCondition(scope, parameters);
                    replacedText = action->pulledText();
                }
            }

            if(menu)
                connect(result, &QObject::destroyed, menu, &QObject::deleteLater);

            if (action->hasConditionalTexts())
                replacedText = action->checkConditionalText(parameters);

            QAction *newAction = NULL;
            if(!replacedText.isEmpty() || visibility == Qn::DisabledAction || menu != NULL || (options & DontReuseActions)) {
                newAction = new QAction(result);
                copyAction(newAction, action);

                newAction->setMenu(menu);
                newAction->setDisabled(visibility == Qn::DisabledAction);
                if(!replacedText.isEmpty())
                    newAction->setText(replacedText);
            } else {
                newAction = action;
            }

            if(visibility != Qn::InvisibleAction)
                result->addAction(newAction);
        }
    }

    if(parent->childFactory()) {
        QList<QAction *> actions = parent->childFactory()->newActions(parameters, NULL);

        if(!actions.isEmpty()) {
            if (!result->isEmpty())
                result->addSeparator();

            foreach(QAction *action, actions) {
                action->setParent(result);
                result->addAction(action);
            }
        }
    }

    if (result->isEmpty()) {
        delete result;
        return NULL;
    }

    return result;
}

QnActionParameters QnActionManager::currentParameters(QnAction *action) const {
    if(m_shortcutAction == action)
        return m_parametersByMenu.value(NULL);
    
    if(m_lastClickedMenu == NULL || !m_parametersByMenu.contains(m_lastClickedMenu)) 
    {
        qnWarning("No active menu, no target exists.");
        return QnActionParameters();
    }
    
    return m_parametersByMenu.value(m_lastClickedMenu);
}

QnActionParameters QnActionManager::currentParameters(QObject *sender) const {
    if(QnAction *action = checkSender(sender)) {
        return currentParameters(action);
    } else {
        return QnActionParameters();
    }
}

void QnActionManager::redirectAction(QMenu *menu, Qn::ActionId sourceId, QAction *targetAction) {
    redirectActionRecursive(menu, sourceId, targetAction);
}

bool QnActionManager::redirectActionRecursive(QMenu *menu, Qn::ActionId sourceId, QAction *targetAction) {
    QList<QAction *> actions = menu->actions();

    foreach(QAction *action, actions) {
        QnAction *storedAction = qnAction(action);
        if(storedAction && storedAction->id() == sourceId) {
            int index = actions.indexOf(action);
            QAction *before = index + 1 < actions.size() ? actions[index + 1] : NULL;

            menu->removeAction(action);
            if(targetAction != NULL) {
                copyAction(targetAction, storedAction, false);
                targetAction->setEnabled(action->isEnabled());
                menu->insertAction(before, targetAction);
            }

            return true;
        }

        if(action->menu()) {
            if(redirectActionRecursive(action->menu(), sourceId, targetAction)) {
                if(action->menu()->isEmpty())
                    menu->removeAction(action);

                return true;
            }
        }
    }

    return false;
}

void QnActionManager::at_menu_destroyed(QObject *menu) {
    m_parametersByMenu.remove(menu);
    if (m_lastClickedMenu == menu)
        m_lastClickedMenu = NULL;
}

bool QnActionManager::eventFilter(QObject *watched, QEvent *event) {
    if (event->type() != QEvent::MouseButtonRelease)
        return false;

    if (!dynamic_cast<QMenu*>(watched))
        return false;

    m_lastClickedMenu = watched;
    return false;
}<|MERGE_RESOLUTION|>--- conflicted
+++ resolved
@@ -708,6 +708,12 @@
         requiredPermissions(Qn::CurrentUserResourceRole, Qn::GlobalProtectedPermission).
         condition(new QnTreeNodeTypeCondition(Qn::ServersNode, this));
 
+    factory(Qn::SystemUpdateAction).
+        flags(Qn::Main | Qn::Tree).
+        text(tr("System Update...")).
+        requiredPermissions(Qn::CurrentUserResourceRole, Qn::GlobalProtectedPermission).
+        condition(new QnTreeNodeTypeCondition(Qn::ServersNode, this));
+
     factory(Qn::PreferencesGeneralTabAction).
         flags(Qn::Main).
         text(tr("Local Settings...")).
@@ -749,21 +755,6 @@
         autoRepeat(false).
         condition(new QnTreeNodeTypeCondition(Qn::ServersNode, this));
 
-<<<<<<< HEAD
-    factory(Qn::SystemAdministrationAction).
-        flags(Qn::Main | Qn::Tree).
-        text(tr("System Administration...")).
-        requiredPermissions(Qn::CurrentUserResourceRole, Qn::GlobalProtectedPermission).
-        condition(new QnTreeNodeTypeCondition(Qn::ServersNode, this));
-
-    factory(Qn::SystemUpdateAction).
-        flags(Qn::Main | Qn::Tree).
-        text(tr("System Update...")).
-        requiredPermissions(Qn::CurrentUserResourceRole, Qn::GlobalProtectedPermission).
-        condition(new QnTreeNodeTypeCondition(Qn::ServersNode, this));
-
-=======
->>>>>>> 8abe1dbc
     factory(Qn::JoinOtherSystem).
         flags(Qn::Main | Qn::Tree).
         text(tr("Join the Other System...")).
