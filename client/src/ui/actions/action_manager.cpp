#include "action_manager.h"

#include <cassert>

#include <QtWidgets/QAction>
#include <QtWidgets/QMenu>
#include <QtWidgets/QGraphicsItem>

#include "action.h"
#include "action_factories.h"
#include "action_conditions.h"
#include "action_target_provider.h"
#include "action_parameter_types.h"

#include <client/client_settings.h>
#include <client/client_runtime_settings.h>

#include <core/resource_management/resource_criterion.h>
#include <core/resource/resource.h>

#include <ui/workbench/workbench_context.h>
#include <ui/style/skin.h>
#include <ui/style/noptix_style.h>
#include <ui/style/globals.h>
#include <ui/screen_recording/screen_recorder.h>

#include <utils/common/warnings.h>
#include <utils/common/checked_cast.h>
#include <utils/common/scoped_value_rollback.h>

namespace {
    void copyIconPixmap(const QIcon &src, QIcon::Mode mode, QIcon::State state, QIcon *dst) {
        dst->addPixmap(src.pixmap(src.actualSize(QSize(1024, 1024), mode, state), mode, state), mode, state);
    }

    const char *sourceActionPropertyName = "_qn_sourceAction";

    QnAction *qnAction(QAction *action) {
        QnAction *result = action->property(sourceActionPropertyName).value<QnAction *>();
        if(result)
            return result;

        return dynamic_cast<QnAction *>(action);
    }

    class QnMenu: public QMenu {
        typedef QMenu base_type;
    public:
        explicit QnMenu(QWidget *parent = 0): base_type(parent) {}

    protected:
        virtual void mousePressEvent(QMouseEvent *event) override {
            /* This prevents the click from propagating to the underlying widget. */
            setAttribute(Qt::WA_NoMouseReplay);
            base_type::mousePressEvent(event);
        }
    };

} // anonymous namespace


// -------------------------------------------------------------------------- //
// QnActionBuilder
// -------------------------------------------------------------------------- //
class QnActionBuilder {
public:

    enum ActionPlatform {
        AllPlatforms = -1,
        Windows,
        Linux,
        Mac
    };

    QnActionBuilder(QnAction *action):
        m_action(action)
    {
        action->setShortcutContext(Qt::WindowShortcut);
    }

    QnActionBuilder shortcut(const QKeySequence &keySequence, ActionPlatform platform, bool replaceExisting) {
        if (keySequence.isEmpty())
            return *this;

        bool set = false;

        switch (platform) {
        case Windows:
#ifdef Q_OS_WIN
            set = true;
#endif
            break;
        case Linux:
#ifdef Q_OS_LINUX
            set = true;
#endif
            break;
        case Mac:
#ifdef Q_OS_MAC
            set = true;
#endif
            break;
        default:
            set = true;
            break;
        }

        if (set) {
            QList<QKeySequence> shortcuts = m_action->shortcuts();
            if (replaceExisting)
                shortcuts.clear();
            shortcuts.append(keySequence);
            m_action->setShortcuts(shortcuts);
        }

        return *this;
    }
    QnActionBuilder shortcut(const QKeySequence &keySequence) {
        return shortcut(keySequence, AllPlatforms, false);
    }

    QnActionBuilder shortcutContext(Qt::ShortcutContext context) {
        m_action->setShortcutContext(context);

        return *this;
    }

    QnActionBuilder icon(const QIcon &icon) {
        m_action->setIcon(icon);

        return *this;
    }

    QnActionBuilder role(QAction::MenuRole role) {
        m_action->setMenuRole(role);

        return *this;
    }

    QnActionBuilder autoRepeat(bool autoRepeat) {
        m_action->setAutoRepeat(autoRepeat);

        return *this;
    }

    QnActionBuilder text(const QString &text) {
        m_action->setText(text);
        m_action->setNormalText(text);

        return *this;
    }

    QnActionBuilder toggledText(const QString &text) {
        m_action->setToggledText(text);
        m_action->setCheckable(true);

        showCheckBoxInMenu(false);

        return *this;
    }

    QnActionBuilder pulledText(const QString &text) {
        m_action->setPulledText(text);
        m_action->setFlags(m_action->flags() | Qn::Pullable);

        return *this;
    }

    QnActionBuilder toolTip(const QString &toolTip) {
        m_action->setToolTip(toolTip);

        return *this;
    }

    QnActionBuilder toolTipFormat(const QString &toolTipFormat) {
        m_action->setToolTipFormat(toolTipFormat);

        return *this;
    }

    QnActionBuilder flags(Qn::ActionFlags flags) {
        m_action->setFlags(m_action->flags() | flags);

        return *this;
    }

    QnActionBuilder mode(QnActionTypes::ClientModes mode) {
        m_action->setMode(mode);
        return *this;
    }

    QnActionBuilder requiredPermissions(Qn::Permissions permissions) {
        m_action->setRequiredPermissions(permissions);

        return *this;
    }

    QnActionBuilder requiredPermissions(int key, Qn::Permissions permissions) {
        m_action->setRequiredPermissions(key, permissions);

        return *this;
    }

    QnActionBuilder forbiddenPermissions(Qn::Permissions permissions) {
        m_action->setForbiddenPermissions(permissions);

        return *this;
    }

    QnActionBuilder forbiddenPermissions(int key, Qn::Permissions permissions) {
        m_action->setForbiddenPermissions(key, permissions);

        return *this;
    }

    QnActionBuilder separator(bool isSeparator = true) {
        m_action->setSeparator(isSeparator);
        m_action->setFlags(m_action->flags() | Qn::NoTarget | Qn::SingleTarget | Qn::MultiTarget | Qn::WidgetTarget | Qn::ResourceTarget | Qn::LayoutItemTarget | Qn::VideoWallItemTarget);

        return *this;
    }

    QnActionBuilder conditionalText(const QString &text, QnActionCondition *condition){
        m_action->addConditionalText(condition, text);
        return *this;
    }

    QnActionBuilder conditionalText(const QString &text, const QnResourceCriterion &criterion, Qn::MatchMode matchMode = Qn::All){
        m_action->addConditionalText(new QnResourceActionCondition(criterion, matchMode, m_action), text);
        return *this;
    }

    QnActionBuilder checkable(bool isCheckable = true){
        m_action->setCheckable(isCheckable);

        return *this;
    }

    QnActionBuilder checked(bool isChecked = true){
        m_action->setChecked(isChecked);

        return *this;
    }

    QnActionBuilder showCheckBoxInMenu(bool show) {
        m_action->setProperty(Qn::HideCheckBoxInMenu, !show);

        return *this;
    }

    QnActionBuilder condition(QnActionCondition *condition) {
        assert(m_action->condition() == NULL);

        m_action->setCondition(condition);

        return *this;
    }

    QnActionBuilder condition(const QnResourceCriterion &criterion, Qn::MatchMode matchMode = Qn::All) {
        assert(m_action->condition() == NULL);

        m_action->setCondition(new QnResourceActionCondition(criterion, matchMode, m_action));

        return *this;
    }

    QnActionBuilder childFactory(QnActionFactory *childFactory) {
        m_action->setChildFactory(childFactory);
        m_action->setFlags(m_action->flags() | Qn::RequiresChildren);

        return *this;
    }

    QnActionBuilder rotationSpeed(qreal rotationSpeed) {
        m_action->setProperty(Qn::ToolButtonCheckedRotationSpeed, rotationSpeed);

        return *this;
    }

private:
    QnAction *m_action;
};


// -------------------------------------------------------------------------- //
// QnMenuFactory
// -------------------------------------------------------------------------- //
class QnMenuFactory {
public:
    QnMenuFactory(QnActionManager *menu, QnAction *parent):
        m_manager(menu),
        m_lastFreeActionId(Qn::ActionCount),
        m_currentGroup(0)
    {
        m_actionStack.push_back(parent);
        m_lastAction = parent;
    }

    void beginSubMenu() {
        m_actionStack.push_back(m_lastAction);
    }

    void endSubMenu() {
        m_actionStack.pop_back();
    }

    void beginGroup() {
        m_currentGroup = new QActionGroup(m_manager);
    }

    void endGroup() {
        m_currentGroup = NULL;
    }

    QnActionBuilder operator()(Qn::ActionId id) {
        QnAction *action = m_manager->action(id);
        if(action == NULL) {
            action = new QnAction(id, m_manager);
            m_manager->registerAction(action);
        }

        QnAction *parentAction = m_actionStack.back();
        parentAction->addChild(action);
        parentAction->setFlags(parentAction->flags() | Qn::RequiresChildren);

        m_lastAction = action;
        if (m_currentGroup)
            m_currentGroup->addAction(action);

        return QnActionBuilder(action);
    }

    QnActionBuilder operator()() {
        return operator()(static_cast<Qn::ActionId>(m_lastFreeActionId++));
    }

private:
    QnActionManager *m_manager;
    int m_lastFreeActionId;
    QnAction *m_lastAction;
    QList<QnAction *> m_actionStack;
    QActionGroup* m_currentGroup;
};


// -------------------------------------------------------------------------- //
// QnActionManager
// -------------------------------------------------------------------------- //
namespace {
    QnAction *checkSender(QObject *sender) {
        QnAction *result = qobject_cast<QnAction *>(sender);
        if(result == NULL)
            qnWarning("Cause cannot be determined for non-QnAction senders.");
        return result;
    }

    bool checkType(const QVariant &items) {
        Qn::ActionParameterType type = QnActionParameterTypes::type(items);
        if(type == 0) {
            qnWarning("Unrecognized action target type '%1'.", items.typeName());
            return false;
        }

        return true;
    }

} // anonymous namespace


QnActionManager::QnActionManager(QObject *parent):
    QObject(parent),
    QnWorkbenchContextAware(parent),
    m_root(NULL),
    m_targetProvider(NULL),
    m_shortcutAction(NULL),
    m_lastClickedMenu(NULL)
{
    m_root = new QnAction(Qn::NoAction, this);
    m_actionById[Qn::NoAction] = m_root;
    m_idByAction[m_root] = Qn::NoAction;

    QnMenuFactory factory(this, m_root);

    using namespace QnResourceCriterionExpressions;



    /* Actions that are not assigned to any menu. */

    factory(Qn::ShowFpsAction).
        flags(Qn::GlobalHotkey).
        text(tr("Show FPS")).
        toggledText(tr("Hide FPS")).
        shortcut(tr("Ctrl+Alt+F")).
        autoRepeat(false);

    factory(Qn::ShowDebugOverlayAction).
        flags(Qn::GlobalHotkey).
        text(tr("Show Debug")).
        toggledText(tr("Hide Debug")).
        shortcut(tr("Ctrl+Alt+D")).
        autoRepeat(false);

    factory(Qn::DropResourcesAction).
        flags(Qn::ResourceTarget | Qn::WidgetTarget | Qn::LayoutItemTarget | Qn::LayoutTarget | Qn::SingleTarget | Qn::MultiTarget).
        mode(QnActionTypes::DesktopMode).
        text(tr("Drop Resources"));

    factory(Qn::DropResourcesIntoNewLayoutAction).
        flags(Qn::ResourceTarget | Qn::WidgetTarget | Qn::LayoutItemTarget | Qn::LayoutTarget | Qn::SingleTarget | Qn::MultiTarget).
        mode(QnActionTypes::DesktopMode).
        text(tr("Drop Resources into a New Layout"));

    factory(Qn::DelayedOpenVideoWallItemAction).
        flags(Qn::NoTarget).
        text(tr("Delayed Open Video Wall"));

    factory(Qn::DelayedDropResourcesAction).
        flags(Qn::NoTarget).
        mode(QnActionTypes::DesktopMode).
        text(tr("Delayed Drop Resources"));

    factory(Qn::InstantDropResourcesAction).
        flags(Qn::NoTarget).
        mode(QnActionTypes::DesktopMode).
        text(tr("Instant Drop Resources"));

    factory(Qn::MoveCameraAction).
        flags(Qn::ResourceTarget | Qn::SingleTarget | Qn::MultiTarget).
        requiredPermissions(Qn::RemovePermission).
        text(tr("Move Cameras")).
        condition(hasFlags(Qn::network));

    factory(Qn::NextLayoutAction).
        flags(Qn::GlobalHotkey).
        mode(QnActionTypes::DesktopMode).
        text(tr("Next Layout")).
        shortcut(tr("Ctrl+Tab")).
        autoRepeat(false);

    factory(Qn::PreviousLayoutAction).
        flags(Qn::GlobalHotkey).
        mode(QnActionTypes::DesktopMode).
        text(tr("Previous Layout")).
        shortcut(tr("Ctrl+Shift+Tab")).
        autoRepeat(false);

    factory(Qn::SelectAllAction).
        flags(Qn::GlobalHotkey).
        text(tr("Select All")).
        shortcut(tr("Ctrl+A")).
        shortcutContext(Qt::WidgetWithChildrenShortcut).
        autoRepeat(false);

    factory(Qn::SelectionChangeAction).
        flags(Qn::NoTarget).
        text(tr("Selection Changed"));

    factory(Qn::PreferencesLicensesTabAction).
        flags(Qn::NoTarget).
        requiredPermissions(Qn::CurrentUserResourceRole, Qn::GlobalProtectedPermission);

    factory(Qn::PreferencesSmtpTabAction).
        flags(Qn::NoTarget).
        requiredPermissions(Qn::CurrentUserResourceRole, Qn::GlobalProtectedPermission);

    factory(Qn::PreferencesNotificationTabAction).
        flags(Qn::NoTarget).
        icon(qnSkin->icon("events/filter.png")).
        text(tr("Filter..."));

    factory(Qn::ConnectAction).
        flags(Qn::NoTarget);

    factory(Qn::ReconnectAction).
        flags(Qn::NoTarget).
        text(tr("Reconnect to Server"));

    factory(Qn::FreespaceAction).
        flags(Qn::GlobalHotkey).
        mode(QnActionTypes::DesktopMode).
        text(tr("Go to Freespace Mode")).
        shortcut(tr("F11")).
        autoRepeat(false);

    factory(Qn::WhatsThisAction).
        flags(Qn::NoTarget).
        text(tr("Help")).
        icon(qnSkin->icon("titlebar/whats_this.png"));

    factory(Qn::CameraDiagnosticsAction).
        mode(QnActionTypes::DesktopMode).
        flags(Qn::ResourceTarget | Qn::SingleTarget).
        text(tr("Check Camera Issues...")).
        condition(new QnResourceActionCondition(hasFlags(Qn::live_cam), Qn::Any, this));

    factory(Qn::OpenBusinessLogAction).
        flags(Qn::NoTarget | Qn::SingleTarget | Qn::MultiTarget | Qn::ResourceTarget | Qn::LayoutItemTarget | Qn::WidgetTarget).
        requiredPermissions(Qn::CurrentUserResourceRole, Qn::GlobalProtectedPermission).
        icon(qnSkin->icon("events/log.png")).
        text(tr("Event Log..."));

    factory(Qn::OpenBusinessRulesAction).
        flags(Qn::NoTarget | Qn::SingleTarget | Qn::MultiTarget | Qn::ResourceTarget | Qn::LayoutItemTarget | Qn::WidgetTarget).
        requiredPermissions(Qn::CurrentUserResourceRole, Qn::GlobalProtectedPermission).
        text(tr("Alarm/Event Rules..."));

    factory(Qn::StartVideoWallControlAction).
        flags(Qn::Tree | Qn::VideoWallReviewScene | Qn::SingleTarget | Qn::MultiTarget | Qn::VideoWallItemTarget).
        requiredPermissions(Qn::CurrentUserResourceRole, Qn::GlobalEditVideoWallPermission).
        text(tr("Control Video Wall")).
        condition(new QnStartVideoWallControlActionCondition(this));

    factory(Qn::PushMyScreenToVideowallAction).
        flags(Qn::Tree | Qn::VideoWallReviewScene | Qn::SingleTarget | Qn::MultiTarget | Qn::VideoWallItemTarget).
        requiredPermissions(Qn::CurrentUserResourceRole, Qn::GlobalEditVideoWallPermission).
        text(tr("Push my screen")).
        condition(new QnDesktopCameraActionCondition(this));

    factory(Qn::QueueAppRestartAction).
        flags(Qn::NoTarget).
        text(tr("Restart application"));

    factory(Qn::SelectTimeServerAction).
        flags(Qn::NoTarget).
        requiredPermissions(Qn::CurrentUserResourceRole, Qn::GlobalProtectedPermission).
        text(tr("Select time server"));

    factory(Qn::PtzActivatePresetAction).
        flags(Qn::SingleTarget | Qn::WidgetTarget).
        text(tr("Go To Saved Position")).
        requiredPermissions(Qn::WritePtzPermission).
        condition(new QnPtzActionCondition(Qn::PresetsPtzCapability, false, this));

    factory(Qn::PtzActivateTourAction).
        flags(Qn::SingleTarget | Qn::WidgetTarget).
        text(tr("Activate PTZ Tour")).
        requiredPermissions(Qn::WritePtzPermission).
        condition(new QnPtzActionCondition(Qn::ToursPtzCapability, false, this));

    factory(Qn::PtzActivateObjectAction).
        flags(Qn::SingleTarget | Qn::WidgetTarget).
        text(tr("Activate PTZ object")).
        requiredPermissions(Qn::WritePtzPermission);

    /* Context menu actions. */

    factory(Qn::FitInViewAction).
        flags(Qn::Scene | Qn::NoTarget).
        text(tr("Fit in View"));

    factory().
        flags(Qn::Scene).
        separator();

    factory(Qn::MainMenuAction).
        flags(Qn::GlobalHotkey).
        mode(QnActionTypes::DesktopMode).
        text(tr("Main Menu")).
        shortcut(tr("Alt+Space"), QnActionBuilder::Mac, true).
        autoRepeat(false).
        icon(qnSkin->icon("main_menu/main_menu.png"));

    factory(Qn::OpenLoginDialogAction).
        flags(Qn::Main | Qn::GlobalHotkey).
        mode(QnActionTypes::DesktopMode).
        text(tr("Connect to Server...")).
        shortcut(tr("Ctrl+Shift+C")).
        icon(qnSkin->icon("titlebar/disconnected.png")).
        autoRepeat(false);

    factory(Qn::DisconnectAction).
        flags(Qn::Main).
        text(tr("Logout")).
        autoRepeat(false).
        condition(new QnLoggedInCondition(this));

    factory().
        flags(Qn::Main).
        separator();

    factory(Qn::TogglePanicModeAction).
        flags(Qn::GlobalHotkey| Qn::DevMode).
        mode(QnActionTypes::DesktopMode).
        text(tr("Start Panic Recording")).
        toggledText(tr("Stop Panic Recording")).
        autoRepeat(false).
        shortcut(tr("Ctrl+P")).
        requiredPermissions(Qn::CurrentUserResourceRole, Qn::GlobalProtectedPermission).
        condition(new QnPanicActionCondition(this));

    factory().
        flags(Qn::Main | Qn::Tree).
        separator();

    factory().
        flags(Qn::Main | Qn::TitleBar | Qn::Tree | Qn::SingleTarget | Qn::ResourceTarget).
        text(tr("New..."));

    factory.beginSubMenu(); {
        factory(Qn::NewUserLayoutAction).
            flags(Qn::Tree | Qn::SingleTarget | Qn::ResourceTarget).
            requiredPermissions(Qn::CreateLayoutPermission).
            text(tr("Layout...")).
            pulledText(tr("New Layout...")).
            condition(hasFlags(Qn::user));

        factory(Qn::OpenNewTabAction).
            flags(Qn::Main | Qn::TitleBar | Qn::SingleTarget | Qn::NoTarget | Qn::GlobalHotkey).
            mode(QnActionTypes::DesktopMode).
            text(tr("Tab")).
            pulledText(tr("New Tab")).
            shortcut(tr("Ctrl+T")).
            autoRepeat(false). /* Technically, it should be auto-repeatable, but we don't want the user opening 100500 layouts and crashing the client =). */
            icon(qnSkin->icon("titlebar/new_layout.png"));

        factory(Qn::OpenNewWindowAction).
            flags(Qn::Main | Qn::GlobalHotkey).
            mode(QnActionTypes::DesktopMode).
            text(tr("Window")).
            pulledText(tr("New Window")).
            shortcut(tr("Ctrl+N")).
            autoRepeat(false).
            condition(new QnLightModeCondition(Qn::LightModeNoNewWindow, this));

        factory(Qn::NewUserAction).
            flags(Qn::Main | Qn::Tree).
            requiredPermissions(Qn::CurrentUserResourceRole, Qn::GlobalEditUsersPermission).
            text(tr("User...")).
            pulledText(tr("New User...")).
            condition(new QnTreeNodeTypeCondition(Qn::UsersNode, this)).
            autoRepeat(false);

        factory(Qn::NewVideoWallAction).
            flags(Qn::Main).
            requiredPermissions(Qn::CurrentUserResourceRole, Qn::GlobalEditVideoWallPermission).
            text(tr("Video Wall...")).
            pulledText(tr("New Video Wall...")).
            autoRepeat(false);

    } factory.endSubMenu();

    factory(Qn::OpenCurrentUserLayoutMenu).
        flags(Qn::TitleBar | Qn::SingleTarget | Qn::NoTarget).
        text(tr("Open Layout...")).
        childFactory(new QnOpenCurrentUserLayoutActionFactory(this)).
        icon(qnSkin->icon("titlebar/dropdown.png"));

    factory().
        flags(Qn::TitleBar).
        separator();

    factory().
        flags(Qn::Main | Qn::Scene).
        mode(QnActionTypes::DesktopMode).
        text(tr("Open..."));

    factory.beginSubMenu(); {
        factory(Qn::OpenFileAction).
            flags(Qn::Main | Qn::Scene | Qn::NoTarget | Qn::GlobalHotkey).
            requiredPermissions(Qn::CurrentLayoutResourceRole, Qn::WritePermission | Qn::AddRemoveItemsPermission).
            text(tr("File(s)...")).
            shortcut(tr("Ctrl+O")).
            autoRepeat(false).
            icon(qnSkin->icon("folder.png"));

        factory(Qn::OpenLayoutAction).
            //flags(Qn::Main | Qn::Scene). // TODO
            forbiddenPermissions(Qn::CurrentLayoutResourceRole, Qn::AddRemoveItemsPermission).
            text(tr("Layout(s)...")).
            autoRepeat(false);

        factory(Qn::OpenFolderAction).
            flags(Qn::Main | Qn::Scene).
            requiredPermissions(Qn::CurrentLayoutResourceRole, Qn::WritePermission | Qn::AddRemoveItemsPermission).
            text(tr("Folder..."));
    } factory.endSubMenu();

    factory(Qn::SaveCurrentLayoutAction).
        mode(QnActionTypes::DesktopMode).
        flags(Qn::Scene | Qn::NoTarget | Qn::GlobalHotkey | Qn::IntentionallyAmbiguous).
        requiredPermissions(Qn::CurrentLayoutResourceRole, Qn::SavePermission).
        text(tr("Save Current Layout")).
        shortcut(tr("Ctrl+S")).
        autoRepeat(false). /* There is no point in saving the same layout many times in a row. */
        condition(new QnSaveLayoutActionCondition(true, this));

    factory(Qn::SaveCurrentLayoutAsAction).
        mode(QnActionTypes::DesktopMode).
        requiredPermissions(Qn::CurrentUserResourceRole, Qn::CreateLayoutPermission).
        flags(Qn::Scene | Qn::NoTarget | Qn::GlobalHotkey).
        text(tr("Save Current Layout As...")).
        shortcut(tr("Ctrl+Shift+S")).
        shortcut(tr("Ctrl+Alt+S"), QnActionBuilder::Windows, true).
        autoRepeat(false).
        condition(new QnSaveLayoutAsActionCondition(true, this));

    factory(Qn::SaveCurrentVideoWallReviewAction).
        flags(Qn::Main | Qn::Scene | Qn::NoTarget | Qn::GlobalHotkey | Qn::IntentionallyAmbiguous).
        mode(QnActionTypes::DesktopMode).
        text(tr("Save Video Wall View")).
        shortcut(tr("Ctrl+S")).
        autoRepeat(false).
        condition(new QnSaveVideowallReviewActionCondition(true, this));

    factory(Qn::DropOnVideoWallItemAction).
        flags(Qn::ResourceTarget | Qn::LayoutItemTarget | Qn::LayoutTarget | Qn::VideoWallItemTarget | Qn::SingleTarget | Qn::MultiTarget).
        text(tr("Drop Resources"));

    factory().
        flags(Qn::Main).
        separator();

    if (QnScreenRecorder::isSupported()) {
        factory(Qn::ToggleScreenRecordingAction).
            flags(Qn::Main | Qn::GlobalHotkey).
            mode(QnActionTypes::DesktopMode).
            text(tr("Start Screen Recording")).
            toggledText(tr("Stop Screen Recording")).
            shortcut(tr("Alt+R")).
            shortcut(Qt::Key_MediaRecord).
            shortcutContext(Qt::ApplicationShortcut).
            autoRepeat(false).
            icon(qnSkin->icon("titlebar/recording.png", "titlebar/recording.png")).
            rotationSpeed(180.0);

        factory().
            flags(Qn::Main).
            separator();
    }

    factory(Qn::EscapeHotkeyAction).
        flags(Qn::GlobalHotkey).
        mode(QnActionTypes::DesktopMode).
        autoRepeat(false).
        shortcut(tr("Esc")).
        text(tr("Stop current action"));

    factory(Qn::FullscreenAction).
        flags(Qn::NoTarget).
        mode(QnActionTypes::DesktopMode).
        text(tr("Go to Fullscreen")).
        toggledText(tr("Exit Fullscreen")).
        icon(qnSkin->icon("titlebar/fullscreen.png", "titlebar/unfullscreen.png"));


    factory(Qn::MinimizeAction).
        flags(Qn::NoTarget).
        text(tr("Minimize")).
        icon(qnSkin->icon("titlebar/minimize.png"));

    factory(Qn::MaximizeAction).
        flags(Qn::NoTarget).
        text(tr("Maximize")).
        toggledText(tr("Restore Down")).
        autoRepeat(false).
        icon(qnSkin->icon("titlebar/fullscreen.png", "titlebar/unfullscreen.png"));


    factory(Qn::FullscreenMaximizeHotkeyAction).
        flags(Qn::GlobalHotkey).
        mode(QnActionTypes::DesktopMode).
        autoRepeat(false).
        shortcut(tr("Alt+Enter")).
        shortcut(tr("Alt+Return")).
        shortcut(tr("Ctrl+F"), QnActionBuilder::Mac, true).
        shortcutContext(Qt::ApplicationShortcut);


    factory(Qn::MessageBoxAction).
        flags(Qn::NoTarget).
        text(tr("Show Message"));

    factory(Qn::VersionMismatchMessageAction).
        flags(Qn::NoTarget).
        requiredPermissions(Qn::CurrentUserResourceRole, Qn::GlobalProtectedPermission).
        text(tr("Show Version Mismatch Message"));

    factory(Qn::BetaVersionMessageAction).
        flags(Qn::NoTarget).
        mode(QnActionTypes::DesktopMode).
        text(tr("Show Beta Version Warning Message"));

    factory(Qn::BrowseUrlAction).
        flags(Qn::NoTarget).
        mode(QnActionTypes::DesktopMode).
        text(tr("Open in Browser..."));

    factory(Qn::SystemAdministrationAction).
        flags(Qn::Main | Qn::Tree | Qn::GlobalHotkey).
        mode(QnActionTypes::DesktopMode).
        text(tr("System Administration...")).
        shortcut(tr("Ctrl+Alt+A")).
        requiredPermissions(Qn::CurrentUserResourceRole, Qn::GlobalProtectedPermission).
        condition(new QnTreeNodeTypeCondition(Qn::ServersNode, this));

    factory(Qn::WebClientAction).
        flags(Qn::Tree | Qn::NoTarget).
        text(tr("Open Web Client...")).
        autoRepeat(false).
        requiredPermissions(Qn::CurrentUserResourceRole, Qn::GlobalProtectedPermission).
        condition(new QnTreeNodeTypeCondition(Qn::ServersNode, this));

    factory(Qn::SystemUpdateAction).
        flags(Qn::NoTarget).
        text(tr("System Update...")).
        requiredPermissions(Qn::CurrentUserResourceRole, Qn::GlobalProtectedPermission);

    factory(Qn::PreferencesGeneralTabAction).
        flags(Qn::Main).
        text(tr("Local Settings...")).
        //shortcut(tr("Ctrl+P")).
        role(QAction::PreferencesRole).
        autoRepeat(false);

    factory().
        flags(Qn::Main).
        separator();

    factory(Qn::BusinessEventsAction).
        flags(Qn::GlobalHotkey).
        mode(QnActionTypes::DesktopMode).
        requiredPermissions(Qn::CurrentUserResourceRole, Qn::GlobalProtectedPermission).
        text(tr("Alarm/Event Rules...")).
        icon(qnSkin->icon("events/settings.png")).
        shortcut(tr("Ctrl+E")).
        autoRepeat(false);

    factory(Qn::BusinessEventsLogAction).
        flags(Qn::GlobalHotkey).
        mode(QnActionTypes::DesktopMode).
        requiredPermissions(Qn::CurrentUserResourceRole, Qn::GlobalProtectedPermission).
        text(tr("Event Log...")).
        icon(qnSkin->icon("events/log.png")).
        shortcut(tr("Ctrl+L")).
        autoRepeat(false);

    factory(Qn::CameraListAction).
        flags(Qn::GlobalHotkey).
        mode(QnActionTypes::DesktopMode).
        requiredPermissions(Qn::CurrentUserResourceRole, Qn::GlobalProtectedPermission).
        text(tr("Camera List...")).
        shortcut(tr("Ctrl+M")).
        autoRepeat(false);

    factory(Qn::MergeSystems).
        flags(Qn::Main | Qn::Tree).
        text(tr("Merge Systems...")).
        requiredPermissions(Qn::CurrentUserResourceRole, Qn::GlobalProtectedPermission).
        condition(new QnTreeNodeTypeCondition(Qn::ServersNode, this));

    factory().
        flags(Qn::Main).
        separator();

    factory(Qn::ShowcaseAction).
        flags(Qn::Main).
        text(tr("How-to Videos and FAQ...")).
        condition(new QnShowcaseActionCondition(this));

    factory(Qn::AboutAction).
        flags(Qn::Main | Qn::GlobalHotkey).
        mode(QnActionTypes::DesktopMode).
        text(tr("About...")).
        shortcut(tr("F1")).
        shortcutContext(Qt::ApplicationShortcut).
        role(QAction::AboutRole).
        autoRepeat(false);

    factory().
        flags(Qn::Main).
        separator();

    factory(Qn::ExitAction).
        flags(Qn::Main | Qn::GlobalHotkey).
        text(tr("Exit")).
        shortcut(tr("Alt+F4")).
        shortcutContext(Qt::ApplicationShortcut).
        role(QAction::QuitRole).
        autoRepeat(false).
        icon(qnSkin->icon("titlebar/exit.png"));

    factory(Qn::DelayedForcedExitAction).
        flags(Qn::NoTarget);

    factory(Qn::BeforeExitAction).
        flags(Qn::NoTarget);

    factory().
        flags(Qn::Tree | Qn::SingleTarget | Qn::ResourceTarget).
        childFactory(new QnEdgeNodeActionFactory(this)).
        text(tr("Server...")).
        condition(new QnTreeNodeTypeCondition(Qn::EdgeNode, this));

    factory().
        flags(Qn::Tree | Qn::SingleTarget | Qn::ResourceTarget).
        separator().
        condition(new QnTreeNodeTypeCondition(Qn::EdgeNode, this));

    /* Resource actions. */
    factory(Qn::OpenInLayoutAction).
        flags(Qn::SingleTarget | Qn::MultiTarget | Qn::ResourceTarget | Qn::LayoutItemTarget | Qn::WidgetTarget).
        requiredPermissions(Qn::LayoutResourceRole, Qn::WritePermission | Qn::AddRemoveItemsPermission).
        text(tr("Open in Layout"));

    factory(Qn::OpenInCurrentLayoutAction).
        flags(Qn::Tree | Qn::SingleTarget | Qn::MultiTarget | Qn::ResourceTarget | Qn::LayoutItemTarget | Qn::WidgetTarget).
        requiredPermissions(Qn::CurrentLayoutResourceRole, Qn::WritePermission | Qn::AddRemoveItemsPermission).
        text(tr("Open")).
        conditionalText(tr("Monitor"), hasFlags(Qn::server), Qn::All).
        condition(new QnOpenInCurrentLayoutActionCondition(this));

    factory(Qn::OpenInNewLayoutAction).
        mode(QnActionTypes::DesktopMode).
        flags(Qn::Tree | Qn::Scene | Qn::SingleTarget | Qn::MultiTarget | Qn::ResourceTarget | Qn::LayoutItemTarget | Qn::WidgetTarget).
        text(tr("Open in New Tab")).
        conditionalText(tr("Monitor in a New Tab"), hasFlags(Qn::server), Qn::All).
        condition(new QnConjunctionActionCondition(
                      new QnOpenInNewEntityActionCondition(this),
                      new QnNegativeActionCondition(new QnFakeServerActionCondition(true, this), this),
                      this));

    factory(Qn::OpenInNewWindowAction).
        mode(QnActionTypes::DesktopMode).
        flags(Qn::Tree | Qn::Scene | Qn::SingleTarget | Qn::MultiTarget | Qn::ResourceTarget | Qn::LayoutItemTarget | Qn::WidgetTarget).
        text(tr("Open in New Window")).
        conditionalText(tr("Monitor in a New Window"), hasFlags(Qn::server), Qn::All).
        condition(new QnConjunctionActionCondition(
                      new QnOpenInNewEntityActionCondition(this),
                      new QnLightModeCondition(Qn::LightModeNoNewWindow, this),
                      new QnNegativeActionCondition(new QnFakeServerActionCondition(true, this), this),
                      this));

    factory(Qn::OpenSingleLayoutAction).
        flags(Qn::Tree | Qn::SingleTarget | Qn::ResourceTarget).
        text(tr("Open Layout in a New Tab")).
        condition(hasFlags(Qn::layout));

    factory(Qn::OpenMultipleLayoutsAction).
        flags(Qn::Tree | Qn::MultiTarget | Qn::ResourceTarget).
        text(tr("Open Layouts")).
        condition(hasFlags(Qn::layout));

    factory(Qn::OpenLayoutsInNewWindowAction).
        flags(Qn::Tree | Qn::SingleTarget | Qn::MultiTarget | Qn::ResourceTarget).
        text(tr("Open Layout(s) in a New Window")). // TODO: #Elric split into sinle- & multi- action
        condition(new QnConjunctionActionCondition(
                      new QnResourceActionCondition(hasFlags(Qn::layout), Qn::All, this),
                      new QnLightModeCondition(Qn::LightModeNoNewWindow, this),
                      this));

    factory(Qn::OpenCurrentLayoutInNewWindowAction).
        flags(Qn::NoTarget).
        text(tr("Open Current Layout in a New Window")).
        condition(new QnLightModeCondition(Qn::LightModeNoNewWindow, this));

    factory(Qn::OpenAnyNumberOfLayoutsAction).
        flags(Qn::SingleTarget | Qn::MultiTarget | Qn::ResourceTarget).
        text(tr("Open Layout(s)")).
        condition(hasFlags(Qn::layout));

    factory(Qn::OpenVideoWallsReviewAction).
       flags(Qn::Tree | Qn::SingleTarget | Qn::MultiTarget | Qn::ResourceTarget).
       text(tr("Open Video Wall(s)")).
       condition(hasFlags(Qn::videowall));

    factory(Qn::OpenInFolderAction).
        flags(Qn::Scene | Qn::Tree | Qn::SingleTarget | Qn::ResourceTarget | Qn::LayoutItemTarget).
        text(tr("Open Containing Folder")).
        shortcut(tr("Ctrl+Enter")).
        shortcut(tr("Ctrl+Return")).
        autoRepeat(false).
        condition(new QnOpenInFolderActionCondition(this));

    factory(Qn::IdentifyVideoWallAction).
        flags(Qn::Tree | Qn::Scene | Qn::SingleTarget | Qn::MultiTarget | Qn::ResourceTarget | Qn::VideoWallItemTarget).
        requiredPermissions(Qn::CurrentUserResourceRole, Qn::GlobalEditVideoWallPermission).
        text(tr("Identify")).
        autoRepeat(false).
        condition(new QnIdentifyVideoWallActionCondition(this));

    factory(Qn::AttachToVideoWallAction).
        flags(Qn::Tree | Qn::SingleTarget | Qn::ResourceTarget).
        requiredPermissions(Qn::CurrentUserResourceRole, Qn::GlobalEditVideoWallPermission).
        text(tr("Attach to Video Wall...")).
        autoRepeat(false).
        condition(hasFlags(Qn::videowall));

    factory(Qn::StartVideoWallAction).
        flags(Qn::Tree | Qn::SingleTarget | Qn::ResourceTarget).
        requiredPermissions(Qn::CurrentUserResourceRole, Qn::GlobalEditVideoWallPermission).
        text(tr("Switch to Video Wall mode...")).
        autoRepeat(false).
        condition(new QnStartVideowallActionCondition(this));

    factory(Qn::SaveVideoWallReviewAction).
        flags(Qn::Tree | Qn::SingleTarget | Qn::ResourceTarget).
        text(tr("Save Video Wall View")).
        shortcut(tr("Ctrl+S")).
        requiredPermissions(Qn::CurrentUserResourceRole, Qn::GlobalEditVideoWallPermission).
        autoRepeat(false).
        condition(new QnSaveVideowallReviewActionCondition(false, this));

    factory(Qn::SaveVideowallMatrixAction).
        flags(Qn::Tree | Qn::SingleTarget | Qn::ResourceTarget).
        requiredPermissions(Qn::CurrentUserResourceRole, Qn::GlobalEditVideoWallPermission).
        text(tr("Save Current Matrix")).
        autoRepeat(false).
        condition(new QnNonEmptyVideowallActionCondition(this));

    factory(Qn::LoadVideowallMatrixAction).
        flags(Qn::Tree | Qn::SingleTarget | Qn::VideoWallMatrixTarget).
        requiredPermissions(Qn::CurrentUserResourceRole, Qn::GlobalEditVideoWallPermission).
        text(tr("Load Matrix"));

    factory(Qn::DeleteVideowallMatrixAction).
        flags(Qn::Tree | Qn::SingleTarget | Qn::MultiTarget | Qn::VideoWallMatrixTarget | Qn::IntentionallyAmbiguous).
        requiredPermissions(Qn::CurrentUserResourceRole, Qn::GlobalEditVideoWallPermission).
        text(tr("Delete")).
        shortcut(tr("Del")).
        shortcut(Qt::Key_Backspace, QnActionBuilder::Mac, true).
        autoRepeat(false);

    factory(Qn::ResetVideoWallLayoutAction).
        flags(Qn::Tree | Qn::SingleTarget | Qn::MultiTarget | Qn::VideoWallItemTarget).
        text(tr("Update Layout")).
        autoRepeat(false).
        condition(new QnResetVideoWallLayoutActionCondition(this));

    factory().
        flags(Qn::Scene | Qn::Tree).
        separator();

    factory(Qn::StopVideoWallAction).
        flags(Qn::Tree | Qn::SingleTarget | Qn::ResourceTarget).
        requiredPermissions(Qn::CurrentUserResourceRole, Qn::GlobalEditVideoWallPermission).
        text(tr("Stop Video Wall")).
        autoRepeat(false).
        condition(new QnRunningVideowallActionCondition(this));

    factory(Qn::DetachFromVideoWallAction).
        flags(Qn::Tree | Qn::SingleTarget | Qn::MultiTarget | Qn::VideoWallItemTarget).
        requiredPermissions(Qn::CurrentUserResourceRole, Qn::GlobalEditVideoWallPermission).
        text(tr("Detach Layout")).
        autoRepeat(false).
        condition(new QnDetachFromVideoWallActionCondition(this));

    factory(Qn::SaveLayoutAction).
        flags(Qn::TitleBar | Qn::Tree | Qn::SingleTarget | Qn::ResourceTarget).
        requiredPermissions(Qn::SavePermission).
        text(tr("Save Layout")).
        condition(new QnSaveLayoutActionCondition(false, this));

    factory(Qn::SaveLayoutAsAction).
        flags(Qn::SingleTarget | Qn::ResourceTarget).
        requiredPermissions(Qn::UserResourceRole, Qn::CreateLayoutPermission).
        text(tr("Save Layout As...")).
        condition(new QnSaveLayoutAsActionCondition(false, this));

    factory(Qn::SaveLayoutForCurrentUserAsAction).
        flags(Qn::TitleBar | Qn::Tree | Qn::SingleTarget | Qn::ResourceTarget).
        requiredPermissions(Qn::CurrentUserResourceRole, Qn::CreateLayoutPermission).
        text(tr("Save Layout As...")).
        condition(new QnSaveLayoutAsActionCondition(false, this));

    factory().
        flags(Qn::Scene | Qn::Tree).
        separator();

    factory(Qn::DeleteVideoWallItemAction).
        flags(Qn::Tree | Qn::SingleTarget | Qn::MultiTarget | Qn::VideoWallItemTarget | Qn::IntentionallyAmbiguous).
        requiredPermissions(Qn::CurrentUserResourceRole, Qn::GlobalEditVideoWallPermission).
        text(tr("Delete")).
        autoRepeat(false);

    factory(Qn::MaximizeItemAction).
        flags(Qn::Scene | Qn::SingleTarget).
        text(tr("Maximize Item")).
        shortcut(tr("Enter")).
        shortcut(tr("Return")).
        autoRepeat(false).
        condition(new QnItemZoomedActionCondition(false, this));

    factory(Qn::UnmaximizeItemAction).
        flags(Qn::Scene | Qn::SingleTarget).
        text(tr("Restore Item")).
        shortcut(tr("Enter")).
        shortcut(tr("Return")).
        autoRepeat(false).
        condition(new QnItemZoomedActionCondition(true, this));

    factory(Qn::ShowInfoAction).
        flags(Qn::Scene | Qn::SingleTarget | Qn::MultiTarget).
        text(tr("Show Info")).
        shortcut(tr("Alt+I")).
        condition(new QnDisplayInfoActionCondition(false, this));

    factory(Qn::HideInfoAction).
        flags(Qn::Scene | Qn::SingleTarget | Qn::MultiTarget).
        text(tr("Hide Info")).
        shortcut(tr("Alt+I")).
        condition(new QnDisplayInfoActionCondition(true, this));

    factory(Qn::ToggleInfoAction).
        flags(Qn::Scene | Qn::SingleTarget | Qn::MultiTarget | Qn::HotkeyOnly).
        text(tr("Toggle Info")).
        shortcut(tr("Alt+I")).
        condition(new QnDisplayInfoActionCondition(this));

    factory().
        flags(Qn::Scene | Qn::NoTarget).
        text(tr("Change Resolution...")).
        condition(new QnChangeResolutionActionCondition(this));

    factory.beginSubMenu(); {
        factory.beginGroup();
        factory(Qn::RadassAutoAction).
            flags(Qn::Scene | Qn::NoTarget ).
            text(tr("Auto")).
            checkable().
            checked();

        factory(Qn::RadassLowAction).
            flags(Qn::Scene | Qn::NoTarget ).
            text(tr("Low")).
            checkable();

        factory(Qn::RadassHighAction).
            flags(Qn::Scene | Qn::NoTarget ).
            text(tr("High")).
            checkable();
        factory.endGroup();
    } factory.endSubMenu();

    factory().
        flags(Qn::Scene | Qn::SingleTarget).
        childFactory(new QnPtzPresetsToursActionFactory(this)).
        text(tr("PTZ...")).
        requiredPermissions(Qn::WritePtzPermission).
        condition(new QnPtzActionCondition(Qn::PresetsPtzCapability, false, this));

    factory.beginSubMenu(); {

        factory(Qn::PtzSavePresetAction).
            mode(QnActionTypes::DesktopMode).
            flags(Qn::Scene | Qn::SingleTarget).
            text(tr("Save Current Position...")).
            requiredPermissions(Qn::WritePtzPermission).
            condition(new QnPtzActionCondition(Qn::PresetsPtzCapability, true, this));

        factory(Qn::PtzManageAction).
            mode(QnActionTypes::DesktopMode).
            flags(Qn::Scene | Qn::SingleTarget).
            text(tr("Manage...")).
            requiredPermissions(Qn::WritePtzPermission).
            condition(new QnPtzActionCondition(Qn::ToursPtzCapability, false, this));

    } factory.endSubMenu();

    factory(Qn::PtzCalibrateFisheyeAction).
        flags(Qn::SingleTarget | Qn::WidgetTarget).
        text(tr("Calibrate Fisheye")).
        condition(new QnPtzActionCondition(Qn::VirtualPtzCapability, false, this));

#if 0
    factory(Qn::ToggleRadassAction).
        flags(Qn::Scene | Qn::SingleTarget | Qn::MultiTarget | Qn::HotkeyOnly).
        text(tr("Toggle Resolution Mode")).
        shortcut(tr("Alt+I")).
        condition(new QnDisplayInfoActionCondition(this));
#endif

    factory(Qn::StartSmartSearchAction).
        flags(Qn::Scene | Qn::SingleTarget | Qn::MultiTarget).
        text(tr("Show Motion/Smart Search")).
        conditionalText(tr("Show Motion"), new QnNoArchiveActionCondition(this)).
        shortcut(tr("Alt+G")).
        condition(new QnSmartSearchActionCondition(false, this));

    factory(Qn::StopSmartSearchAction).
        flags(Qn::Scene | Qn::SingleTarget | Qn::MultiTarget).
        text(tr("Hide Motion/Smart Search")).
        conditionalText(tr("Hide Motion"), new QnNoArchiveActionCondition(this)).
        shortcut(tr("Alt+G")).
        condition(new QnSmartSearchActionCondition(true, this));

    factory(Qn::ClearMotionSelectionAction).
        flags(Qn::Scene | Qn::SingleTarget | Qn::MultiTarget).
        text(tr("Clear Motion Selection")).
        condition(new QnClearMotionSelectionActionCondition(this));

    factory(Qn::ToggleSmartSearchAction).
        flags(Qn::Scene | Qn::SingleTarget | Qn::MultiTarget | Qn::HotkeyOnly).
        text(tr("Toggle Smart Search")).
        shortcut(tr("Alt+G")).
        condition(new QnSmartSearchActionCondition(this));

    factory(Qn::CheckFileSignatureAction).
        flags(Qn::Scene | Qn::SingleTarget).
        text(tr("Check File Watermark")).
        shortcut(tr("Alt+C")).
        autoRepeat(false).
        condition(new QnCheckFileSignatureActionCondition(this));

    factory(Qn::TakeScreenshotAction).
        flags(Qn::Scene | Qn::SingleTarget | Qn::HotkeyOnly).
        text(tr("Take Screenshot")).
        shortcut(tr("Alt+S")).
        autoRepeat(false).
        condition(new QnTakeScreenshotActionCondition(this));

    factory(Qn::AdjustVideoAction).
        flags(Qn::Scene | Qn::SingleTarget).
        text(tr("Image Enhancement...")).
        shortcut(tr("Alt+J")).
        autoRepeat(false).
        condition(new QnAdjustVideoActionCondition(this));

    factory(Qn::CreateZoomWindowAction).
        flags(Qn::SingleTarget | Qn::WidgetTarget).
        text(tr("Create Zoom Window")).
        condition(new QnCreateZoomWindowActionCondition(this));

    factory().
        flags(Qn::Scene | Qn::SingleTarget | Qn::MultiTarget).
        text(tr("Rotate to..."));

    factory.beginSubMenu();{
        factory(Qn::Rotate0Action).
            flags(Qn::Scene | Qn::SingleTarget | Qn::MultiTarget).
            text(tr("0 degrees")).
            condition(new QnRotateItemCondition(this));

        factory(Qn::Rotate90Action).
            flags(Qn::Scene | Qn::SingleTarget | Qn::MultiTarget).
            text(tr("90 degrees")).
            condition(new QnRotateItemCondition(this));

        factory(Qn::Rotate180Action).
            flags(Qn::Scene | Qn::SingleTarget | Qn::MultiTarget).
            text(tr("180 degrees")).
            condition(new QnRotateItemCondition(this));

        factory(Qn::Rotate270Action).
            flags(Qn::Scene | Qn::SingleTarget | Qn::MultiTarget).
            text(tr("270 degrees")).
            condition(new QnRotateItemCondition(this));
    } factory.endSubMenu();

    factory().
        flags(Qn::Scene | Qn::Tree).
        separator();

    factory(Qn::RemoveLayoutItemAction).
        flags(Qn::Scene | Qn::Tree | Qn::SingleTarget | Qn::MultiTarget | Qn::LayoutItemTarget | Qn::IntentionallyAmbiguous).
        text(tr("Remove from Layout")).
        shortcut(tr("Del")).
        shortcut(Qt::Key_Backspace, QnActionBuilder::Mac, true).
        autoRepeat(false).
        condition(new QnLayoutItemRemovalActionCondition(this));

    factory(Qn::RemoveFromServerAction).
        flags(Qn::Tree | Qn::SingleTarget | Qn::MultiTarget | Qn::ResourceTarget | Qn::IntentionallyAmbiguous).
        requiredPermissions(Qn::RemovePermission).
        text(tr("Delete")).
        shortcut(tr("Del")).
        shortcut(Qt::Key_Backspace, QnActionBuilder::Mac, true).
        autoRepeat(false).
        condition(new QnResourceRemovalActionCondition(this));


    factory().
        flags(Qn::Scene | Qn::Tree).
        separator();

    factory(Qn::RenameResourceAction).
        flags(Qn::Tree | Qn::SingleTarget | Qn::MultiTarget | Qn::ResourceTarget | Qn::IntentionallyAmbiguous).
        requiredPermissions(Qn::WritePermission | Qn::WriteNamePermission).
        text(tr("Rename")).
        shortcut(tr("F2")).
        autoRepeat(false).
        condition(new QnRenameResourceActionCondition(this));

    factory(Qn::RenameVideowallEntityAction).
        flags(Qn::Tree | Qn::SingleTarget | Qn::VideoWallItemTarget | Qn::VideoWallMatrixTarget | Qn::IntentionallyAmbiguous).
        requiredPermissions(Qn::CurrentUserResourceRole, Qn::GlobalEditVideoWallPermission).
        text(tr("Rename")).
        shortcut(tr("F2")).
        autoRepeat(false);

    factory().
        flags(Qn::Tree | Qn::SingleTarget | Qn::ResourceTarget).
        separator();

    factory(Qn::DeleteFromDiskAction).
        //flags(Qn::Scene | Qn::Tree | Qn::SingleTarget | Qn::MultiTarget | Qn::ResourceTarget | Qn::LayoutItemTarget). // TODO
        text(tr("Delete from Disk")).
        autoRepeat(false).
        condition(hasFlags(Qn::url | Qn::local | Qn::media));

    factory(Qn::SetAsBackgroundAction).
        flags(Qn::Scene | Qn::SingleTarget).
        requiredPermissions(Qn::CurrentLayoutResourceRole, Qn::EditLayoutSettingsPermission).
        text(tr("Set as Layout Background")).
        autoRepeat(false).
        condition(new QnConjunctionActionCondition(
            new QnSetAsBackgroundActionCondition(this),
            new QnLightModeCondition(Qn::LightModeNoLayoutBackground, this),
            this));

    factory(Qn::UserSettingsAction).
        flags(Qn::Tree | Qn::SingleTarget | Qn::ResourceTarget).
        text(tr("User Settings...")).
        condition(hasFlags(Qn::user));

    factory(Qn::CameraIssuesAction).
        mode(QnActionTypes::DesktopMode).
        flags(Qn::Scene | Qn::Tree | Qn::SingleTarget | Qn::MultiTarget | Qn::ResourceTarget | Qn::LayoutItemTarget).
        text(tr("Check Camera Issues...")).
        requiredPermissions(Qn::CurrentUserResourceRole, Qn::GlobalProtectedPermission).
        condition(new QnConjunctionActionCondition(
            new QnResourceActionCondition(hasFlags(Qn::live_cam), Qn::Any, this),
            new QnPreviewSearchModeCondition(true, this),
            this));

    factory(Qn::CameraBusinessRulesAction).
        mode(QnActionTypes::DesktopMode).
        flags(Qn::Scene | Qn::Tree | Qn::SingleTarget | Qn::MultiTarget | Qn::ResourceTarget | Qn::LayoutItemTarget).
        text(tr("Camera Rules...")).
        requiredPermissions(Qn::CurrentUserResourceRole, Qn::GlobalProtectedPermission).
        condition(new QnConjunctionActionCondition(
            new QnResourceActionCondition(hasFlags(Qn::live_cam), Qn::ExactlyOne, this),
            new QnPreviewSearchModeCondition(true, this),
            this));

    factory(Qn::CameraSettingsAction).
        mode(QnActionTypes::DesktopMode).
        flags(Qn::Scene | Qn::Tree | Qn::SingleTarget | Qn::MultiTarget | Qn::ResourceTarget | Qn::LayoutItemTarget).
        text(tr("Camera Settings...")).
        requiredPermissions(Qn::WritePermission).
        condition(new QnConjunctionActionCondition(
             new QnResourceActionCondition(hasFlags(Qn::live_cam), Qn::Any, this),
             new QnPreviewSearchModeCondition(true, this),
             this));

    factory(Qn::MediaFileSettingsAction).
        mode(QnActionTypes::DesktopMode).
        flags(Qn::Scene | Qn::Tree | Qn::SingleTarget | Qn::ResourceTarget | Qn::LayoutItemTarget).
        text(tr("File Settings...")).
        condition(new QnResourceActionCondition(hasFlags(Qn::local_media), Qn::Any, this));

    factory(Qn::LayoutSettingsAction).
        mode(QnActionTypes::DesktopMode).
        flags(Qn::Tree | Qn::SingleTarget | Qn::ResourceTarget).
        text(tr("Layout Settings...")).
        requiredPermissions(Qn::EditLayoutSettingsPermission).
        condition(new QnLightModeCondition(Qn::LightModeNoLayoutBackground, this));

    factory(Qn::VideowallSettingsAction).
        flags(Qn::Tree | Qn::SingleTarget | Qn::ResourceTarget).
        text(tr("Video Wall Settings...")).
        condition(new QnConjunctionActionCondition(
            new QnResourceActionCondition(hasFlags(Qn::videowall), Qn::ExactlyOne, this),
            new QnAutoStartAllowedActionCodition(this),
            this));

    factory(Qn::OpenInCameraSettingsDialogAction).
        flags(Qn::NoTarget | Qn::SingleTarget | Qn::MultiTarget | Qn::ResourceTarget | Qn::LayoutItemTarget | Qn::WidgetTarget).
        text(tr("Open in Camera Settings Dialog"));

    factory(Qn::ServerAddCameraManuallyAction).
        flags(Qn::Scene | Qn::Tree | Qn::SingleTarget | Qn::ResourceTarget | Qn::LayoutItemTarget).
        text(tr("Add Camera(s)...")).
        condition(new QnConjunctionActionCondition(
                      new QnResourceActionCondition(hasFlags(Qn::remote_server), Qn::ExactlyOne, this),
                      new QnEdgeServerCondition(false, this),
                      new QnNegativeActionCondition(new QnFakeServerActionCondition(true, this), this),
                      this));

    factory(Qn::CameraListByServerAction).
        flags(Qn::Scene | Qn::Tree | Qn::SingleTarget | Qn::ResourceTarget | Qn::LayoutItemTarget).
        text(tr("Camera(s) List by Server...")).
        condition(new QnConjunctionActionCondition(
                      new QnResourceActionCondition(hasFlags(Qn::remote_server), Qn::ExactlyOne, this),
                      new QnEdgeServerCondition(false, this),
                      new QnNegativeActionCondition(new QnFakeServerActionCondition(true, this), this),
                      this));

    factory(Qn::PingAction).
        flags(Qn::SingleTarget | Qn::ResourceTarget).
        text(tr("Ping..."));

    factory(Qn::ServerLogsAction).
        flags(Qn::Scene | Qn::Tree | Qn::SingleTarget | Qn::ResourceTarget | Qn::LayoutItemTarget).
        text(tr("Server Logs...")).
        condition(new QnConjunctionActionCondition(
                      new QnResourceActionCondition(hasFlags(Qn::remote_server), Qn::ExactlyOne, this),
                      new QnNegativeActionCondition(new QnFakeServerActionCondition(true, this), this),
                      this));

    factory(Qn::ServerIssuesAction).
        flags(Qn::Scene | Qn::Tree | Qn::SingleTarget | Qn::ResourceTarget | Qn::LayoutItemTarget).
        text(tr("Server Diagnostics...")).
        condition(new QnConjunctionActionCondition(
                      new QnResourceActionCondition(hasFlags(Qn::remote_server), Qn::ExactlyOne, this),
                      new QnNegativeActionCondition(new QnFakeServerActionCondition(true, this), this),
                      this));

    factory(Qn::ServerSettingsAction).
        flags(Qn::Scene | Qn::Tree | Qn::SingleTarget | Qn::MultiTarget | Qn::ResourceTarget | Qn::LayoutItemTarget).
        text(tr("Server Settings...")).
        requiredPermissions(Qn::WritePermission).
        condition(new QnConjunctionActionCondition(
                      new QnResourceActionCondition(hasFlags(Qn::remote_server), Qn::ExactlyOne, this),
                      new QnNegativeActionCondition(new QnFakeServerActionCondition(true, this), this),
                      this));

    factory(Qn::ConnectToCurrentSystem).
        flags(Qn::Tree | Qn::SingleTarget | Qn::MultiTarget | Qn::ResourceTarget).
        text(tr("Merge to Currently Connected System...")).
        condition(new QnConjunctionActionCondition(
            new QnResourceActionCondition(hasFlags(Qn::remote_server), Qn::All, this),
            new QnFakeServerActionCondition(true, this),
            new QnTreeNodeTypeCondition(Qn::ResourceNode, this),
            this));

    factory().
        flags(Qn::Scene | Qn::NoTarget).
        childFactory(new QnAspectRatioActionFactory(this)).
        text(tr("Change Cell Aspect Ratio...")).
        condition(new QnConjunctionActionCondition(
            new QnVideoWallReviewModeCondition(true, this),
            new QnLightModeCondition(Qn::LightModeSingleItem, this),
            new QnItemsCountActionCondition(QnItemsCountActionCondition::MultipleItems, this),
            this));

    factory().
        flags(Qn::Scene | Qn::NoTarget).
        text(tr("Change Cell Spacing...")).
        condition(new QnLightModeCondition(Qn::LightModeSingleItem, this));

    factory.beginSubMenu(); {
        factory.beginGroup();

        factory(Qn::SetCurrentLayoutItemSpacing0Action).
            flags(Qn::Scene | Qn::NoTarget).
            requiredPermissions(Qn::CurrentLayoutResourceRole, Qn::WritePermission).
            text(tr("None")).
            checkable().
            checked(qnGlobals->defaultLayoutCellSpacing().width() == 0.0);

        factory(Qn::SetCurrentLayoutItemSpacing10Action).
            flags(Qn::Scene | Qn::NoTarget).
            requiredPermissions(Qn::CurrentLayoutResourceRole, Qn::WritePermission).
            text(tr("Small")).
            checkable().
            checked(qnGlobals->defaultLayoutCellSpacing().width() == 0.1);

        factory(Qn::SetCurrentLayoutItemSpacing20Action).
            flags(Qn::Scene | Qn::NoTarget).
            requiredPermissions(Qn::CurrentLayoutResourceRole, Qn::WritePermission).
            text(tr("Medium")).
            checkable().
            checked(qnGlobals->defaultLayoutCellSpacing().width() == 0.2);

        factory(Qn::SetCurrentLayoutItemSpacing30Action).
            flags(Qn::Scene | Qn::NoTarget).
            requiredPermissions(Qn::CurrentLayoutResourceRole, Qn::WritePermission).
            text(tr("Large")).
            checkable().
            checked(qnGlobals->defaultLayoutCellSpacing().width() == 0.3);
        factory.endGroup();

    } factory.endSubMenu();

    factory().
        flags(Qn::Scene | Qn::NoTarget).
        separator();

    factory(Qn::ToggleTourModeAction).
        flags(Qn::Scene | Qn::NoTarget | Qn::GlobalHotkey).
        mode(QnActionTypes::DesktopMode).
        text(tr("Start Tour")).
        toggledText(tr("Stop Tour")).
        shortcut(tr("Alt+T")).
        autoRepeat(false).
        condition(new QnToggleTourActionCondition(this));

    factory().
        flags(Qn::Scene | Qn::NoTarget).
        separator();

    factory(Qn::CurrentLayoutSettingsAction).
        flags(Qn::Scene | Qn::NoTarget).
        requiredPermissions(Qn::CurrentLayoutResourceRole, Qn::EditLayoutSettingsPermission).
        text(tr("Layout Settings...")).
        condition(new QnLightModeCondition(Qn::LightModeNoLayoutBackground, this));

    /* Tab bar actions. */
    factory().
        flags(Qn::TitleBar).
        separator();

    factory(Qn::CloseLayoutAction).
        flags(Qn::TitleBar | Qn::ScopelessHotkey | Qn::SingleTarget).
        mode(QnActionTypes::DesktopMode).
        text(tr("Close")).
        shortcut(tr("Ctrl+W")).
        autoRepeat(false);

    factory(Qn::CloseAllButThisLayoutAction).
        flags(Qn::TitleBar | Qn::SingleTarget).
        mode(QnActionTypes::DesktopMode).
        text(tr("Close All But This")).
        condition(new QnLayoutCountActionCondition(2, this));

    /* Slider actions. */
    factory(Qn::StartTimeSelectionAction).
        flags(Qn::Slider | Qn::SingleTarget).
        text(tr("Mark Selection Start")).
        shortcut(tr("[")).
        shortcutContext(Qt::WidgetShortcut).
        condition(new QnTimePeriodActionCondition(Qn::NullTimePeriod, Qn::InvisibleAction, this));

    factory(Qn::EndTimeSelectionAction).
        flags(Qn::Slider | Qn::SingleTarget).
        text(tr("Mark Selection End")).
        shortcut(tr("]")).
        shortcutContext(Qt::WidgetShortcut).
        condition(new QnTimePeriodActionCondition(Qn::EmptyTimePeriod, Qn::InvisibleAction, this));

    factory(Qn::ClearTimeSelectionAction).
        flags(Qn::Slider | Qn::SingleTarget).
        text(tr("Clear Selection")).
        condition(new QnTimePeriodActionCondition(Qn::EmptyTimePeriod | Qn::NormalTimePeriod, Qn::InvisibleAction, this));

    factory(Qn::ZoomToTimeSelectionAction).
        flags(Qn::Slider | Qn::SingleTarget).
        text(tr("Zoom to Selection")).
        condition(new QnTimePeriodActionCondition(Qn::NormalTimePeriod, Qn::InvisibleAction, this));

    factory(Qn::AddCameraBookmarkAction).
        flags(Qn::Slider | Qn::SingleTarget).
        text(tr("Bookmark Selection...")).
        condition(new QnAddBookmarkActionCondition(this));

    factory(Qn::EditCameraBookmarkAction).
        flags(Qn::Slider | Qn::SingleTarget).
        text(tr("Edit Bookmark...")).
        condition(new QnModifyBookmarkActionCondition(this));

    factory(Qn::RemoveCameraBookmarkAction).
        flags(Qn::Slider | Qn::SingleTarget).
        text(tr("Remove Bookmark...")).
        condition(new QnModifyBookmarkActionCondition(this));

    factory().
        flags(Qn::Slider | Qn::SingleTarget).
        separator();

    factory(Qn::ExportTimeSelectionAction).
        flags(Qn::Slider | Qn::SingleTarget).
        text(tr("Export Selected Area...")).
        requiredPermissions(Qn::ExportPermission).
        condition(new QnExportActionCondition(true, this));

    factory(Qn::ExportLayoutAction).
        flags(Qn::Slider | Qn::SingleTarget | Qn::MultiTarget | Qn::NoTarget).
        text(tr("Export Multi-Video...")).
        requiredPermissions(Qn::CurrentLayoutMediaItemsRole, Qn::ExportPermission).
        condition(new QnExportActionCondition(false, this));

    factory(Qn::ThumbnailsSearchAction).
        flags(Qn::Slider | Qn::Scene | Qn::SingleTarget).
        mode(QnActionTypes::DesktopMode).
        text(tr("Preview Search...")).
        condition(new QnPreviewActionCondition(this));


    factory(Qn::DebugIncrementCounterAction).
        flags(Qn::GlobalHotkey).
        shortcut(tr("Ctrl+Alt+Shift++")).
        text(tr("Increment Debug Counter"));

    factory(Qn::DebugDecrementCounterAction).
        flags(Qn::GlobalHotkey).
        shortcut(tr("Ctrl+Alt+Shift+-")).
        text(tr("Decrement Debug Counter"));

    factory(Qn::DebugShowResourcePoolAction).
        flags(Qn::GlobalHotkey | Qn::DevMode).
        shortcut(tr("Ctrl+Alt+Shift+R")).
        text(tr("Show Resource Pool"));

    factory(Qn::DebugCalibratePtzAction).
        flags(Qn::Scene | Qn::SingleTarget | Qn::DevMode).
        text(tr("Calibrate PTZ"));

    factory(Qn::DebugGetPtzPositionAction).
        flags(Qn::Scene | Qn::SingleTarget | Qn::DevMode).
        text(tr("Get PTZ Position"));

    factory(Qn::DebugControlPanelAction).
        flags(Qn::GlobalHotkey | Qn::DevMode).
        shortcut(tr("Ctrl+Alt+Shift+D")).
        text(tr("Debug Control Panel"));

    factory(Qn::PlayPauseAction).
        flags(Qn::ScopelessHotkey | Qn::HotkeyOnly | Qn::Slider | Qn::SingleTarget).
        shortcut(tr("Space")).
        text(tr("Play")).
        toggledText(tr("Pause")).
        condition(new QnArchiveActionCondition(this));

    factory(Qn::SpeedDownAction).
        flags(Qn::ScopelessHotkey | Qn::HotkeyOnly | Qn::Slider | Qn::SingleTarget).
        shortcut(tr("Ctrl+-")).
        text(tr("Speed Down")).
        condition(new QnArchiveActionCondition(this));

    factory(Qn::SpeedUpAction).
        flags(Qn::ScopelessHotkey | Qn::HotkeyOnly | Qn::Slider | Qn::SingleTarget).
        shortcut(tr("Ctrl++")).
        text(tr("Speed Up")).
        condition(new QnArchiveActionCondition(this));

    factory(Qn::PreviousFrameAction).
        flags(Qn::ScopelessHotkey | Qn::HotkeyOnly | Qn::Slider | Qn::SingleTarget).
        shortcut(tr("Ctrl+Left")).
        text(tr("Previous Frame")).
        condition(new QnArchiveActionCondition(this));

    factory(Qn::NextFrameAction).
        flags(Qn::ScopelessHotkey | Qn::HotkeyOnly | Qn::Slider | Qn::SingleTarget).
        shortcut(tr("Ctrl+Right")).
        text(tr("Next Frame")).
        condition(new QnArchiveActionCondition(this));

    factory(Qn::JumpToStartAction).
        flags(Qn::ScopelessHotkey | Qn::HotkeyOnly | Qn::Slider | Qn::SingleTarget).
        shortcut(tr("Z")).
        text(tr("To Start")).
        condition(new QnArchiveActionCondition(this));

    factory(Qn::JumpToEndAction).
        flags(Qn::ScopelessHotkey | Qn::HotkeyOnly | Qn::Slider | Qn::SingleTarget).
        shortcut(tr("X")).
        text(tr("To End")).
        condition(new QnArchiveActionCondition(this));

    factory(Qn::VolumeUpAction).
        flags(Qn::ScopelessHotkey | Qn::HotkeyOnly | Qn::Slider | Qn::SingleTarget).
        shortcut(tr("Ctrl+Up")).
        text(tr("Volume Down"));

    factory(Qn::VolumeDownAction).
        flags(Qn::ScopelessHotkey | Qn::HotkeyOnly | Qn::Slider | Qn::SingleTarget).
        shortcut(tr("Ctrl+Down")).
        text(tr("Volume Up"));

    factory(Qn::ToggleMuteAction).
        flags(Qn::ScopelessHotkey | Qn::HotkeyOnly | Qn::Slider | Qn::SingleTarget).
        shortcut(tr("M")).
        text(tr("Toggle Mute")).
        checkable();

    factory(Qn::JumpToLiveAction).
        flags(Qn::ScopelessHotkey | Qn::HotkeyOnly | Qn::Slider | Qn::SingleTarget).
        shortcut(tr("L")).
        text(tr("Jump to Live")).
        checkable().
        condition(new QnArchiveActionCondition(this));

    factory(Qn::ToggleSyncAction).
        flags(Qn::ScopelessHotkey | Qn::HotkeyOnly | Qn::Slider | Qn::SingleTarget).
        shortcut(tr("S")).
        text(tr("Synchronize Streams")).
        toggledText(tr("Disable Stream Synchronization")).
        condition(new QnArchiveActionCondition(this));


    factory().
        flags(Qn::Slider | Qn::TitleBar | Qn::Tree).
        separator();

    factory(Qn::ToggleThumbnailsAction).
        flags(Qn::NoTarget).
        text(tr("Show Thumbnails")).
        toggledText(tr("Hide Thumbnails"));

    factory(Qn::ToggleCalendarAction).
        flags(Qn::NoTarget).
        text(tr("Show Calendar")).
        toggledText(tr("Hide Calendar"));

    factory(Qn::ToggleTitleBarAction).
        flags(Qn::NoTarget).
        text(tr("Show Title Bar")).
        toggledText(tr("Hide Title Bar")).
        condition(new QnToggleTitleBarActionCondition(this));

    factory(Qn::PinTreeAction).
        flags(Qn::Tree | Qn::NoTarget).
        text(tr("Pin Tree")).
        toggledText(tr("Unpin Tree")).
        condition(new QnTreeNodeTypeCondition(Qn::RootNode, this));

    factory(Qn::ToggleTreeAction).
        flags(Qn::NoTarget).
        text(tr("Show Tree")).
        toggledText(tr("Hide Tree")).
        condition(new QnTreeNodeTypeCondition(Qn::RootNode, this));

    factory(Qn::ToggleSliderAction).
        flags(Qn::NoTarget).
        text(tr("Show Timeline")).
        toggledText(tr("Hide Timeline"));

    factory(Qn::PinNotificationsAction).
        flags(Qn::Notifications | Qn::NoTarget).
        text(tr("Pin Notifications")).
        toggledText(tr("Unpin Notifications"));

    factory(Qn::ToggleBackgroundAnimationAction).
        flags(Qn::GlobalHotkey).
        mode(QnActionTypes::DesktopMode).
        shortcut(tr("Ctrl+Alt+T")).
        text(tr("Disable Background Animation")).
        toggledText(tr("Enable Background Animation")).
        checked(true).
        autoRepeat(false);

#ifdef QN_ENABLE_BOOKMARKS
    factory(Qn::ToggleBookmarksSearchAction).
        flags(Qn::GlobalHotkey).
        text(tr("Show Search Panel")).
        toggledText(tr("Hide Search Panel")).
        shortcut(tr("Ctrl+F")).
        autoRepeat(false);
#endif
}

QnActionManager::~QnActionManager() {
    qDeleteAll(m_idByAction.keys());
}

void QnActionManager::setTargetProvider(QnActionTargetProvider *targetProvider) {
    m_targetProvider = targetProvider;
    m_targetProviderGuard = dynamic_cast<QObject *>(targetProvider);
    if(!m_targetProviderGuard)
        m_targetProviderGuard = this;
}

void QnActionManager::registerAction(QnAction *action) {
    if(!action) {
        qnNullWarning(action);
        return;
    }

    if(m_idByAction.contains(action))
        return; /* Re-registration is allowed. */

    if(m_actionById.contains(action->id())) {
        qnWarning("Action with id '%1' is already registered with this action manager.", action->id());
        return;
    }

    m_actionById[action->id()] = action;
    m_idByAction[action] = action->id();
}

void QnActionManager::registerAlias(Qn::ActionId id, Qn::ActionId targetId) {
    if(id == targetId) {
        qnWarning("Action cannot be an alias of itself.");
        return;
    }

    QnAction *action = this->action(id);
    if(action && action->id() == id) { /* Note that re-registration with different target is OK. */
        qnWarning("Id '%1' is already taken by non-alias action '%2'.", id, action->text());
        return;
    }

    QnAction *targetAction = this->action(targetId);
    if(!targetAction) {
        qnWarning("Action with id '%1' is not registered with this action manager.", targetId);
        return;
    }

    m_actionById[id] = targetAction;
}

QnAction *QnActionManager::action(Qn::ActionId id) const {
    return m_actionById.value(id, NULL);
}

QList<QnAction *> QnActionManager::actions() const {
    return m_idByAction.keys();
}

bool QnActionManager::canTrigger(Qn::ActionId id, const QnActionParameters &parameters) {
    QnAction *action = m_actionById.value(id);
    if(!action)
        return false;

    return action->checkCondition(action->scope(), parameters);
}

void QnActionManager::trigger(Qn::ActionId id, const QnActionParameters &parameters) {
    QnAction *action = m_actionById.value(id);
    if(action == NULL) {
        qnWarning("Invalid action id '%1'.", static_cast<int>(id));
        return;
    }

    if(action->checkCondition(action->scope(), parameters) != Qn::EnabledAction) {
        qnWarning("Action '%1' was triggered with a parameter that does not meet the action's requirements.", action->text());
        return;
    }

    QN_SCOPED_VALUE_ROLLBACK(&m_parametersByMenu[NULL], parameters);
    QN_SCOPED_VALUE_ROLLBACK(&m_shortcutAction, action);
    action->trigger();
}

bool QnActionManager::triggerIfPossible(Qn::ActionId id, const QnActionParameters &parameters) {
    QnAction *action = m_actionById.value(id);
    if(action == NULL) {
        qnWarning("Invalid action id '%1'.", static_cast<int>(id));
        return false;
    }

    if(action->checkCondition(action->scope(), parameters) != Qn::EnabledAction) {
        return false;
    }

    QN_SCOPED_VALUE_ROLLBACK(&m_parametersByMenu[NULL], parameters);
    QN_SCOPED_VALUE_ROLLBACK(&m_shortcutAction, action);
    action->trigger();
    return true;
}

QMenu* QnActionManager::integrateMenu(QMenu *menu, const QnActionParameters &parameters) {
    if (!menu)
        return NULL;

    Q_ASSERT(!m_parametersByMenu.contains(menu));
    m_parametersByMenu[menu] = parameters;
    menu->installEventFilter(this);

    connect(menu, &QMenu::aboutToShow,  this, [this, menu] { emit menuAboutToShow(menu); });
    connect(menu, &QMenu::aboutToHide,  this, [this, menu] { emit menuAboutToHide(menu); });
    connect(menu, &QObject::destroyed, this, &QnActionManager::at_menu_destroyed);

    return menu;
}


QMenu *QnActionManager::newMenu(Qn::ActionScope scope, QWidget *parent, const QnActionParameters &parameters, CreationOptions options) {
    /* This method call means that we are opening brand new context menu.
       Following check will assure that only the latest context menu will be displayed. 
       In the standalone application it is guarantied by the qt GUI engine. */
<<<<<<< HEAD
    if (qnRuntime->isActiveXMode()) {
=======
    if (qnSettings->isActiveXMode()) {
>>>>>>> d10e72b4
        for (auto menuObject: m_parametersByMenu.keys()) {
            if (!menuObject)
                continue;
            if (QMenu* menu = qobject_cast<QMenu*>(menuObject))
                menu->hide();
        }
    }

    return newMenu(Qn::NoAction, scope, parent, parameters, options);
}

QMenu *QnActionManager::newMenu(Qn::ActionId rootId, Qn::ActionScope scope, QWidget *parent, const QnActionParameters &parameters, CreationOptions options) {
    QnAction *rootAction = rootId == Qn::NoAction ? m_root : action(rootId);

    QMenu *result = NULL;
    if(!rootAction) {
        qnWarning("No action exists for id '%1'.", static_cast<int>(rootId));
    } else {
        result = newMenuRecursive(rootAction, scope, parameters, parent, options);
        if (!result)
            result = integrateMenu(new QnMenu(parent), parameters);
    }

    return result;
}

void QnActionManager::copyAction(QAction *dst, QnAction *src, bool forwardSignals) {
    dst->setText(src->text());
    dst->setIcon(src->icon());
    dst->setShortcuts(src->shortcuts());
    dst->setCheckable(src->isCheckable());
    dst->setChecked(src->isChecked());
    dst->setFont(src->font());
    dst->setIconText(src->iconText());
    dst->setSeparator(src->isSeparator());

    dst->setProperty(sourceActionPropertyName, QVariant::fromValue<QnAction *>(src));
    foreach(const QByteArray &name, src->dynamicPropertyNames())
        dst->setProperty(name.data(), src->property(name.data()));

    if(forwardSignals) {
        connect(dst, &QAction::triggered,   src, &QAction::trigger);
        connect(dst, &QAction::toggled,     src, &QAction::setChecked);
    }
}

QMenu *QnActionManager::newMenuRecursive(const QnAction *parent, Qn::ActionScope scope, const QnActionParameters &parameters, QWidget *parentWidget, CreationOptions options) {
    if (parent->childFactory()) {
        QMenu* childMenu = parent->childFactory()->newMenu(parameters, parentWidget);
        if (childMenu && childMenu->isEmpty()) {
            delete childMenu;
            return NULL;
        }

        /* Do not need to call integrateMenu, it is already integrated. */
        if (childMenu)
            return childMenu;
        /* Otherwise we should continue to main factory actions. */
    }

    QMenu *result = new QnMenu(parentWidget);

    if(!parent->children().isEmpty()) {
        foreach(QnAction *action, parent->children()) {
            Qn::ActionVisibility visibility;
            if(action->flags() & Qn::HotkeyOnly) {
                visibility = Qn::InvisibleAction;
            } else {
                visibility = action->checkCondition(scope, parameters);
            }
            if(visibility == Qn::InvisibleAction)
                continue;

            QMenu *menu = newMenuRecursive(action, scope, parameters, parentWidget, options);
            if((!menu || menu->isEmpty()) && (action->flags() & Qn::RequiresChildren))
                continue;

            QString replacedText;
            if(menu && menu->actions().size() == 1) {
                QnAction *menuAction = qnAction(menu->actions()[0]);
                if(menuAction && (menuAction->flags() & Qn::Pullable)) {
                    delete menu;
                    menu = NULL;

                    action = menuAction;
                    visibility = action->checkCondition(scope, parameters);
                    replacedText = action->pulledText();
                }
            }

            if(menu)
                connect(result, &QObject::destroyed, menu, &QObject::deleteLater);

            if (action->hasConditionalTexts())
                replacedText = action->checkConditionalText(parameters);

            QAction *newAction = NULL;
            if(!replacedText.isEmpty() || visibility == Qn::DisabledAction || menu != NULL || (options & DontReuseActions)) {
                newAction = new QAction(result);
                copyAction(newAction, action);

                newAction->setMenu(menu);
                newAction->setDisabled(visibility == Qn::DisabledAction);
                if(!replacedText.isEmpty())
                    newAction->setText(replacedText);
            } else {
                newAction = action;
            }

            if(visibility != Qn::InvisibleAction)
                result->addAction(newAction);
        }
    }

    if(parent->childFactory()) {
        QList<QAction *> actions = parent->childFactory()->newActions(parameters, NULL);

        if(!actions.isEmpty()) {
            if (!result->isEmpty())
                result->addSeparator();

            foreach(QAction *action, actions) {
                action->setParent(result);
                result->addAction(action);
            }
        }
    }

    if (result->isEmpty()) {
        delete result;
        return NULL;
    }

    return integrateMenu(result, parameters);
}

QnActionParameters QnActionManager::currentParameters(QnAction *action) const {
    if(m_shortcutAction == action)
        return m_parametersByMenu.value(NULL);
    
    if(!m_parametersByMenu.contains(m_lastClickedMenu)) {
        qnWarning("No active menu, no target exists.");
        return QnActionParameters();
    }
    
    return m_parametersByMenu.value(m_lastClickedMenu);
}

QnActionParameters QnActionManager::currentParameters(QObject *sender) const {
    if(QnAction *action = checkSender(sender)) {
        return currentParameters(action);
    } else {
        return QnActionParameters();
    }
}

void QnActionManager::redirectAction(QMenu *menu, Qn::ActionId sourceId, QAction *targetAction) {
    redirectActionRecursive(menu, sourceId, targetAction);
}

bool QnActionManager::redirectActionRecursive(QMenu *menu, Qn::ActionId sourceId, QAction *targetAction) {
    QList<QAction *> actions = menu->actions();

    foreach(QAction *action, actions) {
        QnAction *storedAction = qnAction(action);
        if(storedAction && storedAction->id() == sourceId) {
            int index = actions.indexOf(action);
            QAction *before = index + 1 < actions.size() ? actions[index + 1] : NULL;

            menu->removeAction(action);
            if(targetAction != NULL) {
                copyAction(targetAction, storedAction, false);
                targetAction->setEnabled(action->isEnabled());
                menu->insertAction(before, targetAction);
            }

            return true;
        }

        if(action->menu()) {
            if(redirectActionRecursive(action->menu(), sourceId, targetAction)) {
                if(action->menu()->isEmpty())
                    menu->removeAction(action);

                return true;
            }
        }
    }

    return false;
}

void QnActionManager::at_menu_destroyed(QObject *menu) {
    m_parametersByMenu.remove(menu);
    if (m_lastClickedMenu == menu)
        m_lastClickedMenu = NULL;
}

bool QnActionManager::eventFilter(QObject *watched, QEvent *event) {
    if (event->type() != QEvent::MouseButtonRelease)
        return false;

    if (!dynamic_cast<QMenu*>(watched))
        return false;

    m_lastClickedMenu = watched;
    return false;
}<|MERGE_RESOLUTION|>--- conflicted
+++ resolved
@@ -1860,11 +1860,7 @@
     /* This method call means that we are opening brand new context menu.
        Following check will assure that only the latest context menu will be displayed. 
        In the standalone application it is guarantied by the qt GUI engine. */
-<<<<<<< HEAD
     if (qnRuntime->isActiveXMode()) {
-=======
-    if (qnSettings->isActiveXMode()) {
->>>>>>> d10e72b4
         for (auto menuObject: m_parametersByMenu.keys()) {
             if (!menuObject)
                 continue;
