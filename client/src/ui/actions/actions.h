#ifndef QN_ACTIONS_H
#define QN_ACTIONS_H

#include "action_fwd.h"

#include <client/client_globals.h>

namespace Qn {
    /**
     * Enum of all menu actions.
     */
    enum ActionId {
        /* Actions that are not assigned to any menu. */

        /**
         * Opens connection setting dialog.
         */
        ConnectToServerAction,

        /**
         * Opens licenses preferences tab.
         */
        GetMoreLicensesAction,


        /**
         * Opens server settings preferences tab.
         */
        OpenServerSettingsAction,

        /**
         * Opens popup settings preferences tab.
         */
        OpenPopupSettingsAction,

        /**
         * Reconnects to the Enterprise Controller using the last used URL
         * set in <tt>QnSettings</tt>.
         * 
         * Parameters.
         * <tt>QnConnectInfoPtr ConnectionInfoRole</tt> --- a connection info
         * to use. If not provided, action handler will try to send a connect
         * request first.
         */
        ReconnectAction,

        /**
         * Disconnects from the Enterprise Controller
         */
        DisconnectAction,

        /**
         * Shows / hides FPS display.
         */
        ShowFpsAction,

        /**
         * Drops provided resources on the workbench.
         */
        DropResourcesAction,

        /**
         * Drops provided resources on the workbench, opening them in a new
         * layout if necessary.
         */ 
        DropResourcesIntoNewLayoutAction,

        /**
         * Drops provided serialized resources on the current layout after 
         * connection to Enterprise Controller was established.
         * 
         * Parameters:
         * 
         * <tt>QByteArray SerializedDataRole</tt> --- a serialized
         * QnMimeData representation of a set of resources.
         */ 
        DelayedDropResourcesAction,

        /**
         * Instantly drops provided serialized resources on the current layout.
         *
         * Parameters:
         *
         * <tt>QByteArray SerializedDataRole</tt> --- a serialized
         * QnMimeData representation of a set of resources.
         */
        InstantDropResourcesAction,

        /**
         * Moves cameras from one server to another.
         * 
         * Parameters.
         * 
         * <tt>QnMediaServerResourcePtr MediaServerResourceRole</tt> --- video server to
         * move cameras to.
         */
        MoveCameraAction,

        /**
         * Opens next layout.
         */
        NextLayoutAction,

        /**
         * Opens previous layout.
         */
        PreviousLayoutAction,

        /**
         * Selects all widgets on the scene.
         */
        SelectAllAction,

        /**
         * Notifies action handler about selectin changes.
         */
        SelectionChangeAction,

        /**
         * Enters "what's this" mode.
         */
        WhatsThisAction,


        /**
         * Checks system health: licences, storages, email settings, etc.
         */
        CheckSystemHealthAction,

        /**
         * Cancels Tour Mode if it is started, otherwise works as FullScreenAction.
         */
        EscapeHotkeyAction,

        /**
         * Toggles visibility of popup windows.
         */
        TogglePopupsAction,


        /* Main menu actions. */

        /**
         * Opens the main menu.
         */
        MainMenuAction,

        /**
         * Opens a new tab (layout).
         * This action is executed every time the last layout on a workbench is closed.
         */
        OpenNewTabAction,

        /**
         * Opens a new window (client instance).
         */
        OpenNewWindowAction,

        /**
         * Saves current layout on appserver.
         */
        SaveCurrentLayoutAction,

        /**
         * Saves current layout under another name.
         */
        SaveCurrentLayoutAsAction,

        /**
         * Opens a file dialog and opens selected layouts.
         */
        OpenLayoutAction,

        /**
         * Opens a file dialog and adds selected files to the current layout,
         * or opens the selected layouts.
         */
        OpenFileAction,

        /**
         * Opens a file dialog and adds all files from selected folder 
         * to the current layout.
         */
        OpenFolderAction,

        /**
         * Starts / stops screen recording.
         */
        ToggleScreenRecordingAction,

        /**
         * Maximizes/restores client's main window.
         */ 
        MaximizeAction,

        /**
         * Toggles client's fullscreen state.
         */
        FullscreenAction,

        /**
         * Action to be invoked to toggle fullscreen/maximized state. 
         * Actual action that will be invoked is platform-dependent.
         */
        EffectiveMaximizeAction,

        /**
         * Goes to fullscreen and slides out all panels.
         */
        FreespaceAction,

        /**
         * Minimizes client's main window.
         */ 
        MinimizeAction,

        /**
         * Opens system settings dialog.
         */
        SystemSettingsAction,

        /**
<<<<<<< HEAD
         * Opens business events log dialog.
         */
        BusinessEventsLogAction,

        /**
         * Opens business events editing dialog.
         */
        BusinessEventsAction,

        /**
=======
>>>>>>> a86033b1
         * Opens about dialog.
         */
        AboutAction,

        /**
         * Checks for updates.
         */
        CheckForUpdatesAction,

        /**
         * Closes the client.
         */
        ExitAction,


        /* Tree Root Nodes actions */

        /**
         * Opens web client in the default browser.
         */
        WebClientAction,

        /**
         * Opens business events editing dialog.
         */
        BusinessEventsAction,

        //ShowMediaServerLogs,


        /* Tab bar actions. */

        /**
         * Closes layout.
         */
        CloseLayoutAction,

        /**
         * Closes all layouts but the one provided.
         */
        CloseAllButThisLayoutAction,


        /* Resource actions. */

        /**
         * Opens selected resources in provided layout.
         * 
         * Parameters:
         * 
         * <tt>QPointF ItemPositionRole</tt> --- drop position, in grid coordinates. 
         * If not provided, Items will be dropped at the center of the layout.
         * <tt>QnLayoutResourcePtr LayoutResourceRole</tt> --- layout to drop at.
         */ 
        OpenInLayoutAction,

        /**
         * Opens selected resources in current layout.
         * 
         * Parameters:
         * 
         * <tt>QPointF ItemPositionRole</tt> --- drop position, in grid coordinates. 
         * If not provided, Items will be dropped at the center of the layout.
         */ 
        OpenInCurrentLayoutAction,

        /**
         * Opens selected resources in a new layout.
         */
        OpenInNewLayoutAction,

        /**
         * Opens selected resources in a new window.
         */
        OpenInNewWindowAction,

        /**
         * Opens a single layout.
         */
        OpenSingleLayoutAction,

        /**
         * Opens multiple layouts.
         */
        OpenMultipleLayoutsAction,

        /**
         * Opens given layouts.
         */
        OpenAnyNumberOfLayoutsAction,

        /**
         * Menu containing all layouts belonging to the current user.
         */
        OpenCurrentUserLayoutMenu,

        /**
         * Opens selected layouts in a new window.
         */
        OpenNewWindowLayoutsAction,

        /**
         * Saves selected layout.
         */
        SaveLayoutAction,

        /**
         * Saves selected layout under another name.
         * 
         * Parameters:
         * <tt>QnUserResourcePtr UserResourceRole</tt> --- user to assign layout to.
         * <tt>QString ResourceNameRole</tt> --- name for the new layout.
         */
        SaveLayoutAsAction,

        /**
         * Saves selected layout under another name in current user's layouts list.
         * 
         * Parameters:
         * <tt>QString ResourceNameRole</tt> --- name for the new layout.
         */
        SaveLayoutForCurrentUserAsAction,

        /**
         * Performs a fit in view operation.
         */
        FitInViewAction,

        /**
         * Maximizes item.
         */
        MaximizeItemAction,

        /**
         * Unmaximizes item.
         */
        UnmaximizeItemAction,

        /**
         * Shows motion on an item and turns on smart search mode.
         */
        StartSmartSearchAction,

        /**
         * Hides motion on an item and turns off smart search mode.
         */
        StopSmartSearchAction,

        /**
         * Clears motion selection on a widget.
         */
        ClearMotionSelectionAction,

        /**
         * Toggles item's smart search mode.
         */
        ToggleSmartSearchAction,

        /**
         * Check file signature (for local files only)
         */
        CheckFileSignatureAction,

        /**
         * Takes screenshot of an item.
         * 
         * Parameters:
         * <tt>QString FileNameRole</tt> --- name for the screenshot. If not provided,
         * a file selection dialog will pop up.
         */
        TakeScreenshotAction,

        /**
         * Opens user settings dialog.
         */
        UserSettingsAction,

        /**
         * Opens camera settings dialog.
         */
        CameraSettingsAction,

        /**
         * Opens current layout settings dialog.
         */
        CurrentLayoutSettingsAction,

        /**
         * Opens layout settings dialog.
         */
        LayoutSettingsAction,

        /**
         * Opens provided resources in an existing camera settings dialog.
         */
        OpenInCameraSettingsDialogAction,

        /**
         * Clears the resource that is currently open in camera settings dialog.
         */
        ClearCameraSettingsAction,

        /**
         * Opens server settings dialog.
         */
        ServerSettingsAction,

        /**
         * Opens server logs in the default web browser.
         */
        ServerLogsAction,

        /**
         * Opens manual camera addition dialog.
         */
        ServerAddCameraManuallyAction,

        /**
         * Opens a YouTube upload dialog.
         */
        YouTubeUploadAction,

        /**
         * Opens tags editing dialog.
         */
        EditTagsAction,

        /**
         * Opens a folder that contains the file resource.
         */
        OpenInFolderAction,

        /**
         * Creates a zoom window for the given item.
         */
        CreateZoomWindowAction,

        /**
         * Rotates item to normal orientation
         */
        Rotate0Action,

        /**
         * Rotates item to 90 degrees clockwise
         */
        Rotate90Action,

        /**
         * Rotates item to 180 degrees clockwise
         */
        Rotate180Action,

        /**
         * Rotates item to 270 degrees clockwise
         */
        Rotate270Action,

        /**
         * Displays info widget on all selected items
         */
        ShowInfoAction,

        /**
         * Hides info widget on all selected items
         */
        HideInfoAction,

        /**
         * Hides info widget if it is visible on all items, otherwise displays on all items
         */
        ToggleInfoAction,

        /**
         * Changes RADASS mode to auto.
         */
        RadassAutoAction,

        /**
         * Changes RADASS mode to high resolution.
         */
        RadassHighAction,

        /**
         * Changes RADASS mode to low resolution.
         */
        RadassLowAction,

        /**
         * Toggles next RADASS state.
         */
        ToggleRadassAction,

        /**
         * Opens preset name editing dialog and saves current position as a new PTZ preset.
         */
        PtzSavePresetAction,

        /**
         * Menu containing all PTZ presets.
         */
        PtzGoToPresetMenu,

        /**
         * Moves camera to the given PTZ preset.
         * 
         * Parameters:
         * <tt>QString ResourceNameRole</tt> --- name of the PTZ preset.
         */
        PtzGoToPresetAction,

        /**
         * Opens PTZ preset management dialog.
         */
        PtzManagePresetsAction,


        /**
         * Sets the current picture as a layout background.
         */
        SetAsBackgroundAction,



        /* Layout actions. */

        /**
         * Deletes the file from disk.
         */
        DeleteFromDiskAction,

        /**
         * Removes item(s) from layout(s).
         */
        RemoveLayoutItemAction,

        /**
         * Removes a resource from Enterprise Controller.
         */
        RemoveFromServerAction,

        /**
         * Changes resource name.
         * 
         * Parameters:
         * 
         * <tt>QString ResourceNameRole</tt> --- new name for the resource. If not
         * supplied, name dialog will pop up.
         */
        RenameAction,

        /**
         * Opens a user creation dialog.
         */
        NewUserAction,

        /**
         * Opens a layout creation dialog.
         */
        NewUserLayoutAction,

        /**
         * Sets aspect ratio of current layout's cells to 16x9.
         */
        SetCurrentLayoutAspectRatio16x9Action,

        /**
         * Sets aspect ratio of current layout's cells to 4x3.
         */
        SetCurrentLayoutAspectRatio4x3Action,

        /**
         * Sets spacing of current layout's cells to 0%.
         */
        SetCurrentLayoutItemSpacing0Action,

        /**
         * Sets spacing of current layout's cells to 10%.
         */
        SetCurrentLayoutItemSpacing10Action,

        /**
         * Sets spacing of current layout's cells to 20%.
         */
        SetCurrentLayoutItemSpacing20Action,

        /**
         * Sets spacing of current layout's cells to 30%.
         */
        SetCurrentLayoutItemSpacing30Action,

        /**
         * Toggles panic recording.
         */
        TogglePanicModeAction,

        /**
         * Toggles tour mode.
         */
        ToggleTourModeAction,

        /**
         * Toggles tour mode. Used only as hotkey.
         */
        ToggleTourModeHotkeyAction,

        /* Slider actions. */

        /**
         * Starts selection.
         */
        StartTimeSelectionAction,

        /**
         * Ends selection.
         */
        EndTimeSelectionAction,

        /**
         * Clears selection.
         */
        ClearTimeSelectionAction,

        /**
         * Exports selected range.
         */
        ExportTimeSelectionAction,

        /**
         * Exports whole layout.
         */
        ExportLayoutAction,

        /**
         * Opens new layout for Quick Search.
         * 
         * Parameters:
         * 
         * <tt>QnTimePeriod TimePeriodRole</tt> --- time period for quick search.
         */
        ThumbnailsSearchAction,

        /**
         * Shows/hides thumbnails.
         */
        ToggleThumbnailsAction,

        /**
         * Shows/hides calendar.
         */
        ToggleCalendarAction,

        /** 
         * Shows/hides title bar.
         */
        ToggleTitleBarAction,

        /**
         * Shows/hides tree.
         */
        ToggleTreeAction,

        /**
         * Pins/unpins tree.
         */
        PinTreeAction,

        /**
         * Shows/hides slider.
         */
        ToggleSliderAction,


        /* Playback actions. */
        PlayPauseAction,
        SpeedDownAction,
        SpeedUpAction,
        PreviousFrameAction,
        NextFrameAction,
        JumpToStartAction,
        JumpToEndAction,
        VolumeUpAction,
        VolumeDownAction,
        ToggleMuteAction,
        JumpToLiveAction,
        ToggleSyncAction,


        /* Debug actions. */

        /**
         * Increments debug counter.
         */
        DebugIncrementCounterAction,

        /**
         * Decrements debug counter.
         */
        DebugDecrementCounterAction,

        /**
         * Shows resource pool.
         */
        DebugShowResourcePoolAction,

        /**
         * Generates PTZ calibration screenshots.
         */
        DebugCalibratePtzAction,


        ActionCount,

        NoAction = -1
    };

    /**
     * Scope of an action.
     * 
     * Scope defines the menus in which an action can appear, and target
     * for getting the action's parameters in case it was triggered with a 
     * hotkey.
     */
    enum ActionScope {
        InvalidScope            = 0x00000000,
        MainScope               = 0x00000001,           /**< Action appears in main menu. */
        SceneScope              = 0x00000002,           /**< Action appears in scene context menu and its parameters are taken from the scene. */
        TreeScope               = 0x00000004,           /**< Action appears in tree context menu. */
        SliderScope             = 0x00000008,           /**< Action appears in slider context menu. */
        TitleBarScope           = 0x00000010,           /**< Action appears title bar context menu. */
        ScopeMask               = 0x000000FF
    };
    Q_DECLARE_FLAGS(ActionScopes, ActionScope);

    /**
     * Type of an action parameter.
     * 
     * Note that some of these types are convertible to other types. 
     */
    enum ActionParameterType {
        ResourceType            = 0x00000100,           /**< Resource, <tt>QnResourcePtr</tt>. */
        LayoutItemType          = 0x00000200,           /**< Layout item, <tt>QnLayoutItemIndex</tt>. Convertible to resource. */    
        WidgetType              = 0x00000400,           /**< Resource widget, <tt>QnResourceWidget *</tt>. Convertible to layout item and resource. */
        LayoutType              = 0x00000800,           /**< Workbench layout, <tt>QnWorkbenchLayout *</tt>. Convertible to resource. */
        OtherType               = 0x00001000,           /**< Some other type. */
        TargetTypeMask          = 0x0000FF00
    };
    Q_DECLARE_FLAGS(ActionParameterTypes, ActionParameterType)

    enum ActionFlag {
        /** Action can be applied when there are no targets. */
        NoTarget                = 0x00010000,           

        /** Action can be applied to a single target. */
        SingleTarget            = 0x00020000,           

        /** Action can be applied to multiple targets. */
        MultiTarget             = 0x00040000,           

        /** Action accepts resources as target. */
        ResourceTarget          = ResourceType,   

        /** Action accepts layout items as target. */
        LayoutItemTarget        = LayoutItemType, 

        /** Action accepts resource widgets as target. */
        WidgetTarget            = WidgetType,     

        /** Action accepts workbench layouts as target. */
        LayoutTarget            = LayoutType,     


        /** Action has a hotkey that is intentionally ambiguous. 
         * It is up to the user to ensure that proper action conditions make it 
         * impossible for several actions to be triggered by this hotkey. */
        IntentionallyAmbiguous  = 0x00100000,          

        /** When the action is activated via hotkey, its scope should not be compared to the current one. 
         * Action can be executed from any scope, and its target will be taken from its scope. */
        ScopelessHotkey         = 0x00200000,       

        /** Action can be pulled into enclosing menu if it is the only one in
         * its submenu. It may have different text in this case. */
        Pullable                = 0x00400000,

        /** Action is not present in its corresponding menu. */
        HotkeyOnly              = 0x00800000,

        /** Action must have at least one child to appear in menu. */
        RequiresChildren        = 0x01000000,

        /** Action can be executed only in dev-mode. */
        DevMode                 = 0x02000000,


        /** Action can appear in main menu. */
        Main                    = Qn::MainScope | NoTarget,                     

        /** Action can appear in scene context menu. */
        Scene                   = Qn::SceneScope | WidgetTarget,                      

        /** Action can appear in tree context menu. */
        Tree                    = Qn::TreeScope,                                

        /** Action can appear in slider context menu. */
        Slider                  = Qn::SliderScope | WidgetTarget,    

        /** Action can appear in title bar context menu. */
        TitleBar                = Qn::TitleBarScope | LayoutTarget,      
    };

    Q_DECLARE_FLAGS(ActionFlags, ActionFlag);
    
    enum ActionVisibility {
        /** Action is not in the menu. */
        InvisibleAction,

        /** Action is in the menu, but is disabled. */
        DisabledAction,

        /** Action is in the menu and can be triggered. */
        EnabledAction
    };

} // namespace Qn

Q_DECLARE_OPERATORS_FOR_FLAGS(Qn::ActionScopes);
Q_DECLARE_OPERATORS_FOR_FLAGS(Qn::ActionParameterTypes);
Q_DECLARE_OPERATORS_FOR_FLAGS(Qn::ActionFlags);

#endif // QN_ACTIONS_H<|MERGE_RESOLUTION|>--- conflicted
+++ resolved
@@ -219,46 +219,39 @@
          */
         SystemSettingsAction,
 
-        /**
-<<<<<<< HEAD
+
+        /**
+         * Opens about dialog.
+         */
+        AboutAction,
+
+        /**
+         * Checks for updates.
+         */
+        CheckForUpdatesAction,
+
+        /**
+         * Closes the client.
+         */
+        ExitAction,
+
+
+        /* Tree Root Nodes actions */
+
+        /**
+         * Opens web client in the default browser.
+         */
+        WebClientAction,
+
+        /**
+         * Opens business events editing dialog.
+         */
+        BusinessEventsAction,
+
+        /**
          * Opens business events log dialog.
          */
         BusinessEventsLogAction,
-
-        /**
-         * Opens business events editing dialog.
-         */
-        BusinessEventsAction,
-
-        /**
-=======
->>>>>>> a86033b1
-         * Opens about dialog.
-         */
-        AboutAction,
-
-        /**
-         * Checks for updates.
-         */
-        CheckForUpdatesAction,
-
-        /**
-         * Closes the client.
-         */
-        ExitAction,
-
-
-        /* Tree Root Nodes actions */
-
-        /**
-         * Opens web client in the default browser.
-         */
-        WebClientAction,
-
-        /**
-         * Opens business events editing dialog.
-         */
-        BusinessEventsAction,
 
         //ShowMediaServerLogs,
 
