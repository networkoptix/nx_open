#ifndef QN_ACTIONS_H
#define QN_ACTIONS_H

#include "action_fwd.h"

namespace Qn {

    inline QLatin1String qn_gridPositionParameter()         { return QLatin1String("_qn_gridPosition"); }
    inline QLatin1String qn_userParameter()                 { return QLatin1String("_qn_user"); }
    inline QLatin1String qn_nameParameter()                 { return QLatin1String("_qn_name"); }
    inline QLatin1String qn_serverParameter()               { return QLatin1String("_qn_server"); }
    inline QLatin1String qn_layoutParameter()               { return QLatin1String("_qn_layoutParameter"); }
    inline QLatin1String qn_currentLayoutParameter()        { return QLatin1String("_qn_currentLayoutParameter"); }
    inline QLatin1String qn_currentUserParameter()          { return QLatin1String("_qn_currentUserParameter"); }
    inline QLatin1String qn_serializedResourcesParameter()  { return QLatin1String("_qn_serializedResourcesParameter"); }

#define GridPositionParameter qn_gridPositionParameter()
#define UserParameter qn_userParameter()
#define NameParameter qn_nameParameter()
#define ServerParameter qn_serverParameter()
#define LayoutParameter qn_layoutParameter()
#define CurrentLayoutParameter qn_currentLayoutParameter()
#define CurrentUserParameter qn_currentUserParameter()
#define SerializedResourcesParameter qn_serializedResourcesParameter()

    /**
     * Enum of all menu actions.
     */
    enum ActionId {
        /* Actions that are not assigned to any menu. */

        /**
         * Opens about dialog.
         */
        AboutAction,

        /**
         * Opens connection setting dialog.
         */
        ConnectToServerAction,

        /**
<<<<<<< HEAD
         * Opens licenses preferences tab.
         */
        GetMoreLicensesAction,

        /**
         * Reconnects to the application server.
=======
         * Reconnects to the Enterprise Controller.
>>>>>>> 8d03b6b4
         */
        ReconnectAction,

        /**
         * Shows / hides FPS display.
         */
        ShowFpsAction,

        /**
         * Drops provided resources on the workbench.
         */
        DropResourcesAction,

        /**
         * Drops provided resources on the workbench, opening them in a new
         * layout if necessary.
         */ 
        DropResourcesIntoNewLayoutAction,

        /**
         * Drops provided serialized resources on the current layout after 
         * connection to Enterprise Controller was established.
         * 
         * Parameters:
         * 
         * <tt>QByteArray SerializedResourcesParameter</tt> --- a serialized
         * QnMimeData representation of a set of resources.
         */ 
        DelayedDropResourcesAction,

        /**
         * Moves cameras from one server to another.
         * 
         * Parameters.
         * 
         * <tt>QnVideoServerResourcePtr ServerParameter</tt> --- video server to
         * move cameras to.
         */
        MoveCameraAction,

        /**
         * Opens next layout.
         */
        NextLayoutAction,

        /**
         * Opens previous layout.
         */
        PreviousLayoutAction,

        /**
         * Selects all widgets on the scene.
         */
        SelectAllAction,

        /**
         * Notifies action handler about selectin changes.
         */
        SelectionChangeAction,



        /* Main menu actions. */

        /**
         * Opens the main menu.
         */
        MainMenuAction,
        LightMainMenuAction,
        DarkMainMenuAction,

        /**
         * Opens a new tab (layout).
         * This action is executed every time the last layout on a workbench is closed.
         */
        OpenNewTabAction,

        /**
         * Opens a new window (client instance).
         */
        OpenNewWindowAction,

        /**
         * Saves current layout on appserver.
         */
        SaveCurrentLayoutAction,

        /**
         * Saves current layout under another name.
         */
        SaveCurrentLayoutAsAction,

            /**
             * Opens a file dialog and adds selected files to the current layout.
             */
            OpenFileAction,

            /**
             * Opens a file dialog and adds all files from selected folder 
             * to the current layout.
             */
            OpenFolderAction,

        /**
         * Starts / stops screen recording.
         */
        ScreenRecordingAction,

        /**
         * Toggles client's fullscreen state.
         */
        FullscreenAction,

        /**
         * Minimizes client's main window.
         */ 
        MinimizeAction,

        /**
         * Maximizes client's main window.
         */ 
        MaximizeAction,

        /**
         * Opens system settings dialog.
         */
        SystemSettingsAction,

        /**
         * Closes the client.
         */
        ExitAction,



        /* Tab bar actions. */

        /**
         * Closes layout.
         */
        CloseLayoutAction,

        /**
         * Closes all layouts but selected.
         */
        CloseAllButThisLayoutAction,



        /* Resource actions. */

        /**
         * Opens selected resources in provided layout.
         * 
         * Parameters:
         * 
         * <tt>QPointF GridPositionParameter</tt> --- drop position, in grid coordinates. 
         * If not provided, Items will be dropped at the center of the layout.
         * <tt>QnLayoutResourcePtr LayoutParameter</tt> --- layout to drop at.
         */ 
        OpenInLayoutAction,

        /**
         * Opens selected resources in current layout.
         * 
         * Parameters:
         * 
         * <tt>QPointF GridPositionParameter</tt> --- drop position, in grid coordinates. 
         * If not provided, Items will be dropped at the center of the layout.
         */ 
        OpenInCurrentLayoutAction,

        /**
         * Opens selected resources in a new layout.
         */
        OpenInNewLayoutAction,

        /**
         * Opens selected resources in a new window.
         */
        OpenInNewWindowAction,

        /**
         * Opens selected layout.
         */
        OpenSingleLayoutAction,

        /**
         * Opens selected layouts.
         */
        OpenMultipleLayoutsAction,

        /**
         * Opens selected layouts.
         */
        OpenAnyNumberOfLayoutsAction,

        /**
         * Saves selected layout.
         */
        SaveLayoutAction,

        /**
         * Saves selected layout under another name.
         * 
         * Parameters:
         * 
         * <tt>QnUserResourcePtr UserParameter</tt> --- user to assign layout to.
         * <tt>QString NameParameter</tt> --- name for the new layout.
         */
        SaveLayoutAsAction,

        /**
         * Saves selected layout under another name in current user's layouts list.
         * 
         * Parameters:
         * <tt>QString NameParameter</tt> --- name for the new layout.
         */
        SaveLayoutForCurrentUserAsAction,

        /**
         * Performs a fit in view operation.
         */
        FitInViewAction,

        /**
         * Maximizes item.
         */
        MaximizeItemAction,

        /**
         * Unmaximizes item.
         */
        UnmaximizeItemAction,

        /**
         * Shows motion search grid on an item.
         */
        ShowMotionAction,

        /**
         * Hides motion search grid on an item.
         */
        HideMotionAction,

        /**
         * Hides motion search grid on an item.
         */
        ToggleMotionAction,

        /**
         * Takes screenshot of an item.
         */
        TakeScreenshotAction,

        /**
         * Opens user settings dialog.
         */
        UserSettingsAction,

        /**
         * Opens camera settings dialog.
         */
        CameraSettingsAction,

        /**
         * Opens provided resources in an existing camera settings dialog.
         */
        OpenInCameraSettingsDialogAction,

        /**
         * Opens server settings dialog.
         */
        ServerSettingsAction,

        /**
         * Opens a YouTube upload dialog.
         */
        YouTubeUploadAction,

        /**
         * Opens tags editing dialog.
         */
        EditTagsAction,

        /**
         * Opens a folder that contains the file resource.
         */
        OpenInFolderAction,



        /* Layout actions. */

        /**
         * Deletes the file from disk.
         */
        DeleteFromDiskAction,

        /**
         * Removes item(s) from layout(s).
         */
        RemoveLayoutItemAction,

        /**
         * Removes a resource from Enterprise Controller.
         */
        RemoveFromServerAction,

        /**
         * Changes resource name.
         * 
         * Parameters:
         * <tt>QString NameParameter</tt> --- new name for the resource. If not
         * supplied, name dialog will pop up.
         */
        RenameAction,

        /**
         * Opens a user creation dialog.
         */
        NewUserAction,

        /**
         * Opens a layout creation dialog.
         */
        NewUserLayoutAction,



        ActionCount,

        NoAction = -1
    };

    enum ActionScope {
        InvalidScope            = 0x0,
        MainScope               = 0x1,              /**< Application's main menu requested. */
        SceneScope              = 0x2,              /**< Scene context menu requested. */
        TreeScope               = 0x4,              /**< Tree context menu requested. */
        SliderScope             = 0x8,              /**< Slider context menu requested. */
        TabBarScope             = 0x10,             /**< Tab bar context menu requested. */
        ScopeMask               = 0xFF
    };
    Q_DECLARE_FLAGS(ActionScopes, ActionScope);

    enum ActionTargetType {
        ResourceType            = 0x100,             
        LayoutItemType          = 0x200,
        WidgetType              = 0x400,
        LayoutType              = 0x800,
        TargetTypeMask          = 0xF00
    };
    Q_DECLARE_FLAGS(ActionTargetTypes, ActionTargetType)

    enum ActionFlag {
        /** Action can be applied when there are no targets. */
        NoTarget                = 0x10000,           

        /** Action can be applied to a single target. */
        SingleTarget            = 0x20000,           

        /** Action can be applied to multiple targets. */
        MultiTarget             = 0x40000,           

        /** Action accepts resources as target. */
        ResourceTarget          = ResourceType,   

        /** Action accepts layout items as target. */
        LayoutItemTarget        = LayoutItemType, 

        /** Action accepts resource widgets as target. */
        WidgetTarget            = WidgetType,     

        /** Action accepts layouts as target. */
        LayoutTarget            = LayoutType,     


        /** Action has a hotkey that is intentionally ambiguous. 
         * It is up to the user to ensure that proper action conditions make it 
         * impossible for several actions to be triggered by this hotkey. */
        IntentionallyAmbiguous  = 0x100000,          

        /** When the action is activated via hotkey, its scope should not be compared to the current one. 
         * Action can be executed from any scope, and its target will be taken from its scope. */
        ScopelessHotkey         = 0x200000,       

        /** Action can be pulled into enclosing menu if it is the only one in
         * its submenu. It may have another text in this case. */
        Pullable                = 0x400000,

        /** Action is not present in its corresponding menu. */
        HotkeyOnly              = 0x800000,


        /** Action can appear in main menu. */
        Main                    = Qn::MainScope | NoTarget,                     

        /** Action can appear in scene context menu. */
        Scene                   = Qn::SceneScope | WidgetTarget,                      

        /** Action can appear in tree context menu. */
        Tree                    = Qn::TreeScope,                                

        /** Action can appear in slider context menu. */
        Slider                  = Qn::SliderScope | SingleTarget | ResourceTarget,    

        /** Action can appear in tab bar context menu. */
        TabBar                  = Qn::TabBarScope | SingleTarget | LayoutTarget,      
    };

    Q_DECLARE_FLAGS(ActionFlags, ActionFlag);
    
    enum ActionVisibility {
        /** Action is not in the menu. */
        InvisibleAction,

        /** Action is in the menu, but is disabled. */
        DisabledAction,

        /** Action is in the menu and can be triggered. */
        EnabledAction
    };

} // namespace Qn

Q_DECLARE_OPERATORS_FOR_FLAGS(Qn::ActionScopes);
Q_DECLARE_OPERATORS_FOR_FLAGS(Qn::ActionTargetTypes);
Q_DECLARE_OPERATORS_FOR_FLAGS(Qn::ActionFlags);

#endif // QN_ACTIONS_H<|MERGE_RESOLUTION|>--- conflicted
+++ resolved
@@ -40,16 +40,12 @@
         ConnectToServerAction,
 
         /**
-<<<<<<< HEAD
          * Opens licenses preferences tab.
          */
         GetMoreLicensesAction,
 
         /**
-         * Reconnects to the application server.
-=======
          * Reconnects to the Enterprise Controller.
->>>>>>> 8d03b6b4
          */
         ReconnectAction,
 
