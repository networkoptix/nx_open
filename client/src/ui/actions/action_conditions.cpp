#include "action_conditions.h"

#include <QtWidgets/QAction>

#include <utils/common/warnings.h>
#include <core/resource_management/resource_criterion.h>
#include <core/resource_management/resource_pool.h>
#include <core/resource/media_resource.h>
#include <core/resource/media_server_resource.h>
#include <core/resource/videowall_resource.h>
#include <core/resource/videowall_item_index.h>
#include <core/ptz/ptz_controller_pool.h>
#include <core/ptz/abstract_ptz_controller.h>
#include <recording/time_period_list.h>
#include <camera/resource_display.h>

#include <client/client_settings.h>

#include <plugins/storage/file_storage/layout_storage_resource.h>

#include <recording/time_period.h>

#include <ui/graphics/items/resource/resource_widget.h>
#include <ui/graphics/items/resource/media_resource_widget.h>
#include <ui/workbench/watchers/workbench_schedule_watcher.h>
#include <ui/workbench/workbench.h>
#include <ui/workbench/workbench_display.h>
#include <ui/workbench/workbench_layout.h>
#include <ui/workbench/workbench_context.h>
#include <ui/workbench/workbench_access_controller.h>
#include <ui/workbench/workbench_layout_snapshot_manager.h>
#include <ui/dialogs/ptz_manage_dialog.h>

#include "action_parameter_types.h"
#include "action_manager.h"

QnActionCondition::QnActionCondition(QObject *parent): 
    QObject(parent),
    QnWorkbenchContextAware(parent)
{}

Qn::ActionVisibility QnActionCondition::check(const QnResourceList &) { 
    return Qn::InvisibleAction; 
}

Qn::ActionVisibility QnActionCondition::check(const QnLayoutItemIndexList &layoutItems) { 
    return check(QnActionParameterTypes::resources(layoutItems));
}

Qn::ActionVisibility QnActionCondition::check(const QnResourceWidgetList &widgets) { 
    return check(QnActionParameterTypes::layoutItems(widgets));
}

Qn::ActionVisibility QnActionCondition::check(const QnWorkbenchLayoutList &layouts) { 
    return check(QnActionParameterTypes::resources(layouts));
}

Qn::ActionVisibility QnActionCondition::check(const QnActionParameters &parameters) {
    switch(parameters.type()) {
    case Qn::ResourceType:
        return check(parameters.resources());
    case Qn::WidgetType:
        return check(parameters.widgets());
    case Qn::LayoutType:
        return check(parameters.layouts());
    case Qn::LayoutItemType:
        return check(parameters.layoutItems());
    default:
        qnWarning("Invalid action condition parameter type '%1'.", parameters.items().typeName());
        return Qn::InvisibleAction;
    }
}

 bool QnVideoWallReviewModeCondition::isVideoWallReviewMode() const {
    return context()->workbench()->currentLayout()->data().contains(Qn::VideoWallResourceRole);
}

Qn::ActionVisibility QnVideoWallReviewModeCondition::check(const QnActionParameters &parameters) {
    Q_UNUSED(parameters)
    if (m_hide == isVideoWallReviewMode())
        return Qn::InvisibleAction;
    return Qn::EnabledAction;
}
QnConjunctionActionCondition::QnConjunctionActionCondition(const QList<QnActionCondition *> conditions, QObject *parent) :
    QnActionCondition(parent),
    m_conditions(conditions)
{}

QnConjunctionActionCondition::QnConjunctionActionCondition(QnActionCondition *condition1, QnActionCondition *condition2, QObject *parent) :
    QnActionCondition(parent)
{
    m_conditions.append(condition1);
    m_conditions.append(condition2);
}

QnConjunctionActionCondition::QnConjunctionActionCondition(QnActionCondition *condition1, QnActionCondition *condition2, QnActionCondition *condition3, QObject *parent) :
    QnActionCondition(parent)
{
    m_conditions.append(condition1);
    m_conditions.append(condition2);
    m_conditions.append(condition3);
}

Qn::ActionVisibility QnConjunctionActionCondition::check(const QnActionParameters &parameters) {
    Qn::ActionVisibility result = Qn::EnabledAction;
    foreach (QnActionCondition *condition, m_conditions)
        result = qMin(result, condition->check(parameters));

    return result;
}

Qn::ActionVisibility QnConjunctionActionCondition::check(const QnResourceList &resources) {
    Qn::ActionVisibility result = Qn::EnabledAction;
    foreach (QnActionCondition *condition, m_conditions)
        result = qMin(result, condition->check(resources));

    return result;
}

Qn::ActionVisibility QnConjunctionActionCondition::check(const QnLayoutItemIndexList &layoutItems) {
    Qn::ActionVisibility result = Qn::EnabledAction;
    foreach (QnActionCondition *condition, m_conditions)
        result = qMin(result, condition->check(layoutItems));

    return result;
}

Qn::ActionVisibility QnConjunctionActionCondition::check(const QnResourceWidgetList &widgets) {
    Qn::ActionVisibility result = Qn::EnabledAction;
    foreach (QnActionCondition *condition, m_conditions)
        result = qMin(result, condition->check(widgets));

    return result;
}

Qn::ActionVisibility QnConjunctionActionCondition::check(const QnWorkbenchLayoutList &layouts) {
    Qn::ActionVisibility result = Qn::EnabledAction;
    foreach (QnActionCondition *condition, m_conditions)
        result = qMin(result, condition->check(layouts));

    return result;
}

Qn::ActionVisibility QnNegativeActionCondition::check(const QnActionParameters &parameters) {
    Qn::ActionVisibility result = m_condition->check(parameters);
    if (result == Qn::InvisibleAction)
        return Qn::EnabledAction;
    else
        return Qn::InvisibleAction;
}

Qn::ActionVisibility QnNegativeActionCondition::check(const QnResourceList &resources) {
    Qn::ActionVisibility result = m_condition->check(resources);
    if (result == Qn::InvisibleAction)
        return Qn::EnabledAction;
    else
        return Qn::InvisibleAction;
}

Qn::ActionVisibility QnNegativeActionCondition::check(const QnLayoutItemIndexList &layoutItems) {
    Qn::ActionVisibility result = m_condition->check(layoutItems);
    if (result == Qn::InvisibleAction)
        return Qn::EnabledAction;
    else
        return Qn::InvisibleAction;
}

Qn::ActionVisibility QnNegativeActionCondition::check(const QnResourceWidgetList &widgets) {
    Qn::ActionVisibility result = m_condition->check(widgets);
    if (result == Qn::InvisibleAction)
        return Qn::EnabledAction;
    else
        return Qn::InvisibleAction;
}

Qn::ActionVisibility QnNegativeActionCondition::check(const QnWorkbenchLayoutList &layouts) {
    Qn::ActionVisibility result = m_condition->check(layouts);
    if (result == Qn::InvisibleAction)
        return Qn::EnabledAction;
    else
        return Qn::InvisibleAction;
}

Qn::ActionVisibility QnItemZoomedActionCondition::check(const QnResourceWidgetList &widgets) {
    if(widgets.size() != 1 || !widgets[0])
        return Qn::InvisibleAction;

    if (widgets[0]->resource()->flags() & QnResource::videowall)
        return Qn::InvisibleAction;

    return ((widgets[0]->item() == workbench()->item(Qn::ZoomedRole)) == m_requiredZoomedState) ? Qn::EnabledAction : Qn::InvisibleAction;
}

Qn::ActionVisibility QnSmartSearchActionCondition::check(const QnResourceWidgetList &widgets) {
    foreach(QnResourceWidget *widget, widgets) {
        if(!widget)
            continue;

        if(!widget->resource()->hasFlags(QnResource::motion))
            continue;

        if(!widget->zoomRect().isNull())
            continue;

        if(m_hasRequiredGridDisplayValue) {
            if(static_cast<bool>(widget->options() & QnResourceWidget::DisplayMotion) == m_requiredGridDisplayValue)
                return Qn::EnabledAction;
        } else {
            return Qn::EnabledAction;
        }
    }

    return Qn::InvisibleAction;
}

Qn::ActionVisibility QnDisplayInfoActionCondition::check(const QnResourceWidgetList &widgets) {
    foreach(QnResourceWidget *widget, widgets) {
        if(!widget)
            continue;

        if (!(widget->visibleButtons() & QnResourceWidget::InfoButton))
            continue;

        if(m_hasRequiredDisplayInfoValue) {
            if(static_cast<bool>(widget->options() & QnResourceWidget::DisplayInfo) == m_requiredDisplayInfoValue)
                return Qn::EnabledAction;
        } else {
            return Qn::EnabledAction;
        }
    }

    return Qn::InvisibleAction;
}

Qn::ActionVisibility QnClearMotionSelectionActionCondition::check(const QnResourceWidgetList &widgets) {
    bool hasDisplayedGrid = false;

    foreach(QnResourceWidget *widget, widgets) {
        if(!widget)
            continue;

        if(widget->options() & QnResourceWidget::DisplayMotion) {
            hasDisplayedGrid = true;

            if(QnMediaResourceWidget *mediaWidget = dynamic_cast<QnMediaResourceWidget *>(widget))
                foreach(const QRegion &region, mediaWidget->motionSelection())
                    if(!region.isEmpty())
                        return Qn::EnabledAction;
        }
    }

    return hasDisplayedGrid ? Qn::DisabledAction : Qn::InvisibleAction;
}

Qn::ActionVisibility QnCheckFileSignatureActionCondition::check(const QnResourceWidgetList &widgets) {
    foreach(QGraphicsItem *item, widgets) {
        QnResourceWidget *widget = item->isWidget() ? qobject_cast<QnResourceWidget *>(item->toGraphicsObject()) : NULL;
        if(widget == NULL)
            continue;

        bool isUnsupported = 
            (widget->resource()->flags() & (QnResource::network | QnResource::still_image | QnResource::server)) ||
            !(widget->resource()->flags() & QnResource::utc); // TODO: #GDM #Common this is wrong, we need a flag for exported files.
        if(isUnsupported)
            return Qn::InvisibleAction;
    }
    return Qn::EnabledAction;
}

QnResourceActionCondition::QnResourceActionCondition(const QnResourceCriterion &criterion, Qn::MatchMode matchMode, QObject *parent): 
    QnActionCondition(parent),
    m_criterion(criterion),
    m_matchMode(matchMode)
{}

QnResourceActionCondition::~QnResourceActionCondition() {
    return;
}

Qn::ActionVisibility QnResourceActionCondition::check(const QnResourceList &resources) {
    return checkInternal<QnResourcePtr>(resources) ? Qn::EnabledAction : Qn::InvisibleAction;
}

Qn::ActionVisibility QnResourceActionCondition::check(const QnResourceWidgetList &widgets) {
    return checkInternal<QnResourceWidget *>(widgets) ? Qn::EnabledAction : Qn::InvisibleAction;
}

template<class Item, class ItemSequence>
bool QnResourceActionCondition::checkInternal(const ItemSequence &sequence) {
    int count = 0;

    foreach(const Item &item, sequence) {
        bool matches = checkOne(item);

        if(matches && m_matchMode == Qn::Any)
            return true;

        if(!matches && m_matchMode == Qn::All)
            return false;

        if(matches)
            count++;
    }

    if(m_matchMode == Qn::Any) {
        return false;
    } else if(m_matchMode == Qn::All) {
        return true;
    } else if(m_matchMode == Qn::ExactlyOne) {
        return count == 1;
    } else {
        qnWarning("Invalid match mode '%1'.", static_cast<int>(m_matchMode));
        return false;
    }
}

bool QnResourceActionCondition::checkOne(const QnResourcePtr &resource) {
    return m_criterion.check(resource) == QnResourceCriterion::Accept;
}

bool QnResourceActionCondition::checkOne(QnResourceWidget *widget) {
    QnResourcePtr resource = QnActionParameterTypes::resource(widget);
    return resource ? checkOne(resource) : false;
}


Qn::ActionVisibility QnResourceRemovalActionCondition::check(const QnResourceList &resources) {
    foreach(const QnResourcePtr &resource, resources) {
        if(!resource)
            continue; /* OK to remove. */

        if(resource->hasFlags(QnResource::layout) && !resource->hasFlags(QnResource::local))
            continue; /* OK to remove. */

        if(resource->hasFlags(QnResource::user) || resource->hasFlags(QnResource::videowall))
            continue; /* OK to remove. */

        if(resource->hasFlags(QnResource::remote_server) || resource->hasFlags(QnResource::live_cam)) // TODO: #Elric move this to permissions.
            if(resource->getStatus() == QnResource::Offline)
                continue; /* Can remove only if offline. */

        return Qn::InvisibleAction;
    }

    return Qn::EnabledAction;
}


Qn::ActionVisibility QnRenameActionCondition::check(const QnActionParameters &parameters) {
    Qn::NodeType nodeType = parameters.argument<Qn::NodeType>(Qn::NodeTypeRole, Qn::ResourceNode);

    switch (nodeType) {
    case Qn::ResourceNode:
    case Qn::EdgeNode:
        return QnEdgeServerCondition::check(parameters.resources());
    case Qn::RecorderNode:
    case Qn::VideoWallItemNode:
    case Qn::VideoWallMatrixNode:
        return Qn::EnabledAction;
    default:
        break;
    }

    return Qn::InvisibleAction;
}


Qn::ActionVisibility QnLayoutItemRemovalActionCondition::check(const QnLayoutItemIndexList &layoutItems) {
    foreach(const QnLayoutItemIndex &item, layoutItems)
        if(!accessController()->hasPermissions(item.layout(), Qn::WritePermission | Qn::AddRemoveItemsPermission))
            return Qn::InvisibleAction;

    return Qn::EnabledAction;
}

Qn::ActionVisibility QnSaveLayoutActionCondition::check(const QnResourceList &resources) {
    QnLayoutResourcePtr layout;

    if(m_current) {
        layout = workbench()->currentLayout()->resource();
    } else {
        if(resources.size() != 1)
            return Qn::InvisibleAction;

        layout = resources[0].dynamicCast<QnLayoutResource>();
    }

    if(!layout)
        return Qn::InvisibleAction;

    if(snapshotManager()->isSaveable(layout)) {
        return Qn::EnabledAction;
    } else {
        return Qn::DisabledAction;
    }
}


Qn::ActionVisibility QnLayoutCountActionCondition::check(const QnWorkbenchLayoutList &) {
    if(workbench()->layouts().size() < m_minimalRequiredCount)
        return Qn::DisabledAction;

    return Qn::EnabledAction;
}


Qn::ActionVisibility QnTakeScreenshotActionCondition::check(const QnResourceWidgetList &widgets) {
    if(widgets.size() != 1)
        return Qn::InvisibleAction;

    QnResourceWidget *widget = widgets[0];
    if(widget->resource()->flags() & (QnResource::still_image | QnResource::server))
        return Qn::InvisibleAction;

    Qn::RenderStatus renderStatus = widget->renderStatus();
    if(renderStatus == Qn::NothingRendered || renderStatus == Qn::CannotRender)
        return Qn::DisabledAction;

    return Qn::EnabledAction;
}

Qn::ActionVisibility QnAdjustVideoActionCondition::check(const QnResourceWidgetList &widgets) {
    if(widgets.size() != 1)
        return Qn::InvisibleAction;

    QnResourceWidget *widget = widgets[0];
    if(widget->resource()->flags() & (QnResource::server | QnResource::videowall))
        return Qn::InvisibleAction;

    QString url = widget->resource()->getUrl().toLower();
    if((widget->resource()->flags() & QnResource::still_image) && !url.endsWith(lit(".jpg")) && !url.endsWith(lit(".jpeg")))
        return Qn::InvisibleAction;

    Qn::RenderStatus renderStatus = widget->renderStatus();
    if(renderStatus == Qn::NothingRendered || renderStatus == Qn::CannotRender)
        return Qn::DisabledAction;

    return Qn::EnabledAction;
}

Qn::ActionVisibility QnTimePeriodActionCondition::check(const QnActionParameters &parameters) {
    if(!parameters.hasArgument(Qn::TimePeriodRole))
        return Qn::InvisibleAction;

    QnTimePeriod period = parameters.argument<QnTimePeriod>(Qn::TimePeriodRole);
    if(!(m_periodTypes & period.type())) {
        return m_nonMatchingVisibility;
    } else {
        return Qn::EnabledAction;
    }
}

Qn::ActionVisibility QnExportActionCondition::check(const QnActionParameters &parameters) {
    if(!parameters.hasArgument(Qn::TimePeriodRole))
        return Qn::InvisibleAction;

    QnTimePeriod period = parameters.argument<QnTimePeriod>(Qn::TimePeriodRole);
    if(!(Qn::NormalTimePeriod & period.type()))
        return Qn::DisabledAction;

    if(m_centralItemRequired && !context()->workbench()->item(Qn::CentralRole))
        return Qn::DisabledAction;

    // Export selection
    if (m_centralItemRequired) {
        QnResourcePtr resource = parameters.resource();
        if(resource->flags() & QnResource::sync) {
            QnTimePeriodList periods = parameters.argument<QnTimePeriodList>(Qn::TimePeriodsRole);
            if(!periods.intersects(period))
                return Qn::DisabledAction;
        }
    }
    // Export layout
    else {
        QnTimePeriodList periods = parameters.argument<QnTimePeriodList>(Qn::MergedTimePeriodsRole);
        if(!periods.intersects(period))
            return Qn::DisabledAction;
    }
    return Qn::EnabledAction;
}

Qn::ActionVisibility QnAddBookmarkActionCondition::check(const QnActionParameters &parameters) {
#ifdef QN_ENABLE_BOOKMARKS
    if(!parameters.hasArgument(Qn::TimePeriodRole))
        return Qn::InvisibleAction;

    QnTimePeriod period = parameters.argument<QnTimePeriod>(Qn::TimePeriodRole);
    if(!(Qn::NormalTimePeriod & period.type()))
        return Qn::DisabledAction;

    if(!context()->workbench()->item(Qn::CentralRole))
        return Qn::DisabledAction;

    QnResourcePtr resource = parameters.resource();
    if(resource->flags() & QnResource::sync) {
        QnTimePeriodList periods = parameters.argument<QnTimePeriodList>(Qn::TimePeriodsRole);
        if(!periods.intersects(period))
            return Qn::DisabledAction;
    }

    return Qn::EnabledAction;
#else
    Q_UNUSED(parameters)
    return Qn::InvisibleAction;
#endif
}


Qn::ActionVisibility QnModifyBookmarkActionCondition::check(const QnActionParameters &parameters) {
#ifdef QN_ENABLE_BOOKMARKS
    if(!parameters.hasArgument(Qn::CameraBookmarkRole))
        return Qn::InvisibleAction;
    return Qn::EnabledAction;
#else
    Q_UNUSED(parameters)
    return Qn::InvisibleAction;
#endif
}

Qn::ActionVisibility QnPreviewActionCondition::check(const QnActionParameters &parameters) {
    QnMediaResourcePtr media = parameters.resource().dynamicCast<QnMediaResource>();
    if(!media)
        return Qn::InvisibleAction;

    bool isImage = media->toResource()->flags() & QnResource::still_image;
    if (isImage)
        return Qn::InvisibleAction;

#if 0
    if(camera->isGroupPlayOnly())
        return Qn::InvisibleAction;
#endif
    return QnExportActionCondition::check(parameters);
}

Qn::ActionVisibility QnPanicActionCondition::check(const QnActionParameters &) {
    return context()->instance<QnWorkbenchScheduleWatcher>()->isScheduleEnabled() ? Qn::EnabledAction : Qn::DisabledAction;
}

Qn::ActionVisibility QnToggleTourActionCondition::check(const QnActionParameters &parameters) {
    Q_UNUSED(parameters)
    if (isVideoWallReviewMode())
        return Qn::InvisibleAction;
    return context()->workbench()->currentLayout()->items().size() <= 1 ? Qn::DisabledAction : Qn::EnabledAction;
}

Qn::ActionVisibility QnArchiveActionCondition::check(const QnResourceList &resources) {
    if(resources.size() != 1)
        return Qn::InvisibleAction;

    bool watchable = !(resources[0]->flags() & QnResource::live) || (accessController()->globalPermissions() & Qn::GlobalViewArchivePermission);
    return watchable ? Qn::EnabledAction : Qn::InvisibleAction;

    // TODO: #Elric this will fail (?) if we have sync with some UTC resource on the scene.
}

Qn::ActionVisibility QnToggleTitleBarActionCondition::check(const QnActionParameters &) {
    return action(Qn::EffectiveMaximizeAction)->isChecked() ? Qn::EnabledAction : Qn::InvisibleAction;
}

Qn::ActionVisibility QnNoArchiveActionCondition::check(const QnActionParameters &) {
    return (accessController()->globalPermissions() & Qn::GlobalViewArchivePermission) ? Qn::InvisibleAction : Qn::EnabledAction;
}

Qn::ActionVisibility QnOpenInFolderActionCondition::check(const QnResourceList &resources) {
    if(resources.size() != 1)
        return Qn::InvisibleAction;

    QnResourcePtr resource = resources[0];
    bool isLocalResource = resource->hasFlags(QnResource::url | QnResource::local | QnResource::media)
            && !resource->getUrl().startsWith(QnLayoutFileStorageResource::layoutPrefix());
    bool isExportedLayout = resource->hasFlags(QnResource::url | QnResource::local | QnResource::layout);

    return isLocalResource || isExportedLayout ? Qn::EnabledAction : Qn::InvisibleAction;
}

Qn::ActionVisibility QnOpenInFolderActionCondition::check(const QnLayoutItemIndexList &layoutItems) {
    foreach(const QnLayoutItemIndex &index, layoutItems) {
        QnLayoutItemData itemData = index.layout()->getItem(index.uuid());
        if(itemData.zoomRect.isNull())
            return QnActionCondition::check(layoutItems);
    }

    return Qn::InvisibleAction;
}

Qn::ActionVisibility QnLayoutSettingsActionCondition::check(const QnResourceList &resources) {
    if(resources.size() > 1)
        return Qn::InvisibleAction;

    QnResourcePtr resource;
    if (resources.size() > 0)
        resource = resources[0];
    else
        resource = context()->workbench()->currentLayout()->resource();

    if(!accessController()->hasPermissions(resource, Qn::EditLayoutSettingsPermission))
        return Qn::InvisibleAction;
    return Qn::EnabledAction;

//    bool isExportedLayout = resource->hasFlags(QnResource::url | QnResource::local | QnResource::layout);
//    return resource->hasFlags(QnResource::layout) && !isExportedLayout
//            ? Qn::EnabledAction
//            : Qn::InvisibleAction;
}

Qn::ActionVisibility QnCreateZoomWindowActionCondition::check(const QnResourceWidgetList &widgets) {
    if(widgets.size() != 1)
        return Qn::InvisibleAction;
    
    // TODO: #Elric there probably exists a better way to check it all.

    QnMediaResourceWidget *widget = dynamic_cast<QnMediaResourceWidget *>(widgets[0]);
    if(!widget)
        return Qn::InvisibleAction;

    if(display()->zoomTargetWidget(widget))
        return Qn::InvisibleAction;

    /*if(widget->display()->videoLayout() && widget->display()->videoLayout()->channelCount() > 1)
        return Qn::InvisibleAction;*/
    
    return Qn::EnabledAction;
}

Qn::ActionVisibility QnTreeNodeTypeCondition::check(const QnActionParameters &parameters) {
    if (parameters.hasArgument(Qn::NodeTypeRole)) {
        Qn::NodeType nodeType = parameters.argument(Qn::NodeTypeRole).value<Qn::NodeType>();
        return (nodeType == m_nodeType) ? Qn::EnabledAction : Qn::InvisibleAction;
    }
    return Qn::EnabledAction;
}

Qn::ActionVisibility QnOpenInCurrentLayoutActionCondition::check(const QnResourceList &resources) {
    QnLayoutResourcePtr layout = context()->workbench()->currentLayout()->resource();
    bool isExportedLayout = snapshotManager()->isFile(layout);

    foreach (const QnResourcePtr &resource, resources) {
<<<<<<< HEAD
        if (resource->getStatus() == QnResource::Incompatible)
            continue;

        //TODO: #GDM refactor duplicated code
=======
        //TODO: #GDM #Common refactor duplicated code
>>>>>>> b9c405a3
        bool isServer = resource->hasFlags(QnResource::server);
        bool isMediaResource = resource->hasFlags(QnResource::media);
        bool isLocalResource = resource->hasFlags(QnResource::url | QnResource::local | QnResource::media)
            && !resource->getUrl().startsWith(QnLayoutFileStorageResource::layoutPrefix());
        bool allowed = isServer || isMediaResource;
        bool forbidden = isExportedLayout && (isServer || isLocalResource);
        if(allowed && !forbidden)
            return Qn::EnabledAction;
    }
    return Qn::InvisibleAction;
}

Qn::ActionVisibility QnOpenInNewEntityActionCondition::check(const QnResourceList &resources) {
    foreach(const QnResourcePtr &resource, resources)
        if(resource->hasFlags(QnResource::media) || resource->hasFlags(QnResource::server))
            return Qn::EnabledAction;

    return Qn::InvisibleAction;
}

Qn::ActionVisibility QnOpenInNewEntityActionCondition::check(const QnLayoutItemIndexList &layoutItems) {
    foreach(const QnLayoutItemIndex &index, layoutItems) {
        QnLayoutItemData itemData = index.layout()->getItem(index.uuid());
        if(itemData.zoomRect.isNull())
            return QnActionCondition::check(layoutItems);
    }

    return Qn::InvisibleAction;
}

Qn::ActionVisibility QnSetAsBackgroundActionCondition::check(const QnResourceList &resources) {
    if(resources.size() != 1)
        return Qn::InvisibleAction;
    QnResourcePtr resource = resources[0];
    if (!resource->hasFlags(QnResource::url | QnResource::local | QnResource::still_image))
        return Qn::InvisibleAction;

    QnLayoutResourcePtr layout = context()->workbench()->currentLayout()->resource();
    if (layout->locked())
        return Qn::DisabledAction;
    return Qn::EnabledAction;
}

Qn::ActionVisibility QnSetAsBackgroundActionCondition::check(const QnLayoutItemIndexList &layoutItems) {
    foreach(const QnLayoutItemIndex &index, layoutItems) {
        QnLayoutItemData itemData = index.layout()->getItem(index.uuid());
        if(itemData.zoomRect.isNull())
            return QnActionCondition::check(layoutItems);
    }

    return Qn::InvisibleAction;
}

Qn::ActionVisibility QnLoggedInCondition::check(const QnActionParameters &) {
    return (context()->user()) ? Qn::EnabledAction : Qn::InvisibleAction;
}

Qn::ActionVisibility QnChangeResolutionActionCondition::check(const QnActionParameters &) {
    if (isVideoWallReviewMode())
        return Qn::InvisibleAction;

    if  (!context()->user())
        return Qn::InvisibleAction;
    QnLayoutResourcePtr layout = context()->workbench()->currentLayout()->resource();
    if (snapshotManager()->isFile(layout))
        return Qn::InvisibleAction;
    else
        return Qn::EnabledAction;
}

Qn::ActionVisibility QnCheckForUpdatesActionCondition::check(const QnActionParameters &) {
    return qnSettings->isUpdatesEnabled() ? Qn::EnabledAction : Qn::InvisibleAction;
}

Qn::ActionVisibility QnShowcaseActionCondition::check(const QnActionParameters &) {
    return qnSettings->isShowcaseEnabled() ? Qn::EnabledAction : Qn::InvisibleAction;
}

Qn::ActionVisibility QnPtzActionCondition::check(const QnResourceList &resources) {
    foreach(const QnResourcePtr &resource, resources)
        if(!check(qnPtzPool->controller(resource)))
            return Qn::InvisibleAction;

    if (m_disableIfPtzDialogVisible && QnPtzManageDialog::instance() && QnPtzManageDialog::instance()->isVisible())
        return Qn::DisabledAction;

    return Qn::EnabledAction;
}

Qn::ActionVisibility QnPtzActionCondition::check(const QnResourceWidgetList &widgets) {
    foreach(QnResourceWidget *widget, widgets) {
        QnMediaResourceWidget *mediaWidget = dynamic_cast<QnMediaResourceWidget *>(widget);
        if(!mediaWidget)
            return Qn::InvisibleAction;
        
        if(!check(mediaWidget->ptzController()))
            return Qn::InvisibleAction;

        if (!mediaWidget->zoomRect().isNull())
            return Qn::InvisibleAction;
    }

    if (m_disableIfPtzDialogVisible && QnPtzManageDialog::instance() && QnPtzManageDialog::instance()->isVisible())
        return Qn::DisabledAction;

    return Qn::EnabledAction;
}

bool QnPtzActionCondition::check(const QnPtzControllerPtr &controller) {
    return controller && controller->hasCapabilities(m_capabilities);
}


Qn::ActionVisibility QnNonEmptyVideowallActionCondition::check(const QnResourceList &resources) {
    foreach(const QnResourcePtr &resource, resources) {
        if(!resource->hasFlags(QnResource::videowall)) 
            continue;

        QnVideoWallResourcePtr videowall = resource.dynamicCast<QnVideoWallResource>();
        if (!videowall)
            continue;

        if (videowall->items()->getItems().isEmpty())
            continue;

        return Qn::EnabledAction;
    }

    return Qn::InvisibleAction;
}


Qn::ActionVisibility QnStartVideowallActionCondition::check(const QnResourceList &resources) {
    QUuid pcUuid = qnSettings->pcUuid();
    if (pcUuid.isNull()) 
        return Qn::InvisibleAction;

    foreach(const QnResourcePtr &resource, resources) {
        if(!resource->hasFlags(QnResource::videowall)) 
            continue;

        QnVideoWallResourcePtr videowall = resource.dynamicCast<QnVideoWallResource>();
        if (!videowall)
            continue;

        if (!videowall->pcs()->hasItem(pcUuid))
            continue;

        foreach (const QnVideoWallItem &item, videowall->items()->getItems())
            if (item.pcUuid == pcUuid)
               return Qn::EnabledAction;
    }
    return Qn::InvisibleAction;
}


Qn::ActionVisibility QnIdentifyVideoWallActionCondition::check(const QnActionParameters &parameters) {
    if (parameters.videoWallItems().size() > 0)
        return Qn::EnabledAction;
    return QnActionCondition::check(parameters);
}

Qn::ActionVisibility QnResetVideoWallLayoutActionCondition::check(const QnActionParameters &parameters) {
    if (!context()->user() || parameters.videoWallItems().isEmpty())
        return Qn::InvisibleAction;

    QnLayoutResourcePtr layout = parameters.argument<QnLayoutResourcePtr>(Qn::LayoutResourceRole,
                                                                          workbench()->currentLayout()->resource());
    if (layout->data().contains(Qn::VideoWallResourceRole))
        return Qn::InvisibleAction;

    if (snapshotManager()->isFile(layout))
        return Qn::InvisibleAction;

    if (accessController()->globalPermissions() & Qn::GlobalEditVideoWallPermission)
        return Qn::EnabledAction;

    return Qn::InvisibleAction;
}

Qn::ActionVisibility QnDetachFromVideoWallActionCondition::check(const QnActionParameters &parameters) {
    if (!context()->user() || parameters.videoWallItems().isEmpty())
        return Qn::InvisibleAction;

    foreach (const QnVideoWallItemIndex &index, parameters.videoWallItems()) {
        if (index.isNull())
            continue;
        if (!index.videowall()->items()->hasItem(index.uuid()))
            continue;
        if (index.videowall()->items()->getItem(index.uuid()).layout.isNull())
            continue;
        return Qn::EnabledAction;
    }
    return Qn::InvisibleAction;
}

Qn::ActionVisibility QnRotateItemCondition::check(const QnResourceWidgetList &widgets) {
    foreach (QnResourceWidget *widget, widgets) {
        if (widget->options() & QnResourceWidget::WindowRotationForbidden)
            return Qn::InvisibleAction;
    }
    return Qn::EnabledAction;
}

Qn::ActionVisibility QnLightModeCondition::check(const QnActionParameters &parameters) {
    Q_UNUSED(parameters)

    if (qnSettings->lightMode() & m_lightModeFlags)
        return Qn::InvisibleAction;

    return Qn::EnabledAction;
}

Qn::ActionVisibility QnEdgeServerCondition::check(const QnResourceList &resources) {
    foreach (const QnResourcePtr &resource, resources)
        if (m_isEdgeServer ^ QnMediaServerResource::isEdgeServer(resource))
            return Qn::InvisibleAction;
    return Qn::EnabledAction;
}


Qn::ActionVisibility QnResourceStatusActionCondition::check(const QnResourceList &resources) {
    bool found = false;
    foreach (const QnResourcePtr &resource, resources) {
        if (resource->getStatus() != m_status) {
            if (m_all)
                return Qn::InvisibleAction;
        } else {
            found = true;
        }
    }
    return found ? Qn::EnabledAction : Qn::InvisibleAction;
}<|MERGE_RESOLUTION|>--- conflicted
+++ resolved
@@ -636,14 +636,10 @@
     bool isExportedLayout = snapshotManager()->isFile(layout);
 
     foreach (const QnResourcePtr &resource, resources) {
-<<<<<<< HEAD
         if (resource->getStatus() == QnResource::Incompatible)
             continue;
 
-        //TODO: #GDM refactor duplicated code
-=======
         //TODO: #GDM #Common refactor duplicated code
->>>>>>> b9c405a3
         bool isServer = resource->hasFlags(QnResource::server);
         bool isMediaResource = resource->hasFlags(QnResource::media);
         bool isLocalResource = resource->hasFlags(QnResource::url | QnResource::local | QnResource::media)
