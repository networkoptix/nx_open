--- conflicted
+++ resolved
@@ -6,11 +6,8 @@
 #include <core/resource_management/resource_criterion.h>
 #include <core/resource_management/resource_pool.h>
 #include <core/resource/media_resource.h>
-<<<<<<< HEAD
 #include <core/resource/media_server_resource.h>
-=======
 #include <core/resource/videowall_item_index.h>
->>>>>>> fe092760
 #include <core/ptz/ptz_controller_pool.h>
 #include <core/ptz/abstract_ptz_controller.h>
 #include <recording/time_period_list.h>
@@ -563,15 +560,9 @@
         bool isVideowall = resource->hasFlags(QnResource::videowall);
         bool isMediaResource = resource->hasFlags(QnResource::media);
         bool isLocalResource = resource->hasFlags(QnResource::url | QnResource::local | QnResource::media)
-<<<<<<< HEAD
             && !resource->getUrl().startsWith(QnLayoutFileStorageResource::layoutPrefix());
-        bool allowed = isServer || isMediaResource;
-        bool forbidden = isExportedLayout && (isServer || isLocalResource);
-=======
-                && !resource->getUrl().startsWith(QnLayoutFileStorageResource::layoutPrefix());
         bool allowed = isServer || isMediaResource || isVideowall;
         bool forbidden = isExportedLayout && (isServer || isLocalResource || isVideowall);
->>>>>>> fe092760
         if(allowed && !forbidden)
             return Qn::EnabledAction;
     }
