#include "action_conditions.h"

#include <QtWidgets/QAction>

#include <api/app_server_connection.h>

#include <common/common_module.h>

#include <utils/common/warnings.h>
#include <core/resource_management/resource_criterion.h>
#include <core/resource_management/resource_pool.h>
#include <core/resource/media_resource.h>
#include <core/resource/camera_resource.h>
#include <core/resource/media_server_resource.h>
#include <core/resource/videowall_resource.h>
#include <core/resource/videowall_item_index.h>
#include <core/ptz/ptz_controller_pool.h>
#include <core/ptz/abstract_ptz_controller.h>
#include <recording/time_period_list.h>
#include <camera/resource_display.h>

#include <client/client_settings.h>

#include <plugins/storage/file_storage/layout_storage_resource.h>

#include <recording/time_period.h>

#include <ui/graphics/items/resource/resource_widget.h>
#include <ui/graphics/items/resource/media_resource_widget.h>
#include <ui/workbench/watchers/workbench_schedule_watcher.h>
#include <ui/workbench/workbench.h>
#include <ui/workbench/workbench_auto_starter.h>
#include <ui/workbench/workbench_display.h>
#include <ui/workbench/workbench_layout.h>
#include <ui/workbench/workbench_context.h>
#include <ui/workbench/workbench_access_controller.h>
#include <ui/workbench/workbench_layout_snapshot_manager.h>
#include <ui/dialogs/ptz_manage_dialog.h>

#include "action_parameter_types.h"
#include "action_manager.h"

QnActionCondition::QnActionCondition(QObject *parent): 
    QObject(parent),
    QnWorkbenchContextAware(parent)
{}

Qn::ActionVisibility QnActionCondition::check(const QnResourceList &) { 
    return Qn::InvisibleAction; 
}

Qn::ActionVisibility QnActionCondition::check(const QnLayoutItemIndexList &layoutItems) { 
    return check(QnActionParameterTypes::resources(layoutItems));
}

Qn::ActionVisibility QnActionCondition::check(const QnResourceWidgetList &widgets) { 
    return check(QnActionParameterTypes::layoutItems(widgets));
}

Qn::ActionVisibility QnActionCondition::check(const QnWorkbenchLayoutList &layouts) { 
    return check(QnActionParameterTypes::resources(layouts));
}

Qn::ActionVisibility QnActionCondition::check(const QnActionParameters &parameters) {
    switch(parameters.type()) {
    case Qn::ResourceType:
        return check(parameters.resources());
    case Qn::WidgetType:
        return check(parameters.widgets());
    case Qn::LayoutType:
        return check(parameters.layouts());
    case Qn::LayoutItemType:
        return check(parameters.layoutItems());
    default:
        qnWarning("Invalid action condition parameter type '%1'.", parameters.items().typeName());
        return Qn::InvisibleAction;
    }
}

 bool QnVideoWallReviewModeCondition::isVideoWallReviewMode() const {
    return context()->workbench()->currentLayout()->data().contains(Qn::VideoWallResourceRole);
}

Qn::ActionVisibility QnVideoWallReviewModeCondition::check(const QnActionParameters &parameters) {
    Q_UNUSED(parameters)
    if (m_hide == isVideoWallReviewMode())
        return Qn::InvisibleAction;
    return Qn::EnabledAction;
}


bool QnPreviewSearchModeCondition::isPreviewSearchMode() const {
    return context()->workbench()->currentLayout()->data().contains(Qn::LayoutSearchStateRole);
}

Qn::ActionVisibility QnPreviewSearchModeCondition::check(const QnActionParameters &parameters) {
    Q_UNUSED(parameters)
        if (m_hide == isPreviewSearchMode())
            return Qn::InvisibleAction;
    return Qn::EnabledAction;
}

QnConjunctionActionCondition::QnConjunctionActionCondition(const QList<QnActionCondition *> conditions, QObject *parent) :
    QnActionCondition(parent),
    m_conditions(conditions)
{}

QnConjunctionActionCondition::QnConjunctionActionCondition(QnActionCondition *condition1, QnActionCondition *condition2, QObject *parent) :
    QnActionCondition(parent)
{
    m_conditions.append(condition1);
    m_conditions.append(condition2);
}

QnConjunctionActionCondition::QnConjunctionActionCondition(QnActionCondition *condition1, QnActionCondition *condition2, QnActionCondition *condition3, QObject *parent) :
    QnActionCondition(parent)
{
    m_conditions.append(condition1);
    m_conditions.append(condition2);
    m_conditions.append(condition3);
}

Qn::ActionVisibility QnConjunctionActionCondition::check(const QnActionParameters &parameters) {
    Qn::ActionVisibility result = Qn::EnabledAction;
    foreach (QnActionCondition *condition, m_conditions)
        result = qMin(result, condition->check(parameters));

    return result;
}

Qn::ActionVisibility QnItemZoomedActionCondition::check(const QnResourceWidgetList &widgets) {
    if(widgets.size() != 1 || !widgets[0])
        return Qn::InvisibleAction;

    if (widgets[0]->resource()->flags() & Qn::videowall)
        return Qn::InvisibleAction;

    return ((widgets[0]->item() == workbench()->item(Qn::ZoomedRole)) == m_requiredZoomedState) ? Qn::EnabledAction : Qn::InvisibleAction;
}

Qn::ActionVisibility QnSmartSearchActionCondition::check(const QnResourceWidgetList &widgets) {
    foreach(QnResourceWidget *widget, widgets) {
        if(!widget)
            continue;

        if(!widget->resource()->hasFlags(Qn::motion))
            continue;

        if(!widget->zoomRect().isNull())
            continue;

        if(m_hasRequiredGridDisplayValue) {
            if(static_cast<bool>(widget->options() & QnResourceWidget::DisplayMotion) == m_requiredGridDisplayValue)
                return Qn::EnabledAction;
        } else {
            return Qn::EnabledAction;
        }
    }

    return Qn::InvisibleAction;
}

Qn::ActionVisibility QnDisplayInfoActionCondition::check(const QnResourceWidgetList &widgets) {
    foreach(QnResourceWidget *widget, widgets) {
        if(!widget)
            continue;

        if (!(widget->visibleButtons() & QnResourceWidget::InfoButton))
            continue;

        if(m_hasRequiredDisplayInfoValue) {
            if(static_cast<bool>(widget->options() & QnResourceWidget::DisplayInfo) == m_requiredDisplayInfoValue)
                return Qn::EnabledAction;
        } else {
            return Qn::EnabledAction;
        }
    }

    return Qn::InvisibleAction;
}

Qn::ActionVisibility QnClearMotionSelectionActionCondition::check(const QnResourceWidgetList &widgets) {
    bool hasDisplayedGrid = false;

    foreach(QnResourceWidget *widget, widgets) {
        if(!widget)
            continue;

        if(widget->options() & QnResourceWidget::DisplayMotion) {
            hasDisplayedGrid = true;

            if(QnMediaResourceWidget *mediaWidget = dynamic_cast<QnMediaResourceWidget *>(widget))
                foreach(const QRegion &region, mediaWidget->motionSelection())
                    if(!region.isEmpty())
                        return Qn::EnabledAction;
        }
    }

    return hasDisplayedGrid ? Qn::DisabledAction : Qn::InvisibleAction;
}

Qn::ActionVisibility QnCheckFileSignatureActionCondition::check(const QnResourceWidgetList &widgets) {
    foreach(QGraphicsItem *item, widgets) {
        QnResourceWidget *widget = item->isWidget() ? qobject_cast<QnResourceWidget *>(item->toGraphicsObject()) : NULL;
        if(widget == NULL)
            continue;

        bool isUnsupported = 
            (widget->resource()->flags() & (Qn::network | Qn::still_image | Qn::server)) ||
            !(widget->resource()->flags() & Qn::utc); // TODO: #GDM #Common this is wrong, we need a flag for exported files.
        if(isUnsupported)
            return Qn::InvisibleAction;
    }
    return Qn::EnabledAction;
}

QnResourceActionCondition::QnResourceActionCondition(const QnResourceCriterion &criterion, Qn::MatchMode matchMode, QObject *parent): 
    QnActionCondition(parent),
    m_criterion(criterion),
    m_matchMode(matchMode)
{}

QnResourceActionCondition::~QnResourceActionCondition() {
    return;
}

Qn::ActionVisibility QnResourceActionCondition::check(const QnResourceList &resources) {
    return checkInternal<QnResourcePtr>(resources) ? Qn::EnabledAction : Qn::InvisibleAction;
}

Qn::ActionVisibility QnResourceActionCondition::check(const QnResourceWidgetList &widgets) {
    return checkInternal<QnResourceWidget *>(widgets) ? Qn::EnabledAction : Qn::InvisibleAction;
}

template<class Item, class ItemSequence>
bool QnResourceActionCondition::checkInternal(const ItemSequence &sequence) {
    int count = 0;

    foreach(const Item &item, sequence) {
        bool matches = checkOne(item);

        if(matches && m_matchMode == Qn::Any)
            return true;

        if(!matches && m_matchMode == Qn::All)
            return false;

        if(matches)
            count++;
    }

    if(m_matchMode == Qn::Any) {
        return false;
    } else if(m_matchMode == Qn::All) {
        return true;
    } else if(m_matchMode == Qn::ExactlyOne) {
        return count == 1;
    } else {
        qnWarning("Invalid match mode '%1'.", static_cast<int>(m_matchMode));
        return false;
    }
}

bool QnResourceActionCondition::checkOne(const QnResourcePtr &resource) {
    return m_criterion.check(resource) == QnResourceCriterion::Accept;
}

bool QnResourceActionCondition::checkOne(QnResourceWidget *widget) {
    QnResourcePtr resource = QnActionParameterTypes::resource(widget);
    return resource ? checkOne(resource) : false;
}


Qn::ActionVisibility QnResourceRemovalActionCondition::check(const QnResourceList &resources) {
    foreach(const QnResourcePtr &resource, resources) {
        if(!resource)
            continue; /* OK to remove. */

        if(resource->hasFlags(Qn::layout) && !resource->hasFlags(Qn::local))
            continue; /* OK to remove. */

        if(resource->hasFlags(Qn::user) || resource->hasFlags(Qn::videowall))
            continue; /* OK to remove. */

        if(resource->hasFlags(Qn::live_cam))
            continue; /* OK to remove. */

        if(resource->hasFlags(Qn::remote_server)) // TODO: #Elric move this to permissions.
            if(resource->getStatus() == Qn::Offline)
                continue; /* Can remove only if offline. */

        return Qn::InvisibleAction;
    }

    return Qn::EnabledAction;
}


Qn::ActionVisibility QnRenameActionCondition::check(const QnActionParameters &parameters) {
    Qn::NodeType nodeType = parameters.argument<Qn::NodeType>(Qn::NodeTypeRole, Qn::ResourceNode);

    switch (nodeType) {
    case Qn::ResourceNode:
    case Qn::EdgeNode:
        return QnEdgeServerCondition::check(parameters.resources());
    case Qn::RecorderNode:
    case Qn::VideoWallItemNode:
    case Qn::VideoWallMatrixNode:
        return Qn::EnabledAction;
    default:
        break;
    }

    return Qn::InvisibleAction;
}


Qn::ActionVisibility QnLayoutItemRemovalActionCondition::check(const QnLayoutItemIndexList &layoutItems) {
    foreach(const QnLayoutItemIndex &item, layoutItems)
        if(!accessController()->hasPermissions(item.layout(), Qn::WritePermission | Qn::AddRemoveItemsPermission))
            return Qn::InvisibleAction;

    return Qn::EnabledAction;
}

Qn::ActionVisibility QnSaveLayoutActionCondition::check(const QnResourceList &resources) {
    QnLayoutResourcePtr layout;
    QnVideoWallResourcePtr videowall;

    if(m_current) {
        layout = workbench()->currentLayout()->resource();
    } else {
        if(resources.size() != 1)
            return Qn::InvisibleAction;

        layout = resources[0].dynamicCast<QnLayoutResource>();
    }

    if(!layout)
        return Qn::InvisibleAction;

    if (layout->data().contains(Qn::VideoWallResourceRole))
        return Qn::InvisibleAction;

    if(snapshotManager()->isSaveable(layout)) {
        return Qn::EnabledAction;
    } else {
        return Qn::DisabledAction;
    }
}


Qn::ActionVisibility QnLayoutCountActionCondition::check(const QnWorkbenchLayoutList &) {
    if(workbench()->layouts().size() < m_minimalRequiredCount)
        return Qn::DisabledAction;

    return Qn::EnabledAction;
}


Qn::ActionVisibility QnTakeScreenshotActionCondition::check(const QnResourceWidgetList &widgets) {
    if(widgets.size() != 1)
        return Qn::InvisibleAction;

    QnResourceWidget *widget = widgets[0];
<<<<<<< HEAD
    if(widget->resource()->flags() & (QnResource::server))
=======
    if(widget->resource()->flags() & (Qn::still_image | Qn::server))
>>>>>>> b9fd6e21
        return Qn::InvisibleAction;

    Qn::RenderStatus renderStatus = widget->renderStatus();
    if(renderStatus == Qn::NothingRendered || renderStatus == Qn::CannotRender)
        return Qn::DisabledAction;

    return Qn::EnabledAction;
}

Qn::ActionVisibility QnAdjustVideoActionCondition::check(const QnResourceWidgetList &widgets) {
    if(widgets.size() != 1)
        return Qn::InvisibleAction;

    QnResourceWidget *widget = widgets[0];
    if(widget->resource()->flags() & (Qn::server | Qn::videowall))
        return Qn::InvisibleAction;

    QString url = widget->resource()->getUrl().toLower();
    if((widget->resource()->flags() & Qn::still_image) && !url.endsWith(lit(".jpg")) && !url.endsWith(lit(".jpeg")))
        return Qn::InvisibleAction;

    Qn::RenderStatus renderStatus = widget->renderStatus();
    if(renderStatus == Qn::NothingRendered || renderStatus == Qn::CannotRender)
        return Qn::DisabledAction;

    return Qn::EnabledAction;
}

Qn::ActionVisibility QnTimePeriodActionCondition::check(const QnActionParameters &parameters) {
    if(!parameters.hasArgument(Qn::TimePeriodRole))
        return Qn::InvisibleAction;

    QnTimePeriod period = parameters.argument<QnTimePeriod>(Qn::TimePeriodRole);
    if(!(m_periodTypes & period.type())) {
        return m_nonMatchingVisibility;
    } else {
        return Qn::EnabledAction;
    }
}

Qn::ActionVisibility QnExportActionCondition::check(const QnActionParameters &parameters) {
    if(!parameters.hasArgument(Qn::TimePeriodRole))
        return Qn::InvisibleAction;

    QnTimePeriod period = parameters.argument<QnTimePeriod>(Qn::TimePeriodRole);
    if(!(Qn::NormalTimePeriod & period.type()))
        return Qn::DisabledAction;

    if(m_centralItemRequired && !context()->workbench()->item(Qn::CentralRole))
        return Qn::DisabledAction;

    // Export selection
    if (m_centralItemRequired) {
        QnResourcePtr resource = parameters.resource();
        if(resource->flags() & Qn::sync) {
            QnTimePeriodList periods = parameters.argument<QnTimePeriodList>(Qn::TimePeriodsRole);
            if(!periods.intersects(period))
                return Qn::DisabledAction;
        }
    }
    // Export layout
    else {
        QnTimePeriodList periods = parameters.argument<QnTimePeriodList>(Qn::MergedTimePeriodsRole);
        if(!periods.intersects(period))
            return Qn::DisabledAction;
    }
    return Qn::EnabledAction;
}

Qn::ActionVisibility QnAddBookmarkActionCondition::check(const QnActionParameters &parameters) {
#ifdef QN_ENABLE_BOOKMARKS
    if(!parameters.hasArgument(Qn::TimePeriodRole))
        return Qn::InvisibleAction;

    QnTimePeriod period = parameters.argument<QnTimePeriod>(Qn::TimePeriodRole);
    if(!(Qn::NormalTimePeriod & period.type()))
        return Qn::DisabledAction;

    if(!context()->workbench()->item(Qn::CentralRole))
        return Qn::DisabledAction;

    QnResourcePtr resource = parameters.resource();
    if(resource->flags() & Qn::sync) {
        QnTimePeriodList periods = parameters.argument<QnTimePeriodList>(Qn::TimePeriodsRole);
        if(!periods.intersects(period))
            return Qn::DisabledAction;
    }

    return Qn::EnabledAction;
#else
    Q_UNUSED(parameters)
    return Qn::InvisibleAction;
#endif
}


Qn::ActionVisibility QnModifyBookmarkActionCondition::check(const QnActionParameters &parameters) {
#ifdef QN_ENABLE_BOOKMARKS
    if(!parameters.hasArgument(Qn::CameraBookmarkRole))
        return Qn::InvisibleAction;
    return Qn::EnabledAction;
#else
    Q_UNUSED(parameters)
    return Qn::InvisibleAction;
#endif
}

Qn::ActionVisibility QnPreviewActionCondition::check(const QnActionParameters &parameters) {
    QnMediaResourcePtr media = parameters.resource().dynamicCast<QnMediaResource>();
    if(!media)
        return Qn::InvisibleAction;

    bool isImage = media->toResource()->flags() & Qn::still_image;
    if (isImage)
        return Qn::InvisibleAction;

    if (context()->workbench()->currentLayout()->data().contains(Qn::LayoutSearchStateRole))
        return Qn::EnabledAction;

#if 0
    if(camera->isGroupPlayOnly())
        return Qn::InvisibleAction;
#endif
    return QnExportActionCondition::check(parameters);
}

Qn::ActionVisibility QnPanicActionCondition::check(const QnActionParameters &) {
    return context()->instance<QnWorkbenchScheduleWatcher>()->isScheduleEnabled() ? Qn::EnabledAction : Qn::DisabledAction;
}

Qn::ActionVisibility QnToggleTourActionCondition::check(const QnActionParameters &parameters) {
    Q_UNUSED(parameters)
    if (isVideoWallReviewMode())
        return Qn::InvisibleAction;
    return context()->workbench()->currentLayout()->items().size() <= 1 ? Qn::DisabledAction : Qn::EnabledAction;
}

Qn::ActionVisibility QnArchiveActionCondition::check(const QnResourceList &resources) {
    if(resources.size() != 1)
        return Qn::InvisibleAction;

    bool watchable = !(resources[0]->flags() & Qn::live) || (accessController()->globalPermissions() & Qn::GlobalViewArchivePermission);
    return watchable ? Qn::EnabledAction : Qn::InvisibleAction;

    // TODO: #Elric this will fail (?) if we have sync with some UTC resource on the scene.
}

Qn::ActionVisibility QnToggleTitleBarActionCondition::check(const QnActionParameters &) {
    return action(Qn::EffectiveMaximizeAction)->isChecked() ? Qn::EnabledAction : Qn::InvisibleAction;
}

Qn::ActionVisibility QnNoArchiveActionCondition::check(const QnActionParameters &) {
    return (accessController()->globalPermissions() & Qn::GlobalViewArchivePermission) ? Qn::InvisibleAction : Qn::EnabledAction;
}

Qn::ActionVisibility QnOpenInFolderActionCondition::check(const QnResourceList &resources) {
    if(resources.size() != 1)
        return Qn::InvisibleAction;

    QnResourcePtr resource = resources[0];
    bool isLocalResource = resource->hasFlags(Qn::url | Qn::local | Qn::media)
            && !resource->getUrl().startsWith(QnLayoutFileStorageResource::layoutPrefix());
    bool isExportedLayout = resource->hasFlags(Qn::url | Qn::local | Qn::layout);

    return isLocalResource || isExportedLayout ? Qn::EnabledAction : Qn::InvisibleAction;
}

Qn::ActionVisibility QnOpenInFolderActionCondition::check(const QnLayoutItemIndexList &layoutItems) {
    foreach(const QnLayoutItemIndex &index, layoutItems) {
        QnLayoutItemData itemData = index.layout()->getItem(index.uuid());
        if(itemData.zoomRect.isNull())
            return QnActionCondition::check(layoutItems);
    }

    return Qn::InvisibleAction;
}

Qn::ActionVisibility QnLayoutSettingsActionCondition::check(const QnResourceList &resources) {
    if(resources.size() > 1)
        return Qn::InvisibleAction;

    QnResourcePtr resource;
    if (resources.size() > 0)
        resource = resources[0];
    else
        resource = context()->workbench()->currentLayout()->resource();

    if(!accessController()->hasPermissions(resource, Qn::EditLayoutSettingsPermission))
        return Qn::InvisibleAction;
    return Qn::EnabledAction;

//    bool isExportedLayout = resource->hasFlags(Qn::url | Qn::local | Qn::layout);
//    return resource->hasFlags(Qn::layout) && !isExportedLayout
//            ? Qn::EnabledAction
//            : Qn::InvisibleAction;
}

Qn::ActionVisibility QnCreateZoomWindowActionCondition::check(const QnResourceWidgetList &widgets) {
    if(widgets.size() != 1)
        return Qn::InvisibleAction;
    
    // TODO: #Elric there probably exists a better way to check it all.

    QnMediaResourceWidget *widget = dynamic_cast<QnMediaResourceWidget *>(widgets[0]);
    if(!widget)
        return Qn::InvisibleAction;

    if(display()->zoomTargetWidget(widget))
        return Qn::InvisibleAction;

    /*if(widget->display()->videoLayout() && widget->display()->videoLayout()->channelCount() > 1)
        return Qn::InvisibleAction;*/
    
    return Qn::EnabledAction;
}

Qn::ActionVisibility QnTreeNodeTypeCondition::check(const QnActionParameters &parameters) {
    if (parameters.hasArgument(Qn::NodeTypeRole)) {
        Qn::NodeType nodeType = parameters.argument(Qn::NodeTypeRole).value<Qn::NodeType>();
        return (nodeType == m_nodeType) ? Qn::EnabledAction : Qn::InvisibleAction;
    }
    return Qn::EnabledAction;
}

Qn::ActionVisibility QnOpenInCurrentLayoutActionCondition::check(const QnResourceList &resources) {
    QnLayoutResourcePtr layout = context()->workbench()->currentLayout()->resource();
    bool isExportedLayout = snapshotManager()->isFile(layout);

    foreach (const QnResourcePtr &resource, resources) {
        //TODO: #GDM #Common refactor duplicated code
        bool isServer = resource->hasFlags(Qn::server);
        bool isMediaResource = resource->hasFlags(Qn::media);
        bool isLocalResource = resource->hasFlags(Qn::url | Qn::local | Qn::media)
            && !resource->getUrl().startsWith(QnLayoutFileStorageResource::layoutPrefix());
        bool allowed = isServer || isMediaResource;
        bool forbidden = isExportedLayout && (isServer || isLocalResource);
        if(allowed && !forbidden)
            return Qn::EnabledAction;
    }
    return Qn::InvisibleAction;
}

Qn::ActionVisibility QnOpenInNewEntityActionCondition::check(const QnResourceList &resources) {
    foreach(const QnResourcePtr &resource, resources)
        if(resource->hasFlags(Qn::media) || resource->hasFlags(Qn::server))
            return Qn::EnabledAction;

    return Qn::InvisibleAction;
}

Qn::ActionVisibility QnOpenInNewEntityActionCondition::check(const QnLayoutItemIndexList &layoutItems) {
    foreach(const QnLayoutItemIndex &index, layoutItems) {
        QnLayoutItemData itemData = index.layout()->getItem(index.uuid());
        if(itemData.zoomRect.isNull())
            return QnActionCondition::check(layoutItems);
    }

    return Qn::InvisibleAction;
}

Qn::ActionVisibility QnSetAsBackgroundActionCondition::check(const QnResourceList &resources) {
    if(resources.size() != 1)
        return Qn::InvisibleAction;
    QnResourcePtr resource = resources[0];
    if (!resource->hasFlags(Qn::url | Qn::local | Qn::still_image))
        return Qn::InvisibleAction;

    QnLayoutResourcePtr layout = context()->workbench()->currentLayout()->resource();
    if (layout->locked())
        return Qn::DisabledAction;
    return Qn::EnabledAction;
}

Qn::ActionVisibility QnSetAsBackgroundActionCondition::check(const QnLayoutItemIndexList &layoutItems) {
    foreach(const QnLayoutItemIndex &index, layoutItems) {
        QnLayoutItemData itemData = index.layout()->getItem(index.uuid());
        if(itemData.zoomRect.isNull())
            return QnActionCondition::check(layoutItems);
    }

    return Qn::InvisibleAction;
}

Qn::ActionVisibility QnLoggedInCondition::check(const QnActionParameters &parameters) {
    return qnCommon->remoteGUID().isNull()
        ? Qn::InvisibleAction
        : Qn::EnabledAction;
}

Qn::ActionVisibility QnChangeResolutionActionCondition::check(const QnActionParameters &) {
    if (isVideoWallReviewMode())
        return Qn::InvisibleAction;

    if  (!context()->user())
        return Qn::InvisibleAction;
    QnLayoutResourcePtr layout = context()->workbench()->currentLayout()->resource();
    if (snapshotManager()->isFile(layout))
        return Qn::InvisibleAction;
    else
        return Qn::EnabledAction;
}

Qn::ActionVisibility QnShowcaseActionCondition::check(const QnActionParameters &) {
    return qnSettings->isShowcaseEnabled() ? Qn::EnabledAction : Qn::InvisibleAction;
}

Qn::ActionVisibility QnPtzActionCondition::check(const QnResourceList &resources) {
    foreach(const QnResourcePtr &resource, resources)
        if(!check(qnPtzPool->controller(resource)))
            return Qn::InvisibleAction;

    if (m_disableIfPtzDialogVisible && QnPtzManageDialog::instance() && QnPtzManageDialog::instance()->isVisible())
        return Qn::DisabledAction;

    return Qn::EnabledAction;
}

Qn::ActionVisibility QnPtzActionCondition::check(const QnResourceWidgetList &widgets) {
    foreach(QnResourceWidget *widget, widgets) {
        QnMediaResourceWidget *mediaWidget = dynamic_cast<QnMediaResourceWidget *>(widget);
        if(!mediaWidget)
            return Qn::InvisibleAction;
        
        if(!check(mediaWidget->ptzController()))
            return Qn::InvisibleAction;

        if (!mediaWidget->zoomRect().isNull())
            return Qn::InvisibleAction;
    }

    if (m_disableIfPtzDialogVisible && QnPtzManageDialog::instance() && QnPtzManageDialog::instance()->isVisible())
        return Qn::DisabledAction;

    return Qn::EnabledAction;
}

bool QnPtzActionCondition::check(const QnPtzControllerPtr &controller) {
    return controller && controller->hasCapabilities(m_capabilities);
}

Qn::ActionVisibility QnNonEmptyVideowallActionCondition::check(const QnResourceList &resources) {
    foreach(const QnResourcePtr &resource, resources) {
        if(!resource->hasFlags(Qn::videowall)) 
            continue;

        QnVideoWallResourcePtr videowall = resource.dynamicCast<QnVideoWallResource>();
        if (!videowall)
            continue;

        if (videowall->items()->getItems().isEmpty())
            continue;

        return Qn::EnabledAction;
    }
    return Qn::InvisibleAction;
}

Qn::ActionVisibility QnSaveVideowallReviewActionCondition::check(const QnResourceList &resources) {
    QnLayoutResourceList layouts;

    if(m_current) {
        if (workbench()->currentLayout()->data().contains(Qn::VideoWallResourceRole))
            layouts << workbench()->currentLayout()->resource();
    } else {
        foreach(const QnResourcePtr &resource, resources) {
            if(!resource->hasFlags(Qn::videowall)) 
                continue;

            QnVideoWallResourcePtr videowall = resource.dynamicCast<QnVideoWallResource>();
            if (!videowall)
                continue;

            QnWorkbenchLayout* layout = QnWorkbenchLayout::instance(videowall);
            if (!layout)
                continue;
            layouts << layout->resource();
        }
    }

    if (layouts.isEmpty())
       return Qn::InvisibleAction;

    foreach (const QnLayoutResourcePtr &layout, layouts)
        if(snapshotManager()->isModified(layout))
            return Qn::EnabledAction;

    return Qn::DisabledAction;
}

Qn::ActionVisibility QnRunningVideowallActionCondition::check(const QnResourceList &resources) {
    bool hasNonEmptyVideowall = false;
    foreach(const QnResourcePtr &resource, resources) {
        if(!resource->hasFlags(Qn::videowall)) 
            continue;

        QnVideoWallResourcePtr videowall = resource.dynamicCast<QnVideoWallResource>();
        if (!videowall)
            continue;

        if (videowall->items()->getItems().isEmpty())
            continue;

        hasNonEmptyVideowall = true;
        if (videowall->onlineItems().isEmpty())
            continue;

        return Qn::EnabledAction;
    }

    return hasNonEmptyVideowall 
        ? Qn::DisabledAction
        : Qn::InvisibleAction;
}


Qn::ActionVisibility QnStartVideowallActionCondition::check(const QnResourceList &resources) {
    QUuid pcUuid = qnSettings->pcUuid();
    if (pcUuid.isNull()) 
        return Qn::InvisibleAction;

    bool hasAttachedItems = false;
    foreach(const QnResourcePtr &resource, resources) {
        if(!resource->hasFlags(Qn::videowall)) 
            continue;

        QnVideoWallResourcePtr videowall = resource.dynamicCast<QnVideoWallResource>();
        if (!videowall)
            continue;

        if (!videowall->pcs()->hasItem(pcUuid))
            continue;

        foreach (const QnVideoWallItem &item, videowall->items()->getItems()) {
            if (item.pcUuid != pcUuid)
                continue;

            if (!item.online)
               return Qn::EnabledAction;

            hasAttachedItems = true;
        }
    }

    return hasAttachedItems 
        ? Qn::DisabledAction
        : Qn::InvisibleAction;
}


Qn::ActionVisibility QnIdentifyVideoWallActionCondition::check(const QnActionParameters &parameters) {
    if (parameters.videoWallItems().size() > 0) {
        // allow action if there is at least one online item
        foreach (const QnVideoWallItemIndex &index, parameters.videoWallItems()) {
            if (!index.isValid())
                continue;
            if (index.item().online)
                return Qn::EnabledAction;
        }
        return Qn::DisabledAction;
    }
    return QnActionCondition::check(parameters);
}

Qn::ActionVisibility QnResetVideoWallLayoutActionCondition::check(const QnActionParameters &parameters) {
    if (!context()->user() || parameters.videoWallItems().isEmpty())
        return Qn::InvisibleAction;

    QnLayoutResourcePtr layout = parameters.argument<QnLayoutResourcePtr>(Qn::LayoutResourceRole,
                                                                          workbench()->currentLayout()->resource());
    if (layout->data().contains(Qn::VideoWallResourceRole))
        return Qn::InvisibleAction;

    if (snapshotManager()->isFile(layout))
        return Qn::InvisibleAction;

    if (accessController()->globalPermissions() & Qn::GlobalEditVideoWallPermission)
        return Qn::EnabledAction;

    return Qn::InvisibleAction;
}

Qn::ActionVisibility QnDetachFromVideoWallActionCondition::check(const QnActionParameters &parameters) {
    if (!context()->user() || parameters.videoWallItems().isEmpty())
        return Qn::InvisibleAction;

    foreach (const QnVideoWallItemIndex &index, parameters.videoWallItems()) {
        if (index.isNull())
            continue;
        if (!index.videowall()->items()->hasItem(index.uuid()))
            continue;
        if (index.videowall()->items()->getItem(index.uuid()).layout.isNull())
            continue;
        return Qn::EnabledAction;
    }
    return Qn::InvisibleAction;
}

Qn::ActionVisibility QnStartVideoWallControlActionCondition::check(const QnActionParameters &parameters) {
    if (!context()->user() || parameters.videoWallItems().isEmpty())
        return Qn::InvisibleAction;

    foreach (const QnVideoWallItemIndex &index, parameters.videoWallItems()) {
        if (!index.isValid())
            continue;

        if (index.item().layout.isNull())
            continue;

        return Qn::EnabledAction;
    }
    return Qn::InvisibleAction;
}


Qn::ActionVisibility QnRotateItemCondition::check(const QnResourceWidgetList &widgets) {
    foreach (QnResourceWidget *widget, widgets) {
        if (widget->options() & QnResourceWidget::WindowRotationForbidden)
            return Qn::InvisibleAction;
    }
    return Qn::EnabledAction;
}

Qn::ActionVisibility QnLightModeCondition::check(const QnActionParameters &parameters) {
    Q_UNUSED(parameters)

    if (qnSettings->lightMode() & m_lightModeFlags)
        return Qn::InvisibleAction;

    return Qn::EnabledAction;
}

Qn::ActionVisibility QnEdgeServerCondition::check(const QnResourceList &resources) {
    foreach (const QnResourcePtr &resource, resources)
        if (m_isEdgeServer ^ QnMediaServerResource::isEdgeServer(resource))
            return Qn::InvisibleAction;
    return Qn::EnabledAction;
}

Qn::ActionVisibility QnDesktopCameraActionCondition::check(const QnActionParameters &parameters) {
#ifdef Q_OS_WIN
    if (!context()->user())
        return Qn::InvisibleAction;

    QString userName = context()->user()->getName();
    foreach (const QnResourcePtr &resource, qnResPool->getResourcesWithFlag(Qn::desktop_camera)) 
        if (resource->getUniqueId() == QnAppServerConnectionFactory::clientGuid())
            return Qn::EnabledAction;
    
    return Qn::InvisibleAction;
   
#else
    return Qn::InvisibleAction;
#endif
}


Qn::ActionVisibility QnAutoStartAllowedActionCodition::check(const QnActionParameters &parameters) {
    if(!context()->instance<QnWorkbenchAutoStarter>()->isSupported())
        return Qn::InvisibleAction;
    return Qn::EnabledAction;
}<|MERGE_RESOLUTION|>--- conflicted
+++ resolved
@@ -363,11 +363,7 @@
         return Qn::InvisibleAction;
 
     QnResourceWidget *widget = widgets[0];
-<<<<<<< HEAD
-    if(widget->resource()->flags() & (QnResource::server))
-=======
     if(widget->resource()->flags() & (Qn::still_image | Qn::server))
->>>>>>> b9fd6e21
         return Qn::InvisibleAction;
 
     Qn::RenderStatus renderStatus = widget->renderStatus();
