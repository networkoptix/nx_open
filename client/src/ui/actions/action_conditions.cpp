#include "action_conditions.h"

#include <QtWidgets/QAction>

#include <utils/common/warnings.h>
#include <core/resource_management/resource_criterion.h>
#include <core/resource_management/resource_pool.h>
#include <core/resource/media_resource.h>
#include <core/resource/media_server_resource.h>
#include <core/resource/videowall_resource.h>
#include <core/resource/videowall_item_index.h>
#include <core/ptz/ptz_controller_pool.h>
#include <core/ptz/abstract_ptz_controller.h>
#include <recording/time_period_list.h>
#include <camera/resource_display.h>

#include <client/client_settings.h>

#include <plugins/storage/file_storage/layout_storage_resource.h>

#include <recording/time_period.h>

#include <ui/graphics/items/resource/resource_widget.h>
#include <ui/graphics/items/resource/media_resource_widget.h>
#include <ui/workbench/watchers/workbench_schedule_watcher.h>
#include <ui/workbench/workbench.h>
#include <ui/workbench/workbench_display.h>
#include <ui/workbench/workbench_layout.h>
#include <ui/workbench/workbench_context.h>
#include <ui/workbench/workbench_access_controller.h>
#include <ui/workbench/workbench_layout_snapshot_manager.h>
#include <ui/dialogs/ptz_manage_dialog.h>

#include "action_parameter_types.h"
#include "action_manager.h"

QnActionCondition::QnActionCondition(QObject *parent): 
    QObject(parent),
    QnWorkbenchContextAware(parent)
{}

Qn::ActionVisibility QnActionCondition::check(const QnResourceList &) { 
    return Qn::InvisibleAction; 
}

Qn::ActionVisibility QnActionCondition::check(const QnLayoutItemIndexList &layoutItems) { 
    return check(QnActionParameterTypes::resources(layoutItems));
}

Qn::ActionVisibility QnActionCondition::check(const QnResourceWidgetList &widgets) { 
    return check(QnActionParameterTypes::layoutItems(widgets));
}

Qn::ActionVisibility QnActionCondition::check(const QnWorkbenchLayoutList &layouts) { 
    return check(QnActionParameterTypes::resources(layouts));
}

Qn::ActionVisibility QnActionCondition::check(const QnActionParameters &parameters) {
    switch(parameters.type()) {
    case Qn::ResourceType:
        return check(parameters.resources());
    case Qn::WidgetType:
        return check(parameters.widgets());
    case Qn::LayoutType:
        return check(parameters.layouts());
    case Qn::LayoutItemType:
        return check(parameters.layoutItems());
    default:
        qnWarning("Invalid action condition parameter type '%1'.", parameters.items().typeName());
        return Qn::InvisibleAction;
    }
}

 bool QnVideoWallReviewModeCondition::isVideoWallReviewMode() const {
    return context()->workbench()->currentLayout()->data().contains(Qn::VideoWallResourceRole);
}

Qn::ActionVisibility QnVideoWallReviewModeCondition::check(const QnActionParameters &parameters) {
    Q_UNUSED(parameters)
    if (m_hide == isVideoWallReviewMode())
        return Qn::InvisibleAction;
    return Qn::EnabledAction;
}
QnConjunctionActionCondition::QnConjunctionActionCondition(const QList<QnActionCondition *> conditions, QObject *parent) :
    QnActionCondition(parent),
    m_conditions(conditions)
{}

QnConjunctionActionCondition::QnConjunctionActionCondition(QnActionCondition *condition1, QnActionCondition *condition2, QObject *parent) :
    QnActionCondition(parent)
{
    m_conditions.append(condition1);
    m_conditions.append(condition2);
}

QnConjunctionActionCondition::QnConjunctionActionCondition(QnActionCondition *condition1, QnActionCondition *condition2, QnActionCondition *condition3, QObject *parent) :
    QnActionCondition(parent)
{
    m_conditions.append(condition1);
    m_conditions.append(condition2);
    m_conditions.append(condition3);
}

Qn::ActionVisibility QnConjunctionActionCondition::check(const QnActionParameters &parameters) {
    Qn::ActionVisibility result = Qn::EnabledAction;
    foreach (QnActionCondition *condition, m_conditions)
        result = qMin(result, condition->check(parameters));

    return result;
}

Qn::ActionVisibility QnConjunctionActionCondition::check(const QnResourceList &resources) {
    Qn::ActionVisibility result = Qn::EnabledAction;
    foreach (QnActionCondition *condition, m_conditions)
        result = qMin(result, condition->check(resources));

    return result;
}

Qn::ActionVisibility QnConjunctionActionCondition::check(const QnLayoutItemIndexList &layoutItems) {
    Qn::ActionVisibility result = Qn::EnabledAction;
    foreach (QnActionCondition *condition, m_conditions)
        result = qMin(result, condition->check(layoutItems));

    return result;
}

Qn::ActionVisibility QnConjunctionActionCondition::check(const QnResourceWidgetList &widgets) {
    Qn::ActionVisibility result = Qn::EnabledAction;
    foreach (QnActionCondition *condition, m_conditions)
        result = qMin(result, condition->check(widgets));

    return result;
}

Qn::ActionVisibility QnConjunctionActionCondition::check(const QnWorkbenchLayoutList &layouts) {
    Qn::ActionVisibility result = Qn::EnabledAction;
    foreach (QnActionCondition *condition, m_conditions)
        result = qMin(result, condition->check(layouts));

    return result;
}

Qn::ActionVisibility QnNegativeActionCondition::check(const QnActionParameters &parameters) {
    Qn::ActionVisibility result = m_condition->check(parameters);
    if (result == Qn::InvisibleAction)
        return Qn::EnabledAction;
    else
        return Qn::InvisibleAction;
}

Qn::ActionVisibility QnNegativeActionCondition::check(const QnResourceList &resources) {
    Qn::ActionVisibility result = m_condition->check(resources);
    if (result == Qn::InvisibleAction)
        return Qn::EnabledAction;
    else
        return Qn::InvisibleAction;
}

Qn::ActionVisibility QnNegativeActionCondition::check(const QnLayoutItemIndexList &layoutItems) {
    Qn::ActionVisibility result = m_condition->check(layoutItems);
    if (result == Qn::InvisibleAction)
        return Qn::EnabledAction;
    else
        return Qn::InvisibleAction;
}

Qn::ActionVisibility QnNegativeActionCondition::check(const QnResourceWidgetList &widgets) {
    Qn::ActionVisibility result = m_condition->check(widgets);
    if (result == Qn::InvisibleAction)
        return Qn::EnabledAction;
    else
        return Qn::InvisibleAction;
}

Qn::ActionVisibility QnNegativeActionCondition::check(const QnWorkbenchLayoutList &layouts) {
    Qn::ActionVisibility result = m_condition->check(layouts);
    if (result == Qn::InvisibleAction)
        return Qn::EnabledAction;
    else
        return Qn::InvisibleAction;
}

Qn::ActionVisibility QnItemZoomedActionCondition::check(const QnResourceWidgetList &widgets) {
    if(widgets.size() != 1 || !widgets[0])
        return Qn::InvisibleAction;

    if (widgets[0]->resource()->flags() & QnResource::videowall)
        return Qn::InvisibleAction;

    return ((widgets[0]->item() == workbench()->item(Qn::ZoomedRole)) == m_requiredZoomedState) ? Qn::EnabledAction : Qn::InvisibleAction;
}

Qn::ActionVisibility QnSmartSearchActionCondition::check(const QnResourceWidgetList &widgets) {
    foreach(QnResourceWidget *widget, widgets) {
        if(!widget)
            continue;

        if(!widget->resource()->hasFlags(QnResource::motion))
            continue;

        if(!widget->zoomRect().isNull())
            continue;

        if(m_hasRequiredGridDisplayValue) {
            if(static_cast<bool>(widget->options() & QnResourceWidget::DisplayMotion) == m_requiredGridDisplayValue)
                return Qn::EnabledAction;
        } else {
            return Qn::EnabledAction;
        }
    }

    return Qn::InvisibleAction;
}

Qn::ActionVisibility QnDisplayInfoActionCondition::check(const QnResourceWidgetList &widgets) {
    foreach(QnResourceWidget *widget, widgets) {
        if(!widget)
            continue;

        if (!(widget->visibleButtons() & QnResourceWidget::InfoButton))
            continue;

        if(m_hasRequiredDisplayInfoValue) {
            if(static_cast<bool>(widget->options() & QnResourceWidget::DisplayInfo) == m_requiredDisplayInfoValue)
                return Qn::EnabledAction;
        } else {
            return Qn::EnabledAction;
        }
    }

    return Qn::InvisibleAction;
}

Qn::ActionVisibility QnClearMotionSelectionActionCondition::check(const QnResourceWidgetList &widgets) {
    bool hasDisplayedGrid = false;

    foreach(QnResourceWidget *widget, widgets) {
        if(!widget)
            continue;

        if(widget->options() & QnResourceWidget::DisplayMotion) {
            hasDisplayedGrid = true;

            if(QnMediaResourceWidget *mediaWidget = dynamic_cast<QnMediaResourceWidget *>(widget))
                foreach(const QRegion &region, mediaWidget->motionSelection())
                    if(!region.isEmpty())
                        return Qn::EnabledAction;
        }
    }

    return hasDisplayedGrid ? Qn::DisabledAction : Qn::InvisibleAction;
}

Qn::ActionVisibility QnCheckFileSignatureActionCondition::check(const QnResourceWidgetList &widgets) {
    foreach(QGraphicsItem *item, widgets) {
        QnResourceWidget *widget = item->isWidget() ? qobject_cast<QnResourceWidget *>(item->toGraphicsObject()) : NULL;
        if(widget == NULL)
            continue;

        bool isUnsupported = 
            (widget->resource()->flags() & (QnResource::network | QnResource::still_image | QnResource::server)) ||
            !(widget->resource()->flags() & QnResource::utc); // TODO: #GDM this is wrong, we need a flag for exported files.
        if(isUnsupported)
            return Qn::InvisibleAction;
    }
    return Qn::EnabledAction;
}

QnResourceActionCondition::QnResourceActionCondition(const QnResourceCriterion &criterion, Qn::MatchMode matchMode, QObject *parent): 
    QnActionCondition(parent),
    m_criterion(criterion),
    m_matchMode(matchMode)
{}

QnResourceActionCondition::~QnResourceActionCondition() {
    return;
}

Qn::ActionVisibility QnResourceActionCondition::check(const QnResourceList &resources) {
    return checkInternal<QnResourcePtr>(resources) ? Qn::EnabledAction : Qn::InvisibleAction;
}

Qn::ActionVisibility QnResourceActionCondition::check(const QnResourceWidgetList &widgets) {
    return checkInternal<QnResourceWidget *>(widgets) ? Qn::EnabledAction : Qn::InvisibleAction;
}

template<class Item, class ItemSequence>
bool QnResourceActionCondition::checkInternal(const ItemSequence &sequence) {
    int count = 0;

    foreach(const Item &item, sequence) {
        bool matches = checkOne(item);

        if(matches && m_matchMode == Qn::Any)
            return true;

        if(!matches && m_matchMode == Qn::All)
            return false;

        if(matches)
            count++;
    }

    if(m_matchMode == Qn::Any) {
        return false;
    } else if(m_matchMode == Qn::All) {
        return true;
    } else if(m_matchMode == Qn::ExactlyOne) {
        return count == 1;
    } else {
        qnWarning("Invalid match mode '%1'.", static_cast<int>(m_matchMode));
        return false;
    }
}

bool QnResourceActionCondition::checkOne(const QnResourcePtr &resource) {
    return m_criterion.check(resource) == QnResourceCriterion::Accept;
}

bool QnResourceActionCondition::checkOne(QnResourceWidget *widget) {
    QnResourcePtr resource = QnActionParameterTypes::resource(widget);
    return resource ? checkOne(resource) : false;
}


Qn::ActionVisibility QnResourceRemovalActionCondition::check(const QnResourceList &resources) {
    foreach(const QnResourcePtr &resource, resources) {
        if(!resource)
            continue; /* OK to remove. */

        if(resource->hasFlags(QnResource::layout) && !resource->hasFlags(QnResource::local))
            continue; /* OK to remove. */

        if(resource->hasFlags(QnResource::user) || resource->hasFlags(QnResource::videowall))
            continue; /* OK to remove. */

        if(resource->hasFlags(QnResource::remote_server) || resource->hasFlags(QnResource::live_cam)) // TODO: #Elric move this to permissions.
            if(resource->getStatus() == QnResource::Offline)
                continue; /* Can remove only if offline. */

        return Qn::InvisibleAction;
    }

    return Qn::EnabledAction;
}


Qn::ActionVisibility QnRenameActionCondition::check(const QnActionParameters &parameters) {
    Qn::NodeType nodeType = parameters.argument<Qn::NodeType>(Qn::NodeTypeRole, Qn::ResourceNode);

    switch (nodeType) {
    case Qn::ResourceNode:
    case Qn::EdgeNode:
        return QnEdgeServerCondition::check(parameters.resources());
    case Qn::RecorderNode:
    case Qn::VideoWallItemNode:
    case Qn::VideoWallMatrixNode:
        return Qn::EnabledAction;
    default:
        break;
    }

<<<<<<< HEAD
    if (nodeType == Qn::IncompatibleServerNode)
        return Qn::InvisibleAction;

    return parameters.resources().size() == 1
            ? QnEdgeServerCondition::check(parameters.resources())
            : parameters.videoWallItems().size() == 1
                ? Qn::EnabledAction
                : Qn::InvisibleAction;
=======
    return Qn::InvisibleAction;
>>>>>>> f59e7250
}


Qn::ActionVisibility QnLayoutItemRemovalActionCondition::check(const QnLayoutItemIndexList &layoutItems) {
    foreach(const QnLayoutItemIndex &item, layoutItems)
        if(!accessController()->hasPermissions(item.layout(), Qn::WritePermission | Qn::AddRemoveItemsPermission))
            return Qn::InvisibleAction;

    return Qn::EnabledAction;
}

Qn::ActionVisibility QnSaveLayoutActionCondition::check(const QnResourceList &resources) {
    QnLayoutResourcePtr layout;

    if(m_current) {
        layout = workbench()->currentLayout()->resource();
    } else {
        if(resources.size() != 1)
            return Qn::InvisibleAction;

        layout = resources[0].dynamicCast<QnLayoutResource>();
    }

    if(!layout)
        return Qn::InvisibleAction;

    if(snapshotManager()->isSaveable(layout)) {
        return Qn::EnabledAction;
    } else {
        return Qn::DisabledAction;
    }
}


Qn::ActionVisibility QnLayoutCountActionCondition::check(const QnWorkbenchLayoutList &) {
    if(workbench()->layouts().size() < m_minimalRequiredCount)
        return Qn::DisabledAction;

    return Qn::EnabledAction;
}


Qn::ActionVisibility QnTakeScreenshotActionCondition::check(const QnResourceWidgetList &widgets) {
    if(widgets.size() != 1)
        return Qn::InvisibleAction;

    QnResourceWidget *widget = widgets[0];
    if(widget->resource()->flags() & (QnResource::still_image | QnResource::server))
        return Qn::InvisibleAction;

    Qn::RenderStatus renderStatus = widget->renderStatus();
    if(renderStatus == Qn::NothingRendered || renderStatus == Qn::CannotRender)
        return Qn::DisabledAction;

    return Qn::EnabledAction;
}

Qn::ActionVisibility QnAdjustVideoActionCondition::check(const QnResourceWidgetList &widgets) {
    if(widgets.size() != 1)
        return Qn::InvisibleAction;

    QnResourceWidget *widget = widgets[0];
    if(widget->resource()->flags() & (QnResource::server | QnResource::videowall))
        return Qn::InvisibleAction;

    QString url = widget->resource()->getUrl().toLower();
    if((widget->resource()->flags() & QnResource::still_image) && !url.endsWith(lit(".jpg")) && !url.endsWith(lit(".jpeg")))
        return Qn::InvisibleAction;

    Qn::RenderStatus renderStatus = widget->renderStatus();
    if(renderStatus == Qn::NothingRendered || renderStatus == Qn::CannotRender)
        return Qn::DisabledAction;

    return Qn::EnabledAction;
}

Qn::ActionVisibility QnTimePeriodActionCondition::check(const QnActionParameters &parameters) {
    if(!parameters.hasArgument(Qn::TimePeriodRole))
        return Qn::InvisibleAction;

    QnTimePeriod period = parameters.argument<QnTimePeriod>(Qn::TimePeriodRole);
    if(!(m_periodTypes & period.type())) {
        return m_nonMatchingVisibility;
    } else {
        return Qn::EnabledAction;
    }
}

Qn::ActionVisibility QnExportActionCondition::check(const QnActionParameters &parameters) {
    if(!parameters.hasArgument(Qn::TimePeriodRole))
        return Qn::InvisibleAction;

    QnTimePeriod period = parameters.argument<QnTimePeriod>(Qn::TimePeriodRole);
    if(!(Qn::NormalTimePeriod & period.type()))
        return Qn::DisabledAction;

    if(m_centralItemRequired && !context()->workbench()->item(Qn::CentralRole))
        return Qn::DisabledAction;

    // Export selection
    if (m_centralItemRequired) {
        QnResourcePtr resource = parameters.resource();
        if(resource->flags() & QnResource::sync) {
            QnTimePeriodList periods = parameters.argument<QnTimePeriodList>(Qn::TimePeriodsRole);
            if(!periods.intersects(period))
                return Qn::DisabledAction;
        }
    }
    // Export layout
    else {
        QnTimePeriodList periods = parameters.argument<QnTimePeriodList>(Qn::MergedTimePeriodsRole);
        if(!periods.intersects(period))
            return Qn::DisabledAction;
    }
    return Qn::EnabledAction;
}

Qn::ActionVisibility QnAddBookmarkActionCondition::check(const QnActionParameters &parameters) {
#ifdef QN_ENABLE_BOOKMARKS
    if(!parameters.hasArgument(Qn::TimePeriodRole))
        return Qn::InvisibleAction;

    QnTimePeriod period = parameters.argument<QnTimePeriod>(Qn::TimePeriodRole);
    if(!(Qn::NormalTimePeriod & period.type()))
        return Qn::DisabledAction;

    if(!context()->workbench()->item(Qn::CentralRole))
        return Qn::DisabledAction;

    QnResourcePtr resource = parameters.resource();
    if(resource->flags() & QnResource::sync) {
        QnTimePeriodList periods = parameters.argument<QnTimePeriodList>(Qn::TimePeriodsRole);
        if(!periods.intersects(period))
            return Qn::DisabledAction;
    }

    return Qn::EnabledAction;
#else
    Q_UNUSED(parameters)
    return Qn::InvisibleAction;
#endif
}


Qn::ActionVisibility QnModifyBookmarkActionCondition::check(const QnActionParameters &parameters) {
#ifdef QN_ENABLE_BOOKMARKS
    if(!parameters.hasArgument(Qn::CameraBookmarkRole))
        return Qn::InvisibleAction;
    return Qn::EnabledAction;
#else
    Q_UNUSED(parameters)
    return Qn::InvisibleAction;
#endif
}

Qn::ActionVisibility QnPreviewActionCondition::check(const QnActionParameters &parameters) {
    QnMediaResourcePtr media = parameters.resource().dynamicCast<QnMediaResource>();
    if(!media)
        return Qn::InvisibleAction;

    bool isImage = media->toResource()->flags() & QnResource::still_image;
    if (isImage)
        return Qn::InvisibleAction;

#if 0
    if(camera->isGroupPlayOnly())
        return Qn::InvisibleAction;
#endif
    return QnExportActionCondition::check(parameters);
}

Qn::ActionVisibility QnPanicActionCondition::check(const QnActionParameters &) {
    return context()->instance<QnWorkbenchScheduleWatcher>()->isScheduleEnabled() ? Qn::EnabledAction : Qn::DisabledAction;
}

Qn::ActionVisibility QnToggleTourActionCondition::check(const QnActionParameters &parameters) {
    Q_UNUSED(parameters)
    if (isVideoWallReviewMode())
        return Qn::InvisibleAction;
    return context()->workbench()->currentLayout()->items().size() <= 1 ? Qn::DisabledAction : Qn::EnabledAction;
}

Qn::ActionVisibility QnArchiveActionCondition::check(const QnResourceList &resources) {
    if(resources.size() != 1)
        return Qn::InvisibleAction;

    bool watchable = !(resources[0]->flags() & QnResource::live) || (accessController()->globalPermissions() & Qn::GlobalViewArchivePermission);
    return watchable ? Qn::EnabledAction : Qn::InvisibleAction;

    // TODO: #Elric this will fail (?) if we have sync with some UTC resource on the scene.
}

Qn::ActionVisibility QnToggleTitleBarActionCondition::check(const QnActionParameters &) {
    return action(Qn::EffectiveMaximizeAction)->isChecked() ? Qn::EnabledAction : Qn::InvisibleAction;
}

Qn::ActionVisibility QnNoArchiveActionCondition::check(const QnActionParameters &) {
    return (accessController()->globalPermissions() & Qn::GlobalViewArchivePermission) ? Qn::InvisibleAction : Qn::EnabledAction;
}

Qn::ActionVisibility QnOpenInFolderActionCondition::check(const QnResourceList &resources) {
    if(resources.size() != 1)
        return Qn::InvisibleAction;

    QnResourcePtr resource = resources[0];
    bool isLocalResource = resource->hasFlags(QnResource::url | QnResource::local | QnResource::media)
            && !resource->getUrl().startsWith(QnLayoutFileStorageResource::layoutPrefix());
    bool isExportedLayout = resource->hasFlags(QnResource::url | QnResource::local | QnResource::layout);

    return isLocalResource || isExportedLayout ? Qn::EnabledAction : Qn::InvisibleAction;
}

Qn::ActionVisibility QnOpenInFolderActionCondition::check(const QnLayoutItemIndexList &layoutItems) {
    foreach(const QnLayoutItemIndex &index, layoutItems) {
        QnLayoutItemData itemData = index.layout()->getItem(index.uuid());
        if(itemData.zoomRect.isNull())
            return QnActionCondition::check(layoutItems);
    }

    return Qn::InvisibleAction;
}

Qn::ActionVisibility QnLayoutSettingsActionCondition::check(const QnResourceList &resources) {
    if(resources.size() > 1)
        return Qn::InvisibleAction;

    QnResourcePtr resource;
    if (resources.size() > 0)
        resource = resources[0];
    else
        resource = context()->workbench()->currentLayout()->resource();

    if(!accessController()->hasPermissions(resource, Qn::EditLayoutSettingsPermission))
        return Qn::InvisibleAction;
    return Qn::EnabledAction;

//    bool isExportedLayout = resource->hasFlags(QnResource::url | QnResource::local | QnResource::layout);
//    return resource->hasFlags(QnResource::layout) && !isExportedLayout
//            ? Qn::EnabledAction
//            : Qn::InvisibleAction;
}

Qn::ActionVisibility QnCreateZoomWindowActionCondition::check(const QnResourceWidgetList &widgets) {
    if(widgets.size() != 1)
        return Qn::InvisibleAction;
    
    // TODO: #Elric there probably exists a better way to check it all.

    QnMediaResourceWidget *widget = dynamic_cast<QnMediaResourceWidget *>(widgets[0]);
    if(!widget)
        return Qn::InvisibleAction;

    if(display()->zoomTargetWidget(widget))
        return Qn::InvisibleAction;

    /*if(widget->display()->videoLayout() && widget->display()->videoLayout()->channelCount() > 1)
        return Qn::InvisibleAction;*/
    
    return Qn::EnabledAction;
}

Qn::ActionVisibility QnTreeNodeTypeCondition::check(const QnActionParameters &parameters) {
    if (parameters.hasArgument(Qn::NodeTypeRole)) {
        Qn::NodeType nodeType = parameters.argument(Qn::NodeTypeRole).value<Qn::NodeType>();
        return (nodeType == m_nodeType) ? Qn::EnabledAction : Qn::InvisibleAction;
    }
    return Qn::EnabledAction;
}

Qn::ActionVisibility QnOpenInCurrentLayoutActionCondition::check(const QnResourceList &resources) {
    QnLayoutResourcePtr layout = context()->workbench()->currentLayout()->resource();
    bool isExportedLayout = snapshotManager()->isFile(layout);

    foreach (const QnResourcePtr &resource, resources) {
        if (resource->getStatus() == QnResource::Incompatible)
            continue;

        //TODO: #GDM refactor duplicated code
        bool isServer = resource->hasFlags(QnResource::server);
        bool isMediaResource = resource->hasFlags(QnResource::media);
        bool isLocalResource = resource->hasFlags(QnResource::url | QnResource::local | QnResource::media)
            && !resource->getUrl().startsWith(QnLayoutFileStorageResource::layoutPrefix());
        bool allowed = isServer || isMediaResource;
        bool forbidden = isExportedLayout && (isServer || isLocalResource);
        if(allowed && !forbidden)
            return Qn::EnabledAction;
    }
    return Qn::InvisibleAction;
}

Qn::ActionVisibility QnOpenInNewEntityActionCondition::check(const QnResourceList &resources) {
    foreach(const QnResourcePtr &resource, resources)
        if(resource->hasFlags(QnResource::media) || resource->hasFlags(QnResource::server))
            return Qn::EnabledAction;

    return Qn::InvisibleAction;
}

Qn::ActionVisibility QnOpenInNewEntityActionCondition::check(const QnLayoutItemIndexList &layoutItems) {
    foreach(const QnLayoutItemIndex &index, layoutItems) {
        QnLayoutItemData itemData = index.layout()->getItem(index.uuid());
        if(itemData.zoomRect.isNull())
            return QnActionCondition::check(layoutItems);
    }

    return Qn::InvisibleAction;
}

Qn::ActionVisibility QnSetAsBackgroundActionCondition::check(const QnResourceList &resources) {
    if(resources.size() != 1)
        return Qn::InvisibleAction;
    QnResourcePtr resource = resources[0];
    if (!resource->hasFlags(QnResource::url | QnResource::local | QnResource::still_image))
        return Qn::InvisibleAction;

    QnLayoutResourcePtr layout = context()->workbench()->currentLayout()->resource();
    if (layout->locked())
        return Qn::DisabledAction;
    return Qn::EnabledAction;
}

Qn::ActionVisibility QnSetAsBackgroundActionCondition::check(const QnLayoutItemIndexList &layoutItems) {
    foreach(const QnLayoutItemIndex &index, layoutItems) {
        QnLayoutItemData itemData = index.layout()->getItem(index.uuid());
        if(itemData.zoomRect.isNull())
            return QnActionCondition::check(layoutItems);
    }

    return Qn::InvisibleAction;
}

Qn::ActionVisibility QnLoggedInCondition::check(const QnActionParameters &) {
    return (context()->user()) ? Qn::EnabledAction : Qn::InvisibleAction;
}

Qn::ActionVisibility QnChangeResolutionActionCondition::check(const QnActionParameters &) {
    if (isVideoWallReviewMode())
        return Qn::InvisibleAction;

    if  (!context()->user())
        return Qn::InvisibleAction;
    QnLayoutResourcePtr layout = context()->workbench()->currentLayout()->resource();
    if (snapshotManager()->isFile(layout))
        return Qn::InvisibleAction;
    else
        return Qn::EnabledAction;
}

Qn::ActionVisibility QnCheckForUpdatesActionCondition::check(const QnActionParameters &) {
    return qnSettings->isUpdatesEnabled() ? Qn::EnabledAction : Qn::InvisibleAction;
}

Qn::ActionVisibility QnShowcaseActionCondition::check(const QnActionParameters &) {
    return qnSettings->isShowcaseEnabled() ? Qn::EnabledAction : Qn::InvisibleAction;
}

Qn::ActionVisibility QnPtzActionCondition::check(const QnResourceList &resources) {
    foreach(const QnResourcePtr &resource, resources)
        if(!check(qnPtzPool->controller(resource)))
            return Qn::InvisibleAction;

    if (m_disableIfPtzDialogVisible && QnPtzManageDialog::instance() && QnPtzManageDialog::instance()->isVisible())
        return Qn::DisabledAction;

    return Qn::EnabledAction;
}

Qn::ActionVisibility QnPtzActionCondition::check(const QnResourceWidgetList &widgets) {
    foreach(QnResourceWidget *widget, widgets) {
        QnMediaResourceWidget *mediaWidget = dynamic_cast<QnMediaResourceWidget *>(widget);
        if(!mediaWidget)
            return Qn::InvisibleAction;
        
        if(!check(mediaWidget->ptzController()))
            return Qn::InvisibleAction;

        if (!mediaWidget->zoomRect().isNull())
            return Qn::InvisibleAction;
    }

    if (m_disableIfPtzDialogVisible && QnPtzManageDialog::instance() && QnPtzManageDialog::instance()->isVisible())
        return Qn::DisabledAction;

    return Qn::EnabledAction;
}

bool QnPtzActionCondition::check(const QnPtzControllerPtr &controller) {
    return controller && controller->hasCapabilities(m_capabilities);
}


Qn::ActionVisibility QnNonEmptyVideowallActionCondition::check(const QnResourceList &resources) {
    foreach(const QnResourcePtr &resource, resources) {
        if(!resource->hasFlags(QnResource::videowall)) 
            continue;

        QnVideoWallResourcePtr videowall = resource.dynamicCast<QnVideoWallResource>();
        if (!videowall)
            continue;

        if (videowall->items()->getItems().isEmpty())
            continue;

        return Qn::EnabledAction;
    }

    return Qn::InvisibleAction;
}


Qn::ActionVisibility QnStartVideowallActionCondition::check(const QnResourceList &resources) {
    QUuid pcUuid = qnSettings->pcUuid();
    if (pcUuid.isNull()) 
        return Qn::InvisibleAction;

    foreach(const QnResourcePtr &resource, resources) {
        if(!resource->hasFlags(QnResource::videowall)) 
            continue;

        QnVideoWallResourcePtr videowall = resource.dynamicCast<QnVideoWallResource>();
        if (!videowall)
            continue;

        if (!videowall->pcs()->hasItem(pcUuid))
            continue;

        foreach (const QnVideoWallItem &item, videowall->items()->getItems())
            if (item.pcUuid == pcUuid)
               return Qn::EnabledAction;
    }
    return Qn::InvisibleAction;
}


Qn::ActionVisibility QnIdentifyVideoWallActionCondition::check(const QnActionParameters &parameters) {
    if (parameters.videoWallItems().size() > 0)
        return Qn::EnabledAction;
    return QnActionCondition::check(parameters);
}

Qn::ActionVisibility QnResetVideoWallLayoutActionCondition::check(const QnActionParameters &parameters) {
    if (!context()->user() || parameters.videoWallItems().isEmpty())
        return Qn::InvisibleAction;

    QnLayoutResourcePtr layout = parameters.argument<QnLayoutResourcePtr>(Qn::LayoutResourceRole,
                                                                          workbench()->currentLayout()->resource());
    if (layout->data().contains(Qn::VideoWallResourceRole))
        return Qn::InvisibleAction;

    if (snapshotManager()->isFile(layout))
        return Qn::InvisibleAction;

    if (accessController()->globalPermissions() & Qn::GlobalEditVideoWallPermission)
        return Qn::EnabledAction;

    return Qn::InvisibleAction;
}

Qn::ActionVisibility QnDetachFromVideoWallActionCondition::check(const QnActionParameters &parameters) {
    if (!context()->user() || parameters.videoWallItems().isEmpty())
        return Qn::InvisibleAction;

    foreach (const QnVideoWallItemIndex &index, parameters.videoWallItems()) {
        if (index.isNull())
            continue;
        if (!index.videowall()->items()->hasItem(index.uuid()))
            continue;
        if (index.videowall()->items()->getItem(index.uuid()).layout.isNull())
            continue;
        return Qn::EnabledAction;
    }
    return Qn::InvisibleAction;
}

Qn::ActionVisibility QnRotateItemCondition::check(const QnResourceWidgetList &widgets) {
    foreach (QnResourceWidget *widget, widgets) {
        if (widget->options() & QnResourceWidget::WindowRotationForbidden)
            return Qn::InvisibleAction;
    }
    return Qn::EnabledAction;
}

Qn::ActionVisibility QnLightModeCondition::check(const QnActionParameters &parameters) {
    Q_UNUSED(parameters)

    if (qnSettings->lightMode() & m_lightModeFlags)
        return Qn::InvisibleAction;

    return Qn::EnabledAction;
}

Qn::ActionVisibility QnEdgeServerCondition::check(const QnResourceList &resources) {
    foreach (const QnResourcePtr &resource, resources)
        if (m_isEdgeServer ^ QnMediaServerResource::isEdgeServer(resource))
            return Qn::InvisibleAction;
    return Qn::EnabledAction;
}<|MERGE_RESOLUTION|>--- conflicted
+++ resolved
@@ -361,18 +361,7 @@
         break;
     }
 
-<<<<<<< HEAD
-    if (nodeType == Qn::IncompatibleServerNode)
-        return Qn::InvisibleAction;
-
-    return parameters.resources().size() == 1
-            ? QnEdgeServerCondition::check(parameters.resources())
-            : parameters.videoWallItems().size() == 1
-                ? Qn::EnabledAction
-                : Qn::InvisibleAction;
-=======
-    return Qn::InvisibleAction;
->>>>>>> f59e7250
+    return Qn::InvisibleAction;
 }
 
 
