#include "action_conditions.h"

#include <QtWidgets/QAction>

#include <api/app_server_connection.h>

#include <common/common_module.h>

#include <utils/common/warnings.h>
#include <core/resource_management/resource_criterion.h>
#include <core/resource_management/resource_pool.h>
#include <core/resource/media_resource.h>
#include <core/resource/camera_resource.h>
#include <core/resource/media_server_resource.h>
#include <core/resource/videowall_resource.h>
#include <core/resource/videowall_item_index.h>
#include <core/ptz/ptz_controller_pool.h>
#include <core/ptz/abstract_ptz_controller.h>
#include <recording/time_period_list.h>
#include <camera/resource_display.h>

#include <client/client_settings.h>

#include <plugins/storage/file_storage/layout_storage_resource.h>

#include <recording/time_period.h>

#include <ui/graphics/items/resource/resource_widget.h>
#include <ui/graphics/items/resource/media_resource_widget.h>
#include <ui/workbench/watchers/workbench_schedule_watcher.h>
#include <ui/workbench/workbench.h>
#include <ui/workbench/workbench_auto_starter.h>
#include <ui/workbench/workbench_display.h>
#include <ui/workbench/workbench_layout.h>
#include <ui/workbench/workbench_context.h>
#include <ui/workbench/workbench_access_controller.h>
#include <ui/workbench/workbench_layout_snapshot_manager.h>
#include <ui/dialogs/ptz_manage_dialog.h>

#include "action_parameter_types.h"
#include "action_manager.h"

QnActionCondition::QnActionCondition(QObject *parent): 
    QObject(parent),
    QnWorkbenchContextAware(parent)
{}

Qn::ActionVisibility QnActionCondition::check(const QnResourceList &) { 
    return Qn::InvisibleAction; 
}

Qn::ActionVisibility QnActionCondition::check(const QnLayoutItemIndexList &layoutItems) { 
    return check(QnActionParameterTypes::resources(layoutItems));
}

Qn::ActionVisibility QnActionCondition::check(const QnResourceWidgetList &widgets) { 
    return check(QnActionParameterTypes::layoutItems(widgets));
}

Qn::ActionVisibility QnActionCondition::check(const QnWorkbenchLayoutList &layouts) { 
    return check(QnActionParameterTypes::resources(layouts));
}

Qn::ActionVisibility QnActionCondition::check(const QnActionParameters &parameters) {
    switch(parameters.type()) {
    case Qn::ResourceType:
        return check(parameters.resources());
    case Qn::WidgetType:
        return check(parameters.widgets());
    case Qn::LayoutType:
        return check(parameters.layouts());
    case Qn::LayoutItemType:
        return check(parameters.layoutItems());
    default:
        qnWarning("Invalid action condition parameter type '%1'.", parameters.items().typeName());
        return Qn::InvisibleAction;
    }
}

 bool QnVideoWallReviewModeCondition::isVideoWallReviewMode() const {
    return context()->workbench()->currentLayout()->data().contains(Qn::VideoWallResourceRole);
}

Qn::ActionVisibility QnVideoWallReviewModeCondition::check(const QnActionParameters &parameters) {
    Q_UNUSED(parameters)
    if (m_hide == isVideoWallReviewMode())
        return Qn::InvisibleAction;
    return Qn::EnabledAction;
}
QnConjunctionActionCondition::QnConjunctionActionCondition(const QList<QnActionCondition *> conditions, QObject *parent) :
    QnActionCondition(parent),
    m_conditions(conditions)
{}

QnConjunctionActionCondition::QnConjunctionActionCondition(QnActionCondition *condition1, QnActionCondition *condition2, QObject *parent) :
    QnActionCondition(parent)
{
    m_conditions.append(condition1);
    m_conditions.append(condition2);
}

QnConjunctionActionCondition::QnConjunctionActionCondition(QnActionCondition *condition1, QnActionCondition *condition2, QnActionCondition *condition3, QObject *parent) :
    QnActionCondition(parent)
{
    m_conditions.append(condition1);
    m_conditions.append(condition2);
    m_conditions.append(condition3);
}

Qn::ActionVisibility QnConjunctionActionCondition::check(const QnActionParameters &parameters) {
    Qn::ActionVisibility result = Qn::EnabledAction;
    foreach (QnActionCondition *condition, m_conditions)
        result = qMin(result, condition->check(parameters));

    return result;
}

Qn::ActionVisibility QnConjunctionActionCondition::check(const QnResourceList &resources) {
    Qn::ActionVisibility result = Qn::EnabledAction;
    foreach (QnActionCondition *condition, m_conditions)
        result = qMin(result, condition->check(resources));

    return result;
}

Qn::ActionVisibility QnConjunctionActionCondition::check(const QnLayoutItemIndexList &layoutItems) {
    Qn::ActionVisibility result = Qn::EnabledAction;
    foreach (QnActionCondition *condition, m_conditions)
        result = qMin(result, condition->check(layoutItems));

    return result;
}

Qn::ActionVisibility QnConjunctionActionCondition::check(const QnResourceWidgetList &widgets) {
    Qn::ActionVisibility result = Qn::EnabledAction;
    foreach (QnActionCondition *condition, m_conditions)
        result = qMin(result, condition->check(widgets));

    return result;
}

Qn::ActionVisibility QnConjunctionActionCondition::check(const QnWorkbenchLayoutList &layouts) {
    Qn::ActionVisibility result = Qn::EnabledAction;
    foreach (QnActionCondition *condition, m_conditions)
        result = qMin(result, condition->check(layouts));

    return result;
}

Qn::ActionVisibility QnItemZoomedActionCondition::check(const QnResourceWidgetList &widgets) {
    if(widgets.size() != 1 || !widgets[0])
        return Qn::InvisibleAction;

    if (widgets[0]->resource()->flags() & QnResource::videowall)
        return Qn::InvisibleAction;

    return ((widgets[0]->item() == workbench()->item(Qn::ZoomedRole)) == m_requiredZoomedState) ? Qn::EnabledAction : Qn::InvisibleAction;
}

Qn::ActionVisibility QnSmartSearchActionCondition::check(const QnResourceWidgetList &widgets) {
    foreach(QnResourceWidget *widget, widgets) {
        if(!widget)
            continue;

        if(!widget->resource()->hasFlags(QnResource::motion))
            continue;

        if(!widget->zoomRect().isNull())
            continue;

        if(m_hasRequiredGridDisplayValue) {
            if(static_cast<bool>(widget->options() & QnResourceWidget::DisplayMotion) == m_requiredGridDisplayValue)
                return Qn::EnabledAction;
        } else {
            return Qn::EnabledAction;
        }
    }

    return Qn::InvisibleAction;
}

Qn::ActionVisibility QnDisplayInfoActionCondition::check(const QnResourceWidgetList &widgets) {
    foreach(QnResourceWidget *widget, widgets) {
        if(!widget)
            continue;

        if (!(widget->visibleButtons() & QnResourceWidget::InfoButton))
            continue;

        if(m_hasRequiredDisplayInfoValue) {
            if(static_cast<bool>(widget->options() & QnResourceWidget::DisplayInfo) == m_requiredDisplayInfoValue)
                return Qn::EnabledAction;
        } else {
            return Qn::EnabledAction;
        }
    }

    return Qn::InvisibleAction;
}

Qn::ActionVisibility QnClearMotionSelectionActionCondition::check(const QnResourceWidgetList &widgets) {
    bool hasDisplayedGrid = false;

    foreach(QnResourceWidget *widget, widgets) {
        if(!widget)
            continue;

        if(widget->options() & QnResourceWidget::DisplayMotion) {
            hasDisplayedGrid = true;

            if(QnMediaResourceWidget *mediaWidget = dynamic_cast<QnMediaResourceWidget *>(widget))
                foreach(const QRegion &region, mediaWidget->motionSelection())
                    if(!region.isEmpty())
                        return Qn::EnabledAction;
        }
    }

    return hasDisplayedGrid ? Qn::DisabledAction : Qn::InvisibleAction;
}

Qn::ActionVisibility QnCheckFileSignatureActionCondition::check(const QnResourceWidgetList &widgets) {
    foreach(QGraphicsItem *item, widgets) {
        QnResourceWidget *widget = item->isWidget() ? qobject_cast<QnResourceWidget *>(item->toGraphicsObject()) : NULL;
        if(widget == NULL)
            continue;

        bool isUnsupported = 
            (widget->resource()->flags() & (QnResource::network | QnResource::still_image | QnResource::server)) ||
            !(widget->resource()->flags() & QnResource::utc); // TODO: #GDM #Common this is wrong, we need a flag for exported files.
        if(isUnsupported)
            return Qn::InvisibleAction;
    }
    return Qn::EnabledAction;
}

QnResourceActionCondition::QnResourceActionCondition(const QnResourceCriterion &criterion, Qn::MatchMode matchMode, QObject *parent): 
    QnActionCondition(parent),
    m_criterion(criterion),
    m_matchMode(matchMode)
{}

QnResourceActionCondition::~QnResourceActionCondition() {
    return;
}

Qn::ActionVisibility QnResourceActionCondition::check(const QnResourceList &resources) {
    return checkInternal<QnResourcePtr>(resources) ? Qn::EnabledAction : Qn::InvisibleAction;
}

Qn::ActionVisibility QnResourceActionCondition::check(const QnResourceWidgetList &widgets) {
    return checkInternal<QnResourceWidget *>(widgets) ? Qn::EnabledAction : Qn::InvisibleAction;
}

template<class Item, class ItemSequence>
bool QnResourceActionCondition::checkInternal(const ItemSequence &sequence) {
    int count = 0;

    foreach(const Item &item, sequence) {
        bool matches = checkOne(item);

        if(matches && m_matchMode == Qn::Any)
            return true;

        if(!matches && m_matchMode == Qn::All)
            return false;

        if(matches)
            count++;
    }

    if(m_matchMode == Qn::Any) {
        return false;
    } else if(m_matchMode == Qn::All) {
        return true;
    } else if(m_matchMode == Qn::ExactlyOne) {
        return count == 1;
    } else {
        qnWarning("Invalid match mode '%1'.", static_cast<int>(m_matchMode));
        return false;
    }
}

bool QnResourceActionCondition::checkOne(const QnResourcePtr &resource) {
    return m_criterion.check(resource) == QnResourceCriterion::Accept;
}

bool QnResourceActionCondition::checkOne(QnResourceWidget *widget) {
    QnResourcePtr resource = QnActionParameterTypes::resource(widget);
    return resource ? checkOne(resource) : false;
}


Qn::ActionVisibility QnResourceRemovalActionCondition::check(const QnResourceList &resources) {
    foreach(const QnResourcePtr &resource, resources) {
        if(!resource)
            continue; /* OK to remove. */

        if(resource->hasFlags(QnResource::layout) && !resource->hasFlags(QnResource::local))
            continue; /* OK to remove. */

        if(resource->hasFlags(QnResource::user) || resource->hasFlags(QnResource::videowall))
            continue; /* OK to remove. */

        if(resource->hasFlags(QnResource::live_cam))
            continue; /* OK to remove. */

        if(resource->hasFlags(QnResource::remote_server)) // TODO: #Elric move this to permissions.
            if(resource->getStatus() == QnResource::Offline)
                continue; /* Can remove only if offline. */

        return Qn::InvisibleAction;
    }

    return Qn::EnabledAction;
}


Qn::ActionVisibility QnRenameActionCondition::check(const QnActionParameters &parameters) {
    Qn::NodeType nodeType = parameters.argument<Qn::NodeType>(Qn::NodeTypeRole, Qn::ResourceNode);

    switch (nodeType) {
    case Qn::ResourceNode:
    case Qn::EdgeNode:
        return QnEdgeServerCondition::check(parameters.resources());
    case Qn::RecorderNode:
    case Qn::VideoWallItemNode:
    case Qn::VideoWallMatrixNode:
        return Qn::EnabledAction;
    default:
        break;
    }

    return Qn::InvisibleAction;
}


Qn::ActionVisibility QnLayoutItemRemovalActionCondition::check(const QnLayoutItemIndexList &layoutItems) {
    foreach(const QnLayoutItemIndex &item, layoutItems)
        if(!accessController()->hasPermissions(item.layout(), Qn::WritePermission | Qn::AddRemoveItemsPermission))
            return Qn::InvisibleAction;

    return Qn::EnabledAction;
}

Qn::ActionVisibility QnSaveLayoutActionCondition::check(const QnResourceList &resources) {
    QnLayoutResourcePtr layout;
    QnVideoWallResourcePtr videowall;

    if(m_current) {
        layout = workbench()->currentLayout()->resource();
    } else {
        if(resources.size() != 1)
            return Qn::InvisibleAction;

        layout = resources[0].dynamicCast<QnLayoutResource>();
    }

    if(!layout)
        return Qn::InvisibleAction;

    if (layout->data().contains(Qn::VideoWallResourceRole))
        return Qn::InvisibleAction;

    if(snapshotManager()->isSaveable(layout)) {
        return Qn::EnabledAction;
    } else {
        return Qn::DisabledAction;
    }
}


Qn::ActionVisibility QnLayoutCountActionCondition::check(const QnWorkbenchLayoutList &) {
    if(workbench()->layouts().size() < m_minimalRequiredCount)
        return Qn::DisabledAction;

    return Qn::EnabledAction;
}


Qn::ActionVisibility QnTakeScreenshotActionCondition::check(const QnResourceWidgetList &widgets) {
    if(widgets.size() != 1)
        return Qn::InvisibleAction;

    QnResourceWidget *widget = widgets[0];
    if(widget->resource()->flags() & (QnResource::still_image | QnResource::server))
        return Qn::InvisibleAction;

    Qn::RenderStatus renderStatus = widget->renderStatus();
    if(renderStatus == Qn::NothingRendered || renderStatus == Qn::CannotRender)
        return Qn::DisabledAction;

    return Qn::EnabledAction;
}

Qn::ActionVisibility QnAdjustVideoActionCondition::check(const QnResourceWidgetList &widgets) {
    if(widgets.size() != 1)
        return Qn::InvisibleAction;

    QnResourceWidget *widget = widgets[0];
    if(widget->resource()->flags() & (QnResource::server | QnResource::videowall))
        return Qn::InvisibleAction;

    QString url = widget->resource()->getUrl().toLower();
    if((widget->resource()->flags() & QnResource::still_image) && !url.endsWith(lit(".jpg")) && !url.endsWith(lit(".jpeg")))
        return Qn::InvisibleAction;

    Qn::RenderStatus renderStatus = widget->renderStatus();
    if(renderStatus == Qn::NothingRendered || renderStatus == Qn::CannotRender)
        return Qn::DisabledAction;

    return Qn::EnabledAction;
}

Qn::ActionVisibility QnTimePeriodActionCondition::check(const QnActionParameters &parameters) {
    if(!parameters.hasArgument(Qn::TimePeriodRole))
        return Qn::InvisibleAction;

    QnTimePeriod period = parameters.argument<QnTimePeriod>(Qn::TimePeriodRole);
    if(!(m_periodTypes & period.type())) {
        return m_nonMatchingVisibility;
    } else {
        return Qn::EnabledAction;
    }
}

Qn::ActionVisibility QnExportActionCondition::check(const QnActionParameters &parameters) {
    if(!parameters.hasArgument(Qn::TimePeriodRole))
        return Qn::InvisibleAction;

    QnTimePeriod period = parameters.argument<QnTimePeriod>(Qn::TimePeriodRole);
    if(!(Qn::NormalTimePeriod & period.type()))
        return Qn::DisabledAction;

    if(m_centralItemRequired && !context()->workbench()->item(Qn::CentralRole))
        return Qn::DisabledAction;

    // Export selection
    if (m_centralItemRequired) {
        QnResourcePtr resource = parameters.resource();
        if(resource->flags() & QnResource::sync) {
            QnTimePeriodList periods = parameters.argument<QnTimePeriodList>(Qn::TimePeriodsRole);
            if(!periods.intersects(period))
                return Qn::DisabledAction;
        }
    }
    // Export layout
    else {
        QnTimePeriodList periods = parameters.argument<QnTimePeriodList>(Qn::MergedTimePeriodsRole);
        if(!periods.intersects(period))
            return Qn::DisabledAction;
    }
    return Qn::EnabledAction;
}

Qn::ActionVisibility QnAddBookmarkActionCondition::check(const QnActionParameters &parameters) {
#ifdef QN_ENABLE_BOOKMARKS
    if(!parameters.hasArgument(Qn::TimePeriodRole))
        return Qn::InvisibleAction;

    QnTimePeriod period = parameters.argument<QnTimePeriod>(Qn::TimePeriodRole);
    if(!(Qn::NormalTimePeriod & period.type()))
        return Qn::DisabledAction;

    if(!context()->workbench()->item(Qn::CentralRole))
        return Qn::DisabledAction;

    QnResourcePtr resource = parameters.resource();
    if(resource->flags() & QnResource::sync) {
        QnTimePeriodList periods = parameters.argument<QnTimePeriodList>(Qn::TimePeriodsRole);
        if(!periods.intersects(period))
            return Qn::DisabledAction;
    }

    return Qn::EnabledAction;
#else
    Q_UNUSED(parameters)
    return Qn::InvisibleAction;
#endif
}


Qn::ActionVisibility QnModifyBookmarkActionCondition::check(const QnActionParameters &parameters) {
#ifdef QN_ENABLE_BOOKMARKS
    if(!parameters.hasArgument(Qn::CameraBookmarkRole))
        return Qn::InvisibleAction;
    return Qn::EnabledAction;
#else
    Q_UNUSED(parameters)
    return Qn::InvisibleAction;
#endif
}

Qn::ActionVisibility QnPreviewActionCondition::check(const QnActionParameters &parameters) {
    QnMediaResourcePtr media = parameters.resource().dynamicCast<QnMediaResource>();
    if(!media)
        return Qn::InvisibleAction;

    bool isImage = media->toResource()->flags() & QnResource::still_image;
    if (isImage)
        return Qn::InvisibleAction;

#if 0
    if(camera->isGroupPlayOnly())
        return Qn::InvisibleAction;
#endif
    return QnExportActionCondition::check(parameters);
}

Qn::ActionVisibility QnPanicActionCondition::check(const QnActionParameters &) {
    return context()->instance<QnWorkbenchScheduleWatcher>()->isScheduleEnabled() ? Qn::EnabledAction : Qn::DisabledAction;
}

Qn::ActionVisibility QnToggleTourActionCondition::check(const QnActionParameters &parameters) {
    Q_UNUSED(parameters)
    if (isVideoWallReviewMode())
        return Qn::InvisibleAction;
    return context()->workbench()->currentLayout()->items().size() <= 1 ? Qn::DisabledAction : Qn::EnabledAction;
}

Qn::ActionVisibility QnArchiveActionCondition::check(const QnResourceList &resources) {
    if(resources.size() != 1)
        return Qn::InvisibleAction;

    bool watchable = !(resources[0]->flags() & QnResource::live) || (accessController()->globalPermissions() & Qn::GlobalViewArchivePermission);
    return watchable ? Qn::EnabledAction : Qn::InvisibleAction;

    // TODO: #Elric this will fail (?) if we have sync with some UTC resource on the scene.
}

Qn::ActionVisibility QnToggleTitleBarActionCondition::check(const QnActionParameters &) {
    return action(Qn::EffectiveMaximizeAction)->isChecked() ? Qn::EnabledAction : Qn::InvisibleAction;
}

Qn::ActionVisibility QnNoArchiveActionCondition::check(const QnActionParameters &) {
    return (accessController()->globalPermissions() & Qn::GlobalViewArchivePermission) ? Qn::InvisibleAction : Qn::EnabledAction;
}

Qn::ActionVisibility QnOpenInFolderActionCondition::check(const QnResourceList &resources) {
    if(resources.size() != 1)
        return Qn::InvisibleAction;

    QnResourcePtr resource = resources[0];
    bool isLocalResource = resource->hasFlags(QnResource::url | QnResource::local | QnResource::media)
            && !resource->getUrl().startsWith(QnLayoutFileStorageResource::layoutPrefix());
    bool isExportedLayout = resource->hasFlags(QnResource::url | QnResource::local | QnResource::layout);

    return isLocalResource || isExportedLayout ? Qn::EnabledAction : Qn::InvisibleAction;
}

Qn::ActionVisibility QnOpenInFolderActionCondition::check(const QnLayoutItemIndexList &layoutItems) {
    foreach(const QnLayoutItemIndex &index, layoutItems) {
        QnLayoutItemData itemData = index.layout()->getItem(index.uuid());
        if(itemData.zoomRect.isNull())
            return QnActionCondition::check(layoutItems);
    }

    return Qn::InvisibleAction;
}

Qn::ActionVisibility QnLayoutSettingsActionCondition::check(const QnResourceList &resources) {
    if(resources.size() > 1)
        return Qn::InvisibleAction;

    QnResourcePtr resource;
    if (resources.size() > 0)
        resource = resources[0];
    else
        resource = context()->workbench()->currentLayout()->resource();

    if(!accessController()->hasPermissions(resource, Qn::EditLayoutSettingsPermission))
        return Qn::InvisibleAction;
    return Qn::EnabledAction;

//    bool isExportedLayout = resource->hasFlags(QnResource::url | QnResource::local | QnResource::layout);
//    return resource->hasFlags(QnResource::layout) && !isExportedLayout
//            ? Qn::EnabledAction
//            : Qn::InvisibleAction;
}

Qn::ActionVisibility QnCreateZoomWindowActionCondition::check(const QnResourceWidgetList &widgets) {
    if(widgets.size() != 1)
        return Qn::InvisibleAction;
    
    // TODO: #Elric there probably exists a better way to check it all.

    QnMediaResourceWidget *widget = dynamic_cast<QnMediaResourceWidget *>(widgets[0]);
    if(!widget)
        return Qn::InvisibleAction;

    if(display()->zoomTargetWidget(widget))
        return Qn::InvisibleAction;

    /*if(widget->display()->videoLayout() && widget->display()->videoLayout()->channelCount() > 1)
        return Qn::InvisibleAction;*/
    
    return Qn::EnabledAction;
}

Qn::ActionVisibility QnTreeNodeTypeCondition::check(const QnActionParameters &parameters) {
    if (parameters.hasArgument(Qn::NodeTypeRole)) {
        Qn::NodeType nodeType = parameters.argument(Qn::NodeTypeRole).value<Qn::NodeType>();
        return (nodeType == m_nodeType) ? Qn::EnabledAction : Qn::InvisibleAction;
    }
    return Qn::EnabledAction;
}

Qn::ActionVisibility QnOpenInCurrentLayoutActionCondition::check(const QnResourceList &resources) {
    QnLayoutResourcePtr layout = context()->workbench()->currentLayout()->resource();
    bool isExportedLayout = snapshotManager()->isFile(layout);

    foreach (const QnResourcePtr &resource, resources) {
        //TODO: #GDM #Common refactor duplicated code
        bool isServer = resource->hasFlags(QnResource::server);
        bool isMediaResource = resource->hasFlags(QnResource::media);
        bool isLocalResource = resource->hasFlags(QnResource::url | QnResource::local | QnResource::media)
            && !resource->getUrl().startsWith(QnLayoutFileStorageResource::layoutPrefix());
        bool allowed = isServer || isMediaResource;
        bool forbidden = isExportedLayout && (isServer || isLocalResource);
        if(allowed && !forbidden)
            return Qn::EnabledAction;
    }
    return Qn::InvisibleAction;
}

Qn::ActionVisibility QnOpenInNewEntityActionCondition::check(const QnResourceList &resources) {
    foreach(const QnResourcePtr &resource, resources)
        if(resource->hasFlags(QnResource::media) || resource->hasFlags(QnResource::server))
            return Qn::EnabledAction;

    return Qn::InvisibleAction;
}

Qn::ActionVisibility QnOpenInNewEntityActionCondition::check(const QnLayoutItemIndexList &layoutItems) {
    foreach(const QnLayoutItemIndex &index, layoutItems) {
        QnLayoutItemData itemData = index.layout()->getItem(index.uuid());
        if(itemData.zoomRect.isNull())
            return QnActionCondition::check(layoutItems);
    }

    return Qn::InvisibleAction;
}

Qn::ActionVisibility QnSetAsBackgroundActionCondition::check(const QnResourceList &resources) {
    if(resources.size() != 1)
        return Qn::InvisibleAction;
    QnResourcePtr resource = resources[0];
    if (!resource->hasFlags(QnResource::url | QnResource::local | QnResource::still_image))
        return Qn::InvisibleAction;

    QnLayoutResourcePtr layout = context()->workbench()->currentLayout()->resource();
    if (layout->locked())
        return Qn::DisabledAction;
    return Qn::EnabledAction;
}

Qn::ActionVisibility QnSetAsBackgroundActionCondition::check(const QnLayoutItemIndexList &layoutItems) {
    foreach(const QnLayoutItemIndex &index, layoutItems) {
        QnLayoutItemData itemData = index.layout()->getItem(index.uuid());
        if(itemData.zoomRect.isNull())
            return QnActionCondition::check(layoutItems);
    }

    return Qn::InvisibleAction;
}

Qn::ActionVisibility QnLoggedInCondition::check(const QnActionParameters &parameters) {
    return qnCommon->remoteGUID().isNull()
        ? Qn::InvisibleAction
        : Qn::EnabledAction;
}

Qn::ActionVisibility QnChangeResolutionActionCondition::check(const QnActionParameters &) {
    if (isVideoWallReviewMode())
        return Qn::InvisibleAction;

    if  (!context()->user())
        return Qn::InvisibleAction;
    QnLayoutResourcePtr layout = context()->workbench()->currentLayout()->resource();
    if (snapshotManager()->isFile(layout))
        return Qn::InvisibleAction;
    else
        return Qn::EnabledAction;
}

Qn::ActionVisibility QnCheckForUpdatesActionCondition::check(const QnActionParameters &) {
    return qnSettings->isUpdatesEnabled() ? Qn::EnabledAction : Qn::InvisibleAction;
}

Qn::ActionVisibility QnShowcaseActionCondition::check(const QnActionParameters &) {
    return qnSettings->isShowcaseEnabled() ? Qn::EnabledAction : Qn::InvisibleAction;
}

Qn::ActionVisibility QnPtzActionCondition::check(const QnResourceList &resources) {
    foreach(const QnResourcePtr &resource, resources)
        if(!check(qnPtzPool->controller(resource)))
            return Qn::InvisibleAction;

    if (m_disableIfPtzDialogVisible && QnPtzManageDialog::instance() && QnPtzManageDialog::instance()->isVisible())
        return Qn::DisabledAction;

    return Qn::EnabledAction;
}

Qn::ActionVisibility QnPtzActionCondition::check(const QnResourceWidgetList &widgets) {
    foreach(QnResourceWidget *widget, widgets) {
        QnMediaResourceWidget *mediaWidget = dynamic_cast<QnMediaResourceWidget *>(widget);
        if(!mediaWidget)
            return Qn::InvisibleAction;
        
        if(!check(mediaWidget->ptzController()))
            return Qn::InvisibleAction;

        if (!mediaWidget->zoomRect().isNull())
            return Qn::InvisibleAction;
    }

    if (m_disableIfPtzDialogVisible && QnPtzManageDialog::instance() && QnPtzManageDialog::instance()->isVisible())
        return Qn::DisabledAction;

    return Qn::EnabledAction;
}

bool QnPtzActionCondition::check(const QnPtzControllerPtr &controller) {
    return controller && controller->hasCapabilities(m_capabilities);
}

Qn::ActionVisibility QnNonEmptyVideowallActionCondition::check(const QnResourceList &resources) {
    foreach(const QnResourcePtr &resource, resources) {
        if(!resource->hasFlags(QnResource::videowall)) 
            continue;

        QnVideoWallResourcePtr videowall = resource.dynamicCast<QnVideoWallResource>();
        if (!videowall)
            continue;

        if (videowall->items()->getItems().isEmpty())
            continue;

        return Qn::EnabledAction;
    }
    return Qn::InvisibleAction;
}


Qn::ActionVisibility QnSaveVideowallReviewActionCondition::check(const QnResourceList &resources) {
    foreach(const QnResourcePtr &resource, resources) {
        if(!resource->hasFlags(QnResource::videowall)) 
            continue;

        QnVideoWallResourcePtr videowall = resource.dynamicCast<QnVideoWallResource>();
        if (!videowall)
            continue;

       // if (videowall->items()->getItems().isEmpty())
       //     continue; //disable check to avoid unsaved empty layout

        if (!QnWorkbenchLayout::instance(videowall))
            continue;

        return Qn::EnabledAction;
    }
    return Qn::InvisibleAction;
}

Qn::ActionVisibility QnRunningVideowallActionCondition::check(const QnResourceList &resources) {
    bool hasNonEmptyVideowall = false;
    foreach(const QnResourcePtr &resource, resources) {
        if(!resource->hasFlags(QnResource::videowall)) 
            continue;

        QnVideoWallResourcePtr videowall = resource.dynamicCast<QnVideoWallResource>();
        if (!videowall)
            continue;

        if (videowall->items()->getItems().isEmpty())
            continue;

        hasNonEmptyVideowall = true;
        if (videowall->onlineItems().isEmpty())
            continue;

        return Qn::EnabledAction;
    }

    return hasNonEmptyVideowall 
        ? Qn::DisabledAction
        : Qn::InvisibleAction;
}


Qn::ActionVisibility QnStartVideowallActionCondition::check(const QnResourceList &resources) {
    QUuid pcUuid = qnSettings->pcUuid();
    if (pcUuid.isNull()) 
        return Qn::InvisibleAction;

    bool hasAttachedItems = false;
    foreach(const QnResourcePtr &resource, resources) {
        if(!resource->hasFlags(QnResource::videowall)) 
            continue;

        QnVideoWallResourcePtr videowall = resource.dynamicCast<QnVideoWallResource>();
        if (!videowall)
            continue;

        if (!videowall->pcs()->hasItem(pcUuid))
            continue;

        foreach (const QnVideoWallItem &item, videowall->items()->getItems()) {
            if (item.pcUuid != pcUuid)
                continue;

            if (!item.online)
               return Qn::EnabledAction;

            hasAttachedItems = true;
        }
    }

    return hasAttachedItems 
        ? Qn::DisabledAction
        : Qn::InvisibleAction;
}


Qn::ActionVisibility QnIdentifyVideoWallActionCondition::check(const QnActionParameters &parameters) {
    if (parameters.videoWallItems().size() > 0) {
        // allow action if there is at least one online item
        foreach (const QnVideoWallItemIndex &index, parameters.videoWallItems()) {
            if (index.isNull() || !index.videowall()->items()->hasItem(index.uuid()))
                continue;
            if (index.videowall()->items()->getItem(index.uuid()).online)
                return Qn::EnabledAction;
        }
        return Qn::DisabledAction;
    }
    return QnActionCondition::check(parameters);
}

Qn::ActionVisibility QnResetVideoWallLayoutActionCondition::check(const QnActionParameters &parameters) {
    if (!context()->user() || parameters.videoWallItems().isEmpty())
        return Qn::InvisibleAction;

    QnLayoutResourcePtr layout = parameters.argument<QnLayoutResourcePtr>(Qn::LayoutResourceRole,
                                                                          workbench()->currentLayout()->resource());
    if (layout->data().contains(Qn::VideoWallResourceRole))
        return Qn::InvisibleAction;

    if (snapshotManager()->isFile(layout))
        return Qn::InvisibleAction;

    if (accessController()->globalPermissions() & Qn::GlobalEditVideoWallPermission)
        return Qn::EnabledAction;

    return Qn::InvisibleAction;
}

Qn::ActionVisibility QnDetachFromVideoWallActionCondition::check(const QnActionParameters &parameters) {
    if (!context()->user() || parameters.videoWallItems().isEmpty())
        return Qn::InvisibleAction;

    foreach (const QnVideoWallItemIndex &index, parameters.videoWallItems()) {
        if (index.isNull())
            continue;
        if (!index.videowall()->items()->hasItem(index.uuid()))
            continue;
        if (index.videowall()->items()->getItem(index.uuid()).layout.isNull())
            continue;
        return Qn::EnabledAction;
    }
    return Qn::InvisibleAction;
}

Qn::ActionVisibility QnStartVideoWallControlActionCondition::check(const QnActionParameters &parameters) {
    if (!context()->user() || parameters.videoWallItems().isEmpty())
        return Qn::InvisibleAction;

    foreach (const QnVideoWallItemIndex &index, parameters.videoWallItems()) {
        if (index.isNull() || !index.videowall()->items()->hasItem(index.uuid()))
            continue;

        auto item = index.videowall()->items()->getItem(index.uuid());
        if (item.layout.isNull())
            continue;

        return Qn::EnabledAction;
    }
    return Qn::InvisibleAction;
}


Qn::ActionVisibility QnRotateItemCondition::check(const QnResourceWidgetList &widgets) {
    foreach (QnResourceWidget *widget, widgets) {
        if (widget->options() & QnResourceWidget::WindowRotationForbidden)
            return Qn::InvisibleAction;
    }
    return Qn::EnabledAction;
}

Qn::ActionVisibility QnLightModeCondition::check(const QnActionParameters &parameters) {
    Q_UNUSED(parameters)

    if (qnSettings->lightMode() & m_lightModeFlags)
        return Qn::InvisibleAction;

    return Qn::EnabledAction;
}

Qn::ActionVisibility QnEdgeServerCondition::check(const QnResourceList &resources) {
    foreach (const QnResourcePtr &resource, resources)
        if (m_isEdgeServer ^ QnMediaServerResource::isEdgeServer(resource))
            return Qn::InvisibleAction;
    return Qn::EnabledAction;
}

Qn::ActionVisibility QnDesktopCameraActionCondition::check(const QnActionParameters &parameters) {
#ifdef Q_OS_WIN
    if (!context()->user())
        return Qn::InvisibleAction;

    QString userName = context()->user()->getName();
    foreach (const QnResourcePtr &resource, qnResPool->getResourcesWithFlag(QnResource::desktop_camera)) 
<<<<<<< HEAD
        if (resource->getStatus() == QnResource::Online && resource->getName() == userName)
=======
        if (resource->getUniqueId() == QnAppServerConnectionFactory::clientGuid())
>>>>>>> 9b4d1aab
            return Qn::EnabledAction;
    
    return Qn::InvisibleAction;
   
#else
    return Qn::InvisibleAction;
#endif
}


Qn::ActionVisibility QnAutoStartAllowedActionCodition::check(const QnActionParameters &parameters) {
    if(!context()->instance<QnWorkbenchAutoStarter>()->isSupported())
        return Qn::InvisibleAction;
    return Qn::EnabledAction;
}<|MERGE_RESOLUTION|>--- conflicted
+++ resolved
@@ -919,11 +919,7 @@
 
     QString userName = context()->user()->getName();
     foreach (const QnResourcePtr &resource, qnResPool->getResourcesWithFlag(QnResource::desktop_camera)) 
-<<<<<<< HEAD
-        if (resource->getStatus() == QnResource::Online && resource->getName() == userName)
-=======
         if (resource->getUniqueId() == QnAppServerConnectionFactory::clientGuid())
->>>>>>> 9b4d1aab
             return Qn::EnabledAction;
     
     return Qn::InvisibleAction;
