--- conflicted
+++ resolved
@@ -194,23 +194,6 @@
 
 void QnCameraMotionMaskWidget::showTooManyWindowsMessage(const QnMotionRegion &region, const QnMotionRegion::RegionValid kind)
 {
-<<<<<<< HEAD
-    int maxWndCnt = region.getMotionRectCount();
-    int maxMaskCnt = region.getMaskRectCount();
-
-    if (maxWndCnt > m_camera->motionWindowCnt()) {
-        QMessageBox::warning(
-            this, 
-            tr("Too many motion windows"), 
-            tr("Maximum amount of motion windows for current camera is %1, but %2 motion windows are currently selected.").arg(m_camera->motionWindowCnt()).arg(maxWndCnt)
-        );
-    } else if (maxMaskCnt > m_camera->motionMaskWindowCnt()) {
-        QMessageBox::warning(
-            this, 
-            tr("Too many motion windows"), 
-            tr("Maximum amount of motion mask windows for current camera is %1, but %2 motion mask windows are currently selected.").arg(m_camera->motionMaskWindowCnt()).arg(maxMaskCnt)
-        );
-=======
     switch(kind){
         case QnMotionRegion::WINDOWS:
             QMessageBox::warning(
@@ -239,7 +222,6 @@
                 .arg(region.getMaskRectCount())
                 );
             break;
->>>>>>> 9873e767
     }
 }
 
