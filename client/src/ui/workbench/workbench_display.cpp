#include "workbench_display.h"
#include <cassert>
#include <cstring> /* For std::memset. */
#include <cmath> /* For std::fmod. */

#include <functional> /* For std::binary_function. */

#include <QtCore/QtAlgorithms>
#include <QtWidgets/QAction>
#include <QtOpenGL/QGLContext>
#include <QtOpenGL/QGLWidget>

#include <utils/common/warnings.h>
#include <utils/common/checked_cast.h>
#include <utils/common/delete_later.h>
#include <utils/math/math.h>
#include <utils/math/color_transformations.h>
#include <utils/common/toggle.h>
#include <utils/common/util.h>
#include <utils/common/variant_timer.h>
#include <utils/aspect_ratio.h>

#include <client/client_runtime_settings.h>
#include <client/client_meta_types.h>
#include <common/common_meta_types.h>

#include <core/resource/layout_resource.h>
#include <core/resource/media_resource.h>
#include <core/resource_management/resource_pool.h>
#include <camera/resource_display.h>
#include <camera/client_video_camera.h>

#include <redass/redass_controller.h>

#include <ui/actions/action_manager.h>
#include <ui/actions/action_target_provider.h>

#include <ui/common/notification_levels.h>

#include <ui/animation/viewport_animator.h>
#include <ui/animation/widget_animator.h>
#include <ui/animation/curtain_animator.h>
#include <ui/animation/opacity_animator.h>

#include <ui/graphics/instruments/instrument_manager.h>
#include <ui/graphics/instruments/bounding_instrument.h>
#include <ui/graphics/instruments/transform_listener_instrument.h>
#include <ui/graphics/instruments/activity_listener_instrument.h>
#include <ui/graphics/instruments/forwarding_instrument.h>
#include <ui/graphics/instruments/stop_instrument.h>
#include <ui/graphics/instruments/signaling_instrument.h>
#include <ui/graphics/instruments/selection_overlay_hack_instrument.h>
#include <ui/graphics/instruments/focus_listener_instrument.h>
#include <ui/graphics/instruments/tool_tip_instrument.h>
#include <ui/graphics/instruments/widget_layout_instrument.h>

#include <ui/graphics/items/resource/resource_widget.h>
#include <ui/graphics/items/resource/server_resource_widget.h>
#include <ui/graphics/items/resource/media_resource_widget.h>
#include <ui/graphics/items/resource/videowall_screen_widget.h>
#include <ui/graphics/items/resource/resource_widget_renderer.h>
#include <ui/graphics/items/resource/decodedpicturetoopengluploadercontextpool.h>
#include <ui/graphics/items/grid/curtain_item.h>
#include <ui/graphics/items/generic/graphics_message_box.h>
#include <ui/graphics/items/generic/splash_item.h>
#include <ui/graphics/items/grid/grid_item.h>
#include <ui/graphics/items/grid/grid_background_item.h>
#include <ui/graphics/items/grid/grid_raised_cone_item.h>

#include <ui/graphics/opengl/gl_hardware_checker.h>

#include <ui/graphics/view/gradient_background_painter.h>

#include <ui/workaround/gl_widget_factory.h>
#include <ui/workaround/gl_widget_workaround.h>

#include <ui/style/skin.h>
#include <ui/style/globals.h>

#include "extensions/workbench_stream_synchronizer.h"
#include "workbench_layout.h"
#include "workbench_item.h"
#include "workbench_grid_mapper.h"
#include "workbench_utility.h"
#include "workbench_context.h"
#include "workbench_access_controller.h"
#include "workbench.h"

#include "core/dataprovider/abstract_streamdataprovider.h"
#include "plugins/resource/archive/abstract_archive_stream_reader.h"

#include <ui/workbench/handlers/workbench_action_handler.h> // TODO: remove
#include <ui/workbench/handlers/workbench_notifications_handler.h>

#include "camera/thumbnails_loader.h" // TODO: remove?
#include "watchers/workbench_server_time_watcher.h"


namespace {
    struct GraphicsItemZLess: public std::binary_function<QGraphicsItem *, QGraphicsItem *, bool> {
        bool operator()(QGraphicsItem *l, QGraphicsItem *r) const {
            return l->zValue() < r->zValue();
        }
    };

    struct WidgetPositionLess {
        bool operator()(QnResourceWidget *l, QnResourceWidget *r) const {
            QRect lg = l->item()->geometry();
            QRect rg = r->item()->geometry();
            return lg.y() < rg.y() || (lg.y() == rg.y() && lg.x() < rg.x());
        }
    };

    void calculateExpansionValues(qreal start, qreal end, qreal center, qreal newLength, qreal *deltaStart, qreal *deltaEnd) {
        qreal newStart = center - newLength / 2;
        qreal newEnd = center + newLength / 2;

        if(newStart > start) {
            newEnd += start - newStart;
            newStart = start;
        }

        if(newEnd < end) {
            newStart += end - newEnd;
            newEnd = end;
        }

        *deltaStart = newStart - start;
        *deltaEnd = newEnd - end;
    }

    /** Size multiplier for raised widgets. */
    const qreal focusExpansion = 100.0;

    /** Maximal expanded size of a raised widget, relative to viewport size. */
    const qreal maxExpandedSize = 0.5;

    const int widgetAnimationDurationMsec = 500;
    const int zoomAnimationDurationMsec = 500;

    /** The amount of z-space that one layer occupies. */
    const qreal layerZSize = 10000000.0;

    /** The amount that is added to maximal Z value each time a move to front
     * operation is performed. */
    const qreal zStep = 1.0;

    enum {
        ITEM_LAYER_KEY = 0x93A7FA71,    /**< Key for item layer. */
        ITEM_ANIMATOR_KEY = 0x81AFD591  /**< Key for item animator. */
    };

#ifdef QN_PREVIEW_SEARCH_DEBUG
    QString dt(qint64 time) {
        return QDateTime::fromMSecsSinceEpoch(time).toString(lit("hh:mm:ss"));
    }
#endif

} // anonymous namespace

QnWorkbenchDisplay::QnWorkbenchDisplay(QObject *parent):
    base_type(parent),
    QnWorkbenchContextAware(parent),
    m_scene(NULL),
    m_view(NULL),
    m_lightMode(0),
    m_frontZ(0.0),
    m_frameOpacity(1.0),
    m_frameWidthsDirty(false),
    m_zoomedMarginFlags(0),
    m_normalMarginFlags(0),
    m_inChangeLayout(false),
    m_instrumentManager(new InstrumentManager(this)),
    m_viewportAnimator(NULL),
    m_curtainAnimator(NULL),
    m_frameOpacityAnimator(NULL),
    m_loader(NULL)
{
    std::memset(m_widgetByRole, 0, sizeof(m_widgetByRole));

    AnimationTimer *animationTimer = m_instrumentManager->animationTimer();

    /* Create and configure instruments. */
    Instrument::EventTypeSet paintEventTypes = Instrument::makeSet(QEvent::Paint);

    SignalingInstrument *resizeSignalingInstrument = new SignalingInstrument(Instrument::Viewport, Instrument::makeSet(QEvent::Resize), this);
    m_beforePaintInstrument = new SignalingInstrument(Instrument::Viewport, paintEventTypes, this);
    m_afterPaintInstrument = new SignalingInstrument(Instrument::Viewport, paintEventTypes, this);
    m_boundingInstrument = new BoundingInstrument(this);
    m_transformListenerInstrument = new TransformListenerInstrument(this);
    m_curtainActivityInstrument = new ActivityListenerInstrument(true, 1000, this);
    m_widgetActivityInstrument = new ActivityListenerInstrument(true, 1000 * 10, this);
    m_focusListenerInstrument = new FocusListenerInstrument(this);
    m_paintForwardingInstrument = new ForwardingInstrument(Instrument::Viewport, paintEventTypes, this);
    m_selectionOverlayHackInstrument = new SelectionOverlayHackInstrument(this);

    m_instrumentManager->installInstrument(new StopInstrument(Instrument::Viewport, paintEventTypes, this));
    m_instrumentManager->installInstrument(m_afterPaintInstrument);
    m_instrumentManager->installInstrument(m_paintForwardingInstrument);
    m_instrumentManager->installInstrument(new WidgetLayoutInstrument(this));
    m_instrumentManager->installInstrument(m_beforePaintInstrument);
    m_instrumentManager->installInstrument(m_transformListenerInstrument);
    m_instrumentManager->installInstrument(m_focusListenerInstrument);
    m_instrumentManager->installInstrument(resizeSignalingInstrument);
    m_instrumentManager->installInstrument(m_boundingInstrument);
    m_instrumentManager->installInstrument(m_curtainActivityInstrument);
    m_instrumentManager->installInstrument(m_widgetActivityInstrument);
    m_instrumentManager->installInstrument(m_selectionOverlayHackInstrument);
    m_instrumentManager->installInstrument(new ToolTipInstrument(this));

    m_curtainActivityInstrument->recursiveDisable();

    connect(m_transformListenerInstrument,  SIGNAL(transformChanged(QGraphicsView *)),                  this,                   SLOT(synchronizeRaisedGeometry()));
    connect(resizeSignalingInstrument,      SIGNAL(activated(QWidget *, QEvent *)),                     this,                   SLOT(synchronizeRaisedGeometry()));
    connect(resizeSignalingInstrument,      SIGNAL(activated(QWidget *, QEvent *)),                     this,                   SLOT(synchronizeSceneBoundsExtension()));

    //queueing connection because some OS make resize call before move widget to correct postion while expanding it to fullscreen --gdm
    connect(resizeSignalingInstrument,      SIGNAL(activated(QWidget *, QEvent *)),                     this,                   SLOT(fitInView()), Qt::QueuedConnection);

    connect(m_beforePaintInstrument,        SIGNAL(activated(QWidget *, QEvent *)),                     this,                   SLOT(updateFrameWidths()));
    connect(m_curtainActivityInstrument,    SIGNAL(activityStopped()),                                  this,                   SLOT(at_curtainActivityInstrument_activityStopped()));
    connect(m_curtainActivityInstrument,    SIGNAL(activityResumed()),                                  this,                   SLOT(at_curtainActivityInstrument_activityStarted()));
    connect(m_widgetActivityInstrument,     SIGNAL(activityStopped()),                                  this,                   SLOT(at_widgetActivityInstrument_activityStopped()));
    connect(m_widgetActivityInstrument,     SIGNAL(activityResumed()),                                  this,                   SLOT(at_widgetActivityInstrument_activityStarted()));

    /* Create zoomed toggle. */
    m_zoomedToggle = new QnToggle(false, this);
    connect(m_zoomedToggle,                 SIGNAL(activated()),                                        m_curtainActivityInstrument, SLOT(recursiveEnable()));
    connect(m_zoomedToggle,                 SIGNAL(deactivated()),                                      m_curtainActivityInstrument, SLOT(recursiveDisable()));

    /* Create curtain animator. */
    m_curtainAnimator = new QnCurtainAnimator(this);
    m_curtainAnimator->setSpeed(1.0); /* (255, 0, 0) -> (0, 0, 0) in 1 second. */
    m_curtainAnimator->setTimer(animationTimer);
    connect(m_curtainAnimator,              SIGNAL(curtained()),                                        this,                   SLOT(updateCurtainedCursor()));
    connect(m_curtainAnimator,              SIGNAL(uncurtained()),                                      this,                   SLOT(updateCurtainedCursor()));

    /* Create viewport animator. */
    m_viewportAnimator = new ViewportAnimator(this); // ANIMATION: viewport.
    m_viewportAnimator->setAbsoluteMovementSpeed(0.0); /* Viewport movement speed in scene coordinates. */
    m_viewportAnimator->setRelativeMovementSpeed(1.0); /* Viewport movement speed in viewports per second. */
    m_viewportAnimator->setScalingSpeed(4.0); /* Viewport scaling speed, scale factor per second. */
    m_viewportAnimator->setTimeLimit(zoomAnimationDurationMsec);
    m_viewportAnimator->setTimer(animationTimer);
    connect(m_viewportAnimator,             SIGNAL(started()),                                          this,                   SIGNAL(viewportGrabbed()));
    connect(m_viewportAnimator,             SIGNAL(started()),                                          m_boundingInstrument,   SLOT(recursiveDisable()));
    connect(m_viewportAnimator,             SIGNAL(finished()),                                         this,                   SIGNAL(viewportUngrabbed()));
    connect(m_viewportAnimator,             SIGNAL(finished()),                                         m_boundingInstrument,   SLOT(recursiveEnable()));
    connect(m_viewportAnimator,             SIGNAL(finished()),                                         this,                   SLOT(at_viewportAnimator_finished()));

    /* Create frame opacity animator. */
    m_frameOpacityAnimator = new VariantAnimator(this);
    m_frameOpacityAnimator->setTimer(animationTimer);
    m_frameOpacityAnimator->setAccessor(new PropertyAccessor("widgetsFrameOpacity"));
    m_frameOpacityAnimator->setTargetObject(this);
    m_frameOpacityAnimator->setTimeLimit(500);

    /* Connect to context. */
    connect(accessController(),             SIGNAL(permissionsChanged(const QnResourcePtr &)),          this,                   SLOT(at_context_permissionsChanged(const QnResourcePtr &)));
    connect(context()->instance<QnWorkbenchNotificationsHandler>(), SIGNAL(businessActionAdded(const QnAbstractBusinessActionPtr &)), this, SLOT(at_notificationsHandler_businessActionAdded(const QnAbstractBusinessActionPtr &)));

    /* Set up defaults. */
    connect(this, SIGNAL(geometryAdjustmentRequested(QnWorkbenchItem *, bool)), this, SLOT(adjustGeometry(QnWorkbenchItem *, bool)), Qt::QueuedConnection);

    connect(action(Qn::ToggleBackgroundAnimationAction),   &QAction::toggled,  this,   &QnWorkbenchDisplay::toggleBackgroundAnimation);
}

QnWorkbenchDisplay::~QnWorkbenchDisplay() {
    setScene(NULL);
}

Qn::LightModeFlags QnWorkbenchDisplay::lightMode() const {
    return m_lightMode;
}

void QnWorkbenchDisplay::setLightMode(Qn::LightModeFlags mode) {
    if(m_lightMode == mode)
        return;

    if(m_scene && m_view)
        deinitSceneView();

    m_lightMode = mode;

    if(m_scene && m_view)
        initSceneView();
}

void QnWorkbenchDisplay::setScene(QGraphicsScene *scene) {
    if(m_scene == scene)
        return;

    if(m_scene && m_view)
        deinitSceneView();

    m_scene = scene;

    if(m_scene && m_view)
        initSceneView();
}

void QnWorkbenchDisplay::setView(QnGraphicsView *view) {
    if(m_view == view)
        return;

    if(m_scene && m_view)
        deinitSceneView();

    m_view = view;

    if(m_scene && m_view)
        initSceneView();
}

void QnWorkbenchDisplay::deinitSceneView() {
    assert(m_scene && m_view);

    /* Deinit view. */
    m_instrumentManager->unregisterView(m_view);
    m_viewportAnimator->setView(NULL);

    disconnect(m_view, NULL, this, NULL);

    /* Deinit scene. */
    m_instrumentManager->unregisterScene(m_scene);

    disconnect(m_scene, NULL, this, NULL);
    disconnect(m_scene, NULL, context()->action(Qn::SelectionChangeAction), NULL);
    disconnect(action(Qn::SelectionChangeAction), NULL, this, NULL);

    /* Clear curtain. */
    if(!m_curtainItem.isNull()) {
        delete m_curtainItem.data();
        m_curtainItem.clear();
    }
    m_curtainAnimator->setCurtainItem(NULL);

    /* Clear grid. */
    if(!m_gridItem.isNull())
        delete m_gridItem.data();

    /* Clear background painter. */
    if (!m_backgroundPainter.isNull()) {
        m_view->uninstallLayerPainter(m_backgroundPainter.data());
        delete m_backgroundPainter.data();
    }


    /* Deinit workbench. */
    disconnect(workbench(), NULL, this, NULL);

    for(int i = 0; i < Qn::ItemRoleCount; i++)
        at_workbench_itemChanged(static_cast<Qn::ItemRole>(i), NULL);

    foreach(QnWorkbenchItem *item, workbench()->currentLayout()->items())
        removeItemInternal(item, true, false);

    if (gridBackgroundItem())
        delete gridBackgroundItem();
}

QGLWidget *QnWorkbenchDisplay::newGlWidget(QWidget *parent, Qt::WindowFlags windowFlags) const {
    return QnGlWidgetFactory::create<QnGLWidget>(parent, windowFlags);
}

void QnWorkbenchDisplay::initSceneView() {
    assert(m_scene && m_view);

    /* Init scene. */
    m_instrumentManager->registerScene(m_scene);

    /* Note that selection often changes there and back, and we don't want such changes to
     * affect our logic, so we use queued connections here. */ // TODO: #Elric I don't see queued connections
    connect(m_scene,                SIGNAL(selectionChanged()),                     context()->action(Qn::SelectionChangeAction), SLOT(trigger()));
    connect(m_scene,                SIGNAL(selectionChanged()),                     this,                   SLOT(at_scene_selectionChanged()));
    connect(m_scene,                SIGNAL(destroyed()),                            this,                   SLOT(at_scene_destroyed()));

    connect(action(Qn::SelectionChangeAction), &QAction::triggered,                 this,                   &QnWorkbenchDisplay::updateSelectionFromTree);

    /* Scene indexing will only slow everything down. */
    m_scene->setItemIndexMethod(QGraphicsScene::NoIndex);

    /* Init view. */
    m_view->setScene(m_scene);
    m_instrumentManager->registerView(m_view);

    connect(m_view, SIGNAL(destroyed()), this, SLOT(at_view_destroyed()));

    /* Configure OpenGL */
    static const char *qn_viewInitializedPropertyName = "_qn_viewInitialized";
    if(!m_view->property(qn_viewInitializedPropertyName).toBool()) {
        QGLWidget *viewport = newGlWidget(m_view);
            
        m_view->setViewport(viewport);

        viewport->makeCurrent();
        QnGlHardwareChecker::checkCurrentContext(true);

        /* Initializing gl context pool used to render decoded pictures in non-GUI thread. */
        DecodedPictureToOpenGLUploaderContextPool::instance()->ensureThereAreContextsSharedWith(viewport);

        /* Turn on antialiasing at QPainter level. */
        m_view->setRenderHints(QPainter::Antialiasing | QPainter::TextAntialiasing | QPainter::SmoothPixmapTransform);

        /* In OpenGL mode this one seems to be ignored, but it will help in software mode. */
        m_view->setViewportUpdateMode(QGraphicsView::MinimalViewportUpdate);

        /* All our items save and restore painter state. */
        m_view->setOptimizationFlag(QGraphicsView::DontSavePainterState, false); /* Can be turned on if we won't be using framed widgets. */

#ifndef Q_OS_MACX
        /* On macos, this flag results in QnMaskedProxyWidget::paint never called. */
        m_view->setOptimizationFlag(QGraphicsView::DontAdjustForAntialiasing);
#endif

        /* We don't need scrollbars. */
        m_view->setVerticalScrollBarPolicy(Qt::ScrollBarAlwaysOff);
        m_view->setHorizontalScrollBarPolicy(Qt::ScrollBarAlwaysOff);

        /* This may be needed by instruments. */
        m_view->setDragMode(QGraphicsView::NoDrag);
        m_view->viewport()->setAcceptDrops(true);

        /* Don't initialize it again. */
        m_view->setProperty(qn_viewInitializedPropertyName, true);
    }

    /* Configure bounding instrument. */
    initBoundingInstrument();

    /* Configure viewport animator. */
    m_viewportAnimator->setView(m_view);


    /* Set up curtain. */
    m_curtainItem = new QnCurtainItem();
    m_scene->addItem(m_curtainItem.data());
    setLayer(m_curtainItem.data(), Qn::BackLayer);
    m_curtainItem.data()->setColor(Qt::black);
    m_curtainAnimator->setCurtainItem(m_curtainItem.data());

    /* Set up grid. */
    m_gridItem = new QnGridItem();
    m_scene->addItem(m_gridItem.data());
    setLayer(m_gridItem.data(), Qn::BackLayer);
    opacityAnimator(m_gridItem.data())->setTimeLimit(300);
    m_gridItem.data()->setOpacity(0.0);
    m_gridItem.data()->setLineWidth(100.0);
    m_gridItem.data()->setMapper(workbench()->mapper());

	if (!(m_lightMode & Qn::LightModeNoLayoutBackground)) {
		m_gridBackgroundItem = new QnGridBackgroundItem(NULL, context());
		m_scene->addItem(gridBackgroundItem());
		setLayer(gridBackgroundItem(), Qn::EMappingLayer);
		gridBackgroundItem()->setOpacity(0.0);
		gridBackgroundItem()->setMapper(workbench()->mapper());
	}

    /* Set up background */ 
    if (!(m_lightMode & Qn::LightModeNoSceneBackground)) {
        /* Never set QObject* parent in the QScopedPointer-stored objects if not sure in the descruction order. */
        m_backgroundPainter = new QnGradientBackgroundPainter(qnSettings->background().animationPeriodSec, NULL, context());
        m_view->installLayerPainter(m_backgroundPainter.data(), QGraphicsScene::BackgroundLayer);
    }

    /* Connect to context. */
    connect(workbench(),            SIGNAL(itemChanged(Qn::ItemRole)),              this,                   SLOT(at_workbench_itemChanged(Qn::ItemRole)));
    connect(workbench(),            SIGNAL(currentLayoutAboutToBeChanged()),        this,                   SLOT(at_workbench_currentLayoutAboutToBeChanged()));
    connect(workbench(),            SIGNAL(currentLayoutChanged()),                 this,                   SLOT(at_workbench_currentLayoutChanged()));

    /* Connect to grid mapper. */
    QnWorkbenchGridMapper *mapper = workbench()->mapper();
    connect(mapper,                 SIGNAL(originChanged()),                        this,                   SLOT(at_mapper_originChanged()));
    connect(mapper,                 SIGNAL(cellSizeChanged()),                      this,                   SLOT(at_mapper_cellSizeChanged()));
    connect(mapper,                 SIGNAL(spacingChanged()),                       this,                   SLOT(at_mapper_spacingChanged()));

    /* Run handlers. */
    at_workbench_currentLayoutChanged();
    at_mapper_spacingChanged();
}

void QnWorkbenchDisplay::initBoundingInstrument() {
    assert(m_view != NULL);

    m_boundingInstrument->setSizeEnforced(m_view, true);
    m_boundingInstrument->setPositionEnforced(m_view, true);
    m_boundingInstrument->setScalingSpeed(m_view, 32.0);
    m_boundingInstrument->setMovementSpeed(m_view, 4.0);
}

QnGridItem *QnWorkbenchDisplay::gridItem() const {
    return m_gridItem.data();
}

QnCurtainItem* QnWorkbenchDisplay::curtainItem() const {
    return m_curtainItem.data();
} 

QnCurtainAnimator* QnWorkbenchDisplay::curtainAnimator() const {
    return m_curtainAnimator;
} 

QnGridBackgroundItem *QnWorkbenchDisplay::gridBackgroundItem() const {
    return m_gridBackgroundItem.data();
}


void QnWorkbenchDisplay::toggleBackgroundAnimation(bool enabled) {
    if (!m_scene || !m_view || !m_backgroundPainter)
        return;

    m_backgroundPainter->setEnabled(enabled);
}


// -------------------------------------------------------------------------- //
// QnWorkbenchDisplay :: item properties
// -------------------------------------------------------------------------- //
Qn::ItemLayer QnWorkbenchDisplay::layer(QGraphicsItem *item) const {
    bool ok;
    Qn::ItemLayer layer = static_cast<Qn::ItemLayer>(item->data(ITEM_LAYER_KEY).toInt(&ok));
    return ok ? layer : Qn::BackLayer;
}

void QnWorkbenchDisplay::setLayer(QGraphicsItem *item, Qn::ItemLayer layer) {
    if(item == NULL) {
        qnNullWarning(item);
        return;
    }

    /* Moving items back and forth between layers should preserve their relative
     * z order. Hence the fmod. */
    item->setData(ITEM_LAYER_KEY, static_cast<int>(layer));
    item->setZValue(layer * layerZSize + std::fmod(item->zValue(), layerZSize));
}

void QnWorkbenchDisplay::setLayer(const QList<QGraphicsItem *> &items, Qn::ItemLayer layer) {
    foreach(QGraphicsItem *item, items)
        setLayer(item, layer);
}

WidgetAnimator *QnWorkbenchDisplay::animator(QnResourceWidget *widget) {
    WidgetAnimator *animator = widget->data(ITEM_ANIMATOR_KEY).value<WidgetAnimator *>();
    if(animator != NULL)
        return animator;

    /* Create if it's not there.
     *
     * Note that widget is set as animator's parent. */
    animator = new WidgetAnimator(widget, "geometry", "rotation", widget); // ANIMATION: items.
    animator->setAbsoluteMovementSpeed(0.0);
    animator->setRelativeMovementSpeed(8.0);
    animator->setScalingSpeed(128.0);
    animator->setRotationSpeed(270.0);
    animator->setTimer(m_instrumentManager->animationTimer());
    animator->setTimeLimit(widgetAnimationDurationMsec);
    widget->setData(ITEM_ANIMATOR_KEY, QVariant::fromValue<WidgetAnimator *>(animator));
    return animator;
}

QnResourceWidget *QnWorkbenchDisplay::widget(QnWorkbenchItem *item) const {
    return m_widgetByItem.value(item);
}

QnResourceWidget *QnWorkbenchDisplay::widget(QnAbstractRenderer *renderer) const {
    return m_widgetByRenderer.value(renderer);
}

QnResourceWidget *QnWorkbenchDisplay::widget(Qn::ItemRole role) const {
    if(role < 0 || role >= Qn::ItemRoleCount) {
        qnWarning("Invalid item role '%1'.", static_cast<int>(role));
        return NULL;
    }

    return m_widgetByRole[role];
}

QnResourceWidget *QnWorkbenchDisplay::widget(const QnUuid &uuid) const {
    return widget(workbench()->currentLayout()->item(uuid));
}

QnResourceWidget *QnWorkbenchDisplay::zoomTargetWidget(QnResourceWidget *widget) const {
    return m_zoomTargetWidgetByWidget.value(widget);
}

void QnWorkbenchDisplay::ensureRaisedConeItem(QnResourceWidget *widget) {
    QnGridRaisedConeItem* item = raisedConeItem(widget);
    if (item->scene() == m_scene)
        return;
    m_scene->addItem(item);
    setLayer(item, Qn::RaisedConeBgLayer);
    item->setOpacity(0.0);
}

QRectF QnWorkbenchDisplay::raisedGeometry(const QRectF &widgetGeometry, qreal rotation) const {
    QRectF occupiedGeometry = QnGeometry::rotated(widgetGeometry, rotation);
    QRectF viewportGeometry = mapRectToScene(m_view, m_view->viewport()->rect());
    QSizeF newWidgetSize = occupiedGeometry.size() * focusExpansion;

    qreal magicConst = maxExpandedSize;
<<<<<<< HEAD
    if (qnRuntime->isVideoWallMode() || qnRuntime->isActiveXMode())
=======
    if (qnSettings->isVideoWallMode() || qnSettings->isActiveXMode())
>>>>>>> ecb715c1
        magicConst = 0.8;   //TODO: #Elric magic const
    else
    if (
        !(m_lightMode & Qn::LightModeNoLayoutBackground) &&
        (workbench()->currentLayout()->resource() && !workbench()->currentLayout()->resource()->backgroundImageFilename().isEmpty())
    )
        magicConst = 0.33;  //TODO: #Elric magic const
    QSizeF maxWidgetSize = viewportGeometry.size() * magicConst;

    QPointF viewportCenter = viewportGeometry.center();

    /* Allow expansion no further than the maximal size, but no less than current size. */
    newWidgetSize =  bounded(newWidgetSize, maxWidgetSize,              Qt::KeepAspectRatio);
    newWidgetSize = expanded(newWidgetSize, occupiedGeometry.size(),    Qt::KeepAspectRatio);

    /* Calculate expansion values. Expand towards the screen center. */
    qreal xp1 = 0.0, xp2 = 0.0, yp1 = 0.0, yp2 = 0.0;
    calculateExpansionValues(occupiedGeometry.left(),   occupiedGeometry.right(),  viewportCenter.x(), newWidgetSize.width(),  &xp1, &xp2);
    calculateExpansionValues(occupiedGeometry.top(),    occupiedGeometry.bottom(), viewportCenter.y(), newWidgetSize.height(), &yp1, &yp2);

    return rotated(occupiedGeometry.adjusted(xp1, yp1, xp2, yp2), -rotation);
}

void QnWorkbenchDisplay::setWidget(Qn::ItemRole role, QnResourceWidget *widget) {
    if(role < 0 || role >= Qn::ItemRoleCount) {
        qnWarning("Invalid item role '%1'.", static_cast<int>(role));
        return;
    }

    QnResourceWidget *oldWidget = m_widgetByRole[role];
    QnResourceWidget *newWidget = widget;
    if(oldWidget == newWidget)
        return;
    m_widgetByRole[role] = widget;

    switch(role) {
    case Qn::RaisedRole: {
        /* Sync new & old geometry. */
        if(oldWidget != NULL) {
            synchronize(oldWidget, true);

            if (!(m_lightMode & Qn::LightModeNoLayoutBackground)) {
                ensureRaisedConeItem(oldWidget);
                raisedConeItem(oldWidget)->setEffectEnabled(false);
                setLayer(raisedConeItem(oldWidget), Qn::RaisedConeBgLayer);
            }
        }

        if(newWidget != NULL) {
            bringToFront(newWidget);

            if (!(m_lightMode & Qn::LightModeNoLayoutBackground)) {
                ensureRaisedConeItem(newWidget);
                setLayer(raisedConeItem(newWidget), Qn::RaisedConeLayer);
                raisedConeItem(newWidget)->setEffectEnabled(!workbench()->currentLayout()->resource()->backgroundImageFilename().isEmpty());
            }

            synchronize(newWidget, true);
        }
        break;
    }
    case Qn::ZoomedRole: {
        m_zoomedToggle->setActive(newWidget != NULL);

        /* Sync new & old items. */
        if(oldWidget != NULL)
            synchronize(oldWidget, true);

        if(newWidget != NULL) {
            bringToFront(newWidget);
            synchronize(newWidget, true);

            m_viewportAnimator->moveTo(itemGeometry(newWidget->item()));
        } else {
            m_viewportAnimator->moveTo(fitInViewGeometry());
        }

        /* Sync scene geometry. */
        synchronizeSceneBounds();
        synchronizeSceneBoundsExtension();

        /* Un-raise on un-zoom. */
        if(newWidget == NULL)
            workbench()->setItem(Qn::RaisedRole, NULL);

        /* Update media quality. */
        if(QnMediaResourceWidget *oldMediaWidget = dynamic_cast<QnMediaResourceWidget *>(oldWidget)) {
            oldMediaWidget->display()->camDisplay()->setFullScreen(false);
        }
        if(QnMediaResourceWidget *newMediaWidget = dynamic_cast<QnMediaResourceWidget *>(newWidget)) {
            newMediaWidget->display()->camDisplay()->setFullScreen(true);
            if (newMediaWidget->display()->archiveReader()) {
                newMediaWidget->display()->archiveReader()->setQuality(MEDIA_Quality_High, true);
            }
        }

        /* Hide / show other items when zoomed. */
        if(newWidget)
            opacityAnimator(newWidget)->animateTo(1.0);
        qreal opacity = newWidget ? 0.0 : 1.0;
        foreach(QnResourceWidget *widget, m_widgets)
            if(widget != newWidget)
                opacityAnimator(widget)->animateTo(opacity);

        /* Update margin flags. */
        updateCurrentMarginFlags();

        /* Update curtain. */
        if(m_curtainAnimator->isCurtained())
            updateCurtainedCursor();

        break;
    }
    case Qn::ActiveRole: {
        if(oldWidget)
            oldWidget->setLocalActive(false);
        if(newWidget)
            newWidget->setLocalActive(true);
        m_frameWidthsDirty = true;
        break;
    }
    case Qn::CentralRole: {
        /* Update audio playback. */
        if(QnMediaResourceWidget *oldMediaWidget = dynamic_cast<QnMediaResourceWidget *>(oldWidget)) {
            QnCamDisplay *oldCamDisplay = oldMediaWidget ? oldMediaWidget->display()->camDisplay() : NULL;
            if(oldCamDisplay)
                oldCamDisplay->playAudio(false);
        }

        if(QnMediaResourceWidget *newMediaWidget = dynamic_cast<QnMediaResourceWidget *>(newWidget)) {
            QnCamDisplay *newCamDisplay = newMediaWidget ? newMediaWidget->display()->camDisplay() : NULL;
            if(newCamDisplay)
                newCamDisplay->playAudio(true);
        }

        break;
    }
    default:
        break;
    }

    emit widgetChanged(role);
}

void QnWorkbenchDisplay::updateBackground(const QnLayoutResourcePtr &layout) {
    if (!layout)
        return;

    if (m_lightMode & Qn::LightModeNoLayoutBackground)
        return;

	if (gridBackgroundItem())
		gridBackgroundItem()->update(layout);

    synchronizeSceneBounds();
    fitInView();

    QnResourceWidget* raisedWidget = m_widgetByRole[Qn::RaisedRole];
    if (raisedWidget) {
        ensureRaisedConeItem(raisedWidget);
        raisedConeItem(raisedWidget)->setEffectEnabled(!layout->backgroundImageFilename().isEmpty());
    }
}

void QnWorkbenchDisplay::updateSelectionFromTree() {
    QnActionTargetProvider *provider = menu()->targetProvider();
    if(!provider)
        return;

    Qn::ActionScope scope = provider->currentScope();
    if (scope != Qn::TreeScope)
        return; 

    /* Just deselect all items for now. See #4480. */
    foreach (QGraphicsItem *item, scene()->selectedItems())
        item->setSelected(false);
}


QList<QnResourceWidget *> QnWorkbenchDisplay::widgets() const {
    return m_widgets;
}

QnResourceWidget* QnWorkbenchDisplay::activeWidget() const {
    foreach (QnResourceWidget * widget, m_widgets) {
        if (widget->isLocalActive())
            return widget;
    }
    return NULL;
}

QList<QnResourceWidget *> QnWorkbenchDisplay::widgets(const QnResourcePtr &resource) const {
    return m_widgetsByResource.value(resource);
}

QnResourceDisplay *QnWorkbenchDisplay::display(QnWorkbenchItem *item) const {
    if(QnMediaResourceWidget *widget = dynamic_cast<QnMediaResourceWidget *>(this->widget(item)))
        return widget->display().data();
    return NULL;
}

QnClientVideoCamera *QnWorkbenchDisplay::camera(QnWorkbenchItem *item) const {
    QnResourceDisplay *display = this->display(item);
    if(display == NULL)
        return NULL;

    return display->camera();
}

QnCamDisplay *QnWorkbenchDisplay::camDisplay(QnWorkbenchItem *item) const {
    QnClientVideoCamera *camera = this->camera(item);
    if(camera == NULL)
        return NULL;

    return camera->getCamDisplay();
}


// -------------------------------------------------------------------------- //
// QnWorkbenchDisplay :: mutators
// -------------------------------------------------------------------------- //
void QnWorkbenchDisplay::fitInView(bool animate) {
    QRectF targetGeometry;

    QnResourceWidget *zoomedWidget = m_widgetByRole[Qn::ZoomedRole];
    if(zoomedWidget != NULL) {
        targetGeometry = itemGeometry(zoomedWidget->item());
    } else {
        targetGeometry = fitInViewGeometry();
    }

    if(animate) {
        m_viewportAnimator->moveTo(targetGeometry);
    } else {
        m_boundingInstrument->recursiveDisable();
        m_viewportAnimator->moveTo(targetGeometry, false);
        m_boundingInstrument->recursiveEnable(); /* So that caches are updated. */
    }
}

void QnWorkbenchDisplay::bringToFront(const QList<QGraphicsItem *> &items) {
    QList<QGraphicsItem *> localItems = items;

    /* Sort by z order first, so that relative z order is preserved. */
    qSort(localItems.begin(), localItems.end(), GraphicsItemZLess());

    foreach(QGraphicsItem *item, localItems)
        bringToFront(item);
}

void QnWorkbenchDisplay::bringToFront(QGraphicsItem *item) {
    if(item == NULL) {
        qnNullWarning(item);
        return;
    }

    m_frontZ += zStep;
    item->setZValue(layerFrontZValue(layer(item)));
}

void QnWorkbenchDisplay::bringToFront(QnWorkbenchItem *item) {
    if(item == NULL) {
        qnNullWarning(item);
        return;
    }

    QnResourceWidget *widget = this->widget(item);
    if(widget == NULL)
        return; /* Widget was not created for the given item. */

    bringToFront(widget);
}

bool QnWorkbenchDisplay::addItemInternal(QnWorkbenchItem *item, bool animate, bool startDisplay) {
    int maxItems = (m_lightMode & Qn::LightModeSingleItem)
            ? 1
            : qnSettings->maxSceneVideoItems();

    if (m_widgets.size() >= maxItems) {
        qnDeleteLater(item);
        return false;
    }

    QnResourcePtr resource = qnResPool->getResourceByUniqueId(item->resourceUid());
    if(resource.isNull()) {
        qnDeleteLater(item);
        return false;
    }

    QnResourceWidget *widget;
    if (resource->hasFlags(Qn::server)) {
        widget = new QnServerResourceWidget(context(), item);
    }
    else
    if (resource->hasFlags(Qn::videowall)) {
        widget = new QnVideowallScreenWidget(context(), item);
    }
    else
    if (resource->hasFlags(Qn::media)) {
        widget = new QnMediaResourceWidget(context(), item);
    }
    else {
        // TODO: #Elric unsupported for now
        qnDeleteLater(item);
        return false;
    }

    widget->setParent(this); /* Just to feel totally safe and not to leak memory no matter what happens. */
    widget->setAttribute(Qt::WA_DeleteOnClose);
    widget->setFrameOpacity(m_frameOpacity);
    widget->setFrameWidth(qnGlobals->defaultFrameWidth());

    widget->setFlag(QGraphicsItem::ItemIgnoresParentOpacity, true); /* Optimization. */
    widget->setFlag(QGraphicsItem::ItemIsSelectable, true);
    widget->setFlag(QGraphicsItem::ItemIsFocusable, true);
    widget->setFlag(QGraphicsItem::ItemIsMovable, true);

    widget->setFocusPolicy(Qt::StrongFocus);
    widget->setWindowFlags(Qt::Window);

    /* Unsetting this flag is VERY important. If it is set, graphics scene
     * will mess with widget's z value and bring it to front every time
     * it is clicked. This will wreak havoc in our layered system.
     *
     * Note that this flag must be unset after Qt::Window window flag is set
     * because the latter automatically sets the former. */
    widget->setFlag(QGraphicsItem::ItemIsPanel, false);

    m_scene->addItem(widget);

    connect(item, SIGNAL(geometryChanged()),                            this, SLOT(at_item_geometryChanged()));
    connect(item, SIGNAL(geometryDeltaChanged()),                       this, SLOT(at_item_geometryDeltaChanged()));
    connect(item, SIGNAL(rotationChanged()),                            this, SLOT(at_item_rotationChanged()));
    connect(item, SIGNAL(flagChanged(Qn::ItemFlag, bool)),              this, SLOT(at_item_flagChanged(Qn::ItemFlag, bool)));
    connect(item, SIGNAL(zoomRectChanged()),                            this, SLOT(at_item_zoomRectChanged()));
    connect(item, SIGNAL(dataChanged(int)),                             this, SLOT(at_item_dataChanged(int)));

    m_widgets.push_back(widget);
    m_widgetByItem.insert(item, widget);
    if(QnMediaResourceWidget *mediaWidget = dynamic_cast<QnMediaResourceWidget *>(widget))
        m_widgetByRenderer.insert(mediaWidget->renderer(), widget);

    /* Note that it is important to query resource from the widget as it may differ from the one passed
     * here because of enabled / disabled state effects. */
    QList<QnResourceWidget *> &widgetsForResource = m_widgetsByResource[widget->resource()];
    widgetsForResource.push_back(widget);
    if(widgetsForResource.size() == 1)
        emit resourceAdded(widget->resource());

    synchronize(widget, false);
    bringToFront(widget);

    if(item->hasFlag(Qn::PendingGeometryAdjustment))
        adjustGeometryLater(item, animate); /* Changing item flags here may confuse the callee, so we do it through the event loop. */

    connect(widget,     &QnResourceWidget::aboutToBeDestroyed,      this,   &QnWorkbenchDisplay::at_widget_aboutToBeDestroyed);
    connect(widget,     &QnResourceWidget::aspectRatioChanged,      this,   &QnWorkbenchDisplay::at_widget_aspectRatioChanged);

    QColor frameColor = item->data(Qn::ItemFrameDistinctionColorRole).value<QColor>();
    if(frameColor.isValid())
        widget->setFrameDistinctionColor(frameColor);

    QnResourceWidget::Options options = item->data(Qn::ItemWidgetOptions).value<QnResourceWidget::Options>();
    if (options)
        widget->setOptions(widget->options() | options);

    emit widgetAdded(widget);

    for(int i = 0; i < Qn::ItemRoleCount; i++)
        if(item == workbench()->item(static_cast<Qn::ItemRole>(i)))
            setWidget(static_cast<Qn::ItemRole>(i), widget);

    if(QnMediaResourceWidget *mediaWidget = dynamic_cast<QnMediaResourceWidget *>(widget)) {
        if(startDisplay)
            mediaWidget->display()->start();
        if(mediaWidget->display()->archiveReader()) {
            if(item->layout()->resource() && !item->layout()->resource()->getLocalRange().isEmpty())
                mediaWidget->display()->archiveReader()->setPlaybackRange(item->layout()->resource()->getLocalRange());

            if(startDisplay) {
                qint64 time = item->data(Qn::ItemTimeRole).toLongLong();
                if (time > 0 && time != DATETIME_NOW)
                    time *= 1000;
                if (time > 0) {
                    mediaWidget->display()->archiveReader()->jumpTo(time, time);
                } else {
                    if(m_widgets.size() == 1 && !mediaWidget->resource()->toResource()->hasFlags(Qn::live))
                        mediaWidget->display()->archiveReader()->jumpTo(0, 0);
                }
            }
        }
        if (qnRedAssController)
            qnRedAssController->registerConsumer(mediaWidget->display()->camDisplay());
    }

    return true;
}

bool QnWorkbenchDisplay::removeItemInternal(QnWorkbenchItem *item, bool destroyWidget, bool destroyItem) {
    disconnect(item, NULL, this, NULL);

    QnResourceWidget *widget = this->widget(item);
    if(widget == NULL) {
        assert(!destroyItem);
        return false; /* The widget wasn't created. */
    }

    /* Remove all linked zoom items. */
    removeZoomLinksInternal(item);

    disconnect(widget, NULL, this, NULL);

    for(int i = 0; i <= Qn::ItemRoleCount; i++)
        if(widget == m_widgetByRole[i])
            setWidget(static_cast<Qn::ItemRole>(i), NULL);

    emit widgetAboutToBeRemoved(widget);

    QList<QnResourceWidget *> &widgetsForResource = m_widgetsByResource[widget->resource()];
    if(widgetsForResource.size() == 1) {
        emit resourceAboutToBeRemoved(widget->resource());
        m_widgetsByResource.remove(widget->resource());
    } else {
        widgetsForResource.removeOne(widget);
    }

    m_widgets.removeOne(widget);
    m_widgetByItem.remove(item);
    if(QnMediaResourceWidget *mediaWidget = dynamic_cast<QnMediaResourceWidget *>(widget)) {
        m_widgetByRenderer.remove(mediaWidget->renderer());
        if (qnRedAssController)
            qnRedAssController->unregisterConsumer(mediaWidget->display()->camDisplay());
    }

    if(destroyWidget) {
        widget->hide();
        qnDeleteLater(widget);
    }

    if(destroyItem) {
        if(item->layout())
            item->layout()->removeItem(item);
        qnDeleteLater(item);
    }

    return true;
}

bool QnWorkbenchDisplay::addZoomLinkInternal(QnWorkbenchItem *item, QnWorkbenchItem *zoomTargetItem) {
    return addZoomLinkInternal(widget(item), widget(zoomTargetItem));
}

bool QnWorkbenchDisplay::removeZoomLinkInternal(QnWorkbenchItem *item, QnWorkbenchItem *zoomTargetItem) {
    return removeZoomLinkInternal(widget(item), widget(zoomTargetItem));
}

bool QnWorkbenchDisplay::addZoomLinkInternal(QnResourceWidget *widget, QnResourceWidget *zoomTargetWidget) {
    if(widget && zoomTargetWidget) {
        if(QnResourceWidget *oldZoomTargetWidget = m_zoomTargetWidgetByWidget.value(widget)) {
            if(oldZoomTargetWidget == zoomTargetWidget)
                return false;
            removeZoomLinkInternal(widget, oldZoomTargetWidget);
        }

        m_zoomTargetWidgetByWidget.insert(widget, zoomTargetWidget);
        emit zoomLinkAdded(widget, zoomTargetWidget);
        emit widget->zoomTargetWidgetChanged();
        return true;
    } else {
        return false;
    }
}

bool QnWorkbenchDisplay::removeZoomLinkInternal(QnResourceWidget *widget, QnResourceWidget *zoomTargetWidget) {
    if(widget && zoomTargetWidget) {
        if(m_zoomTargetWidgetByWidget.contains(widget)) {
            emit zoomLinkAboutToBeRemoved(widget, zoomTargetWidget);
            m_zoomTargetWidgetByWidget.remove(widget);
            emit widget->zoomTargetWidgetChanged();
            return true;
        } else {
            return false;
        }
    } else {
        return false;
    }
}

bool QnWorkbenchDisplay::removeZoomLinksInternal(QnWorkbenchItem *item) {
    QnResourceWidget *widget = this->widget(item);
    if(!widget)
        return false;

    removeZoomLinkInternal(widget, m_zoomTargetWidgetByWidget.value(widget));
    foreach(QnResourceWidget *zoomWidget, m_zoomTargetWidgetByWidget.keys(widget))
        removeZoomLinkInternal(zoomWidget, widget);
    return true;
}

QMargins QnWorkbenchDisplay::viewportMargins() const {
    return m_viewportAnimator->viewportMargins();
}

void QnWorkbenchDisplay::setViewportMargins(const QMargins &margins) {
    if(viewportMargins() == margins)
        return;

    m_viewportAnimator->setViewportMargins(margins);

    synchronizeSceneBoundsExtension();
}

Qn::MarginFlags QnWorkbenchDisplay::currentMarginFlags() const {
    return m_viewportAnimator->marginFlags();
}

Qn::MarginFlags QnWorkbenchDisplay::zoomedMarginFlags() const {
    return m_zoomedMarginFlags;
}

Qn::MarginFlags QnWorkbenchDisplay::normalMarginFlags() const {
    return m_normalMarginFlags;
}

void QnWorkbenchDisplay::setZoomedMarginFlags(Qn::MarginFlags flags) {
    if(m_zoomedMarginFlags == flags)
        return;

    m_zoomedMarginFlags = flags;

    updateCurrentMarginFlags();
}

void QnWorkbenchDisplay::setNormalMarginFlags(Qn::MarginFlags flags) {
    if(m_normalMarginFlags == flags)
        return;

    m_normalMarginFlags = flags;

    updateCurrentMarginFlags();
}

void QnWorkbenchDisplay::updateCurrentMarginFlags() {
    Qn::MarginFlags flags;
    if(m_widgetByRole[Qn::ZoomedRole] == NULL) {
        flags = m_normalMarginFlags;
    } else {
        flags = m_zoomedMarginFlags;
    }
    if(flags == currentMarginFlags())
        return;

    m_viewportAnimator->setMarginFlags(flags);

    synchronizeSceneBoundsExtension();
}

qreal QnWorkbenchDisplay::widgetsFrameOpacity() const {
    return m_frameOpacity;
}

void QnWorkbenchDisplay::setWidgetsFrameOpacity(qreal opacity) {
    if(qFuzzyCompare(m_frameOpacity, opacity))
        return;

    m_frameOpacity = opacity;

    foreach(QnResourceWidget *widget, m_widgets)
        widget->setFrameOpacity(opacity);
}


// -------------------------------------------------------------------------- //
// QnWorkbenchDisplay :: calculators
// -------------------------------------------------------------------------- //
qreal QnWorkbenchDisplay::layerFrontZValue(Qn::ItemLayer layer) const {
    return layerZValue(layer) + m_frontZ;
}

qreal QnWorkbenchDisplay::layerZValue(Qn::ItemLayer layer) const {
    return layer * layerZSize;
}

Qn::ItemLayer QnWorkbenchDisplay::shadowLayer(Qn::ItemLayer itemLayer) const {
    switch(itemLayer) {
    case Qn::PinnedRaisedLayer:
        return Qn::PinnedLayer;
    case Qn::UnpinnedRaisedLayer:
        return Qn::UnpinnedLayer;
    default:
        return itemLayer;
    }
}

Qn::ItemLayer QnWorkbenchDisplay::synchronizedLayer(QnResourceWidget *widget) const {
    assert(widget != NULL);

    if(widget == m_widgetByRole[Qn::ZoomedRole]) {
        return Qn::ZoomedLayer;
    } else if(widget->item()->isPinned()) {
        if(widget == m_widgetByRole[Qn::RaisedRole]) {
            return Qn::PinnedRaisedLayer;
        } else {
            return Qn::PinnedLayer;
        }
    } else {
        if(widget == m_widgetByRole[Qn::RaisedRole]) {
            return Qn::UnpinnedRaisedLayer;
        } else {
            return Qn::UnpinnedLayer;
        }
    }
}

QRectF QnWorkbenchDisplay::itemEnclosingGeometry(QnWorkbenchItem *item) const {
    if(item == NULL) {
        qnNullWarning(item);
        return QRectF();
    }

    QRectF result = workbench()->mapper()->mapFromGrid(item->geometry());

    QSizeF step = workbench()->mapper()->step();
    QRectF delta = item->geometryDelta();
    result = QRectF(
        result.left()   + delta.left()   * step.width(),
        result.top()    + delta.top()    * step.height(),
        result.width()  + delta.width()  * step.width(),
        result.height() + delta.height() * step.height()
    );

    return result;
}

QRectF QnWorkbenchDisplay::itemGeometry(QnWorkbenchItem *item, QRectF *enclosingGeometry) const {
    if(item == NULL) {
        qnNullWarning(item);
        return QRectF();
    }

    QnResourceWidget *widget = this->widget(item);
    if(widget == NULL) {
        /* A perfectly normal situation - the widget was not created. */
        if(enclosingGeometry)
            *enclosingGeometry = QRectF();
        return QRectF();
    }

    QRectF geometry = rotated(widget->calculateGeometry(itemEnclosingGeometry(item)), item->rotation());
    return geometry;
}

QRectF QnWorkbenchDisplay::layoutBoundingGeometry() const {
    return fitInViewGeometry();
}

QRectF QnWorkbenchDisplay::fitInViewGeometry() const {
    QRect layoutBoundingRect = workbench()->currentLayout()->boundingRect();
    if(layoutBoundingRect.isNull())
        layoutBoundingRect = QRect(0, 0, 1, 1);

    QRect backgroundBoundingRect = gridBackgroundItem() ? gridBackgroundItem()->sceneBoundingRect() : QRect();

    QRect sceneBoundingRect = (backgroundBoundingRect.isNull())
            ? layoutBoundingRect
            : layoutBoundingRect.united(backgroundBoundingRect);

    /* Do not add additional spacing in following cases: */
    bool noAdjust = qnRuntime->isVideoWallMode()                           /*< Videowall client. */
        || !backgroundBoundingRect.isNull();                                /*< There is a layout background. */

    if (noAdjust)
        return workbench()->mapper()->mapFromGridF(QRectF(sceneBoundingRect));
    
    const qreal minAdjust = 0.015;
    return workbench()->mapper()->mapFromGridF(QRectF(sceneBoundingRect).adjusted(-minAdjust, -minAdjust, minAdjust, minAdjust));
}

QRectF QnWorkbenchDisplay::viewportGeometry() const {
    if(m_view == NULL) {
        return QRectF();
    } else {
        return m_viewportAnimator->accessor()->get(m_view).toRectF();
    }
}

QRectF QnWorkbenchDisplay::boundedViewportGeometry() const {
    if(m_view == NULL)
        return QRectF();

    QRect boundedRect = QnGeometry::eroded(m_view->viewport()->rect(), viewportMargins());
    return QnSceneTransformations::mapRectToScene(m_view, boundedRect);
}

QPoint QnWorkbenchDisplay::mapViewportToGrid(const QPoint &viewportPoint) const {
    if(m_view == NULL)
        return QPoint();

    return workbench()->mapper()->mapToGrid(m_view->mapToScene(viewportPoint));
}

QPoint QnWorkbenchDisplay::mapGlobalToGrid(const QPoint &globalPoint) const {
    if(m_view == NULL)
        return QPoint();

    return mapViewportToGrid(m_view->mapFromGlobal(globalPoint));
}

QPointF QnWorkbenchDisplay::mapViewportToGridF(const QPoint &viewportPoint) const {
    if(m_view == NULL)
        return QPointF();

    return workbench()->mapper()->mapToGridF(m_view->mapToScene(viewportPoint));

}

QPointF QnWorkbenchDisplay::mapGlobalToGridF(const QPoint &globalPoint) const {
    if(m_view == NULL)
        return QPoint();

    return mapViewportToGridF(m_view->mapFromGlobal(globalPoint));
}



// -------------------------------------------------------------------------- //
// QnWorkbenchDisplay :: synchronizers
// -------------------------------------------------------------------------- //
void QnWorkbenchDisplay::synchronize(QnWorkbenchItem *item, bool animate) {
    if(item == NULL) {
        qnNullWarning(item);
        return;
    }

    QnResourceWidget *widget = this->widget(item);
    if(widget == NULL)
        return; /* No widget was created for the item provided. */

    synchronize(widget, animate);
}

void QnWorkbenchDisplay::synchronize(QnResourceWidget *widget, bool animate) {
    if(widget == NULL) {
        qnNullWarning(widget);
        return;
    }

    synchronizeGeometry(widget, animate);
    synchronizeZoomRect(widget);
    synchronizeLayer(widget);
}

void QnWorkbenchDisplay::synchronizeGeometry(QnWorkbenchItem *item, bool animate) {
    QnResourceWidget *widget = this->widget(item);
    if(widget == NULL)
        return; /* No widget was created for the given item. */

    synchronizeGeometry(widget, animate);
}

void QnWorkbenchDisplay::synchronizeGeometry(QnResourceWidget *widget, bool animate) {
    if(widget == NULL) {
        qnNullWarning(widget);
        return;
    }

    QnWorkbenchItem *item = widget->item();
    QnResourceWidget *zoomedWidget = m_widgetByRole[Qn::ZoomedRole];
    QnResourceWidget *raisedWidget = m_widgetByRole[Qn::RaisedRole];

    /* Calculate rotation. */
    qreal rotation = item->rotation();
    if(item->data<bool>(Qn::ItemFlipRole, false))
        rotation += 180;

    QRectF enclosingGeometry = itemEnclosingGeometry(item);

    /* Adjust for raise. */
    if(widget == raisedWidget && widget != zoomedWidget && m_view != NULL) {
        ensureRaisedConeItem(widget);
        QRectF targetGeometry = widget->calculateGeometry(enclosingGeometry, rotation);
        raisedConeItem(widget)->setOriginGeometry(rotated(targetGeometry, rotation));
        QRectF raisedGeometry = this->raisedGeometry(targetGeometry, rotation);
        qreal scale = scaleFactor(targetGeometry.size(), raisedGeometry.size(), Qt::KeepAspectRatio);
        enclosingGeometry = scaled(enclosingGeometry, scale, enclosingGeometry.center());
        enclosingGeometry.moveCenter(enclosingGeometry.center() + raisedGeometry.center() - targetGeometry.center());
    }

    /* Update Z value. */
    if(widget == raisedWidget || widget == zoomedWidget)
        bringToFront(widget);

    /* Move! */
    WidgetAnimator *animator = this->animator(widget);
    if(animate) {
        widget->setEnclosingGeometry(enclosingGeometry, false);
        animator->moveTo(widget->calculateGeometry(enclosingGeometry, rotation), rotation);
    } else {
        animator->stop();
        widget->setRotation(rotation);
        widget->setEnclosingGeometry(enclosingGeometry);
    }
}

void QnWorkbenchDisplay::synchronizeZoomRect(QnWorkbenchItem *item) {
    QnResourceWidget *widget = this->widget(item);
    if(widget == NULL)
        return; /* No widget was created for the given item. */

    synchronizeZoomRect(widget);
}

void QnWorkbenchDisplay::synchronizeZoomRect(QnResourceWidget *widget) {
    if(QnMediaResourceWidget *mediaWidget = dynamic_cast<QnMediaResourceWidget *>(widget))
        mediaWidget->setZoomRect(widget->item()->zoomRect());
}

void QnWorkbenchDisplay::synchronizeAllGeometries(bool animate) {
    foreach(QnResourceWidget *widget, m_widgetByItem)
        synchronizeGeometry(widget, animate);
}

void QnWorkbenchDisplay::synchronizeLayer(QnWorkbenchItem *item) {
    synchronizeLayer(widget(item));
}

void QnWorkbenchDisplay::synchronizeLayer(QnResourceWidget *widget) {
    setLayer(widget, synchronizedLayer(widget));
}

void QnWorkbenchDisplay::synchronizeSceneBounds() {
    if(m_instrumentManager->scene() == NULL)
        return; /* Do nothing if scene is being destroyed. */

    QRectF sizeRect, moveRect;

    QnWorkbenchItem *zoomedItem = m_widgetByRole[Qn::ZoomedRole] ? m_widgetByRole[Qn::ZoomedRole]->item() : NULL;
    if(zoomedItem != NULL) {
        sizeRect = moveRect = itemGeometry(zoomedItem);
    } else {
        moveRect = layoutBoundingGeometry();
        sizeRect = fitInViewGeometry();
    }

    m_boundingInstrument->setPositionBounds(m_view, moveRect);
    m_boundingInstrument->setSizeBounds(m_view, qnGlobals->viewportLowerSizeBound(), Qt::KeepAspectRatioByExpanding, sizeRect.size(), Qt::KeepAspectRatioByExpanding);
}

void QnWorkbenchDisplay::synchronizeSceneBoundsExtension() {
    MarginsF marginsExtension(0.0, 0.0, 0.0, 0.0);

    /* If an item is zoomed then the margins should be null because all panels are hidden. */
    if(currentMarginFlags() != 0 && !m_widgetByRole[Qn::ZoomedRole])
        marginsExtension = cwiseDiv(m_viewportAnimator->viewportMargins(), m_view->viewport()->size());

    /* Sync position extension. */
    {
        MarginsF positionExtension(0.0, 0.0, 0.0, 0.0);

        if(currentMarginFlags() & Qn::MarginsAffectPosition)
            positionExtension = marginsExtension;

        if(m_widgetByRole[Qn::ZoomedRole]) {
            m_boundingInstrument->setPositionBoundsExtension(m_view, positionExtension);
        } else {
            m_boundingInstrument->setPositionBoundsExtension(m_view, positionExtension + MarginsF(0.5, 0.5, 0.5, 0.5));
        }
    }

    /* Sync size extension. */
    if(currentMarginFlags() & Qn::MarginsAffectSize) {
        QSizeF sizeExtension = sizeDelta(marginsExtension);
        sizeExtension = cwiseDiv(sizeExtension, QSizeF(1.0, 1.0) - sizeExtension);

        m_boundingInstrument->setSizeBoundsExtension(m_view, sizeExtension, sizeExtension);
        if(!m_widgetByRole[Qn::ZoomedRole])
            m_boundingInstrument->stickScale(m_view);
    }
}

void QnWorkbenchDisplay::synchronizeRaisedGeometry() {
    QnResourceWidget *raisedWidget = m_widgetByRole[Qn::RaisedRole];
    QnResourceWidget *zoomedWidget = m_widgetByRole[Qn::ZoomedRole];
    if(!raisedWidget || raisedWidget == zoomedWidget)
        return;

    synchronizeGeometry(raisedWidget, animator(raisedWidget)->isRunning());
}

void QnWorkbenchDisplay::adjustGeometryLater(QnWorkbenchItem *item, bool animate) {
    if(!item->hasFlag(Qn::PendingGeometryAdjustment))
        return;

    QnResourceWidget *widget = this->widget(item);
    if(widget == NULL) {
        return;
    } else {
        widget->hide(); /* So that it won't appear where it shouldn't. */
    }

    emit geometryAdjustmentRequested(item, animate);
}

void QnWorkbenchDisplay::adjustGeometry(QnWorkbenchItem *item, bool animate) {
    if(!item->hasFlag(Qn::PendingGeometryAdjustment))
        return;

    QnResourceWidget *widget = this->widget(item);
    if(widget == NULL) {
        return; /* No widget was created for the given item. */
    } else {
        widget->show(); /* It may have been hidden in a call to adjustGeometryLater. */
    }

    /* Calculate target position. */
    QPointF newPos;
    if(item->geometry().width() < 0 || item->geometry().height() < 0) {
        newPos = mapViewportToGridF(m_view->viewport()->geometry().center());

        /* Initialize item's geometry with adequate values. */
        item->setFlag(Qn::Pinned, false);
        item->setCombinedGeometry(QRectF(newPos, QSizeF(0.0, 0.0)));
        synchronizeGeometry(widget, false);
    } else {
        newPos = item->combinedGeometry().center();

        if(qFuzzyIsNull(item->combinedGeometry().size()))
            synchronizeGeometry(widget, false);
    }

    /* Calculate items size. */
    QSize size;
    if (item->layout()->items().size() == 1) {
        /* Layout containing only one item (current) is supposed to have the same AR as the item.
         * So we just set item size to its video layout size. */
        size = widget->channelLayout()->size();
    } else {
        qreal widgetAspectRatio = widget->visualAspectRatio();
        if (widgetAspectRatio <= 0) {
            QnConstResourceVideoLayoutPtr videoLayout = widget->channelLayout();
            /* Assume 4:3 AR of a single channel. In most cases, it will work fine. */
            widgetAspectRatio = aspectRatio(videoLayout->size()) * (item->zoomRect().isNull() ? 1.0 : aspectRatio(item->zoomRect())) * (4.0 / 3.0);
            if (QnAspectRatio::isRotated90(item->rotation()))
                widgetAspectRatio = 1 / widgetAspectRatio;
        }
        Qt::Orientation orientation = widgetAspectRatio > 1.0 ? Qt::Vertical : Qt::Horizontal;
        if (qFuzzyEquals(widgetAspectRatio, 1.0))
            orientation = QnGeometry::aspectRatio(workbench()->mapper()->cellSize()) > 1.0 ? Qt::Horizontal : Qt::Vertical;
        size = bestSingleBoundedSize(workbench()->mapper(), 1, orientation, widgetAspectRatio);
    }

    /* Adjust item's geometry for the new size. */
    if(size != item->geometry().size()) {
        QRectF combinedGeometry = item->combinedGeometry();
        combinedGeometry.moveTopLeft(combinedGeometry.topLeft() - toPoint(size - combinedGeometry.size()) / 2.0);
        combinedGeometry.setSize(size);
        item->setCombinedGeometry(combinedGeometry);
    }

    /* Pin the item. */
    QnAspectRatioMagnitudeCalculator metric(newPos, size, item->layout()->boundingRect(), aspectRatio(m_view->viewport()->size()) / aspectRatio(workbench()->mapper()->step()));
    QRect geometry = item->layout()->closestFreeSlot(newPos, size, &metric);
    item->layout()->pinItem(item, geometry);
    item->setFlag(Qn::PendingGeometryAdjustment, false);

    /* Synchronize. */
    synchronizeGeometry(item, animate);
}

void QnWorkbenchDisplay::updateFrameWidths() {
    if(!m_frameWidthsDirty)
        return;

    foreach(QnResourceWidget *widget, this->widgets())
        widget->setFrameWidth(widget->isSelected() || widget->isLocalActive() 
            ? qnGlobals->selectedFrameWidth() 
            : qnGlobals->defaultFrameWidth());
}

void QnWorkbenchDisplay::updateCurtainedCursor() {
#ifdef Q_OS_MACX
    if(m_view != NULL)
        m_view->viewport()->setCursor(QCursor(Qt::ArrowCursor));
#else
    bool curtained = m_curtainAnimator->isCurtained();
    if(m_view != NULL)
        m_view->viewport()->setCursor(QCursor(curtained ? Qt::BlankCursor : Qt::ArrowCursor));
#endif
}


// -------------------------------------------------------------------------- //
// QnWorkbenchDisplay :: handlers
// -------------------------------------------------------------------------- //
void QnWorkbenchDisplay::at_viewportAnimator_finished() {
    synchronizeSceneBounds();
}

void QnWorkbenchDisplay::at_layout_itemAdded(QnWorkbenchItem *item) {
    if(addItemInternal(item, true)) {
        synchronizeSceneBounds();
        fitInView();

        workbench()->setItem(Qn::ZoomedRole, NULL); /* Unzoom & fit in view on item addition. */
    }
}

void QnWorkbenchDisplay::at_layout_itemRemoved(QnWorkbenchItem *item) {
    if(removeItemInternal(item, true, false))
        synchronizeSceneBounds();
}

void QnWorkbenchDisplay::at_layout_zoomLinkAdded(QnWorkbenchItem *item, QnWorkbenchItem *zoomTargetItem) {
    addZoomLinkInternal(item, zoomTargetItem);
}

void QnWorkbenchDisplay::at_layout_zoomLinkRemoved(QnWorkbenchItem *item, QnWorkbenchItem *zoomTargetItem) {
    removeZoomLinkInternal(item, zoomTargetItem);
}

void QnWorkbenchDisplay::at_layout_boundingRectChanged(const QRect &oldRect, const QRect &newRect) {
    QRect backgroundBoundingRect = gridBackgroundItem() ? gridBackgroundItem()->sceneBoundingRect() : QRect();

    QRect oldBoundingRect = (backgroundBoundingRect.isNull())
            ? oldRect
            : oldRect.united(backgroundBoundingRect);
    QRect newBoundingRect = (backgroundBoundingRect.isNull())
            ? newRect
            : newRect.united(backgroundBoundingRect);
    if (oldBoundingRect != newBoundingRect)
        fitInView();
}

void QnWorkbenchDisplay::at_workbench_itemChanged(Qn::ItemRole role, QnWorkbenchItem *item) {
    setWidget(role, widget(item));
}

void QnWorkbenchDisplay::at_workbench_itemChanged(Qn::ItemRole role) {
    at_workbench_itemChanged(role, workbench()->item(role));
}

void QnWorkbenchDisplay::at_workbench_currentLayoutAboutToBeChanged() {
    if (m_inChangeLayout)
        return;

    m_inChangeLayout = true;
    QnWorkbenchLayout *layout = workbench()->currentLayout();

    disconnect(layout, NULL, this, NULL);
    if (layout->resource())
        disconnect(layout->resource(), NULL, this, NULL);

    QnWorkbenchStreamSynchronizer *streamSynchronizer = context()->instance<QnWorkbenchStreamSynchronizer>();
    layout->setData(Qn::LayoutSyncStateRole, QVariant::fromValue<QnStreamSynchronizationState>(streamSynchronizer->state()));

    QVector<QnUuid> selectedUuids;
    foreach(QnResourceWidget *widget, widgets())
        if(widget->isSelected())
            selectedUuids.push_back(widget->item()->uuid());
    layout->setData(Qn::LayoutSelectionRole, QVariant::fromValue<QVector<QnUuid> >(selectedUuids));

    foreach(QnResourceWidget *widget, widgets()) {
        if(QnMediaResourceWidget *mediaWidget = dynamic_cast<QnMediaResourceWidget *>(widget)) {
            qint64 timeUSec = mediaWidget->display()->camera()->getCurrentTime();
            if((quint64)timeUSec != AV_NOPTS_VALUE)
                mediaWidget->item()->setData(Qn::ItemTimeRole, mediaWidget->display()->camDisplay()->isRealTimeSource() ? DATETIME_NOW : timeUSec / 1000);

            mediaWidget->item()->setData(Qn::ItemPausedRole, mediaWidget->display()->isPaused());
        }
    }

    foreach(QnWorkbenchItem *item, layout->items())
        at_layout_itemRemoved(item);
    if(gridBackgroundItem())
        gridBackgroundItem()->setOpacity(0.0);

    m_inChangeLayout = false;
}


void QnWorkbenchDisplay::at_workbench_currentLayoutChanged() {
    QnWorkbenchLayout *layout = workbench()->currentLayout();

    QnThumbnailsSearchState searchState = layout->data(Qn::LayoutSearchStateRole).value<QnThumbnailsSearchState>();
    bool thumbnailed = searchState.step > 0 && !layout->items().empty();

    if(thumbnailed) {
        if(m_loader) {
            disconnect(m_loader, NULL, this, NULL);
            m_loader->pleaseStop();
        }

        if(const QnResourcePtr &resource = resourcePool()->getResourceByUniqueId((**layout->items().begin()).resourceUid())) {
            m_loader = new QnThumbnailsLoader(resource, QnThumbnailsLoader::Mode::Strict);

            connect(m_loader, &QnThumbnailsLoader::thumbnailLoaded, this,       &QnWorkbenchDisplay::at_previewSearch_thumbnailLoaded);
            connect(m_loader, &QnThumbnailsLoader::finished,        m_loader,   &QObject::deleteLater);

#ifdef QN_PREVIEW_SEARCH_DEBUG
            qDebug() << "starting thumbnails loading" << dt(searchState.period.startTimeMs) << dt(searchState.period.endTimeMs());
#endif
            m_loader->setTimePeriod(searchState.period);
            m_loader->setTimeStep(searchState.step);
            m_loader->start();
        }
    }

    QnWorkbenchStreamSynchronizer *streamSynchronizer = context()->instance<QnWorkbenchStreamSynchronizer>();
    streamSynchronizer->setState(layout->data(Qn::LayoutSyncStateRole).value<QnStreamSynchronizationState>());

    foreach(QnWorkbenchItem *item, layout->items())
        addItemInternal(item, false, !thumbnailed);
    foreach(QnWorkbenchItem *item, layout->items())
        addZoomLinkInternal(item, item->zoomTargetItem());

    bool hasTimeLabels = layout->data(Qn::LayoutTimeLabelsRole).toBool();

    QList<QnResourceWidget *> widgets = this->widgets();
    if(thumbnailed)
        qSort(widgets.begin(), widgets.end(), WidgetPositionLess());

    for(int i = 0; i < widgets.size(); i++) {
        QnResourceWidget *resourceWidget = widgets[i];

        int checkedButtons = resourceWidget->item()->data<int>(Qn::ItemCheckedButtonsRole, -1);
        if(checkedButtons != -1)
            resourceWidget->setCheckedButtons(static_cast<QnResourceWidget::Buttons>(checkedButtons));

        QnMediaResourceWidget *widget = dynamic_cast<QnMediaResourceWidget *>(widgets[i]);
        if(!widget)
            continue;

        qint64 time = widget->item()->data<qint64>(Qn::ItemTimeRole, -1);

        if(!thumbnailed) {
            QnResourcePtr resource = widget->resource()->toResourcePtr();
            if(time > 0) {
                qint64 timeUSec = time == DATETIME_NOW ? DATETIME_NOW : time * 1000;
                if(widget->display()->archiveReader())
                    widget->display()->archiveReader()->jumpTo(timeUSec, timeUSec);
            } else if (!resource->hasFlags(Qn::live)) {
                // default position in SyncPlay is LIVE. If current resource is synchronized and it is not camera (does not has live) seek to 0 (default position)
                if(widget->display()->archiveReader())
                    widget->display()->archiveReader()->jumpTo(0, 0);
            }
        }

        bool paused = widget->item()->data<bool>(Qn::ItemPausedRole, false);
        if(paused) {
            if(widget->display()->archiveReader()) {
                widget->display()->archiveReader()->pauseMedia();
                widget->display()->archiveReader()->setSpeed(0.0); // TODO: #vasilenko check that this call doesn't break anything
            }
        }

        if(hasTimeLabels) {
            widget->setOverlayVisible(true, false);
            widget->setInfoVisible(true, false);

            qint64 displayTime = time;
            if(qnSettings->timeMode() == Qn::ServerTimeMode)
                displayTime += context()->instance<QnWorkbenchServerTimeWatcher>()->localOffset(widget->resource(), 0); // TODO: #Elric do offset adjustments in one place

            // TODO: #Elric move out, common code, another copy is in QnWorkbenchScreenshotHandler
            QString timeString = (widget->resource()->toResource()->flags() & Qn::utc) 
                ? QDateTime::fromMSecsSinceEpoch(displayTime).toString(lit("yyyy MMM dd hh:mm:ss")) 
                : QTime(0, 0, 0, 0).addMSecs(displayTime).toString(lit("hh:mm:ss.zzz"));
            widget->setTitleTextFormat(QLatin1String("%1\t") + timeString);
        }

        if(thumbnailed)
            widget->item()->setData(Qn::ItemDisabledButtonsRole, static_cast<int>(QnMediaResourceWidget::PtzButton));
    }

    QVector<QnUuid> selectedUuids = layout->data(Qn::LayoutSelectionRole).value<QVector<QnUuid> >();
    foreach(const QnUuid &selectedUuid, selectedUuids)
        if(QnResourceWidget *widget = this->widget(selectedUuid))
            widget->setSelected(true);

    connect(layout,             SIGNAL(itemAdded(QnWorkbenchItem *)),           this,                   SLOT(at_layout_itemAdded(QnWorkbenchItem *)));
    connect(layout,             SIGNAL(itemRemoved(QnWorkbenchItem *)),         this,                   SLOT(at_layout_itemRemoved(QnWorkbenchItem *)));
    connect(layout,             SIGNAL(zoomLinkAdded(QnWorkbenchItem *, QnWorkbenchItem *)), this,      SLOT(at_layout_zoomLinkAdded(QnWorkbenchItem *, QnWorkbenchItem *)));
    connect(layout,             SIGNAL(zoomLinkRemoved(QnWorkbenchItem *, QnWorkbenchItem *)), this,    SLOT(at_layout_zoomLinkRemoved(QnWorkbenchItem *, QnWorkbenchItem *)));
    connect(layout,             SIGNAL(boundingRectChanged(QRect, QRect)),      this,                   SLOT(at_layout_boundingRectChanged(QRect, QRect)));
    if (layout->resource()) {
        connect(layout->resource(), SIGNAL(backgroundImageChanged(const QnLayoutResourcePtr &)), this, SLOT(updateBackground(const QnLayoutResourcePtr &)));
        connect(layout->resource(), SIGNAL(backgroundSizeChanged(const QnLayoutResourcePtr &)), this, SLOT(updateBackground(const QnLayoutResourcePtr &)));
        connect(layout->resource(), SIGNAL(backgroundOpacityChanged(const QnLayoutResourcePtr &)), this, SLOT(updateBackground(const QnLayoutResourcePtr &)));
    }
    updateBackground(layout->resource());
    synchronizeSceneBounds();
    fitInView(false);
}

void QnWorkbenchDisplay::at_previewSearch_thumbnailLoaded(const QnThumbnail &thumbnail) {
    QnThumbnailsSearchState searchState = workbench()->currentLayout()->data(Qn::LayoutSearchStateRole).value<QnThumbnailsSearchState>();
    if(searchState.step <= 0)
        return;
  
#ifdef QN_PREVIEW_SEARCH_DEBUG
    qDebug() << "thumbnail loaded" << dt(thumbnail.actualTime());
#endif

    QnMediaResourceWidget *bestMatching = NULL;
    qint64 bestDifference = 0;

    for (QnResourceWidget *widget: this->widgets()) {
        QnMediaResourceWidget *mediaWidget = dynamic_cast<QnMediaResourceWidget *>(widget);
        if (!mediaWidget)
            continue;

        QnWorkbenchItem* item = widget->item();
        if (!item)
            continue;

        qint64 targetTime = item->data<qint64>(Qn::ItemTimeRole, -1);
        if (targetTime < 0)
            continue;

        qint64 diff = qAbs(thumbnail.actualTime() - targetTime);
        if (diff > searchState.step)
            continue;

        if (!bestMatching || diff < bestDifference) {
            bestMatching = mediaWidget;
            bestDifference = diff;
        } 
    }

    if(bestMatching) {
#ifdef QN_PREVIEW_SEARCH_DEBUG
        qDebug() << "thumbnail with time" << dt(thumbnail.actualTime()) << "set to widget" << dt(bestMatching->item()->data<qint64>(Qn::ItemTimeRole, -1));
#endif

        qint64 targetTime = bestMatching->item()->data<qint64>(Qn::ItemTimeRole, 0);
        bestMatching->display()->camDisplay()->setMTDecoding(false);
        bestMatching->display()->camDisplay()->putData(thumbnail.data());
        bestMatching->display()->camDisplay()->start();
        bestMatching->display()->archiveReader()->startPaused(targetTime * 1000ll);
    }

}

void QnWorkbenchDisplay::at_item_dataChanged(int role) {
    if(role == Qn::ItemFlipRole)
        synchronizeGeometry(static_cast<QnWorkbenchItem *>(sender()), false);
}

void QnWorkbenchDisplay::at_item_geometryChanged() {
    synchronizeGeometry(static_cast<QnWorkbenchItem *>(sender()), true);
    synchronizeSceneBounds();
}

void QnWorkbenchDisplay::at_item_geometryDeltaChanged() {
    synchronizeGeometry(static_cast<QnWorkbenchItem *>(sender()), true);
}

void QnWorkbenchDisplay::at_item_zoomRectChanged() {
    synchronizeZoomRect(static_cast<QnWorkbenchItem *>(sender()));
}

void QnWorkbenchDisplay::at_item_rotationChanged() {
    QnWorkbenchItem *item = static_cast<QnWorkbenchItem *>(sender());

    synchronizeGeometry(item, true);
    if(m_widgetByRole[Qn::ZoomedRole] && m_widgetByRole[Qn::ZoomedRole]->item() == item)
        synchronizeSceneBounds();
}

void QnWorkbenchDisplay::at_item_flagChanged(Qn::ItemFlag flag, bool value) {
    switch(flag) {
    case Qn::Pinned:
        synchronizeLayer(static_cast<QnWorkbenchItem *>(sender()));
        break;
    case Qn::PendingGeometryAdjustment:
        if(value)
            adjustGeometryLater(static_cast<QnWorkbenchItem *>(sender())); /* Changing item flags here may confuse the callee, so we do it through the event loop. */
        break;
    default:
        qnWarning("Invalid item flag '%1'.", static_cast<int>(flag));
        break;
    }
}

void QnWorkbenchDisplay::at_curtainActivityInstrument_activityStopped() {
    m_curtainAnimator->curtain(m_widgetByRole[Qn::ZoomedRole]);
}

void QnWorkbenchDisplay::at_curtainActivityInstrument_activityStarted() {
    m_curtainAnimator->uncurtain();
}

void QnWorkbenchDisplay::at_widgetActivityInstrument_activityStopped() {
    foreach(QnResourceWidget *widget, m_widgets)
        widget->setOption(QnResourceWidget::DisplayActivity, true);
}

void QnWorkbenchDisplay::at_widgetActivityInstrument_activityStarted() {
    foreach(QnResourceWidget *widget, m_widgets)
        widget->setOption(QnResourceWidget::DisplayActivity, false);
}

void QnWorkbenchDisplay::at_widget_aspectRatioChanged() {
    synchronizeGeometry(static_cast<QnResourceWidget*>(sender()), true);
}

void QnWorkbenchDisplay::at_widget_aboutToBeDestroyed() {
    QnResourceWidget *widget = checked_cast<QnResourceWidget *>(sender());
    if (widget)
        disconnect(widget, NULL, this, NULL);
    if (widget && widget->item()) {
        /* We can get here only when the widget is destroyed directly
         * (not by destroying or removing its corresponding item).
         * Therefore the widget's item must be destroyed. */
        removeItemInternal(widget->item(), false, true);
    }
}

void QnWorkbenchDisplay::at_scene_destroyed() {
    setScene(NULL);
}

void QnWorkbenchDisplay::at_scene_selectionChanged() {
    if(m_instrumentManager->scene() == NULL)
        return; /* Do nothing if scene is being destroyed. */

    m_frameWidthsDirty = true;

    /* Update single selected item. */
    QList<QGraphicsItem *> selection = m_scene->selectedItems();
    if(selection.size() == 1) {
        QGraphicsItem *item = selection.front();
        QnResourceWidget *widget = item->isWidget() ? qobject_cast<QnResourceWidget *>(item->toGraphicsObject()) : NULL;

        workbench()->setItem(Qn::SingleSelectedRole, widget ? widget->item() : NULL);
    } else {
        workbench()->setItem(Qn::SingleSelectedRole, NULL);
    }
}

void QnWorkbenchDisplay::at_view_destroyed() {
    setView(NULL);
}

void QnWorkbenchDisplay::at_mapper_originChanged() {
    synchronizeAllGeometries(true);

    synchronizeSceneBounds();

    fitInView();
}

void QnWorkbenchDisplay::at_mapper_cellSizeChanged() {
    synchronizeAllGeometries(true);

    synchronizeSceneBounds();

    fitInView();
}

void QnWorkbenchDisplay::at_mapper_spacingChanged() {
    synchronizeAllGeometries(true);

    synchronizeSceneBounds();

    fitInView();

    QSizeF spacing = workbench()->mapper()->spacing();
    if(qFuzzyIsNull(spacing.width()) || qFuzzyIsNull(spacing.height())) {
        m_frameOpacityAnimator->animateTo(0.0);
    } else {
        m_frameOpacityAnimator->animateTo(1.0);
    }
}

void QnWorkbenchDisplay::at_context_permissionsChanged(const QnResourcePtr &resource) {
    if(QnLayoutResourcePtr layoutResource = resource.dynamicCast<QnLayoutResource>()) {
        if(QnWorkbenchLayout *layout = QnWorkbenchLayout::instance(layoutResource)) {
            Qn::Permissions permissions = accessController()->permissions(resource);

            if(!(permissions & Qn::ReadPermission))
                workbench()->removeLayout(layout);
        }
    }
}

void QnWorkbenchDisplay::at_notificationsHandler_businessActionAdded(const QnAbstractBusinessActionPtr &businessAction) {
    if (m_lightMode & Qn::LightModeNoNotifications)
        return;

    QnResourcePtr resource = qnResPool->getResourceById(businessAction->getRuntimeParams().getEventResourceId());
    if (!resource)
        return;

    // TODO: #Elric copypasta
    QnWorkbenchLayout *layout = workbench()->currentLayout();
    QnThumbnailsSearchState searchState = layout->data(Qn::LayoutSearchStateRole).value<QnThumbnailsSearchState>();
    bool thumbnailed = searchState.step > 0 && !layout->items().empty();
    if(thumbnailed)
        return;

    int type = businessAction->getRuntimeParams().getEventType();

    at_notificationTimer_timeout(resource, type);
    QnVariantTimer::singleShot(500, this, SLOT(at_notificationTimer_timeout(const QVariant &, const QVariant &)), QVariant::fromValue<QnResourcePtr>(resource), type);
    QnVariantTimer::singleShot(1000, this, SLOT(at_notificationTimer_timeout(const QVariant &, const QVariant &)), QVariant::fromValue<QnResourcePtr>(resource), type);
}

void QnWorkbenchDisplay::at_notificationTimer_timeout(const QVariant &resource, const QVariant &type) {
    at_notificationTimer_timeout(resource.value<QnResourcePtr>(), type.toInt());
}

void QnWorkbenchDisplay::at_notificationTimer_timeout(const QnResourcePtr &resource, int type) {
    if (m_lightMode & Qn::LightModeNoNotifications)
        return;

    foreach(QnResourceWidget *widget, this->widgets(resource)) {
        if(widget->zoomTargetWidget())
            continue; /* Don't draw notification on zoom widgets. */

        QnMediaResourceWidget *mediaWidget = dynamic_cast<QnMediaResourceWidget *>(widget);
        if(mediaWidget && !mediaWidget->display()->camDisplay()->isRealTimeSource())
            continue;

        QRectF rect = widget->rect();
        qreal expansion = qMin(rect.width(), rect.height()) / 2.0;

        QnSplashItem *splashItem = new QnSplashItem();
        splashItem->setSplashType(QnSplashItem::Rectangular);
        splashItem->setPos(rect.center() + widget->pos());
        splashItem->setRect(QRectF(-toPoint(rect.size()) / 2, rect.size()));
        splashItem->setColor(withAlpha(QnNotificationLevels::notificationColor(static_cast<QnBusiness::EventType>(type)), 128));
        splashItem->setOpacity(0.0);
        splashItem->setRotation(widget->rotation());
        splashItem->animate(1000, QnGeometry::dilated(splashItem->rect(), expansion), 0.0, true, 200, 1.0);
        scene()->addItem(splashItem);
        setLayer(splashItem, Qn::EffectsLayer);
    }
}<|MERGE_RESOLUTION|>--- conflicted
+++ resolved
@@ -598,11 +598,7 @@
     QSizeF newWidgetSize = occupiedGeometry.size() * focusExpansion;
 
     qreal magicConst = maxExpandedSize;
-<<<<<<< HEAD
     if (qnRuntime->isVideoWallMode() || qnRuntime->isActiveXMode())
-=======
-    if (qnSettings->isVideoWallMode() || qnSettings->isActiveXMode())
->>>>>>> ecb715c1
         magicConst = 0.8;   //TODO: #Elric magic const
     else
     if (
