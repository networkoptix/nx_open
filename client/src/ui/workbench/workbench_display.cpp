#include "workbench_display.h"
#include <cassert>
#include <cstring> /* For std::memset. */
#include <cmath> /* For std::fmod. */

#include <functional> /* For std::binary_function. */

#include <QtCore/QtAlgorithms>
#include <QtGui/QAction>
#include <QtOpenGL/QGLContext>
#include <QtOpenGL/QGLWidget>

#include <utils/common/warnings.h>
#include <utils/common/checked_cast.h>
#include <utils/common/delete_later.h>
#include <utils/math/math.h>
#include <utils/common/toggle.h>
#include <utils/common/util.h>
#include <client/client_meta_types.h>
#include <common/common_meta_types.h>

#include <core/resource/layout_resource.h>
#include <core/resource_managment/resource_pool.h>
#include <camera/resource_display.h>
#include <camera/video_camera.h>

#include <ui/animation/viewport_animator.h>
#include <ui/animation/widget_animator.h>
#include <ui/animation/curtain_animator.h>
#include <ui/animation/opacity_animator.h>

#include <ui/graphics/instruments/instrument_manager.h>
#include <ui/graphics/instruments/bounding_instrument.h>
#include <ui/graphics/instruments/transform_listener_instrument.h>
#include <ui/graphics/instruments/activity_listener_instrument.h>
#include <ui/graphics/instruments/forwarding_instrument.h>
#include <ui/graphics/instruments/stop_instrument.h>
#include <ui/graphics/instruments/signaling_instrument.h>
#include <ui/graphics/instruments/selection_overlay_hack_instrument.h>
#include <ui/graphics/instruments/focus_listener_instrument.h>
#include <ui/graphics/instruments/tool_tip_instrument.h>
#include <ui/graphics/instruments/widget_layout_instrument.h>

#include <ui/graphics/items/resource/resource_widget.h>
#include <ui/graphics/items/resource/server_resource_widget.h>
#include <ui/graphics/items/resource/media_resource_widget.h>
#include <ui/graphics/items/resource/resource_widget_renderer.h>
#include <ui/graphics/items/grid/curtain_item.h>
#include <ui/graphics/items/generic/image_button_widget.h>
#include <ui/graphics/items/grid/grid_item.h>
#include <ui/graphics/items/grid/grid_background_item.h>
#include <ui/graphics/items/grid/grid_raised_cone_item.h>
#include <ui/graphics/items/standard/graphics_message_box.h>

#include <ui/graphics/opengl/gl_hardware_checker.h>

#include <ui/style/skin.h>
#include <ui/style/globals.h>

#include "extensions/workbench_stream_synchronizer.h"
#include "workbench_layout.h"
#include "workbench_item.h"
#include "workbench_grid_mapper.h"
#include "workbench_utility.h"
#include "workbench_context.h"
#include "workbench_access_controller.h"
#include "workbench.h"

#include "core/dataprovider/abstract_streamdataprovider.h"
#include "plugins/resources/archive/abstract_archive_stream_reader.h"

#include <ui/workbench/handlers/workbench_action_handler.h> // TODO: remove
#include "camera/thumbnails_loader.h" // TODO: remove?
#include "../../ui/graphics/items/resource/decodedpicturetoopengluploadercontextpool.h"
#include "watchers/workbench_server_time_watcher.h"


namespace {
    struct GraphicsItemZLess: public std::binary_function<QGraphicsItem *, QGraphicsItem *, bool> {
        bool operator()(QGraphicsItem *l, QGraphicsItem *r) const {
            return l->zValue() < r->zValue();
        }
    };

    struct WidgetPositionLess {
        bool operator()(QnResourceWidget *l, QnResourceWidget *r) const {
            QRect lg = l->item()->geometry();
            QRect rg = r->item()->geometry();
            return lg.y() < rg.y() || (lg.y() == rg.y() && lg.x() < rg.x());
        }
    };

    void calculateExpansionValues(qreal start, qreal end, qreal center, qreal newLength, qreal *deltaStart, qreal *deltaEnd) {
        qreal newStart = center - newLength / 2;
        qreal newEnd = center + newLength / 2;

        if(newStart > start) {
            newEnd += start - newStart;
            newStart = start;
        }

        if(newEnd < end) {
            newStart += end - newEnd;
            newEnd = end;
        }

        *deltaStart = newStart - start;
        *deltaEnd = newEnd - end;
    }

    QRectF rotated(const QRectF &rect, qreal degrees) {
        QPointF c = rect.center();

        QTransform transform;
        transform.translate(c.x(), c.y());
        transform.rotate(degrees);
        transform.translate(-c.x(), -c.y());

        return transform.mapRect(rect);
    }

    /** Size multiplier for raised widgets. */
    const qreal focusExpansion = 100.0;

    /** Maximal expanded size of a raised widget, relative to viewport size. */
    const qreal maxExpandedSize = 0.5;

    /** Viewport lower size boundary, in scene coordinates. */
    const QSizeF viewportLowerSizeBound = QSizeF(qnGlobals->workbenchUnitSize() * 0.05, qnGlobals->workbenchUnitSize() * 0.05);

    const qreal defaultFrameWidth = qnGlobals->workbenchUnitSize() * 0.005; // TODO: #Elric move to settings
    const qreal selectedFrameWidth = defaultFrameWidth * 2; // TODO: #Elric same here

    const int widgetAnimationDurationMsec = 500;
    const int zoomAnimationDurationMsec = 500;

    /** The amount of z-space that one layer occupies. */
    const qreal layerZSize = 10000000.0;

    /** The amount that is added to maximal Z value each time a move to front
     * operation is performed. */
    const qreal zStep = 1.0;

    enum {
        ITEM_LAYER_KEY = 0x93A7FA71,    /**< Key for item layer. */
        ITEM_ANIMATOR_KEY = 0x81AFD591  /**< Key for item animator. */
    };

} // anonymous namespace

QnWorkbenchDisplay::QnWorkbenchDisplay(QObject *parent):
    base_type(parent),
    QnWorkbenchContextAware(parent),
    m_scene(NULL),
    m_view(NULL),
    m_frontZ(0.0),
    m_frameOpacity(1.0),
    m_frameWidthsDirty(false),
    m_zoomedMarginFlags(0),
    m_normalMarginFlags(0),
    m_inChangeLayout(false),
    m_instrumentManager(new InstrumentManager(this)),
    m_viewportAnimator(NULL),
    m_curtainAnimator(NULL),
    m_frameOpacityAnimator(NULL),
    m_loader(NULL)
{
    std::memset(m_widgetByRole, 0, sizeof(m_widgetByRole));

    AnimationTimer *animationTimer = m_instrumentManager->animationTimer();

    /* Create and configure instruments. */
    Instrument::EventTypeSet paintEventTypes = Instrument::makeSet(QEvent::Paint);

    SignalingInstrument *resizeSignalingInstrument = new SignalingInstrument(Instrument::Viewport, Instrument::makeSet(QEvent::Resize), this);
    m_beforePaintInstrument = new SignalingInstrument(Instrument::Viewport, paintEventTypes, this);
    m_afterPaintInstrument = new SignalingInstrument(Instrument::Viewport, paintEventTypes, this);
    m_boundingInstrument = new BoundingInstrument(this);
    m_transformListenerInstrument = new TransformListenerInstrument(this);
    m_curtainActivityInstrument = new ActivityListenerInstrument(true, 1000, this);
    m_widgetActivityInstrument = new ActivityListenerInstrument(true, 1000 * 10, this);
    m_focusListenerInstrument = new FocusListenerInstrument(this);
    m_paintForwardingInstrument = new ForwardingInstrument(Instrument::Viewport, paintEventTypes, this);
    m_selectionOverlayHackInstrument = new SelectionOverlayHackInstrument(this);

    m_instrumentManager->installInstrument(new StopInstrument(Instrument::Viewport, paintEventTypes, this));
    m_instrumentManager->installInstrument(m_afterPaintInstrument);
    m_instrumentManager->installInstrument(m_paintForwardingInstrument);
    m_instrumentManager->installInstrument(new WidgetLayoutInstrument(this));
    m_instrumentManager->installInstrument(m_beforePaintInstrument);
    m_instrumentManager->installInstrument(m_transformListenerInstrument);
    m_instrumentManager->installInstrument(m_focusListenerInstrument);
    m_instrumentManager->installInstrument(resizeSignalingInstrument);
    m_instrumentManager->installInstrument(m_boundingInstrument);
    m_instrumentManager->installInstrument(m_curtainActivityInstrument);
    m_instrumentManager->installInstrument(m_widgetActivityInstrument);
    m_instrumentManager->installInstrument(m_selectionOverlayHackInstrument);
    m_instrumentManager->installInstrument(new ToolTipInstrument(this));

    m_curtainActivityInstrument->recursiveDisable();

    connect(m_transformListenerInstrument,  SIGNAL(transformChanged(QGraphicsView *)),                  this,                   SLOT(synchronizeRaisedGeometry()));
    connect(resizeSignalingInstrument,      SIGNAL(activated(QWidget *, QEvent *)),                     this,                   SLOT(synchronizeRaisedGeometry()));
    connect(resizeSignalingInstrument,      SIGNAL(activated(QWidget *, QEvent *)),                     this,                   SLOT(synchronizeSceneBoundsExtension()));
    connect(resizeSignalingInstrument,      SIGNAL(activated(QWidget *, QEvent *)),                     this,                   SLOT(fitInView()));
    connect(m_beforePaintInstrument,        SIGNAL(activated(QWidget *, QEvent *)),                     this,                   SLOT(updateFrameWidths()));
    connect(m_curtainActivityInstrument,    SIGNAL(activityStopped()),                                  this,                   SLOT(at_curtainActivityInstrument_activityStopped()));
    connect(m_curtainActivityInstrument,    SIGNAL(activityResumed()),                                  this,                   SLOT(at_curtainActivityInstrument_activityStarted()));
    connect(m_widgetActivityInstrument,     SIGNAL(activityStopped()),                                  this,                   SLOT(at_widgetActivityInstrument_activityStopped()));
    connect(m_widgetActivityInstrument,     SIGNAL(activityResumed()),                                  this,                   SLOT(at_widgetActivityInstrument_activityStarted()));

    /* Create zoomed toggle. */
    m_zoomedToggle = new QnToggle(false, this);
    connect(m_zoomedToggle,                 SIGNAL(activated()),                                        m_curtainActivityInstrument, SLOT(recursiveEnable()));
    connect(m_zoomedToggle,                 SIGNAL(deactivated()),                                      m_curtainActivityInstrument, SLOT(recursiveDisable()));

    /* Create curtain animator. */
    m_curtainAnimator = new QnCurtainAnimator(this);
    m_curtainAnimator->setSpeed(1.0); /* (255, 0, 0) -> (0, 0, 0) in 1 second. */
    m_curtainAnimator->setTimer(animationTimer);
    connect(m_curtainAnimator,              SIGNAL(curtained()),                                        this,                   SLOT(updateCurtainedCursor()));
    connect(m_curtainAnimator,              SIGNAL(uncurtained()),                                      this,                   SLOT(updateCurtainedCursor()));

    /* Create viewport animator. */
    m_viewportAnimator = new ViewportAnimator(this); // ANIMATION: viewport.
    m_viewportAnimator->setAbsoluteMovementSpeed(0.0); /* Viewport movement speed in scene coordinates. */
    m_viewportAnimator->setRelativeMovementSpeed(1.0); /* Viewport movement speed in viewports per second. */
    m_viewportAnimator->setScalingSpeed(4.0); /* Viewport scaling speed, scale factor per second. */
    m_viewportAnimator->setTimeLimit(zoomAnimationDurationMsec);
    m_viewportAnimator->setTimer(animationTimer);
    connect(m_viewportAnimator,             SIGNAL(started()),                                          this,                   SIGNAL(viewportGrabbed()));
    connect(m_viewportAnimator,             SIGNAL(started()),                                          m_boundingInstrument,   SLOT(recursiveDisable()));
    connect(m_viewportAnimator,             SIGNAL(finished()),                                         this,                   SIGNAL(viewportUngrabbed()));
    connect(m_viewportAnimator,             SIGNAL(finished()),                                         m_boundingInstrument,   SLOT(recursiveEnable()));
    connect(m_viewportAnimator,             SIGNAL(finished()),                                         this,                   SLOT(at_viewportAnimator_finished()));

    /* Create frame opacity animator. */
    m_frameOpacityAnimator = new VariantAnimator(this);
    m_frameOpacityAnimator->setTimer(animationTimer);
    m_frameOpacityAnimator->setAccessor(new PropertyAccessor("widgetsFrameOpacity"));
    m_frameOpacityAnimator->setTargetObject(this);
    m_frameOpacityAnimator->setTimeLimit(500);

    /* Connect to context. */
    connect(accessController(),             SIGNAL(permissionsChanged(const QnResourcePtr &)),          this,                   SLOT(at_context_permissionsChanged(const QnResourcePtr &)));

    /* Set up defaults. */
    connect(this, SIGNAL(geometryAdjustmentRequested(QnWorkbenchItem *, bool)), this, SLOT(adjustGeometry(QnWorkbenchItem *, bool)), Qt::QueuedConnection);
}

QnWorkbenchDisplay::~QnWorkbenchDisplay() {
    setScene(NULL);
}

void QnWorkbenchDisplay::setScene(QGraphicsScene *scene) {
    if(m_scene == scene)
        return;

    if(m_scene && m_view)
        deinitSceneView();

    m_scene = scene;

    if(m_scene && m_view)
        initSceneView();
}

void QnWorkbenchDisplay::setView(QGraphicsView *view) {
    if(m_view == view)
        return;

    if(m_scene && m_view)
        deinitSceneView();

    m_view = view;

    if(m_scene && m_view)
        initSceneView();
}

void QnWorkbenchDisplay::deinitSceneView() {
    assert(m_scene && m_view);

    /* Deinit view. */
    m_instrumentManager->unregisterView(m_view);
    m_viewportAnimator->setView(NULL);

    disconnect(m_view, NULL, this, NULL);

    /* Deinit scene. */
    m_instrumentManager->unregisterScene(m_scene);

    disconnect(m_scene, NULL, this, NULL);
    disconnect(m_scene, NULL, context()->action(Qn::SelectionChangeAction), NULL);

    /* Clear curtain. */
    if(!m_curtainItem.isNull()) {
        delete m_curtainItem.data();
        m_curtainItem.clear();
    }
    m_curtainAnimator->setCurtainItem(NULL);

    /* Clear grid. */
    if(!m_gridItem.isNull())
        delete m_gridItem.data();

    /* Deinit workbench. */
    disconnect(workbench(), NULL, this, NULL);

    for(int i = 0; i < Qn::ItemRoleCount; i++)
        at_workbench_itemChanged(static_cast<Qn::ItemRole>(i), NULL);

    foreach(QnWorkbenchItem *item, workbench()->currentLayout()->items())
        removeItemInternal(item, true, false);

    if (gridBackgroundItem())
        delete gridBackgroundItem();
}

void QnWorkbenchDisplay::initSceneView() {
    assert(m_scene && m_view);

    /* Init scene. */
    m_instrumentManager->registerScene(m_scene);

    /* Note that selection often changes there and back, and we don't want such changes to
     * affect our logic, so we use queued connections here. */ // TODO: #Elric I don't see queued connections
    connect(m_scene,                SIGNAL(selectionChanged()),                     context()->action(Qn::SelectionChangeAction), SLOT(trigger()));
    connect(m_scene,                SIGNAL(selectionChanged()),                     this,                   SLOT(at_scene_selectionChanged()));
    connect(m_scene,                SIGNAL(destroyed()),                            this,                   SLOT(at_scene_destroyed()));

    /* Scene indexing will only slow everything down. */
    m_scene->setItemIndexMethod(QGraphicsScene::NoIndex);


    /* Init view. */
    m_view->setScene(m_scene);
    m_instrumentManager->registerView(m_view);

    connect(m_view, SIGNAL(destroyed()), this, SLOT(at_view_destroyed()));

    /* Configure OpenGL */
    static const char *qn_viewInitializedPropertyName = "_qn_viewInitialized";
    if(!m_view->property(qn_viewInitializedPropertyName).toBool()) {
        if (!QGLFormat::hasOpenGL()) {
            qnCritical("Software rendering is not supported."); // TODO: #Elric this check must be performed on startup.
        } else {
            QGLFormat glFormat;
            glFormat.setOption(QGL::SampleBuffers); /* Multisampling. */
#ifdef Q_OS_LINUX
            // Linux NVidia drivers contain bug that leads to application hanging if VSync is on.
            // VSync will be re-enabled later in GLHardware checker if drivers are not NVidia's --gdm
            glFormat.setSwapInterval(0); /* Turn vsync off. */
#else
            glFormat.setSwapInterval(1); /* Turn vsync on. */
#endif

            QGLWidget *glWidget = new QGLWidget(glFormat);
            new QnGlHardwareChecker(glWidget);
            m_view->setViewport(glWidget);

            /* Initializing gl context pool used to render decoded pictures in non-GUI thread. */
            DecodedPictureToOpenGLUploaderContextPool::instance()->ensureThereAreContextsSharedWith(glWidget);
        }

        /* Turn on antialiasing at QPainter level. */
        m_view->setRenderHints(QPainter::Antialiasing | QPainter::TextAntialiasing | QPainter::SmoothPixmapTransform);

        /* In OpenGL mode this one seems to be ignored, but it will help in software mode. */
        m_view->setViewportUpdateMode(QGraphicsView::MinimalViewportUpdate);

        /* All our items save and restore painter state. */
        m_view->setOptimizationFlag(QGraphicsView::DontSavePainterState, false); /* Can be turned on if we won't be using framed widgets. */
#ifndef __APPLE__
        //on macos, this flag results in QnMaskedProxyWidget::paint never called
        m_view->setOptimizationFlag(QGraphicsView::DontAdjustForAntialiasing);
#endif

        /* Don't even try to uncomment this one, it slows everything down. */
        //m_view->setCacheMode(QGraphicsView::CacheBackground);

        /* We don't need scrollbars. */
        m_view->setVerticalScrollBarPolicy(Qt::ScrollBarAlwaysOff);
        m_view->setHorizontalScrollBarPolicy(Qt::ScrollBarAlwaysOff);

        /* This may be needed by instruments. */
        m_view->setDragMode(QGraphicsView::NoDrag);
        m_view->viewport()->setAcceptDrops(true);

        /* Don't initialize it again. */
        m_view->setProperty(qn_viewInitializedPropertyName, true);
    }

    /* Configure bounding instrument. */
    initBoundingInstrument();

    /* Configure viewport animator. */
    m_viewportAnimator->setView(m_view);


    /* Set up curtain. */
    m_curtainItem = new QnCurtainItem();
    m_scene->addItem(m_curtainItem.data());
    setLayer(m_curtainItem.data(), Qn::BackLayer);
    m_curtainItem.data()->setColor(QColor(0, 0, 0, 255));
    m_curtainAnimator->setCurtainItem(m_curtainItem.data());

    /* Set up grid. */
    m_gridItem = new QnGridItem();
    m_scene->addItem(m_gridItem.data());
    setLayer(m_gridItem.data(), Qn::BackLayer);
    opacityAnimator(m_gridItem.data())->setTimeLimit(300);
    m_gridItem.data()->setColor(QColor(0, 240, 240, 128));
    m_gridItem.data()->setOpacity(0.0);
    m_gridItem.data()->setLineWidth(100.0);
    m_gridItem.data()->setMapper(workbench()->mapper());

    m_gridBackgroundItem = new QnGridBackgroundItem(NULL, context());
    m_scene->addItem(gridBackgroundItem());
    setLayer(gridBackgroundItem(), Qn::EMappingLayer);
    gridBackgroundItem()->setOpacity(0.0);
    gridBackgroundItem()->setMapper(workbench()->mapper());

    /* Connect to context. */
    connect(workbench(),            SIGNAL(itemChanged(Qn::ItemRole)),              this,                   SLOT(at_workbench_itemChanged(Qn::ItemRole)));
    connect(workbench(),            SIGNAL(currentLayoutAboutToBeChanged()),        this,                   SLOT(at_workbench_currentLayoutAboutToBeChanged()));
    connect(workbench(),            SIGNAL(currentLayoutChanged()),                 this,                   SLOT(at_workbench_currentLayoutChanged()));

    /* Connect to grid mapper. */
    QnWorkbenchGridMapper *mapper = workbench()->mapper();
    connect(mapper,                 SIGNAL(originChanged()),                        this,                   SLOT(at_mapper_originChanged()));
    connect(mapper,                 SIGNAL(cellSizeChanged()),                      this,                   SLOT(at_mapper_cellSizeChanged()));
    connect(mapper,                 SIGNAL(spacingChanged()),                       this,                   SLOT(at_mapper_spacingChanged()));

    /* Run handlers. */
    at_workbench_currentLayoutChanged();
}

void QnWorkbenchDisplay::initBoundingInstrument() {
    assert(m_view != NULL);

    m_boundingInstrument->setSizeEnforced(m_view, true);
    m_boundingInstrument->setPositionEnforced(m_view, true);
    m_boundingInstrument->setScalingSpeed(m_view, 32.0);
    m_boundingInstrument->setMovementSpeed(m_view, 4.0);
}

QnGridItem *QnWorkbenchDisplay::gridItem() const {
    return m_gridItem.data();
}

QnGridBackgroundItem *QnWorkbenchDisplay::gridBackgroundItem() const {
    return m_gridBackgroundItem.data();
}

// -------------------------------------------------------------------------- //
// QnWorkbenchDisplay :: item properties
// -------------------------------------------------------------------------- //
Qn::ItemLayer QnWorkbenchDisplay::layer(QGraphicsItem *item) const {
    bool ok;
    Qn::ItemLayer layer = static_cast<Qn::ItemLayer>(item->data(ITEM_LAYER_KEY).toInt(&ok));
    return ok ? layer : Qn::BackLayer;
}

void QnWorkbenchDisplay::setLayer(QGraphicsItem *item, Qn::ItemLayer layer) {
    if(item == NULL) {
        qnNullWarning(item);
        return;
    }

    /* Moving items back and forth between layers should preserve their relative
     * z order. Hence the fmod. */
    item->setData(ITEM_LAYER_KEY, static_cast<int>(layer));
    item->setZValue(layer * layerZSize + std::fmod(item->zValue(), layerZSize));

    QnResourceWidget *widget = item->isWidget() ? qobject_cast<QnResourceWidget *>(item->toGraphicsObject()) : NULL;
    if(widget && widget->shadowItem()) /* Shadow may already be destroyed. */
        widget->shadowItem()->setZValue(shadowLayer(layer) * layerZSize);
}

void QnWorkbenchDisplay::setLayer(const QList<QGraphicsItem *> &items, Qn::ItemLayer layer) {
    foreach(QGraphicsItem *item, items)
        setLayer(item, layer);
}

WidgetAnimator *QnWorkbenchDisplay::animator(QnResourceWidget *widget) {
    WidgetAnimator *animator = widget->data(ITEM_ANIMATOR_KEY).value<WidgetAnimator *>();
    if(animator != NULL)
        return animator;

    /* Create if it's not there.
     *
     * Note that widget is set as animator's parent. */
    animator = new WidgetAnimator(widget, "enclosingGeometry", "rotation", widget); // ANIMATION: items.
    animator->setAbsoluteMovementSpeed(0.0);
    animator->setRelativeMovementSpeed(8.0);
    animator->setScalingSpeed(128.0);
    animator->setRotationSpeed(270.0);
    animator->setTimer(m_instrumentManager->animationTimer());
    animator->setTimeLimit(widgetAnimationDurationMsec);
    widget->setData(ITEM_ANIMATOR_KEY, QVariant::fromValue<WidgetAnimator *>(animator));
    return animator;
}

QnResourceWidget *QnWorkbenchDisplay::widget(QnWorkbenchItem *item) const {
    return m_widgetByItem.value(item);
}

QnResourceWidget *QnWorkbenchDisplay::widget(QnAbstractRenderer *renderer) const {
    return m_widgetByRenderer.value(renderer);
}

QnResourceWidget *QnWorkbenchDisplay::widget(Qn::ItemRole role) const {
    if(role < 0 || role >= Qn::ItemRoleCount) {
        qnWarning("Invalid item role '%1'.", static_cast<int>(role));
        return NULL;
    }

    return m_widgetByRole[role];
}

QnResourceWidget *QnWorkbenchDisplay::widget(const QUuid &uuid) const {
    return widget(workbench()->currentLayout()->item(uuid));
}

QnResourceWidget *QnWorkbenchDisplay::zoomTargetWidget(QnResourceWidget *widget) const {
    return m_zoomTargetWidgetByWidget.value(widget);
}

void QnWorkbenchDisplay::ensureRaisedConeItem(QnResourceWidget *widget) {
    QnGridRaisedConeItem* item = raisedConeItem(widget);
    if (item->scene() == m_scene)
        return;
    m_scene->addItem(item);
    setLayer(item, Qn::RaisedConeBgLayer);
    item->setOpacity(0.0);
}

void QnWorkbenchDisplay::setWidget(Qn::ItemRole role, QnResourceWidget *widget) {
    if(role < 0 || role >= Qn::ItemRoleCount) {
        qnWarning("Invalid item role '%1'.", static_cast<int>(role));
        return;
    }

    QnResourceWidget *oldWidget = m_widgetByRole[role];
    QnResourceWidget *newWidget = widget;
    if(oldWidget == newWidget)
        return;
    m_widgetByRole[role] = widget;

    switch(role) {
    case Qn::RaisedRole: {
        /* Sync new & old geometry. */
        if(oldWidget != NULL) {
            synchronize(oldWidget, true);
            ensureRaisedConeItem(oldWidget);
            raisedConeItem(oldWidget)->setEffectEnabled(false);
            setLayer(raisedConeItem(oldWidget), Qn::RaisedConeBgLayer);
        }

        if(newWidget != NULL) {
            bringToFront(newWidget);
            ensureRaisedConeItem(newWidget);
            setLayer(raisedConeItem(newWidget), Qn::RaisedConeLayer);
            raisedConeItem(newWidget)->setEffectEnabled(!workbench()->currentLayout()->resource()->backgroundImageFilename().isEmpty());

            synchronize(newWidget, true);
        }
        break;
    }
    case Qn::ZoomedRole: {
        m_zoomedToggle->setActive(newWidget != NULL);

        /* Sync new & old items. */
        if(oldWidget != NULL)
            synchronize(oldWidget, true);

        if(newWidget != NULL) {
            bringToFront(newWidget);
            synchronize(newWidget, true);

            m_viewportAnimator->moveTo(itemGeometry(newWidget->item()));
        } else {
            m_viewportAnimator->moveTo(fitInViewGeometry());
        }

        /* Sync scene geometry. */
        synchronizeSceneBounds();
        synchronizeSceneBoundsExtension();

        /* Un-raise on un-zoom. */
        if(newWidget == NULL)
            workbench()->setItem(Qn::RaisedRole, NULL);

        /* Update media quality. */
        if(QnMediaResourceWidget *oldMediaWidget = dynamic_cast<QnMediaResourceWidget *>(oldWidget)) {
            oldMediaWidget->display()->camDisplay()->setFullScreen(false);
        }
        if(QnMediaResourceWidget *newMediaWidget = dynamic_cast<QnMediaResourceWidget *>(newWidget)) {
            newMediaWidget->display()->camDisplay()->setFullScreen(true);
            if (newMediaWidget->display()->archiveReader()) {
                newMediaWidget->display()->archiveReader()->setQuality(MEDIA_Quality_High, true);
            }
        }

        /* Hide / show other items when zoomed. */
        if(newWidget)
            opacityAnimator(newWidget)->animateTo(1.0);
        qreal opacity = newWidget ? 0.0 : 1.0;
        foreach(QnResourceWidget *widget, m_widgets)
            if(widget != newWidget)
                opacityAnimator(widget)->animateTo(opacity);

        /* Update margin flags. */
        updateCurrentMarginFlags();

        /* Update curtain. */
        if(m_curtainAnimator->isCurtained())
            updateCurtainedCursor();

        break;
    }
    case Qn::ActiveRole: {
        if(oldWidget)
            oldWidget->setLocalActive(false);
        if(newWidget)
            newWidget->setLocalActive(true);
        m_frameWidthsDirty = true;
        break;
    }
    case Qn::CentralRole: {
        /* Update audio playback. */
        if(QnMediaResourceWidget *oldMediaWidget = dynamic_cast<QnMediaResourceWidget *>(oldWidget)) {
            QnCamDisplay *oldCamDisplay = oldMediaWidget ? oldMediaWidget->display()->camDisplay() : NULL;
            if(oldCamDisplay)
                oldCamDisplay->playAudio(false);
        }

        if(QnMediaResourceWidget *newMediaWidget = dynamic_cast<QnMediaResourceWidget *>(newWidget)) {
            QnCamDisplay *newCamDisplay = newMediaWidget ? newMediaWidget->display()->camDisplay() : NULL;
            if(newCamDisplay)
                newCamDisplay->playAudio(true);
        }

        break;
    }
    default:
        break;
    }

    emit widgetChanged(role);
}

void QnWorkbenchDisplay::updateBackground(const QnLayoutResourcePtr &layout) {
    if (!layout)
        return;

    gridBackgroundItem()->setImageSize(layout->backgroundSize());
    gridBackgroundItem()->setImageFilename(layout->backgroundImageFilename());
    gridBackgroundItem()->setImageOpacity(layout->backgroundOpacity());
    gridBackgroundItem()->updateDisplay();

    synchronizeSceneBounds();
    fitInView();

    QnResourceWidget* raisedWidget = m_widgetByRole[Qn::RaisedRole];
    if (raisedWidget) {
        ensureRaisedConeItem(raisedWidget);
        raisedConeItem(raisedWidget)->setEffectEnabled(!layout->backgroundImageFilename().isEmpty());
    }
}

QList<QnResourceWidget *> QnWorkbenchDisplay::widgets() const {
    return m_widgets;
}

QnResourceWidget* QnWorkbenchDisplay::activeWidget() const {
    foreach (QnResourceWidget * widget, m_widgets) {
        if (widget->isLocalActive())
            return widget;
    }
    return NULL;
}

QList<QnResourceWidget *> QnWorkbenchDisplay::widgets(const QnResourcePtr &resource) const {
    return m_widgetsByResource.value(resource);
}

QnResourceDisplay *QnWorkbenchDisplay::display(QnWorkbenchItem *item) const {
    if(QnMediaResourceWidget *widget = dynamic_cast<QnMediaResourceWidget *>(this->widget(item)))
        return widget->display().data();
    return NULL;
}

QnVideoCamera *QnWorkbenchDisplay::camera(QnWorkbenchItem *item) const {
    QnResourceDisplay *display = this->display(item);
    if(display == NULL)
        return NULL;

    return display->camera();
}

QnCamDisplay *QnWorkbenchDisplay::camDisplay(QnWorkbenchItem *item) const {
    QnVideoCamera *camera = this->camera(item);
    if(camera == NULL)
        return NULL;

    return camera->getCamDisplay();
}


// -------------------------------------------------------------------------- //
// QnWorkbenchDisplay :: mutators
// -------------------------------------------------------------------------- //
void QnWorkbenchDisplay::fitInView(bool animate) {
    QRectF targetGeometry;

    QnResourceWidget *zoomedWidget = m_widgetByRole[Qn::ZoomedRole];
    if(zoomedWidget != NULL) {
        targetGeometry = itemGeometry(zoomedWidget->item());
    } else {
        targetGeometry = fitInViewGeometry();
    }

    if(animate) {
        m_viewportAnimator->moveTo(targetGeometry);
    } else {
        m_boundingInstrument->recursiveDisable();
        m_viewportAnimator->moveTo(targetGeometry, false);
        m_boundingInstrument->recursiveEnable(); /* So that caches are updated. */
    }
}

void QnWorkbenchDisplay::bringToFront(const QList<QGraphicsItem *> &items) {
    QList<QGraphicsItem *> localItems = items;

    /* Sort by z order first, so that relative z order is preserved. */
    qSort(localItems.begin(), localItems.end(), GraphicsItemZLess());

    foreach(QGraphicsItem *item, localItems)
        bringToFront(item);
}

void QnWorkbenchDisplay::bringToFront(QGraphicsItem *item) {
    if(item == NULL) {
        qnNullWarning(item);
        return;
    }

    m_frontZ += zStep;
    item->setZValue(layerFrontZValue(layer(item)));
}

void QnWorkbenchDisplay::bringToFront(QnWorkbenchItem *item) {
    if(item == NULL) {
        qnNullWarning(item);
        return;
    }

    QnResourceWidget *widget = this->widget(item);
    if(widget == NULL)
        return; /* Widget was not created for the given item. */

    bringToFront(widget);
}

bool QnWorkbenchDisplay::addItemInternal(QnWorkbenchItem *item, bool animate, bool startDisplay) {
    const int maxItemCount = sizeof(void *) == sizeof(qint32) ? 24 : 64;

    if (m_widgets.size() >= maxItemCount) { // TODO: #Elric item limit must be changeable.
        qnDeleteLater(item);
        return false;
    }

    QnResourcePtr resource = qnResPool->getResourceByUniqId(item->resourceUid());
    if(resource.isNull()) {
        qnDeleteLater(item);
        return false;
    }

    if ((!resource->hasFlags(QnResource::media) && !resource->hasFlags(QnResource::server)) || resource->hasFlags(QnResource::layout)) { // TODO: #Elric unsupported for now
        qnDeleteLater(item);
        return false;
    }

    QnResourceWidget *widget;
    if (resource->hasFlags(QnResource::server))
        widget = new QnServerResourceWidget(context(), item);
    else
        widget = new QnMediaResourceWidget(context(), item);

    widget->setParent(this); /* Just to feel totally safe and not to leak memory no matter what happens. */
    widget->setAttribute(Qt::WA_DeleteOnClose);
    widget->setFrameOpacity(m_frameOpacity);
    widget->setFrameWidth(defaultFrameWidth);

    widget->setFlag(QGraphicsItem::ItemIgnoresParentOpacity, true); /* Optimization. */
    widget->setFlag(QGraphicsItem::ItemIsSelectable, true);
    widget->setFlag(QGraphicsItem::ItemIsFocusable, true);
    widget->setFlag(QGraphicsItem::ItemIsMovable, true);

    widget->setFocusPolicy(Qt::StrongFocus);
    widget->setWindowFlags(Qt::Window);

    /* Unsetting this flag is VERY important. If it is set, graphics scene
     * will mess with widget's z value and bring it to front every time
     * it is clicked. This will wreak havoc in our layered system.
     *
     * Note that this flag must be unset after Qt::Window window flag is set
     * because the latter automatically sets the former. */
    widget->setFlag(QGraphicsItem::ItemIsPanel, false);

    m_scene->addItem(widget);

    connect(item, SIGNAL(geometryChanged()),                            this, SLOT(at_item_geometryChanged()));
    connect(item, SIGNAL(geometryDeltaChanged()),                       this, SLOT(at_item_geometryDeltaChanged()));
    connect(item, SIGNAL(rotationChanged()),                            this, SLOT(at_item_rotationChanged()));
    connect(item, SIGNAL(flagChanged(Qn::ItemFlag, bool)),              this, SLOT(at_item_flagChanged(Qn::ItemFlag, bool)));
    connect(item, SIGNAL(zoomRectChanged()),                            this, SLOT(at_item_zoomRectChanged()));

    m_widgets.push_back(widget);
    m_widgetByItem.insert(item, widget);
    if(QnMediaResourceWidget *mediaWidget = dynamic_cast<QnMediaResourceWidget *>(widget))
        m_widgetByRenderer.insert(mediaWidget->renderer(), widget);

    /* Note that it is important to query resource from the widget as it may differ from the one passed
     * here because of enabled / disabled state effects. */
    QList<QnResourceWidget *> &widgetsForResource = m_widgetsByResource[widget->resource()];
    widgetsForResource.push_back(widget);
    if(widgetsForResource.size() == 1)
        emit resourceAdded(widget->resource());

    synchronize(widget, false);
    bringToFront(widget);

    if(item->hasFlag(Qn::PendingGeometryAdjustment))
        adjustGeometryLater(item, animate); /* Changing item flags here may confuse the callee, so we do it through the event loop. */

    connect(widget,                     SIGNAL(aboutToBeDestroyed()),   this,   SLOT(at_widget_aboutToBeDestroyed()));
    if(widgets(widget->resource()).size() == 1)
        connect(widget->resource(),     SIGNAL(disabledChanged(const QnResourcePtr &)), this, SLOT(at_resource_disabledChanged(const QnResourcePtr &)), Qt::QueuedConnection);

    QColor frameColor = item->data(Qn::ItemFrameColorRole).value<QColor>();
    if(frameColor.isValid())
        widget->setFrameColor(frameColor);

    emit widgetAdded(widget);

    for(int i = 0; i < Qn::ItemRoleCount; i++)
        if(item == workbench()->item(static_cast<Qn::ItemRole>(i)))
            setWidget(static_cast<Qn::ItemRole>(i), widget);

    if(QnMediaResourceWidget *mediaWidget = dynamic_cast<QnMediaResourceWidget *>(widget)) {
        if(startDisplay)
            mediaWidget->display()->start();
        if(mediaWidget->display()->archiveReader()) {
            if(item->layout()->resource() && !item->layout()->resource()->getLocalRange().isEmpty())
                mediaWidget->display()->archiveReader()->setPlaybackRange(item->layout()->resource()->getLocalRange());

            if(startDisplay) {
                quint64 time = item->data(Qn::ItemTimeRole).toULongLong();
                if (time != DATETIME_NOW)
                    time *= 1000;
                if (time > 0)
                    mediaWidget->display()->archiveReader()->jumpTo(time, time);
                else
<<<<<<< HEAD
                    if(m_widgets.size() == 1 && !mediaWidget->resource()->toResource()->hasFlags(QnResource::live)) 
=======
                    if(m_widgets.size() == 1 && !mediaWidget->resource()->hasFlags(QnResource::live))
>>>>>>> 5cb18271
                        mediaWidget->display()->archiveReader()->jumpTo(0, 0);
            }
        }
    }

    return true;
}

bool QnWorkbenchDisplay::removeItemInternal(QnWorkbenchItem *item, bool destroyWidget, bool destroyItem) {
    disconnect(item, NULL, this, NULL);

    QnResourceWidget *widget = this->widget(item);
    if(widget == NULL) {
        assert(!destroyItem);
        return false; /* The widget wasn't created. */
    }

    /* Remove all linked zoom items. */
    removeZoomLinksInternal(item);

    disconnect(widget, NULL, this, NULL);
    if(widgets(widget->resource()).size() == 1)
        disconnect(widget->resource(), NULL, this, NULL);

    for(int i = 0; i <= Qn::ItemRoleCount; i++)
        if(widget == m_widgetByRole[i])
            setWidget(static_cast<Qn::ItemRole>(i), NULL);

    emit widgetAboutToBeRemoved(widget);

    QList<QnResourceWidget *> &widgetsForResource = m_widgetsByResource[widget->resource()];
    if(widgetsForResource.size() == 1) {
        emit resourceAboutToBeRemoved(widget->resource());
        m_widgetsByResource.remove(widget->resource());
    } else {
        widgetsForResource.removeOne(widget);
    }

    m_widgets.removeOne(widget);
    m_widgetByItem.remove(item);
    if(QnMediaResourceWidget *mediaWidget = dynamic_cast<QnMediaResourceWidget *>(widget))
        m_widgetByRenderer.remove(mediaWidget->renderer());

    if(destroyWidget) {
        widget->hide();
        qnDeleteLater(widget);
    }

    if(destroyItem) {
        if(item->layout())
            item->layout()->removeItem(item);
        qnDeleteLater(item);
    }

    return true;
}

bool QnWorkbenchDisplay::addZoomLinkInternal(QnWorkbenchItem *item, QnWorkbenchItem *zoomTargetItem) {
    return addZoomLinkInternal(widget(item), widget(zoomTargetItem));
}

bool QnWorkbenchDisplay::removeZoomLinkInternal(QnWorkbenchItem *item, QnWorkbenchItem *zoomTargetItem) {
    return removeZoomLinkInternal(widget(item), widget(zoomTargetItem));
}

bool QnWorkbenchDisplay::addZoomLinkInternal(QnResourceWidget *widget, QnResourceWidget *zoomTargetWidget) {
    if(widget && zoomTargetWidget) {
        if(QnResourceWidget *oldZoomTargetWidget = m_zoomTargetWidgetByWidget.value(widget)) {
            if(oldZoomTargetWidget == zoomTargetWidget)
                return false;
            removeZoomLinkInternal(widget, oldZoomTargetWidget);
        }

        m_zoomTargetWidgetByWidget.insert(widget, zoomTargetWidget);
        emit zoomLinkAdded(widget, zoomTargetWidget);
        emit widget->zoomTargetWidgetChanged();
        return true;
    } else {
        return false;
    }
}

bool QnWorkbenchDisplay::removeZoomLinkInternal(QnResourceWidget *widget, QnResourceWidget *zoomTargetWidget) {
    if(widget && zoomTargetWidget) {
        if(m_zoomTargetWidgetByWidget.contains(widget)) {
            emit zoomLinkAboutToBeRemoved(widget, zoomTargetWidget);
            m_zoomTargetWidgetByWidget.remove(widget);
            emit widget->zoomTargetWidgetChanged();
            return true;
        } else {
            return false;
        }
    } else {
        return false;
    }
}

bool QnWorkbenchDisplay::removeZoomLinksInternal(QnWorkbenchItem *item) {
    QnResourceWidget *widget = this->widget(item);
    if(!widget)
        return false;

    removeZoomLinkInternal(widget, m_zoomTargetWidgetByWidget.value(widget));
    foreach(QnResourceWidget *zoomWidget, m_zoomTargetWidgetByWidget.keys(widget))
        removeZoomLinkInternal(zoomWidget, widget);
    return true;
}

QMargins QnWorkbenchDisplay::viewportMargins() const {
    return m_viewportAnimator->viewportMargins();
}

void QnWorkbenchDisplay::setViewportMargins(const QMargins &margins) {
    if(viewportMargins() == margins)
        return;

    m_viewportAnimator->setViewportMargins(margins);

    synchronizeSceneBoundsExtension();
}

Qn::MarginFlags QnWorkbenchDisplay::currentMarginFlags() const {
    return m_viewportAnimator->marginFlags();
}

Qn::MarginFlags QnWorkbenchDisplay::zoomedMarginFlags() const {
    return m_zoomedMarginFlags;
}

Qn::MarginFlags QnWorkbenchDisplay::normalMarginFlags() const {
    return m_normalMarginFlags;
}

void QnWorkbenchDisplay::setZoomedMarginFlags(Qn::MarginFlags flags) {
    if(m_zoomedMarginFlags == flags)
        return;

    m_zoomedMarginFlags = flags;

    updateCurrentMarginFlags();
}

void QnWorkbenchDisplay::setNormalMarginFlags(Qn::MarginFlags flags) {
    if(m_normalMarginFlags == flags)
        return;

    m_normalMarginFlags = flags;

    updateCurrentMarginFlags();
}

void QnWorkbenchDisplay::updateCurrentMarginFlags() {
    Qn::MarginFlags flags;
    if(m_widgetByRole[Qn::ZoomedRole] == NULL) {
        flags = m_normalMarginFlags;
    } else {
        flags = m_zoomedMarginFlags;
    }
    if(flags == currentMarginFlags())
        return;

    m_viewportAnimator->setMarginFlags(flags);

    synchronizeSceneBoundsExtension();
}

qreal QnWorkbenchDisplay::widgetsFrameOpacity() const {
    return m_frameOpacity;
}

void QnWorkbenchDisplay::setWidgetsFrameOpacity(qreal opacity) {
    if(qFuzzyCompare(m_frameOpacity, opacity))
        return;

    m_frameOpacity = opacity;

    foreach(QnResourceWidget *widget, m_widgets)
        widget->setFrameOpacity(opacity);
}


// -------------------------------------------------------------------------- //
// QnWorkbenchDisplay :: calculators
// -------------------------------------------------------------------------- //
qreal QnWorkbenchDisplay::layerFrontZValue(Qn::ItemLayer layer) const {
    return layerZValue(layer) + m_frontZ;
}

qreal QnWorkbenchDisplay::layerZValue(Qn::ItemLayer layer) const {
    return layer * layerZSize;
}

Qn::ItemLayer QnWorkbenchDisplay::shadowLayer(Qn::ItemLayer itemLayer) const {
    switch(itemLayer) {
    case Qn::PinnedRaisedLayer:
        return Qn::PinnedLayer;
    case Qn::UnpinnedRaisedLayer:
        return Qn::UnpinnedLayer;
    default:
        return itemLayer;
    }
}

Qn::ItemLayer QnWorkbenchDisplay::synchronizedLayer(QnResourceWidget *widget) const {
    assert(widget != NULL);

    if(widget == m_widgetByRole[Qn::ZoomedRole]) {
        return Qn::ZoomedLayer;
    } else if(widget->item()->isPinned()) {
        if(widget == m_widgetByRole[Qn::RaisedRole]) {
            return Qn::PinnedRaisedLayer;
        } else {
            return Qn::PinnedLayer;
        }
    } else {
        if(widget == m_widgetByRole[Qn::RaisedRole]) {
            return Qn::UnpinnedRaisedLayer;
        } else {
            return Qn::UnpinnedLayer;
        }
    }
}

QRectF QnWorkbenchDisplay::itemEnclosingGeometry(QnWorkbenchItem *item) const {
    if(item == NULL) {
        qnNullWarning(item);
        return QRectF();
    }

    QRectF result = workbench()->mapper()->mapFromGrid(item->geometry());

    QSizeF step = workbench()->mapper()->step();
    QRectF delta = item->geometryDelta();
    result = QRectF(
        result.left()   + delta.left()   * step.width(),
        result.top()    + delta.top()    * step.height(),
        result.width()  + delta.width()  * step.width(),
        result.height() + delta.height() * step.height()
    );

    return result;
}

QRectF QnWorkbenchDisplay::itemGeometry(QnWorkbenchItem *item, QRectF *enclosingGeometry) const {
    if(item == NULL) {
        qnNullWarning(item);
        return QRectF();
    }

    QnResourceWidget *widget = this->widget(item);
    if(widget == NULL) {
        /* A perfectly normal situation - the widget was not created. */
        if(enclosingGeometry)
            *enclosingGeometry = QRectF();
        return QRectF();
    }

    QRectF result = itemEnclosingGeometry(item);
    if(enclosingGeometry != NULL)
        *enclosingGeometry = rotated(result, item->rotation());

    if(!widget->hasAspectRatio())
        return rotated(result, item->rotation());

    return rotated(expanded(widget->aspectRatio(), result, Qt::KeepAspectRatio), item->rotation());
}

QRectF QnWorkbenchDisplay::layoutBoundingGeometry() const {
    return fitInViewGeometry();
}

QRectF QnWorkbenchDisplay::fitInViewGeometry() const {
    QRect layoutBoundingRect = workbench()->currentLayout()->boundingRect();
    if(layoutBoundingRect.isNull())
        layoutBoundingRect = QRect(0, 0, 1, 1);

    QRect backgroundBoundingRect = gridBackgroundItem() ? gridBackgroundItem()->sceneBoundingRect() : QRect();

    QRect sceneBoundingRect = (backgroundBoundingRect.isNull())
            ? layoutBoundingRect
            : layoutBoundingRect.united(backgroundBoundingRect);

    return workbench()->mapper()->mapFromGridF(QRectF(sceneBoundingRect).adjusted(-0.05, -0.05, 0.05, 0.05));
}

QRectF QnWorkbenchDisplay::viewportGeometry() const {
    if(m_view == NULL) {
        return QRectF();
    } else {
        return m_viewportAnimator->accessor()->get(m_view).toRectF();
    }
}

QPoint QnWorkbenchDisplay::mapViewportToGrid(const QPoint &viewportPoint) const {
    if(m_view == NULL)
        return QPoint();

    return workbench()->mapper()->mapToGrid(m_view->mapToScene(viewportPoint));
}

QPoint QnWorkbenchDisplay::mapGlobalToGrid(const QPoint &globalPoint) const {
    if(m_view == NULL)
        return QPoint();

    return mapViewportToGrid(m_view->mapFromGlobal(globalPoint));
}

QPointF QnWorkbenchDisplay::mapViewportToGridF(const QPoint &viewportPoint) const {
    if(m_view == NULL)
        return QPointF();

    return workbench()->mapper()->mapToGridF(m_view->mapToScene(viewportPoint));

}

QPointF QnWorkbenchDisplay::mapGlobalToGridF(const QPoint &globalPoint) const {
    if(m_view == NULL)
        return QPoint();

    return mapViewportToGridF(m_view->mapFromGlobal(globalPoint));
}



// -------------------------------------------------------------------------- //
// QnWorkbenchDisplay :: synchronizers
// -------------------------------------------------------------------------- //
void QnWorkbenchDisplay::synchronize(QnWorkbenchItem *item, bool animate) {
    if(item == NULL) {
        qnNullWarning(item);
        return;
    }

    QnResourceWidget *widget = this->widget(item);
    if(widget == NULL)
        return; /* No widget was created for the item provided. */

    synchronize(widget, animate);
}

void QnWorkbenchDisplay::synchronize(QnResourceWidget *widget, bool animate) {
    if(widget == NULL) {
        qnNullWarning(widget);
        return;
    }

    synchronizeGeometry(widget, animate);
    synchronizeZoomRect(widget);
    synchronizeLayer(widget);
}

void QnWorkbenchDisplay::synchronizeGeometry(QnWorkbenchItem *item, bool animate) {
    QnResourceWidget *widget = this->widget(item);
    if(widget == NULL)
        return; /* No widget was created for the given item. */

    synchronizeGeometry(widget, animate);
}

void QnWorkbenchDisplay::synchronizeGeometry(QnResourceWidget *widget, bool animate) {
    if(widget == NULL) {
        qnNullWarning(widget);
        return;
    }

    QnWorkbenchItem *item = widget->item();
    QnResourceWidget *zoomedWidget = m_widgetByRole[Qn::ZoomedRole];
    QnResourceWidget *raisedWidget = m_widgetByRole[Qn::RaisedRole];

    QRectF enclosingGeometry = itemEnclosingGeometry(item);

    /* Adjust for raise. */
    if(widget == raisedWidget && widget != zoomedWidget && m_view != NULL) {

        QRectF originGeometry = enclosingGeometry;
        if (widget->hasAspectRatio())
            originGeometry = expanded(widget->aspectRatio(), originGeometry, Qt::KeepAspectRatio);

        ensureRaisedConeItem(widget);
        raisedConeItem(widget)->setOriginGeometry(originGeometry);

        QRectF viewportGeometry = mapRectToScene(m_view, m_view->viewport()->rect());

        QSizeF newWidgetSize = enclosingGeometry.size() * focusExpansion;
        QSizeF maxWidgetSize;
        if(workbench()->currentLayout()->resource() && !workbench()->currentLayout()->resource()->backgroundImageFilename().isEmpty()) {
            maxWidgetSize = viewportGeometry.size() * 0.33; // TODO: #Elric magic const
        } else {
            maxWidgetSize = viewportGeometry.size() * maxExpandedSize;
        }

        QPointF viewportCenter = viewportGeometry.center();

        /* Allow expansion no further than the maximal size, but no less than current size. */
        newWidgetSize =  bounded(newWidgetSize, maxWidgetSize,   Qt::KeepAspectRatio);
        newWidgetSize = expanded(newWidgetSize, enclosingGeometry.size(), Qt::KeepAspectRatio);

        /* Calculate expansion values. Expand towards the screen center. */
        qreal xp1 = 0.0, xp2 = 0.0, yp1 = 0.0, yp2 = 0.0;
        calculateExpansionValues(enclosingGeometry.left(), enclosingGeometry.right(),  viewportCenter.x(), newWidgetSize.width(),  &xp1, &xp2);
        calculateExpansionValues(enclosingGeometry.top(),  enclosingGeometry.bottom(), viewportCenter.y(), newWidgetSize.height(), &yp1, &yp2);

        enclosingGeometry = enclosingGeometry.adjusted(xp1, yp1, xp2, yp2);
    }

    /* Update Z value. */
    if(widget == raisedWidget || widget == zoomedWidget)
        bringToFront(widget);

    /* Update enclosing aspect ratio. */
    widget->setEnclosingAspectRatio(enclosingGeometry.width() / enclosingGeometry.height());

    /* Move! */
    WidgetAnimator *animator = this->animator(widget);
    if(animate) {
        animator->moveTo(enclosingGeometry, item->rotation());
    } else {
        animator->stop();
        widget->setEnclosingGeometry(enclosingGeometry);
        widget->setRotation(item->rotation());
    }
}

void QnWorkbenchDisplay::synchronizeZoomRect(QnWorkbenchItem *item) {
    QnResourceWidget *widget = this->widget(item);
    if(widget == NULL)
        return; /* No widget was created for the given item. */

    synchronizeZoomRect(widget);
}

void QnWorkbenchDisplay::synchronizeZoomRect(QnResourceWidget *widget) {
    if(QnMediaResourceWidget *mediaWidget = dynamic_cast<QnMediaResourceWidget *>(widget))
        mediaWidget->setZoomRect(widget->item()->zoomRect());
}

void QnWorkbenchDisplay::synchronizeAllGeometries(bool animate) {
    foreach(QnResourceWidget *widget, m_widgetByItem)
        synchronizeGeometry(widget, animate);
}

void QnWorkbenchDisplay::synchronizeLayer(QnWorkbenchItem *item) {
    synchronizeLayer(widget(item));
}

void QnWorkbenchDisplay::synchronizeLayer(QnResourceWidget *widget) {
    setLayer(widget, synchronizedLayer(widget));
}

void QnWorkbenchDisplay::synchronizeSceneBounds() {
    if(m_instrumentManager->scene() == NULL)
        return; /* Do nothing if scene is being destroyed. */

    QRectF sizeRect, moveRect;

    QnWorkbenchItem *zoomedItem = m_widgetByRole[Qn::ZoomedRole] ? m_widgetByRole[Qn::ZoomedRole]->item() : NULL;
    if(zoomedItem != NULL) {
        sizeRect = moveRect = itemGeometry(zoomedItem);
    } else {
        moveRect = layoutBoundingGeometry();
        sizeRect = fitInViewGeometry();
    }

    m_boundingInstrument->setPositionBounds(m_view, moveRect);
    m_boundingInstrument->setSizeBounds(m_view, viewportLowerSizeBound, Qt::KeepAspectRatioByExpanding, sizeRect.size(), Qt::KeepAspectRatioByExpanding);
}

void QnWorkbenchDisplay::synchronizeSceneBoundsExtension() {
    MarginsF marginsExtension(0.0, 0.0, 0.0, 0.0);
    if(currentMarginFlags() != 0)
        marginsExtension = cwiseDiv(m_viewportAnimator->viewportMargins(), m_view->viewport()->size());

    /* Sync position extension. */
    {
        MarginsF positionExtension(0.0, 0.0, 0.0, 0.0);
        if(currentMarginFlags() & Qn::MarginsAffectPosition)
            positionExtension = marginsExtension;

        if(m_widgetByRole[Qn::ZoomedRole]) {
            m_boundingInstrument->setPositionBoundsExtension(m_view, positionExtension);
        } else {
            m_boundingInstrument->setPositionBoundsExtension(m_view, positionExtension + MarginsF(0.5, 0.5, 0.5, 0.5));
        }
    }

    /* Sync size extension. */
    if(currentMarginFlags() & Qn::MarginsAffectSize) {
        QSizeF sizeExtension = sizeDelta(marginsExtension);
        sizeExtension = cwiseDiv(sizeExtension, QSizeF(1.0, 1.0) - sizeExtension);

        m_boundingInstrument->setSizeBoundsExtension(m_view, sizeExtension, sizeExtension);
        if(!m_widgetByRole[Qn::ZoomedRole])
            m_boundingInstrument->stickScale(m_view);
    }
}

void QnWorkbenchDisplay::synchronizeRaisedGeometry() {
    QnResourceWidget *raisedWidget = m_widgetByRole[Qn::RaisedRole];
    QnResourceWidget *zoomedWidget = m_widgetByRole[Qn::ZoomedRole];
    if(!raisedWidget || raisedWidget == zoomedWidget)
        return;

    synchronizeGeometry(raisedWidget, animator(raisedWidget)->isRunning());
}

void QnWorkbenchDisplay::adjustGeometryLater(QnWorkbenchItem *item, bool animate) {
    if(!item->hasFlag(Qn::PendingGeometryAdjustment))
        return;

    QnResourceWidget *widget = this->widget(item);
    if(widget == NULL) {
        return;
    } else {
        widget->hide(); /* So that it won't appear where it shouldn't. */
    }

    emit geometryAdjustmentRequested(item, animate);
}

void QnWorkbenchDisplay::adjustGeometry(QnWorkbenchItem *item, bool animate) {
    if(!item->hasFlag(Qn::PendingGeometryAdjustment))
        return;

    QnResourceWidget *widget = this->widget(item);
    if(widget == NULL) {
        return; /* No widget was created for the given item. */
    } else {
        widget->show(); /* It may have been hidden in a call to adjustGeometryLater. */
    }

    /* Calculate target position. */
    QPointF newPos;
    if(item->geometry().width() < 0 || item->geometry().height() < 0) {
        newPos = mapViewportToGridF(m_view->viewport()->geometry().center());

        /* Initialize item's geometry with adequate values. */
        item->setFlag(Qn::Pinned, false);
        item->setCombinedGeometry(QRectF(newPos, QSizeF(0.0, 0.0)));
        synchronizeGeometry(widget, false);
    } else {
        newPos = item->combinedGeometry().center();

        if(qFuzzyIsNull(item->combinedGeometry().size()))
            synchronizeGeometry(widget, false);
    }

    /* Assume 4:3 AR of a single channel. In most cases, it will work fine. */
    const QnResourceVideoLayout *videoLayout = widget->channelLayout();
    const qreal estimatedAspectRatio = aspectRatio(videoLayout->size()) * (item->zoomRect().isNull() ? 1.0 : aspectRatio(item->zoomRect())) * (4.0 / 3.0);
    const Qt::Orientation orientation = estimatedAspectRatio > 1.0 ? Qt::Vertical : Qt::Horizontal;
    const QSize size = bestSingleBoundedSize(workbench()->mapper(), 1, orientation, estimatedAspectRatio);

    /* Adjust item's geometry for the new size. */
    if(size != item->geometry().size()) {
        QRectF combinedGeometry = item->combinedGeometry();
        combinedGeometry.moveTopLeft(combinedGeometry.topLeft() - toPoint(size - combinedGeometry.size()) / 2.0);
        combinedGeometry.setSize(size);
        item->setCombinedGeometry(combinedGeometry);
    }

    /* Pin the item. */
    QnAspectRatioMagnitudeCalculator metric(newPos, size, item->layout()->boundingRect(), aspectRatio(m_view->viewport()->size()) / aspectRatio(workbench()->mapper()->step()));
    QRect geometry = item->layout()->closestFreeSlot(newPos, size, &metric);
    item->layout()->pinItem(item, geometry);
    item->setFlag(Qn::PendingGeometryAdjustment, false);

    /* Synchronize. */
    synchronizeGeometry(item, animate);
}

void QnWorkbenchDisplay::updateFrameWidths() {
    if(!m_frameWidthsDirty)
        return;

    foreach(QnResourceWidget *widget, this->widgets())
        widget->setFrameWidth(widget->isSelected() || widget->isLocalActive() ? selectedFrameWidth : defaultFrameWidth);
}

void QnWorkbenchDisplay::updateCurtainedCursor() {
    bool curtained = m_curtainAnimator->isCurtained();

    if(m_view != NULL)
        m_view->viewport()->setCursor(QCursor(curtained ? Qt::BlankCursor : Qt::ArrowCursor));
}


// -------------------------------------------------------------------------- //
// QnWorkbenchDisplay :: handlers
// -------------------------------------------------------------------------- //
void QnWorkbenchDisplay::at_viewportAnimator_finished() {
    synchronizeSceneBounds();
}

void QnWorkbenchDisplay::at_layout_itemAdded(QnWorkbenchItem *item) {
    if(addItemInternal(item, true)) {
        synchronizeSceneBounds();
        fitInView();

        workbench()->setItem(Qn::ZoomedRole, NULL); /* Unzoom & fit in view on item addition. */
    }
}

void QnWorkbenchDisplay::at_layout_itemRemoved(QnWorkbenchItem *item) {
    if(removeItemInternal(item, true, false))
        synchronizeSceneBounds();
}

void QnWorkbenchDisplay::at_layout_zoomLinkAdded(QnWorkbenchItem *item, QnWorkbenchItem *zoomTargetItem) {
    addZoomLinkInternal(item, zoomTargetItem);
}

void QnWorkbenchDisplay::at_layout_zoomLinkRemoved(QnWorkbenchItem *item, QnWorkbenchItem *zoomTargetItem) {
    removeZoomLinkInternal(item, zoomTargetItem);
}

void QnWorkbenchDisplay::at_layout_boundingRectChanged(const QRect &oldRect, const QRect &newRect) {
    QRect backgroundBoundingRect = gridBackgroundItem() ? gridBackgroundItem()->sceneBoundingRect() : QRect();

    QRect oldBoundingRect = (backgroundBoundingRect.isNull())
            ? oldRect
            : oldRect.united(backgroundBoundingRect);
    QRect newBoundingRect = (backgroundBoundingRect.isNull())
            ? newRect
            : newRect.united(backgroundBoundingRect);
    if (oldBoundingRect != newBoundingRect)
        fitInView();
}

void QnWorkbenchDisplay::at_workbench_itemChanged(Qn::ItemRole role, QnWorkbenchItem *item) {
    setWidget(role, widget(item));
}

void QnWorkbenchDisplay::at_workbench_itemChanged(Qn::ItemRole role) {
    at_workbench_itemChanged(role, workbench()->item(role));
}

void QnWorkbenchDisplay::at_workbench_currentLayoutAboutToBeChanged() {
    if (m_inChangeLayout)
        return;

    m_inChangeLayout = true;
    QnWorkbenchLayout *layout = workbench()->currentLayout();

    disconnect(layout, NULL, this, NULL);
    if (layout->resource())
        disconnect(layout->resource(), NULL, this, NULL);

    QnWorkbenchStreamSynchronizer *streamSynchronizer = context()->instance<QnWorkbenchStreamSynchronizer>();
    layout->setData(Qn::LayoutSyncStateRole, QVariant::fromValue<QnStreamSynchronizationState>(streamSynchronizer->state()));

    QVector<QUuid> selectedUuids;
    foreach(QnResourceWidget *widget, widgets())
        if(widget->isSelected())
            selectedUuids.push_back(widget->item()->uuid());
    layout->setData(Qn::LayoutSelectionRole, QVariant::fromValue<QVector<QUuid> >(selectedUuids));

    foreach(QnResourceWidget *widget, widgets()) {
        if(QnMediaResourceWidget *mediaWidget = dynamic_cast<QnMediaResourceWidget *>(widget)) {
            qint64 timeUSec = mediaWidget->display()->currentTimeUSec();
            if((quint64)timeUSec != AV_NOPTS_VALUE)
                mediaWidget->item()->setData(Qn::ItemTimeRole, mediaWidget->display()->camDisplay()->isRealTimeSource() ? DATETIME_NOW : timeUSec / 1000);

            mediaWidget->item()->setData(Qn::ItemPausedRole, mediaWidget->display()->isPaused());
        }

        widget->item()->setData(Qn::ItemCheckedButtonsRole, static_cast<int>(widget->checkedButtons()));
    }

    foreach(QnWorkbenchItem *item, layout->items())
        at_layout_itemRemoved(item);
    if(gridBackgroundItem())
        gridBackgroundItem()->setOpacity(0.0);

    m_inChangeLayout = false;
}


void QnWorkbenchDisplay::at_workbench_currentLayoutChanged() {
    QnWorkbenchLayout *layout = workbench()->currentLayout();

    QnThumbnailsSearchState searchState = layout->data(Qn::LayoutSearchStateRole).value<QnThumbnailsSearchState>();
    bool thumbnailed = searchState.step > 0 && !layout->items().empty();

    if(thumbnailed) {
        if(m_loader) {
            disconnect(m_loader, NULL, this, NULL);
            m_loader->pleaseStop();
        }

        if(QnResourcePtr resource = resourcePool()->getResourceByUniqId((**layout->items().begin()).resourceUid())) {
            m_loader = new QnThumbnailsLoader(resource, false);

            connect(m_loader, SIGNAL(thumbnailLoaded(const QnThumbnail &)), this, SLOT(at_loader_thumbnailLoaded(const QnThumbnail &)));
            connect(m_loader, SIGNAL(finished()), m_loader, SLOT(deleteLater()));

            m_loader->setTimePeriod(searchState.period);
            m_loader->setTimeStep(searchState.step);
            m_loader->start();
        }
    }

    QnWorkbenchStreamSynchronizer *streamSynchronizer = context()->instance<QnWorkbenchStreamSynchronizer>();
    streamSynchronizer->setState(layout->data(Qn::LayoutSyncStateRole).value<QnStreamSynchronizationState>());

    foreach(QnWorkbenchItem *item, layout->items())
        addItemInternal(item, false, !thumbnailed);
    foreach(QnWorkbenchItem *item, layout->items())
        addZoomLinkInternal(item, item->zoomTargetItem());

    bool hasTimeLabels = layout->data(Qn::LayoutTimeLabelsRole).toBool();

    QList<QnResourceWidget *> widgets = this->widgets();
    if(thumbnailed)
        qSort(widgets.begin(), widgets.end(), WidgetPositionLess());

    for(int i = 0; i < widgets.size(); i++) {
        QnMediaResourceWidget *widget = dynamic_cast<QnMediaResourceWidget *>(widgets[i]);
        if(!widget)
            continue;

        qint64 time;
        if(thumbnailed) {
            time = searchState.period.startTimeMs + searchState.step * i;
            widget->item()->setData(Qn::ItemTimeRole, time);
        } else {
            time = widget->item()->data<qint64>(Qn::ItemTimeRole, -1);
        }

        if(!thumbnailed) {
            QnResourcePtr resource = widget->resource()->toResourcePtr();
            if(time != -1) {
                qint64 timeUSec = time == DATETIME_NOW ? DATETIME_NOW : time * 1000;
                if(widget->display()->archiveReader())
                    widget->display()->archiveReader()->jumpTo(timeUSec, timeUSec);
            } else if (!resource->hasFlags(QnResource::live)) {
                // default position in SyncPlay is LIVE. If current resource is synchronized and it is not camera (does not has live) seek to 0 (default position)
                if(widget->display()->archiveReader())
                    widget->display()->archiveReader()->jumpTo(0, 0);
            }
        }

        bool paused = widget->item()->data<bool>(Qn::ItemPausedRole);
        if(paused) {
            if(widget->display()->archiveReader()) {
                widget->display()->archiveReader()->pauseMedia();
                widget->display()->archiveReader()->setSpeed(0.0); // TODO: #vasilenko check that this call doesn't break anything
            }
        }

        if(hasTimeLabels) {
            widget->setOverlayVisible(true, false);
            widget->setInfoVisible(true, false);

            qint64 displayTime = time;
            if(qnSettings->timeMode() == Qn::ServerTimeMode)
                displayTime += context()->instance<QnWorkbenchServerTimeWatcher>()->localOffset(widget->resource(), 0); // TODO: #Elric do offset adjustments in one place

            QString timeString = (widget->resource()->toResource()->flags() & QnResource::utc) ? QDateTime::fromMSecsSinceEpoch(displayTime).toString(lit("yyyy MMM dd hh:mm:ss")) : QTime().addMSecs(displayTime).toString(lit("hh:mm:ss"));
            widget->setTitleTextFormat(QLatin1String("%1\t") + timeString);
        }

        int checkedButtons = widget->item()->data(Qn::ItemCheckedButtonsRole).toInt();
        widget->setCheckedButtons(static_cast<QnResourceWidget::Buttons>(checkedButtons));
    }

    QVector<QUuid> selectedUuids = layout->data(Qn::LayoutSelectionRole).value<QVector<QUuid> >();
    foreach(const QUuid &selectedUuid, selectedUuids)
        if(QnResourceWidget *widget = this->widget(selectedUuid))
            widget->setSelected(true);

    connect(layout,             SIGNAL(itemAdded(QnWorkbenchItem *)),           this,                   SLOT(at_layout_itemAdded(QnWorkbenchItem *)));
    connect(layout,             SIGNAL(itemRemoved(QnWorkbenchItem *)),         this,                   SLOT(at_layout_itemRemoved(QnWorkbenchItem *)));
    connect(layout,             SIGNAL(zoomLinkAdded(QnWorkbenchItem *, QnWorkbenchItem *)), this,      SLOT(at_layout_zoomLinkAdded(QnWorkbenchItem *, QnWorkbenchItem *)));
    connect(layout,             SIGNAL(zoomLinkRemoved(QnWorkbenchItem *, QnWorkbenchItem *)), this,    SLOT(at_layout_zoomLinkRemoved(QnWorkbenchItem *, QnWorkbenchItem *)));
    connect(layout,             SIGNAL(boundingRectChanged(QRect, QRect)),      this,                   SLOT(at_layout_boundingRectChanged(QRect, QRect)));
    if (layout->resource()) {
        connect(layout->resource(), SIGNAL(backgroundImageChanged(const QnLayoutResourcePtr &)), this, SLOT(updateBackground(const QnLayoutResourcePtr &)));
        connect(layout->resource(), SIGNAL(backgroundSizeChanged(const QnLayoutResourcePtr &)), this, SLOT(updateBackground(const QnLayoutResourcePtr &)));
        connect(layout->resource(), SIGNAL(backgroundOpacityChanged(const QnLayoutResourcePtr &)), this, SLOT(updateBackground(const QnLayoutResourcePtr &)));
    }
    updateBackground(layout->resource());
    synchronizeSceneBounds();
    fitInView(false);
}

void QnWorkbenchDisplay::at_loader_thumbnailLoaded(const QnThumbnail &thumbnail) {
    QnThumbnailsSearchState searchState = workbench()->currentLayout()->data(Qn::LayoutSearchStateRole).value<QnThumbnailsSearchState>();
    if(searchState.step <= 0)
        return;

    int index = (thumbnail.time() - searchState.period.startTimeMs) / searchState.step;
    QList<QnResourceWidget *> widgets = this->widgets();
    if(index < 0)
        return;

    qSort(widgets.begin(), widgets.end(), WidgetPositionLess());

    if(index < widgets.size()) {
        if(QnMediaResourceWidget *mediaWidget = dynamic_cast<QnMediaResourceWidget *>(widgets[index])) {
            mediaWidget->display()->archiveReader()->jumpTo(thumbnail.actualTime() * 1000, 0);
            mediaWidget->display()->camDisplay()->setMTDecoding(false);
            mediaWidget->display()->camDisplay()->putData(thumbnail.data());
            mediaWidget->display()->camDisplay()->start();
            mediaWidget->display()->archiveReader()->startPaused();
        }
    }

    if(index >= widgets.size() - 1) {
        int i = 0;
        foreach(QnResourceWidget *widget, widgets) {
            if(QnMediaResourceWidget *mediaWidget = dynamic_cast<QnMediaResourceWidget *>(widget)) {
                if(!mediaWidget->display()->camDisplay()->isRunning()) {
                    mediaWidget->display()->archiveReader()->jumpTo((searchState.period.startTimeMs + searchState.step * i) * 1000, 0);
                    mediaWidget->display()->camDisplay()->setMTDecoding(false);
                    mediaWidget->display()->camDisplay()->start();
                    mediaWidget->display()->archiveReader()->startPaused();
                }
            }
            i++;
        }
        return;
    }
}

void QnWorkbenchDisplay::at_item_geometryChanged() {
    synchronizeGeometry(static_cast<QnWorkbenchItem *>(sender()), true);
    synchronizeSceneBounds();
}

void QnWorkbenchDisplay::at_item_geometryDeltaChanged() {
    synchronizeGeometry(static_cast<QnWorkbenchItem *>(sender()), true);
}

void QnWorkbenchDisplay::at_item_zoomRectChanged() {
    synchronizeZoomRect(static_cast<QnWorkbenchItem *>(sender()));
}

void QnWorkbenchDisplay::at_item_rotationChanged() {
    QnWorkbenchItem *item = static_cast<QnWorkbenchItem *>(sender());

    synchronizeGeometry(item, true);
    if(m_widgetByRole[Qn::ZoomedRole] && m_widgetByRole[Qn::ZoomedRole]->item() == item)
        synchronizeSceneBounds();
}

void QnWorkbenchDisplay::at_item_flagChanged(Qn::ItemFlag flag, bool value) {
    switch(flag) {
    case Qn::Pinned:
        synchronizeLayer(static_cast<QnWorkbenchItem *>(sender()));
        break;
    case Qn::PendingGeometryAdjustment:
        if(value)
            adjustGeometryLater(static_cast<QnWorkbenchItem *>(sender())); /* Changing item flags here may confuse the callee, so we do it through the event loop. */
        break;
    default:
        qnWarning("Invalid item flag '%1'.", static_cast<int>(flag));
        break;
    }
}

void QnWorkbenchDisplay::at_curtainActivityInstrument_activityStopped() {
    m_curtainAnimator->curtain(m_widgetByRole[Qn::ZoomedRole]);
}

void QnWorkbenchDisplay::at_curtainActivityInstrument_activityStarted() {
    m_curtainAnimator->uncurtain();
}

void QnWorkbenchDisplay::at_widgetActivityInstrument_activityStopped() {
    foreach(QnResourceWidget *widget, m_widgets)
        widget->setOption(QnResourceWidget::DisplayActivity, true);
}

void QnWorkbenchDisplay::at_widgetActivityInstrument_activityStarted() {
    foreach(QnResourceWidget *widget, m_widgets)
        widget->setOption(QnResourceWidget::DisplayActivity, false);
}

void QnWorkbenchDisplay::at_widget_aboutToBeDestroyed() {
    QnResourceWidget *widget = checked_cast<QnResourceWidget *>(sender());
    if (widget && widget->item()) {
        /* We can get here only when the widget is destroyed directly
         * (not by destroying or removing its corresponding item).
         * Therefore the widget's item must be destroyed. */
        removeItemInternal(widget->item(), false, true);
    }
}

void QnWorkbenchDisplay::at_scene_destroyed() {
    setScene(NULL);
}

void QnWorkbenchDisplay::at_scene_selectionChanged() {
    if(m_instrumentManager->scene() == NULL)
        return; /* Do nothing if scene is being destroyed. */

    m_frameWidthsDirty = true;

    /* Update single selected item. */
    QList<QGraphicsItem *> selection = m_scene->selectedItems();
    if(selection.size() == 1) {
        QGraphicsItem *item = selection.front();
        QnResourceWidget *widget = item->isWidget() ? qobject_cast<QnResourceWidget *>(item->toGraphicsObject()) : NULL;

        workbench()->setItem(Qn::SingleSelectedRole, widget ? widget->item() : NULL);
    } else {
        workbench()->setItem(Qn::SingleSelectedRole, NULL);
    }
}

void QnWorkbenchDisplay::at_view_destroyed() {
    setView(NULL);
}

void QnWorkbenchDisplay::at_mapper_originChanged() {
    synchronizeAllGeometries(true);

    synchronizeSceneBounds();

    fitInView();
}

void QnWorkbenchDisplay::at_mapper_cellSizeChanged() {
    synchronizeAllGeometries(true);

    synchronizeSceneBounds();

    fitInView();
}

void QnWorkbenchDisplay::at_mapper_spacingChanged() {
    synchronizeAllGeometries(true);

    synchronizeSceneBounds();

    fitInView();

    QSizeF spacing = workbench()->mapper()->spacing();
    if(qFuzzyIsNull(spacing.width()) || qFuzzyIsNull(spacing.height())) {
        m_frameOpacityAnimator->animateTo(0.0);
    } else {
        m_frameOpacityAnimator->animateTo(1.0);
    }
}

void QnWorkbenchDisplay::at_context_permissionsChanged(const QnResourcePtr &resource) {
    if(QnLayoutResourcePtr layoutResource = resource.dynamicCast<QnLayoutResource>()) {
        if(QnWorkbenchLayout *layout = QnWorkbenchLayout::instance(layoutResource)) {
            Qn::Permissions permissions = accessController()->permissions(resource);

            if(!(permissions & Qn::ReadPermission))
                workbench()->removeLayout(layout);
        }
    }
}

void QnWorkbenchDisplay::at_resource_disabledChanged(const QnResourcePtr &resource) {
    QnResourcePtr enabledResource = resourcePool()->getEnabledResourceByUniqueId(resource->getUniqueId());
    if(!enabledResource || enabledResource == resource)
        return;

    foreach(QnResourceWidget *widget, widgets(resource)) {
        QnWorkbenchItem *item = widget->item();

        removeItemInternal(item, true, false);
        addItemInternal(item, false);
        addZoomLinkInternal(item, item->zoomTargetItem());
    }
}

<|MERGE_RESOLUTION|>--- conflicted
+++ resolved
@@ -864,11 +864,7 @@
                 if (time > 0)
                     mediaWidget->display()->archiveReader()->jumpTo(time, time);
                 else
-<<<<<<< HEAD
                     if(m_widgets.size() == 1 && !mediaWidget->resource()->toResource()->hasFlags(QnResource::live)) 
-=======
-                    if(m_widgets.size() == 1 && !mediaWidget->resource()->hasFlags(QnResource::live))
->>>>>>> 5cb18271
                         mediaWidget->display()->archiveReader()->jumpTo(0, 0);
             }
         }
