--- conflicted
+++ resolved
@@ -1691,11 +1691,7 @@
             m_loader->pleaseStop();
         }
 
-<<<<<<< HEAD
-        if(QnMediaResourcePtr resource = resourcePool()->getResourceByUniqId((**layout->items().begin()).resourceUid()).dynamicCast<QnMediaResource>()) {
-=======
-        if(const QnResourcePtr &resource = resourcePool()->getResourceByUniqueId((**layout->items().begin()).resourceUid())) {
->>>>>>> 5861348d
+        if(QnMediaResourcePtr resource = resourcePool()->getResourceByUniqueId((**layout->items().begin()).resourceUid()).dynamicCast<QnMediaResource>()) {
             m_loader = new QnThumbnailsLoader(resource, QnThumbnailsLoader::Mode::Strict);
 
             connect(m_loader, &QnThumbnailsLoader::thumbnailLoaded, this,       &QnWorkbenchDisplay::at_previewSearch_thumbnailLoaded);
