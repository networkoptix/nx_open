#include "workbench_display.h"
#include <cassert>
#include <cstring> /* For std::memset. */
#include <cmath> /* For std::fmod. */

#include <functional> /* For std::binary_function. */

#include <QtCore/QtAlgorithms>
#include <QtWidgets/QAction>
#include <QtOpenGL/QGLContext>
#include <QtOpenGL/QGLWidget>

#include <utils/common/warnings.h>
#include <utils/common/checked_cast.h>
#include <utils/common/delete_later.h>
#include <utils/math/math.h>
#include <utils/math/color_transformations.h>
#include <utils/common/toggle.h>
#include <utils/common/util.h>
#include <utils/common/variant_timer.h>
#include <utils/aspect_ratio.h>

#include <client/client_runtime_settings.h>
#include <client/client_meta_types.h>
#include <common/common_meta_types.h>

#include <core/resource/layout_resource.h>
#include <core/resource/media_resource.h>
#include <core/resource_management/resource_pool.h>
#include <camera/resource_display.h>
#include <camera/client_video_camera.h>

#include <redass/redass_controller.h>

#include <ui/actions/action_manager.h>
#include <ui/actions/action_target_provider.h>

#include <ui/common/notification_levels.h>

#include <ui/animation/viewport_animator.h>
#include <ui/animation/widget_animator.h>
#include <ui/animation/curtain_animator.h>
#include <ui/animation/opacity_animator.h>

#include <ui/graphics/instruments/instrument_manager.h>
#include <ui/graphics/instruments/bounding_instrument.h>
#include <ui/graphics/instruments/transform_listener_instrument.h>
#include <ui/graphics/instruments/activity_listener_instrument.h>
#include <ui/graphics/instruments/forwarding_instrument.h>
#include <ui/graphics/instruments/stop_instrument.h>
#include <ui/graphics/instruments/signaling_instrument.h>
#include <ui/graphics/instruments/selection_overlay_hack_instrument.h>
#include <ui/graphics/instruments/focus_listener_instrument.h>
#include <ui/graphics/instruments/tool_tip_instrument.h>
#include <ui/graphics/instruments/widget_layout_instrument.h>

#include <ui/graphics/items/resource/resource_widget.h>
#include <ui/graphics/items/resource/server_resource_widget.h>
#include <ui/graphics/items/resource/media_resource_widget.h>
#include <ui/graphics/items/resource/videowall_screen_widget.h>
#include <ui/graphics/items/resource/resource_widget_renderer.h>
#include <ui/graphics/items/resource/decodedpicturetoopengluploadercontextpool.h>
#include <ui/graphics/items/grid/curtain_item.h>
#include <ui/graphics/items/generic/graphics_message_box.h>
#include <ui/graphics/items/generic/splash_item.h>
#include <ui/graphics/items/grid/grid_item.h>
#include <ui/graphics/items/grid/grid_background_item.h>
#include <ui/graphics/items/grid/grid_raised_cone_item.h>

#include <ui/graphics/opengl/gl_hardware_checker.h>

#include <ui/graphics/view/gradient_background_painter.h>

#include <ui/workaround/gl_widget_factory.h>
#include <ui/workaround/gl_widget_workaround.h>

#include <ui/style/skin.h>
#include <ui/style/globals.h>

#include "extensions/workbench_stream_synchronizer.h"
#include "workbench_layout.h"
#include "workbench_item.h"
#include "workbench_grid_mapper.h"
#include "workbench_utility.h"
#include "workbench_context.h"
#include "workbench_access_controller.h"
#include "workbench.h"

#include "core/dataprovider/abstract_streamdataprovider.h"
#include "plugins/resource/archive/abstract_archive_stream_reader.h"

#include <ui/workbench/handlers/workbench_action_handler.h> // TODO: remove
#include <ui/workbench/handlers/workbench_notifications_handler.h>

#include "camera/thumbnails_loader.h" // TODO: remove?
#include "watchers/workbench_server_time_watcher.h"


namespace {
    struct GraphicsItemZLess: public std::binary_function<QGraphicsItem *, QGraphicsItem *, bool> {
        bool operator()(QGraphicsItem *l, QGraphicsItem *r) const {
            return l->zValue() < r->zValue();
        }
    };

    struct WidgetPositionLess {
        bool operator()(QnResourceWidget *l, QnResourceWidget *r) const {
            QRect lg = l->item()->geometry();
            QRect rg = r->item()->geometry();
            return lg.y() < rg.y() || (lg.y() == rg.y() && lg.x() < rg.x());
        }
    };

    void calculateExpansionValues(qreal start, qreal end, qreal center, qreal newLength, qreal *deltaStart, qreal *deltaEnd) {
        qreal newStart = center - newLength / 2;
        qreal newEnd = center + newLength / 2;

        if(newStart > start) {
            newEnd += start - newStart;
            newStart = start;
        }

        if(newEnd < end) {
            newStart += end - newEnd;
            newEnd = end;
        }

        *deltaStart = newStart - start;
        *deltaEnd = newEnd - end;
    }

    /** Size multiplier for raised widgets. */
    const qreal focusExpansion = 100.0;

    /** Maximal expanded size of a raised widget, relative to viewport size. */
    const qreal maxExpandedSize = 0.5;

    const int widgetAnimationDurationMsec = 500;
    const int zoomAnimationDurationMsec = 500;

    /** The amount of z-space that one layer occupies. */
    const qreal layerZSize = 10000000.0;

    /** The amount that is added to maximal Z value each time a move to front
     * operation is performed. */
    const qreal zStep = 1.0;

    enum {
        ITEM_LAYER_KEY = 0x93A7FA71,    /**< Key for item layer. */
        ITEM_ANIMATOR_KEY = 0x81AFD591  /**< Key for item animator. */
    };

#ifdef QN_PREVIEW_SEARCH_DEBUG
    QString dt(qint64 time) {
        return QDateTime::fromMSecsSinceEpoch(time).toString(lit("hh:mm:ss"));
    }
#endif

} // anonymous namespace

QnWorkbenchDisplay::QnWorkbenchDisplay(QObject *parent):
    base_type(parent),
    QnWorkbenchContextAware(parent),
    m_scene(NULL),
    m_view(NULL),
    m_lightMode(0),
    m_frontZ(0.0),
    m_frameOpacity(1.0),
    m_frameWidthsDirty(false),
    m_zoomedMarginFlags(0),
    m_normalMarginFlags(0),
    m_inChangeLayout(false),
    m_instrumentManager(new InstrumentManager(this)),
    m_viewportAnimator(NULL),
    m_curtainAnimator(NULL),
    m_frameOpacityAnimator(NULL),
    m_loader(NULL)
{
    std::memset(m_widgetByRole, 0, sizeof(m_widgetByRole));

    AnimationTimer *animationTimer = m_instrumentManager->animationTimer();

    /* Create and configure instruments. */
    Instrument::EventTypeSet paintEventTypes = Instrument::makeSet(QEvent::Paint);

    SignalingInstrument *resizeSignalingInstrument = new SignalingInstrument(Instrument::Viewport, Instrument::makeSet(QEvent::Resize), this);
    m_beforePaintInstrument = new SignalingInstrument(Instrument::Viewport, paintEventTypes, this);
    m_afterPaintInstrument = new SignalingInstrument(Instrument::Viewport, paintEventTypes, this);
    m_boundingInstrument = new BoundingInstrument(this);
    m_transformListenerInstrument = new TransformListenerInstrument(this);
    m_curtainActivityInstrument = new ActivityListenerInstrument(true, 1000, this);
    m_widgetActivityInstrument = new ActivityListenerInstrument(true, 1000 * 10, this);
    m_focusListenerInstrument = new FocusListenerInstrument(this);
    m_paintForwardingInstrument = new ForwardingInstrument(Instrument::Viewport, paintEventTypes, this);
    m_selectionOverlayHackInstrument = new SelectionOverlayHackInstrument(this);

    m_instrumentManager->installInstrument(new StopInstrument(Instrument::Viewport, paintEventTypes, this));
    m_instrumentManager->installInstrument(m_afterPaintInstrument);
    m_instrumentManager->installInstrument(m_paintForwardingInstrument);
    m_instrumentManager->installInstrument(new WidgetLayoutInstrument(this));
    m_instrumentManager->installInstrument(m_beforePaintInstrument);
    m_instrumentManager->installInstrument(m_transformListenerInstrument);
    m_instrumentManager->installInstrument(m_focusListenerInstrument);
    m_instrumentManager->installInstrument(resizeSignalingInstrument);
    m_instrumentManager->installInstrument(m_boundingInstrument);
    m_instrumentManager->installInstrument(m_curtainActivityInstrument);
    m_instrumentManager->installInstrument(m_widgetActivityInstrument);
    m_instrumentManager->installInstrument(m_selectionOverlayHackInstrument);
    m_instrumentManager->installInstrument(new ToolTipInstrument(this));

    m_curtainActivityInstrument->recursiveDisable();

    connect(m_transformListenerInstrument,  SIGNAL(transformChanged(QGraphicsView *)),                  this,                   SLOT(synchronizeRaisedGeometry()));
    connect(resizeSignalingInstrument,      SIGNAL(activated(QWidget *, QEvent *)),                     this,                   SLOT(synchronizeRaisedGeometry()));
    connect(resizeSignalingInstrument,      SIGNAL(activated(QWidget *, QEvent *)),                     this,                   SLOT(synchronizeSceneBoundsExtension()));

    //queueing connection because some OS make resize call before move widget to correct postion while expanding it to fullscreen --gdm
    connect(resizeSignalingInstrument,      SIGNAL(activated(QWidget *, QEvent *)),                     this,                   SLOT(fitInView()), Qt::QueuedConnection);

    connect(m_beforePaintInstrument,        SIGNAL(activated(QWidget *, QEvent *)),                     this,                   SLOT(updateFrameWidths()));
    connect(m_curtainActivityInstrument,    SIGNAL(activityStopped()),                                  this,                   SLOT(at_curtainActivityInstrument_activityStopped()));
    connect(m_curtainActivityInstrument,    SIGNAL(activityResumed()),                                  this,                   SLOT(at_curtainActivityInstrument_activityStarted()));
    connect(m_widgetActivityInstrument,     SIGNAL(activityStopped()),                                  this,                   SLOT(at_widgetActivityInstrument_activityStopped()));
    connect(m_widgetActivityInstrument,     SIGNAL(activityResumed()),                                  this,                   SLOT(at_widgetActivityInstrument_activityStarted()));

    /* Create zoomed toggle. */
    m_zoomedToggle = new QnToggle(false, this);
    connect(m_zoomedToggle,                 SIGNAL(activated()),                                        m_curtainActivityInstrument, SLOT(recursiveEnable()));
    connect(m_zoomedToggle,                 SIGNAL(deactivated()),                                      m_curtainActivityInstrument, SLOT(recursiveDisable()));

    /* Create curtain animator. */
    m_curtainAnimator = new QnCurtainAnimator(this);
    m_curtainAnimator->setSpeed(1.0); /* (255, 0, 0) -> (0, 0, 0) in 1 second. */
    m_curtainAnimator->setTimer(animationTimer);
    connect(m_curtainAnimator,              SIGNAL(curtained()),                                        this,                   SLOT(updateCurtainedCursor()));
    connect(m_curtainAnimator,              SIGNAL(uncurtained()),                                      this,                   SLOT(updateCurtainedCursor()));

    /* Create viewport animator. */
    m_viewportAnimator = new ViewportAnimator(this); // ANIMATION: viewport.
    m_viewportAnimator->setAbsoluteMovementSpeed(0.0); /* Viewport movement speed in scene coordinates. */
    m_viewportAnimator->setRelativeMovementSpeed(1.0); /* Viewport movement speed in viewports per second. */
    m_viewportAnimator->setScalingSpeed(4.0); /* Viewport scaling speed, scale factor per second. */
    m_viewportAnimator->setTimeLimit(zoomAnimationDurationMsec);
    m_viewportAnimator->setTimer(animationTimer);
    connect(m_viewportAnimator,             SIGNAL(started()),                                          this,                   SIGNAL(viewportGrabbed()));
    connect(m_viewportAnimator,             SIGNAL(started()),                                          m_boundingInstrument,   SLOT(recursiveDisable()));
    connect(m_viewportAnimator,             SIGNAL(finished()),                                         this,                   SIGNAL(viewportUngrabbed()));
    connect(m_viewportAnimator,             SIGNAL(finished()),                                         m_boundingInstrument,   SLOT(recursiveEnable()));
    connect(m_viewportAnimator,             SIGNAL(finished()),                                         this,                   SLOT(at_viewportAnimator_finished()));

    /* Create frame opacity animator. */
    m_frameOpacityAnimator = new VariantAnimator(this);
    m_frameOpacityAnimator->setTimer(animationTimer);
    m_frameOpacityAnimator->setAccessor(new PropertyAccessor("widgetsFrameOpacity"));
    m_frameOpacityAnimator->setTargetObject(this);
    m_frameOpacityAnimator->setTimeLimit(500);

    /* Connect to context. */
    connect(accessController(),             SIGNAL(permissionsChanged(const QnResourcePtr &)),          this,                   SLOT(at_context_permissionsChanged(const QnResourcePtr &)));
    connect(context()->instance<QnWorkbenchNotificationsHandler>(), SIGNAL(businessActionAdded(const QnAbstractBusinessActionPtr &)), this, SLOT(at_notificationsHandler_businessActionAdded(const QnAbstractBusinessActionPtr &)));

    /* Set up defaults. */
    connect(this, SIGNAL(geometryAdjustmentRequested(QnWorkbenchItem *, bool)), this, SLOT(adjustGeometry(QnWorkbenchItem *, bool)), Qt::QueuedConnection);

    connect(action(Qn::ToggleBackgroundAnimationAction),   &QAction::toggled,  this,   &QnWorkbenchDisplay::toggleBackgroundAnimation);
}

QnWorkbenchDisplay::~QnWorkbenchDisplay() {
    setScene(NULL);
}

Qn::LightModeFlags QnWorkbenchDisplay::lightMode() const {
    return m_lightMode;
}

void QnWorkbenchDisplay::setLightMode(Qn::LightModeFlags mode) {
    if(m_lightMode == mode)
        return;

    if(m_scene && m_view)
        deinitSceneView();

    m_lightMode = mode;

    if(m_scene && m_view)
        initSceneView();
}

void QnWorkbenchDisplay::setScene(QGraphicsScene *scene) {
    if(m_scene == scene)
        return;

    if(m_scene && m_view)
        deinitSceneView();

    m_scene = scene;

    if(m_scene && m_view)
        initSceneView();
}

void QnWorkbenchDisplay::setView(QnGraphicsView *view) {
    if(m_view == view)
        return;

    if(m_scene && m_view)
        deinitSceneView();

    m_view = view;

    if(m_scene && m_view)
        initSceneView();
}

void QnWorkbenchDisplay::deinitSceneView() {
    assert(m_scene && m_view);

    /* Deinit view. */
    m_instrumentManager->unregisterView(m_view);
    m_viewportAnimator->setView(NULL);

    disconnect(m_view, NULL, this, NULL);

    /* Deinit scene. */
    m_instrumentManager->unregisterScene(m_scene);

    disconnect(m_scene, NULL, this, NULL);
    disconnect(m_scene, NULL, context()->action(Qn::SelectionChangeAction), NULL);
    disconnect(action(Qn::SelectionChangeAction), NULL, this, NULL);

    /* Clear curtain. */
    if(!m_curtainItem.isNull()) {
        delete m_curtainItem.data();
        m_curtainItem.clear();
    }
    m_curtainAnimator->setCurtainItem(NULL);

    /* Clear grid. */
    if(!m_gridItem.isNull())
        delete m_gridItem.data();

    /* Clear background painter. */
    if (!m_backgroundPainter.isNull()) {
        m_view->uninstallLayerPainter(m_backgroundPainter.data());
        delete m_backgroundPainter.data();
    }


    /* Deinit workbench. */
    disconnect(workbench(), NULL, this, NULL);

    for(int i = 0; i < Qn::ItemRoleCount; i++)
        at_workbench_itemChanged(static_cast<Qn::ItemRole>(i), NULL);

    foreach(QnWorkbenchItem *item, workbench()->currentLayout()->items())
        removeItemInternal(item, true, false);

    if (gridBackgroundItem())
        delete gridBackgroundItem();
}

QGLWidget *QnWorkbenchDisplay::newGlWidget(QWidget *parent, Qt::WindowFlags windowFlags) const {
    return QnGlWidgetFactory::create<QnGLWidget>(parent, windowFlags);
}

void QnWorkbenchDisplay::initSceneView() {
    assert(m_scene && m_view);

    /* Init scene. */
    m_instrumentManager->registerScene(m_scene);

    /* Note that selection often changes there and back, and we don't want such changes to
     * affect our logic, so we use queued connections here. */ // TODO: #Elric I don't see queued connections
    connect(m_scene,                SIGNAL(selectionChanged()),                     context()->action(Qn::SelectionChangeAction), SLOT(trigger()));
    connect(m_scene,                SIGNAL(selectionChanged()),                     this,                   SLOT(at_scene_selectionChanged()));
    connect(m_scene,                SIGNAL(destroyed()),                            this,                   SLOT(at_scene_destroyed()));

    connect(action(Qn::SelectionChangeAction), &QAction::triggered,                 this,                   &QnWorkbenchDisplay::updateSelectionFromTree);

    /* Scene indexing will only slow everything down. */
    m_scene->setItemIndexMethod(QGraphicsScene::NoIndex);

    /* Init view. */
    m_view->setScene(m_scene);
    m_instrumentManager->registerView(m_view);

    connect(m_view, SIGNAL(destroyed()), this, SLOT(at_view_destroyed()));

    /* Configure OpenGL */
    static const char *qn_viewInitializedPropertyName = "_qn_viewInitialized";
    if(!m_view->property(qn_viewInitializedPropertyName).toBool()) {
        QGLWidget *viewport = newGlWidget(m_view);
            
        m_view->setViewport(viewport);

        viewport->makeCurrent();
        QnGlHardwareChecker::checkCurrentContext(true);

        /* Initializing gl context pool used to render decoded pictures in non-GUI thread. */
        DecodedPictureToOpenGLUploaderContextPool::instance()->ensureThereAreContextsSharedWith(viewport);

        /* Turn on antialiasing at QPainter level. */
        m_view->setRenderHints(QPainter::Antialiasing | QPainter::TextAntialiasing | QPainter::SmoothPixmapTransform);

        /* In OpenGL mode this one seems to be ignored, but it will help in software mode. */
        m_view->setViewportUpdateMode(QGraphicsView::MinimalViewportUpdate);

        /* All our items save and restore painter state. */
        m_view->setOptimizationFlag(QGraphicsView::DontSavePainterState, false); /* Can be turned on if we won't be using framed widgets. */

#ifndef Q_OS_MACX
        /* On macos, this flag results in QnMaskedProxyWidget::paint never called. */
        m_view->setOptimizationFlag(QGraphicsView::DontAdjustForAntialiasing);
#endif

        /* We don't need scrollbars. */
        m_view->setVerticalScrollBarPolicy(Qt::ScrollBarAlwaysOff);
        m_view->setHorizontalScrollBarPolicy(Qt::ScrollBarAlwaysOff);

        /* This may be needed by instruments. */
        m_view->setDragMode(QGraphicsView::NoDrag);
        m_view->viewport()->setAcceptDrops(true);

        /* Don't initialize it again. */
        m_view->setProperty(qn_viewInitializedPropertyName, true);
    }

    /* Configure bounding instrument. */
    initBoundingInstrument();

    /* Configure viewport animator. */
    m_viewportAnimator->setView(m_view);


    /* Set up curtain. */
    m_curtainItem = new QnCurtainItem();
    m_scene->addItem(m_curtainItem.data());
    setLayer(m_curtainItem.data(), Qn::BackLayer);
    m_curtainItem.data()->setColor(Qt::black);
    m_curtainAnimator->setCurtainItem(m_curtainItem.data());

    /* Set up grid. */
    m_gridItem = new QnGridItem();
    m_scene->addItem(m_gridItem.data());
    setLayer(m_gridItem.data(), Qn::BackLayer);
    opacityAnimator(m_gridItem.data())->setTimeLimit(300);
    m_gridItem.data()->setOpacity(0.0);
    m_gridItem.data()->setLineWidth(100.0);
    m_gridItem.data()->setMapper(workbench()->mapper());

	if (canShowLayoutBackground()) {
		m_gridBackgroundItem = new QnGridBackgroundItem(NULL, context());
		m_scene->addItem(gridBackgroundItem());
		setLayer(gridBackgroundItem(), Qn::EMappingLayer);
		gridBackgroundItem()->setOpacity(0.0);
		gridBackgroundItem()->setMapper(workbench()->mapper());
	}

    /* Set up background */ 
    if (!(m_lightMode & Qn::LightModeNoSceneBackground)) {
        /* Never set QObject* parent in the QScopedPointer-stored objects if not sure in the descruction order. */
        m_backgroundPainter = new QnGradientBackgroundPainter(qnSettings->background().animationPeriodSec, NULL, context());
        m_view->installLayerPainter(m_backgroundPainter.data(), QGraphicsScene::BackgroundLayer);
    }

    /* Connect to context. */
    connect(workbench(),            SIGNAL(itemChanged(Qn::ItemRole)),              this,                   SLOT(at_workbench_itemChanged(Qn::ItemRole)));
    connect(workbench(),            SIGNAL(currentLayoutAboutToBeChanged()),        this,                   SLOT(at_workbench_currentLayoutAboutToBeChanged()));
    connect(workbench(),            SIGNAL(currentLayoutChanged()),                 this,                   SLOT(at_workbench_currentLayoutChanged()));

    /* Connect to grid mapper. */
    QnWorkbenchGridMapper *mapper = workbench()->mapper();
    connect(mapper,                 SIGNAL(originChanged()),                        this,                   SLOT(at_mapper_originChanged()));
    connect(mapper,                 SIGNAL(cellSizeChanged()),                      this,                   SLOT(at_mapper_cellSizeChanged()));
    connect(mapper,                 SIGNAL(spacingChanged()),                       this,                   SLOT(at_mapper_spacingChanged()));

    /* Run handlers. */
    at_workbench_currentLayoutChanged();
    at_mapper_spacingChanged();
}

void QnWorkbenchDisplay::initBoundingInstrument() {
    assert(m_view != NULL);

    m_boundingInstrument->setSizeEnforced(m_view, true);
    m_boundingInstrument->setPositionEnforced(m_view, true);
    m_boundingInstrument->setScalingSpeed(m_view, 32.0);
    m_boundingInstrument->setMovementSpeed(m_view, 4.0);
}

QnGridItem *QnWorkbenchDisplay::gridItem() const {
    return m_gridItem.data();
}

QnCurtainItem* QnWorkbenchDisplay::curtainItem() const {
    return m_curtainItem.data();
} 

QnCurtainAnimator* QnWorkbenchDisplay::curtainAnimator() const {
    return m_curtainAnimator;
} 

QnGridBackgroundItem *QnWorkbenchDisplay::gridBackgroundItem() const {
    return m_gridBackgroundItem.data();
}


void QnWorkbenchDisplay::toggleBackgroundAnimation(bool enabled) {
    if (!m_scene || !m_view || !m_backgroundPainter)
        return;

    m_backgroundPainter->setEnabled(enabled);
}


// -------------------------------------------------------------------------- //
// QnWorkbenchDisplay :: item properties
// -------------------------------------------------------------------------- //
Qn::ItemLayer QnWorkbenchDisplay::layer(QGraphicsItem *item) const {
    bool ok;
    Qn::ItemLayer layer = static_cast<Qn::ItemLayer>(item->data(ITEM_LAYER_KEY).toInt(&ok));
    return ok ? layer : Qn::BackLayer;
}

void QnWorkbenchDisplay::setLayer(QGraphicsItem *item, Qn::ItemLayer layer) {
    if(item == NULL) {
        qnNullWarning(item);
        return;
    }

    /* Moving items back and forth between layers should preserve their relative
     * z order. Hence the fmod. */
    item->setData(ITEM_LAYER_KEY, static_cast<int>(layer));
    item->setZValue(layer * layerZSize + std::fmod(item->zValue(), layerZSize));
}

void QnWorkbenchDisplay::setLayer(const QList<QGraphicsItem *> &items, Qn::ItemLayer layer) {
    foreach(QGraphicsItem *item, items)
        setLayer(item, layer);
}

WidgetAnimator *QnWorkbenchDisplay::animator(QnResourceWidget *widget) {
    WidgetAnimator *animator = widget->data(ITEM_ANIMATOR_KEY).value<WidgetAnimator *>();
    if(animator != NULL)
        return animator;

    /* Create if it's not there.
     *
     * Note that widget is set as animator's parent. */
    animator = new WidgetAnimator(widget, "geometry", "rotation", widget); // ANIMATION: items.
    animator->setAbsoluteMovementSpeed(0.0);
    animator->setRelativeMovementSpeed(8.0);
    animator->setScalingSpeed(128.0);
    animator->setRotationSpeed(270.0);
    animator->setTimer(m_instrumentManager->animationTimer());
    animator->setTimeLimit(widgetAnimationDurationMsec);
    widget->setData(ITEM_ANIMATOR_KEY, QVariant::fromValue<WidgetAnimator *>(animator));
    return animator;
}

QnResourceWidget *QnWorkbenchDisplay::widget(QnWorkbenchItem *item) const {
    return m_widgetByItem.value(item);
}

QnResourceWidget *QnWorkbenchDisplay::widget(QnAbstractRenderer *renderer) const {
    return m_widgetByRenderer.value(renderer);
}

QnResourceWidget *QnWorkbenchDisplay::widget(Qn::ItemRole role) const {
    if(role < 0 || role >= Qn::ItemRoleCount) {
        qnWarning("Invalid item role '%1'.", static_cast<int>(role));
        return NULL;
    }

    return m_widgetByRole[role];
}

QnResourceWidget *QnWorkbenchDisplay::widget(const QnUuid &uuid) const {
    return widget(workbench()->currentLayout()->item(uuid));
}

QnResourceWidget *QnWorkbenchDisplay::zoomTargetWidget(QnResourceWidget *widget) const {
    return m_zoomTargetWidgetByWidget.value(widget);
}

void QnWorkbenchDisplay::ensureRaisedConeItem(QnResourceWidget *widget) {
    Q_ASSERT_X(canShowLayoutBackground(), Q_FUNC_INFO, "This item is only used when layout background is active");
    QnGridRaisedConeItem* item = raisedConeItem(widget);
    if (item->scene() == m_scene)
        return;
    m_scene->addItem(item);
    setLayer(item, Qn::RaisedConeBgLayer);
    item->setOpacity(0.0);
}

QRectF QnWorkbenchDisplay::raisedGeometry(const QRectF &widgetGeometry, qreal rotation) const {
    QRectF occupiedGeometry = QnGeometry::rotated(widgetGeometry, rotation);
    QRectF viewportGeometry = mapRectToScene(m_view, m_view->viewport()->rect());
    QSizeF newWidgetSize = occupiedGeometry.size() * focusExpansion;

    qreal magicConst = maxExpandedSize;
<<<<<<< HEAD
    if (qnRuntime->isVideoWallMode() || qnRuntime->isActiveXMode())
=======
    if (qnSettings->isVideoWallMode() || qnSettings->isActiveXMode())
>>>>>>> 75522586
        magicConst = 0.8;   //TODO: #Elric magic const
    else
    if (
        canShowLayoutBackground() &&
        (workbench()->currentLayout()->resource() && !workbench()->currentLayout()->resource()->backgroundImageFilename().isEmpty())
    )
        magicConst = 0.33;  //TODO: #Elric magic const
    QSizeF maxWidgetSize = viewportGeometry.size() * magicConst;

    QPointF viewportCenter = viewportGeometry.center();

    /* Allow expansion no further than the maximal size, but no less than current size. */
    newWidgetSize =  bounded(newWidgetSize, maxWidgetSize,              Qt::KeepAspectRatio);
    newWidgetSize = expanded(newWidgetSize, occupiedGeometry.size(),    Qt::KeepAspectRatio);

    /* Calculate expansion values. Expand towards the screen center. */
    qreal xp1 = 0.0, xp2 = 0.0, yp1 = 0.0, yp2 = 0.0;
    calculateExpansionValues(occupiedGeometry.left(),   occupiedGeometry.right(),  viewportCenter.x(), newWidgetSize.width(),  &xp1, &xp2);
    calculateExpansionValues(occupiedGeometry.top(),    occupiedGeometry.bottom(), viewportCenter.y(), newWidgetSize.height(), &yp1, &yp2);

    return rotated(occupiedGeometry.adjusted(xp1, yp1, xp2, yp2), -rotation);
}

void QnWorkbenchDisplay::setWidget(Qn::ItemRole role, QnResourceWidget *widget) {
    if(role < 0 || role >= Qn::ItemRoleCount) {
        qnWarning("Invalid item role '%1'.", static_cast<int>(role));
        return;
    }

    QnResourceWidget *oldWidget = m_widgetByRole[role];
    QnResourceWidget *newWidget = widget;
    if(oldWidget == newWidget)
        return;
    m_widgetByRole[role] = widget;

    switch(role) {
    case Qn::RaisedRole: {
        /* Sync new & old geometry. */
        if(oldWidget != NULL) {
            synchronize(oldWidget, true);

            if (canShowLayoutBackground()) {
                ensureRaisedConeItem(oldWidget);
                raisedConeItem(oldWidget)->setEffectEnabled(false);
                setLayer(raisedConeItem(oldWidget), Qn::RaisedConeBgLayer);
            }
        }

        if(newWidget != NULL) {
            bringToFront(newWidget);

            if (canShowLayoutBackground()) {
                ensureRaisedConeItem(newWidget);
                setLayer(raisedConeItem(newWidget), Qn::RaisedConeLayer);
                raisedConeItem(newWidget)->setEffectEnabled(!workbench()->currentLayout()->resource()->backgroundImageFilename().isEmpty());
            }

            synchronize(newWidget, true);
        }
        break;
    }
    case Qn::ZoomedRole: {
        m_zoomedToggle->setActive(newWidget != NULL);

        /* Sync new & old items. */
        if(oldWidget != NULL)
            synchronize(oldWidget, true);

        if(newWidget != NULL) {
            bringToFront(newWidget);
            synchronize(newWidget, true);

            m_viewportAnimator->moveTo(itemGeometry(newWidget->item()));
        } else {
            m_viewportAnimator->moveTo(fitInViewGeometry());
        }

        /* Sync scene geometry. */
        synchronizeSceneBounds();
        synchronizeSceneBoundsExtension();

        /* Un-raise on un-zoom. */
        if(newWidget == NULL)
            workbench()->setItem(Qn::RaisedRole, NULL);

        /* Update media quality. */
        if(QnMediaResourceWidget *oldMediaWidget = dynamic_cast<QnMediaResourceWidget *>(oldWidget)) {
            oldMediaWidget->display()->camDisplay()->setFullScreen(false);
        }
        if(QnMediaResourceWidget *newMediaWidget = dynamic_cast<QnMediaResourceWidget *>(newWidget)) {
            newMediaWidget->display()->camDisplay()->setFullScreen(true);
            if (newMediaWidget->display()->archiveReader()) {
                newMediaWidget->display()->archiveReader()->setQuality(MEDIA_Quality_High, true);
            }
        }

        /* Hide / show other items when zoomed. */
        if(newWidget)
            opacityAnimator(newWidget)->animateTo(1.0);
        qreal opacity = newWidget ? 0.0 : 1.0;
        foreach(QnResourceWidget *widget, m_widgets)
            if(widget != newWidget)
                opacityAnimator(widget)->animateTo(opacity);

        /* Update margin flags. */
        updateCurrentMarginFlags();

        /* Update curtain. */
        if(m_curtainAnimator->isCurtained())
            updateCurtainedCursor();

        break;
    }
    case Qn::ActiveRole: {
        if(oldWidget)
            oldWidget->setLocalActive(false);
        if(newWidget)
            newWidget->setLocalActive(true);
        m_frameWidthsDirty = true;
        break;
    }
    case Qn::CentralRole: {
        /* Update audio playback. */
        if(QnMediaResourceWidget *oldMediaWidget = dynamic_cast<QnMediaResourceWidget *>(oldWidget)) {
            QnCamDisplay *oldCamDisplay = oldMediaWidget ? oldMediaWidget->display()->camDisplay() : NULL;
            if(oldCamDisplay)
                oldCamDisplay->playAudio(false);
        }

        if(QnMediaResourceWidget *newMediaWidget = dynamic_cast<QnMediaResourceWidget *>(newWidget)) {
            QnCamDisplay *newCamDisplay = newMediaWidget ? newMediaWidget->display()->camDisplay() : NULL;
            if(newCamDisplay)
                newCamDisplay->playAudio(true);
        }

        break;
    }
    default:
        break;
    }

    emit widgetChanged(role);
}

void QnWorkbenchDisplay::updateBackground(const QnLayoutResourcePtr &layout) {
    if (!layout)
        return;

    if (!canShowLayoutBackground())
        return;

	if (gridBackgroundItem())
		gridBackgroundItem()->update(layout);

    synchronizeSceneBounds();
    fitInView();

    QnResourceWidget* raisedWidget = m_widgetByRole[Qn::RaisedRole];
    if (raisedWidget) {
        ensureRaisedConeItem(raisedWidget);
        raisedConeItem(raisedWidget)->setEffectEnabled(!layout->backgroundImageFilename().isEmpty());
    }
}

void QnWorkbenchDisplay::updateSelectionFromTree() {
    QnActionTargetProvider *provider = menu()->targetProvider();
    if(!provider)
        return;

    Qn::ActionScope scope = provider->currentScope();
    if (scope != Qn::TreeScope)
        return; 

    /* Just deselect all items for now. See #4480. */
    foreach (QGraphicsItem *item, scene()->selectedItems())
        item->setSelected(false);
}


QList<QnResourceWidget *> QnWorkbenchDisplay::widgets() const {
    return m_widgets;
}

QnResourceWidget* QnWorkbenchDisplay::activeWidget() const {
    foreach (QnResourceWidget * widget, m_widgets) {
        if (widget->isLocalActive())
            return widget;
    }
    return NULL;
}

QList<QnResourceWidget *> QnWorkbenchDisplay::widgets(const QnResourcePtr &resource) const {
    return m_widgetsByResource.value(resource);
}

QnResourceDisplay *QnWorkbenchDisplay::display(QnWorkbenchItem *item) const {
    if(QnMediaResourceWidget *widget = dynamic_cast<QnMediaResourceWidget *>(this->widget(item)))
        return widget->display().data();
    return NULL;
}

QnClientVideoCamera *QnWorkbenchDisplay::camera(QnWorkbenchItem *item) const {
    QnResourceDisplay *display = this->display(item);
    if(display == NULL)
        return NULL;

    return display->camera();
}

QnCamDisplay *QnWorkbenchDisplay::camDisplay(QnWorkbenchItem *item) const {
    QnClientVideoCamera *camera = this->camera(item);
    if(camera == NULL)
        return NULL;

    return camera->getCamDisplay();
}


// -------------------------------------------------------------------------- //
// QnWorkbenchDisplay :: mutators
// -------------------------------------------------------------------------- //
void QnWorkbenchDisplay::fitInView(bool animate) {
    QRectF targetGeometry;

    QnResourceWidget *zoomedWidget = m_widgetByRole[Qn::ZoomedRole];
    if(zoomedWidget != NULL) {
        targetGeometry = itemGeometry(zoomedWidget->item());
    } else {
        targetGeometry = fitInViewGeometry();
    }

    if(animate) {
        m_viewportAnimator->moveTo(targetGeometry);
    } else {
        m_boundingInstrument->recursiveDisable();
        m_viewportAnimator->moveTo(targetGeometry, false);
        m_boundingInstrument->recursiveEnable(); /* So that caches are updated. */
    }
}

void QnWorkbenchDisplay::bringToFront(const QList<QGraphicsItem *> &items) {
    QList<QGraphicsItem *> localItems = items;

    /* Sort by z order first, so that relative z order is preserved. */
    qSort(localItems.begin(), localItems.end(), GraphicsItemZLess());

    foreach(QGraphicsItem *item, localItems)
        bringToFront(item);
}

void QnWorkbenchDisplay::bringToFront(QGraphicsItem *item) {
    if(item == NULL) {
        qnNullWarning(item);
        return;
    }

    m_frontZ += zStep;
    item->setZValue(layerFrontZValue(layer(item)));
}

void QnWorkbenchDisplay::bringToFront(QnWorkbenchItem *item) {
    if(item == NULL) {
        qnNullWarning(item);
        return;
    }

    QnResourceWidget *widget = this->widget(item);
    if(widget == NULL)
        return; /* Widget was not created for the given item. */

    bringToFront(widget);
}

bool QnWorkbenchDisplay::addItemInternal(QnWorkbenchItem *item, bool animate, bool startDisplay) {
    int maxItems = (m_lightMode & Qn::LightModeSingleItem)
            ? 1
            : qnSettings->maxSceneVideoItems();

    if (m_widgets.size() >= maxItems) {
        qnDeleteLater(item);
        return false;
    }

    QnResourcePtr resource = qnResPool->getResourceByUniqueId(item->resourceUid());
    if(resource.isNull()) {
        qnDeleteLater(item);
        return false;
    }

    QnResourceWidget *widget;
    if (resource->hasFlags(Qn::server)) {
        widget = new QnServerResourceWidget(context(), item);
    }
    else
    if (resource->hasFlags(Qn::videowall)) {
        widget = new QnVideowallScreenWidget(context(), item);
    }
    else
    if (resource->hasFlags(Qn::media)) {
        widget = new QnMediaResourceWidget(context(), item);
    }
    else {
        // TODO: #Elric unsupported for now
        qnDeleteLater(item);
        return false;
    }

    widget->setParent(this); /* Just to feel totally safe and not to leak memory no matter what happens. */
    widget->setAttribute(Qt::WA_DeleteOnClose);
    widget->setFrameOpacity(m_frameOpacity);
    widget->setFrameWidth(qnGlobals->defaultFrameWidth());

    widget->setFlag(QGraphicsItem::ItemIgnoresParentOpacity, true); /* Optimization. */
    widget->setFlag(QGraphicsItem::ItemIsSelectable, true);
    widget->setFlag(QGraphicsItem::ItemIsFocusable, true);
    widget->setFlag(QGraphicsItem::ItemIsMovable, true);

    widget->setFocusPolicy(Qt::StrongFocus);
    widget->setWindowFlags(Qt::Window);

    /* Unsetting this flag is VERY important. If it is set, graphics scene
     * will mess with widget's z value and bring it to front every time
     * it is clicked. This will wreak havoc in our layered system.
     *
     * Note that this flag must be unset after Qt::Window window flag is set
     * because the latter automatically sets the former. */
    widget->setFlag(QGraphicsItem::ItemIsPanel, false);

    m_scene->addItem(widget);

    connect(item, SIGNAL(geometryChanged()),                            this, SLOT(at_item_geometryChanged()));
    connect(item, SIGNAL(geometryDeltaChanged()),                       this, SLOT(at_item_geometryDeltaChanged()));
    connect(item, SIGNAL(rotationChanged()),                            this, SLOT(at_item_rotationChanged()));
    connect(item, SIGNAL(flagChanged(Qn::ItemFlag, bool)),              this, SLOT(at_item_flagChanged(Qn::ItemFlag, bool)));
    connect(item, SIGNAL(zoomRectChanged()),                            this, SLOT(at_item_zoomRectChanged()));
    connect(item, SIGNAL(dataChanged(int)),                             this, SLOT(at_item_dataChanged(int)));

    m_widgets.push_back(widget);
    m_widgetByItem.insert(item, widget);
    if(QnMediaResourceWidget *mediaWidget = dynamic_cast<QnMediaResourceWidget *>(widget))
        m_widgetByRenderer.insert(mediaWidget->renderer(), widget);

    /* Note that it is important to query resource from the widget as it may differ from the one passed
     * here because of enabled / disabled state effects. */
    QList<QnResourceWidget *> &widgetsForResource = m_widgetsByResource[widget->resource()];
    widgetsForResource.push_back(widget);
    if(widgetsForResource.size() == 1)
        emit resourceAdded(widget->resource());

    synchronize(widget, false);
    bringToFront(widget);

    if(item->hasFlag(Qn::PendingGeometryAdjustment))
        adjustGeometryLater(item, animate); /* Changing item flags here may confuse the callee, so we do it through the event loop. */

    connect(widget,     &QnResourceWidget::aboutToBeDestroyed,      this,   &QnWorkbenchDisplay::at_widget_aboutToBeDestroyed);
    connect(widget,     &QnResourceWidget::aspectRatioChanged,      this,   &QnWorkbenchDisplay::at_widget_aspectRatioChanged);

    QColor frameColor = item->data(Qn::ItemFrameDistinctionColorRole).value<QColor>();
    if(frameColor.isValid())
        widget->setFrameDistinctionColor(frameColor);

    QnResourceWidget::Options options = item->data(Qn::ItemWidgetOptions).value<QnResourceWidget::Options>();
    if (options)
        widget->setOptions(widget->options() | options);

    emit widgetAdded(widget);

    for(int i = 0; i < Qn::ItemRoleCount; i++)
        if(item == workbench()->item(static_cast<Qn::ItemRole>(i)))
            setWidget(static_cast<Qn::ItemRole>(i), widget);

    if(QnMediaResourceWidget *mediaWidget = dynamic_cast<QnMediaResourceWidget *>(widget)) {
        if(startDisplay)
            mediaWidget->display()->start();
        if(mediaWidget->display()->archiveReader()) {
            if(item->layout()->resource() && !item->layout()->resource()->getLocalRange().isEmpty())
                mediaWidget->display()->archiveReader()->setPlaybackRange(item->layout()->resource()->getLocalRange());

            if(startDisplay) {
                qint64 time = item->data(Qn::ItemTimeRole).toLongLong();
                if (time > 0 && time != DATETIME_NOW)
                    time *= 1000;
                if (time > 0) {
                    mediaWidget->display()->archiveReader()->jumpTo(time, time);
                } else {
                    if(m_widgets.size() == 1 && !mediaWidget->resource()->toResource()->hasFlags(Qn::live))
                        mediaWidget->display()->archiveReader()->jumpTo(0, 0);
                }
            }
        }
        if (qnRedAssController)
            qnRedAssController->registerConsumer(mediaWidget->display()->camDisplay());
    }

    return true;
}

bool QnWorkbenchDisplay::removeItemInternal(QnWorkbenchItem *item, bool destroyWidget, bool destroyItem) {
    disconnect(item, NULL, this, NULL);

    QnResourceWidget *widget = this->widget(item);
    if(widget == NULL) {
        assert(!destroyItem);
        return false; /* The widget wasn't created. */
    }

    /* Remove all linked zoom items. */
    removeZoomLinksInternal(item);

    disconnect(widget, NULL, this, NULL);

    for(int i = 0; i <= Qn::ItemRoleCount; i++)
        if(widget == m_widgetByRole[i])
            setWidget(static_cast<Qn::ItemRole>(i), NULL);

    emit widgetAboutToBeRemoved(widget);

    QList<QnResourceWidget *> &widgetsForResource = m_widgetsByResource[widget->resource()];
    if(widgetsForResource.size() == 1) {
        emit resourceAboutToBeRemoved(widget->resource());
        m_widgetsByResource.remove(widget->resource());
    } else {
        widgetsForResource.removeOne(widget);
    }

    m_widgets.removeOne(widget);
    m_widgetByItem.remove(item);
    if(QnMediaResourceWidget *mediaWidget = dynamic_cast<QnMediaResourceWidget *>(widget)) {
        m_widgetByRenderer.remove(mediaWidget->renderer());
        if (qnRedAssController)
            qnRedAssController->unregisterConsumer(mediaWidget->display()->camDisplay());
    }

    if(destroyWidget) {
        widget->hide();
        qnDeleteLater(widget);
    }

    if(destroyItem) {
        if(item->layout())
            item->layout()->removeItem(item);
        qnDeleteLater(item);
    }

    return true;
}

bool QnWorkbenchDisplay::addZoomLinkInternal(QnWorkbenchItem *item, QnWorkbenchItem *zoomTargetItem) {
    return addZoomLinkInternal(widget(item), widget(zoomTargetItem));
}

bool QnWorkbenchDisplay::removeZoomLinkInternal(QnWorkbenchItem *item, QnWorkbenchItem *zoomTargetItem) {
    return removeZoomLinkInternal(widget(item), widget(zoomTargetItem));
}

bool QnWorkbenchDisplay::addZoomLinkInternal(QnResourceWidget *widget, QnResourceWidget *zoomTargetWidget) {
    if(widget && zoomTargetWidget) {
        if(QnResourceWidget *oldZoomTargetWidget = m_zoomTargetWidgetByWidget.value(widget)) {
            if(oldZoomTargetWidget == zoomTargetWidget)
                return false;
            removeZoomLinkInternal(widget, oldZoomTargetWidget);
        }

        m_zoomTargetWidgetByWidget.insert(widget, zoomTargetWidget);
        emit zoomLinkAdded(widget, zoomTargetWidget);
        emit widget->zoomTargetWidgetChanged();
        return true;
    } else {
        return false;
    }
}

bool QnWorkbenchDisplay::removeZoomLinkInternal(QnResourceWidget *widget, QnResourceWidget *zoomTargetWidget) {
    if(widget && zoomTargetWidget) {
        if(m_zoomTargetWidgetByWidget.contains(widget)) {
            emit zoomLinkAboutToBeRemoved(widget, zoomTargetWidget);
            m_zoomTargetWidgetByWidget.remove(widget);
            emit widget->zoomTargetWidgetChanged();
            return true;
        } else {
            return false;
        }
    } else {
        return false;
    }
}

bool QnWorkbenchDisplay::removeZoomLinksInternal(QnWorkbenchItem *item) {
    QnResourceWidget *widget = this->widget(item);
    if(!widget)
        return false;

    removeZoomLinkInternal(widget, m_zoomTargetWidgetByWidget.value(widget));
    foreach(QnResourceWidget *zoomWidget, m_zoomTargetWidgetByWidget.keys(widget))
        removeZoomLinkInternal(zoomWidget, widget);
    return true;
}

QMargins QnWorkbenchDisplay::viewportMargins() const {
    return m_viewportAnimator->viewportMargins();
}

void QnWorkbenchDisplay::setViewportMargins(const QMargins &margins) {
    if(viewportMargins() == margins)
        return;

    m_viewportAnimator->setViewportMargins(margins);

    synchronizeSceneBoundsExtension();
}

Qn::MarginFlags QnWorkbenchDisplay::currentMarginFlags() const {
    return m_viewportAnimator->marginFlags();
}

Qn::MarginFlags QnWorkbenchDisplay::zoomedMarginFlags() const {
    return m_zoomedMarginFlags;
}

Qn::MarginFlags QnWorkbenchDisplay::normalMarginFlags() const {
    return m_normalMarginFlags;
}

void QnWorkbenchDisplay::setZoomedMarginFlags(Qn::MarginFlags flags) {
    if(m_zoomedMarginFlags == flags)
        return;

    m_zoomedMarginFlags = flags;

    updateCurrentMarginFlags();
}

void QnWorkbenchDisplay::setNormalMarginFlags(Qn::MarginFlags flags) {
    if(m_normalMarginFlags == flags)
        return;

    m_normalMarginFlags = flags;

    updateCurrentMarginFlags();
}

void QnWorkbenchDisplay::updateCurrentMarginFlags() {
    Qn::MarginFlags flags;
    if(m_widgetByRole[Qn::ZoomedRole] == NULL) {
        flags = m_normalMarginFlags;
    } else {
        flags = m_zoomedMarginFlags;
    }
    if(flags == currentMarginFlags())
        return;

    m_viewportAnimator->setMarginFlags(flags);

    synchronizeSceneBoundsExtension();
}

qreal QnWorkbenchDisplay::widgetsFrameOpacity() const {
    return m_frameOpacity;
}

void QnWorkbenchDisplay::setWidgetsFrameOpacity(qreal opacity) {
    if(qFuzzyCompare(m_frameOpacity, opacity))
        return;

    m_frameOpacity = opacity;

    foreach(QnResourceWidget *widget, m_widgets)
        widget->setFrameOpacity(opacity);
}


// -------------------------------------------------------------------------- //
// QnWorkbenchDisplay :: calculators
// -------------------------------------------------------------------------- //
qreal QnWorkbenchDisplay::layerFrontZValue(Qn::ItemLayer layer) const {
    return layerZValue(layer) + m_frontZ;
}

qreal QnWorkbenchDisplay::layerZValue(Qn::ItemLayer layer) const {
    return layer * layerZSize;
}

Qn::ItemLayer QnWorkbenchDisplay::shadowLayer(Qn::ItemLayer itemLayer) const {
    switch(itemLayer) {
    case Qn::PinnedRaisedLayer:
        return Qn::PinnedLayer;
    case Qn::UnpinnedRaisedLayer:
        return Qn::UnpinnedLayer;
    default:
        return itemLayer;
    }
}

Qn::ItemLayer QnWorkbenchDisplay::synchronizedLayer(QnResourceWidget *widget) const {
    assert(widget != NULL);

    if(widget == m_widgetByRole[Qn::ZoomedRole]) {
        return Qn::ZoomedLayer;
    } else if(widget->item()->isPinned()) {
        if(widget == m_widgetByRole[Qn::RaisedRole]) {
            return Qn::PinnedRaisedLayer;
        } else {
            return Qn::PinnedLayer;
        }
    } else {
        if(widget == m_widgetByRole[Qn::RaisedRole]) {
            return Qn::UnpinnedRaisedLayer;
        } else {
            return Qn::UnpinnedLayer;
        }
    }
}

QRectF QnWorkbenchDisplay::itemEnclosingGeometry(QnWorkbenchItem *item) const {
    if(item == NULL) {
        qnNullWarning(item);
        return QRectF();
    }

    QRectF result = workbench()->mapper()->mapFromGrid(item->geometry());

    QSizeF step = workbench()->mapper()->step();
    QRectF delta = item->geometryDelta();
    result = QRectF(
        result.left()   + delta.left()   * step.width(),
        result.top()    + delta.top()    * step.height(),
        result.width()  + delta.width()  * step.width(),
        result.height() + delta.height() * step.height()
    );

    return result;
}

QRectF QnWorkbenchDisplay::itemGeometry(QnWorkbenchItem *item, QRectF *enclosingGeometry) const {
    if(item == NULL) {
        qnNullWarning(item);
        return QRectF();
    }

    QnResourceWidget *widget = this->widget(item);
    if(widget == NULL) {
        /* A perfectly normal situation - the widget was not created. */
        if(enclosingGeometry)
            *enclosingGeometry = QRectF();
        return QRectF();
    }

    QRectF geometry = rotated(widget->calculateGeometry(itemEnclosingGeometry(item)), item->rotation());
    return geometry;
}

QRectF QnWorkbenchDisplay::layoutBoundingGeometry() const {
    return fitInViewGeometry();
}

QRectF QnWorkbenchDisplay::fitInViewGeometry() const {
    QRect layoutBoundingRect = workbench()->currentLayout()->boundingRect();
    if(layoutBoundingRect.isNull())
        layoutBoundingRect = QRect(0, 0, 1, 1);

    QRect backgroundBoundingRect = gridBackgroundItem() ? gridBackgroundItem()->sceneBoundingRect() : QRect();

    QRect sceneBoundingRect = (backgroundBoundingRect.isNull())
            ? layoutBoundingRect
            : layoutBoundingRect.united(backgroundBoundingRect);

    /* Do not add additional spacing in following cases: */
    bool noAdjust = qnRuntime->isVideoWallMode()                           /*< Videowall client. */
        || !backgroundBoundingRect.isNull();                                /*< There is a layout background. */

    if (noAdjust)
        return workbench()->mapper()->mapFromGridF(QRectF(sceneBoundingRect));
    
    const qreal minAdjust = 0.015;
    return workbench()->mapper()->mapFromGridF(QRectF(sceneBoundingRect).adjusted(-minAdjust, -minAdjust, minAdjust, minAdjust));
}

QRectF QnWorkbenchDisplay::viewportGeometry() const {
    if(m_view == NULL) {
        return QRectF();
    } else {
        return m_viewportAnimator->accessor()->get(m_view).toRectF();
    }
}

QRectF QnWorkbenchDisplay::boundedViewportGeometry() const {
    if(m_view == NULL)
        return QRectF();

    QRect boundedRect = QnGeometry::eroded(m_view->viewport()->rect(), viewportMargins());
    return QnSceneTransformations::mapRectToScene(m_view, boundedRect);
}

QPoint QnWorkbenchDisplay::mapViewportToGrid(const QPoint &viewportPoint) const {
    if(m_view == NULL)
        return QPoint();

    return workbench()->mapper()->mapToGrid(m_view->mapToScene(viewportPoint));
}

QPoint QnWorkbenchDisplay::mapGlobalToGrid(const QPoint &globalPoint) const {
    if(m_view == NULL)
        return QPoint();

    return mapViewportToGrid(m_view->mapFromGlobal(globalPoint));
}

QPointF QnWorkbenchDisplay::mapViewportToGridF(const QPoint &viewportPoint) const {
    if(m_view == NULL)
        return QPointF();

    return workbench()->mapper()->mapToGridF(m_view->mapToScene(viewportPoint));

}

QPointF QnWorkbenchDisplay::mapGlobalToGridF(const QPoint &globalPoint) const {
    if(m_view == NULL)
        return QPoint();

    return mapViewportToGridF(m_view->mapFromGlobal(globalPoint));
}



// -------------------------------------------------------------------------- //
// QnWorkbenchDisplay :: synchronizers
// -------------------------------------------------------------------------- //
void QnWorkbenchDisplay::synchronize(QnWorkbenchItem *item, bool animate) {
    if(item == NULL) {
        qnNullWarning(item);
        return;
    }

    QnResourceWidget *widget = this->widget(item);
    if(widget == NULL)
        return; /* No widget was created for the item provided. */

    synchronize(widget, animate);
}

void QnWorkbenchDisplay::synchronize(QnResourceWidget *widget, bool animate) {
    if(widget == NULL) {
        qnNullWarning(widget);
        return;
    }

    synchronizeGeometry(widget, animate);
    synchronizeZoomRect(widget);
    synchronizeLayer(widget);
}

void QnWorkbenchDisplay::synchronizeGeometry(QnWorkbenchItem *item, bool animate) {
    QnResourceWidget *widget = this->widget(item);
    if(widget == NULL)
        return; /* No widget was created for the given item. */

    synchronizeGeometry(widget, animate);
}

void QnWorkbenchDisplay::synchronizeGeometry(QnResourceWidget *widget, bool animate) {
    if(widget == NULL) {
        qnNullWarning(widget);
        return;
    }

    QnWorkbenchItem *item = widget->item();
    QnResourceWidget *zoomedWidget = m_widgetByRole[Qn::ZoomedRole];
    QnResourceWidget *raisedWidget = m_widgetByRole[Qn::RaisedRole];

    /* Calculate rotation. */
    qreal rotation = item->rotation();
    if(item->data<bool>(Qn::ItemFlipRole, false))
        rotation += 180;

    QRectF enclosingGeometry = itemEnclosingGeometry(item);

    /* Adjust for raise. */
    if(widget == raisedWidget && widget != zoomedWidget && m_view != NULL) {
        QRectF targetGeometry = widget->calculateGeometry(enclosingGeometry, rotation);
        if (!qnSettings->isActiveXMode()) {
            ensureRaisedConeItem(widget);
            raisedConeItem(widget)->setOriginGeometry(rotated(targetGeometry, rotation));
        }
        QRectF raisedGeometry = this->raisedGeometry(targetGeometry, rotation);
        qreal scale = scaleFactor(targetGeometry.size(), raisedGeometry.size(), Qt::KeepAspectRatio);
        enclosingGeometry = scaled(enclosingGeometry, scale, enclosingGeometry.center());
        enclosingGeometry.moveCenter(enclosingGeometry.center() + raisedGeometry.center() - targetGeometry.center());
    }

    /* Update Z value. */
    if(widget == raisedWidget || widget == zoomedWidget)
        bringToFront(widget);

    /* Move! */
    WidgetAnimator *animator = this->animator(widget);
    if(animate) {
        widget->setEnclosingGeometry(enclosingGeometry, false);
        animator->moveTo(widget->calculateGeometry(enclosingGeometry, rotation), rotation);
    } else {
        animator->stop();
        widget->setRotation(rotation);
        widget->setEnclosingGeometry(enclosingGeometry);
    }
}

void QnWorkbenchDisplay::synchronizeZoomRect(QnWorkbenchItem *item) {
    QnResourceWidget *widget = this->widget(item);
    if(widget == NULL)
        return; /* No widget was created for the given item. */

    synchronizeZoomRect(widget);
}

void QnWorkbenchDisplay::synchronizeZoomRect(QnResourceWidget *widget) {
    if(QnMediaResourceWidget *mediaWidget = dynamic_cast<QnMediaResourceWidget *>(widget))
        mediaWidget->setZoomRect(widget->item()->zoomRect());
}

void QnWorkbenchDisplay::synchronizeAllGeometries(bool animate) {
    foreach(QnResourceWidget *widget, m_widgetByItem)
        synchronizeGeometry(widget, animate);
}

void QnWorkbenchDisplay::synchronizeLayer(QnWorkbenchItem *item) {
    synchronizeLayer(widget(item));
}

void QnWorkbenchDisplay::synchronizeLayer(QnResourceWidget *widget) {
    setLayer(widget, synchronizedLayer(widget));
}

void QnWorkbenchDisplay::synchronizeSceneBounds() {
    if(m_instrumentManager->scene() == NULL)
        return; /* Do nothing if scene is being destroyed. */

    QRectF sizeRect, moveRect;

    QnWorkbenchItem *zoomedItem = m_widgetByRole[Qn::ZoomedRole] ? m_widgetByRole[Qn::ZoomedRole]->item() : NULL;
    if(zoomedItem != NULL) {
        sizeRect = moveRect = itemGeometry(zoomedItem);
    } else {
        moveRect = layoutBoundingGeometry();
        sizeRect = fitInViewGeometry();
    }

    m_boundingInstrument->setPositionBounds(m_view, moveRect);
    m_boundingInstrument->setSizeBounds(m_view, qnGlobals->viewportLowerSizeBound(), Qt::KeepAspectRatioByExpanding, sizeRect.size(), Qt::KeepAspectRatioByExpanding);
}

void QnWorkbenchDisplay::synchronizeSceneBoundsExtension() {
    MarginsF marginsExtension(0.0, 0.0, 0.0, 0.0);

    /* If an item is zoomed then the margins should be null because all panels are hidden. */
    if(currentMarginFlags() != 0 && !m_widgetByRole[Qn::ZoomedRole])
        marginsExtension = cwiseDiv(m_viewportAnimator->viewportMargins(), m_view->viewport()->size());

    /* Sync position extension. */
    {
        MarginsF positionExtension(0.0, 0.0, 0.0, 0.0);

        if(currentMarginFlags() & Qn::MarginsAffectPosition)
            positionExtension = marginsExtension;

        if(m_widgetByRole[Qn::ZoomedRole]) {
            m_boundingInstrument->setPositionBoundsExtension(m_view, positionExtension);
        } else {
            m_boundingInstrument->setPositionBoundsExtension(m_view, positionExtension + MarginsF(0.5, 0.5, 0.5, 0.5));
        }
    }

    /* Sync size extension. */
    if(currentMarginFlags() & Qn::MarginsAffectSize) {
        QSizeF sizeExtension = sizeDelta(marginsExtension);
        sizeExtension = cwiseDiv(sizeExtension, QSizeF(1.0, 1.0) - sizeExtension);

        m_boundingInstrument->setSizeBoundsExtension(m_view, sizeExtension, sizeExtension);
        if(!m_widgetByRole[Qn::ZoomedRole])
            m_boundingInstrument->stickScale(m_view);
    }
}

void QnWorkbenchDisplay::synchronizeRaisedGeometry() {
    QnResourceWidget *raisedWidget = m_widgetByRole[Qn::RaisedRole];
    QnResourceWidget *zoomedWidget = m_widgetByRole[Qn::ZoomedRole];
    if(!raisedWidget || raisedWidget == zoomedWidget)
        return;

    synchronizeGeometry(raisedWidget, animator(raisedWidget)->isRunning());
}

void QnWorkbenchDisplay::adjustGeometryLater(QnWorkbenchItem *item, bool animate) {
    if(!item->hasFlag(Qn::PendingGeometryAdjustment))
        return;

    QnResourceWidget *widget = this->widget(item);
    if(widget == NULL) {
        return;
    } else {
        widget->hide(); /* So that it won't appear where it shouldn't. */
    }

    emit geometryAdjustmentRequested(item, animate);
}

void QnWorkbenchDisplay::adjustGeometry(QnWorkbenchItem *item, bool animate) {
    if(!item->hasFlag(Qn::PendingGeometryAdjustment))
        return;

    QnResourceWidget *widget = this->widget(item);
    if(widget == NULL) {
        return; /* No widget was created for the given item. */
    } else {
        widget->show(); /* It may have been hidden in a call to adjustGeometryLater. */
    }

    /* Calculate target position. */
    QPointF newPos;
    if(item->geometry().width() < 0 || item->geometry().height() < 0) {
        newPos = mapViewportToGridF(m_view->viewport()->geometry().center());

        /* Initialize item's geometry with adequate values. */
        item->setFlag(Qn::Pinned, false);
        item->setCombinedGeometry(QRectF(newPos, QSizeF(0.0, 0.0)));
        synchronizeGeometry(widget, false);
    } else {
        newPos = item->combinedGeometry().center();

        if(qFuzzyIsNull(item->combinedGeometry().size()))
            synchronizeGeometry(widget, false);
    }

    /* Calculate items size. */
    QSize size;
    if (item->layout()->items().size() == 1) {
        /* Layout containing only one item (current) is supposed to have the same AR as the item.
         * So we just set item size to its video layout size. */
        size = widget->channelLayout()->size();
    } else {
        qreal widgetAspectRatio = widget->visualAspectRatio();
        if (widgetAspectRatio <= 0) {
            QnConstResourceVideoLayoutPtr videoLayout = widget->channelLayout();
            /* Assume 4:3 AR of a single channel. In most cases, it will work fine. */
            widgetAspectRatio = aspectRatio(videoLayout->size()) * (item->zoomRect().isNull() ? 1.0 : aspectRatio(item->zoomRect())) * (4.0 / 3.0);
            if (QnAspectRatio::isRotated90(item->rotation()))
                widgetAspectRatio = 1 / widgetAspectRatio;
        }
        Qt::Orientation orientation = widgetAspectRatio > 1.0 ? Qt::Vertical : Qt::Horizontal;
        if (qFuzzyEquals(widgetAspectRatio, 1.0))
            orientation = QnGeometry::aspectRatio(workbench()->mapper()->cellSize()) > 1.0 ? Qt::Horizontal : Qt::Vertical;
        size = bestSingleBoundedSize(workbench()->mapper(), 1, orientation, widgetAspectRatio);
    }

    /* Adjust item's geometry for the new size. */
    if(size != item->geometry().size()) {
        QRectF combinedGeometry = item->combinedGeometry();
        combinedGeometry.moveTopLeft(combinedGeometry.topLeft() - toPoint(size - combinedGeometry.size()) / 2.0);
        combinedGeometry.setSize(size);
        item->setCombinedGeometry(combinedGeometry);
    }

    /* Pin the item. */
    QnAspectRatioMagnitudeCalculator metric(newPos, size, item->layout()->boundingRect(), aspectRatio(m_view->viewport()->size()) / aspectRatio(workbench()->mapper()->step()));
    QRect geometry = item->layout()->closestFreeSlot(newPos, size, &metric);
    item->layout()->pinItem(item, geometry);
    item->setFlag(Qn::PendingGeometryAdjustment, false);

    /* Synchronize. */
    synchronizeGeometry(item, animate);
}

void QnWorkbenchDisplay::updateFrameWidths() {
    if(!m_frameWidthsDirty)
        return;

    foreach(QnResourceWidget *widget, this->widgets())
        widget->setFrameWidth(widget->isSelected() || widget->isLocalActive() 
            ? qnGlobals->selectedFrameWidth() 
            : qnGlobals->defaultFrameWidth());
}

void QnWorkbenchDisplay::updateCurtainedCursor() {
#ifdef Q_OS_MACX
    if(m_view != NULL)
        m_view->viewport()->setCursor(QCursor(Qt::ArrowCursor));
#else
    bool curtained = m_curtainAnimator->isCurtained();
    if(m_view != NULL)
        m_view->viewport()->setCursor(QCursor(curtained ? Qt::BlankCursor : Qt::ArrowCursor));
#endif
}


// -------------------------------------------------------------------------- //
// QnWorkbenchDisplay :: handlers
// -------------------------------------------------------------------------- //
void QnWorkbenchDisplay::at_viewportAnimator_finished() {
    synchronizeSceneBounds();
}

void QnWorkbenchDisplay::at_layout_itemAdded(QnWorkbenchItem *item) {
    if(addItemInternal(item, true)) {
        synchronizeSceneBounds();
        fitInView();

        workbench()->setItem(Qn::ZoomedRole, NULL); /* Unzoom & fit in view on item addition. */
    }
}

void QnWorkbenchDisplay::at_layout_itemRemoved(QnWorkbenchItem *item) {
    if(removeItemInternal(item, true, false))
        synchronizeSceneBounds();
}

void QnWorkbenchDisplay::at_layout_zoomLinkAdded(QnWorkbenchItem *item, QnWorkbenchItem *zoomTargetItem) {
    addZoomLinkInternal(item, zoomTargetItem);
}

void QnWorkbenchDisplay::at_layout_zoomLinkRemoved(QnWorkbenchItem *item, QnWorkbenchItem *zoomTargetItem) {
    removeZoomLinkInternal(item, zoomTargetItem);
}

void QnWorkbenchDisplay::at_layout_boundingRectChanged(const QRect &oldRect, const QRect &newRect) {
    QRect backgroundBoundingRect = gridBackgroundItem() ? gridBackgroundItem()->sceneBoundingRect() : QRect();

    QRect oldBoundingRect = (backgroundBoundingRect.isNull())
            ? oldRect
            : oldRect.united(backgroundBoundingRect);
    QRect newBoundingRect = (backgroundBoundingRect.isNull())
            ? newRect
            : newRect.united(backgroundBoundingRect);
    if (oldBoundingRect != newBoundingRect)
        fitInView();
}

void QnWorkbenchDisplay::at_workbench_itemChanged(Qn::ItemRole role, QnWorkbenchItem *item) {
    setWidget(role, widget(item));
}

void QnWorkbenchDisplay::at_workbench_itemChanged(Qn::ItemRole role) {
    at_workbench_itemChanged(role, workbench()->item(role));
}

void QnWorkbenchDisplay::at_workbench_currentLayoutAboutToBeChanged() {
    if (m_inChangeLayout)
        return;

    m_inChangeLayout = true;
    QnWorkbenchLayout *layout = workbench()->currentLayout();

    disconnect(layout, NULL, this, NULL);
    if (layout->resource())
        disconnect(layout->resource(), NULL, this, NULL);

    QnWorkbenchStreamSynchronizer *streamSynchronizer = context()->instance<QnWorkbenchStreamSynchronizer>();
    layout->setData(Qn::LayoutSyncStateRole, QVariant::fromValue<QnStreamSynchronizationState>(streamSynchronizer->state()));

    QVector<QnUuid> selectedUuids;
    foreach(QnResourceWidget *widget, widgets())
        if(widget->isSelected())
            selectedUuids.push_back(widget->item()->uuid());
    layout->setData(Qn::LayoutSelectionRole, QVariant::fromValue<QVector<QnUuid> >(selectedUuids));

    foreach(QnResourceWidget *widget, widgets()) {
        if(QnMediaResourceWidget *mediaWidget = dynamic_cast<QnMediaResourceWidget *>(widget)) {
            qint64 timeUSec = mediaWidget->display()->camera()->getCurrentTime();
            if((quint64)timeUSec != AV_NOPTS_VALUE)
                mediaWidget->item()->setData(Qn::ItemTimeRole, mediaWidget->display()->camDisplay()->isRealTimeSource() ? DATETIME_NOW : timeUSec / 1000);

            mediaWidget->item()->setData(Qn::ItemPausedRole, mediaWidget->display()->isPaused());
        }
    }

    foreach(QnWorkbenchItem *item, layout->items())
        at_layout_itemRemoved(item);
    if(gridBackgroundItem())
        gridBackgroundItem()->setOpacity(0.0);

    m_inChangeLayout = false;
}


void QnWorkbenchDisplay::at_workbench_currentLayoutChanged() {
    QnWorkbenchLayout *layout = workbench()->currentLayout();

    QnThumbnailsSearchState searchState = layout->data(Qn::LayoutSearchStateRole).value<QnThumbnailsSearchState>();
    bool thumbnailed = searchState.step > 0 && !layout->items().empty();

    if(thumbnailed) {
        if(m_loader) {
            disconnect(m_loader, NULL, this, NULL);
            m_loader->pleaseStop();
        }

        if(const QnResourcePtr &resource = resourcePool()->getResourceByUniqueId((**layout->items().begin()).resourceUid())) {
            m_loader = new QnThumbnailsLoader(resource, QnThumbnailsLoader::Mode::Strict);

            connect(m_loader, &QnThumbnailsLoader::thumbnailLoaded, this,       &QnWorkbenchDisplay::at_previewSearch_thumbnailLoaded);
            connect(m_loader, &QnThumbnailsLoader::finished,        m_loader,   &QObject::deleteLater);

#ifdef QN_PREVIEW_SEARCH_DEBUG
            qDebug() << "starting thumbnails loading" << dt(searchState.period.startTimeMs) << dt(searchState.period.endTimeMs());
#endif
            m_loader->setTimePeriod(searchState.period);
            m_loader->setTimeStep(searchState.step);
            m_loader->start();
        }
    }

    QnWorkbenchStreamSynchronizer *streamSynchronizer = context()->instance<QnWorkbenchStreamSynchronizer>();
    streamSynchronizer->setState(layout->data(Qn::LayoutSyncStateRole).value<QnStreamSynchronizationState>());

    foreach(QnWorkbenchItem *item, layout->items())
        addItemInternal(item, false, !thumbnailed);
    foreach(QnWorkbenchItem *item, layout->items())
        addZoomLinkInternal(item, item->zoomTargetItem());

    bool hasTimeLabels = layout->data(Qn::LayoutTimeLabelsRole).toBool();

    QList<QnResourceWidget *> widgets = this->widgets();
    if(thumbnailed)
        qSort(widgets.begin(), widgets.end(), WidgetPositionLess());

    for(int i = 0; i < widgets.size(); i++) {
        QnResourceWidget *resourceWidget = widgets[i];

        int checkedButtons = resourceWidget->item()->data<int>(Qn::ItemCheckedButtonsRole, -1);
        if(checkedButtons != -1)
            resourceWidget->setCheckedButtons(static_cast<QnResourceWidget::Buttons>(checkedButtons));

        QnMediaResourceWidget *widget = dynamic_cast<QnMediaResourceWidget *>(widgets[i]);
        if(!widget)
            continue;

        qint64 time = widget->item()->data<qint64>(Qn::ItemTimeRole, -1);

        if(!thumbnailed) {
            QnResourcePtr resource = widget->resource()->toResourcePtr();
            if(time > 0) {
                qint64 timeUSec = time == DATETIME_NOW ? DATETIME_NOW : time * 1000;
                if(widget->display()->archiveReader())
                    widget->display()->archiveReader()->jumpTo(timeUSec, timeUSec);
            } else if (!resource->hasFlags(Qn::live)) {
                // default position in SyncPlay is LIVE. If current resource is synchronized and it is not camera (does not has live) seek to 0 (default position)
                if(widget->display()->archiveReader())
                    widget->display()->archiveReader()->jumpTo(0, 0);
            }
        }

        bool paused = widget->item()->data<bool>(Qn::ItemPausedRole, false);
        if(paused) {
            if(widget->display()->archiveReader()) {
                widget->display()->archiveReader()->pauseMedia();
                widget->display()->archiveReader()->setSpeed(0.0); // TODO: #vasilenko check that this call doesn't break anything
            }
        }

        if(hasTimeLabels) {
            widget->setOverlayVisible(true, false);
            widget->setInfoVisible(true, false);

            qint64 displayTime = time;
            if(qnSettings->timeMode() == Qn::ServerTimeMode)
                displayTime += context()->instance<QnWorkbenchServerTimeWatcher>()->localOffset(widget->resource(), 0); // TODO: #Elric do offset adjustments in one place

            // TODO: #Elric move out, common code, another copy is in QnWorkbenchScreenshotHandler
            QString timeString = (widget->resource()->toResource()->flags() & Qn::utc) 
                ? QDateTime::fromMSecsSinceEpoch(displayTime).toString(lit("yyyy MMM dd hh:mm:ss")) 
                : QTime(0, 0, 0, 0).addMSecs(displayTime).toString(lit("hh:mm:ss.zzz"));
            widget->setTitleTextFormat(QLatin1String("%1\t") + timeString);
        }

        if(thumbnailed)
            widget->item()->setData(Qn::ItemDisabledButtonsRole, static_cast<int>(QnMediaResourceWidget::PtzButton));
    }

    QVector<QnUuid> selectedUuids = layout->data(Qn::LayoutSelectionRole).value<QVector<QnUuid> >();
    foreach(const QnUuid &selectedUuid, selectedUuids)
        if(QnResourceWidget *widget = this->widget(selectedUuid))
            widget->setSelected(true);

    connect(layout,             SIGNAL(itemAdded(QnWorkbenchItem *)),           this,                   SLOT(at_layout_itemAdded(QnWorkbenchItem *)));
    connect(layout,             SIGNAL(itemRemoved(QnWorkbenchItem *)),         this,                   SLOT(at_layout_itemRemoved(QnWorkbenchItem *)));
    connect(layout,             SIGNAL(zoomLinkAdded(QnWorkbenchItem *, QnWorkbenchItem *)), this,      SLOT(at_layout_zoomLinkAdded(QnWorkbenchItem *, QnWorkbenchItem *)));
    connect(layout,             SIGNAL(zoomLinkRemoved(QnWorkbenchItem *, QnWorkbenchItem *)), this,    SLOT(at_layout_zoomLinkRemoved(QnWorkbenchItem *, QnWorkbenchItem *)));
    connect(layout,             SIGNAL(boundingRectChanged(QRect, QRect)),      this,                   SLOT(at_layout_boundingRectChanged(QRect, QRect)));
    if (layout->resource()) {
        connect(layout->resource(), SIGNAL(backgroundImageChanged(const QnLayoutResourcePtr &)), this, SLOT(updateBackground(const QnLayoutResourcePtr &)));
        connect(layout->resource(), SIGNAL(backgroundSizeChanged(const QnLayoutResourcePtr &)), this, SLOT(updateBackground(const QnLayoutResourcePtr &)));
        connect(layout->resource(), SIGNAL(backgroundOpacityChanged(const QnLayoutResourcePtr &)), this, SLOT(updateBackground(const QnLayoutResourcePtr &)));
    }
    updateBackground(layout->resource());
    synchronizeSceneBounds();
    fitInView(false);
}

void QnWorkbenchDisplay::at_previewSearch_thumbnailLoaded(const QnThumbnail &thumbnail) {
    QnThumbnailsSearchState searchState = workbench()->currentLayout()->data(Qn::LayoutSearchStateRole).value<QnThumbnailsSearchState>();
    if(searchState.step <= 0)
        return;
  
#ifdef QN_PREVIEW_SEARCH_DEBUG
    qDebug() << "thumbnail loaded" << dt(thumbnail.actualTime());
#endif

    QnMediaResourceWidget *bestMatching = NULL;
    qint64 bestDifference = 0;

    for (QnResourceWidget *widget: this->widgets()) {
        QnMediaResourceWidget *mediaWidget = dynamic_cast<QnMediaResourceWidget *>(widget);
        if (!mediaWidget)
            continue;

        QnWorkbenchItem* item = widget->item();
        if (!item)
            continue;

        qint64 targetTime = item->data<qint64>(Qn::ItemTimeRole, -1);
        if (targetTime < 0)
            continue;

        qint64 diff = qAbs(thumbnail.actualTime() - targetTime);
        if (diff > searchState.step)
            continue;

        if (!bestMatching || diff < bestDifference) {
            bestMatching = mediaWidget;
            bestDifference = diff;
        } 
    }

    if(bestMatching) {
#ifdef QN_PREVIEW_SEARCH_DEBUG
        qDebug() << "thumbnail with time" << dt(thumbnail.actualTime()) << "set to widget" << dt(bestMatching->item()->data<qint64>(Qn::ItemTimeRole, -1));
#endif

        qint64 targetTime = bestMatching->item()->data<qint64>(Qn::ItemTimeRole, 0);
        bestMatching->display()->camDisplay()->setMTDecoding(false);
        bestMatching->display()->camDisplay()->putData(thumbnail.data());
        bestMatching->display()->camDisplay()->start();
        bestMatching->display()->archiveReader()->startPaused(targetTime * 1000ll);
    }

}

void QnWorkbenchDisplay::at_item_dataChanged(int role) {
    if(role == Qn::ItemFlipRole)
        synchronizeGeometry(static_cast<QnWorkbenchItem *>(sender()), false);
}

void QnWorkbenchDisplay::at_item_geometryChanged() {
    synchronizeGeometry(static_cast<QnWorkbenchItem *>(sender()), true);
    synchronizeSceneBounds();
}

void QnWorkbenchDisplay::at_item_geometryDeltaChanged() {
    synchronizeGeometry(static_cast<QnWorkbenchItem *>(sender()), true);
}

void QnWorkbenchDisplay::at_item_zoomRectChanged() {
    synchronizeZoomRect(static_cast<QnWorkbenchItem *>(sender()));
}

void QnWorkbenchDisplay::at_item_rotationChanged() {
    QnWorkbenchItem *item = static_cast<QnWorkbenchItem *>(sender());

    synchronizeGeometry(item, true);
    if(m_widgetByRole[Qn::ZoomedRole] && m_widgetByRole[Qn::ZoomedRole]->item() == item)
        synchronizeSceneBounds();
}

void QnWorkbenchDisplay::at_item_flagChanged(Qn::ItemFlag flag, bool value) {
    switch(flag) {
    case Qn::Pinned:
        synchronizeLayer(static_cast<QnWorkbenchItem *>(sender()));
        break;
    case Qn::PendingGeometryAdjustment:
        if(value)
            adjustGeometryLater(static_cast<QnWorkbenchItem *>(sender())); /* Changing item flags here may confuse the callee, so we do it through the event loop. */
        break;
    default:
        qnWarning("Invalid item flag '%1'.", static_cast<int>(flag));
        break;
    }
}

void QnWorkbenchDisplay::at_curtainActivityInstrument_activityStopped() {
    m_curtainAnimator->curtain(m_widgetByRole[Qn::ZoomedRole]);
}

void QnWorkbenchDisplay::at_curtainActivityInstrument_activityStarted() {
    m_curtainAnimator->uncurtain();
}

void QnWorkbenchDisplay::at_widgetActivityInstrument_activityStopped() {
    foreach(QnResourceWidget *widget, m_widgets)
        widget->setOption(QnResourceWidget::DisplayActivity, true);
}

void QnWorkbenchDisplay::at_widgetActivityInstrument_activityStarted() {
    foreach(QnResourceWidget *widget, m_widgets)
        widget->setOption(QnResourceWidget::DisplayActivity, false);
}

void QnWorkbenchDisplay::at_widget_aspectRatioChanged() {
    synchronizeGeometry(static_cast<QnResourceWidget*>(sender()), true);
}

void QnWorkbenchDisplay::at_widget_aboutToBeDestroyed() {
    QnResourceWidget *widget = checked_cast<QnResourceWidget *>(sender());
    if (widget)
        disconnect(widget, NULL, this, NULL);
    if (widget && widget->item()) {
        /* We can get here only when the widget is destroyed directly
         * (not by destroying or removing its corresponding item).
         * Therefore the widget's item must be destroyed. */
        removeItemInternal(widget->item(), false, true);
    }
}

void QnWorkbenchDisplay::at_scene_destroyed() {
    setScene(NULL);
}

void QnWorkbenchDisplay::at_scene_selectionChanged() {
    if(m_instrumentManager->scene() == NULL)
        return; /* Do nothing if scene is being destroyed. */

    m_frameWidthsDirty = true;

    /* Update single selected item. */
    QList<QGraphicsItem *> selection = m_scene->selectedItems();
    if(selection.size() == 1) {
        QGraphicsItem *item = selection.front();
        QnResourceWidget *widget = item->isWidget() ? qobject_cast<QnResourceWidget *>(item->toGraphicsObject()) : NULL;

        workbench()->setItem(Qn::SingleSelectedRole, widget ? widget->item() : NULL);
    } else {
        workbench()->setItem(Qn::SingleSelectedRole, NULL);
    }
}

void QnWorkbenchDisplay::at_view_destroyed() {
    setView(NULL);
}

void QnWorkbenchDisplay::at_mapper_originChanged() {
    synchronizeAllGeometries(true);

    synchronizeSceneBounds();

    fitInView();
}

void QnWorkbenchDisplay::at_mapper_cellSizeChanged() {
    synchronizeAllGeometries(true);

    synchronizeSceneBounds();

    fitInView();
}

void QnWorkbenchDisplay::at_mapper_spacingChanged() {
    synchronizeAllGeometries(true);

    synchronizeSceneBounds();

    fitInView();

    QSizeF spacing = workbench()->mapper()->spacing();
    if(qFuzzyIsNull(spacing.width()) || qFuzzyIsNull(spacing.height())) {
        m_frameOpacityAnimator->animateTo(0.0);
    } else {
        m_frameOpacityAnimator->animateTo(1.0);
    }
}

void QnWorkbenchDisplay::at_context_permissionsChanged(const QnResourcePtr &resource) {
    if(QnLayoutResourcePtr layoutResource = resource.dynamicCast<QnLayoutResource>()) {
        if(QnWorkbenchLayout *layout = QnWorkbenchLayout::instance(layoutResource)) {
            Qn::Permissions permissions = accessController()->permissions(resource);

            if(!(permissions & Qn::ReadPermission))
                workbench()->removeLayout(layout);
        }
    }
}

void QnWorkbenchDisplay::at_notificationsHandler_businessActionAdded(const QnAbstractBusinessActionPtr &businessAction) {
    if (m_lightMode & Qn::LightModeNoNotifications)
        return;

    QnResourcePtr resource = qnResPool->getResourceById(businessAction->getRuntimeParams().getEventResourceId());
    if (!resource)
        return;

    // TODO: #Elric copypasta
    QnWorkbenchLayout *layout = workbench()->currentLayout();
    QnThumbnailsSearchState searchState = layout->data(Qn::LayoutSearchStateRole).value<QnThumbnailsSearchState>();
    bool thumbnailed = searchState.step > 0 && !layout->items().empty();
    if(thumbnailed)
        return;

    int type = businessAction->getRuntimeParams().getEventType();

    at_notificationTimer_timeout(resource, type);
    QnVariantTimer::singleShot(500, this, SLOT(at_notificationTimer_timeout(const QVariant &, const QVariant &)), QVariant::fromValue<QnResourcePtr>(resource), type);
    QnVariantTimer::singleShot(1000, this, SLOT(at_notificationTimer_timeout(const QVariant &, const QVariant &)), QVariant::fromValue<QnResourcePtr>(resource), type);
}

void QnWorkbenchDisplay::at_notificationTimer_timeout(const QVariant &resource, const QVariant &type) {
    at_notificationTimer_timeout(resource.value<QnResourcePtr>(), type.toInt());
}

void QnWorkbenchDisplay::at_notificationTimer_timeout(const QnResourcePtr &resource, int type) {
    if (m_lightMode & Qn::LightModeNoNotifications)
        return;

    foreach(QnResourceWidget *widget, this->widgets(resource)) {
        if(widget->zoomTargetWidget())
            continue; /* Don't draw notification on zoom widgets. */

        QnMediaResourceWidget *mediaWidget = dynamic_cast<QnMediaResourceWidget *>(widget);
        if(mediaWidget && !mediaWidget->display()->camDisplay()->isRealTimeSource())
            continue;

        QRectF rect = widget->rect();
        qreal expansion = qMin(rect.width(), rect.height()) / 2.0;

        QnSplashItem *splashItem = new QnSplashItem();
        splashItem->setSplashType(QnSplashItem::Rectangular);
        splashItem->setPos(rect.center() + widget->pos());
        splashItem->setRect(QRectF(-toPoint(rect.size()) / 2, rect.size()));
        splashItem->setColor(withAlpha(QnNotificationLevels::notificationColor(static_cast<QnBusiness::EventType>(type)), 128));
        splashItem->setOpacity(0.0);
        splashItem->setRotation(widget->rotation());
        splashItem->animate(1000, QnGeometry::dilated(splashItem->rect(), expansion), 0.0, true, 200, 1.0);
        scene()->addItem(splashItem);
        setLayer(splashItem, Qn::EffectsLayer);
    }
}

bool QnWorkbenchDisplay::canShowLayoutBackground() const {
<<<<<<< HEAD
    if (qnRuntime->isActiveXMode())
=======
    if (qnSettings->isActiveXMode())
>>>>>>> 75522586
        return false;

    if (m_lightMode & Qn::LightModeNoLayoutBackground)
        return false;

    return true;
}<|MERGE_RESOLUTION|>--- conflicted
+++ resolved
@@ -599,11 +599,7 @@
     QSizeF newWidgetSize = occupiedGeometry.size() * focusExpansion;
 
     qreal magicConst = maxExpandedSize;
-<<<<<<< HEAD
     if (qnRuntime->isVideoWallMode() || qnRuntime->isActiveXMode())
-=======
-    if (qnSettings->isVideoWallMode() || qnSettings->isActiveXMode())
->>>>>>> 75522586
         magicConst = 0.8;   //TODO: #Elric magic const
     else
     if (
@@ -1384,7 +1380,7 @@
     /* Adjust for raise. */
     if(widget == raisedWidget && widget != zoomedWidget && m_view != NULL) {
         QRectF targetGeometry = widget->calculateGeometry(enclosingGeometry, rotation);
-        if (!qnSettings->isActiveXMode()) {
+        if (!qnRuntime->isActiveXMode()) {
             ensureRaisedConeItem(widget);
             raisedConeItem(widget)->setOriginGeometry(rotated(targetGeometry, rotation));
         }
@@ -2047,11 +2043,7 @@
 }
 
 bool QnWorkbenchDisplay::canShowLayoutBackground() const {
-<<<<<<< HEAD
     if (qnRuntime->isActiveXMode())
-=======
-    if (qnSettings->isActiveXMode())
->>>>>>> 75522586
         return false;
 
     if (m_lightMode & Qn::LightModeNoLayoutBackground)
