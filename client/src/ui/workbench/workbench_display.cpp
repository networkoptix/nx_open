#include "workbench_display.h"
#include <cassert>
#include <cstring> /* For std::memset. */
#include <cmath> /* For std::fmod. */

#include <functional> /* For std::binary_function. */

#include <QtCore/QtAlgorithms>
#include <QtGui/QAction>
#include <QtOpenGL/QGLContext>
#include <QtOpenGL/QGLWidget>

#include <utils/common/warnings.h>
#include <utils/common/checked_cast.h>
#include <utils/common/delete_later.h>
#include <utils/common/math.h>
#include <utils/common/toggle.h>
#include <client/client_meta_types.h>
#include <common/common_meta_types.h>

#include <core/resource/layout_resource.h>
#include <core/resource_managment/resource_pool.h>
#include <camera/resource_display.h>
#include <camera/video_camera.h>

#include <ui/animation/viewport_animator.h>
#include <ui/animation/widget_animator.h>
#include <ui/animation/curtain_animator.h>
#include <ui/animation/opacity_animator.h>

#include <ui/graphics/instruments/instrument_manager.h>
#include <ui/graphics/instruments/bounding_instrument.h>
#include <ui/graphics/instruments/transform_listener_instrument.h>
#include <ui/graphics/instruments/activity_listener_instrument.h>
#include <ui/graphics/instruments/forwarding_instrument.h>
#include <ui/graphics/instruments/stop_instrument.h>
#include <ui/graphics/instruments/signaling_instrument.h>
#include <ui/graphics/instruments/selection_overlay_hack_instrument.h>
#include <ui/graphics/instruments/focus_listener_instrument.h>
#include <ui/graphics/instruments/tool_tip_instrument.h>
#include <ui/graphics/instruments/widget_layout_instrument.h>

#include <ui/graphics/items/resource/resource_widget.h>
#include <ui/graphics/items/resource/server_resource_widget.h>
#include <ui/graphics/items/resource/media_resource_widget.h>
#include <ui/graphics/items/resource/resource_widget_renderer.h>
#include <ui/graphics/items/grid/curtain_item.h>
#include <ui/graphics/items/generic/image_button_widget.h>
#include <ui/graphics/items/grid/grid_item.h>

#include <ui/graphics/opengl/gl_hardware_checker.h>

#include <ui/style/skin.h>
#include <ui/style/globals.h>

#include "extensions/workbench_stream_synchronizer.h"
#include "workbench_layout.h"
#include "workbench_item.h"
#include "workbench_grid_mapper.h"
#include "workbench_utility.h"
#include "workbench_context.h"
#include "workbench_access_controller.h"
#include "workbench.h"

#include "core/dataprovider/abstract_streamdataprovider.h"
#include "plugins/resources/archive/abstract_archive_stream_reader.h"

#include <ui/workbench/handlers/workbench_action_handler.h> // TODO: remove
#include "camera/thumbnails_loader.h" // TODO: remove?


namespace {
    struct GraphicsItemZLess: public std::binary_function<QGraphicsItem *, QGraphicsItem *, bool> {
        bool operator()(QGraphicsItem *l, QGraphicsItem *r) const {
            return l->zValue() < r->zValue();
        }
    };

    struct WidgetPositionLess {
        bool operator()(QnResourceWidget *l, QnResourceWidget *r) const {
            QRect lg = l->item()->geometry();
            QRect rg = r->item()->geometry();
            return lg.y() < rg.y() || (lg.y() == rg.y() && lg.x() < rg.x());
        }
    };

    void calculateExpansionValues(qreal start, qreal end, qreal center, qreal newLength, qreal *deltaStart, qreal *deltaEnd) {
        qreal newStart = center - newLength / 2;
        qreal newEnd = center + newLength / 2;

        if(newStart > start) {
            newEnd += start - newStart;
            newStart = start;
        }

        if(newEnd < end) {
            newStart += end - newEnd;
            newEnd = end;
        }

        *deltaStart = newStart - start;
        *deltaEnd = newEnd - end;
    }

    QRectF rotated(const QRectF &rect, qreal degrees) {
        QPointF c = rect.center();

        QTransform transform;
        transform.translate(c.x(), c.y());
        transform.rotate(degrees);
        transform.translate(-c.x(), -c.y());

        return transform.mapRect(rect);
    }

    /** Size multiplier for raised widgets. */
    const qreal focusExpansion = 100.0;

    /** Maximal expanded size of a raised widget, relative to viewport size. */
    const qreal maxExpandedSize = 0.5;

    /** Viewport lower size boundary, in scene coordinates. */
    const QSizeF viewportLowerSizeBound = QSizeF(qnGlobals->workbenchUnitSize() * 0.05, qnGlobals->workbenchUnitSize() * 0.05);

    const qreal defaultFrameWidth = qnGlobals->workbenchUnitSize() * 0.005;
    const qreal selectedFrameWidth = defaultFrameWidth * 2;

    const int widgetAnimationDurationMsec = 500;
    const int zoomAnimationDurationMsec = 500;

    /** The amount of z-space that one layer occupies. */
    const qreal layerZSize = 10000000.0;

    /** The amount that is added to maximal Z value each time a move to front
     * operation is performed. */
    const qreal zStep = 1.0;

    enum {
        ITEM_LAYER_KEY = 0x93A7FA71,    /**< Key for item layer. */
        ITEM_ANIMATOR_KEY = 0x81AFD591  /**< Key for item animator. */
    };

} // anonymous namespace

QnWorkbenchDisplay::QnWorkbenchDisplay(QObject *parent):
    QObject(parent),
    QnWorkbenchContextAware(parent),
    m_scene(NULL),
    m_view(NULL),
    m_frontZ(0.0),
    m_frameOpacity(1.0),
    m_frameWidthsDirty(false),
    m_zoomedMarginFlags(0),
    m_normalMarginFlags(0),
    m_inChangeLayout(false),
    m_instrumentManager(new InstrumentManager(this)),
    m_viewportAnimator(NULL),
    m_curtainAnimator(NULL),
    m_frameOpacityAnimator(NULL),
    m_dummyScene(new QGraphicsScene(this)),
    m_loader(NULL)
{
    std::memset(m_widgetByRole, 0, sizeof(m_widgetByRole));

    AnimationTimer *animationTimer = m_instrumentManager->animationTimer();

    /* Create and configure instruments. */
    Instrument::EventTypeSet paintEventTypes = Instrument::makeSet(QEvent::Paint);

    SignalingInstrument *resizeSignalingInstrument = new SignalingInstrument(Instrument::Viewport, Instrument::makeSet(QEvent::Resize), this);
    m_beforePaintInstrument = new SignalingInstrument(Instrument::Viewport, paintEventTypes, this);
    m_afterPaintInstrument = new SignalingInstrument(Instrument::Viewport, paintEventTypes, this);
    m_boundingInstrument = new BoundingInstrument(this);
    m_transformListenerInstrument = new TransformListenerInstrument(this);
    m_curtainActivityInstrument = new ActivityListenerInstrument(true, 1000, this);
    m_widgetActivityInstrument = new ActivityListenerInstrument(true, 1000 * 10, this);
    m_focusListenerInstrument = new FocusListenerInstrument(this);
    m_paintForwardingInstrument = new ForwardingInstrument(Instrument::Viewport, paintEventTypes, this);
    m_selectionOverlayHackInstrument = new SelectionOverlayHackInstrument(this);

    m_instrumentManager->installInstrument(new StopInstrument(Instrument::Viewport, paintEventTypes, this));
    m_instrumentManager->installInstrument(m_afterPaintInstrument);
    m_instrumentManager->installInstrument(m_paintForwardingInstrument);
    m_instrumentManager->installInstrument(new WidgetLayoutInstrument(this));
    m_instrumentManager->installInstrument(m_beforePaintInstrument);
    m_instrumentManager->installInstrument(m_transformListenerInstrument);
    m_instrumentManager->installInstrument(m_focusListenerInstrument);
    m_instrumentManager->installInstrument(resizeSignalingInstrument);
    m_instrumentManager->installInstrument(m_boundingInstrument);
    m_instrumentManager->installInstrument(m_curtainActivityInstrument);
    m_instrumentManager->installInstrument(m_widgetActivityInstrument);
    m_instrumentManager->installInstrument(m_selectionOverlayHackInstrument);
    m_instrumentManager->installInstrument(new ToolTipInstrument(this));

    m_curtainActivityInstrument->recursiveDisable();

    connect(m_transformListenerInstrument,  SIGNAL(transformChanged(QGraphicsView *)),                  this,                   SLOT(synchronizeRaisedGeometry()));
    connect(resizeSignalingInstrument,      SIGNAL(activated(QWidget *, QEvent *)),                     this,                   SLOT(synchronizeRaisedGeometry()));
    connect(resizeSignalingInstrument,      SIGNAL(activated(QWidget *, QEvent *)),                     this,                   SLOT(synchronizeSceneBoundsExtension()));
    connect(resizeSignalingInstrument,      SIGNAL(activated(QWidget *, QEvent *)),                     this,                   SLOT(fitInView()));
    connect(m_beforePaintInstrument,        SIGNAL(activated(QWidget *, QEvent *)),                     this,                   SLOT(updateFrameWidths()));
    connect(m_curtainActivityInstrument,    SIGNAL(activityStopped()),                                  this,                   SLOT(at_curtainActivityInstrument_activityStopped()));
    connect(m_curtainActivityInstrument,    SIGNAL(activityResumed()),                                  this,                   SLOT(at_curtainActivityInstrument_activityStarted()));
    connect(m_widgetActivityInstrument,     SIGNAL(activityStopped()),                                  this,                   SLOT(at_widgetActivityInstrument_activityStopped()));
    connect(m_widgetActivityInstrument,     SIGNAL(activityResumed()),                                  this,                   SLOT(at_widgetActivityInstrument_activityStarted()));

    /* Create zoomed toggle. */
    m_zoomedToggle = new QnToggle(false, this);
    connect(m_zoomedToggle,                 SIGNAL(activated()),                                        m_curtainActivityInstrument, SLOT(recursiveEnable()));
    connect(m_zoomedToggle,                 SIGNAL(deactivated()),                                      m_curtainActivityInstrument, SLOT(recursiveDisable()));

    /* Create curtain animator. */
    m_curtainAnimator = new QnCurtainAnimator(this);
    m_curtainAnimator->setSpeed(1.0); /* (255, 0, 0) -> (0, 0, 0) in 1 second. */
    m_curtainAnimator->setTimer(animationTimer);
    connect(m_curtainAnimator,              SIGNAL(curtained()),                                        this,                   SLOT(updateCurtainedCursor()));
    connect(m_curtainAnimator,              SIGNAL(uncurtained()),                                      this,                   SLOT(updateCurtainedCursor()));

    /* Create viewport animator. */
    m_viewportAnimator = new ViewportAnimator(this); // ANIMATION: viewport.
    m_viewportAnimator->setAbsoluteMovementSpeed(0.0); /* Viewport movement speed in scene coordinates. */
    m_viewportAnimator->setRelativeMovementSpeed(1.0); /* Viewport movement speed in viewports per second. */
    m_viewportAnimator->setScalingSpeed(4.0); /* Viewport scaling speed, scale factor per second. */
    m_viewportAnimator->setTimeLimit(zoomAnimationDurationMsec);
    m_viewportAnimator->setTimer(animationTimer);
    connect(m_viewportAnimator,             SIGNAL(started()),                                          this,                   SIGNAL(viewportGrabbed()));
    connect(m_viewportAnimator,             SIGNAL(started()),                                          m_boundingInstrument,   SLOT(recursiveDisable()));
    connect(m_viewportAnimator,             SIGNAL(finished()),                                         this,                   SIGNAL(viewportUngrabbed()));
    connect(m_viewportAnimator,             SIGNAL(finished()),                                         m_boundingInstrument,   SLOT(recursiveEnable()));
    connect(m_viewportAnimator,             SIGNAL(finished()),                                         this,                   SLOT(at_viewportAnimator_finished()));

    /* Create frame opacity animator. */
    m_frameOpacityAnimator = new VariantAnimator(this);
    m_frameOpacityAnimator->setTimer(animationTimer);
    m_frameOpacityAnimator->setAccessor(new PropertyAccessor("widgetsFrameOpacity"));
    m_frameOpacityAnimator->setTargetObject(this);
    m_frameOpacityAnimator->setTimeLimit(500);

    /* Connect to context. */
    connect(accessController(),             SIGNAL(permissionsChanged(const QnResourcePtr &)),          this,                   SLOT(at_context_permissionsChanged(const QnResourcePtr &)));

    /* Set up defaults. */
    connect(this, SIGNAL(geometryAdjustmentRequested(QnWorkbenchItem *, bool)), this, SLOT(adjustGeometry(QnWorkbenchItem *, bool)), Qt::QueuedConnection);

    setScene(m_dummyScene);
}

QnWorkbenchDisplay::~QnWorkbenchDisplay() {
    m_dummyScene = NULL;

    setScene(NULL);
}

void QnWorkbenchDisplay::setScene(QGraphicsScene *scene) {
    if(m_scene == scene)
        return;

    if(m_scene != NULL && context() != NULL)
        deinitSceneContext();

    /* Prepare new scene. */
    m_scene = scene;
    if(m_scene == NULL && m_dummyScene != NULL) {
        m_dummyScene->clear();
        m_scene = m_dummyScene;
    }

    /* Set up new scene.
     * It may be NULL only when this function is called from destructor. */
    if(m_scene != NULL && context() != NULL)
        initSceneContext();
}

void QnWorkbenchDisplay::deinitSceneContext() {
    assert(m_scene != NULL && context() != NULL);

    /* Deinit scene. */
    m_instrumentManager->unregisterScene(m_scene);

    disconnect(m_scene, NULL, this, NULL);
    disconnect(m_scene, NULL, context()->action(Qn::SelectionChangeAction), NULL);

    /* Clear curtain. */
    if(!m_curtainItem.isNull()) {
        delete m_curtainItem.data();
        m_curtainItem.clear();
    }
    m_curtainAnimator->setCurtainItem(NULL);

    /* Clear grid. */
    if(!m_gridItem.isNull())
        delete m_gridItem.data();

    /* Deinit workbench. */
    disconnect(workbench(), NULL, this, NULL);

    for(int i = 0; i < Qn::ItemRoleCount; i++)
        at_workbench_itemChanged(static_cast<Qn::ItemRole>(i), NULL);

    foreach(QnWorkbenchItem *item, workbench()->currentLayout()->items())
        removeItemInternal(item, true, false);
}

void QnWorkbenchDisplay::initSceneContext() {
    assert(m_scene != NULL && context() != NULL);

    /* Init scene. */
    m_instrumentManager->registerScene(m_scene);
    if(m_view != NULL) {
        m_view->setScene(m_scene);
        m_instrumentManager->registerView(m_view);

        initBoundingInstrument();
    }

    /* Note that selection often changes there and back, and we don't want such changes to 
     * affect our logic, so we use queued connections here. */
    connect(m_scene,                SIGNAL(selectionChanged()),                     context()->action(Qn::SelectionChangeAction), SLOT(trigger()));
    connect(m_scene,                SIGNAL(selectionChanged()),                     this,                   SLOT(at_scene_selectionChanged())); 
    connect(m_scene,                SIGNAL(destroyed()),                            this,                   SLOT(at_scene_destroyed()));

    /* Scene indexing will only slow everything down. */
    m_scene->setItemIndexMethod(QGraphicsScene::NoIndex);

    /* Set up curtain. */
    m_curtainItem = new QnCurtainItem();
    m_scene->addItem(m_curtainItem.data());
    setLayer(m_curtainItem.data(), Qn::BackLayer);
    m_curtainItem.data()->setColor(QColor(0, 0, 0, 255));
    m_curtainAnimator->setCurtainItem(m_curtainItem.data());

    /* Set up grid. */
    m_gridItem = new QnGridItem();
    m_scene->addItem(m_gridItem.data());
    setLayer(m_gridItem.data(), Qn::BackLayer);
    m_gridItem.data()->setAnimationSpeed(2.0);
    m_gridItem.data()->setAnimationTimeLimit(300);
    m_gridItem.data()->setColor(QColor(0, 240, 240, 128));
    m_gridItem.data()->setOpacity(0.0);
    m_gridItem.data()->setLineWidth(100.0);
    m_gridItem.data()->setMapper(workbench()->mapper());
    m_gridItem.data()->setAnimationTimer(m_instrumentManager->animationTimer());

    /* Connect to context. */
    connect(workbench(),            SIGNAL(itemChanged(Qn::ItemRole)),              this,                   SLOT(at_workbench_itemChanged(Qn::ItemRole)));
    connect(workbench(),            SIGNAL(currentLayoutAboutToBeChanged()),        this,                   SLOT(at_workbench_currentLayoutAboutToBeChanged()));
    connect(workbench(),            SIGNAL(currentLayoutChanged()),                 this,                   SLOT(at_workbench_currentLayoutChanged()));

    /* Connect to grid mapper. */
    QnWorkbenchGridMapper *mapper = workbench()->mapper();
    connect(mapper,                 SIGNAL(originChanged()),                        this,                   SLOT(at_mapper_originChanged()));
    connect(mapper,                 SIGNAL(cellSizeChanged()),                      this,                   SLOT(at_mapper_cellSizeChanged()));
    connect(mapper,                 SIGNAL(spacingChanged()),                       this,                   SLOT(at_mapper_spacingChanged()));

    /* Create items. */
    foreach(QnWorkbenchItem *item, workbench()->currentLayout()->items())
        addItemInternal(item, false);

    for(int i = 0; i < Qn::ItemRoleCount; i++)
        at_workbench_itemChanged(static_cast<Qn::ItemRole>(i));

    synchronizeSceneBounds();
}

void QnWorkbenchDisplay::setView(QGraphicsView *view) {
    if(m_view == view)
        return;

    if(m_view != NULL) {
        m_instrumentManager->unregisterView(m_view);

        disconnect(m_view, NULL, this, NULL);

        m_viewportAnimator->setView(NULL);
    }

    m_view = view;

    if(m_view != NULL) {
        m_view->setScene(m_scene);

        m_instrumentManager->registerView(m_view);

        connect(m_view, SIGNAL(destroyed()), this, SLOT(at_view_destroyed()));

        /* Configure OpenGL */
        if (!QGLFormat::hasOpenGL()) {
            qnCritical("Software rendering is not supported.");
        } else {
            QGLFormat glFormat;
            glFormat.setOption(QGL::SampleBuffers); /* Multisampling. */
            glFormat.setSwapInterval(1); /* Turn vsync on. */

            QGLWidget *glWidget = new QGLWidget(glFormat);
            /*QnGlHardwareChecker* filter =*/
            new QnGlHardwareChecker(glWidget);
            m_view->setViewport(glWidget);
        }

        /* Turn on antialiasing at QPainter level. */
        m_view->setRenderHints(QPainter::Antialiasing | QPainter::TextAntialiasing | QPainter::SmoothPixmapTransform);

        /* In OpenGL mode this one seems to be ignored, but it will help in software mode. */
        m_view->setViewportUpdateMode(QGraphicsView::MinimalViewportUpdate);

        /* All our items save and restore painter state. */
        m_view->setOptimizationFlag(QGraphicsView::DontSavePainterState, false); /* Can be turned on if we won't be using framed widgets. */
        m_view->setOptimizationFlag(QGraphicsView::DontAdjustForAntialiasing);

        /* Don't even try to uncomment this one, it slows everything down. */
        //m_view->setCacheMode(QGraphicsView::CacheBackground);

        /* We don't need scrollbars. */
        m_view->setVerticalScrollBarPolicy(Qt::ScrollBarAlwaysOff);
        m_view->setHorizontalScrollBarPolicy(Qt::ScrollBarAlwaysOff);

        /* This may be needed by instruments. */
        m_view->setDragMode(QGraphicsView::NoDrag);
        m_view->viewport()->setAcceptDrops(true);

        /* Configure bounding instrument. */
        initBoundingInstrument();

        /* Configure viewport animator. */
        m_viewportAnimator->setView(m_view);
    }
}

void QnWorkbenchDisplay::initBoundingInstrument() {
    assert(m_view != NULL);

    m_boundingInstrument->setSizeEnforced(m_view, true);
    m_boundingInstrument->setPositionEnforced(m_view, true);
    m_boundingInstrument->setScalingSpeed(m_view, 32.0);
    m_boundingInstrument->setMovementSpeed(m_view, 4.0);
}

QnGridItem *QnWorkbenchDisplay::gridItem() {
    return m_gridItem.data();
}


// -------------------------------------------------------------------------- //
// QnWorkbenchDisplay :: item properties
// -------------------------------------------------------------------------- //
Qn::ItemLayer QnWorkbenchDisplay::layer(QGraphicsItem *item) const {
    bool ok;
    Qn::ItemLayer layer = static_cast<Qn::ItemLayer>(item->data(ITEM_LAYER_KEY).toInt(&ok));
    return ok ? layer : Qn::BackLayer;
}

void QnWorkbenchDisplay::setLayer(QGraphicsItem *item, Qn::ItemLayer layer) {
    if(item == NULL) {
        qnNullWarning(item);
        return;
    }

    /* Moving items back and forth between layers should preserve their relative
     * z order. Hence the fmod. */
    item->setData(ITEM_LAYER_KEY, static_cast<int>(layer));
    item->setZValue(layer * layerZSize + std::fmod(item->zValue(), layerZSize));

    QnResourceWidget *widget = item->isWidget() ? qobject_cast<QnResourceWidget *>(item->toGraphicsObject()) : NULL;
    if(widget && widget->shadowItem()) /* Shadow may already be destroyed. */
        widget->shadowItem()->setZValue(shadowLayer(layer) * layerZSize);
}

void QnWorkbenchDisplay::setLayer(const QList<QGraphicsItem *> &items, Qn::ItemLayer layer) {
    foreach(QGraphicsItem *item, items)
        setLayer(item, layer);
}

WidgetAnimator *QnWorkbenchDisplay::animator(QnResourceWidget *widget) {
    WidgetAnimator *animator = widget->data(ITEM_ANIMATOR_KEY).value<WidgetAnimator *>();
    if(animator != NULL)
        return animator;

    /* Create if it's not there.
     *
     * Note that widget is set as animator's parent. */
    animator = new WidgetAnimator(widget, "enclosingGeometry", "rotation", widget); // ANIMATION: items.
    animator->setAbsoluteMovementSpeed(0.0);
    animator->setRelativeMovementSpeed(8.0);
    animator->setScalingSpeed(128.0);
    animator->setRotationSpeed(270.0);
    animator->setTimer(m_instrumentManager->animationTimer());
    animator->setTimeLimit(widgetAnimationDurationMsec);
    widget->setData(ITEM_ANIMATOR_KEY, QVariant::fromValue<WidgetAnimator *>(animator));
    return animator;
}

QnResourceWidget *QnWorkbenchDisplay::widget(QnWorkbenchItem *item) const {
    return m_widgetByItem.value(item);
}

QnResourceWidget *QnWorkbenchDisplay::widget(QnAbstractRenderer *renderer) const {
    return m_widgetByRenderer.value(renderer);
}

QnResourceWidget *QnWorkbenchDisplay::widget(Qn::ItemRole role) const {
    if(role < 0 || role >= Qn::ItemRoleCount) {
        qnWarning("Invalid item role '%1'.", static_cast<int>(role));
        return NULL;
    }

    return m_widgetByRole[role];
}

QnResourceWidget *QnWorkbenchDisplay::widget(const QUuid &uuid) const {
    return widget(workbench()->currentLayout()->item(uuid));
}

void QnWorkbenchDisplay::setWidget(Qn::ItemRole role, QnResourceWidget *widget) {
    if(role < 0 || role >= Qn::ItemRoleCount) {
        qnWarning("Invalid item role '%1'.", static_cast<int>(role));
        return;
    }

    QnResourceWidget *oldWidget = m_widgetByRole[role];
    QnResourceWidget *newWidget = widget;
    if(oldWidget == newWidget)
        return;
    m_widgetByRole[role] = widget;

    switch(role) {
    case Qn::RaisedRole: {
        /* Sync new & old geometry. */
        if(oldWidget != NULL)
            synchronize(oldWidget, true);

        if(newWidget != NULL) {
            bringToFront(newWidget);
            synchronize(newWidget, true);
        }

        break;
    }
    case Qn::ZoomedRole: {
        m_zoomedToggle->setActive(newWidget != NULL);

        /* Sync new & old items. */
        if(oldWidget != NULL)
            synchronize(oldWidget, true);

        if(newWidget != NULL) {
            bringToFront(newWidget);
            synchronize(newWidget, true);

            m_viewportAnimator->moveTo(itemGeometry(newWidget->item()));
        } else {
            m_viewportAnimator->moveTo(fitInViewGeometry());
        }

        /* Sync scene geometry. */
        synchronizeSceneBounds();
        synchronizeSceneBoundsExtension();

        /* Un-raise on un-zoom. */
        if(newWidget == NULL)
            workbench()->setItem(Qn::RaisedRole, NULL);

        /* Update media quality. */
        if(QnMediaResourceWidget *oldMediaWidget = dynamic_cast<QnMediaResourceWidget *>(oldWidget)) {
            if (oldMediaWidget->display()->archiveReader()) {
                if (oldMediaWidget->display()->camDisplay()->isRealTimeSource())
                    oldMediaWidget->display()->archiveReader()->setQuality(MEDIA_Quality_High, true); // disable alwaysHi mode
            }
            oldMediaWidget->display()->camDisplay()->setFullScreen(false);
        }
        if(QnMediaResourceWidget *newMediaWidget = dynamic_cast<QnMediaResourceWidget *>(newWidget)) {
            if (newMediaWidget->display()->archiveReader()) {
<<<<<<< HEAD
                newMediaWidget->display()->archiveReader()->setQuality(MEDIA_Quality_High, true);
=======
                newMediaWidget->display()->archiveReader()->setQuality(MEDIA_Quality_AlwaysHigh, true);
                newMediaWidget->display()->archiveReader()->disableQualityChange();
>>>>>>> ec6a89ec
            }
            newMediaWidget->display()->camDisplay()->setFullScreen(true);
        }

        /* Hide / show other items when zoomed. */
        if(newWidget)
            opacityAnimator(newWidget)->animateTo(1.0);
        qreal opacity = newWidget ? 0.0 : 1.0;
        foreach(QnResourceWidget *widget, m_widgets)
            if(widget != newWidget)
                opacityAnimator(widget)->animateTo(opacity);

        /* Update margin flags. */
        updateCurrentMarginFlags();

        /* Update curtain. */
        if(m_curtainAnimator->isCurtained())
            updateCurtainedCursor();

        break;
    }
    case Qn::ActiveRole: {
        if(oldWidget)
            oldWidget->setLocalActive(false);
        if(newWidget)
            newWidget->setLocalActive(true);
        m_frameWidthsDirty = true;
        break;
    }
    case Qn::CentralRole: {
        /* Update audio playback. */
        if(QnMediaResourceWidget *oldMediaWidget = dynamic_cast<QnMediaResourceWidget *>(oldWidget)) {
            QnCamDisplay *oldCamDisplay = oldMediaWidget ? oldMediaWidget->display()->camDisplay() : NULL;
            if(oldCamDisplay)
                oldCamDisplay->playAudio(false);
        }

        if(QnMediaResourceWidget *newMediaWidget = dynamic_cast<QnMediaResourceWidget *>(newWidget)) { 
            QnCamDisplay *newCamDisplay = newMediaWidget ? newMediaWidget->display()->camDisplay() : NULL;
            if(newCamDisplay)
                newCamDisplay->playAudio(true);
        }

        break;
    }
    default:
        break;
    }

    emit widgetChanged(role);
}

QList<QnResourceWidget *> QnWorkbenchDisplay::widgets() const {
    return m_widgets;
}

QList<QnResourceWidget *> QnWorkbenchDisplay::widgets(const QnResourcePtr &resource) const {
    return m_widgetsByResource.value(resource);
}

QnResourceDisplay *QnWorkbenchDisplay::display(QnWorkbenchItem *item) const {
    if(QnMediaResourceWidget *widget = dynamic_cast<QnMediaResourceWidget *>(this->widget(item)))
        return widget->display();
    return NULL;
}

QnVideoCamera *QnWorkbenchDisplay::camera(QnWorkbenchItem *item) const {
    QnResourceDisplay *display = this->display(item);
    if(display == NULL)
        return NULL;

    return display->camera();
}

QnCamDisplay *QnWorkbenchDisplay::camDisplay(QnWorkbenchItem *item) const {
    QnVideoCamera *camera = this->camera(item);
    if(camera == NULL)
        return NULL;

    return camera->getCamDisplay();
}


// -------------------------------------------------------------------------- //
// QnWorkbenchDisplay :: mutators
// -------------------------------------------------------------------------- //
void QnWorkbenchDisplay::fitInView(bool animate) {
    QRectF targetGeometry;

    QnResourceWidget *zoomedWidget = m_widgetByRole[Qn::ZoomedRole];
    if(zoomedWidget != NULL) {
        targetGeometry = itemGeometry(zoomedWidget->item());
    } else {
        targetGeometry = fitInViewGeometry();
    }

    if(animate) {
        m_viewportAnimator->moveTo(targetGeometry);
    } else {
        m_boundingInstrument->recursiveDisable();
        m_viewportAnimator->moveTo(targetGeometry, false);
        m_boundingInstrument->recursiveEnable(); /* So that caches are updated. */
    }
}

void QnWorkbenchDisplay::bringToFront(const QList<QGraphicsItem *> &items) {
    QList<QGraphicsItem *> localItems = items;

    /* Sort by z order first, so that relative z order is preserved. */
    qSort(localItems.begin(), localItems.end(), GraphicsItemZLess());

    foreach(QGraphicsItem *item, localItems)
        bringToFront(item);
}

void QnWorkbenchDisplay::bringToFront(QGraphicsItem *item) {
    if(item == NULL) {
        qnNullWarning(item);
        return;
    }

    m_frontZ += zStep;
    item->setZValue(layerFrontZValue(layer(item)));
}

void QnWorkbenchDisplay::bringToFront(QnWorkbenchItem *item) {
    if(item == NULL) {
        qnNullWarning(item);
        return;
    }

    QnResourceWidget *widget = this->widget(item);
    if(widget == NULL)
        return; /* Widget was not created for the given item. */
    
    bringToFront(widget);
}

bool QnWorkbenchDisplay::addItemInternal(QnWorkbenchItem *item, bool animate, bool startDisplay) {
    const int maxItemCount = sizeof(void *) == sizeof(qint32) ? 24 : 64;

    if (m_widgets.size() >= maxItemCount) { // TODO: item limit must be changeable.
        qnDeleteLater(item);
        return false;
    }

    QnResourcePtr resource = qnResPool->getResourceByUniqId(item->resourceUid());
    if(resource.isNull()) {
        qnDeleteLater(item);
        return false;
    }

    if ((!resource->hasFlags(QnResource::media) && !resource->hasFlags(QnResource::server)) || resource->hasFlags(QnResource::layout)) { // TODO: unsupported for now
        qnDeleteLater(item);
        return false;
    }

    QnResourceWidget *widget;
    if (resource->hasFlags(QnResource::server))
        widget = new QnServerResourceWidget(context(), item);
    else
        widget = new QnMediaResourceWidget(context(), item);

    widget->setParent(this); /* Just to feel totally safe and not to leak memory no matter what happens. */
    widget->setAttribute(Qt::WA_DeleteOnClose);
    widget->setFrameOpacity(m_frameOpacity);
    widget->setFrameWidth(defaultFrameWidth);

    widget->setFlag(QGraphicsItem::ItemIgnoresParentOpacity, true); /* Optimization. */
    widget->setFlag(QGraphicsItem::ItemIsSelectable, true);
    widget->setFlag(QGraphicsItem::ItemIsFocusable, true);
    widget->setFlag(QGraphicsItem::ItemIsMovable, true);

    widget->setFocusPolicy(Qt::StrongFocus);
    widget->setWindowFlags(Qt::Window);

    /* Unsetting this flag is VERY important. If it is set, graphics scene
     * will mess with widget's z value and bring it to front every time
     * it is clicked. This will wreak havoc in our layered system.
     *
     * Note that this flag must be unset after Qt::Window window flag is set
     * because the latter automatically sets the former. */
    widget->setFlag(QGraphicsItem::ItemIsPanel, false);

    m_scene->addItem(widget);

    connect(item, SIGNAL(geometryChanged()),                            this, SLOT(at_item_geometryChanged()));
    connect(item, SIGNAL(geometryDeltaChanged()),                       this, SLOT(at_item_geometryDeltaChanged()));
    connect(item, SIGNAL(rotationChanged()),                            this, SLOT(at_item_rotationChanged()));
    connect(item, SIGNAL(flagChanged(Qn::ItemFlag, bool)),              this, SLOT(at_item_flagChanged(Qn::ItemFlag, bool)));

    m_widgets.push_back(widget);
    m_widgetByItem.insert(item, widget);
    m_widgetsByResource[widget->resource()].push_back(widget);
    if(QnMediaResourceWidget *mediaWidget = dynamic_cast<QnMediaResourceWidget *>(widget))
        m_widgetByRenderer.insert(mediaWidget->renderer(), widget);

    synchronize(widget, false);
    bringToFront(widget);

    if(item->hasFlag(Qn::PendingGeometryAdjustment))
        adjustGeometryLater(item, animate); /* Changing item flags here may confuse the callee, so we do it through the event loop. */

    connect(widget,                     SIGNAL(aboutToBeDestroyed()),   this,   SLOT(at_widget_aboutToBeDestroyed()));
    if(widgets(widget->resource()).size() == 1)
        connect(widget->resource().data(),  SIGNAL(disabledChanged(bool, bool)), this, SLOT(at_resource_disabledChanged()), Qt::QueuedConnection);

    emit widgetAdded(widget);

    for(int i = 0; i < Qn::ItemRoleCount; i++)
        if(item == workbench()->item(static_cast<Qn::ItemRole>(i)))
            setWidget(static_cast<Qn::ItemRole>(i), widget);

    if(startDisplay) {
        if(QnMediaResourceWidget *mediaWidget = dynamic_cast<QnMediaResourceWidget *>(widget)) {
            mediaWidget->display()->start();
            if(mediaWidget->display()->archiveReader()) {
                if(item->layout()->resource() && !item->layout()->resource()->getLocalRange().isEmpty())
                    mediaWidget->display()->archiveReader()->setPlaybackRange(item->layout()->resource()->getLocalRange());

                if(m_widgets.size() == 1 && !mediaWidget->resource()->hasFlags(QnResource::live)) 
                    mediaWidget->display()->archiveReader()->jumpTo(0, 0);
            }
        }
    }

    return true;
}

bool QnWorkbenchDisplay::removeItemInternal(QnWorkbenchItem *item, bool destroyWidget, bool destroyItem) {
    disconnect(item, NULL, this, NULL);

    QnResourceWidget *widget = m_widgetByItem.value(item);
    if(widget == NULL) {
        assert(!destroyItem);
        return false; /* The widget wasn't created. */
    }

    disconnect(widget, NULL, this, NULL);
    if(widgets(widget->resource()).size() == 1)
        disconnect(widget->resource().data(), NULL, this, NULL);

    for(int i = 0; i <= Qn::ItemRoleCount; i++)
        if(widget == m_widgetByRole[i])
            setWidget(static_cast<Qn::ItemRole>(i), NULL);

    emit widgetAboutToBeRemoved(widget);

    m_widgets.removeOne(widget);
    m_widgetByItem.remove(item);
    m_widgetsByResource[widget->resource()].removeOne(widget);
    if(QnMediaResourceWidget *mediaWidget = dynamic_cast<QnMediaResourceWidget *>(widget))
        m_widgetByRenderer.remove(mediaWidget->renderer());

    if(destroyWidget) {
        widget->hide();
        qnDeleteLater(widget);
    }

    if(destroyItem)
        qnDeleteLater(item);

    return true;
}

QMargins QnWorkbenchDisplay::viewportMargins() const {
    return m_viewportAnimator->viewportMargins();
}

void QnWorkbenchDisplay::setViewportMargins(const QMargins &margins) {
    if(viewportMargins() == margins)
        return;

    m_viewportAnimator->setViewportMargins(margins);

    synchronizeSceneBoundsExtension();
}

Qn::MarginFlags QnWorkbenchDisplay::currentMarginFlags() const {
    return m_viewportAnimator->marginFlags();
}

Qn::MarginFlags QnWorkbenchDisplay::zoomedMarginFlags() const {
    return m_zoomedMarginFlags;
}

Qn::MarginFlags QnWorkbenchDisplay::normalMarginFlags() const {
    return m_normalMarginFlags;
}

void QnWorkbenchDisplay::setZoomedMarginFlags(Qn::MarginFlags flags) {
    if(m_zoomedMarginFlags == flags)
        return;

    m_zoomedMarginFlags = flags;

    updateCurrentMarginFlags();
}

void QnWorkbenchDisplay::setNormalMarginFlags(Qn::MarginFlags flags) {
    if(m_normalMarginFlags == flags)
        return;

    m_normalMarginFlags = flags;

    updateCurrentMarginFlags();
}

void QnWorkbenchDisplay::updateCurrentMarginFlags() {
    Qn::MarginFlags flags;
    if(m_widgetByRole[Qn::ZoomedRole] == NULL) {
        flags = m_normalMarginFlags;
    } else {
        flags = m_zoomedMarginFlags;
    }
    if(flags == currentMarginFlags())
        return;

    m_viewportAnimator->setMarginFlags(flags);

    synchronizeSceneBoundsExtension();
}

qreal QnWorkbenchDisplay::widgetsFrameOpacity() const {
    return m_frameOpacity;
}

void QnWorkbenchDisplay::setWidgetsFrameOpacity(qreal opacity) {
    if(qFuzzyCompare(m_frameOpacity, opacity))
        return;

    m_frameOpacity = opacity;
    
    foreach(QnResourceWidget *widget, m_widgets) 
        widget->setFrameOpacity(opacity);
}


// -------------------------------------------------------------------------- //
// QnWorkbenchDisplay :: calculators
// -------------------------------------------------------------------------- //
qreal QnWorkbenchDisplay::layerFrontZValue(Qn::ItemLayer layer) const {
    return layerZValue(layer) + m_frontZ;
}

qreal QnWorkbenchDisplay::layerZValue(Qn::ItemLayer layer) const {
    return layer * layerZSize;
}

Qn::ItemLayer QnWorkbenchDisplay::shadowLayer(Qn::ItemLayer itemLayer) const {
    switch(itemLayer) {
    case Qn::PinnedRaisedLayer:
        return Qn::PinnedLayer;
    case Qn::UnpinnedRaisedLayer:
        return Qn::UnpinnedLayer;
    default:
        return itemLayer;
    }
}

Qn::ItemLayer QnWorkbenchDisplay::synchronizedLayer(QnResourceWidget *widget) const {
    assert(widget != NULL);

    if(widget == m_widgetByRole[Qn::ZoomedRole]) {
        return Qn::ZoomedLayer;
    } else if(widget->item()->isPinned()) {
        if(widget == m_widgetByRole[Qn::RaisedRole]) {
            return Qn::PinnedRaisedLayer;
        } else {
            return Qn::PinnedLayer;
        }
    } else {
        if(widget == m_widgetByRole[Qn::RaisedRole]) {
            return Qn::UnpinnedRaisedLayer;
        } else {
            return Qn::UnpinnedLayer;
        }
    }
}

QRectF QnWorkbenchDisplay::itemEnclosingGeometry(QnWorkbenchItem *item) const {
    if(item == NULL) {
        qnNullWarning(item);
        return QRectF();
    }

    QRectF result = workbench()->mapper()->mapFromGrid(item->geometry());

    QSizeF step = workbench()->mapper()->step();
    QRectF delta = item->geometryDelta();
    result = QRectF(
        result.left()   + delta.left()   * step.width(),
        result.top()    + delta.top()    * step.height(),
        result.width()  + delta.width()  * step.width(),
        result.height() + delta.height() * step.height()
    );

    return result;
}

QRectF QnWorkbenchDisplay::itemGeometry(QnWorkbenchItem *item, QRectF *enclosingGeometry) const {
    if(item == NULL) {
        qnNullWarning(item);
        return QRectF();
    }

    QnResourceWidget *widget = this->widget(item);
    if(widget == NULL) {
        /* A perfectly normal situation - the widget was not created. */
        if(enclosingGeometry)
            *enclosingGeometry = QRectF();
        return QRectF();
    }

    QRectF result = itemEnclosingGeometry(item);
    if(enclosingGeometry != NULL)
        *enclosingGeometry = rotated(result, item->rotation());

    if(!widget->hasAspectRatio())
        return rotated(result, item->rotation());

    return rotated(expanded(widget->aspectRatio(), result, Qt::KeepAspectRatio), item->rotation());
}

QRectF QnWorkbenchDisplay::layoutBoundingGeometry() const {
    return fitInViewGeometry();
}

QRectF QnWorkbenchDisplay::fitInViewGeometry() const {
    QRect layoutBoundingRect = workbench()->currentLayout()->boundingRect();
    if(layoutBoundingRect.isNull())
        layoutBoundingRect = QRect(0, 0, 1, 1);

    return workbench()->mapper()->mapFromGridF(QRectF(layoutBoundingRect).adjusted(-0.05, -0.05, 0.05, 0.05));
}

QRectF QnWorkbenchDisplay::viewportGeometry() const {
    if(m_view == NULL) {
        return QRectF();
    } else {
        return m_viewportAnimator->accessor()->get(m_view).toRectF();
    }
}

QPoint QnWorkbenchDisplay::mapViewportToGrid(const QPoint &viewportPoint) const {
    if(m_view == NULL)
        return QPoint();

    return workbench()->mapper()->mapToGrid(m_view->mapToScene(viewportPoint));
}

QPoint QnWorkbenchDisplay::mapGlobalToGrid(const QPoint &globalPoint) const {
    if(m_view == NULL)
        return QPoint();

    return mapViewportToGrid(m_view->mapFromGlobal(globalPoint));
}

QPointF QnWorkbenchDisplay::mapViewportToGridF(const QPoint &viewportPoint) const {
    if(m_view == NULL)
        return QPointF();

    return workbench()->mapper()->mapToGridF(m_view->mapToScene(viewportPoint));

}

QPointF QnWorkbenchDisplay::mapGlobalToGridF(const QPoint &globalPoint) const {
    if(m_view == NULL)
        return QPoint();

    return mapViewportToGridF(m_view->mapFromGlobal(globalPoint));
}



// -------------------------------------------------------------------------- //
// QnWorkbenchDisplay :: synchronizers
// -------------------------------------------------------------------------- //
void QnWorkbenchDisplay::synchronize(QnWorkbenchItem *item, bool animate) {
    if(item == NULL) {
        qnNullWarning(item);
        return;
    }

    QnResourceWidget *widget = this->widget(item);
    if(widget == NULL)
        return; /* No widget was created for the item provided. */

    synchronize(widget, animate);
}

void QnWorkbenchDisplay::synchronize(QnResourceWidget *widget, bool animate) {
    if(widget == NULL) {
        qnNullWarning(widget);
        return;
    }

    synchronizeGeometry(widget, animate);
    synchronizeLayer(widget);
}

void QnWorkbenchDisplay::synchronizeGeometry(QnWorkbenchItem *item, bool animate) {
    QnResourceWidget *widget = this->widget(item);
    if(widget == NULL)
        return; /* No widget was created for the given item. */

    synchronizeGeometry(widget, animate);
}

void QnWorkbenchDisplay::synchronizeGeometry(QnResourceWidget *widget, bool animate) {
    if(widget == NULL) {
        qnNullWarning(widget);
        return;
    }

    QnWorkbenchItem *item = widget->item();
    QnResourceWidget *zoomedWidget = m_widgetByRole[Qn::ZoomedRole];
    QnResourceWidget *raisedWidget = m_widgetByRole[Qn::RaisedRole];

    QRectF enclosingGeometry = itemEnclosingGeometry(item);

    /* Adjust for raise. */
    if(widget == raisedWidget && widget != zoomedWidget && m_view != NULL) {
        QRectF viewportGeometry = mapRectToScene(m_view, m_view->viewport()->rect());

        QSizeF newWidgetSize = enclosingGeometry.size() * focusExpansion;
        QSizeF maxWidgetSize = viewportGeometry.size() * maxExpandedSize;
        QPointF viewportCenter = viewportGeometry.center();

        /* Allow expansion no further than the maximal size, but no less than current size. */
        newWidgetSize =  bounded(newWidgetSize, maxWidgetSize,   Qt::KeepAspectRatio);
        newWidgetSize = expanded(newWidgetSize, enclosingGeometry.size(), Qt::KeepAspectRatio);

        /* Calculate expansion values. Expand towards the screen center. */
        qreal xp1 = 0.0, xp2 = 0.0, yp1 = 0.0, yp2 = 0.0;
        calculateExpansionValues(enclosingGeometry.left(), enclosingGeometry.right(),  viewportCenter.x(), newWidgetSize.width(),  &xp1, &xp2);
        calculateExpansionValues(enclosingGeometry.top(),  enclosingGeometry.bottom(), viewportCenter.y(), newWidgetSize.height(), &yp1, &yp2);

        enclosingGeometry = enclosingGeometry.adjusted(xp1, yp1, xp2, yp2);
    }

    /* Update Z value. */
    if(widget == raisedWidget || widget == zoomedWidget)
        bringToFront(widget);

    /* Update enclosing aspect ratio. */
    widget->setEnclosingAspectRatio(enclosingGeometry.width() / enclosingGeometry.height());

    /* Move! */
    WidgetAnimator *animator = this->animator(widget);
    if(animate) {
        animator->moveTo(enclosingGeometry, item->rotation());
    } else {
        animator->stop();
        widget->setEnclosingGeometry(enclosingGeometry);
        widget->setRotation(item->rotation());
    }
}

void QnWorkbenchDisplay::synchronizeAllGeometries(bool animate) {
    foreach(QnResourceWidget *widget, m_widgetByItem)
        synchronizeGeometry(widget, animate);
}

void QnWorkbenchDisplay::synchronizeLayer(QnWorkbenchItem *item) {
    synchronizeLayer(widget(item));
}

void QnWorkbenchDisplay::synchronizeLayer(QnResourceWidget *widget) {
    setLayer(widget, synchronizedLayer(widget));
}

void QnWorkbenchDisplay::synchronizeSceneBounds() {
    if(m_instrumentManager->scene() == NULL)
        return; /* Do nothing if scene is being destroyed. */

    QRectF sizeRect, moveRect;

    QnWorkbenchItem *zoomedItem = m_widgetByRole[Qn::ZoomedRole] ? m_widgetByRole[Qn::ZoomedRole]->item() : NULL;
    if(zoomedItem != NULL) {
        sizeRect = moveRect = itemGeometry(zoomedItem);
    } else {
        moveRect = layoutBoundingGeometry();
        sizeRect = fitInViewGeometry();
    }

    m_boundingInstrument->setPositionBounds(m_view, moveRect);
    m_boundingInstrument->setSizeBounds(m_view, viewportLowerSizeBound, Qt::KeepAspectRatioByExpanding, sizeRect.size(), Qt::KeepAspectRatioByExpanding);
}

void QnWorkbenchDisplay::synchronizeSceneBoundsExtension() {
    MarginsF marginsExtension(0.0, 0.0, 0.0, 0.0);
    if(currentMarginFlags() != 0)
        marginsExtension = cwiseDiv(m_viewportAnimator->viewportMargins(), m_view->viewport()->size());

    /* Sync position extension. */
    {
        MarginsF positionExtension(0.0, 0.0, 0.0, 0.0);
        if(currentMarginFlags() & Qn::MarginsAffectPosition)
            positionExtension = marginsExtension;

        if(m_widgetByRole[Qn::ZoomedRole]) {
            m_boundingInstrument->setPositionBoundsExtension(m_view, positionExtension);
        } else {
            m_boundingInstrument->setPositionBoundsExtension(m_view, positionExtension + MarginsF(0.5, 0.5, 0.5, 0.5));
        }
    }

    /* Sync size extension. */
    if(currentMarginFlags() & Qn::MarginsAffectSize) {
        QSizeF sizeExtension = sizeDelta(marginsExtension);
        sizeExtension = cwiseDiv(sizeExtension, QSizeF(1.0, 1.0) - sizeExtension);

        m_boundingInstrument->setSizeBoundsExtension(m_view, sizeExtension, sizeExtension);
        if(!m_widgetByRole[Qn::ZoomedRole])
            m_boundingInstrument->stickScale(m_view);
    }
}

void QnWorkbenchDisplay::synchronizeRaisedGeometry() {
    QnResourceWidget *raisedWidget = m_widgetByRole[Qn::RaisedRole];
    if(!raisedWidget)
        return;

    synchronizeGeometry(raisedWidget, animator(raisedWidget)->isRunning());
}

void QnWorkbenchDisplay::adjustGeometryLater(QnWorkbenchItem *item, bool animate) {
    if(!item->hasFlag(Qn::PendingGeometryAdjustment))
        return;

    QnResourceWidget *widget = this->widget(item);
    if(widget == NULL) {
        return;
    } else {
        widget->hide(); /* So that it won't appear where it shouldn't. */
    }

    emit geometryAdjustmentRequested(item, animate);
}

void QnWorkbenchDisplay::adjustGeometry(QnWorkbenchItem *item, bool animate) {
    if(!item->hasFlag(Qn::PendingGeometryAdjustment))
        return;

    QnResourceWidget *widget = this->widget(item);
    if(widget == NULL) {
        return; /* No widget was created for the given item. */
    } else {
        widget->show(); /* It may have been hidden in a call to adjustGeometryLater. */
    }

    /* Calculate target position. */
    QPointF newPos;
    if(item->geometry().width() < 0 || item->geometry().height() < 0) {
        newPos = mapViewportToGridF(m_view->viewport()->geometry().center());

        /* Initialize item's geometry with adequate values. */
        item->setFlag(Qn::Pinned, false);
        item->setCombinedGeometry(QRectF(newPos, QSizeF(0.0, 0.0)));
        synchronizeGeometry(widget, false);
    } else {
        newPos = item->combinedGeometry().center();

        if(qFuzzyIsNull(item->combinedGeometry().size()))
            synchronizeGeometry(widget, false);
    }

    /* Assume 4:3 AR of a single channel. In most cases, it will work fine. */
    const QnResourceVideoLayout *videoLayout = widget->channelLayout();
    const qreal estimatedAspectRatio = (4.0 * videoLayout->width()) / (3.0 * videoLayout->height());
    const Qt::Orientation orientation = estimatedAspectRatio > 1.0 ? Qt::Vertical : Qt::Horizontal;
    const QSize size = bestSingleBoundedSize(workbench()->mapper(), 1, orientation, estimatedAspectRatio);

    /* Adjust item's geometry for the new size. */
    if(size != item->geometry().size()) {
        QRectF combinedGeometry = item->combinedGeometry();
        combinedGeometry.moveTopLeft(combinedGeometry.topLeft() - toPoint(size - combinedGeometry.size()) / 2.0);
        combinedGeometry.setSize(size);
        item->setCombinedGeometry(combinedGeometry);
    }

    /* Pin the item. */
    QnAspectRatioMagnitudeCalculator metric(newPos, size, item->layout()->boundingRect(), aspectRatio(m_view->viewport()->size()) / aspectRatio(workbench()->mapper()->step()));
    QRect geometry = item->layout()->closestFreeSlot(newPos, size, &metric);
    item->layout()->pinItem(item, geometry);
    item->setFlag(Qn::PendingGeometryAdjustment, false);

    /* Synchronize. */
    synchronizeGeometry(item, animate);
}

void QnWorkbenchDisplay::updateFrameWidths() {
    if(!m_frameWidthsDirty)
        return;

    foreach(QnResourceWidget *widget, this->widgets())
        widget->setFrameWidth(widget->isSelected() || widget->isLocalActive() ? selectedFrameWidth : defaultFrameWidth);
}

void QnWorkbenchDisplay::updateCurtainedCursor() {
    bool curtained = m_curtainAnimator->isCurtained();

    if(m_view != NULL)
        m_view->viewport()->setCursor(QCursor(curtained ? Qt::BlankCursor : Qt::ArrowCursor));
}


// -------------------------------------------------------------------------- //
// QnWorkbenchDisplay :: handlers
// -------------------------------------------------------------------------- //
void QnWorkbenchDisplay::at_viewportAnimator_finished() {
    synchronizeSceneBounds();
}

void QnWorkbenchDisplay::at_layout_itemAdded(QnWorkbenchItem *item) {
    if(addItemInternal(item, true)) {
        synchronizeSceneBounds();
        fitInView();

        workbench()->setItem(Qn::ZoomedRole, NULL); /* Unzoom & fit in view on item addition. */
    }
}

void QnWorkbenchDisplay::at_layout_itemRemoved(QnWorkbenchItem *item) {
    if(removeItemInternal(item, true, false)) {
        synchronizeSceneBounds();
        fitInView();
    }
}

void QnWorkbenchDisplay::at_workbench_itemChanged(Qn::ItemRole role, QnWorkbenchItem *item) {
    setWidget(role, widget(item));
}

void QnWorkbenchDisplay::at_workbench_itemChanged(Qn::ItemRole role) {
    at_workbench_itemChanged(role, workbench()->item(role));
}

void QnWorkbenchDisplay::at_workbench_currentLayoutAboutToBeChanged() {
    if (m_inChangeLayout)
        qWarning() << "Changing layout while changing layout. Error! #GDM";

    m_inChangeLayout = true;
    QnWorkbenchLayout *layout = workbench()->currentLayout();

    disconnect(layout, NULL, this, NULL);

    QnWorkbenchStreamSynchronizer *streamSynchronizer = context()->instance<QnWorkbenchStreamSynchronizer>();
    layout->setData(Qn::LayoutSyncStateRole, QVariant::fromValue<QnStreamSynchronizationState>(streamSynchronizer->state()));

    QVector<QUuid> selectedUuids;
    foreach(QnResourceWidget *widget, widgets())
        if(widget->isSelected())
            selectedUuids.push_back(widget->item()->uuid());
    layout->setData(Qn::LayoutSelectionRole, QVariant::fromValue<QVector<QUuid> >(selectedUuids));

    foreach(QnResourceWidget *widget, widgets()) {
        if(QnMediaResourceWidget *mediaWidget = dynamic_cast<QnMediaResourceWidget *>(widget)) {
            qint64 timeUSec = mediaWidget->display()->currentTimeUSec();
            if((quint64)timeUSec != AV_NOPTS_VALUE)
                mediaWidget->item()->setData(Qn::ItemTimeRole, mediaWidget->display()->camDisplay()->isRealTimeSource() ? DATETIME_NOW : timeUSec / 1000);

            mediaWidget->item()->setData(Qn::ItemPausedRole, mediaWidget->display()->isPaused());
        }

        widget->item()->setData(Qn::ItemCheckedButtonsRole, static_cast<int>(widget->checkedButtons()));
    }

    foreach(QnWorkbenchItem *item, layout->items())
        at_layout_itemRemoved(item);
    m_inChangeLayout = false;
}


void QnWorkbenchDisplay::at_workbench_currentLayoutChanged() {
    QnWorkbenchLayout *layout = workbench()->currentLayout();

    QnThumbnailsSearchState searchState = layout->data(Qn::LayoutSearchStateRole).value<QnThumbnailsSearchState>();
    bool thumbnailed = searchState.step > 0 && !layout->items().empty();

    if(thumbnailed) {
        if(m_loader) {
            disconnect(m_loader, NULL, this, NULL);
            m_loader->pleaseStop();
        }

        if(QnResourcePtr resource = resourcePool()->getResourceByUniqId((**layout->items().begin()).resourceUid())) {
            m_loader = new QnThumbnailsLoader(resource, false);
            
            connect(m_loader, SIGNAL(thumbnailLoaded(const QnThumbnail &)), this, SLOT(at_loader_thumbnailLoaded(const QnThumbnail &)));
            connect(m_loader, SIGNAL(finished()), m_loader, SLOT(deleteLater()));

            m_loader->setTimePeriod(searchState.period);
            m_loader->setTimeStep(searchState.step);
            m_loader->start();
        }
    }

    QnWorkbenchStreamSynchronizer *streamSynchronizer = context()->instance<QnWorkbenchStreamSynchronizer>();
    streamSynchronizer->setState(layout->data(Qn::LayoutSyncStateRole).value<QnStreamSynchronizationState>());

    foreach(QnWorkbenchItem *item, layout->items())
        addItemInternal(item, false, !thumbnailed);

    bool hasTimeLabels = layout->data(Qn::LayoutTimeLabelsRole).toBool();

    QList<QnResourceWidget *> widgets = this->widgets();
    if(thumbnailed)
        qSort(widgets.begin(), widgets.end(), WidgetPositionLess());

    for(int i = 0; i < widgets.size(); i++) {
        QnMediaResourceWidget *widget = dynamic_cast<QnMediaResourceWidget *>(widgets[i]);
        if(!widget)
            continue;

        qint64 time;
        if(thumbnailed) {
            time = searchState.period.startTimeMs + searchState.step * i;
            widget->item()->setData(Qn::ItemTimeRole, time);
        } else {
            time = widget->item()->data<qint64>(Qn::ItemTimeRole, -1);
        }

        if(!thumbnailed) {
            QnResourcePtr resource = widget->resource();
            if(time != -1) {
                qint64 timeUSec = time == DATETIME_NOW ? DATETIME_NOW : time * 1000;
                if(widget->display()->archiveReader())
                    widget->display()->archiveReader()->jumpTo(timeUSec, timeUSec);
            } else if (!resource->hasFlags(QnResource::live)) {
                // default position in SyncPlay is LIVE. If current resource is synchronized and it is not camera (does not has live) seek to 0 (default position)
                if(widget->display()->archiveReader())
                    widget->display()->archiveReader()->jumpTo(0, 0);
            }
        }

        bool paused = widget->item()->data<bool>(Qn::ItemPausedRole);
        if(paused) {
            if(widget->display()->archiveReader()) {
                widget->display()->archiveReader()->pauseMedia();
                widget->display()->archiveReader()->setSpeed(0.0); // TODO: #VASILENKO check that this call doesn't break anything
            }
        }

        if(hasTimeLabels) {
            widget->setDecorationsVisible(true, false);
            widget->setInfoVisible(true, false);
            
            QString timeString = (widget->resource()->flags() & QnResource::utc) ? QDateTime::fromMSecsSinceEpoch(time).toString(tr("yyyy MMM dd hh:mm:ss")) : QTime().addMSecs(time).toString(tr("hh:mm:ss"));
            widget->setTitleTextFormat(QLatin1String("%1\t") + timeString);
        }

        int checkedButtons = widget->item()->data(Qn::ItemCheckedButtonsRole).toInt();
        widget->setCheckedButtons(static_cast<QnResourceWidget::Buttons>(checkedButtons));
    }

    QVector<QUuid> selectedUuids = layout->data(Qn::LayoutSelectionRole).value<QVector<QUuid> >();
    foreach(const QUuid &selectedUuid, selectedUuids)
        if(QnResourceWidget *widget = this->widget(selectedUuid))
            widget->setSelected(true);

    connect(layout,             SIGNAL(itemAdded(QnWorkbenchItem *)),           this,                   SLOT(at_layout_itemAdded(QnWorkbenchItem *)));
    connect(layout,             SIGNAL(itemRemoved(QnWorkbenchItem *)),         this,                   SLOT(at_layout_itemRemoved(QnWorkbenchItem *)));
    connect(layout,             SIGNAL(boundingRectChanged()),                  this,                   SLOT(fitInView()));

    synchronizeSceneBounds();
    fitInView(false);
}

void QnWorkbenchDisplay::at_loader_thumbnailLoaded(const QnThumbnail &thumbnail) {
    QnThumbnailsSearchState searchState = workbench()->currentLayout()->data(Qn::LayoutSearchStateRole).value<QnThumbnailsSearchState>();
    if(searchState.step <= 0)
        return;

    int index = (thumbnail.time() - searchState.period.startTimeMs) / searchState.step;
    QList<QnResourceWidget *> widgets = this->widgets();
    if(index < 0)
        return;

    qSort(widgets.begin(), widgets.end(), WidgetPositionLess());

    if(index < widgets.size()) {
        if(QnMediaResourceWidget *mediaWidget = dynamic_cast<QnMediaResourceWidget *>(widgets[index])) {
            mediaWidget->display()->archiveReader()->jumpTo(thumbnail.actualTime() * 1000, 0);
            mediaWidget->display()->camDisplay()->setMTDecoding(false);
            mediaWidget->display()->camDisplay()->putData(thumbnail.data());
            mediaWidget->display()->camDisplay()->start();
            mediaWidget->display()->archiveReader()->startPaused();
        }
    }

    if(index >= widgets.size() - 1) {
        int i = 0;
        foreach(QnResourceWidget *widget, widgets) {
            if(QnMediaResourceWidget *mediaWidget = dynamic_cast<QnMediaResourceWidget *>(widget)) {
                if(!mediaWidget->display()->camDisplay()->isRunning()) {
                    mediaWidget->display()->archiveReader()->jumpTo((searchState.period.startTimeMs + searchState.step * i) * 1000, 0);
                    mediaWidget->display()->camDisplay()->setMTDecoding(false);
                    mediaWidget->display()->camDisplay()->start();
                    mediaWidget->display()->archiveReader()->startPaused();
                }
            }
            i++;
        }
        return;
    }
}

void QnWorkbenchDisplay::at_item_geometryChanged() {
    synchronizeGeometry(static_cast<QnWorkbenchItem *>(sender()), true);
    synchronizeSceneBounds();
}

void QnWorkbenchDisplay::at_item_geometryDeltaChanged() {
    synchronizeGeometry(static_cast<QnWorkbenchItem *>(sender()), true);
}

void QnWorkbenchDisplay::at_item_rotationChanged() {
    QnWorkbenchItem *item = static_cast<QnWorkbenchItem *>(sender());

    synchronizeGeometry(item, true);
    if(m_widgetByRole[Qn::ZoomedRole] && m_widgetByRole[Qn::ZoomedRole]->item() == item)
        synchronizeSceneBounds();
}

void QnWorkbenchDisplay::at_item_flagChanged(Qn::ItemFlag flag, bool value) {
    switch(flag) {
    case Qn::Pinned:
        synchronizeLayer(static_cast<QnWorkbenchItem *>(sender()));
        break;
    case Qn::PendingGeometryAdjustment:
        if(value)
            adjustGeometryLater(static_cast<QnWorkbenchItem *>(sender())); /* Changing item flags here may confuse the callee, so we do it through the event loop. */
        break;
    default:
        qnWarning("Invalid item flag '%1'.", static_cast<int>(flag));
        break;
    }
}

void QnWorkbenchDisplay::at_curtainActivityInstrument_activityStopped() {
    m_curtainAnimator->curtain(m_widgetByRole[Qn::ZoomedRole]);
}

void QnWorkbenchDisplay::at_curtainActivityInstrument_activityStarted() {
    m_curtainAnimator->uncurtain();
}

void QnWorkbenchDisplay::at_widgetActivityInstrument_activityStopped() {
    foreach(QnResourceWidget *widget, m_widgets) 
        widget->setOption(QnResourceWidget::DisplayActivityOverlay, true);
}

void QnWorkbenchDisplay::at_widgetActivityInstrument_activityStarted() {
    foreach(QnResourceWidget *widget, m_widgets) 
        widget->setOption(QnResourceWidget::DisplayActivityOverlay, false);
}

void QnWorkbenchDisplay::at_widget_aboutToBeDestroyed() {
    QnResourceWidget *widget = checked_cast<QnResourceWidget *>(sender());
    if (widget && widget->item()) {
        /* We can get here only when the widget is destroyed directly 
         * (not by destroying or removing its corresponding item). 
         * Therefore the widget's item must be destroyed. */
        removeItemInternal(widget->item(), false, true);
    }
}

void QnWorkbenchDisplay::at_scene_destroyed() {
    setScene(NULL);
}

void QnWorkbenchDisplay::at_scene_selectionChanged() {
    if(m_instrumentManager->scene() == NULL)
        return; /* Do nothing if scene is being destroyed. */

    m_frameWidthsDirty = true;

    /* Update single selected item. */
    QList<QGraphicsItem *> selection = m_scene->selectedItems();
    if(selection.size() == 1) {
        QGraphicsItem *item = selection.front();
        QnResourceWidget *widget = item->isWidget() ? qobject_cast<QnResourceWidget *>(item->toGraphicsObject()) : NULL;

        workbench()->setItem(Qn::SingleSelectedRole, widget ? widget->item() : NULL);
    } else {
        workbench()->setItem(Qn::SingleSelectedRole, NULL);
    }
}

void QnWorkbenchDisplay::at_view_destroyed() {
    setView(NULL);
}

void QnWorkbenchDisplay::at_mapper_originChanged() {
    synchronizeAllGeometries(true);

    synchronizeSceneBounds();

    fitInView();
}

void QnWorkbenchDisplay::at_mapper_cellSizeChanged() {
    synchronizeAllGeometries(true);

    synchronizeSceneBounds();

    fitInView();
}

void QnWorkbenchDisplay::at_mapper_spacingChanged() {
    synchronizeAllGeometries(true);

    synchronizeSceneBounds();

    fitInView();

    QSizeF spacing = workbench()->mapper()->spacing();
    if(qFuzzyIsNull(spacing.width()) || qFuzzyIsNull(spacing.height())) {
        m_frameOpacityAnimator->animateTo(0.0);
    } else {
        m_frameOpacityAnimator->animateTo(1.0);
    }
}

void QnWorkbenchDisplay::at_context_permissionsChanged(const QnResourcePtr &resource) {
    if(QnLayoutResourcePtr layoutResource = resource.dynamicCast<QnLayoutResource>()) {
        if(QnWorkbenchLayout *layout = QnWorkbenchLayout::instance(layoutResource)) {
            Qn::Permissions permissions = accessController()->permissions(resource);

            if(!(permissions & Qn::ReadPermission))
                workbench()->removeLayout(layout);
        }
    }
}

void QnWorkbenchDisplay::at_resource_disabledChanged() {
    QObject *sender = this->sender();
    if(!sender)
        return; /* Already disconnected from this sender. */

    at_resource_disabledChanged(toSharedPointer(checked_cast<QnResource *>(sender)));
}

void QnWorkbenchDisplay::at_resource_disabledChanged(const QnResourcePtr &resource) {
    QnResourcePtr enabledResource = resourcePool()->getEnabledResourceByUniqueId(resource->getUniqueId());
    if(!enabledResource || enabledResource == resource)
        return;

    foreach(QnResourceWidget *widget, widgets(resource)) {
        QnWorkbenchItem *item = widget->item();

        removeItemInternal(item, true, false);
        addItemInternal(item, false);
    }
}<|MERGE_RESOLUTION|>--- conflicted
+++ resolved
@@ -561,20 +561,11 @@
 
         /* Update media quality. */
         if(QnMediaResourceWidget *oldMediaWidget = dynamic_cast<QnMediaResourceWidget *>(oldWidget)) {
-            if (oldMediaWidget->display()->archiveReader()) {
-                if (oldMediaWidget->display()->camDisplay()->isRealTimeSource())
-                    oldMediaWidget->display()->archiveReader()->setQuality(MEDIA_Quality_High, true); // disable alwaysHi mode
-            }
             oldMediaWidget->display()->camDisplay()->setFullScreen(false);
         }
         if(QnMediaResourceWidget *newMediaWidget = dynamic_cast<QnMediaResourceWidget *>(newWidget)) {
             if (newMediaWidget->display()->archiveReader()) {
-<<<<<<< HEAD
                 newMediaWidget->display()->archiveReader()->setQuality(MEDIA_Quality_High, true);
-=======
-                newMediaWidget->display()->archiveReader()->setQuality(MEDIA_Quality_AlwaysHigh, true);
-                newMediaWidget->display()->archiveReader()->disableQualityChange();
->>>>>>> ec6a89ec
             }
             newMediaWidget->display()->camDisplay()->setFullScreen(true);
         }
