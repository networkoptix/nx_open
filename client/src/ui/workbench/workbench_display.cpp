#include "workbench_display.h"
#include <cassert>
#include <cstring> /* For std::memset. */
#include <cmath> /* For std::fmod. */

#include <functional> /* For std::binary_function. */

#include <QtCore/QtAlgorithms>
#include <QtWidgets/QAction>
#include <QtOpenGL/QGLContext>
#include <QtOpenGL/QGLWidget>

#include <utils/common/warnings.h>
#include <utils/common/checked_cast.h>
#include <utils/common/delete_later.h>
#include <utils/math/math.h>
#include <utils/math/color_transformations.h>
#include <utils/common/toggle.h>
#include <utils/common/util.h>
#include <utils/common/variant_timer.h>

#include <client/client_meta_types.h>
#include <common/common_meta_types.h>

#include <core/resource/layout_resource.h>
#include <core/resource_management/resource_pool.h>
#include <camera/resource_display.h>
#include <camera/client_video_camera.h>

#include <ui/common/notification_levels.h>

#include <ui/animation/viewport_animator.h>
#include <ui/animation/widget_animator.h>
#include <ui/animation/curtain_animator.h>
#include <ui/animation/opacity_animator.h>

#include <ui/graphics/instruments/instrument_manager.h>
#include <ui/graphics/instruments/bounding_instrument.h>
#include <ui/graphics/instruments/transform_listener_instrument.h>
#include <ui/graphics/instruments/activity_listener_instrument.h>
#include <ui/graphics/instruments/forwarding_instrument.h>
#include <ui/graphics/instruments/stop_instrument.h>
#include <ui/graphics/instruments/signaling_instrument.h>
#include <ui/graphics/instruments/selection_overlay_hack_instrument.h>
#include <ui/graphics/instruments/focus_listener_instrument.h>
#include <ui/graphics/instruments/tool_tip_instrument.h>
#include <ui/graphics/instruments/widget_layout_instrument.h>

#include <ui/graphics/items/resource/resource_widget.h>
#include <ui/graphics/items/resource/server_resource_widget.h>
#include <ui/graphics/items/resource/media_resource_widget.h>
#include <ui/graphics/items/resource/videowall_screen_widget.h>
#include <ui/graphics/items/resource/resource_widget_renderer.h>
#include <ui/graphics/items/resource/decodedpicturetoopengluploadercontextpool.h>
#include <ui/graphics/items/grid/curtain_item.h>
#include <ui/graphics/items/generic/graphics_message_box.h>
#include <ui/graphics/items/generic/splash_item.h>
#include <ui/graphics/items/grid/grid_item.h>
#include <ui/graphics/items/grid/grid_background_item.h>
#include <ui/graphics/items/grid/grid_raised_cone_item.h>

#include <ui/graphics/opengl/gl_hardware_checker.h>

#include <ui/workaround/gl_widget_factory.h>
#include <ui/workaround/gl_widget_workaround.h>

#include <ui/style/skin.h>
#include <ui/style/globals.h>

#include "extensions/workbench_stream_synchronizer.h"
#include "workbench_layout.h"
#include "workbench_item.h"
#include "workbench_grid_mapper.h"
#include "workbench_utility.h"
#include "workbench_context.h"
#include "workbench_access_controller.h"
#include "workbench.h"

#include "core/dataprovider/abstract_streamdataprovider.h"
#include "plugins/resources/archive/abstract_archive_stream_reader.h"

#include <ui/workbench/handlers/workbench_action_handler.h> // TODO: remove
#include <ui/workbench/handlers/workbench_notifications_handler.h>

#include "camera/thumbnails_loader.h" // TODO: remove?
#include "watchers/workbench_server_time_watcher.h"


namespace {
    struct GraphicsItemZLess: public std::binary_function<QGraphicsItem *, QGraphicsItem *, bool> {
        bool operator()(QGraphicsItem *l, QGraphicsItem *r) const {
            return l->zValue() < r->zValue();
        }
    };

    struct WidgetPositionLess {
        bool operator()(QnResourceWidget *l, QnResourceWidget *r) const {
            QRect lg = l->item()->geometry();
            QRect rg = r->item()->geometry();
            return lg.y() < rg.y() || (lg.y() == rg.y() && lg.x() < rg.x());
        }
    };

    void calculateExpansionValues(qreal start, qreal end, qreal center, qreal newLength, qreal *deltaStart, qreal *deltaEnd) {
        qreal newStart = center - newLength / 2;
        qreal newEnd = center + newLength / 2;

        if(newStart > start) {
            newEnd += start - newStart;
            newStart = start;
        }

        if(newEnd < end) {
            newStart += end - newEnd;
            newEnd = end;
        }

        *deltaStart = newStart - start;
        *deltaEnd = newEnd - end;
    }

    QRectF rotated(const QRectF &rect, qreal degrees) {
        QPointF c = rect.center();

        QTransform transform;
        transform.translate(c.x(), c.y());
        transform.rotate(degrees);
        transform.translate(-c.x(), -c.y());

        return transform.mapRect(rect);
    }

    /** Size multiplier for raised widgets. */
    const qreal focusExpansion = 100.0;

    /** Maximal expanded size of a raised widget, relative to viewport size. */
    const qreal maxExpandedSize = 0.5;

    /** Viewport lower size boundary, in scene coordinates. */
    const QSizeF viewportLowerSizeBound = QSizeF(qnGlobals->workbenchUnitSize() * 0.05, qnGlobals->workbenchUnitSize() * 0.05);

    const qreal defaultFrameWidth = qnGlobals->workbenchUnitSize() * 0.005; // TODO: #Elric move to settings
    const qreal selectedFrameWidth = defaultFrameWidth * 2; // TODO: #Elric same here

    const int widgetAnimationDurationMsec = 500;
    const int zoomAnimationDurationMsec = 500;

    /** The amount of z-space that one layer occupies. */
    const qreal layerZSize = 10000000.0;

    /** The amount that is added to maximal Z value each time a move to front
     * operation is performed. */
    const qreal zStep = 1.0;

    enum {
        ITEM_LAYER_KEY = 0x93A7FA71,    /**< Key for item layer. */
        ITEM_ANIMATOR_KEY = 0x81AFD591  /**< Key for item animator. */
    };

} // anonymous namespace

QnWorkbenchDisplay::QnWorkbenchDisplay(QObject *parent):
    base_type(parent),
    QnWorkbenchContextAware(parent),
    m_scene(NULL),
    m_view(NULL),
    m_frontZ(0.0),
    m_frameOpacity(1.0),
    m_frameWidthsDirty(false),
    m_zoomedMarginFlags(0),
    m_normalMarginFlags(0),
    m_inChangeLayout(false),
    m_instrumentManager(new InstrumentManager(this)),
    m_viewportAnimator(NULL),
    m_curtainAnimator(NULL),
    m_frameOpacityAnimator(NULL),
    m_loader(NULL)
{
    std::memset(m_widgetByRole, 0, sizeof(m_widgetByRole));

    AnimationTimer *animationTimer = m_instrumentManager->animationTimer();

    /* Create and configure instruments. */
    Instrument::EventTypeSet paintEventTypes = Instrument::makeSet(QEvent::Paint);

    SignalingInstrument *resizeSignalingInstrument = new SignalingInstrument(Instrument::Viewport, Instrument::makeSet(QEvent::Resize), this);
    m_beforePaintInstrument = new SignalingInstrument(Instrument::Viewport, paintEventTypes, this);
    m_afterPaintInstrument = new SignalingInstrument(Instrument::Viewport, paintEventTypes, this);
    m_boundingInstrument = new BoundingInstrument(this);
    m_transformListenerInstrument = new TransformListenerInstrument(this);
    m_curtainActivityInstrument = new ActivityListenerInstrument(true, 1000, this);
    m_widgetActivityInstrument = new ActivityListenerInstrument(true, 1000 * 10, this);
    m_focusListenerInstrument = new FocusListenerInstrument(this);
    m_paintForwardingInstrument = new ForwardingInstrument(Instrument::Viewport, paintEventTypes, this);
    m_selectionOverlayHackInstrument = new SelectionOverlayHackInstrument(this);

    m_instrumentManager->installInstrument(new StopInstrument(Instrument::Viewport, paintEventTypes, this));
    m_instrumentManager->installInstrument(m_afterPaintInstrument);
    m_instrumentManager->installInstrument(m_paintForwardingInstrument);
    m_instrumentManager->installInstrument(new WidgetLayoutInstrument(this));
    m_instrumentManager->installInstrument(m_beforePaintInstrument);
    m_instrumentManager->installInstrument(m_transformListenerInstrument);
    m_instrumentManager->installInstrument(m_focusListenerInstrument);
    m_instrumentManager->installInstrument(resizeSignalingInstrument);
    m_instrumentManager->installInstrument(m_boundingInstrument);
    m_instrumentManager->installInstrument(m_curtainActivityInstrument);
    m_instrumentManager->installInstrument(m_widgetActivityInstrument);
    m_instrumentManager->installInstrument(m_selectionOverlayHackInstrument);
    m_instrumentManager->installInstrument(new ToolTipInstrument(this));

    m_curtainActivityInstrument->recursiveDisable();

    connect(m_transformListenerInstrument,  SIGNAL(transformChanged(QGraphicsView *)),                  this,                   SLOT(synchronizeRaisedGeometry()));
    connect(resizeSignalingInstrument,      SIGNAL(activated(QWidget *, QEvent *)),                     this,                   SLOT(synchronizeRaisedGeometry()));
    connect(resizeSignalingInstrument,      SIGNAL(activated(QWidget *, QEvent *)),                     this,                   SLOT(synchronizeSceneBoundsExtension()));

    //queueing connection because some OS make resize call before move widget to correct postion while expanding it to fullscreen --gdm
    connect(resizeSignalingInstrument,      SIGNAL(activated(QWidget *, QEvent *)),                     this,                   SLOT(fitInView()), Qt::QueuedConnection);

    connect(m_beforePaintInstrument,        SIGNAL(activated(QWidget *, QEvent *)),                     this,                   SLOT(updateFrameWidths()));
    connect(m_curtainActivityInstrument,    SIGNAL(activityStopped()),                                  this,                   SLOT(at_curtainActivityInstrument_activityStopped()));
    connect(m_curtainActivityInstrument,    SIGNAL(activityResumed()),                                  this,                   SLOT(at_curtainActivityInstrument_activityStarted()));
    connect(m_widgetActivityInstrument,     SIGNAL(activityStopped()),                                  this,                   SLOT(at_widgetActivityInstrument_activityStopped()));
    connect(m_widgetActivityInstrument,     SIGNAL(activityResumed()),                                  this,                   SLOT(at_widgetActivityInstrument_activityStarted()));

    /* Create zoomed toggle. */
    m_zoomedToggle = new QnToggle(false, this);
    connect(m_zoomedToggle,                 SIGNAL(activated()),                                        m_curtainActivityInstrument, SLOT(recursiveEnable()));
    connect(m_zoomedToggle,                 SIGNAL(deactivated()),                                      m_curtainActivityInstrument, SLOT(recursiveDisable()));

    /* Create curtain animator. */
    m_curtainAnimator = new QnCurtainAnimator(this);
    m_curtainAnimator->setSpeed(1.0); /* (255, 0, 0) -> (0, 0, 0) in 1 second. */
    m_curtainAnimator->setTimer(animationTimer);
    connect(m_curtainAnimator,              SIGNAL(curtained()),                                        this,                   SLOT(updateCurtainedCursor()));
    connect(m_curtainAnimator,              SIGNAL(uncurtained()),                                      this,                   SLOT(updateCurtainedCursor()));

    /* Create viewport animator. */
    m_viewportAnimator = new ViewportAnimator(this); // ANIMATION: viewport.
    m_viewportAnimator->setAbsoluteMovementSpeed(0.0); /* Viewport movement speed in scene coordinates. */
    m_viewportAnimator->setRelativeMovementSpeed(1.0); /* Viewport movement speed in viewports per second. */
    m_viewportAnimator->setScalingSpeed(4.0); /* Viewport scaling speed, scale factor per second. */
    m_viewportAnimator->setTimeLimit(zoomAnimationDurationMsec);
    m_viewportAnimator->setTimer(animationTimer);
    connect(m_viewportAnimator,             SIGNAL(started()),                                          this,                   SIGNAL(viewportGrabbed()));
    connect(m_viewportAnimator,             SIGNAL(started()),                                          m_boundingInstrument,   SLOT(recursiveDisable()));
    connect(m_viewportAnimator,             SIGNAL(finished()),                                         this,                   SIGNAL(viewportUngrabbed()));
    connect(m_viewportAnimator,             SIGNAL(finished()),                                         m_boundingInstrument,   SLOT(recursiveEnable()));
    connect(m_viewportAnimator,             SIGNAL(finished()),                                         this,                   SLOT(at_viewportAnimator_finished()));

    /* Create frame opacity animator. */
    m_frameOpacityAnimator = new VariantAnimator(this);
    m_frameOpacityAnimator->setTimer(animationTimer);
    m_frameOpacityAnimator->setAccessor(new PropertyAccessor("widgetsFrameOpacity"));
    m_frameOpacityAnimator->setTargetObject(this);
    m_frameOpacityAnimator->setTimeLimit(500);

    /* Connect to context. */
    connect(accessController(),             SIGNAL(permissionsChanged(const QnResourcePtr &)),          this,                   SLOT(at_context_permissionsChanged(const QnResourcePtr &)));
    connect(context()->instance<QnWorkbenchNotificationsHandler>(), SIGNAL(businessActionAdded(const QnAbstractBusinessActionPtr &)), this, SLOT(at_notificationsHandler_businessActionAdded(const QnAbstractBusinessActionPtr &)));

    /* Set up defaults. */
    connect(this, SIGNAL(geometryAdjustmentRequested(QnWorkbenchItem *, bool)), this, SLOT(adjustGeometry(QnWorkbenchItem *, bool)), Qt::QueuedConnection);
}

QnWorkbenchDisplay::~QnWorkbenchDisplay() {
    setScene(NULL);
}

void QnWorkbenchDisplay::setScene(QGraphicsScene *scene) {
    if(m_scene == scene)
        return;

    if(m_scene && m_view)
        deinitSceneView();

    m_scene = scene;

    if(m_scene && m_view)
        initSceneView();
}

void QnWorkbenchDisplay::setView(QGraphicsView *view) {
    if(m_view == view)
        return;

    if(m_scene && m_view)
        deinitSceneView();

    m_view = view;

    if(m_scene && m_view)
        initSceneView();
}

void QnWorkbenchDisplay::deinitSceneView() {
    assert(m_scene && m_view);

    /* Deinit view. */
    m_instrumentManager->unregisterView(m_view);
    m_viewportAnimator->setView(NULL);

    disconnect(m_view, NULL, this, NULL);

    /* Deinit scene. */
    m_instrumentManager->unregisterScene(m_scene);

    disconnect(m_scene, NULL, this, NULL);
    disconnect(m_scene, NULL, context()->action(Qn::SelectionChangeAction), NULL);

    /* Clear curtain. */
    if(!m_curtainItem.isNull()) {
        delete m_curtainItem.data();
        m_curtainItem.clear();
    }
    m_curtainAnimator->setCurtainItem(NULL);

    /* Clear grid. */
    if(!m_gridItem.isNull())
        delete m_gridItem.data();

    /* Deinit workbench. */
    disconnect(workbench(), NULL, this, NULL);

    for(int i = 0; i < Qn::ItemRoleCount; i++)
        at_workbench_itemChanged(static_cast<Qn::ItemRole>(i), NULL);

    foreach(QnWorkbenchItem *item, workbench()->currentLayout()->items())
        removeItemInternal(item, true, false);

    if (gridBackgroundItem())
        delete gridBackgroundItem();
}

QGLWidget *QnWorkbenchDisplay::newGlWidget(QWidget *parent, Qt::WindowFlags windowFlags) const {
    return QnGlWidgetFactory::create<QnGLWidget>(parent, windowFlags);
}

void QnWorkbenchDisplay::initSceneView() {
    assert(m_scene && m_view);

    /* Init scene. */
    m_instrumentManager->registerScene(m_scene);

    /* Note that selection often changes there and back, and we don't want such changes to
     * affect our logic, so we use queued connections here. */ // TODO: #Elric I don't see queued connections
    connect(m_scene,                SIGNAL(selectionChanged()),                     context()->action(Qn::SelectionChangeAction), SLOT(trigger()));
    connect(m_scene,                SIGNAL(selectionChanged()),                     this,                   SLOT(at_scene_selectionChanged()));
    connect(m_scene,                SIGNAL(destroyed()),                            this,                   SLOT(at_scene_destroyed()));

    /* Scene indexing will only slow everything down. */
    m_scene->setItemIndexMethod(QGraphicsScene::NoIndex);

    /* Init view. */
    m_view->setScene(m_scene);
    m_instrumentManager->registerView(m_view);

    connect(m_view, SIGNAL(destroyed()), this, SLOT(at_view_destroyed()));

    /* Configure OpenGL */
    static const char *qn_viewInitializedPropertyName = "_qn_viewInitialized";
    if(!m_view->property(qn_viewInitializedPropertyName).toBool()) {
        QGLWidget *viewport = newGlWidget(m_view);
            
        m_view->setViewport(viewport);

        viewport->makeCurrent();
        QnGlHardwareChecker::checkCurrentContext(true);

        /* Initializing gl context pool used to render decoded pictures in non-GUI thread. */
        DecodedPictureToOpenGLUploaderContextPool::instance()->ensureThereAreContextsSharedWith(viewport);

        /* Turn on antialiasing at QPainter level. */
        m_view->setRenderHints(QPainter::Antialiasing | QPainter::TextAntialiasing | QPainter::SmoothPixmapTransform);

        /* In OpenGL mode this one seems to be ignored, but it will help in software mode. */
        m_view->setViewportUpdateMode(QGraphicsView::MinimalViewportUpdate);

        /* All our items save and restore painter state. */
        m_view->setOptimizationFlag(QGraphicsView::DontSavePainterState, false); /* Can be turned on if we won't be using framed widgets. */

#ifndef Q_OS_MACX
        /* On macos, this flag results in QnMaskedProxyWidget::paint never called. */
        m_view->setOptimizationFlag(QGraphicsView::DontAdjustForAntialiasing);
#endif

        /* We don't need scrollbars. */
        m_view->setVerticalScrollBarPolicy(Qt::ScrollBarAlwaysOff);
        m_view->setHorizontalScrollBarPolicy(Qt::ScrollBarAlwaysOff);

        /* This may be needed by instruments. */
        m_view->setDragMode(QGraphicsView::NoDrag);
        m_view->viewport()->setAcceptDrops(true);

        /* Don't initialize it again. */
        m_view->setProperty(qn_viewInitializedPropertyName, true);
    }

    /* Configure bounding instrument. */
    initBoundingInstrument();

    /* Configure viewport animator. */
    m_viewportAnimator->setView(m_view);


    /* Set up curtain. */
    m_curtainItem = new QnCurtainItem();
    m_scene->addItem(m_curtainItem.data());
    setLayer(m_curtainItem.data(), Qn::BackLayer);
    m_curtainItem.data()->setColor(QColor(0, 0, 0, 255));
    m_curtainAnimator->setCurtainItem(m_curtainItem.data());

    /* Set up grid. */
    m_gridItem = new QnGridItem();
    m_scene->addItem(m_gridItem.data());
    setLayer(m_gridItem.data(), Qn::BackLayer);
    opacityAnimator(m_gridItem.data())->setTimeLimit(300);
    m_gridItem.data()->setOpacity(0.0);
    m_gridItem.data()->setLineWidth(100.0);
    m_gridItem.data()->setMapper(workbench()->mapper());

    m_gridBackgroundItem = new QnGridBackgroundItem(NULL, context());
    m_scene->addItem(gridBackgroundItem());
    setLayer(gridBackgroundItem(), Qn::EMappingLayer);
    gridBackgroundItem()->setOpacity(0.0);
    gridBackgroundItem()->setMapper(workbench()->mapper());

    /* Connect to context. */
    connect(workbench(),            SIGNAL(itemChanged(Qn::ItemRole)),              this,                   SLOT(at_workbench_itemChanged(Qn::ItemRole)));
    connect(workbench(),            SIGNAL(currentLayoutAboutToBeChanged()),        this,                   SLOT(at_workbench_currentLayoutAboutToBeChanged()));
    connect(workbench(),            SIGNAL(currentLayoutChanged()),                 this,                   SLOT(at_workbench_currentLayoutChanged()));

    /* Connect to grid mapper. */
    QnWorkbenchGridMapper *mapper = workbench()->mapper();
    connect(mapper,                 SIGNAL(originChanged()),                        this,                   SLOT(at_mapper_originChanged()));
    connect(mapper,                 SIGNAL(cellSizeChanged()),                      this,                   SLOT(at_mapper_cellSizeChanged()));
    connect(mapper,                 SIGNAL(spacingChanged()),                       this,                   SLOT(at_mapper_spacingChanged()));

    /* Run handlers. */
    at_workbench_currentLayoutChanged();
}

void QnWorkbenchDisplay::initBoundingInstrument() {
    assert(m_view != NULL);

    m_boundingInstrument->setSizeEnforced(m_view, true);
    m_boundingInstrument->setPositionEnforced(m_view, true);
    m_boundingInstrument->setScalingSpeed(m_view, 32.0);
    m_boundingInstrument->setMovementSpeed(m_view, 4.0);
}

QnGridItem *QnWorkbenchDisplay::gridItem() const {
    return m_gridItem.data();
}

QnGridBackgroundItem *QnWorkbenchDisplay::gridBackgroundItem() const {
    return m_gridBackgroundItem.data();
}

// -------------------------------------------------------------------------- //
// QnWorkbenchDisplay :: item properties
// -------------------------------------------------------------------------- //
Qn::ItemLayer QnWorkbenchDisplay::layer(QGraphicsItem *item) const {
    bool ok;
    Qn::ItemLayer layer = static_cast<Qn::ItemLayer>(item->data(ITEM_LAYER_KEY).toInt(&ok));
    return ok ? layer : Qn::BackLayer;
}

void QnWorkbenchDisplay::setLayer(QGraphicsItem *item, Qn::ItemLayer layer) {
    if(item == NULL) {
        qnNullWarning(item);
        return;
    }

    /* Moving items back and forth between layers should preserve their relative
     * z order. Hence the fmod. */
    item->setData(ITEM_LAYER_KEY, static_cast<int>(layer));
    item->setZValue(layer * layerZSize + std::fmod(item->zValue(), layerZSize));

    QnResourceWidget *widget = item->isWidget() ? qobject_cast<QnResourceWidget *>(item->toGraphicsObject()) : NULL;
    if(widget && widget->shadowItem()) /* Shadow may already be destroyed. */
        widget->shadowItem()->setZValue(shadowLayer(layer) * layerZSize);
}

void QnWorkbenchDisplay::setLayer(const QList<QGraphicsItem *> &items, Qn::ItemLayer layer) {
    foreach(QGraphicsItem *item, items)
        setLayer(item, layer);
}

WidgetAnimator *QnWorkbenchDisplay::animator(QnResourceWidget *widget) {
    WidgetAnimator *animator = widget->data(ITEM_ANIMATOR_KEY).value<WidgetAnimator *>();
    if(animator != NULL)
        return animator;

    /* Create if it's not there.
     *
     * Note that widget is set as animator's parent. */
    animator = new WidgetAnimator(widget, "enclosingGeometry", "rotation", widget); // ANIMATION: items.
    animator->setAbsoluteMovementSpeed(0.0);
    animator->setRelativeMovementSpeed(8.0);
    animator->setScalingSpeed(128.0);
    animator->setRotationSpeed(270.0);
    animator->setTimer(m_instrumentManager->animationTimer());
    animator->setTimeLimit(widgetAnimationDurationMsec);
    widget->setData(ITEM_ANIMATOR_KEY, QVariant::fromValue<WidgetAnimator *>(animator));
    return animator;
}

QnResourceWidget *QnWorkbenchDisplay::widget(QnWorkbenchItem *item) const {
    return m_widgetByItem.value(item);
}

QnResourceWidget *QnWorkbenchDisplay::widget(QnAbstractRenderer *renderer) const {
    return m_widgetByRenderer.value(renderer);
}

QnResourceWidget *QnWorkbenchDisplay::widget(Qn::ItemRole role) const {
    if(role < 0 || role >= Qn::ItemRoleCount) {
        qnWarning("Invalid item role '%1'.", static_cast<int>(role));
        return NULL;
    }

    return m_widgetByRole[role];
}

QnResourceWidget *QnWorkbenchDisplay::widget(const QUuid &uuid) const {
    return widget(workbench()->currentLayout()->item(uuid));
}

QnResourceWidget *QnWorkbenchDisplay::zoomTargetWidget(QnResourceWidget *widget) const {
    return m_zoomTargetWidgetByWidget.value(widget);
}

void QnWorkbenchDisplay::ensureRaisedConeItem(QnResourceWidget *widget) {
    QnGridRaisedConeItem* item = raisedConeItem(widget);
    if (item->scene() == m_scene)
        return;
    m_scene->addItem(item);
    setLayer(item, Qn::RaisedConeBgLayer);
    item->setOpacity(0.0);
}

void QnWorkbenchDisplay::setWidget(Qn::ItemRole role, QnResourceWidget *widget) {
    if(role < 0 || role >= Qn::ItemRoleCount) {
        qnWarning("Invalid item role '%1'.", static_cast<int>(role));
        return;
    }

    QnResourceWidget *oldWidget = m_widgetByRole[role];
    QnResourceWidget *newWidget = widget;
    if(oldWidget == newWidget)
        return;
    m_widgetByRole[role] = widget;

    switch(role) {
    case Qn::RaisedRole: {
        /* Sync new & old geometry. */
        if(oldWidget != NULL) {
            synchronize(oldWidget, true);

            if (!(qnSettings->lightMode() & Qn::LightModeNoLayoutBackground)) {
                ensureRaisedConeItem(oldWidget);
                raisedConeItem(oldWidget)->setEffectEnabled(false);
                setLayer(raisedConeItem(oldWidget), Qn::RaisedConeBgLayer);
            }
        }

        if(newWidget != NULL) {
            bringToFront(newWidget);

            if (!(qnSettings->lightMode() & Qn::LightModeNoLayoutBackground)) {
                ensureRaisedConeItem(newWidget);
                setLayer(raisedConeItem(newWidget), Qn::RaisedConeLayer);
                raisedConeItem(newWidget)->setEffectEnabled(!workbench()->currentLayout()->resource()->backgroundImageFilename().isEmpty());
            }

            synchronize(newWidget, true);
        }
        break;
    }
    case Qn::ZoomedRole: {
        m_zoomedToggle->setActive(newWidget != NULL);

        /* Sync new & old items. */
        if(oldWidget != NULL)
            synchronize(oldWidget, true);

        if(newWidget != NULL) {
            bringToFront(newWidget);
            synchronize(newWidget, true);

            m_viewportAnimator->moveTo(itemGeometry(newWidget->item()));
        } else {
            m_viewportAnimator->moveTo(fitInViewGeometry());
        }

        /* Sync scene geometry. */
        synchronizeSceneBounds();
        synchronizeSceneBoundsExtension();

        /* Un-raise on un-zoom. */
        if(newWidget == NULL)
            workbench()->setItem(Qn::RaisedRole, NULL);

        /* Update media quality. */
        if(QnMediaResourceWidget *oldMediaWidget = dynamic_cast<QnMediaResourceWidget *>(oldWidget)) {
            oldMediaWidget->display()->camDisplay()->setFullScreen(false);
        }
        if(QnMediaResourceWidget *newMediaWidget = dynamic_cast<QnMediaResourceWidget *>(newWidget)) {
            newMediaWidget->display()->camDisplay()->setFullScreen(true);
            if (newMediaWidget->display()->archiveReader()) {
                newMediaWidget->display()->archiveReader()->setQuality(MEDIA_Quality_High, true);
            }
        }

        /* Hide / show other items when zoomed. */
        if(newWidget)
            opacityAnimator(newWidget)->animateTo(1.0);
        qreal opacity = newWidget ? 0.0 : 1.0;
        foreach(QnResourceWidget *widget, m_widgets)
            if(widget != newWidget)
                opacityAnimator(widget)->animateTo(opacity);

        /* Update margin flags. */
        updateCurrentMarginFlags();

        /* Update curtain. */
        if(m_curtainAnimator->isCurtained())
            updateCurtainedCursor();

        break;
    }
    case Qn::ActiveRole: {
        if(oldWidget)
            oldWidget->setLocalActive(false);
        if(newWidget)
            newWidget->setLocalActive(true);
        m_frameWidthsDirty = true;
        break;
    }
    case Qn::CentralRole: {
        /* Update audio playback. */
        if(QnMediaResourceWidget *oldMediaWidget = dynamic_cast<QnMediaResourceWidget *>(oldWidget)) {
            QnCamDisplay *oldCamDisplay = oldMediaWidget ? oldMediaWidget->display()->camDisplay() : NULL;
            if(oldCamDisplay)
                oldCamDisplay->playAudio(false);
        }

        if(QnMediaResourceWidget *newMediaWidget = dynamic_cast<QnMediaResourceWidget *>(newWidget)) {
            QnCamDisplay *newCamDisplay = newMediaWidget ? newMediaWidget->display()->camDisplay() : NULL;
            if(newCamDisplay)
                newCamDisplay->playAudio(true);
        }

        break;
    }
    default:
        break;
    }

    emit widgetChanged(role);
}

void QnWorkbenchDisplay::updateBackground(const QnLayoutResourcePtr &layout) {
    if (!layout)
        return;

    if (qnSettings->lightMode() & Qn::LightModeNoLayoutBackground)
        return;

    gridBackgroundItem()->update(layout);

    synchronizeSceneBounds();
    fitInView();

    QnResourceWidget* raisedWidget = m_widgetByRole[Qn::RaisedRole];
    if (raisedWidget) {
        ensureRaisedConeItem(raisedWidget);
        raisedConeItem(raisedWidget)->setEffectEnabled(!layout->backgroundImageFilename().isEmpty());
    }
}

QList<QnResourceWidget *> QnWorkbenchDisplay::widgets() const {
    return m_widgets;
}

QnResourceWidget* QnWorkbenchDisplay::activeWidget() const {
    foreach (QnResourceWidget * widget, m_widgets) {
        if (widget->isLocalActive())
            return widget;
    }
    return NULL;
}

QList<QnResourceWidget *> QnWorkbenchDisplay::widgets(const QnResourcePtr &resource) const {
    return m_widgetsByResource.value(resource);
}

QnResourceDisplay *QnWorkbenchDisplay::display(QnWorkbenchItem *item) const {
    if(QnMediaResourceWidget *widget = dynamic_cast<QnMediaResourceWidget *>(this->widget(item)))
        return widget->display().data();
    return NULL;
}

QnClientVideoCamera *QnWorkbenchDisplay::camera(QnWorkbenchItem *item) const {
    QnResourceDisplay *display = this->display(item);
    if(display == NULL)
        return NULL;

    return display->camera();
}

QnCamDisplay *QnWorkbenchDisplay::camDisplay(QnWorkbenchItem *item) const {
    QnClientVideoCamera *camera = this->camera(item);
    if(camera == NULL)
        return NULL;

    return camera->getCamDisplay();
}


// -------------------------------------------------------------------------- //
// QnWorkbenchDisplay :: mutators
// -------------------------------------------------------------------------- //
void QnWorkbenchDisplay::fitInView(bool animate) {
    QRectF targetGeometry;

    QnResourceWidget *zoomedWidget = m_widgetByRole[Qn::ZoomedRole];
    if(zoomedWidget != NULL) {
        targetGeometry = itemGeometry(zoomedWidget->item());
    } else {
        targetGeometry = fitInViewGeometry();
    }

    if(animate) {
        m_viewportAnimator->moveTo(targetGeometry);
    } else {
        m_boundingInstrument->recursiveDisable();
        m_viewportAnimator->moveTo(targetGeometry, false);
        m_boundingInstrument->recursiveEnable(); /* So that caches are updated. */
    }
}

void QnWorkbenchDisplay::bringToFront(const QList<QGraphicsItem *> &items) {
    QList<QGraphicsItem *> localItems = items;

    /* Sort by z order first, so that relative z order is preserved. */
    qSort(localItems.begin(), localItems.end(), GraphicsItemZLess());

    foreach(QGraphicsItem *item, localItems)
        bringToFront(item);
}

void QnWorkbenchDisplay::bringToFront(QGraphicsItem *item) {
    if(item == NULL) {
        qnNullWarning(item);
        return;
    }

    m_frontZ += zStep;
    item->setZValue(layerFrontZValue(layer(item)));
}

void QnWorkbenchDisplay::bringToFront(QnWorkbenchItem *item) {
    if(item == NULL) {
        qnNullWarning(item);
        return;
    }

    QnResourceWidget *widget = this->widget(item);
    if(widget == NULL)
        return; /* Widget was not created for the given item. */

    bringToFront(widget);
}

bool QnWorkbenchDisplay::addItemInternal(QnWorkbenchItem *item, bool animate, bool startDisplay) {
    int maxItems = (qnSettings->lightMode() & Qn::LightModeSingleItem)
            ? 1
            : qnSettings->maxSceneVideoItems();

    if (m_widgets.size() >= maxItems) {
        qnDeleteLater(item);
        return false;
    }

    QnResourcePtr resource = qnResPool->getResourceByUniqId(item->resourceUid());
    if(resource.isNull()) {
        qnDeleteLater(item);
        return false;
    }

    QnResourceWidget *widget;
    if (resource->hasFlags(QnResource::server)) {
        widget = new QnServerResourceWidget(context(), item);
    }
    else
    if (resource->hasFlags(QnResource::videowall)) {
        widget = new QnVideowallScreenWidget(context(), item);
    }
    else
    if (resource->hasFlags(QnResource::media)) {
        widget = new QnMediaResourceWidget(context(), item);
    }
    else {
        // TODO: #Elric unsupported for now
        qnDeleteLater(item);
        return false;
    }

    widget->setParent(this); /* Just to feel totally safe and not to leak memory no matter what happens. */
    widget->setAttribute(Qt::WA_DeleteOnClose);
    widget->setFrameOpacity(m_frameOpacity);
    widget->setFrameWidth(defaultFrameWidth);

    widget->setFlag(QGraphicsItem::ItemIgnoresParentOpacity, true); /* Optimization. */
    widget->setFlag(QGraphicsItem::ItemIsSelectable, true);
    widget->setFlag(QGraphicsItem::ItemIsFocusable, true);
    widget->setFlag(QGraphicsItem::ItemIsMovable, true);

    widget->setFocusPolicy(Qt::StrongFocus);
    widget->setWindowFlags(Qt::Window);

    /* Unsetting this flag is VERY important. If it is set, graphics scene
     * will mess with widget's z value and bring it to front every time
     * it is clicked. This will wreak havoc in our layered system.
     *
     * Note that this flag must be unset after Qt::Window window flag is set
     * because the latter automatically sets the former. */
    widget->setFlag(QGraphicsItem::ItemIsPanel, false);

    m_scene->addItem(widget);

    connect(item, SIGNAL(geometryChanged()),                            this, SLOT(at_item_geometryChanged()));
    connect(item, SIGNAL(geometryDeltaChanged()),                       this, SLOT(at_item_geometryDeltaChanged()));
    connect(item, SIGNAL(rotationChanged()),                            this, SLOT(at_item_rotationChanged()));
    connect(item, SIGNAL(flagChanged(Qn::ItemFlag, bool)),              this, SLOT(at_item_flagChanged(Qn::ItemFlag, bool)));
    connect(item, SIGNAL(zoomRectChanged()),                            this, SLOT(at_item_zoomRectChanged()));
    connect(item, SIGNAL(dataChanged(int)),                             this, SLOT(at_item_dataChanged(int)));

    m_widgets.push_back(widget);
    m_widgetByItem.insert(item, widget);
    if(QnMediaResourceWidget *mediaWidget = dynamic_cast<QnMediaResourceWidget *>(widget))
        m_widgetByRenderer.insert(mediaWidget->renderer(), widget);

    /* Note that it is important to query resource from the widget as it may differ from the one passed
     * here because of enabled / disabled state effects. */
    QList<QnResourceWidget *> &widgetsForResource = m_widgetsByResource[widget->resource()];
    widgetsForResource.push_back(widget);
    if(widgetsForResource.size() == 1)
        emit resourceAdded(widget->resource());

    synchronize(widget, false);
    bringToFront(widget);

    if(item->hasFlag(Qn::PendingGeometryAdjustment))
        adjustGeometryLater(item, animate); /* Changing item flags here may confuse the callee, so we do it through the event loop. */

    connect(widget,                     SIGNAL(aboutToBeDestroyed()),   this,   SLOT(at_widget_aboutToBeDestroyed()));
    if(widgets(widget->resource()).size() == 1)
        connect(widget->resource(),     SIGNAL(disabledChanged(const QnResourcePtr &)), this, SLOT(at_resource_disabledChanged(const QnResourcePtr &)), Qt::QueuedConnection);

    QColor frameColor = item->data(Qn::ItemFrameDistinctionColorRole).value<QColor>();
    if(frameColor.isValid())
        widget->setFrameDistinctionColor(frameColor);

    emit widgetAdded(widget);

    for(int i = 0; i < Qn::ItemRoleCount; i++)
        if(item == workbench()->item(static_cast<Qn::ItemRole>(i)))
            setWidget(static_cast<Qn::ItemRole>(i), widget);

    if(QnMediaResourceWidget *mediaWidget = dynamic_cast<QnMediaResourceWidget *>(widget)) {
        if(startDisplay)
            mediaWidget->display()->start();
        if(mediaWidget->display()->archiveReader()) {
            if(item->layout()->resource() && !item->layout()->resource()->getLocalRange().isEmpty())
                mediaWidget->display()->archiveReader()->setPlaybackRange(item->layout()->resource()->getLocalRange());

            if(startDisplay) {
                qint64 time = item->data(Qn::ItemTimeRole).toLongLong();
                if (time > 0 && time != DATETIME_NOW)
                    time *= 1000;
                if (time > 0) {
                    // jump to time preventing synchronizer from touching other items
                    QnAbstractArchiveReader *reader = mediaWidget->display()->archiveReader();
                    QnAbstractNavigator *navDelegate = reader->navDelegate();
                    reader->setNavDelegate(0);
                    reader->jumpTo(time, time);
                    reader->setNavDelegate(navDelegate);
                } else {
                    if(m_widgets.size() == 1 && !mediaWidget->resource()->toResource()->hasFlags(QnResource::live))
                        mediaWidget->display()->archiveReader()->jumpTo(0, 0);
                }
            }
        }
    }

    return true;
}

bool QnWorkbenchDisplay::removeItemInternal(QnWorkbenchItem *item, bool destroyWidget, bool destroyItem) {
    disconnect(item, NULL, this, NULL);

    QnResourceWidget *widget = this->widget(item);
    if(widget == NULL) {
        assert(!destroyItem);
        return false; /* The widget wasn't created. */
    }

    /* Remove all linked zoom items. */
    removeZoomLinksInternal(item);

    disconnect(widget, NULL, this, NULL);
    if(widgets(widget->resource()).size() == 1)
        disconnect(widget->resource(), NULL, this, NULL);

    for(int i = 0; i <= Qn::ItemRoleCount; i++)
        if(widget == m_widgetByRole[i])
            setWidget(static_cast<Qn::ItemRole>(i), NULL);

    emit widgetAboutToBeRemoved(widget);

    QList<QnResourceWidget *> &widgetsForResource = m_widgetsByResource[widget->resource()];
    if(widgetsForResource.size() == 1) {
        emit resourceAboutToBeRemoved(widget->resource());
        m_widgetsByResource.remove(widget->resource());
    } else {
        widgetsForResource.removeOne(widget);
    }

    m_widgets.removeOne(widget);
    m_widgetByItem.remove(item);
    if(QnMediaResourceWidget *mediaWidget = dynamic_cast<QnMediaResourceWidget *>(widget))
        m_widgetByRenderer.remove(mediaWidget->renderer());

    if(destroyWidget) {
        widget->hide();
        qnDeleteLater(widget);
    }

    if(destroyItem) {
        if(item->layout())
            item->layout()->removeItem(item);
        qnDeleteLater(item);
    }

    return true;
}

bool QnWorkbenchDisplay::addZoomLinkInternal(QnWorkbenchItem *item, QnWorkbenchItem *zoomTargetItem) {
    return addZoomLinkInternal(widget(item), widget(zoomTargetItem));
}

bool QnWorkbenchDisplay::removeZoomLinkInternal(QnWorkbenchItem *item, QnWorkbenchItem *zoomTargetItem) {
    return removeZoomLinkInternal(widget(item), widget(zoomTargetItem));
}

bool QnWorkbenchDisplay::addZoomLinkInternal(QnResourceWidget *widget, QnResourceWidget *zoomTargetWidget) {
    if(widget && zoomTargetWidget) {
        if(QnResourceWidget *oldZoomTargetWidget = m_zoomTargetWidgetByWidget.value(widget)) {
            if(oldZoomTargetWidget == zoomTargetWidget)
                return false;
            removeZoomLinkInternal(widget, oldZoomTargetWidget);
        }

        m_zoomTargetWidgetByWidget.insert(widget, zoomTargetWidget);
        emit zoomLinkAdded(widget, zoomTargetWidget);
        emit widget->zoomTargetWidgetChanged();
        return true;
    } else {
        return false;
    }
}

bool QnWorkbenchDisplay::removeZoomLinkInternal(QnResourceWidget *widget, QnResourceWidget *zoomTargetWidget) {
    if(widget && zoomTargetWidget) {
        if(m_zoomTargetWidgetByWidget.contains(widget)) {
            emit zoomLinkAboutToBeRemoved(widget, zoomTargetWidget);
            m_zoomTargetWidgetByWidget.remove(widget);
            emit widget->zoomTargetWidgetChanged();
            return true;
        } else {
            return false;
        }
    } else {
        return false;
    }
}

bool QnWorkbenchDisplay::removeZoomLinksInternal(QnWorkbenchItem *item) {
    QnResourceWidget *widget = this->widget(item);
    if(!widget)
        return false;

    removeZoomLinkInternal(widget, m_zoomTargetWidgetByWidget.value(widget));
    foreach(QnResourceWidget *zoomWidget, m_zoomTargetWidgetByWidget.keys(widget))
        removeZoomLinkInternal(zoomWidget, widget);
    return true;
}

QMargins QnWorkbenchDisplay::viewportMargins() const {
    return m_viewportAnimator->viewportMargins();
}

void QnWorkbenchDisplay::setViewportMargins(const QMargins &margins) {
    if(viewportMargins() == margins)
        return;

    m_viewportAnimator->setViewportMargins(margins);

    synchronizeSceneBoundsExtension();
}

Qn::MarginFlags QnWorkbenchDisplay::currentMarginFlags() const {
    return m_viewportAnimator->marginFlags();
}

Qn::MarginFlags QnWorkbenchDisplay::zoomedMarginFlags() const {
    return m_zoomedMarginFlags;
}

Qn::MarginFlags QnWorkbenchDisplay::normalMarginFlags() const {
    return m_normalMarginFlags;
}

void QnWorkbenchDisplay::setZoomedMarginFlags(Qn::MarginFlags flags) {
    if(m_zoomedMarginFlags == flags)
        return;

    m_zoomedMarginFlags = flags;

    updateCurrentMarginFlags();
}

void QnWorkbenchDisplay::setNormalMarginFlags(Qn::MarginFlags flags) {
    if(m_normalMarginFlags == flags)
        return;

    m_normalMarginFlags = flags;

    updateCurrentMarginFlags();
}

void QnWorkbenchDisplay::updateCurrentMarginFlags() {
    Qn::MarginFlags flags;
    if(m_widgetByRole[Qn::ZoomedRole] == NULL) {
        flags = m_normalMarginFlags;
    } else {
        flags = m_zoomedMarginFlags;
    }
    if(flags == currentMarginFlags())
        return;

    m_viewportAnimator->setMarginFlags(flags);

    synchronizeSceneBoundsExtension();
}

qreal QnWorkbenchDisplay::widgetsFrameOpacity() const {
    return m_frameOpacity;
}

void QnWorkbenchDisplay::setWidgetsFrameOpacity(qreal opacity) {
    if(qFuzzyCompare(m_frameOpacity, opacity))
        return;

    m_frameOpacity = opacity;

    foreach(QnResourceWidget *widget, m_widgets)
        widget->setFrameOpacity(opacity);
}


// -------------------------------------------------------------------------- //
// QnWorkbenchDisplay :: calculators
// -------------------------------------------------------------------------- //
qreal QnWorkbenchDisplay::layerFrontZValue(Qn::ItemLayer layer) const {
    return layerZValue(layer) + m_frontZ;
}

qreal QnWorkbenchDisplay::layerZValue(Qn::ItemLayer layer) const {
    return layer * layerZSize;
}

Qn::ItemLayer QnWorkbenchDisplay::shadowLayer(Qn::ItemLayer itemLayer) const {
    switch(itemLayer) {
    case Qn::PinnedRaisedLayer:
        return Qn::PinnedLayer;
    case Qn::UnpinnedRaisedLayer:
        return Qn::UnpinnedLayer;
    default:
        return itemLayer;
    }
}

Qn::ItemLayer QnWorkbenchDisplay::synchronizedLayer(QnResourceWidget *widget) const {
    assert(widget != NULL);

    if(widget == m_widgetByRole[Qn::ZoomedRole]) {
        return Qn::ZoomedLayer;
    } else if(widget->item()->isPinned()) {
        if(widget == m_widgetByRole[Qn::RaisedRole]) {
            return Qn::PinnedRaisedLayer;
        } else {
            return Qn::PinnedLayer;
        }
    } else {
        if(widget == m_widgetByRole[Qn::RaisedRole]) {
            return Qn::UnpinnedRaisedLayer;
        } else {
            return Qn::UnpinnedLayer;
        }
    }
}

QRectF QnWorkbenchDisplay::itemEnclosingGeometry(QnWorkbenchItem *item) const {
    if(item == NULL) {
        qnNullWarning(item);
        return QRectF();
    }

    QRectF result = workbench()->mapper()->mapFromGrid(item->geometry());

    QSizeF step = workbench()->mapper()->step();
    QRectF delta = item->geometryDelta();
    result = QRectF(
        result.left()   + delta.left()   * step.width(),
        result.top()    + delta.top()    * step.height(),
        result.width()  + delta.width()  * step.width(),
        result.height() + delta.height() * step.height()
    );

    return result;
}

QRectF QnWorkbenchDisplay::itemGeometry(QnWorkbenchItem *item, QRectF *enclosingGeometry) const {
    if(item == NULL) {
        qnNullWarning(item);
        return QRectF();
    }

    QnResourceWidget *widget = this->widget(item);
    if(widget == NULL) {
        /* A perfectly normal situation - the widget was not created. */
        if(enclosingGeometry)
            *enclosingGeometry = QRectF();
        return QRectF();
    }

    QRectF result = itemEnclosingGeometry(item);
    if(enclosingGeometry != NULL)
        *enclosingGeometry = rotated(result, item->rotation());

    if(!widget->hasAspectRatio())
        return rotated(result, item->rotation());

    return rotated(expanded(widget->aspectRatio(), result, Qt::KeepAspectRatio), item->rotation());
}

QRectF QnWorkbenchDisplay::layoutBoundingGeometry() const {
    return fitInViewGeometry();
}

QRectF QnWorkbenchDisplay::fitInViewGeometry() const {
    QRect layoutBoundingRect = workbench()->currentLayout()->boundingRect();
    if(layoutBoundingRect.isNull())
        layoutBoundingRect = QRect(0, 0, 1, 1);

    QRect backgroundBoundingRect = gridBackgroundItem() ? gridBackgroundItem()->sceneBoundingRect() : QRect();

    QRect sceneBoundingRect = (backgroundBoundingRect.isNull())
            ? layoutBoundingRect
            : layoutBoundingRect.united(backgroundBoundingRect);

    if (qnSettings->isVideoWallMode())
        return workbench()->mapper()->mapFromGridF(QRectF(sceneBoundingRect));

    const qreal adjust = 0.05; // half of minimal cell spacing
    return workbench()->mapper()->mapFromGridF(QRectF(sceneBoundingRect).adjusted(-adjust, -adjust, adjust, adjust));
}

QRectF QnWorkbenchDisplay::viewportGeometry() const {
    if(m_view == NULL) {
        return QRectF();
    } else {
        return m_viewportAnimator->accessor()->get(m_view).toRectF();
    }
}

QPoint QnWorkbenchDisplay::mapViewportToGrid(const QPoint &viewportPoint) const {
    if(m_view == NULL)
        return QPoint();

    return workbench()->mapper()->mapToGrid(m_view->mapToScene(viewportPoint));
}

QPoint QnWorkbenchDisplay::mapGlobalToGrid(const QPoint &globalPoint) const {
    if(m_view == NULL)
        return QPoint();

    return mapViewportToGrid(m_view->mapFromGlobal(globalPoint));
}

QPointF QnWorkbenchDisplay::mapViewportToGridF(const QPoint &viewportPoint) const {
    if(m_view == NULL)
        return QPointF();

    return workbench()->mapper()->mapToGridF(m_view->mapToScene(viewportPoint));

}

QPointF QnWorkbenchDisplay::mapGlobalToGridF(const QPoint &globalPoint) const {
    if(m_view == NULL)
        return QPoint();

    return mapViewportToGridF(m_view->mapFromGlobal(globalPoint));
}



// -------------------------------------------------------------------------- //
// QnWorkbenchDisplay :: synchronizers
// -------------------------------------------------------------------------- //
void QnWorkbenchDisplay::synchronize(QnWorkbenchItem *item, bool animate) {
    if(item == NULL) {
        qnNullWarning(item);
        return;
    }

    QnResourceWidget *widget = this->widget(item);
    if(widget == NULL)
        return; /* No widget was created for the item provided. */

    synchronize(widget, animate);
}

void QnWorkbenchDisplay::synchronize(QnResourceWidget *widget, bool animate) {
    if(widget == NULL) {
        qnNullWarning(widget);
        return;
    }

    synchronizeGeometry(widget, animate);
    synchronizeZoomRect(widget);
    synchronizeLayer(widget);
}

void QnWorkbenchDisplay::synchronizeGeometry(QnWorkbenchItem *item, bool animate) {
    QnResourceWidget *widget = this->widget(item);
    if(widget == NULL)
        return; /* No widget was created for the given item. */

    synchronizeGeometry(widget, animate);
}

void QnWorkbenchDisplay::synchronizeGeometry(QnResourceWidget *widget, bool animate) {
    if(widget == NULL) {
        qnNullWarning(widget);
        return;
    }

    QnWorkbenchItem *item = widget->item();
    QnResourceWidget *zoomedWidget = m_widgetByRole[Qn::ZoomedRole];
    QnResourceWidget *raisedWidget = m_widgetByRole[Qn::RaisedRole];

    QRectF enclosingGeometry = itemEnclosingGeometry(item);

    /* Adjust for raise. */
    if(widget == raisedWidget && widget != zoomedWidget && m_view != NULL) {

        QRectF originGeometry = enclosingGeometry;
        if (widget->hasAspectRatio())
            originGeometry = expanded(widget->aspectRatio(), originGeometry, Qt::KeepAspectRatio);

        ensureRaisedConeItem(widget);
        raisedConeItem(widget)->setOriginGeometry(originGeometry);

        QRectF viewportGeometry = mapRectToScene(m_view, m_view->viewport()->rect());

        QSizeF newWidgetSize = enclosingGeometry.size() * focusExpansion;
<<<<<<< HEAD

        qreal magicConst = maxExpandedSize;
        if (qnSettings->isVideoWallMode())
            magicConst = 0.8;   //TODO: #Elric magic const
        else
        if(workbench()->currentLayout()->resource() && !workbench()->currentLayout()->resource()->backgroundImageFilename().isEmpty())
            magicConst = 0.33;  //TODO: #Elric magic const
        QSizeF maxWidgetSize = viewportGeometry.size() * magicConst;
=======
        QSizeF maxWidgetSize;
        if (
            !(qnSettings->lightMode() & Qn::LightModeNoLayoutBackground) &&
            (workbench()->currentLayout()->resource() && !workbench()->currentLayout()->resource()->backgroundImageFilename().isEmpty())
        ) {
            maxWidgetSize = viewportGeometry.size() * 0.33; // TODO: #Elric magic const
        } else {
            maxWidgetSize = viewportGeometry.size() * maxExpandedSize;
        }
>>>>>>> c2d778c0

        QPointF viewportCenter = viewportGeometry.center();

        /* Allow expansion no further than the maximal size, but no less than current size. */
        newWidgetSize =  bounded(newWidgetSize, maxWidgetSize,   Qt::KeepAspectRatio);
        newWidgetSize = expanded(newWidgetSize, enclosingGeometry.size(), Qt::KeepAspectRatio);

        /* Calculate expansion values. Expand towards the screen center. */
        qreal xp1 = 0.0, xp2 = 0.0, yp1 = 0.0, yp2 = 0.0;
        calculateExpansionValues(enclosingGeometry.left(), enclosingGeometry.right(),  viewportCenter.x(), newWidgetSize.width(),  &xp1, &xp2);
        calculateExpansionValues(enclosingGeometry.top(),  enclosingGeometry.bottom(), viewportCenter.y(), newWidgetSize.height(), &yp1, &yp2);

        enclosingGeometry = enclosingGeometry.adjusted(xp1, yp1, xp2, yp2);
    }

    /* Update Z value. */
    if(widget == raisedWidget || widget == zoomedWidget)
        bringToFront(widget);

    /* Update enclosing aspect ratio. */
    widget->setEnclosingAspectRatio(enclosingGeometry.width() / enclosingGeometry.height());

    /* Calculate rotation. */
    qreal rotation = item->rotation();
    if(item->data<bool>(Qn::ItemFlipRole, false))
        rotation += 180;

    /* Move! */
    WidgetAnimator *animator = this->animator(widget);
    if(animate) {
        animator->moveTo(enclosingGeometry, rotation);
    } else {
        animator->stop();
        widget->setEnclosingGeometry(enclosingGeometry);
        widget->setRotation(rotation);
    }
}

void QnWorkbenchDisplay::synchronizeZoomRect(QnWorkbenchItem *item) {
    QnResourceWidget *widget = this->widget(item);
    if(widget == NULL)
        return; /* No widget was created for the given item. */

    synchronizeZoomRect(widget);
}

void QnWorkbenchDisplay::synchronizeZoomRect(QnResourceWidget *widget) {
    if(QnMediaResourceWidget *mediaWidget = dynamic_cast<QnMediaResourceWidget *>(widget))
        mediaWidget->setZoomRect(widget->item()->zoomRect());
}

void QnWorkbenchDisplay::synchronizeAllGeometries(bool animate) {
    foreach(QnResourceWidget *widget, m_widgetByItem)
        synchronizeGeometry(widget, animate);
}

void QnWorkbenchDisplay::synchronizeLayer(QnWorkbenchItem *item) {
    synchronizeLayer(widget(item));
}

void QnWorkbenchDisplay::synchronizeLayer(QnResourceWidget *widget) {
    setLayer(widget, synchronizedLayer(widget));
}

void QnWorkbenchDisplay::synchronizeSceneBounds() {
    if(m_instrumentManager->scene() == NULL)
        return; /* Do nothing if scene is being destroyed. */

    QRectF sizeRect, moveRect;

    QnWorkbenchItem *zoomedItem = m_widgetByRole[Qn::ZoomedRole] ? m_widgetByRole[Qn::ZoomedRole]->item() : NULL;
    if(zoomedItem != NULL) {
        sizeRect = moveRect = itemGeometry(zoomedItem);
    } else {
        moveRect = layoutBoundingGeometry();
        sizeRect = fitInViewGeometry();
    }

    m_boundingInstrument->setPositionBounds(m_view, moveRect);
    m_boundingInstrument->setSizeBounds(m_view, viewportLowerSizeBound, Qt::KeepAspectRatioByExpanding, sizeRect.size(), Qt::KeepAspectRatioByExpanding);
}

void QnWorkbenchDisplay::synchronizeSceneBoundsExtension() {
    MarginsF marginsExtension(0.0, 0.0, 0.0, 0.0);
    if(currentMarginFlags() != 0)
        marginsExtension = cwiseDiv(m_viewportAnimator->viewportMargins(), m_view->viewport()->size());

    /* Sync position extension. */
    {
        MarginsF positionExtension(0.0, 0.0, 0.0, 0.0);
        if(currentMarginFlags() & Qn::MarginsAffectPosition)
            positionExtension = marginsExtension;

        if(m_widgetByRole[Qn::ZoomedRole]) {
            m_boundingInstrument->setPositionBoundsExtension(m_view, positionExtension);
        } else {
            m_boundingInstrument->setPositionBoundsExtension(m_view, positionExtension + MarginsF(0.5, 0.5, 0.5, 0.5));
        }
    }

    /* Sync size extension. */
    if(currentMarginFlags() & Qn::MarginsAffectSize) {
        QSizeF sizeExtension = sizeDelta(marginsExtension);
        sizeExtension = cwiseDiv(sizeExtension, QSizeF(1.0, 1.0) - sizeExtension);

        m_boundingInstrument->setSizeBoundsExtension(m_view, sizeExtension, sizeExtension);
        if(!m_widgetByRole[Qn::ZoomedRole])
            m_boundingInstrument->stickScale(m_view);
    }
}

void QnWorkbenchDisplay::synchronizeRaisedGeometry() {
    QnResourceWidget *raisedWidget = m_widgetByRole[Qn::RaisedRole];
    QnResourceWidget *zoomedWidget = m_widgetByRole[Qn::ZoomedRole];
    if(!raisedWidget || raisedWidget == zoomedWidget)
        return;

    synchronizeGeometry(raisedWidget, animator(raisedWidget)->isRunning());
}

void QnWorkbenchDisplay::adjustGeometryLater(QnWorkbenchItem *item, bool animate) {
    if(!item->hasFlag(Qn::PendingGeometryAdjustment))
        return;

    QnResourceWidget *widget = this->widget(item);
    if(widget == NULL) {
        return;
    } else {
        widget->hide(); /* So that it won't appear where it shouldn't. */
    }

    emit geometryAdjustmentRequested(item, animate);
}

void QnWorkbenchDisplay::adjustGeometry(QnWorkbenchItem *item, bool animate) {
    if(!item->hasFlag(Qn::PendingGeometryAdjustment))
        return;

    QnResourceWidget *widget = this->widget(item);
    if(widget == NULL) {
        return; /* No widget was created for the given item. */
    } else {
        widget->show(); /* It may have been hidden in a call to adjustGeometryLater. */
    }

    /* Calculate target position. */
    QPointF newPos;
    if(item->geometry().width() < 0 || item->geometry().height() < 0) {
        newPos = mapViewportToGridF(m_view->viewport()->geometry().center());

        /* Initialize item's geometry with adequate values. */
        item->setFlag(Qn::Pinned, false);
        item->setCombinedGeometry(QRectF(newPos, QSizeF(0.0, 0.0)));
        synchronizeGeometry(widget, false);
    } else {
        newPos = item->combinedGeometry().center();

        if(qFuzzyIsNull(item->combinedGeometry().size()))
            synchronizeGeometry(widget, false);
    }

    /* Assume 4:3 AR of a single channel. In most cases, it will work fine. */
    QnConstResourceVideoLayoutPtr videoLayout = widget->channelLayout();
    const qreal estimatedAspectRatio = aspectRatio(videoLayout->size()) * (item->zoomRect().isNull() ? 1.0 : aspectRatio(item->zoomRect())) * (4.0 / 3.0);
    const Qt::Orientation orientation = estimatedAspectRatio > 1.0 ? Qt::Vertical : Qt::Horizontal;
    const QSize size = bestSingleBoundedSize(workbench()->mapper(), 1, orientation, estimatedAspectRatio);

    /* Adjust item's geometry for the new size. */
    if(size != item->geometry().size()) {
        QRectF combinedGeometry = item->combinedGeometry();
        combinedGeometry.moveTopLeft(combinedGeometry.topLeft() - toPoint(size - combinedGeometry.size()) / 2.0);
        combinedGeometry.setSize(size);
        item->setCombinedGeometry(combinedGeometry);
    }

    /* Pin the item. */
    QnAspectRatioMagnitudeCalculator metric(newPos, size, item->layout()->boundingRect(), aspectRatio(m_view->viewport()->size()) / aspectRatio(workbench()->mapper()->step()));
    QRect geometry = item->layout()->closestFreeSlot(newPos, size, &metric);
    item->layout()->pinItem(item, geometry);
    item->setFlag(Qn::PendingGeometryAdjustment, false);

    /* Synchronize. */
    synchronizeGeometry(item, animate);
}

void QnWorkbenchDisplay::updateFrameWidths() {
    if(!m_frameWidthsDirty)
        return;

    foreach(QnResourceWidget *widget, this->widgets())
        widget->setFrameWidth(widget->isSelected() || widget->isLocalActive() ? selectedFrameWidth : defaultFrameWidth);
}

void QnWorkbenchDisplay::updateCurtainedCursor() {
#ifdef Q_OS_MACX
    if(m_view != NULL)
        m_view->viewport()->setCursor(QCursor(Qt::ArrowCursor));
#else
    bool curtained = m_curtainAnimator->isCurtained();
    if(m_view != NULL)
        m_view->viewport()->setCursor(QCursor(curtained ? Qt::BlankCursor : Qt::ArrowCursor));
#endif
}


// -------------------------------------------------------------------------- //
// QnWorkbenchDisplay :: handlers
// -------------------------------------------------------------------------- //
void QnWorkbenchDisplay::at_viewportAnimator_finished() {
    synchronizeSceneBounds();
}

void QnWorkbenchDisplay::at_layout_itemAdded(QnWorkbenchItem *item) {
    if(addItemInternal(item, true)) {
        synchronizeSceneBounds();
        fitInView();

        workbench()->setItem(Qn::ZoomedRole, NULL); /* Unzoom & fit in view on item addition. */
    }
}

void QnWorkbenchDisplay::at_layout_itemRemoved(QnWorkbenchItem *item) {
    if(removeItemInternal(item, true, false))
        synchronizeSceneBounds();
}

void QnWorkbenchDisplay::at_layout_zoomLinkAdded(QnWorkbenchItem *item, QnWorkbenchItem *zoomTargetItem) {
    addZoomLinkInternal(item, zoomTargetItem);
}

void QnWorkbenchDisplay::at_layout_zoomLinkRemoved(QnWorkbenchItem *item, QnWorkbenchItem *zoomTargetItem) {
    removeZoomLinkInternal(item, zoomTargetItem);
}

void QnWorkbenchDisplay::at_layout_boundingRectChanged(const QRect &oldRect, const QRect &newRect) {
    QRect backgroundBoundingRect = gridBackgroundItem() ? gridBackgroundItem()->sceneBoundingRect() : QRect();

    QRect oldBoundingRect = (backgroundBoundingRect.isNull())
            ? oldRect
            : oldRect.united(backgroundBoundingRect);
    QRect newBoundingRect = (backgroundBoundingRect.isNull())
            ? newRect
            : newRect.united(backgroundBoundingRect);
    if (oldBoundingRect != newBoundingRect)
        fitInView();
}

void QnWorkbenchDisplay::at_workbench_itemChanged(Qn::ItemRole role, QnWorkbenchItem *item) {
    setWidget(role, widget(item));
}

void QnWorkbenchDisplay::at_workbench_itemChanged(Qn::ItemRole role) {
    at_workbench_itemChanged(role, workbench()->item(role));
}

void QnWorkbenchDisplay::at_workbench_currentLayoutAboutToBeChanged() {
    if (m_inChangeLayout)
        return;

    m_inChangeLayout = true;
    QnWorkbenchLayout *layout = workbench()->currentLayout();

    disconnect(layout, NULL, this, NULL);
    if (layout->resource())
        disconnect(layout->resource(), NULL, this, NULL);

    QnWorkbenchStreamSynchronizer *streamSynchronizer = context()->instance<QnWorkbenchStreamSynchronizer>();
    layout->setData(Qn::LayoutSyncStateRole, QVariant::fromValue<QnStreamSynchronizationState>(streamSynchronizer->state()));

    QVector<QUuid> selectedUuids;
    foreach(QnResourceWidget *widget, widgets())
        if(widget->isSelected())
            selectedUuids.push_back(widget->item()->uuid());
    layout->setData(Qn::LayoutSelectionRole, QVariant::fromValue<QVector<QUuid> >(selectedUuids));

    foreach(QnResourceWidget *widget, widgets()) {
        if(QnMediaResourceWidget *mediaWidget = dynamic_cast<QnMediaResourceWidget *>(widget)) {
            qint64 timeUSec = mediaWidget->display()->camera()->getCurrentTime();
            if((quint64)timeUSec != AV_NOPTS_VALUE)
                mediaWidget->item()->setData(Qn::ItemTimeRole, mediaWidget->display()->camDisplay()->isRealTimeSource() ? DATETIME_NOW : timeUSec / 1000);

            mediaWidget->item()->setData(Qn::ItemPausedRole, mediaWidget->display()->isPaused());
        }

//        widget->item()->setData(Qn::ItemCheckedButtonsRole, static_cast<int>(widget->checkedButtons()));
    }

    foreach(QnWorkbenchItem *item, layout->items())
        at_layout_itemRemoved(item);
    if(gridBackgroundItem())
        gridBackgroundItem()->setOpacity(0.0);

    m_inChangeLayout = false;
}


void QnWorkbenchDisplay::at_workbench_currentLayoutChanged() {
    QnWorkbenchLayout *layout = workbench()->currentLayout();

    QnThumbnailsSearchState searchState = layout->data(Qn::LayoutSearchStateRole).value<QnThumbnailsSearchState>();
    bool thumbnailed = searchState.step > 0 && !layout->items().empty();

    if(thumbnailed) {
        if(m_loader) {
            disconnect(m_loader, NULL, this, NULL);
            m_loader->pleaseStop();
        }

        if(QnResourcePtr resource = resourcePool()->getResourceByUniqId((**layout->items().begin()).resourceUid())) {
            m_loader = new QnThumbnailsLoader(resource, false);

            connect(m_loader, SIGNAL(thumbnailLoaded(const QnThumbnail &)), this, SLOT(at_loader_thumbnailLoaded(const QnThumbnail &)));
            connect(m_loader, SIGNAL(finished()), m_loader, SLOT(deleteLater()));

            m_loader->setTimePeriod(searchState.period);
            m_loader->setTimeStep(searchState.step);
            m_loader->start();
        }
    }

    QnWorkbenchStreamSynchronizer *streamSynchronizer = context()->instance<QnWorkbenchStreamSynchronizer>();
    streamSynchronizer->setState(layout->data(Qn::LayoutSyncStateRole).value<QnStreamSynchronizationState>());

    foreach(QnWorkbenchItem *item, layout->items())
        addItemInternal(item, false, !thumbnailed);
    foreach(QnWorkbenchItem *item, layout->items())
        addZoomLinkInternal(item, item->zoomTargetItem());

    bool hasTimeLabels = layout->data(Qn::LayoutTimeLabelsRole).toBool();

    QList<QnResourceWidget *> widgets = this->widgets();
    if(thumbnailed)
        qSort(widgets.begin(), widgets.end(), WidgetPositionLess());

    for(int i = 0; i < widgets.size(); i++) {
        QnResourceWidget *resourceWidget = widgets[i];

        int checkedButtons = resourceWidget->item()->data<int>(Qn::ItemCheckedButtonsRole, -1);
        if(checkedButtons != -1)
            resourceWidget->setCheckedButtons(static_cast<QnResourceWidget::Buttons>(checkedButtons));

        QnMediaResourceWidget *widget = dynamic_cast<QnMediaResourceWidget *>(widgets[i]);
        if(!widget)
            continue;

        qint64 time;
        if(thumbnailed) {
            time = searchState.period.startTimeMs + searchState.step * i;
            widget->item()->setData(Qn::ItemTimeRole, time);
        } else {
            time = widget->item()->data<qint64>(Qn::ItemTimeRole, -1);
        }

        if(!thumbnailed) {
            QnResourcePtr resource = widget->resource()->toResourcePtr();
            if(time > 0) {
                qint64 timeUSec = time == DATETIME_NOW ? DATETIME_NOW : time * 1000;
                if(widget->display()->archiveReader())
                    widget->display()->archiveReader()->jumpTo(timeUSec, timeUSec);
            } else if (!resource->hasFlags(QnResource::live)) {
                // default position in SyncPlay is LIVE. If current resource is synchronized and it is not camera (does not has live) seek to 0 (default position)
                if(widget->display()->archiveReader())
                    widget->display()->archiveReader()->jumpTo(0, 0);
            }
        }

        bool paused = widget->item()->data<bool>(Qn::ItemPausedRole);
        if(paused) {
            if(widget->display()->archiveReader()) {
                widget->display()->archiveReader()->pauseMedia();
                widget->display()->archiveReader()->setSpeed(0.0); // TODO: #vasilenko check that this call doesn't break anything
            }
        }

        if(hasTimeLabels) {
            widget->setOverlayVisible(true, false);
            widget->setInfoVisible(true, false);

            qint64 displayTime = time;
            if(qnSettings->timeMode() == Qn::ServerTimeMode)
                displayTime += context()->instance<QnWorkbenchServerTimeWatcher>()->localOffset(widget->resource(), 0); // TODO: #Elric do offset adjustments in one place

            // TODO: #Elric move out, common code, another copy is in QnWorkbenchScreenshotHandler
            QString timeString = (widget->resource()->toResource()->flags() & QnResource::utc) ? QDateTime::fromMSecsSinceEpoch(displayTime).toString(lit("yyyy MMM dd hh:mm:ss")) : QTime().addMSecs(displayTime).toString(lit("hh:mm:ss"));
            widget->setTitleTextFormat(QLatin1String("%1\t") + timeString);
        }

        if(thumbnailed)
            widget->item()->setData(Qn::ItemDisabledButtonsRole, static_cast<int>(QnMediaResourceWidget::PtzButton));
    }

    QVector<QUuid> selectedUuids = layout->data(Qn::LayoutSelectionRole).value<QVector<QUuid> >();
    foreach(const QUuid &selectedUuid, selectedUuids)
        if(QnResourceWidget *widget = this->widget(selectedUuid))
            widget->setSelected(true);

    connect(layout,             SIGNAL(itemAdded(QnWorkbenchItem *)),           this,                   SLOT(at_layout_itemAdded(QnWorkbenchItem *)));
    connect(layout,             SIGNAL(itemRemoved(QnWorkbenchItem *)),         this,                   SLOT(at_layout_itemRemoved(QnWorkbenchItem *)));
    connect(layout,             SIGNAL(zoomLinkAdded(QnWorkbenchItem *, QnWorkbenchItem *)), this,      SLOT(at_layout_zoomLinkAdded(QnWorkbenchItem *, QnWorkbenchItem *)));
    connect(layout,             SIGNAL(zoomLinkRemoved(QnWorkbenchItem *, QnWorkbenchItem *)), this,    SLOT(at_layout_zoomLinkRemoved(QnWorkbenchItem *, QnWorkbenchItem *)));
    connect(layout,             SIGNAL(boundingRectChanged(QRect, QRect)),      this,                   SLOT(at_layout_boundingRectChanged(QRect, QRect)));
    if (layout->resource()) {
        connect(layout->resource(), SIGNAL(backgroundImageChanged(const QnLayoutResourcePtr &)), this, SLOT(updateBackground(const QnLayoutResourcePtr &)));
        connect(layout->resource(), SIGNAL(backgroundSizeChanged(const QnLayoutResourcePtr &)), this, SLOT(updateBackground(const QnLayoutResourcePtr &)));
        connect(layout->resource(), SIGNAL(backgroundOpacityChanged(const QnLayoutResourcePtr &)), this, SLOT(updateBackground(const QnLayoutResourcePtr &)));
    }
    updateBackground(layout->resource());
    synchronizeSceneBounds();
    fitInView(false);
}

void QnWorkbenchDisplay::at_loader_thumbnailLoaded(const QnThumbnail &thumbnail) {
    QnThumbnailsSearchState searchState = workbench()->currentLayout()->data(Qn::LayoutSearchStateRole).value<QnThumbnailsSearchState>();
    if(searchState.step <= 0)
        return;

    int index = (thumbnail.time() - searchState.period.startTimeMs) / searchState.step;
    QList<QnResourceWidget *> widgets = this->widgets();
    if(index < 0)
        return;

    qSort(widgets.begin(), widgets.end(), WidgetPositionLess());

    if(index < widgets.size()) {
        if(QnMediaResourceWidget *mediaWidget = dynamic_cast<QnMediaResourceWidget *>(widgets[index])) {
            mediaWidget->display()->archiveReader()->jumpTo(thumbnail.actualTime() * 1000, 0);
            mediaWidget->display()->camDisplay()->setMTDecoding(false);
            mediaWidget->display()->camDisplay()->putData(thumbnail.data());
            mediaWidget->display()->camDisplay()->start();
            mediaWidget->display()->archiveReader()->startPaused();
        }
    }

    if(index >= widgets.size() - 1) {
        int i = 0;
        foreach(QnResourceWidget *widget, widgets) {
            if(QnMediaResourceWidget *mediaWidget = dynamic_cast<QnMediaResourceWidget *>(widget)) {
                if(!mediaWidget->display()->camDisplay()->isRunning()) {
                    mediaWidget->display()->archiveReader()->jumpTo((searchState.period.startTimeMs + searchState.step * i) * 1000, 0);
                    mediaWidget->display()->camDisplay()->setMTDecoding(false);
                    mediaWidget->display()->camDisplay()->start();
                    mediaWidget->display()->archiveReader()->startPaused();
                }
            }
            i++;
        }
        return;
    }
}

void QnWorkbenchDisplay::at_item_dataChanged(int role) {
    if(role == Qn::ItemFlipRole)
        synchronizeGeometry(static_cast<QnWorkbenchItem *>(sender()), false);
}

void QnWorkbenchDisplay::at_item_geometryChanged() {
    synchronizeGeometry(static_cast<QnWorkbenchItem *>(sender()), true);
    synchronizeSceneBounds();
}

void QnWorkbenchDisplay::at_item_geometryDeltaChanged() {
    synchronizeGeometry(static_cast<QnWorkbenchItem *>(sender()), true);
}

void QnWorkbenchDisplay::at_item_zoomRectChanged() {
    synchronizeZoomRect(static_cast<QnWorkbenchItem *>(sender()));
}

void QnWorkbenchDisplay::at_item_rotationChanged() {
    QnWorkbenchItem *item = static_cast<QnWorkbenchItem *>(sender());

    synchronizeGeometry(item, true);
    if(m_widgetByRole[Qn::ZoomedRole] && m_widgetByRole[Qn::ZoomedRole]->item() == item)
        synchronizeSceneBounds();
}

void QnWorkbenchDisplay::at_item_flagChanged(Qn::ItemFlag flag, bool value) {
    switch(flag) {
    case Qn::Pinned:
        synchronizeLayer(static_cast<QnWorkbenchItem *>(sender()));
        break;
    case Qn::PendingGeometryAdjustment:
        if(value)
            adjustGeometryLater(static_cast<QnWorkbenchItem *>(sender())); /* Changing item flags here may confuse the callee, so we do it through the event loop. */
        break;
    default:
        qnWarning("Invalid item flag '%1'.", static_cast<int>(flag));
        break;
    }
}

void QnWorkbenchDisplay::at_curtainActivityInstrument_activityStopped() {
    m_curtainAnimator->curtain(m_widgetByRole[Qn::ZoomedRole]);
}

void QnWorkbenchDisplay::at_curtainActivityInstrument_activityStarted() {
    m_curtainAnimator->uncurtain();
}

void QnWorkbenchDisplay::at_widgetActivityInstrument_activityStopped() {
    foreach(QnResourceWidget *widget, m_widgets)
        widget->setOption(QnResourceWidget::DisplayActivity, true);
}

void QnWorkbenchDisplay::at_widgetActivityInstrument_activityStarted() {
    foreach(QnResourceWidget *widget, m_widgets)
        widget->setOption(QnResourceWidget::DisplayActivity, false);
}

void QnWorkbenchDisplay::at_widget_aboutToBeDestroyed() {
    QnResourceWidget *widget = checked_cast<QnResourceWidget *>(sender());
    if (widget && widget->item()) {
        /* We can get here only when the widget is destroyed directly
         * (not by destroying or removing its corresponding item).
         * Therefore the widget's item must be destroyed. */
        removeItemInternal(widget->item(), false, true);
    }
}

void QnWorkbenchDisplay::at_scene_destroyed() {
    setScene(NULL);
}

void QnWorkbenchDisplay::at_scene_selectionChanged() {
    if(m_instrumentManager->scene() == NULL)
        return; /* Do nothing if scene is being destroyed. */

    m_frameWidthsDirty = true;

    /* Update single selected item. */
    QList<QGraphicsItem *> selection = m_scene->selectedItems();
    if(selection.size() == 1) {
        QGraphicsItem *item = selection.front();
        QnResourceWidget *widget = item->isWidget() ? qobject_cast<QnResourceWidget *>(item->toGraphicsObject()) : NULL;

        workbench()->setItem(Qn::SingleSelectedRole, widget ? widget->item() : NULL);
    } else {
        workbench()->setItem(Qn::SingleSelectedRole, NULL);
    }
}

void QnWorkbenchDisplay::at_view_destroyed() {
    setView(NULL);
}

void QnWorkbenchDisplay::at_mapper_originChanged() {
    synchronizeAllGeometries(true);

    synchronizeSceneBounds();

    fitInView();
}

void QnWorkbenchDisplay::at_mapper_cellSizeChanged() {
    synchronizeAllGeometries(true);

    synchronizeSceneBounds();

    fitInView();
}

void QnWorkbenchDisplay::at_mapper_spacingChanged() {
    synchronizeAllGeometries(true);

    synchronizeSceneBounds();

    fitInView();

    QSizeF spacing = workbench()->mapper()->spacing();
    if(qFuzzyIsNull(spacing.width()) || qFuzzyIsNull(spacing.height())) {
        m_frameOpacityAnimator->animateTo(0.0);
    } else {
        m_frameOpacityAnimator->animateTo(1.0);
    }
}

void QnWorkbenchDisplay::at_context_permissionsChanged(const QnResourcePtr &resource) {
    if(QnLayoutResourcePtr layoutResource = resource.dynamicCast<QnLayoutResource>()) {
        if(QnWorkbenchLayout *layout = QnWorkbenchLayout::instance(layoutResource)) {
            Qn::Permissions permissions = accessController()->permissions(resource);

            if(!(permissions & Qn::ReadPermission))
                workbench()->removeLayout(layout);
        }
    }
}

void QnWorkbenchDisplay::at_resource_disabledChanged(const QnResourcePtr &resource) {
    QnResourcePtr enabledResource = resourcePool()->getEnabledResourceByUniqueId(resource->getUniqueId());
    if(!enabledResource || enabledResource == resource)
        return;

    foreach(QnResourceWidget *widget, widgets(resource)) {
        QnWorkbenchItem *item = widget->item();

        removeItemInternal(item, true, false);
        addItemInternal(item, false);
        addZoomLinkInternal(item, item->zoomTargetItem());
    }
}

void QnWorkbenchDisplay::at_notificationsHandler_businessActionAdded(const QnAbstractBusinessActionPtr &businessAction) {
    if (qnSettings->lightMode() & Qn::LightModeNoNotifications)
        return;

    QnResourcePtr resource = qnResPool->getResourceById(businessAction->getRuntimeParams().getEventResourceId(), QnResourcePool::AllResources);
    if (!resource)
        return;

    // TODO: #Elric copypasta
    QnWorkbenchLayout *layout = workbench()->currentLayout();
    QnThumbnailsSearchState searchState = layout->data(Qn::LayoutSearchStateRole).value<QnThumbnailsSearchState>();
    bool thumbnailed = searchState.step > 0 && !layout->items().empty();
    if(thumbnailed)
        return;

    int type = businessAction->getRuntimeParams().getEventType();

    at_notificationTimer_timeout(resource, type);
    QnVariantTimer::singleShot(500, this, SLOT(at_notificationTimer_timeout(const QVariant &, const QVariant &)), QVariant::fromValue<QnResourcePtr>(resource), type);
    QnVariantTimer::singleShot(1000, this, SLOT(at_notificationTimer_timeout(const QVariant &, const QVariant &)), QVariant::fromValue<QnResourcePtr>(resource), type);
}

void QnWorkbenchDisplay::at_notificationTimer_timeout(const QVariant &resource, const QVariant &type) {
    at_notificationTimer_timeout(resource.value<QnResourcePtr>(), type.toInt());
}

void QnWorkbenchDisplay::at_notificationTimer_timeout(const QnResourcePtr &resource, int type) {
    if (qnSettings->lightMode() & Qn::LightModeNoNotifications)
        return;

    foreach(QnResourceWidget *widget, this->widgets(resource)) {
        if(widget->zoomTargetWidget())
            continue; /* Don't draw notification on zoom widgets. */

        QnMediaResourceWidget *mediaWidget = dynamic_cast<QnMediaResourceWidget *>(widget);
        if(mediaWidget && !mediaWidget->display()->camDisplay()->isRealTimeSource())
            continue;

        QRectF rect = widget->rect();
        qreal expansion = qMin(rect.width(), rect.height()) / 2.0;

        QnSplashItem *splashItem = new QnSplashItem();
        splashItem->setSplashType(QnSplashItem::Rectangular);
        splashItem->setPos(rect.center() + widget->pos());
        splashItem->setRect(QRectF(-toPoint(rect.size()) / 2, rect.size()));
        splashItem->setColor(withAlpha(QnNotificationLevels::notificationColor(static_cast<BusinessEventType::Value>(type)), 128));
        splashItem->setOpacity(0.0);
        splashItem->animate(1000, QnGeometry::dilated(splashItem->rect(), expansion), 0.0, true, 200, 1.0);
        scene()->addItem(splashItem);
        setLayer(splashItem, Qn::EffectsLayer);
    }
}

<|MERGE_RESOLUTION|>--- conflicted
+++ resolved
@@ -1279,26 +1279,17 @@
         QRectF viewportGeometry = mapRectToScene(m_view, m_view->viewport()->rect());
 
         QSizeF newWidgetSize = enclosingGeometry.size() * focusExpansion;
-<<<<<<< HEAD
 
         qreal magicConst = maxExpandedSize;
         if (qnSettings->isVideoWallMode())
             magicConst = 0.8;   //TODO: #Elric magic const
         else
-        if(workbench()->currentLayout()->resource() && !workbench()->currentLayout()->resource()->backgroundImageFilename().isEmpty())
-            magicConst = 0.33;  //TODO: #Elric magic const
-        QSizeF maxWidgetSize = viewportGeometry.size() * magicConst;
-=======
-        QSizeF maxWidgetSize;
         if (
             !(qnSettings->lightMode() & Qn::LightModeNoLayoutBackground) &&
             (workbench()->currentLayout()->resource() && !workbench()->currentLayout()->resource()->backgroundImageFilename().isEmpty())
-        ) {
-            maxWidgetSize = viewportGeometry.size() * 0.33; // TODO: #Elric magic const
-        } else {
-            maxWidgetSize = viewportGeometry.size() * maxExpandedSize;
-        }
->>>>>>> c2d778c0
+        ) 
+            magicConst = 0.33;  //TODO: #Elric magic const
+        QSizeF maxWidgetSize = viewportGeometry.size() * magicConst;
 
         QPointF viewportCenter = viewportGeometry.center();
 
