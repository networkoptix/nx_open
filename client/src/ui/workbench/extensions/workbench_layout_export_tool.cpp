#include "workbench_layout_export_tool.h"

#include <QtCore/QBuffer>

#include <utils/common/model_functions.h>
#include <utils/app_server_image_cache.h>
#include <utils/local_file_cache.h>

#include <client/client_settings.h>

#include <camera/camera_data_manager.h>
#include <camera/loaders/caching_camera_data_loader.h>
#include <camera/client_video_camera.h>

#include <core/resource/resource.h>
#include <core/resource/resource_name.h>
#include <core/resource/media_resource.h>
#include <core/resource/layout_resource.h>
#include <core/resource/camera_resource.h>
#include <core/resource/resource_directory_browser.h>
#include <core/resource_management/resource_pool.h>

#include <nx_ec/data/api_layout_data.h>
#include <nx_ec/data/api_conversion_functions.h>

#include <plugins/storage/file_storage/layout_storage_resource.h>
#include <plugins/resource/avi/avi_resource.h>

#include <recording/stream_recorder.h>

#include <ui/workbench/workbench_context.h>
#include <ui/workbench/workbench_layout_snapshot_manager.h>
#include <ui/workbench/watchers/workbench_server_time_watcher.h>

#ifdef Q_OS_WIN
#   include <launcher/nov_launcher_win.h>
#endif


QnLayoutExportTool::QnLayoutExportTool(const QnLayoutResourcePtr &layout,
                                       const QnTimePeriod &period,
                                       const QString &filename,
                                       Qn::LayoutExportMode mode,
                                       bool readOnly,
                                       QObject *parent) :
    QObject(parent),
    QnWorkbenchContextAware(parent),
    m_period(period),
    m_targetFilename(QnLayoutFileStorageResource::removeProtocolPrefix(filename)),
    m_realFilename(m_targetFilename),
    m_mode(mode),
    m_readOnly(readOnly),
    m_offset(-1),
    m_stopped(false),
    m_currentCamera(0)
{
    m_layout.reset(new QnLayoutResource(qnResTypePool));
    m_layout->setId(layout->getId()); //before update() uuid's must be the same
    m_layout->update(layout);

    // If exporting layout, create new guid. If layout just renamed, keep guid
    if (mode == Qn::LayoutExport)
        m_layout->setId(QnUuid::createUuid());
}

bool QnLayoutExportTool::start() {
    if (m_realFilename == QnLayoutFileStorageResource::removeProtocolPrefix(m_layout->getUrl())) {
        // can not override opened layout. save to tmp file, then rename
        m_realFilename += lit(".tmp");
    }

#ifdef Q_OS_WIN
    if (m_targetFilename.endsWith(lit(".exe")))
    {
        if (QnNovLauncher::createLaunchingFile(m_realFilename) != 0)
        {
            m_errorMessage = tr("File '%1' is used by another process. Please try another name.").arg(QFileInfo(m_realFilename).completeBaseName());
            emit finished(false, m_targetFilename);   //file is not created, finishExport() is not required
            return false;
        }
    }
    else
#endif
    {
        QFile::remove(m_realFilename);
    }

    QString fullName = QnLayoutFileStorageResource::layoutPrefix() + m_realFilename;

    m_storage = QnStorageResourcePtr(new QnLayoutFileStorageResource());
    m_storage->setUrl(fullName);

    QScopedPointer<QIODevice> itemNamesIO(m_storage->open(lit("item_names.txt"), QIODevice::WriteOnly));
    if (itemNamesIO.isNull()) {
        m_errorMessage = tr("Could not create output file %1.").arg(m_targetFilename);
        emit finished(false, m_targetFilename);   //file is not created, finishExport() is not required
        return false;
    }

    QTextStream itemNames(itemNamesIO.data());

    QList<qint64> itemTimeZones;

    QSet<QString> uniqIdList;
    QnLayoutItemDataMap items;

    foreach (QnLayoutItemData item, m_layout->getItems()) {
        QnResourcePtr resource = qnResPool->getResourceById(item.resource.id);
        if (!resource)
            resource = qnResPool->getResourceByUniqueId(item.resource.path);
        if (!resource)
            continue;

        QnLayoutItemData localItem = item;
        itemNames << resource->getName() << lit("\n");
        QnMediaResourcePtr mediaRes = qSharedPointerDynamicCast<QnMediaResource>(resource);
        if (mediaRes) {
            QString uniqueId = mediaRes->toResource()->getUniqueId();
            localItem.resource.id = mediaRes->toResource()->getId();
            localItem.resource.path = uniqueId;
            if (!uniqIdList.contains(uniqueId)) {
                m_resources << mediaRes;
                uniqIdList << uniqueId;
            }
            itemTimeZones << context()->instance<QnWorkbenchServerTimeWatcher>()->utcOffset(mediaRes, Qn::InvalidUtcOffset);
        }
        else {
            itemTimeZones << Qn::InvalidUtcOffset;
        }
        items.insert(localItem.uuid, localItem);
    }
    m_layout->setItems(items);

    itemNames.flush();
    itemNamesIO.reset();

    QScopedPointer<QIODevice> itemTimezonesIO(m_storage->open(lit("item_timezones.txt"), QIODevice::WriteOnly));
    QTextStream itemTimeZonesStream(itemTimezonesIO.data());
    foreach(qint64 timeZone, itemTimeZones)
        itemTimeZonesStream << timeZone << lit("\n");
    itemTimeZonesStream.flush();
    itemTimezonesIO.reset();

    QByteArray layoutData;
    ec2::ApiLayoutData layoutObject;
    fromResourceToApi(m_layout, layoutObject);
    QJson::serialize(layoutObject, &layoutData);


    QScopedPointer<QIODevice> layoutsFile(m_storage->open(lit("layout.pb"), QIODevice::WriteOnly));
    layoutsFile->write(layoutData);
    layoutsFile.reset();

    QScopedPointer<QIODevice> rangeFile(m_storage->open(lit("range.bin"), QIODevice::WriteOnly));
    rangeFile->write(m_period.serialize());
    rangeFile.reset();

    QScopedPointer<QIODevice> miscFile(m_storage->open(lit("misc.bin"), QIODevice::WriteOnly));
    quint32 flags = m_readOnly ? QnLayoutFileStorageResource::ReadOnly : 0;
    foreach (const QnMediaResourcePtr resource, m_resources) {
        if (resource->toResource()->hasFlags(Qn::utc)) {
            flags |= QnLayoutFileStorageResource::ContainsCameras;
            break;
        }
    }
    miscFile->write((const char*) &flags, sizeof(flags));
    miscFile.reset();

    QScopedPointer<QIODevice> uuidFile(m_storage->open(lit("uuid.bin"), QIODevice::WriteOnly));
    uuidFile->write(m_layout->getId().toByteArray());
    uuidFile.reset();

    foreach (const QnMediaResourcePtr &resource, m_resources) {
        QString uniqId = resource->toResource()->getUniqueId();
        uniqId = uniqId.mid(uniqId.lastIndexOf(L'?') + 1);
        QnCachingCameraDataLoader* loader = context()->instance<QnCameraDataManager>()->loader(resource);
        if (loader) {
            QScopedPointer<QIODevice> chunkFile(m_storage->open(lit("chunk_%1.bin").arg(QFileInfo(uniqId).completeBaseName()), QIODevice::WriteOnly));
            QnTimePeriodList periods = loader->periods(Qn::RecordingContent).intersected(m_period);
            QByteArray data;
            periods.encode(data);
            chunkFile->write(data);
        }
    }


    if (!m_layout->backgroundImageFilename().isEmpty()) {
        bool exportedLayout = snapshotManager()->isFile(m_layout);  // we have changed background to an exported layout
        QScopedPointer<QnAppServerImageCache> cache;
        if (exportedLayout)
            cache.reset(new QnLocalFileCache(this));
        else
            cache.reset(new QnAppServerImageCache(this));

        QImage background(cache->getFullPath(m_layout->backgroundImageFilename()));
        if (!background.isNull()) {
            QScopedPointer<QIODevice> imageFile(m_storage->open(m_layout->backgroundImageFilename(), QIODevice::WriteOnly));
            background.save(imageFile.data(), "png");

            QnLocalFileCache localCache;
            localCache.storeImageData(m_layout->backgroundImageFilename(), background);
        }
    }

    emit rangeChanged(0, m_resources.size() * 100);
    emit valueChanged(0);
    return exportNextCamera();
}

void QnLayoutExportTool::stop() {
    m_stopped = true;
    m_resources.clear();
    m_errorMessage = QString(); //supress error by manual cancelling

    if (m_currentCamera) {
        connect(m_currentCamera, SIGNAL(exportStopped()), this, SLOT(at_camera_exportStopped()));
        m_currentCamera->stopExport();
    } else {
        finishExport(false);
    }
}

Qn::LayoutExportMode QnLayoutExportTool::mode() const {
    return m_mode;
}

QString QnLayoutExportTool::errorMessage() const {
    return m_errorMessage;
}

bool QnLayoutExportTool::exportNextCamera() {
    if (m_stopped)
        return false;

    if (m_resources.isEmpty()) {
        finishExport(true);
        return false;
    } else {
        m_offset++;
        return exportMediaResource(m_resources.dequeue());
    }
}

void QnLayoutExportTool::finishExport(bool success) {

    if (success) {
        if (m_realFilename != m_targetFilename)
        {
            m_storage->renameFile(m_storage->getUrl(), QnLayoutFileStorageResource::layoutPrefix() + m_targetFilename);
            if (m_mode == Qn::LayoutLocalSave) {
                QnLayoutResourcePtr layout = resourcePool()->getResourceByUniqueId<QnLayoutResource>(m_layout->getUniqueId());
                if (layout) {
                    layout->update(m_layout);
                    snapshotManager()->store(layout);
                }
            } else {
                snapshotManager()->store(m_layout);
            }
        }
        else if (m_mode == Qn::LayoutLocalSaveAs)
        {
            QString oldUrl = m_layout->getUrl();
            QString newUrl = m_storage->getUrl();

            foreach (const QnLayoutItemData &item, m_layout->getItems()) {
                QnAviResourcePtr aviRes = qnResPool->getResourceByUniqueId<QnAviResource>(item.resource.path);
                if (aviRes)
                    qnResPool->updateUniqId(aviRes, QnLayoutFileStorageResource::updateNovParent(newUrl, item.resource.path));
            }
            m_layout->setUrl(newUrl);
            m_layout->setName(QFileInfo(newUrl).fileName());

            QnLayoutFileStorageResourcePtr novStorage = m_storage.dynamicCast<QnLayoutFileStorageResource>();
            if (novStorage)
                novStorage->switchToFile(oldUrl, newUrl, false);
            snapshotManager()->store(m_layout);
        }
        else {
            QnLayoutResourcePtr layout =  QnResourceDirectoryBrowser::layoutFromFile(m_storage->getUrl());
            if (!resourcePool()->getResourceById(layout->getId())) {
                layout->setStatus(Qn::Online);
                resourcePool()->addResource(layout);
            }
        }
    } else {
        QFile::remove(m_realFilename);
    }
    emit finished(success, m_targetFilename);
}

bool QnLayoutExportTool::exportMediaResource(const QnMediaResourcePtr& resource) {
    m_currentCamera = new QnClientVideoCamera(resource);
    connect(m_currentCamera,    SIGNAL(exportProgress(int)),            this,   SLOT(at_camera_progressChanged(int)));
    connect(m_currentCamera,    &QnClientVideoCamera::exportFinished,   this,   &QnLayoutExportTool::at_camera_exportFinished);

    int numberOfChannels = resource->getVideoLayout()->channelCount();
    for (int i = 0; i < numberOfChannels; ++i) {
        QSharedPointer<QBuffer> motionFileBuffer(new QBuffer());
        motionFileBuffer->open(QIODevice::ReadWrite);
        m_currentCamera->setMotionIODevice(motionFileBuffer, i);
    }

    QString uniqId = resource->toResource()->getUniqueId();
    uniqId = uniqId.mid(uniqId.indexOf(L'?')+1); // simplify name if export from existing layout
    QnStreamRecorder::Role role = QnStreamRecorder::Role_FileExport;
    if (resource->toResource()->hasFlags(Qn::utc))
        role = QnStreamRecorder::Role_FileExportWithEmptyContext;
    QnLayoutItemData itemData = m_layout->getItem(resource->toResource()->getId());

    int timeOffset = 0;
    if(qnSettings->timeMode() == Qn::ServerTimeMode) {
        // time difference between client and server
        timeOffset = context()->instance<QnWorkbenchServerTimeWatcher>()->localOffset(resource, 0);
    }
    qint64 serverTimeZone = context()->instance<QnWorkbenchServerTimeWatcher>()->utcOffset(resource, Qn::InvalidUtcOffset);
    
    QnImageFilterHelper imageParameters;
    imageParameters.setSrcRect(itemData.zoomRect);
    imageParameters.setContrastParams(itemData.contrastParams);
    imageParameters.setDewarpingParams(resource->getDewarpingParams(), itemData.dewarpingParams);
    imageParameters.setRotation(itemData.rotation);
    imageParameters.setCustomAR(resource->customAspectRatio());
    imageParameters.setTimeCorner(Qn::NoCorner, timeOffset, 0);
    imageParameters.setVideoLayout(resource->getVideoLayout());

    m_currentCamera->exportMediaPeriodToFile(m_period,
                                    uniqId,
                                    lit("mkv"),
                                    m_storage,
                                    role,
<<<<<<< HEAD
                                    imageParameters,
                                    serverTimeZone);
=======
                                    serverTimeZone,
                                    QnImageFilterHelper() // no transcode params
                                    );
>>>>>>> eecfffe5

    emit stageChanged(tr("Exporting to \"%1\"...").arg(QFileInfo(m_targetFilename).fileName()));
    return true;
}

void QnLayoutExportTool::at_camera_exportFinished(int status, const QString &filename) {
    Q_UNUSED(filename)
    if (status != QnClientVideoCamera::NoError) {
        m_errorMessage = QnClientVideoCamera::errorString(status);
        finishExport(false);
        return;
    }

    QnClientVideoCamera* camera = dynamic_cast<QnClientVideoCamera*>(sender());
    if (!camera)
        return;

    int numberOfChannels = camera->resource()->getVideoLayout()->channelCount();
    bool error = false;

    for (int i = 0; i < numberOfChannels; ++i) {
        if (QSharedPointer<QBuffer> motionFileBuffer = camera->motionIODevice(i)) {
            motionFileBuffer->close();
            if (error)
                continue;

            QString uniqId = camera->resource()->toResource()->getUniqueId();
            uniqId = QFileInfo(uniqId.mid(uniqId.indexOf(L'?')+1)).completeBaseName(); // simplify name if export from existing layout
            QString motionFileName = lit("motion%1_%2.bin").arg(i).arg(uniqId);
            QIODevice* device = m_storage->open(motionFileName , QIODevice::WriteOnly);

            int retryCount = 0;
            while (!device && retryCount < 3)
            {
                QEventLoop loop;
                QTimer::singleShot(500, &loop, SLOT(quit()));
                loop.exec();
                device = m_storage->open(motionFileName , QIODevice::WriteOnly);
                retryCount++;
            }

            if (!device) {
                error = true;
                continue; //need to close other buffers
            }

            device->write(motionFileBuffer->buffer());
            device->close();
        }
    }

    camera->deleteLater();

    if (error) {
        QnVirtualCameraResourcePtr camRes = camera->resource()->toResourcePtr().dynamicCast<QnVirtualCameraResource>();
        Q_ASSERT_X(camRes, Q_FUNC_INFO, "Make sure camera exists");
        m_errorMessage = tr("Could not export %1 %2.").arg(getDefaultDeviceNameLower(camRes)).arg(getShortResourceName(camera->resource()->toResourcePtr()));
        finishExport(false);
    } else {
        exportNextCamera();
    }
}

void QnLayoutExportTool::at_camera_exportStopped() {
    if (m_currentCamera)
        m_currentCamera->deleteLater();

    finishExport(false);
}

void QnLayoutExportTool::at_camera_progressChanged(int progress) {
    emit valueChanged(m_offset * 100 + progress);
}<|MERGE_RESOLUTION|>--- conflicted
+++ resolved
@@ -315,27 +315,23 @@
     qint64 serverTimeZone = context()->instance<QnWorkbenchServerTimeWatcher>()->utcOffset(resource, Qn::InvalidUtcOffset);
     
     QnImageFilterHelper imageParameters;
-    imageParameters.setSrcRect(itemData.zoomRect);
-    imageParameters.setContrastParams(itemData.contrastParams);
-    imageParameters.setDewarpingParams(resource->getDewarpingParams(), itemData.dewarpingParams);
-    imageParameters.setRotation(itemData.rotation);
-    imageParameters.setCustomAR(resource->customAspectRatio());
-    imageParameters.setTimeCorner(Qn::NoCorner, timeOffset, 0);
-    imageParameters.setVideoLayout(resource->getVideoLayout());
+   // imageParameters.setSrcRect(itemData.zoomRect);
+   // imageParameters.setContrastParams(itemData.contrastParams);
+   // imageParameters.setDewarpingParams(resource->getDewarpingParams(), itemData.dewarpingParams);
+   // imageParameters.setRotation(itemData.rotation);
+   // imageParameters.setCustomAR(resource->customAspectRatio());
+   // imageParameters.setTimeCorner(Qn::NoCorner, timeOffset, 0);
+   // imageParameters.setVideoLayout(resource->getVideoLayout());
 
     m_currentCamera->exportMediaPeriodToFile(m_period,
                                     uniqId,
                                     lit("mkv"),
                                     m_storage,
                                     role,
-<<<<<<< HEAD
-                                    imageParameters,
-                                    serverTimeZone);
-=======
                                     serverTimeZone,
-                                    QnImageFilterHelper() // no transcode params
+                                    imageParameters
+
                                     );
->>>>>>> eecfffe5
 
     emit stageChanged(tr("Exporting to \"%1\"...").arg(QFileInfo(m_targetFilename).fileName()));
     return true;
