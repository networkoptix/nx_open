--- conflicted
+++ resolved
@@ -263,9 +263,6 @@
 
     connect(m_dayTimeWidget,                    SIGNAL(timeClicked(const QTime &)),                 this,   SLOT(at_dayTimeWidget_timeClicked(const QTime &)));
 
-<<<<<<< HEAD
-    connect(m_bookmarksSearchWidget, &QnSearchLineEdit::textChanged, this, [this](const QString &text) {
-=======
     connect(m_bookmarksSearchWidget, &QnSearchLineEdit::textChanged
         , m_searchQueryStrategy, &QnSearchQueryStrategy::changeQuery);
     connect(m_bookmarksSearchWidget, &QnSearchLineEdit::enterKeyPressed, this, [this]() 
@@ -286,7 +283,6 @@
 
     connect(m_searchQueryStrategy, &QnSearchQueryStrategy::queryUpdated, this, [this](const QString &text)
     {
->>>>>>> ec37fe02
         if (!m_currentMediaWidget)
             return;
         if(QnCachingCameraDataLoader *loader = loaderByWidget(m_currentMediaWidget))
@@ -580,28 +576,6 @@
     m_timeSlider->setSelection(selection.startTimeMs, selection.startTimeMs + selection.durationMs);
 }
 
-<<<<<<< HEAD
-QnCachingCameraDataLoader *QnWorkbenchNavigator::loader(const QnResourcePtr &resource) {
-    QHash<QnResourcePtr, QnCachingCameraDataLoader *>::const_iterator pos = m_loaderByResource.find(resource);
-    if(pos != m_loaderByResource.end())
-        return *pos;
-
-    QnCachingCameraDataLoader *loader = QnCachingCameraDataLoader::newInstance(resource, this);
-    if(loader) {
-        connect(loader, &QnCachingCameraDataLoader::periodsChanged, this, [this](Qn::TimePeriodContent type) {updateLoaderPeriods(checked_cast<QnCachingCameraDataLoader *>(sender()), type);} );
-        connect(loader, &QnCachingCameraDataLoader::bookmarksChanged, this, [this]() {updateLoaderBookmarks(checked_cast<QnCachingCameraDataLoader *>(sender()));} );
-    }
-
-    m_loaderByResource[resource] = loader;
-    return loader;
-}
-
-QnCachingCameraDataLoader *QnWorkbenchNavigator::loader(QnResourceWidget *widget) {
-    return widget ? loader(widget->resource()) : NULL;
-}
-
-=======
->>>>>>> ec37fe02
 QnThumbnailsLoader *QnWorkbenchNavigator::thumbnailLoader(const QnResourcePtr &resource) {
     QHash<QnResourcePtr, QnThumbnailsLoader *>::const_iterator pos = m_thumbnailLoaderByResource.find(resource);
     if(pos != m_thumbnailLoaderByResource.end())
@@ -1029,10 +1003,6 @@
             case Qn::BookmarkTimePeriod:
                 loader->setTargetPeriod(calendarPeriod, dataType);
                 break;
-<<<<<<< HEAD
-            case Qn::BookmarkTimePeriod:
-=======
->>>>>>> ec37fe02
             case Qn::BookmarkData:
                 loader->setTargetPeriod(timeSliderPeriod, dataType);
                 break;
