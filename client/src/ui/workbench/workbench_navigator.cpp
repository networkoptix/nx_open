#include "workbench_navigator.h"

#include <cassert>

#include <QtCore/QTimer>

#include <QtWidgets/QAction>
#include <QtWidgets/QMenu>
#include <QtWidgets/QGraphicsSceneContextMenuEvent>
#include <QtWidgets/QApplication>

extern "C"
{
    #include <libavutil/avutil.h> // TODO: remove
}

#include <utils/common/util.h>
#include <utils/common/synctime.h>
#include <utils/common/scoped_value_rollback.h>
#include <utils/common/checked_cast.h>
#include <utils/threaded_chunks_merge_tool.h>

#include <client/client_settings.h>

#include <camera/resource_display.h>
#include <core/resource/camera_bookmark.h>
#include <core/resource/camera_resource.h>
#include <core/resource/layout_resource.h>
#include <core/resource/media_server_resource.h>
#include <core/resource_management/resource_pool.h>
#include <core/resource/camera_history.h>

#include <camera/camera_data_manager.h>
#include <camera/loaders/caching_camera_data_loader.h>
#include <camera/cam_display.h>
#include <camera/client_video_camera.h>
#include <camera/resource_display.h>

#include <ui/actions/action_manager.h>
#include <ui/actions/action_parameter_types.h>
#include <ui/graphics/items/resource/resource_widget.h>
#include <ui/graphics/items/resource/media_resource_widget.h>
#include <ui/graphics/items/controls/time_slider.h>
#include <ui/graphics/items/controls/time_scroll_bar.h>
#include <ui/graphics/items/controls/bookmarks_viewer.h>
#include <ui/graphics/instruments/signaling_instrument.h>
#include <ui/widgets/calendar_widget.h>
#include <ui/widgets/day_time_widget.h>
#include <ui/widgets/search_line_edit.h>
#include <ui/common/search_query_strategy.h>

#include "extensions/workbench_stream_synchronizer.h"
#include "watchers/workbench_server_time_watcher.h"
#include "watchers/workbench_user_inactivity_watcher.h"
#include "workbench.h"
#include "workbench_display.h"
#include "workbench_context.h"
#include "workbench_item.h"
#include "workbench_layout.h"
#include "workbench_layout_snapshot_manager.h"

#include "camera/thumbnails_loader.h"
#include "plugins/resource/archive/abstract_archive_stream_reader.h"
#include "redass/redass_controller.h"

namespace {
<<<<<<< HEAD

    const int cameraHistoryRetryTimeoutMs = 5 * 1000;

=======
    const int discardCacheIntervalMs = 10 * 60 * 1000;

    QAtomicInt qn_threadedMergeHandle(1);
>>>>>>> e7ec47d6
}

QnWorkbenchNavigator::QnWorkbenchNavigator(QObject *parent):
    base_type(parent),
    QnWorkbenchContextAware(parent),
    m_streamSynchronizer(context()->instance<QnWorkbenchStreamSynchronizer>()),
    m_timeSlider(NULL),
    m_timeScrollBar(NULL),
    m_calendar(NULL),
    m_dayTimeWidget(NULL),
    m_bookmarksSearchWidget(NULL),
    m_centralWidget(NULL),
    m_currentWidget(NULL),
    m_currentMediaWidget(NULL),
    m_currentWidgetFlags(0),
    m_currentWidgetLoaded(false),
    m_sliderDataInvalid(false),
    m_updatingSliderFromReader(false),
    m_updatingSliderFromScrollBar(false),
    m_updatingScrollBarFromSlider(false),
    m_lastLive(false),
    m_lastLiveSupported(false),
    m_lastPlaying(false),
    m_lastPlayingSupported(false),
    m_pausedOverride(false),
    m_preciseNextSeek(false),
    m_autoPaused(false),
    m_lastSpeed(0.0),
    m_lastMinimalSpeed(0.0),
    m_lastMaximalSpeed(0.0),
    m_lastUpdateSlider(0),
    m_lastCameraTime(0),
    m_startSelectionAction(new QAction(this)),
    m_endSelectionAction(new QAction(this)),
<<<<<<< HEAD
    m_clearSelectionAction(new QAction(this))
    , m_cameraDataManager(NULL)
=======
    m_clearSelectionAction(new QAction(this)),
    m_chunkMergingProcessHandle(0)
>>>>>>> e7ec47d6
{
    /* We'll be using this one, so make sure it's created. */
    context()->instance<QnWorkbenchServerTimeWatcher>();
    m_updateSliderTimer.restart();

    m_cameraDataManager = context()->instance<QnCameraDataManager>();
    connect(m_cameraDataManager, &QnCameraDataManager::periodsChanged, this, &QnWorkbenchNavigator::updateLoaderPeriods);
    connect(m_cameraDataManager, &QnCameraDataManager::bookmarksChanged, this, &QnWorkbenchNavigator::updateLoaderBookmarks);

    //TODO: #GDM Temporary fix for the Feature #4714. Correct change would be: expand getTimePeriods query with Region data,
    // then truncate cached chunks by this region and synchronize the cache.
    QTimer* discardCacheTimer = new QTimer(this);
    discardCacheTimer->setInterval(discardCacheIntervalMs);
    discardCacheTimer->setSingleShot(false);
    connect(discardCacheTimer, &QTimer::timeout, m_cameraDataManager, &QnCameraDataManager::clearCache);
    discardCacheTimer->start();

<<<<<<< HEAD
    connect(qnCameraHistoryPool, &QnCameraHistoryPool::cameraHistoryInvalidated, this, [this](const QnVirtualCameraResourcePtr &camera) {
        if (hasWidgetWithCamera(camera))
            updateHistoryForCamera(camera);
    });

    connect(qnCameraHistoryPool, &QnCameraHistoryPool::cameraFootageChanged, this, [this](const QnVirtualCameraResourcePtr &camera) {
        if (QnCachingCameraDataLoader *loader =  m_cameraDataManager->loader(camera))
            loader->discardCachedData();
    });

    QTimer* updateCameraHistoryTimer = new QTimer(this);
    updateCameraHistoryTimer->setInterval(cameraHistoryRetryTimeoutMs);
    updateCameraHistoryTimer->setSingleShot(false);
    connect(updateCameraHistoryTimer, &QTimer::timeout, this, [this] {
        QSet<QnVirtualCameraResourcePtr> localQueue = m_updateHistoryQueue;
        for (const QnVirtualCameraResourcePtr &camera: localQueue)
            if (hasWidgetWithCamera(camera))
                updateHistoryForCamera(camera);
        m_updateHistoryQueue.clear();
    });
    updateCameraHistoryTimer->start();
=======
    for (int i = 0; i < Qn::TimePeriodContentCount; ++i) {
        Qn::TimePeriodContent timePeriodType = static_cast<Qn::TimePeriodContent>(i);

        auto chunksMergeTool = new QnThreadedChunksMergeTool();
        m_threadedChunksMergeTool[timePeriodType] = chunksMergeTool;

        connect(chunksMergeTool, &QnThreadedChunksMergeTool::finished, this, [this, timePeriodType] (int handle, const QnTimePeriodList &result) {
            if (handle != m_chunkMergingProcessHandle)
                return;

            if (timePeriodType == Qn::MotionContent) {
                foreach(QnMediaResourceWidget *widget, m_syncedWidgets) {
                    QnAbstractArchiveReader  *archiveReader = widget->display()->archiveReader();
                    if (archiveReader)
                        archiveReader->setPlaybackMask(result);
                }
            }
            if (m_timeSlider)
                m_timeSlider->setTimePeriods(SyncedLine, timePeriodType, result);
            if(m_calendar)
                m_calendar->setSyncedTimePeriods(timePeriodType, result);
            if(m_dayTimeWidget)
                m_dayTimeWidget->setSecondaryTimePeriods(timePeriodType, result);
        });
        chunksMergeTool->start();
    }

    connect(workbench(), &QnWorkbench::layoutChangeProcessStarted, this, [this] {
        m_chunkMergingProcessHandle = qn_threadedMergeHandle.fetchAndAddAcquire(1);
    });

    connect(workbench(), &QnWorkbench::layoutChangeProcessFinished, this, [this] {
        resetSyncedPeriods();
        updateSyncedPeriods(); 
    });

    connect(qnResPool, &QnResourcePool::statusChanged, this, [this](const QnResourcePtr &resource)
    {
        if (!resource->hasFlags(Qn::server))
            return;

        for (const auto &syncedResource: m_syncedResources.keys()) {
            if (!m_loaderByResource.contains(syncedResource))
                continue;
            auto loader = m_loaderByResource[syncedResource];
            if (!loader)
                continue;
            loader->discardCachedData();
        }

    });
>>>>>>> e7ec47d6
}
    
QnWorkbenchNavigator::~QnWorkbenchNavigator() {
    foreach(QnThumbnailsLoader *loader, m_thumbnailLoaderByResource)
        QnRunnableCleanup::cleanup(loader);
    for (QnThreadedChunksMergeTool* tool: m_threadedChunksMergeTool)
        QnRunnableCleanup::cleanup(tool);
}

QnTimeSlider *QnWorkbenchNavigator::timeSlider() const {
    return m_timeSlider;
}

void QnWorkbenchNavigator::setTimeSlider(QnTimeSlider *timeSlider) {
    if(m_timeSlider == timeSlider)
        return;

    if(m_timeSlider) {
        disconnect(m_timeSlider, NULL, this, NULL);
        
        if(isValid())
            deinitialize();
    }

    m_timeSlider = timeSlider;

    if(m_timeSlider) {
        connect(m_timeSlider, &QObject::destroyed, this, [this](){setTimeSlider(NULL);});

        if(isValid())
            initialize();
    }
}

QnTimeScrollBar *QnWorkbenchNavigator::timeScrollBar() const {
    return m_timeScrollBar;
}

void QnWorkbenchNavigator::setTimeScrollBar(QnTimeScrollBar *scrollBar) {
    if(m_timeScrollBar == scrollBar)
        return;

    if(m_timeScrollBar) {
        disconnect(m_timeScrollBar, NULL, this, NULL);

        if(isValid())
            deinitialize();
    }

    m_timeScrollBar = scrollBar;

    if(m_timeScrollBar) {
        connect(m_timeScrollBar, &QObject::destroyed, this, [this](){setTimeScrollBar(NULL);});

        if(isValid())
            initialize();
    }
}

QnCalendarWidget *QnWorkbenchNavigator::calendar() const{
    return m_calendar;
}

void QnWorkbenchNavigator::setCalendar(QnCalendarWidget *calendar){
    if(m_calendar == calendar)
        return;

    if(m_calendar) {
        disconnect(m_calendar, NULL, this, NULL);

        if(isValid())
            deinitialize();
    }

    m_calendar = calendar;

    if(m_calendar) {
        connect(m_calendar, &QObject::destroyed, this, [this](){setCalendar(NULL);});

        if(isValid())
            initialize();
    }
}

QnDayTimeWidget *QnWorkbenchNavigator::dayTimeWidget() const {
    return m_dayTimeWidget;
}

void QnWorkbenchNavigator::setDayTimeWidget(QnDayTimeWidget *dayTimeWidget) {
    if(m_dayTimeWidget == dayTimeWidget)
        return;

    if(m_dayTimeWidget) {
        disconnect(m_dayTimeWidget, NULL, this, NULL);

        if(isValid())
            deinitialize();
    }

    m_dayTimeWidget = dayTimeWidget;

    if(m_dayTimeWidget) {
        connect(m_dayTimeWidget, &QObject::destroyed, this, [this](){setDayTimeWidget(NULL);});

        if(isValid())
            initialize();
    }
}

bool QnWorkbenchNavigator::isValid() {
    return m_timeSlider && m_timeScrollBar && m_calendar && m_bookmarksSearchWidget;
}

void QnWorkbenchNavigator::initialize() {
    Q_ASSERT_X(isValid(), Q_FUNC_INFO, "we should definitely be valid here");
    if (!isValid())
        return;

    connect(workbench(),                        SIGNAL(currentLayoutChanged()),                     this,   SLOT(updateSliderOptions()));

    connect(display(),                          SIGNAL(widgetChanged(Qn::ItemRole)),                this,   SLOT(at_display_widgetChanged(Qn::ItemRole)));
    connect(display(),                          SIGNAL(widgetAdded(QnResourceWidget *)),            this,   SLOT(at_display_widgetAdded(QnResourceWidget *)));
    connect(display(),                          SIGNAL(widgetAboutToBeRemoved(QnResourceWidget *)), this,   SLOT(at_display_widgetAboutToBeRemoved(QnResourceWidget *)));
    connect(display()->beforePaintInstrument(), SIGNAL(activated(QWidget *, QEvent *)),             this,   SLOT(updateSliderFromReader()));

    connect(m_timeSlider,                       SIGNAL(valueChanged(qint64)),                       this,   SLOT(at_timeSlider_valueChanged(qint64)));
    connect(m_timeSlider,                       SIGNAL(sliderPressed()),                            this,   SLOT(at_timeSlider_sliderPressed()));
    connect(m_timeSlider,                       SIGNAL(sliderReleased()),                           this,   SLOT(at_timeSlider_sliderReleased()));
    connect(m_timeSlider,                       SIGNAL(valueChanged(qint64)),                       this,   SLOT(updateScrollBarFromSlider()));
    connect(m_timeSlider,                       SIGNAL(rangeChanged(qint64, qint64)),               this,   SLOT(updateScrollBarFromSlider()));
    connect(m_timeSlider,                       SIGNAL(windowChanged(qint64, qint64)),              this,   SLOT(updateScrollBarFromSlider()));
    connect(m_timeSlider,                       SIGNAL(windowChanged(qint64, qint64)),              this,   SLOT(updateTargetPeriod()));
    connect(m_timeSlider,                       SIGNAL(windowChanged(qint64, qint64)),              this,   SLOT(updateCalendarFromSlider()));
    connect(m_timeSlider,                       SIGNAL(selectionReleased()),                        this,   SLOT(at_timeSlider_selectionReleased()));
    connect(m_timeSlider,                       SIGNAL(customContextMenuRequested(const QPointF &, const QPoint &)), this, SLOT(at_timeSlider_customContextMenuRequested(const QPointF &, const QPoint &)));
    connect(m_timeSlider,                       SIGNAL(selectionPressed()),                         this,   SLOT(at_timeSlider_selectionPressed()));
    connect(m_timeSlider,                       SIGNAL(thumbnailsVisibilityChanged()),              this,   SLOT(updateTimeSliderWindowSizePolicy()));
    connect(m_timeSlider,                       SIGNAL(thumbnailClicked()),                         this,   SLOT(at_timeSlider_thumbnailClicked()));
    connect(m_timeSlider, &QnTimeSlider::bookmarksUnderCursorUpdated, this, &QnWorkbenchNavigator::at_timeSlider_bookmarksUnderCursorUpdated);
    m_timeSlider->setLineCount(SliderLineCount);
    m_timeSlider->setLineStretch(CurrentLine, 1.5);
    m_timeSlider->setLineStretch(SyncedLine, 1.0);
    m_timeSlider->setRange(0, 1000ll * 60 * 60 * 24);
    m_timeSlider->setWindow(m_timeSlider->minimum(), m_timeSlider->maximum());

    connect(m_timeScrollBar,                    SIGNAL(valueChanged(qint64)),                       this,   SLOT(updateSliderFromScrollBar()));
    connect(m_timeScrollBar,                    SIGNAL(pageStepChanged(qint64)),                    this,   SLOT(updateSliderFromScrollBar()));
    connect(m_timeScrollBar,                    SIGNAL(sliderPressed()),                            this,   SLOT(at_timeScrollBar_sliderPressed()));
    connect(m_timeScrollBar,                    SIGNAL(sliderReleased()),                           this,   SLOT(at_timeScrollBar_sliderReleased()));
    m_timeScrollBar->installEventFilter(this);

    connect(m_calendar,                         SIGNAL(dateClicked(const QDate &)),                 this,   SLOT(at_calendar_dateClicked(const QDate &)));
    connect(m_calendar,                         SIGNAL(currentPageChanged(int,int)),                this,   SLOT(updateTargetPeriod()));

    connect(m_dayTimeWidget,                    SIGNAL(timeClicked(const QTime &)),                 this,   SLOT(at_dayTimeWidget_timeClicked(const QTime &)));

    connect(m_bookmarksSearchWidget, &QnSearchLineEdit::textChanged
        , m_searchQueryStrategy, &QnSearchQueryStrategy::changeQuery);
    connect(m_bookmarksSearchWidget, &QnSearchLineEdit::enterKeyPressed, this, [this]() 
    { 
        const QString query = m_bookmarksSearchWidget->lineEdit()->text();
        m_searchQueryStrategy->changeQueryForcibly(query);
    });
    connect(m_bookmarksSearchWidget, &QnSearchLineEdit::enabledChanged, this, [this]()
    {
        const QString query = m_bookmarksSearchWidget->lineEdit()->text();
        m_searchQueryStrategy->changeQueryForcibly(query);
    });

    connect(m_bookmarksSearchWidget, &QnSearchLineEdit::escKeyPressed, this, [this] 
    {
        m_searchQueryStrategy->changeQueryForcibly(QString()); 
    });

    connect(m_searchQueryStrategy, &QnSearchQueryStrategy::queryUpdated, this, [this](const QString &text)
    {
        if (!m_currentMediaWidget)
            return;
        if(QnCachingCameraDataLoader *loader = loaderByWidget(m_currentMediaWidget))
            loader->setBookmarksTextFilter(text); //TODO: #GDM #Bookmarks synced widgets? clear previous?
    });

    connect(context()->instance<QnWorkbenchServerTimeWatcher>(), SIGNAL(offsetsChanged()),          this,   SLOT(updateLocalOffset()));
    connect(qnSettings->notifier(QnClientSettings::TIME_MODE), SIGNAL(valueChanged(int)),           this,   SLOT(updateLocalOffset()));

    connect(context()->instance<QnWorkbenchUserInactivityWatcher>(),    SIGNAL(stateChanged(bool)), this,   SLOT(setAutoPaused(bool)));

    updateLines();
    updateCalendar();
    updateScrollBarFromSlider();
    updateTimeSliderWindowSizePolicy();
} 

void QnWorkbenchNavigator::deinitialize() {
    Q_ASSERT_X(isValid(), Q_FUNC_INFO, "we should definitely be valid here");
    if (!isValid())
        return;

    disconnect(workbench(),                         NULL, this, NULL);

    disconnect(display(),                           NULL, this, NULL);
    disconnect(display()->beforePaintInstrument(),  NULL, this, NULL);
    
    disconnect(m_timeSlider,                        NULL, this, NULL);

    disconnect(m_timeScrollBar,                     NULL, this, NULL);
    m_timeScrollBar->removeEventFilter(this);

    disconnect(m_calendar,                          NULL, this, NULL);

    disconnect(context()->instance<QnWorkbenchServerTimeWatcher>(), NULL, this, NULL);
    disconnect(qnSettings->notifier(QnClientSettings::TIME_MODE), NULL, this, NULL);

    m_currentWidget = NULL;
    m_currentWidgetFlags = 0;
}

Qn::ActionScope QnWorkbenchNavigator::currentScope() const {
    return Qn::SliderScope;
}

QVariant QnWorkbenchNavigator::currentTarget(Qn::ActionScope scope) const {
    if(scope != Qn::SliderScope)
        return QVariant();

    QnResourceWidgetList result;
    if(m_currentWidget)
        result.push_back(m_currentWidget);
    return QVariant::fromValue<QnResourceWidgetList>(result);
}

bool QnWorkbenchNavigator::isLiveSupported() const {
    return m_currentWidgetFlags & WidgetSupportsLive;
}

bool QnWorkbenchNavigator::isLive() const {
    return isLiveSupported() 
        && m_timeSlider 
        && m_timeSlider->value() == m_timeSlider->maximum();
}

bool QnWorkbenchNavigator::setLive(bool live) {
    if(live == isLive())
        return true;

    if(!isLiveSupported())
        return false;

    if (!m_timeSlider)
        return false;

    if (live) {
        m_timeSlider->setValue(m_timeSlider->maximum(), true);
    } else {
        m_timeSlider->setValue(m_timeSlider->minimum(), true); // TODO: #Elric need to save position here.
    }
    return true;
}

bool QnWorkbenchNavigator::isPlayingSupported() const {
    if (m_currentMediaWidget) 
        return m_currentMediaWidget->display()->archiveReader();
    return false;
}

bool QnWorkbenchNavigator::isPlaying() const {
    if(!isPlayingSupported())
        return false;
    if (!m_currentMediaWidget)
        return false;

    return !m_currentMediaWidget->display()->archiveReader()->isMediaPaused();
}

bool QnWorkbenchNavigator::setPlaying(bool playing) {
    if(playing == isPlaying())
        return true;
    
    if (!m_currentMediaWidget)
        return false;

    if(!isPlayingSupported())
        return false;

    if (playing && m_autoPaused)
        return false;

    m_pausedOverride = false;
    m_autoPaused = false;

    QnAbstractArchiveReader *reader = m_currentMediaWidget->display()->archiveReader();
    QnCamDisplay *camDisplay = m_currentMediaWidget->display()->camDisplay();
    if(playing) {
        if (reader->isRealTimeSource()) {
            /* Media was paused while on live. Jump to archive when resumed. */
            qint64 time = camDisplay->getCurrentTime();
            reader->resumeMedia();
            if (time != (qint64)AV_NOPTS_VALUE && !reader->isReverseMode())
                reader->directJumpToNonKeyFrame(time+1);
        } else {
            reader->resumeMedia();
        }
        camDisplay->playAudio(true);

        if(qFuzzyIsNull(speed()))
            setSpeed(1.0);
    } else {
        reader->pauseMedia();
        setSpeed(0.0);
    }

    updatePlaying();
    return true;
}

qreal QnWorkbenchNavigator::speed() const {
    if(!m_currentMediaWidget || m_currentMediaWidget->display()->isStillImage())
        return 0.0;

    if(QnAbstractArchiveReader *reader = m_currentMediaWidget->display()->archiveReader())
        return reader->getSpeed();

    return 1.0;
}

void QnWorkbenchNavigator::setSpeed(qreal speed) {
    speed = qBound(minimalSpeed(), speed, maximalSpeed());
    if(qFuzzyCompare(speed, this->speed()))
        return;

    if(!m_currentMediaWidget)
        return;

    if(QnAbstractArchiveReader *reader = m_currentMediaWidget->display()->archiveReader()) {
        reader->setSpeed(speed);

        setPlaying(!qFuzzyIsNull(speed));

        updateSpeed();
    }
}

qreal QnWorkbenchNavigator::minimalSpeed() const {
    if(!m_currentMediaWidget || m_currentMediaWidget->display()->isStillImage())
        return 0.0;

    if(QnAbstractArchiveReader *reader = m_currentMediaWidget->display()->archiveReader())
        return reader->isNegativeSpeedSupported() ? -16.0 : 0.0;

    return 1.0;
}

qreal QnWorkbenchNavigator::maximalSpeed() const {
    if(!m_currentMediaWidget || m_currentMediaWidget->display()->isStillImage())
        return 0.0;

    if(m_currentMediaWidget->display()->archiveReader() != NULL)
        return 16.0;

    return 1.0;
}

qint64 QnWorkbenchNavigator::position() const {
    if(!m_currentMediaWidget)
        return 0;

    return m_currentMediaWidget->display()->camera()->getCurrentTime();
}

void QnWorkbenchNavigator::setPosition(qint64 position) {
    if(!m_currentMediaWidget)
        return;

    QnAbstractArchiveReader *reader = m_currentMediaWidget->display()->archiveReader();
    if(!reader)
        return;

    if(isPlaying())
        reader->jumpTo(position, 0);
    else
        reader->jumpTo(position, position);
    emit positionChanged();
}

void QnWorkbenchNavigator::addSyncedWidget(QnMediaResourceWidget *widget) {
    if (widget == NULL) {
        qnNullWarning(widget);
        return;
    }

    auto syncedResource = widget->resource()->toResourcePtr();

    m_syncedWidgets.insert(widget);
    m_syncedResources.insert(syncedResource, QHashDummyValue());

    connect(syncedResource, &QnResource::parentIdChanged, this, &QnWorkbenchNavigator::updateLocalOffset);

    if(QnCachingCameraDataLoader *loader = this->loader(syncedResource)) {
        loader->setEnabled(true);
    }

    updateCurrentWidget();
<<<<<<< HEAD
    updateSyncedPeriods();
    updateHistoryForCamera(widget->resource()->toResourcePtr().dynamicCast<QnVirtualCameraResource>());
=======
    if (workbench() && !workbench()->isInLayoutChangeProcess())
        updateSyncedPeriods();
>>>>>>> e7ec47d6
}

void QnWorkbenchNavigator::removeSyncedWidget(QnMediaResourceWidget *widget) {
    if(!m_syncedWidgets.remove(widget))
        return;

    auto syncedResource = widget->resource()->toResourcePtr();

    disconnect(syncedResource, &QnResource::parentIdChanged, this, &QnWorkbenchNavigator::updateLocalOffset);

    if (display() && !display()->isChangingLayout()){
        if(m_syncedWidgets.contains(m_currentMediaWidget))
            updateItemDataFromSlider(widget);
    }

    /* QHash::erase does nothing when called for container's end, 
     * and is therefore perfectly safe. */
    m_syncedResources.erase(m_syncedResources.find(syncedResource));
    m_motionIgnoreWidgets.remove(widget);
    m_updateHistoryQueue.remove(widget->resource()->toResourcePtr().dynamicCast<QnVirtualCameraResource>());

<<<<<<< HEAD
    if(QnCachingCameraDataLoader *loader = loaderByWidget(widget))
=======
    if(QnCachingCameraDataLoader *loader = this->loader(syncedResource)) {
>>>>>>> e7ec47d6
        loader->setMotionRegions(QList<QRegion>());
        if (!m_syncedResources.contains(syncedResource))
            loader->setEnabled(false);
    }

    updateCurrentWidget();
    if (workbench() && !workbench()->isInLayoutChangeProcess())
        updateSyncedPeriods(); /* Full rebuild on widget removing. */
}

QnResourceWidget *QnWorkbenchNavigator::currentWidget() const {
    return m_currentWidget;
}

QnWorkbenchNavigator::WidgetFlags QnWorkbenchNavigator::currentWidgetFlags() const {
    return m_currentWidgetFlags;
}

void QnWorkbenchNavigator::updateItemDataFromSlider(QnResourceWidget *widget) const {
    if(!widget || !m_timeSlider)
        return;

    QnWorkbenchItem *item = widget->item();

    QnTimePeriod window(m_timeSlider->windowStart(), m_timeSlider->windowEnd() - m_timeSlider->windowStart());
    if(m_timeSlider->windowEnd() == m_timeSlider->maximum()) // TODO: #Elric check that widget supports live.
        window.durationMs = QnTimePeriod::infiniteDuration();
    item->setData(Qn::ItemSliderWindowRole, QVariant::fromValue<QnTimePeriod>(window));

    QnTimePeriod selection;
    if(m_timeSlider->isSelectionValid())
        selection = QnTimePeriod(m_timeSlider->selectionStart(), m_timeSlider->selectionEnd() - m_timeSlider->selectionStart());
    item->setData(Qn::ItemSliderSelectionRole, QVariant::fromValue<QnTimePeriod>(selection));
}

void QnWorkbenchNavigator::updateSliderFromItemData(QnResourceWidget *widget, bool preferToPreserveWindow) {
    if(!widget || !m_timeSlider)
        return;

    QnWorkbenchItem *item = widget->item();

    QnTimePeriod window = item->data(Qn::ItemSliderWindowRole).value<QnTimePeriod>();
    QnTimePeriod selection = item->data(Qn::ItemSliderSelectionRole).value<QnTimePeriod>();

    if(preferToPreserveWindow && m_timeSlider->value() >= m_timeSlider->windowStart() && m_timeSlider->value() <= m_timeSlider->windowEnd()) {
        /* Just skip window initialization. */
    } else {
        if(window.isEmpty())
            window = QnTimePeriod(0, -1);

        qint64 windowStart = window.startTimeMs;
        qint64 windowEnd = window.isInfinite() ? m_timeSlider->maximum() : window.startTimeMs + window.durationMs;
        if(windowStart < m_timeSlider->minimum()) {
            qint64 delta = m_timeSlider->minimum() - windowStart;
            windowStart += delta;
            windowEnd += delta;
        }
        m_timeSlider->setWindow(windowStart, windowEnd);
    }

    m_timeSlider->setSelectionValid(!selection.isNull());
    m_timeSlider->setSelection(selection.startTimeMs, selection.startTimeMs + selection.durationMs);
}

<<<<<<< HEAD
=======
QnCachingCameraDataLoader *QnWorkbenchNavigator::loader(const QnResourcePtr &resource) {
    QHash<QnResourcePtr, QnCachingCameraDataLoader *>::const_iterator pos = m_loaderByResource.find(resource);
    if(pos != m_loaderByResource.end())
        return *pos;

    QnCachingCameraDataLoader *loader = QnCachingCameraDataLoader::newInstance(resource, this);
    if(loader) {
        connect(loader, &QnCachingCameraDataLoader::periodsChanged, this, [this](Qn::TimePeriodContent type, qint64 startTimeMs) {
            updateLoaderPeriods(checked_cast<QnCachingCameraDataLoader *>(sender()), type, startTimeMs);
        } );
#ifdef QN_ENABLE_BOOKMARKS
        connect(loader, &QnCachingCameraDataLoader::bookmarksChanged, this, [this]() {updateLoaderBookmarks(checked_cast<QnCachingCameraDataLoader *>(sender()));} );
#endif
    }

    m_loaderByResource[resource] = loader;
    return loader;
}

QnCachingCameraDataLoader *QnWorkbenchNavigator::loader(QnResourceWidget *widget) {
    return widget ? loader(widget->resource()) : NULL;
}

>>>>>>> e7ec47d6
QnThumbnailsLoader *QnWorkbenchNavigator::thumbnailLoader(const QnResourcePtr &resource) {
    QHash<QnResourcePtr, QnThumbnailsLoader *>::const_iterator pos = m_thumbnailLoaderByResource.find(resource);
    if(pos != m_thumbnailLoaderByResource.end())
        return *pos;

    QnThumbnailsLoader *loader = new QnThumbnailsLoader(resource);

    m_thumbnailLoaderByResource[resource] = loader;
    return loader;
}

QnThumbnailsLoader *QnWorkbenchNavigator::thumbnailLoader(QnResourceWidget *widget) {
    return widget ? thumbnailLoader(widget->resource()) : NULL;
}

void QnWorkbenchNavigator::jumpBackward() {
    if(!m_currentMediaWidget)
        return;

    QnAbstractArchiveReader *reader = m_currentMediaWidget->display()->archiveReader();
    if(!reader)
        return;

    m_pausedOverride = false;

    qint64 pos = reader->startTime();
    if(QnCachingCameraDataLoader *loader = loaderByWidget(m_currentMediaWidget)) {
        bool canUseMotion = m_currentWidget->options() & QnResourceWidget::DisplayMotion;
        QnTimePeriodList periods = loader->periods(loader->isMotionRegionsEmpty() || !canUseMotion ? Qn::RecordingContent : Qn::MotionContent);
        if (loader->isMotionRegionsEmpty())
            periods = QnTimePeriodList::aggregateTimePeriods(periods, MAX_FRAME_DURATION);
        
        if (!periods.empty()) {
            qint64 currentTime = m_currentMediaWidget->display()->camera()->getCurrentTime();

            if (currentTime == DATETIME_NOW) {
                pos = periods.rbegin()->startTimeMs * 1000;
            } else {
                QnTimePeriodList::const_iterator itr = periods.findNearestPeriod(currentTime/1000, true);
                itr = qMax(itr - 1, periods.cbegin());
                pos = itr->startTimeMs * 1000;
                if (reader->isReverseMode() && !itr->isInfinite())
                    pos += itr->durationMs * 1000;
            }
        }
    }
    reader->jumpTo(pos, pos);
    emit positionChanged();
}

void QnWorkbenchNavigator::jumpForward() {
    if (!m_currentMediaWidget)
        return;

    QnAbstractArchiveReader *reader = m_currentMediaWidget->display()->archiveReader();
    if(!reader)
        return;

    m_pausedOverride = false;

    qint64 pos;
    if(!(m_currentWidgetFlags & WidgetSupportsPeriods)) {
        pos = reader->endTime();
    } else if (QnCachingCameraDataLoader *loader = loaderByWidget(m_currentMediaWidget)) {
        bool canUseMotion = m_currentWidget->options() & QnResourceWidget::DisplayMotion;
        QnTimePeriodList periods = loader->periods(loader->isMotionRegionsEmpty() || !canUseMotion ? Qn::RecordingContent : Qn::MotionContent);
        if (loader->isMotionRegionsEmpty())
            periods = QnTimePeriodList::aggregateTimePeriods(periods, MAX_FRAME_DURATION);

        qint64 currentTime = m_currentMediaWidget->display()->camera()->getCurrentTime() / 1000;
        QnTimePeriodList::const_iterator itr = periods.findNearestPeriod(currentTime, true);
        if (itr != periods.cend())
            ++itr;
        
        if (itr == periods.cend()) {
            /* Do not make step forward to live if we are playing backward. */
            if (reader->isReverseMode())
                return;
            pos = DATETIME_NOW; 
        } else if (reader->isReverseMode() && itr->isInfinite()) {
            /* Do not make step forward to live if we are playing backward. */
            --itr;
            pos = itr->startTimeMs * 1000;
        } else {
            pos = (itr->startTimeMs + (reader->isReverseMode() ? itr->durationMs : 0)) * 1000;
        }
    }
    reader->jumpTo(pos, pos);
    emit positionChanged();
}

void QnWorkbenchNavigator::stepBackward() {
    if(!m_currentMediaWidget)
        return;

    QnAbstractArchiveReader *reader = m_currentMediaWidget->display()->archiveReader();
    if(!reader)
        return;

    m_pausedOverride = false;

    qint64 currentTime = m_currentMediaWidget->display()->camera()->getCurrentTime();
    if (!reader->isSkippingFrames() && currentTime > reader->startTime() && !m_currentMediaWidget->display()->camDisplay()->isBuffering()) {

        if (reader->isSingleShotMode())
            m_currentMediaWidget->display()->camDisplay()->playAudio(false); // TODO: #Elric wtf?

        reader->previousFrame(currentTime);
    }
    emit positionChanged();
}

void QnWorkbenchNavigator::stepForward() {
    if(!m_currentMediaWidget)
        return;

    QnAbstractArchiveReader *reader = m_currentMediaWidget->display()->archiveReader();
    if(!reader)
        return;

    m_pausedOverride = false;

    reader->nextFrame();
    emit positionChanged();
}

void QnWorkbenchNavigator::setPlayingTemporary(bool playing) {
    if (!m_currentMediaWidget)
        return;

    if (playing)
        m_currentMediaWidget->display()->archiveReader()->resumeMedia();
    else
        m_currentMediaWidget->display()->archiveReader()->pauseMedia();
    m_currentMediaWidget->display()->camDisplay()->playAudio(playing);
}

// -------------------------------------------------------------------------- //
// Updaters
// -------------------------------------------------------------------------- //
void QnWorkbenchNavigator::updateCentralWidget() {
    QnResourceWidget *centralWidget = display()->widget(Qn::CentralRole);
    if(m_centralWidget == centralWidget)
        return;

    if (m_centralWidget && m_centralWidget->resource())
        disconnect(m_centralWidget->resource(), &QnResource::parentIdChanged, this, &QnWorkbenchNavigator::updateLocalOffset);

    m_centralWidget = centralWidget;

    if (m_centralWidget && m_centralWidget->resource())
        connect(m_centralWidget->resource(), &QnResource::parentIdChanged, this, &QnWorkbenchNavigator::updateLocalOffset);

    updateCurrentWidget();
    updateThumbnailsLoader();
}

void QnWorkbenchNavigator::updateCurrentWidget() {
    QnResourceWidget *widget = m_centralWidget;
    if (m_currentWidget == widget)
        return;

    QnMediaResourceWidget *mediaWidget = dynamic_cast<QnMediaResourceWidget *>(widget);

    emit currentWidgetAboutToBeChanged();

    WidgetFlags previousWidgetFlags = m_currentWidgetFlags;

    if(m_currentWidget) {
        if(m_streamSynchronizer->isRunning() && (m_currentWidgetFlags & WidgetSupportsPeriods))
            foreach(QnResourceWidget *widget, m_syncedWidgets)
                updateItemDataFromSlider(widget); //TODO: #GDM #Common ask #elric: should it be done at every selection change?
        else
            updateItemDataFromSlider(m_currentWidget);
        disconnect(m_currentWidget->resource(), NULL, this, NULL);
        connect(m_currentWidget->resource(), &QnResource::parentIdChanged, this, &QnWorkbenchNavigator::updateLocalOffset);
    } else {
        m_sliderDataInvalid = true;
        m_sliderWindowInvalid = true;
    }

    if (display() && display()->isChangingLayout()) {
        // clear current widget state to avoid incorrect behavior when closing the layout
        // see: Bug #1341: Selection on timeline aren't displayed after thumbnails searching
        // see: Bug #1344: If make a THMB search from a layout with a result of THMB search, Timeline are not marked properly
        m_currentWidget = NULL;
        m_currentMediaWidget = NULL;
    } else {
        m_currentWidget = widget;
        m_currentMediaWidget = mediaWidget;
    }

    if (m_currentWidget)
        connect(m_currentWidget->resource(), &QnResource::nameChanged, this, &QnWorkbenchNavigator::updateLines);

    m_pausedOverride = false;
    m_currentWidgetLoaded = false;

    updateCurrentWidgetFlags();
    updateLines();
    updateCalendar();

    if(!((m_currentWidgetFlags & WidgetSupportsSync) && (previousWidgetFlags & WidgetSupportsSync) && m_streamSynchronizer->isRunning()) && m_currentWidget) {
        m_sliderDataInvalid = true;
        m_sliderWindowInvalid |= (m_currentWidgetFlags & WidgetUsesUTC) != (previousWidgetFlags & WidgetUsesUTC);
    }
    updateSliderFromReader(false);
    if (m_timeSlider)
        m_timeSlider->finishAnimations();

    if(m_currentMediaWidget) {
        QMetaObject::invokeMethod(this, "updatePlaying", Qt::QueuedConnection); // TODO: #Elric evil hacks...
        QMetaObject::invokeMethod(this, "updateSpeed", Qt::QueuedConnection);
    }

    action(Qn::ToggleBookmarksSearchAction)->setEnabled(m_currentMediaWidget && m_currentWidget->resource()->flags() & Qn::utc);

    updateLocalOffset();
    updateCurrentPeriods();
    updateCurrentBookmarks();
    updateLiveSupported();
    updateLive();
    updatePlayingSupported();
    updatePlaying();
    updateSpeedRange();
    updateSpeed();

    emit currentWidgetChanged();
}

void QnWorkbenchNavigator::updateLocalOffset() {
    qint64 localOffset = 0;
    if(qnSettings->timeMode() == Qn::ServerTimeMode && m_currentMediaWidget && (m_currentWidgetFlags & WidgetUsesUTC))
        localOffset = context()->instance<QnWorkbenchServerTimeWatcher>()->localOffset(m_currentMediaWidget->resource(), 0);
    if (m_timeSlider)
        m_timeSlider->setLocalOffset(localOffset);
    if (m_calendar)
        m_calendar->setLocalOffset(localOffset);
    if (m_dayTimeWidget)
        m_dayTimeWidget->setLocalOffset(localOffset);
}

void QnWorkbenchNavigator::updateCurrentWidgetFlags() {
    WidgetFlags flags = 0;

    if(m_currentWidget) {
        flags = 0;

        if(m_currentWidget->resource().dynamicCast<QnSecurityCamResource>())
            flags |= WidgetSupportsLive | WidgetSupportsPeriods;

        if(m_currentWidget->resource()->flags() & Qn::periods)
            flags |= WidgetSupportsPeriods;

        if(m_currentWidget->resource()->flags() & Qn::utc)
            flags |= WidgetUsesUTC;

        if(m_currentWidget->resource()->flags() & Qn::sync)
            flags |= WidgetSupportsSync;

        QnThumbnailsSearchState searchState = workbench()->currentLayout()->data(Qn::LayoutSearchStateRole).value<QnThumbnailsSearchState>();
        if(searchState.step > 0) /* Is a thumbnails search layout. */
            flags &= ~(WidgetSupportsLive | WidgetSupportsSync);

        QnTimePeriod period = workbench()->currentLayout()->resource() ? workbench()->currentLayout()->resource()->getLocalRange() : QnTimePeriod();
        if(!period.isNull())
            flags &= ~WidgetSupportsLive;
    } else {
        flags = 0;
    }

    if(m_currentWidgetFlags == flags)
        return;

    m_currentWidgetFlags = flags;
    
    updateSliderOptions();
}

void QnWorkbenchNavigator::updateSliderOptions() {
    if (!m_timeSlider)
        return;

    m_timeSlider->setOption(QnTimeSlider::UseUTC, m_currentWidgetFlags & WidgetUsesUTC);

    bool selectionEditable = workbench()->currentLayout()->resource(); //&& (workbench()->currentLayout()->resource()->flags() & Qn::local_media) != Qn::local_media;
    m_timeSlider->setOption(QnTimeSlider::SelectionEditable, selectionEditable);
    if(!selectionEditable)
        m_timeSlider->setSelectionValid(false);
}

void QnWorkbenchNavigator::updateSliderFromReader(bool keepInWindow) {
    if (!m_currentMediaWidget || !m_timeSlider)
        return;

    if (m_timeSlider->isSliderDown())
        return;

    QnAbstractArchiveReader *reader = m_currentMediaWidget->display()->archiveReader();
    if (!reader)
        return;
#ifdef Q_OS_MAC
    // todo: MAC  got stuck in full screen mode if update slider to often! #elric: refactor it!
    if (m_updateSliderTimer.elapsed() < 33)
        return;
    m_updateSliderTimer.restart();
#endif

    QN_SCOPED_VALUE_ROLLBACK(&m_updatingSliderFromReader, true);

    QnThumbnailsSearchState searchState = workbench()->currentLayout()->data(Qn::LayoutSearchStateRole).value<QnThumbnailsSearchState>();
    bool isSearch = searchState.step > 0;

    qint64 startTimeUSec, endTimeUSec;
    qint64 endTimeMSec, startTimeMSec;
    if(isSearch) {
        endTimeMSec = searchState.period.endTimeMs();
        endTimeUSec = endTimeMSec * 1000;
        startTimeMSec = searchState.period.startTimeMs;
        startTimeUSec = startTimeMSec * 1000;
    } else {
        endTimeUSec = reader->endTime();
        endTimeMSec = endTimeUSec == DATETIME_NOW ? qnSyncTime->currentMSecsSinceEpoch() : ((quint64)endTimeUSec == AV_NOPTS_VALUE ? m_timeSlider->maximum() : endTimeUSec / 1000);

        startTimeUSec = reader->startTime();                       
        startTimeMSec = startTimeUSec == DATETIME_NOW 
            ? endTimeMSec - 10000                               /* If nothing is recorded, set minimum to end - 10s. */        
            : (quint64)startTimeUSec == AV_NOPTS_VALUE 
            ? m_timeSlider->minimum() 
            : startTimeUSec / 1000;
    }

    m_timeSlider->setRange(startTimeMSec, endTimeMSec);
    if(m_calendar)
        m_calendar->setDateRange(QDateTime::fromMSecsSinceEpoch(startTimeMSec).date(), QDateTime::fromMSecsSinceEpoch(endTimeMSec).date());
    if(m_dayTimeWidget)
        m_dayTimeWidget->setEnabledWindow(startTimeMSec, endTimeMSec);

    if(!m_pausedOverride) {
        qint64 timeUSec = m_currentMediaWidget->display()->camDisplay()->isRealTimeSource() ? DATETIME_NOW : m_currentMediaWidget->display()->camera()->getCurrentTime();
        if ((quint64)timeUSec == AV_NOPTS_VALUE)
            timeUSec = -1;

        if(isSearch && timeUSec < 0) {
            timeUSec = m_currentMediaWidget->item()->data<qint64>(Qn::ItemTimeRole, -1);
            if (timeUSec != DATETIME_NOW && timeUSec >= 0)
                timeUSec *= 1000;
        }
        qint64 timeMSec = timeUSec == DATETIME_NOW ? endTimeMSec : (timeUSec < 0 ? m_timeSlider->value() : timeUSec / 1000);
        qint64 timeNext = m_currentMediaWidget->display()->camDisplay()->isRealTimeSource() ? AV_NOPTS_VALUE : m_currentMediaWidget->display()->camDisplay()->getNextTime();

        if (timeUSec != DATETIME_NOW && timeUSec >= 0) {
            qint64 now = QDateTime::currentDateTimeUtc().toMSecsSinceEpoch();
            if (m_lastUpdateSlider && m_lastCameraTime == timeMSec && (quint64)timeNext != AV_NOPTS_VALUE && timeNext - timeMSec <= MAX_FRAME_DURATION){
                qint64 timeDiff = (now - m_lastUpdateSlider) * speed();
                if (timeDiff < MAX_FRAME_DURATION)
                    timeMSec += timeDiff;
            } else {
                m_lastCameraTime = timeMSec;
                m_lastUpdateSlider = now;
            }
        }

        m_timeSlider->setValue(timeMSec, keepInWindow);

        if(timeUSec >= 0)
            updateLive();

        bool sync = (m_streamSynchronizer->isRunning() && (m_currentWidgetFlags & WidgetSupportsPeriods));
        if(isSearch || !sync) {
            QVector<qint64> indicators;
            foreach(QnResourceWidget *widget, display()->widgets())
                if(QnMediaResourceWidget *mediaWidget = dynamic_cast<QnMediaResourceWidget *>(widget))
                    if (mediaWidget != m_currentMediaWidget && mediaWidget->resource()->toResource()->hasFlags(Qn::sync))
                        indicators.push_back(mediaWidget->display()->camera()->getCurrentTime() / 1000);
            m_timeSlider->setIndicators(indicators);
        } else {
            m_timeSlider->setIndicators(QVector<qint64>());
        }
    }

    if(!m_currentWidgetLoaded && ((quint64)startTimeUSec != AV_NOPTS_VALUE && (quint64)endTimeUSec != AV_NOPTS_VALUE)) {
        m_currentWidgetLoaded = true;
        updateTargetPeriod();

        if(m_sliderDataInvalid) {
            updateSliderFromItemData(m_currentMediaWidget, !m_sliderWindowInvalid);
            m_timeSlider->finishAnimations();
            m_sliderDataInvalid = false;
            m_sliderWindowInvalid = false;
        }
    }
}

void QnWorkbenchNavigator::updateTargetPeriod() {
    if (!m_currentWidgetLoaded || !m_timeSlider) 
        return;

    /* Do not update periods if lines are hidden. */
    if (!(m_currentWidgetFlags & WidgetSupportsPeriods))
        return;

    /* Update target time period for time period loaders. */
    QnTimePeriod timeSliderPeriod(m_timeSlider->windowStart(), m_timeSlider->windowEnd() - m_timeSlider->windowStart());
    QnTimePeriod boundingPeriod(0, m_timeSlider->maximum());
    //TODO: #Elric Invalid boundingPeriod near daylight time
    boundingPeriod = boundingPeriod.intersected(QnTimePeriod(0, qnSyncTime->currentMSecsSinceEpoch()));

    /* Some time periods should also be displayed on the calendar so we are loading them for the whole month. */
    QnTimePeriod calendarPeriod(timeSliderPeriod);
    if (m_calendar) {
        QDate date(m_calendar->yearShown(), m_calendar->monthShown(), 1);
        QnTimePeriod monthPeriod(QDateTime(date).toMSecsSinceEpoch(), QDateTime(date.addMonths(1)).toMSecsSinceEpoch() - QDateTime(date).toMSecsSinceEpoch());
        calendarPeriod.addPeriod(boundingPeriod.intersected(monthPeriod));
    }

    QSet<QnMediaResourceWidget*> widgets = m_syncedWidgets;
    if (m_currentMediaWidget)
        widgets.insert(m_currentMediaWidget);

    foreach(QnMediaResourceWidget *widget, widgets) {
        QnCachingCameraDataLoader *loader = loaderByWidget(widget);
        if (!loader)
            continue;
        loader->load();

        //loader->setBoundingPeriod(boundingPeriod);
        for (int i = 0; i < Qn::CameraDataTypeCount; ++i) {
            Qn::CameraDataType dataType = static_cast<Qn::CameraDataType>(i);
            switch (dataType) {
            case Qn::RecordedTimePeriod:
            case Qn::MotionTimePeriod:
<<<<<<< HEAD
            case Qn::BookmarkTimePeriod:
                loader->setTargetPeriod(calendarPeriod, dataType);
=======
         //       loader->setTargetPeriod(calendarPeriod, dataType);
>>>>>>> e7ec47d6
                break;
            case Qn::BookmarkData:
                loader->setTargetPeriod(timeSliderPeriod, dataType);
                break;
            default:
                break;
            }
        }

    }
}

void QnWorkbenchNavigator::updateCurrentPeriods() {
    for(int i = 0; i < Qn::TimePeriodContentCount; i++)
        updateCurrentPeriods(static_cast<Qn::TimePeriodContent>(i));
}

void QnWorkbenchNavigator::updateCurrentPeriods(Qn::TimePeriodContent type) {
    QnTimePeriodList periods;

    if (type == Qn::MotionContent && m_currentWidget && !(m_currentWidget->options() & QnResourceWidget::DisplayMotion)) {
        /* Use empty periods. */
    } else if(QnCachingCameraDataLoader *loader = loaderByWidget(m_currentWidget)) {
        periods = loader->periods(type);
    }

    if (m_timeSlider)
        m_timeSlider->setTimePeriods(CurrentLine, type, periods);
    if(m_calendar)
        m_calendar->setCurrentTimePeriods(type, periods);
    if(m_dayTimeWidget)
        m_dayTimeWidget->setPrimaryTimePeriods(type, periods);
}

void QnWorkbenchNavigator::updateCurrentBookmarks() {
    QnCameraBookmarkList bookmarks;
    if (QnCachingCameraDataLoader *loader = loaderByWidget(m_currentWidget))
        bookmarks = loader->bookmarks();
    if (m_timeSlider)
        m_timeSlider->setBookmarks(bookmarks);
}

void QnWorkbenchNavigator::resetSyncedPeriods() {
    for(int i = 0; i < Qn::TimePeriodContentCount; i++) {
        auto periodsType = static_cast<Qn::TimePeriodContent>(i);
        if (m_timeSlider)
            m_timeSlider->setTimePeriods(SyncedLine, periodsType, QnTimePeriodList());
        if(m_calendar)
            m_calendar->setSyncedTimePeriods(periodsType, QnTimePeriodList());
        if(m_dayTimeWidget)
            m_dayTimeWidget->setSecondaryTimePeriods(periodsType, QnTimePeriodList());
    }
}

void QnWorkbenchNavigator::updateSyncedPeriods(qint64 startTimeMs) {
    for(int i = 0; i < Qn::TimePeriodContentCount; i++)
        updateSyncedPeriods(static_cast<Qn::TimePeriodContent>(i), startTimeMs);
}

void QnWorkbenchNavigator::updateSyncedPeriods(Qn::TimePeriodContent timePeriodType, qint64 startTimeMs) {
#ifndef QN_ENABLE_BOOKMARKS
    if (timePeriodType == Qn::BookmarksContent)
        return;
#endif
    /* Merge is not required. */
    if (!m_timeSlider)
        return;

    /* Check if no chunks were updated. */
    if (startTimeMs == DATETIME_NOW)
        return;

    /* We don't want duplicate loaders. */
    QSet<QnCachingCameraDataLoader *> loaders;
    foreach(const QnResourceWidget *widget, m_syncedWidgets) {
        if(timePeriodType == Qn::MotionContent && !(widget->options() & QnResourceWidget::DisplayMotion)) {
            /* Ignore it. */
        } else if(QnCachingCameraDataLoader *loader = loaderByWidget(widget)) {
            loaders.insert(loader);
        }
    }

<<<<<<< HEAD
    std::vector<QnTimePeriodList> periodsList;
    foreach(QnCachingCameraDataLoader *loader, loaders)
        periodsList.push_back(loader->periods(type));

    QnTimePeriodList periods = QnTimePeriodList::mergeTimePeriods(periodsList);

    if (type == Qn::MotionContent) {
        foreach(QnMediaResourceWidget *widget, m_syncedWidgets) {
            QnAbstractArchiveReader  *archiveReader = widget->display()->archiveReader();
            if (archiveReader)
                archiveReader->setPlaybackMask(periods);
        }
=======
    QVector<QnTimePeriodList> periodsList;
    foreach(QnCachingCameraDataLoader *loader, loaders) {
        periodsList.push_back(loader->periods(timePeriodType));
>>>>>>> e7ec47d6
    }
    QnTimePeriodList syncedPeriods = m_timeSlider->timePeriods(SyncedLine, timePeriodType);

    m_threadedChunksMergeTool[timePeriodType]->queueMerge(periodsList, syncedPeriods, startTimeMs, m_chunkMergingProcessHandle);
}

void QnWorkbenchNavigator::updateLines() {
    if (!m_timeSlider)
        return;

    bool isZoomed = display()->widget(Qn::ZoomedRole) != NULL;

    if(m_currentWidgetFlags & WidgetSupportsPeriods) {
        m_timeSlider->setLineVisible(CurrentLine, true);
        m_timeSlider->setLineVisible(SyncedLine, !isZoomed);

        m_timeSlider->setLineComment(CurrentLine, m_currentWidget->resource()->getName());
        m_timeSlider->setLineComment(SyncedLine, tr("All Cameras"));
    } else {
        m_timeSlider->setLineVisible(CurrentLine, false);
        m_timeSlider->setLineVisible(SyncedLine, false);
    }

    QnLayoutResourcePtr currentLayoutResource = workbench()->currentLayout()->resource().staticCast<QnLayoutResource>();
    if (context()->snapshotManager()->isFile(currentLayoutResource)) {
        m_timeSlider->setLastMinuteIndicatorVisible(CurrentLine, false);
        m_timeSlider->setLastMinuteIndicatorVisible(SyncedLine, false);
    } else {
        bool isSearch = workbench()->currentLayout()->data(Qn::LayoutSearchStateRole).value<QnThumbnailsSearchState>().step > 0;
        bool isLocal = m_currentWidget && m_currentWidget->resource()->flags().testFlag(Qn::local);

        bool hasNonLocalResource = !isLocal;
        if (!hasNonLocalResource) {
            foreach(const QnResourceWidget *widget, m_syncedWidgets) {
                if (widget->resource() && !widget->resource()->flags().testFlag(Qn::local)) {
                    hasNonLocalResource = true;
                    break;
                }
            }
        }

        m_timeSlider->setLastMinuteIndicatorVisible(CurrentLine, !isSearch && !isLocal);
        m_timeSlider->setLastMinuteIndicatorVisible(SyncedLine, !isSearch && hasNonLocalResource);
    }
}

void QnWorkbenchNavigator::updateCalendar() {
    if(!m_calendar)
        return;
    if(m_currentWidgetFlags & WidgetSupportsPeriods)
        m_calendar->setCurrentTimePeriodsVisible(true);
    else
        m_calendar->setCurrentTimePeriodsVisible(false);
}

void QnWorkbenchNavigator::updateSliderFromScrollBar() {
    if(m_updatingScrollBarFromSlider)
        return;

    if (!m_timeSlider)
        return;

    QN_SCOPED_VALUE_ROLLBACK(&m_updatingSliderFromScrollBar, true);

    m_timeSlider->setWindow(m_timeScrollBar->value(), m_timeScrollBar->value() + m_timeScrollBar->pageStep());
}

void QnWorkbenchNavigator::updateScrollBarFromSlider() {
    if(m_updatingSliderFromScrollBar)
        return;

    if (!m_timeSlider)
        return;

    {
        QN_SCOPED_VALUE_ROLLBACK(&m_updatingScrollBarFromSlider, true);

        qint64 windowSize = m_timeSlider->windowEnd() - m_timeSlider->windowStart();

        m_timeScrollBar->setRange(m_timeSlider->minimum(), m_timeSlider->maximum() - windowSize);
        m_timeScrollBar->setValue(m_timeSlider->windowStart());
        m_timeScrollBar->setPageStep(windowSize);
        m_timeScrollBar->setIndicatorPosition(m_timeSlider->sliderPosition());
    }

    updateSliderFromScrollBar(); /* Bi-directional sync is needed as time scrollbar may adjust the provided values. */
}

void QnWorkbenchNavigator::updateCalendarFromSlider(){
    if (!isValid())
        return;

    m_calendar->setSelectedWindow(m_timeSlider->windowStart(), m_timeSlider->windowEnd());
    m_dayTimeWidget->setSelectedWindow(m_timeSlider->windowStart(), m_timeSlider->windowEnd());
}

void QnWorkbenchNavigator::updateLive() {
    bool live = isLive();
    if(m_lastLive == live)
        return;

    m_lastLive = live;
    
    if(live)
        setSpeed(1.0);

    emit liveChanged();
}

void QnWorkbenchNavigator::updateLiveSupported() {
    bool liveSupported = isLiveSupported();
    if(m_lastLiveSupported == liveSupported)
        return;

    m_lastLiveSupported = liveSupported;

    emit liveSupportedChanged();
}

void QnWorkbenchNavigator::updatePlaying() {
    bool playing = isPlaying();
    if(playing == m_lastPlaying)
        return;

    m_lastPlaying = playing;

    emit playingChanged();
}

void QnWorkbenchNavigator::updatePlayingSupported() {
    bool playingSupported = isPlayingSupported();
    if(playingSupported == m_lastPlayingSupported)
        return;

    m_lastPlayingSupported = playingSupported;

    emit playingSupportedChanged();
}

void QnWorkbenchNavigator::updateSpeed() {
    qreal speed = this->speed();
    if(qFuzzyCompare(m_lastSpeed, speed))
        return;

    m_lastSpeed = speed;

    emit speedChanged();
}

void QnWorkbenchNavigator::updateSpeedRange() {
    qreal minimalSpeed = this->minimalSpeed();
    qreal maximalSpeed = this->maximalSpeed();
    if(qFuzzyCompare(minimalSpeed, m_lastMinimalSpeed) && qFuzzyCompare(maximalSpeed, m_lastMaximalSpeed))
        return;

    m_lastMinimalSpeed = minimalSpeed;
    m_lastMaximalSpeed = maximalSpeed;
    
    emit speedRangeChanged();
}

void QnWorkbenchNavigator::updateThumbnailsLoader() {
    if (!m_timeSlider)
        return;

    QnResourcePtr resource;
    qreal aspectRatio = -1;

    if (m_centralWidget) {
        aspectRatio = m_centralWidget->aspectRatio();
        aspectRatio /= QnGeometry::aspectRatio(m_centralWidget->channelLayout()->size());

        if(QnCachingCameraDataLoader *loader = loaderByWidget(m_centralWidget)) {
            if(!loader->periods(Qn::RecordingContent).empty())
                resource = m_centralWidget->resource();
        } else if(m_currentMediaWidget && !m_currentMediaWidget->display()->isStillImage()) {
            resource = m_centralWidget->resource();
        }
    }

    QnMediaResourcePtr mediaResource = resource.dynamicCast<QnMediaResource>();
    bool isPanoramicCamera = mediaResource && mediaResource->getVideoLayout()->size().width() > 1;

    if(!resource || aspectRatio < 0 || isPanoramicCamera) {
        m_timeSlider->setThumbnailsLoader(NULL, -1);
    } else if(!m_timeSlider->thumbnailsLoader() || m_timeSlider->thumbnailsLoader()->resource() != resource) {
        m_timeSlider->setThumbnailsLoader(thumbnailLoader(resource), aspectRatio);
    }
}

void QnWorkbenchNavigator::updateTimeSliderWindowSizePolicy() {
    if (!m_timeSlider)
        return;

    m_timeSlider->setOption(QnTimeSlider::PreserveWindowSize, m_timeSlider->isThumbnailsVisible());
}

void QnWorkbenchNavigator::setAutoPaused(bool autoPaused) {
    if (autoPaused == m_autoPaused)
        return;

    if (autoPaused) {
        /* Collect all playing resources */
        foreach (QnResourceWidget *widget, display()->widgets()) {
            QnMediaResourceWidget *mediaResourceWidget = dynamic_cast<QnMediaResourceWidget *>(widget);
            if (!mediaResourceWidget)
                continue;

            QnResourceDisplayPtr resourceDisplay = mediaResourceWidget->display();
            if (resourceDisplay->isPaused())
                continue;

            bool isLive = resourceDisplay->archiveReader() && resourceDisplay->archiveReader()->isRealTimeSource();
            resourceDisplay->pause();
            m_autoPausedResourceDisplays.insert(resourceDisplay, isLive);
        }
    } else if (m_autoPaused) {
        for (QHash<QnResourceDisplayPtr, bool>::iterator itr = m_autoPausedResourceDisplays.begin(); itr != m_autoPausedResourceDisplays.end(); ++itr) {
            itr.key()->play();
            if (itr.value())
                itr.key()->archiveReader()->jumpTo(DATETIME_NOW, 0);
        }

        m_autoPausedResourceDisplays.clear();
    }

    m_autoPaused = autoPaused;
    action(Qn::PlayPauseAction)->setEnabled(!m_autoPaused); /* Prevent special UI reaction on space key*/
}

// -------------------------------------------------------------------------- //
// Handlers
// -------------------------------------------------------------------------- //
bool QnWorkbenchNavigator::eventFilter(QObject *watched, QEvent *event) {
    if(m_timeSlider && watched == m_timeScrollBar && event->type() == QEvent::GraphicsSceneWheel) {
        if(m_timeSlider->scene() && m_timeSlider->scene()->sendEvent(m_timeSlider, event))
            return true;
    } else if(m_timeSlider && watched == m_timeScrollBar && event->type() == QEvent::GraphicsSceneMouseDoubleClick) {
        m_timeSlider->setWindow(m_timeSlider->minimum(), m_timeSlider->maximum(), true);
    }

    return base_type::eventFilter(watched, event);
}

void QnWorkbenchNavigator::at_timeSlider_bookmarksUnderCursorUpdated(const QPointF& pos)
{
    if (qnSettings->isVideoWallMode())
    {    
        m_timeSlider->bookmarksViewer()->updateBookmarks(QnCameraBookmarkList(), QnActionParameters());
        return;
    }

    const qint64 position = m_timeSlider->valueFromPosition(pos);
    const QnActionParameters params(currentTarget(Qn::SliderScope));
    QnCameraBookmarkList bookmarks;
    if (m_currentMediaWidget && m_timeSlider->timePeriods(QnWorkbenchNavigator::CurrentLine, Qn::BookmarksContent).containTime(position))
    {
        if (QnCachingCameraDataLoader * const loader = loaderByWidget(m_currentMediaWidget))
        {
            bookmarks = loader->allBookmarksByTime(position);
        }
    }

    m_timeSlider->bookmarksViewer()->updateBookmarks(bookmarks, params);
}


void QnWorkbenchNavigator::at_timeSlider_customContextMenuRequested(const QPointF &pos, const QPoint &screenPos) {
    if(!context() || !context()->menu()) {
        qnWarning("Requesting context menu for a time slider while no menu manager instance is available.");
        return;
    }

    if (qnSettings->isVideoWallMode())
        return;

    QnActionManager *manager = context()->menu();

    QnTimePeriod selection;
    if(m_timeSlider->isSelectionValid())
        selection = QnTimePeriod(m_timeSlider->selectionStart(), m_timeSlider->selectionEnd() - m_timeSlider->selectionStart());

    qint64 position = m_timeSlider->valueFromPosition(pos);

    QnActionParameters parameters(currentTarget(Qn::SliderScope));
    parameters.setArgument(Qn::TimePeriodRole, selection);
    parameters.setArgument(Qn::TimePeriodsRole, m_timeSlider->timePeriods(CurrentLine, Qn::RecordingContent)); // TODO: #Elric move this out into global scope!
    parameters.setArgument(Qn::MergedTimePeriodsRole, m_timeSlider->timePeriods(SyncedLine, Qn::RecordingContent));
    if (m_currentWidget && m_timeSlider->timePeriods(CurrentLine, Qn::BookmarksContent).containTime(position)) {
        QnCameraBookmark bookmark;
        if (QnCachingCameraDataLoader *loader = loaderByWidget(m_currentMediaWidget))
            bookmark = loader->bookmarkByTime(position);
        if (!bookmark.isNull())
            parameters.setArgument(Qn::CameraBookmarkRole, bookmark);
    }
    

    QScopedPointer<QMenu> menu(manager->newMenu(
        Qn::SliderScope,
        mainWindow(),
        parameters
    ));
    if(menu->isEmpty())
        return;

    /* Add slider-local actions to the menu. */
    bool selectionEditable = m_timeSlider->options() & QnTimeSlider::SelectionEditable;
    manager->redirectAction(menu.data(), Qn::StartTimeSelectionAction,  selectionEditable ? m_startSelectionAction : NULL);
    manager->redirectAction(menu.data(), Qn::EndTimeSelectionAction,    selectionEditable ? m_endSelectionAction : NULL);
    manager->redirectAction(menu.data(), Qn::ClearTimeSelectionAction,  selectionEditable ? m_clearSelectionAction : NULL);

    /* Run menu. */
    QAction *action = menu->exec(screenPos);

    /* Process slider-local actions. */
    if(action == m_startSelectionAction) {
        m_timeSlider->setSelection(position, position);
        m_timeSlider->setSelectionValid(true);
    } else if(action == m_endSelectionAction) {
        m_timeSlider->setSelection(qMin(position, m_timeSlider->selectionStart()), qMax(position, m_timeSlider->selectionEnd()));
        m_timeSlider->setSelectionValid(true);
    } else if(action == m_clearSelectionAction) {
        m_timeSlider->setSelectionValid(false);
    } else if (action == context()->action(Qn::ZoomToTimeSelectionAction)) {
        if(!m_timeSlider->isSelectionValid())
            return;

        m_timeSlider->setValue((m_timeSlider->selectionStart() + m_timeSlider->selectionEnd()) / 2, false);
        m_timeSlider->finishAnimations();
        m_timeSlider->setWindow(m_timeSlider->selectionStart(), m_timeSlider->selectionEnd(), true);
    }
}

<<<<<<< HEAD
QnCachingCameraDataLoader* QnWorkbenchNavigator::loaderByWidget(const QnResourceWidget* widget) {
    if (!widget || !widget->resource())
        return NULL;
    return m_cameraDataManager->loader(widget->resource());
}
=======
void QnWorkbenchNavigator::updateLoaderPeriods(QnCachingCameraDataLoader *loader, Qn::TimePeriodContent type, qint64 startTimeMs) {
    if (!loader)
        return;

    QnResourcePtr resource = loader->resource();
>>>>>>> e7ec47d6

void QnWorkbenchNavigator::updateLoaderPeriods(const QnResourcePtr &resource, Qn::TimePeriodContent type) {
    if(m_currentWidget && m_currentWidget->resource() == resource)
        updateCurrentPeriods(type);
    
    if(m_syncedResources.contains(resource))
        updateSyncedPeriods(type, startTimeMs);

    if(m_centralWidget && m_centralWidget->resource() == resource && type == Qn::RecordingContent)
        updateThumbnailsLoader();
}

<<<<<<< HEAD
void QnWorkbenchNavigator::updateLoaderBookmarks(const QnResourcePtr &resource) {
    if(!m_currentWidget || m_currentWidget->resource() != resource)
=======
void QnWorkbenchNavigator::updateLoaderBookmarks(QnCachingCameraDataLoader *loader) {
    if (!loader)
        return;

    QnResourcePtr resource = loader->resource();

    if(!m_timeSlider || !m_currentWidget || m_currentWidget->resource() != resource)
>>>>>>> e7ec47d6
        return;

    QnCameraBookmarkList bookmarks = m_cameraDataManager->bookmarks(resource);
    m_timeSlider->setBookmarks(bookmarks);
}

void QnWorkbenchNavigator::at_timeSlider_valueChanged(qint64 value) {
    if(!m_currentWidget)
        return;

    if(isLive())
        value = DATETIME_NOW;

    //: This is a date/time format for time slider's tooltip. Please translate it only if you're absolutely sure that you know what you're doing.
    QString tooltipFormatDate = tr("yyyy MMM dd");

    //: This is a date/time format for time slider's tooltip. Please translate it only if you're absolutely sure that you know what you're doing.
    QString tooltipFormatTime = tr("hh:mm:ss");

    //: This is a date/time format for time slider's tooltip. Please translate it only if you're absolutely sure that you know what you're doing.
    QString tooltipFormatTimeShort = tr("mm:ss");

    //: Time slider's tooltip for position on live. 
    QString tooltipFormatLive = tr("Live");

    /* Update tool tip format. */
    if (value == DATETIME_NOW) {       
        /* Note from QDateTime docs: any sequence of characters that are enclosed in single quotes will be treated as text and not be used as an expression for.
         That's where these single quotes come from. */
        m_timeSlider->setToolTipFormat(lit("'%1'").arg(tooltipFormatLive));
    } else {
        if (m_currentWidgetFlags & WidgetUsesUTC) {
            
            m_timeSlider->setToolTipFormat(tooltipFormatDate + L'\n' + tooltipFormatTime);
        } else {
            if(m_timeSlider->maximum() >= 60ll * 60ll * 1000ll) { /* Longer than 1 hour. */
                m_timeSlider->setToolTipFormat(tooltipFormatTime);
            } else {
                m_timeSlider->setToolTipFormat(tooltipFormatTimeShort);
            }
        }
    }

    /* Update reader position. */
    if(m_currentMediaWidget && !m_updatingSliderFromReader) {
        if (QnAbstractArchiveReader *reader = m_currentMediaWidget->display()->archiveReader()){
            if (value == DATETIME_NOW) {
                reader->jumpTo(DATETIME_NOW, 0);
            } else {
                if (m_preciseNextSeek) {
                    reader->jumpTo(value * 1000, value * 1000); /* Precise seek. */
                }
                else if (m_timeSlider->isSliderDown()) {
                    reader->jumpTo(value * 1000, 0);
                }
                //else if (qnRedAssController->isPrecSeekAllowed(m_currentMediaWidget->display()->camDisplay()))
                //    reader->jumpTo(value * 1000, value * 1000); /* Precise seek. */
                else {
                    reader->setSkipFramesToTime(value * 1000); /* Precise seek. */
                }
                m_preciseNextSeek = false;
            }
        }

        updateLive();
        emit positionChanged();
    }
}

void QnWorkbenchNavigator::at_timeSlider_sliderPressed() {
    if (!m_currentWidget)
        return;

    if(!isPlaying())
        m_preciseNextSeek = true; /* When paused, use precise seeks on click. */

    if(m_lastPlaying) 
        setPlayingTemporary(false);

    m_pausedOverride = true;
}

void QnWorkbenchNavigator::at_timeSlider_sliderReleased() {
    if(!m_currentWidget)
        return;

    if(m_lastPlaying) 
        setPlayingTemporary(true);

    if(isPlaying()) {
        /* Handler must be re-run for precise seeking. */
        at_timeSlider_valueChanged(m_timeSlider->value());
        m_pausedOverride = false;
    }
}

void QnWorkbenchNavigator::at_timeSlider_selectionPressed() {
    if(!m_currentWidget)
        return;

    if(m_lastPlaying)
        setPlayingTemporary(true);
    setPlaying(false);

    m_pausedOverride = true;
}

void QnWorkbenchNavigator::at_timeSlider_selectionReleased() {
    if(!m_timeSlider->isSelectionValid())
        return;

    if(m_timeSlider->selectionStart() == m_timeSlider->selectionEnd())
        return;

    if(m_timeSlider->windowEnd() == m_timeSlider->maximum() && (m_currentWidgetFlags & WidgetSupportsLive))
        m_timeSlider->setWindowEnd(m_timeSlider->maximum() - 1); /* Go out of live. */
}

void QnWorkbenchNavigator::at_timeSlider_thumbnailClicked() {
    // use precise seek when positioning throuh thumbnail click
    m_preciseNextSeek = true;
}

void QnWorkbenchNavigator::at_display_widgetChanged(Qn::ItemRole role) {
    if(role == Qn::CentralRole)
        updateCentralWidget();

    if(role == Qn::ZoomedRole){
        updateLines();
        updateCalendar();
    }
}

void QnWorkbenchNavigator::at_display_widgetAdded(QnResourceWidget *widget) {
    if(widget->resource()->flags() & Qn::sync) {
        if(QnMediaResourceWidget *mediaWidget = dynamic_cast<QnMediaResourceWidget *>(widget)){
            addSyncedWidget(mediaWidget);
            connect(mediaWidget, SIGNAL(motionSelectionChanged()), this, SLOT(at_widget_motionSelectionChanged()));
        }
    }

    connect(widget, SIGNAL(aspectRatioChanged()), this, SLOT(updateThumbnailsLoader()));
    connect(widget, SIGNAL(optionsChanged()), this, SLOT(at_widget_optionsChanged()));
    connect(widget->resource(), SIGNAL(flagsChanged(const QnResourcePtr &)), this, SLOT(at_resource_flagsChanged(const QnResourcePtr &)));
}

void QnWorkbenchNavigator::at_display_widgetAboutToBeRemoved(QnResourceWidget *widget) {
    disconnect(widget, NULL, this, NULL);
    disconnect(widget->resource(), NULL, this, NULL);

    if(widget->resource()->flags() & Qn::sync)
        if(QnMediaResourceWidget *mediaWidget = dynamic_cast<QnMediaResourceWidget *>(widget))
            removeSyncedWidget(mediaWidget);
}

void QnWorkbenchNavigator::at_widget_motionSelectionChanged() {
    at_widget_motionSelectionChanged(checked_cast<QnMediaResourceWidget *>(sender()));
}

void QnWorkbenchNavigator::at_widget_motionSelectionChanged(QnMediaResourceWidget *widget) {
    /* We check that the loader can be created (i.e. that the resource is camera) 
     * just to feel safe. */
    if(QnCachingCameraDataLoader *loader = loaderByWidget(widget))
        loader->setMotionRegions(widget->motionSelection());
}

void QnWorkbenchNavigator::at_widget_optionsChanged() {
    at_widget_optionsChanged(checked_cast<QnResourceWidget *>(sender()));
}

void QnWorkbenchNavigator::at_widget_optionsChanged(QnResourceWidget *widget) {
    int oldSize = m_motionIgnoreWidgets.size();
    if(widget->options() & QnResourceWidget::DisplayMotion) {
        m_motionIgnoreWidgets.insert(widget);
    } else {
        m_motionIgnoreWidgets.remove(widget);
    }
    int newSize = m_motionIgnoreWidgets.size();

    if(oldSize != newSize) {
        updateSyncedPeriods(Qn::MotionContent);

        if(widget == m_currentWidget)
            updateCurrentPeriods(Qn::MotionContent);
    }
}

void QnWorkbenchNavigator::at_resource_flagsChanged(const QnResourcePtr &resource) {
    if(!resource || !m_currentWidget || m_currentWidget->resource() != resource)
        return;

    updateCurrentWidgetFlags();
}

void QnWorkbenchNavigator::at_timeScrollBar_sliderPressed() {
    m_timeSlider->setOption(QnTimeSlider::AdjustWindowToPosition, false);
}

void QnWorkbenchNavigator::at_timeScrollBar_sliderReleased() {
    m_timeSlider->setOption(QnTimeSlider::AdjustWindowToPosition, true);
}

void QnWorkbenchNavigator::at_calendar_dateClicked(const QDate &date){
    if (!m_timeSlider)
        return;

    QDateTime dateTime(date);
    qint64 startMSec = dateTime.toMSecsSinceEpoch() - m_calendar->localOffset();
    qint64 endMSec = dateTime.addDays(1).toMSecsSinceEpoch() - m_calendar->localOffset();

    m_timeSlider->finishAnimations();
    if (QApplication::keyboardModifiers() == Qt::ControlModifier) {
        m_timeSlider->setWindow(
            qMin(startMSec, m_timeSlider->windowStart()),
            qMax(endMSec, m_timeSlider->windowEnd()),
            true
        );
    } else {
        m_timeSlider->setWindow(startMSec, endMSec, true);
    }
}

void QnWorkbenchNavigator::at_dayTimeWidget_timeClicked(const QTime &time) {
    if (!m_timeSlider || !m_calendar)
        return;

    QDate date = m_calendar->selectedDate();
    if(!date.isValid())
        return;

    QDateTime dateTime = QDateTime(date, time);

    qint64 startMSec = dateTime.toMSecsSinceEpoch() - m_dayTimeWidget->localOffset();
    qint64 endMSec = dateTime.addSecs(60 * 60).toMSecsSinceEpoch() - m_dayTimeWidget->localOffset();

    m_timeSlider->finishAnimations();
    if (QApplication::keyboardModifiers() == Qt::ControlModifier) {
        m_timeSlider->setWindow(
            qMin(startMSec, m_timeSlider->windowStart()),
            qMax(endMSec, m_timeSlider->windowEnd()),
            true
        );
    } else {
        m_timeSlider->setWindow(startMSec, endMSec, true);
    }
}

QnSearchLineEdit * QnWorkbenchNavigator::bookmarksSearchWidget() const {
    return m_bookmarksSearchWidget;
}

void QnWorkbenchNavigator::setBookmarksSearchWidget(QnSearchLineEdit *bookmarksSearchWidget)
{
    if(m_bookmarksSearchWidget == bookmarksSearchWidget)
        return;

    if(m_bookmarksSearchWidget) {
        disconnect(m_bookmarksSearchWidget, NULL, this, NULL);
        disconnect(m_searchQueryStrategy, nullptr, this, nullptr);

        if(isValid())
            deinitialize();
    }

    m_bookmarksSearchWidget = bookmarksSearchWidget;

    enum { kMinimalSymbolsCount = 3, kDelayMs = 750 };
    m_searchQueryStrategy = new QnSearchQueryStrategy(m_bookmarksSearchWidget, kMinimalSymbolsCount, kDelayMs);

    if(m_bookmarksSearchWidget) {
        connect(m_bookmarksSearchWidget, &QObject::destroyed, this, [this](){setBookmarksSearchWidget(NULL);});

        if(isValid())
            initialize();
    }
}

QnCameraBookmarkTags QnWorkbenchNavigator::bookmarkTags() const {
    return m_bookmarkTags;
}

void QnWorkbenchNavigator::setBookmarkTags(const QnCameraBookmarkTags &tags) {
    if (m_bookmarkTags == tags)
        return;
    m_bookmarkTags = tags;

    if (!isValid())
        return;

    QCompleter *completer = new QCompleter(m_bookmarkTags);
    completer->setCaseSensitivity(Qt::CaseInsensitive);
    completer->setCompletionMode(QCompleter::InlineCompletion);

    m_bookmarksSearchWidget->lineEdit()->setCompleter(completer);
    m_bookmarkTagsCompleter.reset(completer);
}

bool QnWorkbenchNavigator::hasWidgetWithCamera(const QnVirtualCameraResourcePtr &camera) const {
    QnUuid cameraId = camera->getId();
    return std::any_of(m_syncedWidgets.cbegin(), m_syncedWidgets.cend(), [cameraId](const QnMediaResourceWidget *widget)
        { return widget->resource()->toResourcePtr()->getId() == cameraId; });
}

void QnWorkbenchNavigator::updateHistoryForCamera(const QnVirtualCameraResourcePtr &camera) {
    if (!camera)
        return;

    m_updateHistoryQueue.remove(camera);

    if (qnCameraHistoryPool->isCameraHistoryValid(camera))
        return;

    qnCameraHistoryPool->updateCameraHistoryAsync(camera, [this, camera] (bool success) {
        if (!success)
            m_updateHistoryQueue.insert(camera);
    });
}<|MERGE_RESOLUTION|>--- conflicted
+++ resolved
@@ -64,15 +64,12 @@
 #include "redass/redass_controller.h"
 
 namespace {
-<<<<<<< HEAD
 
     const int cameraHistoryRetryTimeoutMs = 5 * 1000;
 
-=======
     const int discardCacheIntervalMs = 10 * 60 * 1000;
 
     QAtomicInt qn_threadedMergeHandle(1);
->>>>>>> e7ec47d6
 }
 
 QnWorkbenchNavigator::QnWorkbenchNavigator(QObject *parent):
@@ -107,13 +104,9 @@
     m_lastCameraTime(0),
     m_startSelectionAction(new QAction(this)),
     m_endSelectionAction(new QAction(this)),
-<<<<<<< HEAD
-    m_clearSelectionAction(new QAction(this))
-    , m_cameraDataManager(NULL)
-=======
     m_clearSelectionAction(new QAction(this)),
     m_chunkMergingProcessHandle(0)
->>>>>>> e7ec47d6
+    , m_cameraDataManager(NULL)
 {
     /* We'll be using this one, so make sure it's created. */
     context()->instance<QnWorkbenchServerTimeWatcher>();
@@ -131,7 +124,6 @@
     connect(discardCacheTimer, &QTimer::timeout, m_cameraDataManager, &QnCameraDataManager::clearCache);
     discardCacheTimer->start();
 
-<<<<<<< HEAD
     connect(qnCameraHistoryPool, &QnCameraHistoryPool::cameraHistoryInvalidated, this, [this](const QnVirtualCameraResourcePtr &camera) {
         if (hasWidgetWithCamera(camera))
             updateHistoryForCamera(camera);
@@ -141,19 +133,6 @@
         if (QnCachingCameraDataLoader *loader =  m_cameraDataManager->loader(camera))
             loader->discardCachedData();
     });
-
-    QTimer* updateCameraHistoryTimer = new QTimer(this);
-    updateCameraHistoryTimer->setInterval(cameraHistoryRetryTimeoutMs);
-    updateCameraHistoryTimer->setSingleShot(false);
-    connect(updateCameraHistoryTimer, &QTimer::timeout, this, [this] {
-        QSet<QnVirtualCameraResourcePtr> localQueue = m_updateHistoryQueue;
-        for (const QnVirtualCameraResourcePtr &camera: localQueue)
-            if (hasWidgetWithCamera(camera))
-                updateHistoryForCamera(camera);
-        m_updateHistoryQueue.clear();
-    });
-    updateCameraHistoryTimer->start();
-=======
     for (int i = 0; i < Qn::TimePeriodContentCount; ++i) {
         Qn::TimePeriodContent timePeriodType = static_cast<Qn::TimePeriodContent>(i);
 
@@ -179,6 +158,19 @@
                 m_dayTimeWidget->setSecondaryTimePeriods(timePeriodType, result);
         });
         chunksMergeTool->start();
+        
+        QTimer* updateCameraHistoryTimer = new QTimer(this);
+    updateCameraHistoryTimer->setInterval(cameraHistoryRetryTimeoutMs);
+    updateCameraHistoryTimer->setSingleShot(false);
+    connect(updateCameraHistoryTimer, &QTimer::timeout, this, [this] {
+        QSet<QnVirtualCameraResourcePtr> localQueue = m_updateHistoryQueue;
+        for (const QnVirtualCameraResourcePtr &camera: localQueue)
+            if (hasWidgetWithCamera(camera))
+                updateHistoryForCamera(camera);
+        m_updateHistoryQueue.clear();
+    });
+    updateCameraHistoryTimer->start();
+
     }
 
     connect(workbench(), &QnWorkbench::layoutChangeProcessStarted, this, [this] {
@@ -205,7 +197,6 @@
         }
 
     });
->>>>>>> e7ec47d6
 }
     
 QnWorkbenchNavigator::~QnWorkbenchNavigator() {
@@ -608,13 +599,9 @@
     }
 
     updateCurrentWidget();
-<<<<<<< HEAD
-    updateSyncedPeriods();
-    updateHistoryForCamera(widget->resource()->toResourcePtr().dynamicCast<QnVirtualCameraResource>());
-=======
     if (workbench() && !workbench()->isInLayoutChangeProcess())
         updateSyncedPeriods();
->>>>>>> e7ec47d6
+    updateHistoryForCamera(widget->resource()->toResourcePtr().dynamicCast<QnVirtualCameraResource>());
 }
 
 void QnWorkbenchNavigator::removeSyncedWidget(QnMediaResourceWidget *widget) {
@@ -636,11 +623,7 @@
     m_motionIgnoreWidgets.remove(widget);
     m_updateHistoryQueue.remove(widget->resource()->toResourcePtr().dynamicCast<QnVirtualCameraResource>());
 
-<<<<<<< HEAD
     if(QnCachingCameraDataLoader *loader = loaderByWidget(widget))
-=======
-    if(QnCachingCameraDataLoader *loader = this->loader(syncedResource)) {
->>>>>>> e7ec47d6
         loader->setMotionRegions(QList<QRegion>());
         if (!m_syncedResources.contains(syncedResource))
             loader->setEnabled(false);
@@ -705,32 +688,9 @@
     m_timeSlider->setSelection(selection.startTimeMs, selection.startTimeMs + selection.durationMs);
 }
 
-<<<<<<< HEAD
-=======
-QnCachingCameraDataLoader *QnWorkbenchNavigator::loader(const QnResourcePtr &resource) {
-    QHash<QnResourcePtr, QnCachingCameraDataLoader *>::const_iterator pos = m_loaderByResource.find(resource);
-    if(pos != m_loaderByResource.end())
-        return *pos;
-
-    QnCachingCameraDataLoader *loader = QnCachingCameraDataLoader::newInstance(resource, this);
-    if(loader) {
         connect(loader, &QnCachingCameraDataLoader::periodsChanged, this, [this](Qn::TimePeriodContent type, qint64 startTimeMs) {
             updateLoaderPeriods(checked_cast<QnCachingCameraDataLoader *>(sender()), type, startTimeMs);
         } );
-#ifdef QN_ENABLE_BOOKMARKS
-        connect(loader, &QnCachingCameraDataLoader::bookmarksChanged, this, [this]() {updateLoaderBookmarks(checked_cast<QnCachingCameraDataLoader *>(sender()));} );
-#endif
-    }
-
-    m_loaderByResource[resource] = loader;
-    return loader;
-}
-
-QnCachingCameraDataLoader *QnWorkbenchNavigator::loader(QnResourceWidget *widget) {
-    return widget ? loader(widget->resource()) : NULL;
-}
-
->>>>>>> e7ec47d6
 QnThumbnailsLoader *QnWorkbenchNavigator::thumbnailLoader(const QnResourcePtr &resource) {
     QHash<QnResourcePtr, QnThumbnailsLoader *>::const_iterator pos = m_thumbnailLoaderByResource.find(resource);
     if(pos != m_thumbnailLoaderByResource.end())
@@ -1163,12 +1123,8 @@
             switch (dataType) {
             case Qn::RecordedTimePeriod:
             case Qn::MotionTimePeriod:
-<<<<<<< HEAD
             case Qn::BookmarkTimePeriod:
-                loader->setTargetPeriod(calendarPeriod, dataType);
-=======
          //       loader->setTargetPeriod(calendarPeriod, dataType);
->>>>>>> e7ec47d6
                 break;
             case Qn::BookmarkData:
                 loader->setTargetPeriod(timeSliderPeriod, dataType);
@@ -1251,24 +1207,9 @@
         }
     }
 
-<<<<<<< HEAD
     std::vector<QnTimePeriodList> periodsList;
-    foreach(QnCachingCameraDataLoader *loader, loaders)
-        periodsList.push_back(loader->periods(type));
-
-    QnTimePeriodList periods = QnTimePeriodList::mergeTimePeriods(periodsList);
-
-    if (type == Qn::MotionContent) {
-        foreach(QnMediaResourceWidget *widget, m_syncedWidgets) {
-            QnAbstractArchiveReader  *archiveReader = widget->display()->archiveReader();
-            if (archiveReader)
-                archiveReader->setPlaybackMask(periods);
-        }
-=======
-    QVector<QnTimePeriodList> periodsList;
     foreach(QnCachingCameraDataLoader *loader, loaders) {
         periodsList.push_back(loader->periods(timePeriodType));
->>>>>>> e7ec47d6
     }
     QnTimePeriodList syncedPeriods = m_timeSlider->timePeriods(SyncedLine, timePeriodType);
 
@@ -1602,19 +1543,11 @@
     }
 }
 
-<<<<<<< HEAD
 QnCachingCameraDataLoader* QnWorkbenchNavigator::loaderByWidget(const QnResourceWidget* widget) {
     if (!widget || !widget->resource())
         return NULL;
     return m_cameraDataManager->loader(widget->resource());
 }
-=======
-void QnWorkbenchNavigator::updateLoaderPeriods(QnCachingCameraDataLoader *loader, Qn::TimePeriodContent type, qint64 startTimeMs) {
-    if (!loader)
-        return;
-
-    QnResourcePtr resource = loader->resource();
->>>>>>> e7ec47d6
 
 void QnWorkbenchNavigator::updateLoaderPeriods(const QnResourcePtr &resource, Qn::TimePeriodContent type) {
     if(m_currentWidget && m_currentWidget->resource() == resource)
@@ -1627,18 +1560,8 @@
         updateThumbnailsLoader();
 }
 
-<<<<<<< HEAD
 void QnWorkbenchNavigator::updateLoaderBookmarks(const QnResourcePtr &resource) {
-    if(!m_currentWidget || m_currentWidget->resource() != resource)
-=======
-void QnWorkbenchNavigator::updateLoaderBookmarks(QnCachingCameraDataLoader *loader) {
-    if (!loader)
-        return;
-
-    QnResourcePtr resource = loader->resource();
-
     if(!m_timeSlider || !m_currentWidget || m_currentWidget->resource() != resource)
->>>>>>> e7ec47d6
         return;
 
     QnCameraBookmarkList bookmarks = m_cameraDataManager->bookmarks(resource);
