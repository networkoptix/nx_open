--- conflicted
+++ resolved
@@ -193,30 +193,11 @@
         resetSyncedPeriods();
         updateSyncedPeriods(); 
     });
-<<<<<<< HEAD
-=======
-
-    connect(qnResPool, &QnResourcePool::statusChanged, this, [this](const QnResourcePtr &resource)
-    {
-        if (!resource->hasFlags(Qn::server))
-            return;
-
-        for (const auto &syncedResource: m_syncedResources.keys()) {
-            if (!m_loaderByResource.contains(syncedResource))
-                continue;
-            auto loader = m_loaderByResource[syncedResource];
-            if (!loader)
-                continue;
-            loader->discardCachedData();
-        }
-
-    });
 
     connect(qnResPool, &QnResourcePool::resourceRemoved, this, [this](const QnResourcePtr &resource) {
         QnRunnableCleanup::cleanup(m_thumbnailLoaderByResource.take(resource));
         delete m_loaderByResource.take(resource);
     });
->>>>>>> 0c3db4d3
 }
     
 QnWorkbenchNavigator::~QnWorkbenchNavigator() {
