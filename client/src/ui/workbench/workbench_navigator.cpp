#include "workbench_navigator.h"

#include <cassert>

#include <QtCore/QTimer>

#include <QtWidgets/QAction>
#include <QtWidgets/QMenu>
#include <QtWidgets/QGraphicsSceneContextMenuEvent>
#include <QtWidgets/QApplication>

extern "C"
{
    #include <libavutil/avutil.h> // TODO: remove
}

#include <utils/common/util.h>
#include <utils/common/synctime.h>
#include <utils/common/scoped_value_rollback.h>
#include <utils/common/checked_cast.h>
#include <utils/common/pending_operation.h>
#include <utils/threaded_chunks_merge_tool.h>

#include <client/client_settings.h>
#include <client/client_runtime_settings.h>

#include <camera/resource_display.h>
#include <core/resource/resource_name.h>
#include <core/resource/device_dependent_strings.h>
#include <core/resource/camera_bookmark.h>
#include <core/resource/camera_resource.h>
#include <core/resource/layout_resource.h>
#include <core/resource/media_server_resource.h>
#include <core/resource_management/resource_pool.h>
#include <core/resource/camera_history.h>

#include <camera/camera_data_manager.h>
#include <camera/loaders/caching_camera_data_loader.h>
#include <camera/cam_display.h>
#include <camera/client_video_camera.h>
#include <camera/resource_display.h>
#include <camera/camera_bookmarks_manager.h>
#include <camera/camera_bookmarks_query.h>

#include <ui/actions/action_manager.h>
#include <ui/actions/action_parameter_types.h>
#include <ui/graphics/items/resource/resource_widget.h>
#include <ui/graphics/items/resource/media_resource_widget.h>
#include <ui/graphics/items/controls/time_slider.h>
#include <ui/graphics/items/controls/time_scroll_bar.h>
#include <ui/graphics/items/controls/bookmarks_viewer.h>
#include <ui/graphics/instruments/signaling_instrument.h>
#include <ui/widgets/calendar_widget.h>
#include <ui/widgets/day_time_widget.h>
#include <ui/widgets/search_line_edit.h>
#include <ui/common/search_query_strategy.h>

#include "extensions/workbench_stream_synchronizer.h"
#include "watchers/workbench_server_time_watcher.h"
#include "watchers/workbench_user_inactivity_watcher.h"
#include "workbench.h"
#include "workbench_display.h"
#include "workbench_context.h"
#include "workbench_item.h"
#include "workbench_layout.h"
#include "workbench_layout_snapshot_manager.h"

#include "camera/thumbnails_loader.h"
#include "plugins/resource/archive/abstract_archive_stream_reader.h"
#include "redass/redass_controller.h"

namespace {

    const int cameraHistoryRetryTimeoutMs = 5 * 1000;

    const int discardCacheIntervalMs = 10 * 60 * 1000;

    /** Size of timeline window near live when there is no recorded periods on cameras. */
    const int timelineWindowNearLive = 10 * 1000;

    const int updateBookmarksInterval = 2000;

    enum { kMinimalSymbolsCount = 3, kDelayMs = 750 };

    QAtomicInt qn_threadedMergeHandle(1);
}

QnWorkbenchNavigator::QnWorkbenchNavigator(QObject *parent):
    base_type(parent),
    QnWorkbenchContextAware(parent),
    m_streamSynchronizer(context()->instance<QnWorkbenchStreamSynchronizer>()),
    m_timeSlider(NULL),
    m_timeScrollBar(NULL),
    m_calendar(NULL),
    m_dayTimeWidget(NULL),
    m_bookmarksSearchWidget(NULL),
    m_searchQueryStrategy(new QnSearchQueryStrategy(this, kMinimalSymbolsCount, kDelayMs)),
    m_centralWidget(NULL),
    m_currentWidget(NULL),
    m_currentMediaWidget(NULL),
    m_currentWidgetFlags(0),
    m_currentWidgetLoaded(false),
    m_sliderDataInvalid(false),
    m_updatingSliderFromReader(false),
    m_updatingSliderFromScrollBar(false),
    m_updatingScrollBarFromSlider(false),
    m_lastLive(false),
    m_lastLiveSupported(false),
    m_lastPlaying(false),
    m_lastPlayingSupported(false),
    m_pausedOverride(false),
    m_preciseNextSeek(false),
    m_autoPaused(false),
    m_lastSpeed(0.0),
    m_lastMinimalSpeed(0.0),
    m_lastMaximalSpeed(0.0),
    m_startSelectionAction(new QAction(this)),
    m_endSelectionAction(new QAction(this)),
    m_clearSelectionAction(new QAction(this)),
    m_bookmarkQuery(nullptr),
<<<<<<< HEAD
    m_sliderBookmarksRefreshTimer(new QTimer(this)),
=======
    m_sliderBookmarksRefreshOperation(new QnPendingOperation([this](){ updateSliderBookmarks(); }, updateBookmarksInterval, this)),
>>>>>>> 2a51c29c
    m_cameraDataManager(NULL),
    m_chunkMergingProcessHandle(0)
{
    /* We'll be using this one, so make sure it's created. */
    context()->instance<QnWorkbenchServerTimeWatcher>();
    m_updateSliderTimer.restart();

    m_cameraDataManager = context()->instance<QnCameraDataManager>();
    connect(m_cameraDataManager, &QnCameraDataManager::periodsChanged, this, &QnWorkbenchNavigator::updateLoaderPeriods);

    //TODO: #GDM Temporary fix for the Feature #4714. Correct change would be: expand getTimePeriods query with Region data,
    // then truncate cached chunks by this region and synchronize the cache.
    QTimer* discardCacheTimer = new QTimer(this);
    discardCacheTimer->setInterval(discardCacheIntervalMs);
    discardCacheTimer->setSingleShot(false);
    connect(discardCacheTimer, &QTimer::timeout, m_cameraDataManager, &QnCameraDataManager::clearCache);
    connect(qnResPool, &QnResourcePool::resourceRemoved, this, [this](const QnResourcePtr& res)
    {
        if (res.dynamicCast<QnStorageResource>())
            m_cameraDataManager->clearCache();	//TODO:#GDM #bookmarks check if should be placed into camera manager
    });
    discardCacheTimer->start();

    connect(qnCameraHistoryPool, &QnCameraHistoryPool::cameraHistoryInvalidated, this, [this](const QnVirtualCameraResourcePtr &camera) {
        if (hasWidgetWithCamera(camera))
            updateHistoryForCamera(camera);
    });

    connect(qnCameraHistoryPool, &QnCameraHistoryPool::cameraFootageChanged, this, [this](const QnVirtualCameraResourcePtr &camera) {
        if (QnCachingCameraDataLoader *loader =  m_cameraDataManager->loader(camera))
            loader->discardCachedData();
    });

    for (int i = 0; i < Qn::TimePeriodContentCount; ++i) {
        Qn::TimePeriodContent timePeriodType = static_cast<Qn::TimePeriodContent>(i);

        auto chunksMergeTool = new QnThreadedChunksMergeTool();
        m_threadedChunksMergeTool[timePeriodType] = chunksMergeTool;

        connect(chunksMergeTool, &QnThreadedChunksMergeTool::finished, this, [this, timePeriodType] (int handle, const QnTimePeriodList &result) {
            if (handle != m_chunkMergingProcessHandle)
                return;

            if (timePeriodType == Qn::MotionContent) {
                foreach(QnMediaResourceWidget *widget, m_syncedWidgets) {
                    QnAbstractArchiveReader  *archiveReader = widget->display()->archiveReader();
                    if (archiveReader)
                        archiveReader->setPlaybackMask(result);
                }
            }
            if (m_timeSlider)
                m_timeSlider->setTimePeriods(SyncedLine, timePeriodType, result);
            if(m_calendar)
                m_calendar->setSyncedTimePeriods(timePeriodType, result);
            if(m_dayTimeWidget)
                m_dayTimeWidget->setSecondaryTimePeriods(timePeriodType, result);
        });
        chunksMergeTool->start();
    }

    QTimer* updateCameraHistoryTimer = new QTimer(this);
    updateCameraHistoryTimer->setInterval(cameraHistoryRetryTimeoutMs);
    updateCameraHistoryTimer->setSingleShot(false);
    connect(updateCameraHistoryTimer, &QTimer::timeout, this, [this] {
        QSet<QnVirtualCameraResourcePtr> localQueue = m_updateHistoryQueue;
        for (const QnVirtualCameraResourcePtr &camera: localQueue)
            if (hasWidgetWithCamera(camera))
                updateHistoryForCamera(camera);
        m_updateHistoryQueue.clear();
<<<<<<< HEAD
    });
    updateCameraHistoryTimer->start();



    connect(workbench(), &QnWorkbench::layoutChangeProcessStarted, this, [this] {
        m_chunkMergingProcessHandle = qn_threadedMergeHandle.fetchAndAddAcquire(1);
=======
>>>>>>> 2a51c29c
    });
    updateCameraHistoryTimer->start();


<<<<<<< HEAD
=======
    connect(m_searchQueryStrategy, &QnSearchQueryStrategy::queryUpdated, this, [this](const QString &text)
    {
        if (!m_bookmarkQuery)
            return;

        auto filter = m_bookmarkQuery->filter();
        filter.text = text;
        m_bookmarkQuery->setFilter(filter);
        m_bookmarkAggregation.clear();
    });


    connect(workbench(), &QnWorkbench::layoutChangeProcessStarted, this, [this] {
        m_chunkMergingProcessHandle = qn_threadedMergeHandle.fetchAndAddAcquire(1);
    });

    connect(workbench(), &QnWorkbench::layoutChangeProcessFinished, this, [this] {
        resetSyncedPeriods();
        updateSyncedPeriods(); 
    });

>>>>>>> 2a51c29c
    connect(qnResPool, &QnResourcePool::resourceRemoved, this, [this](const QnResourcePtr &resource) {
        if (QnMediaResourcePtr mediaRes = resource.dynamicCast<QnMediaResource>())
            QnRunnableCleanup::cleanup(m_thumbnailLoaderByResource.take(mediaRes));
    });

    m_sliderBookmarksRefreshTimer->setInterval(2000);
    m_sliderBookmarksRefreshTimer->setSingleShot(true);
    connect(m_sliderBookmarksRefreshTimer, &QTimer::timeout, this, &QnWorkbenchNavigator::updateSliderBookmarks);
}
    
QnWorkbenchNavigator::~QnWorkbenchNavigator() {
    foreach(QnThumbnailsLoader *loader, m_thumbnailLoaderByResource)
        QnRunnableCleanup::cleanupSync(loader);
    for (QnThreadedChunksMergeTool* tool: m_threadedChunksMergeTool)
        QnRunnableCleanup::cleanupSync(tool);
}

QnTimeSlider *QnWorkbenchNavigator::timeSlider() const {
    return m_timeSlider;
}

void QnWorkbenchNavigator::setTimeSlider(QnTimeSlider *timeSlider) {
    if(m_timeSlider == timeSlider)
        return;

    if(m_timeSlider) {
        disconnect(m_timeSlider, NULL, this, NULL);
        
        if(isValid())
            deinitialize();
    }

    m_timeSlider = timeSlider;

    if(m_timeSlider) {
        connect(m_timeSlider, &QObject::destroyed, this, [this](){setTimeSlider(NULL);});

        if(isValid())
            initialize();
    }
}

QnTimeScrollBar *QnWorkbenchNavigator::timeScrollBar() const {
    return m_timeScrollBar;
}

void QnWorkbenchNavigator::setTimeScrollBar(QnTimeScrollBar *scrollBar) {
    if(m_timeScrollBar == scrollBar)
        return;

    if(m_timeScrollBar) {
        disconnect(m_timeScrollBar, NULL, this, NULL);

        if(isValid())
            deinitialize();
    }

    m_timeScrollBar = scrollBar;

    if(m_timeScrollBar) {
        connect(m_timeScrollBar, &QObject::destroyed, this, [this](){setTimeScrollBar(NULL);});

        if(isValid())
            initialize();
    }
}

QnCalendarWidget *QnWorkbenchNavigator::calendar() const{
    return m_calendar;
}

void QnWorkbenchNavigator::setCalendar(QnCalendarWidget *calendar){
    if(m_calendar == calendar)
        return;

    if(m_calendar) {
        disconnect(m_calendar, NULL, this, NULL);

        if(isValid())
            deinitialize();
    }

    m_calendar = calendar;

    if(m_calendar) {
        connect(m_calendar, &QObject::destroyed, this, [this](){setCalendar(NULL);});

        if(isValid())
            initialize();
    }
}

QnDayTimeWidget *QnWorkbenchNavigator::dayTimeWidget() const {
    return m_dayTimeWidget;
}

void QnWorkbenchNavigator::setDayTimeWidget(QnDayTimeWidget *dayTimeWidget) {
    if(m_dayTimeWidget == dayTimeWidget)
        return;

    if(m_dayTimeWidget) {
        disconnect(m_dayTimeWidget, NULL, this, NULL);

        if(isValid())
            deinitialize();
    }

    m_dayTimeWidget = dayTimeWidget;

    if(m_dayTimeWidget) {
        connect(m_dayTimeWidget, &QObject::destroyed, this, [this](){setDayTimeWidget(NULL);});

        if(isValid())
            initialize();
    }
}

bool QnWorkbenchNavigator::bookmarksModeEnabled() const {
    return !m_bookmarkQuery.isNull();
}

void QnWorkbenchNavigator::setBookmarksModeEnabled(bool bookmarksModeEnabled) {
    if (this->bookmarksModeEnabled() == bookmarksModeEnabled)
        return;

    m_timeSlider->setBookmarksVisible(bookmarksModeEnabled);

    if (bookmarksModeEnabled) {
        QnCameraBookmarkSearchFilter filter;
        filter.startTimeMs = m_timeSlider->windowStart();
        filter.endTimeMs = m_timeSlider->windowEnd();
        if (m_searchQueryStrategy)
            filter.text = m_searchQueryStrategy->query();

        m_bookmarkQuery = qnCameraBookmarksManager->createQuery();
        connect(m_bookmarkQuery, &QnCameraBookmarksQuery::bookmarksChanged, this, &QnWorkbenchNavigator::at_bookmarkQuery_bookmarksChanged);

        m_bookmarkQuery->setFilter(filter);
        if (m_currentMediaWidget)
            m_bookmarkQuery->setCamera(m_currentMediaWidget->resource().dynamicCast<QnVirtualCameraResource>());
    } else {
        if (m_bookmarkQuery)
            disconnect(m_bookmarkQuery, nullptr, this, nullptr);
        m_bookmarkQuery.clear();
        m_bookmarkAggregation.clear();
        m_timeSlider->setBookmarks(QnCameraBookmarkList());
        m_timeSlider->bookmarksViewer()->updateBookmarks(QnCameraBookmarkList(), QnActionParameters());
    }

    emit bookmarksModeEnabledChanged();
}

bool QnWorkbenchNavigator::isValid() {
    return m_timeSlider && m_timeScrollBar && m_calendar && m_bookmarksSearchWidget;
}

void QnWorkbenchNavigator::initialize() {
    Q_ASSERT_X(isValid(), Q_FUNC_INFO, "we should definitely be valid here");
    if (!isValid())
        return;

    connect(workbench(),                        SIGNAL(currentLayoutChanged()),                     this,   SLOT(updateSliderOptions()));

    connect(display(),                          SIGNAL(widgetChanged(Qn::ItemRole)),                this,   SLOT(at_display_widgetChanged(Qn::ItemRole)));
    connect(display(),                          SIGNAL(widgetAdded(QnResourceWidget *)),            this,   SLOT(at_display_widgetAdded(QnResourceWidget *)));
    connect(display(),                          SIGNAL(widgetAboutToBeRemoved(QnResourceWidget *)), this,   SLOT(at_display_widgetAboutToBeRemoved(QnResourceWidget *)));
    connect(display()->beforePaintInstrument(), SIGNAL(activated(QWidget *, QEvent *)),             this,   SLOT(updateSliderFromReader()));

    connect(m_timeSlider,                       SIGNAL(valueChanged(qint64)),                       this,   SLOT(at_timeSlider_valueChanged(qint64)));
    connect(m_timeSlider,                       SIGNAL(sliderPressed()),                            this,   SLOT(at_timeSlider_sliderPressed()));
    connect(m_timeSlider,                       SIGNAL(sliderReleased()),                           this,   SLOT(at_timeSlider_sliderReleased()));
    connect(m_timeSlider,                       SIGNAL(valueChanged(qint64)),                       this,   SLOT(updateScrollBarFromSlider()));
    connect(m_timeSlider,                       SIGNAL(rangeChanged(qint64, qint64)),               this,   SLOT(updateScrollBarFromSlider()));
    connect(m_timeSlider,                       SIGNAL(windowChanged(qint64, qint64)),              this,   SLOT(updateScrollBarFromSlider()));
    connect(m_timeSlider,                       SIGNAL(windowChanged(qint64, qint64)),              this,   SLOT(updateCalendarFromSlider()));
    connect(m_timeSlider,                       SIGNAL(selectionReleased()),                        this,   SLOT(at_timeSlider_selectionReleased()));
    connect(m_timeSlider,                       SIGNAL(customContextMenuRequested(const QPointF &, const QPoint &)), this, SLOT(at_timeSlider_customContextMenuRequested(const QPointF &, const QPoint &)));
    connect(m_timeSlider,                       SIGNAL(selectionPressed()),                         this,   SLOT(at_timeSlider_selectionPressed()));
    connect(m_timeSlider,                       SIGNAL(thumbnailsVisibilityChanged()),              this,   SLOT(updateTimeSliderWindowSizePolicy()));
    connect(m_timeSlider,                       SIGNAL(thumbnailClicked()),                         this,   SLOT(at_timeSlider_thumbnailClicked()));

    connect(m_timeSlider,   &QnTimeSlider::bookmarksUnderCursorUpdated,     this,   &QnWorkbenchNavigator::at_timeSlider_bookmarksUnderCursorUpdated);
    connect(m_timeSlider,   &QnTimeSlider::windowChanged,                   this,   [this](qint64 windowStart, qint64 windowEnd) {
        if (!m_bookmarkQuery)
            return;

        auto filter = m_bookmarkQuery->filter();
        filter.startTimeMs = qMax(m_timeSlider->minimum(), windowStart);
        filter.endTimeMs = qMin(m_timeSlider->maximum(), windowEnd);
        m_bookmarkQuery->setFilter(filter);
    });

    m_timeSlider->setLineCount(SliderLineCount);
    m_timeSlider->setLineStretch(CurrentLine, 1.5);
    m_timeSlider->setLineStretch(SyncedLine, 1.0);
    m_timeSlider->setRange(0, 1000ll * 60 * 60 * 24);
    m_timeSlider->setWindow(m_timeSlider->minimum(), m_timeSlider->maximum());

    connect(m_timeScrollBar,                    SIGNAL(valueChanged(qint64)),                       this,   SLOT(updateSliderFromScrollBar()));
    connect(m_timeScrollBar,                    SIGNAL(pageStepChanged(qint64)),                    this,   SLOT(updateSliderFromScrollBar()));
    connect(m_timeScrollBar,                    SIGNAL(sliderPressed()),                            this,   SLOT(at_timeScrollBar_sliderPressed()));
    connect(m_timeScrollBar,                    SIGNAL(sliderReleased()),                           this,   SLOT(at_timeScrollBar_sliderReleased()));
    m_timeScrollBar->installEventFilter(this);

    connect(m_calendar,                         SIGNAL(dateClicked(const QDate &)),                 this,   SLOT(at_calendar_dateClicked(const QDate &)));

    connect(m_dayTimeWidget,                    SIGNAL(timeClicked(const QTime &)),                 this,   SLOT(at_dayTimeWidget_timeClicked(const QTime &)));

    connect(m_bookmarksSearchWidget, &QnSearchLineEdit::textChanged
        , m_searchQueryStrategy, &QnSearchQueryStrategy::changeQuery);
    connect(m_bookmarksSearchWidget, &QnSearchLineEdit::enterKeyPressed, this, [this]() 
    { 
        const QString query = m_bookmarksSearchWidget->lineEdit()->text();
        m_searchQueryStrategy->changeQueryForcibly(query);
    });
    connect(m_bookmarksSearchWidget, &QnSearchLineEdit::enabledChanged, this, [this]()
    {
        const QString query = m_bookmarksSearchWidget->lineEdit()->text();
        m_searchQueryStrategy->changeQueryForcibly(query);
    });

    connect(m_bookmarksSearchWidget, &QnSearchLineEdit::escKeyPressed, this, [this] 
    {
        m_searchQueryStrategy->changeQueryForcibly(QString()); 
<<<<<<< HEAD
    });

    connect(m_searchQueryStrategy, &QnSearchQueryStrategy::queryUpdated, this, [this](const QString &text)
    {
        if (!m_bookmarkQuery)
            return;

        auto filter = m_bookmarkQuery->filter();
        filter.text = text;
        m_bookmarkQuery->setFilter(filter);
=======
>>>>>>> 2a51c29c
    });

    connect(context()->instance<QnWorkbenchServerTimeWatcher>(), SIGNAL(offsetsChanged()),          this,   SLOT(updateLocalOffset()));
    connect(qnSettings->notifier(QnClientSettings::TIME_MODE), SIGNAL(valueChanged(int)),           this,   SLOT(updateLocalOffset()));

    connect(context()->instance<QnWorkbenchUserInactivityWatcher>(),    SIGNAL(stateChanged(bool)), this,   SLOT(setAutoPaused(bool)));

    updateLines();
    updateCalendar();
    updateScrollBarFromSlider();
    updateTimeSliderWindowSizePolicy();
} 

void QnWorkbenchNavigator::deinitialize() {
    Q_ASSERT_X(isValid(), Q_FUNC_INFO, "we should definitely be valid here");
    if (!isValid())
        return;

    disconnect(workbench(),                         NULL, this, NULL);

    disconnect(display(),                           NULL, this, NULL);
    disconnect(display()->beforePaintInstrument(),  NULL, this, NULL);
    
    disconnect(m_timeSlider,                        NULL, this, NULL);

    disconnect(m_timeScrollBar,                     NULL, this, NULL);
    m_timeScrollBar->removeEventFilter(this);

    disconnect(m_calendar,                          NULL, this, NULL);

    disconnect(context()->instance<QnWorkbenchServerTimeWatcher>(), NULL, this, NULL);
    disconnect(qnSettings->notifier(QnClientSettings::TIME_MODE), NULL, this, NULL);

    if (m_bookmarkQuery) {
        m_bookmarkQuery->setCamera(QnVirtualCameraResourcePtr());
        m_bookmarkQuery->setFilter(QnCameraBookmarkSearchFilter());
        m_bookmarkAggregation.clear();
    }
<<<<<<< HEAD
=======
    m_searchQueryStrategy->changeQueryForcibly(QString());
>>>>>>> 2a51c29c

    m_currentWidget = NULL;
    m_currentWidgetFlags = 0;
}

Qn::ActionScope QnWorkbenchNavigator::currentScope() const {
    return Qn::SliderScope;
}

QVariant QnWorkbenchNavigator::currentTarget(Qn::ActionScope scope) const {
    if(scope != Qn::SliderScope)
        return QVariant();

    QnResourceWidgetList result;
    if(m_currentWidget)
        result.push_back(m_currentWidget);
    return QVariant::fromValue<QnResourceWidgetList>(result);
}

bool QnWorkbenchNavigator::isLiveSupported() const {
    return m_currentWidgetFlags & WidgetSupportsLive;
}

bool QnWorkbenchNavigator::isLive() const {
    return isLiveSupported() 
        && m_timeSlider 
        && m_timeSlider->value() == m_timeSlider->maximum();
}

bool QnWorkbenchNavigator::setLive(bool live) {
    if(live == isLive())
        return true;

    if(!isLiveSupported())
        return false;

    if (!m_timeSlider)
        return false;

    if (live) {
        m_timeSlider->setValue(m_timeSlider->maximum(), true);
    } else {
        m_timeSlider->setValue(m_timeSlider->minimum(), true); // TODO: #Elric need to save position here.
    }
    return true;
}

bool QnWorkbenchNavigator::isPlayingSupported() const {
    if (m_currentMediaWidget) 
        return m_currentMediaWidget->display()->archiveReader() && !m_currentMediaWidget->display()->isStillImage();
    return false;
}

bool QnWorkbenchNavigator::isPlaying() const {
    if(!isPlayingSupported())
        return false;
    if (!m_currentMediaWidget)
        return false;

    return !m_currentMediaWidget->display()->archiveReader()->isMediaPaused();
}

bool QnWorkbenchNavigator::setPlaying(bool playing) {
    if(playing == isPlaying())
        return true;
    
    if (!m_currentMediaWidget)
        return false;

    if(!isPlayingSupported())
        return false;

    if (playing && m_autoPaused)
        return false;

    m_pausedOverride = false;
    m_autoPaused = false;

    QnAbstractArchiveReader *reader = m_currentMediaWidget->display()->archiveReader();
    QnCamDisplay *camDisplay = m_currentMediaWidget->display()->camDisplay();
    if(playing) {
        if (reader->isRealTimeSource()) {
            /* Media was paused while on live. Jump to archive when resumed. */
            qint64 time = camDisplay->getCurrentTime();
            reader->resumeMedia();
            if (time != (qint64)AV_NOPTS_VALUE && !reader->isReverseMode())
                reader->directJumpToNonKeyFrame(time+1);
        } else {
            reader->resumeMedia();
        }
        camDisplay->playAudio(true);

        if(qFuzzyIsNull(speed()))
            setSpeed(1.0);
    } else {
        reader->pauseMedia();
        setSpeed(0.0);
    }

    updatePlaying();
    return true;
}

qreal QnWorkbenchNavigator::speed() const {
    if(!isPlayingSupported())
        return 0.0;

    if(QnAbstractArchiveReader *reader = m_currentMediaWidget->display()->archiveReader())
        return reader->getSpeed();

    return 1.0;
}

void QnWorkbenchNavigator::setSpeed(qreal speed) {
    speed = qBound(minimalSpeed(), speed, maximalSpeed());
    if(qFuzzyCompare(speed, this->speed()))
        return;

    if(!m_currentMediaWidget)
        return;

    if(QnAbstractArchiveReader *reader = m_currentMediaWidget->display()->archiveReader()) {
        reader->setSpeed(speed);

        setPlaying(!qFuzzyIsNull(speed));

        updateSpeed();
    }
}

bool QnWorkbenchNavigator::hasVideo() const {
    if (!m_currentMediaWidget)
        return false;

    auto reader = m_currentMediaWidget->display()->archiveReader();
    if (!reader)
        return false;

    //TODO: #GDM archiveReader()->hasVideo() cannot be used because always returns true for online sources
    return m_currentMediaWidget->resource()->hasVideo(reader);
}


qreal QnWorkbenchNavigator::minimalSpeed() const {
    if (!isPlayingSupported())
        return 0.0;

    if (QnAbstractArchiveReader *reader = m_currentMediaWidget->display()->archiveReader())
        if (!reader->isNegativeSpeedSupported())
            return 0.0;

    return hasVideo()
        ? -16.0 
        : 0.0;
}

qreal QnWorkbenchNavigator::maximalSpeed() const {
    if (!isPlayingSupported())
        return 0.0;

    return hasVideo() 
        ? 16.0 
        : 1.0;
}

qint64 QnWorkbenchNavigator::positionUsec() const {
    if(!m_currentMediaWidget)
        return 0;

    return m_currentMediaWidget->display()->camera()->getCurrentTime();
}

void QnWorkbenchNavigator::setPosition(qint64 positionUsec) {
    if(!m_currentMediaWidget)
        return;

    QnAbstractArchiveReader *reader = m_currentMediaWidget->display()->archiveReader();
    if(!reader)
        return;

    if(isPlaying())
        reader->jumpTo(positionUsec, 0);
    else
        reader->jumpTo(positionUsec, positionUsec);
    emit positionChanged();
}

void QnWorkbenchNavigator::addSyncedWidget(QnMediaResourceWidget *widget) {
    if (widget == NULL) {
        qnNullWarning(widget);
        return;
    }

    auto syncedResource = widget->resource();

    m_syncedWidgets.insert(widget);
    m_syncedResources.insert(syncedResource, QHashDummyValue());

    connect(syncedResource->toResourcePtr(), &QnResource::parentIdChanged, this, &QnWorkbenchNavigator::updateLocalOffset);

    if(QnCachingCameraDataLoader *loader = m_cameraDataManager->loader(syncedResource, false)) {
        loader->setEnabled(true);
    }

    updateCurrentWidget();
    if (workbench() && !workbench()->isInLayoutChangeProcess())
        updateSyncedPeriods();
    updateHistoryForCamera(widget->resource()->toResourcePtr().dynamicCast<QnVirtualCameraResource>());
}

void QnWorkbenchNavigator::removeSyncedWidget(QnMediaResourceWidget *widget) {
    if(!m_syncedWidgets.remove(widget))
        return;

    auto syncedResource = widget->resource();

    disconnect(syncedResource->toResourcePtr(), &QnResource::parentIdChanged, this, &QnWorkbenchNavigator::updateLocalOffset);

    if (display() && !display()->isChangingLayout()){
        if(m_syncedWidgets.contains(m_currentMediaWidget))
            updateItemDataFromSlider(widget);
    }

    /* QHash::erase does nothing when called for container's end, 
     * and is therefore perfectly safe. */
    m_syncedResources.erase(m_syncedResources.find(syncedResource));
    m_motionIgnoreWidgets.remove(widget);
    m_updateHistoryQueue.remove(widget->resource().dynamicCast<QnVirtualCameraResource>());

    if(QnCachingCameraDataLoader *loader = m_cameraDataManager->loader(syncedResource, false)) {
        loader->setMotionRegions(QList<QRegion>());
        if (!m_syncedResources.contains(syncedResource))
            loader->setEnabled(false);
    }

    updateCurrentWidget();
    if (workbench() && !workbench()->isInLayoutChangeProcess())
        updateSyncedPeriods(); /* Full rebuild on widget removing. */
}

QnResourceWidget *QnWorkbenchNavigator::currentWidget() const {
    return m_currentWidget;
}

QnWorkbenchNavigator::WidgetFlags QnWorkbenchNavigator::currentWidgetFlags() const {
    return m_currentWidgetFlags;
}

void QnWorkbenchNavigator::updateItemDataFromSlider(QnResourceWidget *widget) const {
    if(!widget || !m_timeSlider)
        return;

    QnWorkbenchItem *item = widget->item();

    QnTimePeriod window(m_timeSlider->windowStart(), m_timeSlider->windowEnd() - m_timeSlider->windowStart());
    if(m_timeSlider->windowEnd() == m_timeSlider->maximum()) // TODO: #Elric check that widget supports live.
        window.durationMs = QnTimePeriod::infiniteDuration();
    item->setData(Qn::ItemSliderWindowRole, QVariant::fromValue<QnTimePeriod>(window));

    QnTimePeriod selection;
    if(m_timeSlider->isSelectionValid())
        selection = QnTimePeriod(m_timeSlider->selectionStart(), m_timeSlider->selectionEnd() - m_timeSlider->selectionStart());
    item->setData(Qn::ItemSliderSelectionRole, QVariant::fromValue<QnTimePeriod>(selection));
}

void QnWorkbenchNavigator::updateSliderFromItemData(QnResourceWidget *widget, bool preferToPreserveWindow) {
    if(!widget || !m_timeSlider)
        return;

    QnWorkbenchItem *item = widget->item();

    QnTimePeriod window = item->data(Qn::ItemSliderWindowRole).value<QnTimePeriod>();
    QnTimePeriod selection = item->data(Qn::ItemSliderSelectionRole).value<QnTimePeriod>();

    if(preferToPreserveWindow && m_timeSlider->value() >= m_timeSlider->windowStart() && m_timeSlider->value() <= m_timeSlider->windowEnd()) {
        /* Just skip window initialization. */
    } else {
        if(window.isEmpty())
            window = QnTimePeriod(0, QnTimePeriod::infiniteDuration());

        qint64 windowStart = window.startTimeMs;
        qint64 windowEnd = window.isInfinite() ? m_timeSlider->maximum() : window.startTimeMs + window.durationMs;
        if(windowStart < m_timeSlider->minimum()) {
            qint64 delta = m_timeSlider->minimum() - windowStart;
            windowStart += delta;
            windowEnd += delta;
        }
        m_timeSlider->setWindow(windowStart, windowEnd);
    }

    m_timeSlider->setSelectionValid(!selection.isNull());
    m_timeSlider->setSelection(selection.startTimeMs, selection.startTimeMs + selection.durationMs);
}


QnThumbnailsLoader *QnWorkbenchNavigator::thumbnailLoader(const QnMediaResourcePtr &resource) {
    auto pos = m_thumbnailLoaderByResource.find(resource);
    if(pos != m_thumbnailLoaderByResource.end())
        return *pos;

    QnThumbnailsLoader *loader = new QnThumbnailsLoader(resource);

    m_thumbnailLoaderByResource[resource] = loader;
    return loader;
}

QnThumbnailsLoader *QnWorkbenchNavigator::thumbnailLoaderByWidget(QnMediaResourceWidget *widget) {
    return widget ? thumbnailLoader(widget->resource()) : NULL;
}

void QnWorkbenchNavigator::jumpBackward() {
    if(!m_currentMediaWidget)
        return;

    QnAbstractArchiveReader *reader = m_currentMediaWidget->display()->archiveReader();
    if(!reader)
        return;

    m_pausedOverride = false;

    qint64 pos = reader->startTime();
    if(QnCachingCameraDataLoader *loader = loaderByWidget(m_currentMediaWidget)) {
        bool canUseMotion = m_currentWidget->options() & QnResourceWidget::DisplayMotion;
        QnTimePeriodList periods = loader->periods(loader->isMotionRegionsEmpty() || !canUseMotion ? Qn::RecordingContent : Qn::MotionContent);
        if (loader->isMotionRegionsEmpty())
            periods = QnTimePeriodList::aggregateTimePeriods(periods, MAX_FRAME_DURATION);
        
        if (!periods.empty()) {
            qint64 currentTime = m_currentMediaWidget->display()->camera()->getCurrentTime();

            if (currentTime == DATETIME_NOW) {
                pos = periods.last().startTimeMs * 1000;
            } else {
                QnTimePeriodList::const_iterator itr = periods.findNearestPeriod(currentTime/1000, true);
                itr = qMax(itr - 1, periods.cbegin());
                pos = itr->startTimeMs * 1000;
                if (reader->isReverseMode() && !itr->isInfinite())
                    pos += itr->durationMs * 1000;
            }
        }
    }
    reader->jumpTo(pos, pos);
    emit positionChanged();
}

void QnWorkbenchNavigator::jumpForward() {
    if (!m_currentMediaWidget)
        return;

    QnAbstractArchiveReader *reader = m_currentMediaWidget->display()->archiveReader();
    if(!reader)
        return;

    m_pausedOverride = false;

    qint64 pos;
    if(!(m_currentWidgetFlags & WidgetSupportsPeriods)) {
        pos = reader->endTime();
    } else if (QnCachingCameraDataLoader *loader = loaderByWidget(m_currentMediaWidget)) {
        bool canUseMotion = m_currentWidget->options() & QnResourceWidget::DisplayMotion;
        QnTimePeriodList periods = loader->periods(loader->isMotionRegionsEmpty() || !canUseMotion ? Qn::RecordingContent : Qn::MotionContent);
        if (loader->isMotionRegionsEmpty())
            periods = QnTimePeriodList::aggregateTimePeriods(periods, MAX_FRAME_DURATION);

        qint64 currentTime = m_currentMediaWidget->display()->camera()->getCurrentTime() / 1000;
        QnTimePeriodList::const_iterator itr = periods.findNearestPeriod(currentTime, true);
        if (itr != periods.cend())
            ++itr;
        
        if (itr == periods.cend()) {
            /* Do not make step forward to live if we are playing backward. */
            if (reader->isReverseMode())
                return;
            pos = DATETIME_NOW; 
        } else if (reader->isReverseMode() && itr->isInfinite()) {
            /* Do not make step forward to live if we are playing backward. */
            --itr;
            pos = itr->startTimeMs * 1000;
        } else {
            pos = (itr->startTimeMs + (reader->isReverseMode() ? itr->durationMs : 0)) * 1000;
        }
    }
    reader->jumpTo(pos, pos);
    emit positionChanged();
}

void QnWorkbenchNavigator::stepBackward() {
    if(!m_currentMediaWidget)
        return;

    QnAbstractArchiveReader *reader = m_currentMediaWidget->display()->archiveReader();
    if(!reader)
        return;

    m_pausedOverride = false;

    qint64 currentTime = m_currentMediaWidget->display()->camera()->getCurrentTime();
    if (!reader->isSkippingFrames() && currentTime > reader->startTime() && !m_currentMediaWidget->display()->camDisplay()->isBuffering()) {

        if (reader->isSingleShotMode())
            m_currentMediaWidget->display()->camDisplay()->playAudio(false); // TODO: #Elric wtf?

        reader->previousFrame(currentTime);
    }
    emit positionChanged();
}

void QnWorkbenchNavigator::stepForward() {
    if(!m_currentMediaWidget)
        return;

    QnAbstractArchiveReader *reader = m_currentMediaWidget->display()->archiveReader();
    if(!reader)
        return;

    m_pausedOverride = false;

    reader->nextFrame();
    emit positionChanged();
}

void QnWorkbenchNavigator::setPlayingTemporary(bool playing) {
    if (!m_currentMediaWidget)
        return;

    if (playing)
        m_currentMediaWidget->display()->archiveReader()->resumeMedia();
    else
        m_currentMediaWidget->display()->archiveReader()->pauseMedia();
    m_currentMediaWidget->display()->camDisplay()->playAudio(playing);
}

// -------------------------------------------------------------------------- //
// Updaters
// -------------------------------------------------------------------------- //
void QnWorkbenchNavigator::updateCentralWidget() {
    //TODO: #GDM get rid of central widget - it is used ONLY as a previous/current value in the layout change process
    QnResourceWidget *centralWidget = display()->widget(Qn::CentralRole);
    if(m_centralWidget == centralWidget)
        return;

    if (m_centralWidget && m_centralWidget->resource())
        disconnect(m_centralWidget->resource(), &QnResource::parentIdChanged, this, &QnWorkbenchNavigator::updateLocalOffset);

    m_centralWidget = centralWidget;

    if (m_centralWidget && m_centralWidget->resource())
        connect(m_centralWidget->resource(), &QnResource::parentIdChanged, this, &QnWorkbenchNavigator::updateLocalOffset);

    updateCurrentWidget();
}

void QnWorkbenchNavigator::updateCurrentWidget() {
    QnResourceWidget *widget = m_centralWidget;
    if (m_currentWidget == widget)
        return;

    QnMediaResourceWidget *mediaWidget = dynamic_cast<QnMediaResourceWidget *>(widget);

    emit currentWidgetAboutToBeChanged();

    WidgetFlags previousWidgetFlags = m_currentWidgetFlags;

    if(m_currentWidget) {
        m_timeSlider->setThumbnailsLoader(NULL, -1);
        if(m_streamSynchronizer->isRunning() && (m_currentWidgetFlags & WidgetSupportsPeriods))
            foreach(QnResourceWidget *widget, m_syncedWidgets)
                updateItemDataFromSlider(widget); //TODO: #GDM #Common ask #elric: should it be done at every selection change?
        else
            updateItemDataFromSlider(m_currentWidget);
        disconnect(m_currentWidget->resource(), NULL, this, NULL);
        connect(m_currentWidget->resource(), &QnResource::parentIdChanged, this, &QnWorkbenchNavigator::updateLocalOffset);
    } else {
        m_sliderDataInvalid = true;
        m_sliderWindowInvalid = true;
    }

    if (display() && display()->isChangingLayout()) {
        // clear current widget state to avoid incorrect behavior when closing the layout
        // see: Bug #1341: Selection on timeline aren't displayed after thumbnails searching
        // see: Bug #1344: If make a THMB search from a layout with a result of THMB search, Timeline are not marked properly
        m_currentWidget = NULL;
        m_currentMediaWidget = NULL;
    } else {
        m_currentWidget = widget;
        m_currentMediaWidget = mediaWidget;
    }

    if (m_currentWidget)
        connect(m_currentWidget->resource(), &QnResource::nameChanged, this, &QnWorkbenchNavigator::updateLines);

    m_pausedOverride = false;
    m_currentWidgetLoaded = false;

    if (m_bookmarkQuery) {
        m_bookmarkAggregation.clear();
        m_bookmarkQuery->setCamera(m_currentMediaWidget ? m_currentMediaWidget->resource().dynamicCast<QnVirtualCameraResource>() : QnVirtualCameraResourcePtr());
    }

    updateCurrentWidgetFlags();
    updateLines();
    updateCalendar();

    if(!((m_currentWidgetFlags & WidgetSupportsSync) && (previousWidgetFlags & WidgetSupportsSync) && m_streamSynchronizer->isRunning()) && m_currentWidget) {
        m_sliderDataInvalid = true;
        m_sliderWindowInvalid |= (m_currentWidgetFlags & WidgetUsesUTC) != (previousWidgetFlags & WidgetUsesUTC);
    }
    updateSliderFromReader(false);
    if (m_timeSlider)
        m_timeSlider->finishAnimations();

    if(m_currentMediaWidget) {
        QMetaObject::invokeMethod(this, "updatePlaying", Qt::QueuedConnection); // TODO: #Elric evil hacks...
        QMetaObject::invokeMethod(this, "updateSpeed", Qt::QueuedConnection);
    }

    action(Qn::ToggleBookmarksSearchAction)->setEnabled(m_currentMediaWidget && m_currentWidget->resource()->flags() & Qn::utc);

    updateLocalOffset();
    updateCurrentPeriods();
    updateLiveSupported();
    updateLive();
    updatePlayingSupported();
    updatePlaying();
    updateSpeedRange();
    updateSpeed();
    updateThumbnailsLoader();

    emit currentWidgetChanged();
}

void QnWorkbenchNavigator::updateLocalOffset() {
    qint64 localOffset = 0;
    if(qnSettings->timeMode() == Qn::ServerTimeMode && m_currentMediaWidget && (m_currentWidgetFlags & WidgetUsesUTC))
        localOffset = context()->instance<QnWorkbenchServerTimeWatcher>()->localOffset(m_currentMediaWidget->resource(), 0);
    if (m_timeSlider)
        m_timeSlider->setLocalOffset(localOffset);
    if (m_calendar)
        m_calendar->setLocalOffset(localOffset);
    if (m_dayTimeWidget)
        m_dayTimeWidget->setLocalOffset(localOffset);
}

void QnWorkbenchNavigator::updateCurrentWidgetFlags() {
    WidgetFlags flags = 0;

    if(m_currentWidget) {
        flags = 0;

        if(m_currentWidget->resource().dynamicCast<QnSecurityCamResource>())
            flags |= WidgetSupportsLive | WidgetSupportsPeriods;

        if(m_currentWidget->resource()->flags() & Qn::periods)
            flags |= WidgetSupportsPeriods;

        if(m_currentWidget->resource()->flags() & Qn::utc)
            flags |= WidgetUsesUTC;

        if(m_currentWidget->resource()->flags() & Qn::sync)
            flags |= WidgetSupportsSync;

        QnThumbnailsSearchState searchState = workbench()->currentLayout()->data(Qn::LayoutSearchStateRole).value<QnThumbnailsSearchState>();
        if(searchState.step > 0) /* Is a thumbnails search layout. */
            flags &= ~(WidgetSupportsLive | WidgetSupportsSync);

        QnTimePeriod period = workbench()->currentLayout()->resource() ? workbench()->currentLayout()->resource()->getLocalRange() : QnTimePeriod();
        if(!period.isNull())
            flags &= ~WidgetSupportsLive;
    } else {
        flags = 0;
    }

    if(m_currentWidgetFlags == flags)
        return;

    m_currentWidgetFlags = flags;
    
    updateSliderOptions();
}

void QnWorkbenchNavigator::updateSliderOptions() {
    if (!m_timeSlider)
        return;

    m_timeSlider->setOption(QnTimeSlider::UseUTC, m_currentWidgetFlags & WidgetUsesUTC);

    bool selectionEditable = workbench()->currentLayout()->resource(); //&& (workbench()->currentLayout()->resource()->flags() & Qn::local_media) != Qn::local_media;
    m_timeSlider->setOption(QnTimeSlider::SelectionEditable, selectionEditable);
    if(!selectionEditable)
        m_timeSlider->setSelectionValid(false);
}

void QnWorkbenchNavigator::updateSliderFromReader(bool keepInWindow) {
    if (!m_currentMediaWidget || !m_timeSlider)
        return;

    if (m_timeSlider->isSliderDown())
        return;

    QnAbstractArchiveReader *reader = m_currentMediaWidget->display()->archiveReader();
    if (!reader)
        return;
#ifdef Q_OS_MAC
    // todo: MAC  got stuck in full screen mode if update slider to often! #elric: refactor it!
    if (m_updateSliderTimer.elapsed() < 33)
        return;
    m_updateSliderTimer.restart();
#endif

    QN_SCOPED_VALUE_ROLLBACK(&m_updatingSliderFromReader, true);

    QnThumbnailsSearchState searchState = workbench()->currentLayout()->data(Qn::LayoutSearchStateRole).value<QnThumbnailsSearchState>();
    bool isSearch = searchState.step > 0;

    qint64 endTimeMSec, startTimeMSec;

    bool widgetLoaded = false;
    if(isSearch) {
        endTimeMSec = searchState.period.endTimeMs();
        startTimeMSec = searchState.period.startTimeMs;
        widgetLoaded = true;
    } else {
        const qint64 startTimeUSec = reader->startTime();
        const qint64 endTimeUSec = reader->endTime();
        widgetLoaded = (quint64)startTimeUSec != AV_NOPTS_VALUE 
            && (quint64)endTimeUSec != AV_NOPTS_VALUE;

        /* This can also be true if the current widget has no archive at all and all other synced widgets still have not received rtsp response. */
        bool noRecordedPeriodsFound = startTimeUSec == DATETIME_NOW;

        if (!widgetLoaded) {
            startTimeMSec = m_timeSlider->minimum();
            endTimeMSec = m_timeSlider->maximum();

        } else if (noRecordedPeriodsFound) {  
            /* Set to default value. */
            endTimeMSec = qnSyncTime->currentMSecsSinceEpoch();            
            startTimeMSec =  endTimeMSec - timelineWindowNearLive;

            /* And then try to read saved value - it was valid someday. */
            if (qnSettings->isActiveXMode()) { //TODO: #gdm refactor this safety check sometime
                if (QnWorkbenchItem *item = m_currentMediaWidget->item()) {
                    QnTimePeriod window = item->data(Qn::ItemSliderWindowRole).value<QnTimePeriod>();
                    if (window.isValid()) {
                        startTimeMSec = window.startTimeMs;
                        endTimeMSec = window.isInfinite()
                            ? qnSyncTime->currentMSecsSinceEpoch()
                            : window.endTimeMs();
                    }
                }
            }

        } else {
            /* Both values are valid. */
            startTimeMSec = startTimeUSec / 1000;
            endTimeMSec = endTimeUSec == DATETIME_NOW
                ? qnSyncTime->currentMSecsSinceEpoch()
                : endTimeUSec / 1000;
        }
    }
    

    m_timeSlider->setRange(startTimeMSec, endTimeMSec);
    if(m_calendar)
        m_calendar->setDateRange(QDateTime::fromMSecsSinceEpoch(startTimeMSec).date(), QDateTime::fromMSecsSinceEpoch(endTimeMSec).date());
    if(m_dayTimeWidget)
        m_dayTimeWidget->setEnabledWindow(startTimeMSec, endTimeMSec);

    if(!m_pausedOverride) {
        qint64 timeUSec = m_currentMediaWidget->display()->camDisplay()->isRealTimeSource() ? DATETIME_NOW : m_currentMediaWidget->display()->camera()->getCurrentTime();
        if ((quint64)timeUSec == AV_NOPTS_VALUE)
            timeUSec = -1;

        if(isSearch && timeUSec < 0) {
            timeUSec = m_currentMediaWidget->item()->data<qint64>(Qn::ItemTimeRole, -1);
            if (timeUSec != DATETIME_NOW && timeUSec >= 0)
                timeUSec *= 1000;
        }
        qint64 timeMSec = timeUSec == DATETIME_NOW ? endTimeMSec : (timeUSec < 0 ? m_timeSlider->value() : timeUSec / 1000);

        m_timeSlider->setValue(timeMSec, keepInWindow);

        if(timeUSec >= 0)
            updateLive();

        bool sync = (m_streamSynchronizer->isRunning() && (m_currentWidgetFlags & WidgetSupportsPeriods));
        if(isSearch || !sync) {
            QVector<qint64> indicators;
            foreach(QnResourceWidget *widget, display()->widgets())
                if(QnMediaResourceWidget *mediaWidget = dynamic_cast<QnMediaResourceWidget *>(widget))
                    if (mediaWidget != m_currentMediaWidget && mediaWidget->resource()->toResource()->hasFlags(Qn::sync))
                        indicators.push_back(mediaWidget->display()->camera()->getCurrentTime() / 1000);
            m_timeSlider->setIndicators(indicators);
        } else {
            m_timeSlider->setIndicators(QVector<qint64>());
        }
    }

    if(!m_currentWidgetLoaded && widgetLoaded) {
        m_currentWidgetLoaded = true;

        if(m_sliderDataInvalid) {
            updateSliderFromItemData(m_currentMediaWidget, !m_sliderWindowInvalid);
            m_timeSlider->finishAnimations();
            m_sliderDataInvalid = false;
            m_sliderWindowInvalid = false;
        }
    }
}

void QnWorkbenchNavigator::updateCurrentPeriods() {
    for(int i = 0; i < Qn::TimePeriodContentCount; i++)
        updateCurrentPeriods(static_cast<Qn::TimePeriodContent>(i));
}

void QnWorkbenchNavigator::updateCurrentPeriods(Qn::TimePeriodContent type) {
    QnTimePeriodList periods;

    if (type == Qn::MotionContent && m_currentMediaWidget && !(m_currentMediaWidget->options() & QnResourceWidget::DisplayMotion)) {
        /* Use empty periods. */
    } else if (QnCachingCameraDataLoader *loader = loaderByWidget(m_currentMediaWidget)) {
        periods = loader->periods(type);
    }

    if (m_timeSlider)
        m_timeSlider->setTimePeriods(CurrentLine, type, periods);
    if(m_calendar)
        m_calendar->setCurrentTimePeriods(type, periods);
    if(m_dayTimeWidget)
        m_dayTimeWidget->setPrimaryTimePeriods(type, periods);
}

void QnWorkbenchNavigator::resetSyncedPeriods() {
    for(int i = 0; i < Qn::TimePeriodContentCount; i++) {
        auto periodsType = static_cast<Qn::TimePeriodContent>(i);
        if (m_timeSlider)
            m_timeSlider->setTimePeriods(SyncedLine, periodsType, QnTimePeriodList());
        if(m_calendar)
            m_calendar->setSyncedTimePeriods(periodsType, QnTimePeriodList());
        if(m_dayTimeWidget)
            m_dayTimeWidget->setSecondaryTimePeriods(periodsType, QnTimePeriodList());
    }
}

void QnWorkbenchNavigator::updateSyncedPeriods(qint64 startTimeMs) {
    for(int i = 0; i < Qn::TimePeriodContentCount; i++)
        updateSyncedPeriods(static_cast<Qn::TimePeriodContent>(i), startTimeMs);
}

void QnWorkbenchNavigator::updateSyncedPeriods(Qn::TimePeriodContent timePeriodType, qint64 startTimeMs) {
    /* Merge is not required. */
    if (!m_timeSlider)
        return;

    /* Check if no chunks were updated. */
    if (startTimeMs == DATETIME_NOW)
        return;

    /* We don't want duplicate loaders. */
    QSet<QnCachingCameraDataLoader *> loaders;
    foreach(const QnMediaResourceWidget *widget, m_syncedWidgets) {
        if(timePeriodType == Qn::MotionContent && !(widget->options() & QnResourceWidget::DisplayMotion)) {
            /* Ignore it. */
        } else if(QnCachingCameraDataLoader *loader = loaderByWidget(widget)) {
            loaders.insert(loader);
        }
    }

    std::vector<QnTimePeriodList> periodsList;
    foreach(QnCachingCameraDataLoader *loader, loaders) {
        periodsList.push_back(loader->periods(timePeriodType));
    }
    QnTimePeriodList syncedPeriods = m_timeSlider->timePeriods(SyncedLine, timePeriodType);

    m_threadedChunksMergeTool[timePeriodType]->queueMerge(periodsList, syncedPeriods, startTimeMs, m_chunkMergingProcessHandle);
}

void QnWorkbenchNavigator::updateLines() {
    if (!m_timeSlider)
        return;

    bool isZoomed = display()->widget(Qn::ZoomedRole) != NULL;

    auto syncedCameras = [this]() {
        QnVirtualCameraResourceList result;
        for(const QnResourceWidget *widget: m_syncedWidgets) {
            if (!widget->resource())
                continue;
            if (QnVirtualCameraResourcePtr camera = widget->resource().dynamicCast<QnVirtualCameraResource>())
                result << camera;
        }
        if (QnVirtualCameraResourcePtr camera = m_currentWidget->resource().dynamicCast<QnVirtualCameraResource>())
            result << camera;
        return result;
    };

    if(m_currentWidgetFlags & WidgetSupportsPeriods) {
        m_timeSlider->setLineVisible(CurrentLine, true);
        m_timeSlider->setLineVisible(SyncedLine, !isZoomed);

        m_timeSlider->setLineComment(CurrentLine, m_currentWidget->resource()->getName());
        m_timeSlider->setLineComment(SyncedLine, QnDeviceDependentStrings::getNameFromSet(
            QnCameraDeviceStringSet(
                tr("All Devices"),
                tr("All Cameras"),
                tr("All IO Modules")
                ), syncedCameras()
            ));
    } else {
        m_timeSlider->setLineVisible(CurrentLine, false);
        m_timeSlider->setLineVisible(SyncedLine, false);
    }

    QnLayoutResourcePtr currentLayoutResource = workbench()->currentLayout()->resource().staticCast<QnLayoutResource>();
    if (context()->snapshotManager()->isFile(currentLayoutResource) || 
        (currentLayoutResource && !currentLayoutResource->getLocalRange().isEmpty()))
    {
        m_timeSlider->setLastMinuteIndicatorVisible(CurrentLine, false);
        m_timeSlider->setLastMinuteIndicatorVisible(SyncedLine, false);
    } else {
        bool isSearch = workbench()->currentLayout()->data(Qn::LayoutSearchStateRole).value<QnThumbnailsSearchState>().step > 0;
        bool isLocal = m_currentWidget && m_currentWidget->resource()->flags().testFlag(Qn::local);

        bool hasNonLocalResource = !isLocal;
        if (!hasNonLocalResource) {
            foreach(const QnResourceWidget *widget, m_syncedWidgets) {
                if (widget->resource() && !widget->resource()->flags().testFlag(Qn::local)) {
                    hasNonLocalResource = true;
                    break;
                }
            }
        }

        m_timeSlider->setLastMinuteIndicatorVisible(CurrentLine, !isSearch && !isLocal);
        m_timeSlider->setLastMinuteIndicatorVisible(SyncedLine, !isSearch && hasNonLocalResource);
    }
}

void QnWorkbenchNavigator::updateCalendar() {
    if(!m_calendar)
        return;
    if(m_currentWidgetFlags & WidgetSupportsPeriods)
        m_calendar->setCurrentTimePeriodsVisible(true);
    else
        m_calendar->setCurrentTimePeriodsVisible(false);
}

void QnWorkbenchNavigator::updateSliderFromScrollBar() {
    if(m_updatingScrollBarFromSlider)
        return;

    if (!m_timeSlider)
        return;

    QN_SCOPED_VALUE_ROLLBACK(&m_updatingSliderFromScrollBar, true);

    m_timeSlider->setWindow(m_timeScrollBar->value(), m_timeScrollBar->value() + m_timeScrollBar->pageStep());
}

void QnWorkbenchNavigator::updateScrollBarFromSlider() {
    if(m_updatingSliderFromScrollBar)
        return;

    if (!m_timeSlider)
        return;

    {
        QN_SCOPED_VALUE_ROLLBACK(&m_updatingScrollBarFromSlider, true);

        qint64 windowSize = m_timeSlider->windowEnd() - m_timeSlider->windowStart();

        m_timeScrollBar->setRange(m_timeSlider->minimum(), m_timeSlider->maximum() - windowSize);
        m_timeScrollBar->setValue(m_timeSlider->windowStart());
        m_timeScrollBar->setPageStep(windowSize);
        m_timeScrollBar->setIndicatorPosition(m_timeSlider->sliderPosition());
    }

    updateSliderFromScrollBar(); /* Bi-directional sync is needed as time scrollbar may adjust the provided values. */
}

void QnWorkbenchNavigator::updateCalendarFromSlider(){
    if (!isValid())
        return;

    m_calendar->setSelectedWindow(m_timeSlider->windowStart(), m_timeSlider->windowEnd());
    m_dayTimeWidget->setSelectedWindow(m_timeSlider->windowStart(), m_timeSlider->windowEnd());
}

void QnWorkbenchNavigator::updateLive() {
    bool live = isLive();
    if(m_lastLive == live)
        return;

    m_lastLive = live;
    
    if(live)
        setSpeed(1.0);

    emit liveChanged();
}

void QnWorkbenchNavigator::updateLiveSupported() {
    bool liveSupported = isLiveSupported();
    if(m_lastLiveSupported == liveSupported)
        return;

    m_lastLiveSupported = liveSupported;

    emit liveSupportedChanged();
}

void QnWorkbenchNavigator::updatePlaying() {
    bool playing = isPlaying();
    if(playing == m_lastPlaying)
        return;

    m_lastPlaying = playing;

    emit playingChanged();
}

void QnWorkbenchNavigator::updatePlayingSupported() {
    bool playingSupported = isPlayingSupported();
    if(playingSupported == m_lastPlayingSupported)
        return;

    m_lastPlayingSupported = playingSupported;

    emit playingSupportedChanged();
}

void QnWorkbenchNavigator::updateSpeed() {
    qreal speed = this->speed();
    if(qFuzzyCompare(m_lastSpeed, speed))
        return;

    m_lastSpeed = speed;

    emit speedChanged();
}

void QnWorkbenchNavigator::updateSpeedRange() {
    qreal minimalSpeed = this->minimalSpeed();
    qreal maximalSpeed = this->maximalSpeed();
    if(qFuzzyCompare(minimalSpeed, m_lastMinimalSpeed) && qFuzzyCompare(maximalSpeed, m_lastMaximalSpeed))
        return;

    m_lastMinimalSpeed = minimalSpeed;
    m_lastMaximalSpeed = maximalSpeed;
    
    emit speedRangeChanged();
}

void QnWorkbenchNavigator::updateThumbnailsLoader() {
    if (!m_timeSlider)
        return;

    QnCachingCameraDataLoader *loader = loaderByWidget(m_currentMediaWidget, false);

    if (
           !m_currentMediaWidget 
        || !m_currentMediaWidget->resource()
        || !m_currentMediaWidget->hasAspectRatio()
        || m_currentMediaWidget->display()->isStillImage()                      
        || m_currentMediaWidget->channelLayout()->size().width() > 1            // disable thumbnails for panoramic cameras
        || m_currentMediaWidget->channelLayout()->size().height() > 1
        || !loader
        || loader->periods(Qn::RecordingContent).empty()                        // no recording for this camera
        )
    {
        m_timeSlider->setThumbnailsLoader(NULL, -1);
        return;
    }

    m_timeSlider->setThumbnailsLoader(thumbnailLoader(m_currentMediaWidget->resource()), m_currentMediaWidget->aspectRatio());
}

void QnWorkbenchNavigator::updateTimeSliderWindowSizePolicy() {
    if (!m_timeSlider)
        return;

    /* This option should never be cleared in ActiveX mode */
    if (qnRuntime->isActiveXMode())
        return;

    m_timeSlider->setOption(QnTimeSlider::PreserveWindowSize, m_timeSlider->isThumbnailsVisible());
}

void QnWorkbenchNavigator::setAutoPaused(bool autoPaused) {
    if (autoPaused == m_autoPaused)
        return;

    if (autoPaused) {
        /* Collect all playing resources */
        foreach (QnResourceWidget *widget, display()->widgets()) {
            QnMediaResourceWidget *mediaResourceWidget = dynamic_cast<QnMediaResourceWidget *>(widget);
            if (!mediaResourceWidget)
                continue;

            QnResourceDisplayPtr resourceDisplay = mediaResourceWidget->display();
            if (resourceDisplay->isPaused())
                continue;

            bool isLive = resourceDisplay->archiveReader() && resourceDisplay->archiveReader()->isRealTimeSource();
            resourceDisplay->pause();
            m_autoPausedResourceDisplays.insert(resourceDisplay, isLive);
        }
    } else if (m_autoPaused) {
        for (QHash<QnResourceDisplayPtr, bool>::iterator itr = m_autoPausedResourceDisplays.begin(); itr != m_autoPausedResourceDisplays.end(); ++itr) {
            itr.key()->play();
            if (itr.value())
                itr.key()->archiveReader()->jumpTo(DATETIME_NOW, 0);
        }

        m_autoPausedResourceDisplays.clear();
    }

    m_autoPaused = autoPaused;
    action(Qn::PlayPauseAction)->setEnabled(!m_autoPaused); /* Prevent special UI reaction on space key*/
}

// -------------------------------------------------------------------------- //
// Handlers
// -------------------------------------------------------------------------- //
bool QnWorkbenchNavigator::eventFilter(QObject *watched, QEvent *event) {
    if(m_timeSlider && watched == m_timeScrollBar && event->type() == QEvent::GraphicsSceneWheel) {
        if(m_timeSlider->scene() && m_timeSlider->scene()->sendEvent(m_timeSlider, event))
            return true;
    } else if(m_timeSlider && watched == m_timeScrollBar && event->type() == QEvent::GraphicsSceneMouseDoubleClick) {
        m_timeSlider->setWindow(m_timeSlider->minimum(), m_timeSlider->maximum(), true);
    }

    return base_type::eventFilter(watched, event);
}

void QnWorkbenchNavigator::at_timeSlider_bookmarksUnderCursorUpdated(const QPointF& pos)
{
    if (qnRuntime->isVideoWallMode())
    {    
        m_timeSlider->bookmarksViewer()->updateBookmarks(QnCameraBookmarkList(), QnActionParameters());
        return;
    }

    const qint64 position = m_timeSlider->valueFromPosition(pos);
    const QnActionParameters params(currentTarget(Qn::SliderScope));
    QnCameraBookmarkList bookmarks = m_timeSlider->bookmarksAtPosition(position);
    m_timeSlider->bookmarksViewer()->updateBookmarks(bookmarks, params);
}


void QnWorkbenchNavigator::at_timeSlider_customContextMenuRequested(const QPointF &pos, const QPoint &screenPos) {
    if(!context() || !context()->menu()) {
        qnWarning("Requesting context menu for a time slider while no menu manager instance is available.");
        return;
    }

    if (qnRuntime->isVideoWallMode())
        return;

    QnActionManager *manager = context()->menu();

    QnTimePeriod selection;
    if(m_timeSlider->isSelectionValid())
        selection = QnTimePeriod(m_timeSlider->selectionStart(), m_timeSlider->selectionEnd() - m_timeSlider->selectionStart());

    qint64 position = m_timeSlider->valueFromPosition(pos);

    QnActionParameters parameters(currentTarget(Qn::SliderScope));
    parameters.setArgument(Qn::TimePeriodRole, selection);
    parameters.setArgument(Qn::TimePeriodsRole, m_timeSlider->timePeriods(CurrentLine, Qn::RecordingContent)); // TODO: #Elric move this out into global scope!
    parameters.setArgument(Qn::MergedTimePeriodsRole, m_timeSlider->timePeriods(SyncedLine, Qn::RecordingContent));
<<<<<<< HEAD
    if (m_currentWidget && m_timeSlider->timePeriods(CurrentLine, Qn::BookmarksContent).containTime(position)) {
        QnCameraBookmarkList bookmarks = m_timeSlider->bookmarksAtPosition(position);
        if (!bookmarks.isEmpty())
            parameters.setArgument(Qn::CameraBookmarkRole, bookmarks.first()); // TODO: #dklychkov Implement sub-menus for the case when there're more than 1 bookmark at the position
    }
=======
    QnCameraBookmarkList bookmarks = m_timeSlider->bookmarksAtPosition(position);
    if (!bookmarks.isEmpty())
        parameters.setArgument(Qn::CameraBookmarkRole, bookmarks.first()); // TODO: #dklychkov Implement sub-menus for the case when there're more than 1 bookmark at the position
>>>>>>> 2a51c29c
    

    QScopedPointer<QMenu> menu(manager->newMenu(
        Qn::SliderScope,
        mainWindow(),
        parameters
    ));
    if(menu->isEmpty())
        return;

    /* Add slider-local actions to the menu. */
    bool selectionEditable = m_timeSlider->options() & QnTimeSlider::SelectionEditable;
    manager->redirectAction(menu.data(), Qn::StartTimeSelectionAction,  selectionEditable ? m_startSelectionAction : NULL);
    manager->redirectAction(menu.data(), Qn::EndTimeSelectionAction,    selectionEditable ? m_endSelectionAction : NULL);
    manager->redirectAction(menu.data(), Qn::ClearTimeSelectionAction,  selectionEditable ? m_clearSelectionAction : NULL);

    /* Run menu. */
    QAction *action = menu->exec(screenPos);

    /* Process slider-local actions. */
    if(action == m_startSelectionAction) {
        m_timeSlider->setSelection(position, position);
        m_timeSlider->setSelectionValid(true);
    } else if(action == m_endSelectionAction) {
        m_timeSlider->setSelection(qMin(position, m_timeSlider->selectionStart()), qMax(position, m_timeSlider->selectionEnd()));
        m_timeSlider->setSelectionValid(true);
    } else if(action == m_clearSelectionAction) {
        m_timeSlider->setSelectionValid(false);
    } else if (action == context()->action(Qn::ZoomToTimeSelectionAction)) {
        if(!m_timeSlider->isSelectionValid())
            return;

        m_timeSlider->setValue((m_timeSlider->selectionStart() + m_timeSlider->selectionEnd()) / 2, false);
        m_timeSlider->finishAnimations();
        m_timeSlider->setWindow(m_timeSlider->selectionStart(), m_timeSlider->selectionEnd(), true);
    }
}

QnCachingCameraDataLoader* QnWorkbenchNavigator::loaderByWidget(const QnMediaResourceWidget* widget, bool createIfNotExists) {
    if (!widget || !widget->resource())
        return NULL;
    return m_cameraDataManager->loader(widget->resource(), createIfNotExists);
}

void QnWorkbenchNavigator::updateLoaderPeriods(const QnMediaResourcePtr &resource, Qn::TimePeriodContent type, qint64 startTimeMs) {
    if(m_currentMediaWidget && m_currentMediaWidget->resource() == resource) {
        updateCurrentPeriods(type);
        if (type == Qn::RecordingContent)
            updateThumbnailsLoader();
    }
    
    if(m_syncedResources.contains(resource))
        updateSyncedPeriods(type, startTimeMs);
}

void QnWorkbenchNavigator::at_timeSlider_valueChanged(qint64 value) {
    if(!m_currentWidget)
        return;

    if(isLive())
        value = DATETIME_NOW;

    //: This is a date/time format for time slider's tooltip. Please translate it only if you're absolutely sure that you know what you're doing.
    QString tooltipFormatDate = tr("yyyy MMM dd");

    //: This is a date/time format for time slider's tooltip. Please translate it only if you're absolutely sure that you know what you're doing.
    QString tooltipFormatTime = tr("hh:mm:ss");

    //: This is a date/time format for time slider's tooltip. Please translate it only if you're absolutely sure that you know what you're doing.
    QString tooltipFormatTimeShort = tr("mm:ss");

    //: Time slider's tooltip for position on live. 
    QString tooltipFormatLive = tr("Live");

    /* Update tool tip format. */
    if (value == DATETIME_NOW) {       
        /* Note from QDateTime docs: any sequence of characters that are enclosed in single quotes will be treated as text and not be used as an expression for.
         That's where these single quotes come from. */
        m_timeSlider->setToolTipFormat(lit("'%1'").arg(tooltipFormatLive));
    } else {
        if (m_currentWidgetFlags & WidgetUsesUTC) {
            
            m_timeSlider->setToolTipFormat(tooltipFormatDate + L'\n' + tooltipFormatTime);
        } else {
            if(m_timeSlider->maximum() >= 60ll * 60ll * 1000ll) { /* Longer than 1 hour. */
                m_timeSlider->setToolTipFormat(tooltipFormatTime);
            } else {
                m_timeSlider->setToolTipFormat(tooltipFormatTimeShort);
            }
        }
    }

    /* Update reader position. */
    if(m_currentMediaWidget && !m_updatingSliderFromReader) {
        if (QnAbstractArchiveReader *reader = m_currentMediaWidget->display()->archiveReader()){
            if (value == DATETIME_NOW) {
                reader->jumpTo(DATETIME_NOW, 0);
            } else {
                if (m_preciseNextSeek) {
                    reader->jumpTo(value * 1000, value * 1000); /* Precise seek. */
                }
                else if (m_timeSlider->isSliderDown()) {
                    reader->jumpTo(value * 1000, 0);
                }
                //else if (qnRedAssController->isPrecSeekAllowed(m_currentMediaWidget->display()->camDisplay()))
                //    reader->jumpTo(value * 1000, value * 1000); /* Precise seek. */
                else {
                    reader->setSkipFramesToTime(value * 1000); /* Precise seek. */
                }
                m_preciseNextSeek = false;
            }
        }

        updateLive();
        emit positionChanged();
    }
}

void QnWorkbenchNavigator::at_timeSlider_sliderPressed() {
    if (!m_currentWidget)
        return;

    if(!isPlaying())
        m_preciseNextSeek = true; /* When paused, use precise seeks on click. */

    if(m_lastPlaying) 
        setPlayingTemporary(false);

    m_pausedOverride = true;
}

void QnWorkbenchNavigator::at_timeSlider_sliderReleased() {
    if(!m_currentWidget)
        return;

    if(m_lastPlaying) 
        setPlayingTemporary(true);

    if(isPlaying()) {
        /* Handler must be re-run for precise seeking. */
        at_timeSlider_valueChanged(m_timeSlider->value());
        m_pausedOverride = false;
    }
}

void QnWorkbenchNavigator::at_timeSlider_selectionPressed() {
    if(!m_currentWidget)
        return;

    if(m_lastPlaying)
        setPlayingTemporary(true);
    setPlaying(false);

    m_pausedOverride = true;
}

void QnWorkbenchNavigator::at_timeSlider_selectionReleased() {
    if(!m_timeSlider->isSelectionValid())
        return;

    if(m_timeSlider->selectionStart() == m_timeSlider->selectionEnd())
        return;

    if(m_timeSlider->windowEnd() == m_timeSlider->maximum() && (m_currentWidgetFlags & WidgetSupportsLive))
        m_timeSlider->setWindowEnd(m_timeSlider->maximum() - 1); /* Go out of live. */
}

void QnWorkbenchNavigator::at_timeSlider_thumbnailClicked() {
    // use precise seek when positioning throuh thumbnail click
    m_preciseNextSeek = true;
}

void QnWorkbenchNavigator::at_bookmarkQuery_bookmarksChanged(const QnCameraBookmarkList &bookmarks) {
    m_bookmarkAggregation.mergeBookmarkList(bookmarks);
<<<<<<< HEAD

    if (m_timeSlider->bookmarks().isEmpty()) {
        m_timeSlider->setBookmarks(m_bookmarkAggregation.bookmarkList());
        return;
    }

    if (m_sliderBookmarksRefreshTimer->isActive())
        return;

    m_sliderBookmarksRefreshTimer->start();
=======
    m_sliderBookmarksRefreshOperation->requestOperation();
>>>>>>> 2a51c29c
}

void QnWorkbenchNavigator::at_display_widgetChanged(Qn::ItemRole role) {
    if(role == Qn::CentralRole)
        updateCentralWidget();

    if(role == Qn::ZoomedRole){
        updateLines();
        updateCalendar();
    }
}

void QnWorkbenchNavigator::at_display_widgetAdded(QnResourceWidget *widget) {
    if(widget->resource()->flags() & Qn::sync) {
        if(QnMediaResourceWidget *mediaWidget = dynamic_cast<QnMediaResourceWidget *>(widget)){
            addSyncedWidget(mediaWidget);
            connect(mediaWidget, SIGNAL(motionSelectionChanged()), this, SLOT(at_widget_motionSelectionChanged()));
        }
    }

    connect(widget, SIGNAL(aspectRatioChanged()), this, SLOT(updateThumbnailsLoader()));
    connect(widget, SIGNAL(optionsChanged()), this, SLOT(at_widget_optionsChanged()));
    connect(widget->resource(), SIGNAL(flagsChanged(const QnResourcePtr &)), this, SLOT(at_resource_flagsChanged(const QnResourcePtr &)));
}

void QnWorkbenchNavigator::at_display_widgetAboutToBeRemoved(QnResourceWidget *widget) {
    disconnect(widget, NULL, this, NULL);
    disconnect(widget->resource(), NULL, this, NULL);

    if(widget->resource()->flags() & Qn::sync)
        if(QnMediaResourceWidget *mediaWidget = dynamic_cast<QnMediaResourceWidget *>(widget))
            removeSyncedWidget(mediaWidget);
}

void QnWorkbenchNavigator::at_widget_motionSelectionChanged() {
    at_widget_motionSelectionChanged(checked_cast<QnMediaResourceWidget *>(sender()));
}

void QnWorkbenchNavigator::at_widget_motionSelectionChanged(QnMediaResourceWidget *widget) {
    /* We check that the loader can be created (i.e. that the resource is camera) 
     * just to feel safe. */
    if(QnCachingCameraDataLoader *loader = loaderByWidget(widget))
        loader->setMotionRegions(widget->motionSelection());
}

void QnWorkbenchNavigator::at_widget_optionsChanged() {
    at_widget_optionsChanged(checked_cast<QnResourceWidget *>(sender()));
}

void QnWorkbenchNavigator::at_widget_optionsChanged(QnResourceWidget *widget) {
    int oldSize = m_motionIgnoreWidgets.size();
    if(widget->options() & QnResourceWidget::DisplayMotion) {
        m_motionIgnoreWidgets.insert(widget);
    } else {
        m_motionIgnoreWidgets.remove(widget);
    }
    int newSize = m_motionIgnoreWidgets.size();

    if(oldSize != newSize) {
        updateSyncedPeriods(Qn::MotionContent);

        if(widget == m_currentWidget)
            updateCurrentPeriods(Qn::MotionContent);
    }
}

void QnWorkbenchNavigator::at_resource_flagsChanged(const QnResourcePtr &resource) {
    if(!resource || !m_currentWidget || m_currentWidget->resource() != resource)
        return;

    updateCurrentWidgetFlags();
}

void QnWorkbenchNavigator::at_timeScrollBar_sliderPressed() {
    m_timeSlider->setOption(QnTimeSlider::AdjustWindowToPosition, false);
}

void QnWorkbenchNavigator::at_timeScrollBar_sliderReleased() {
    m_timeSlider->setOption(QnTimeSlider::AdjustWindowToPosition, true);
}

void QnWorkbenchNavigator::at_calendar_dateClicked(const QDate &date){
    if (!m_timeSlider)
        return;

    QDateTime dateTime(date);
    qint64 startMSec = dateTime.toMSecsSinceEpoch() - m_calendar->localOffset();
    qint64 endMSec = dateTime.addDays(1).toMSecsSinceEpoch() - m_calendar->localOffset();

    m_timeSlider->finishAnimations();
    if (QApplication::keyboardModifiers() == Qt::ControlModifier) {
        m_timeSlider->setWindow(
            qMin(startMSec, m_timeSlider->windowStart()),
            qMax(endMSec, m_timeSlider->windowEnd()),
            true
        );
    } else {
        m_timeSlider->setWindow(startMSec, endMSec, true);
    }
}

void QnWorkbenchNavigator::at_dayTimeWidget_timeClicked(const QTime &time) {
    if (!m_timeSlider || !m_calendar)
        return;

    QDate date = m_calendar->selectedDate();
    if(!date.isValid())
        return;

    QDateTime dateTime = QDateTime(date, time);

    qint64 startMSec = dateTime.toMSecsSinceEpoch() - m_dayTimeWidget->localOffset();
    qint64 endMSec = dateTime.addSecs(60 * 60).toMSecsSinceEpoch() - m_dayTimeWidget->localOffset();

    m_timeSlider->finishAnimations();
    if (QApplication::keyboardModifiers() == Qt::ControlModifier) {
        m_timeSlider->setWindow(
            qMin(startMSec, m_timeSlider->windowStart()),
            qMax(endMSec, m_timeSlider->windowEnd()),
            true
        );
    } else {
        m_timeSlider->setWindow(startMSec, endMSec, true);
    }
}

QnSearchLineEdit * QnWorkbenchNavigator::bookmarksSearchWidget() const {
    return m_bookmarksSearchWidget;
}

void QnWorkbenchNavigator::setBookmarksSearchWidget(QnSearchLineEdit *bookmarksSearchWidget)
{
    if(m_bookmarksSearchWidget == bookmarksSearchWidget)
        return;

    if(m_bookmarksSearchWidget) {
        disconnect(m_bookmarksSearchWidget, nullptr, this, nullptr);
<<<<<<< HEAD
        disconnect(m_searchQueryStrategy, nullptr, this, nullptr);
=======
        disconnect(m_bookmarksSearchWidget, nullptr, m_searchQueryStrategy, nullptr);
>>>>>>> 2a51c29c

        if(isValid())
            deinitialize();
    }

    m_bookmarksSearchWidget = bookmarksSearchWidget;

    enum { kMinimalSymbolsCount = 3, kDelayMs = 750 };
    m_searchQueryStrategy = new QnSearchQueryStrategy(m_bookmarksSearchWidget, kMinimalSymbolsCount, kDelayMs);

    if(m_bookmarksSearchWidget) {
        connect(m_bookmarksSearchWidget, &QObject::destroyed, this, [this](){setBookmarksSearchWidget(nullptr);});

        if(isValid())
            initialize();
    }
}

<<<<<<< HEAD
=======
QnSearchQueryStrategy *QnWorkbenchNavigator::bookmarksSearchStrategy() const {
    return m_searchQueryStrategy;
}

>>>>>>> 2a51c29c
bool QnWorkbenchNavigator::hasWidgetWithCamera(const QnVirtualCameraResourcePtr &camera) const {
    QnUuid cameraId = camera->getId();
    return std::any_of(m_syncedWidgets.cbegin(), m_syncedWidgets.cend(), [cameraId](const QnMediaResourceWidget *widget)
        { return widget->resource()->toResourcePtr()->getId() == cameraId; });
}

void QnWorkbenchNavigator::updateHistoryForCamera(const QnVirtualCameraResourcePtr &camera) {
    if (!camera)
        return;

    m_updateHistoryQueue.remove(camera);

    if (qnCameraHistoryPool->isCameraHistoryValid(camera))
        return;

    qnCameraHistoryPool->updateCameraHistoryAsync(camera, [this, camera] (bool success) {
        if (!success)
            m_updateHistoryQueue.insert(camera);
    });
}

void QnWorkbenchNavigator::updateSliderBookmarks() {
    if (!bookmarksModeEnabled())
        return;

    m_timeSlider->setBookmarks(m_bookmarkAggregation.bookmarkList());
}

/* Bookmark methods. */

QnCameraBookmarkTags QnWorkbenchNavigator::bookmarkTags() const {
    return m_bookmarkTags;
}

void QnWorkbenchNavigator::setBookmarkTags(const QnCameraBookmarkTags &tags) {
    if (m_bookmarkTags == tags)
        return;
    m_bookmarkTags = tags;

    if (!isValid())
        return;

    QCompleter *completer = new QCompleter(QStringList(m_bookmarkTags.toList()));
    completer->setCaseSensitivity(Qt::CaseInsensitive);
    completer->setCompletionMode(QCompleter::InlineCompletion);

    m_bookmarksSearchWidget->lineEdit()->setCompleter(completer);
    m_bookmarkTagsCompleter.reset(completer);
}<|MERGE_RESOLUTION|>--- conflicted
+++ resolved
@@ -118,11 +118,7 @@
     m_endSelectionAction(new QAction(this)),
     m_clearSelectionAction(new QAction(this)),
     m_bookmarkQuery(nullptr),
-<<<<<<< HEAD
-    m_sliderBookmarksRefreshTimer(new QTimer(this)),
-=======
     m_sliderBookmarksRefreshOperation(new QnPendingOperation([this](){ updateSliderBookmarks(); }, updateBookmarksInterval, this)),
->>>>>>> 2a51c29c
     m_cameraDataManager(NULL),
     m_chunkMergingProcessHandle(0)
 {
@@ -192,22 +188,10 @@
             if (hasWidgetWithCamera(camera))
                 updateHistoryForCamera(camera);
         m_updateHistoryQueue.clear();
-<<<<<<< HEAD
     });
     updateCameraHistoryTimer->start();
 
 
-
-    connect(workbench(), &QnWorkbench::layoutChangeProcessStarted, this, [this] {
-        m_chunkMergingProcessHandle = qn_threadedMergeHandle.fetchAndAddAcquire(1);
-=======
->>>>>>> 2a51c29c
-    });
-    updateCameraHistoryTimer->start();
-
-
-<<<<<<< HEAD
-=======
     connect(m_searchQueryStrategy, &QnSearchQueryStrategy::queryUpdated, this, [this](const QString &text)
     {
         if (!m_bookmarkQuery)
@@ -229,15 +213,10 @@
         updateSyncedPeriods(); 
     });
 
->>>>>>> 2a51c29c
     connect(qnResPool, &QnResourcePool::resourceRemoved, this, [this](const QnResourcePtr &resource) {
         if (QnMediaResourcePtr mediaRes = resource.dynamicCast<QnMediaResource>())
             QnRunnableCleanup::cleanup(m_thumbnailLoaderByResource.take(mediaRes));
     });
-
-    m_sliderBookmarksRefreshTimer->setInterval(2000);
-    m_sliderBookmarksRefreshTimer->setSingleShot(true);
-    connect(m_sliderBookmarksRefreshTimer, &QTimer::timeout, this, &QnWorkbenchNavigator::updateSliderBookmarks);
 }
     
 QnWorkbenchNavigator::~QnWorkbenchNavigator() {
@@ -454,19 +433,6 @@
     connect(m_bookmarksSearchWidget, &QnSearchLineEdit::escKeyPressed, this, [this] 
     {
         m_searchQueryStrategy->changeQueryForcibly(QString()); 
-<<<<<<< HEAD
-    });
-
-    connect(m_searchQueryStrategy, &QnSearchQueryStrategy::queryUpdated, this, [this](const QString &text)
-    {
-        if (!m_bookmarkQuery)
-            return;
-
-        auto filter = m_bookmarkQuery->filter();
-        filter.text = text;
-        m_bookmarkQuery->setFilter(filter);
-=======
->>>>>>> 2a51c29c
     });
 
     connect(context()->instance<QnWorkbenchServerTimeWatcher>(), SIGNAL(offsetsChanged()),          this,   SLOT(updateLocalOffset()));
@@ -505,10 +471,7 @@
         m_bookmarkQuery->setFilter(QnCameraBookmarkSearchFilter());
         m_bookmarkAggregation.clear();
     }
-<<<<<<< HEAD
-=======
     m_searchQueryStrategy->changeQueryForcibly(QString());
->>>>>>> 2a51c29c
 
     m_currentWidget = NULL;
     m_currentWidgetFlags = 0;
@@ -1580,17 +1543,9 @@
     parameters.setArgument(Qn::TimePeriodRole, selection);
     parameters.setArgument(Qn::TimePeriodsRole, m_timeSlider->timePeriods(CurrentLine, Qn::RecordingContent)); // TODO: #Elric move this out into global scope!
     parameters.setArgument(Qn::MergedTimePeriodsRole, m_timeSlider->timePeriods(SyncedLine, Qn::RecordingContent));
-<<<<<<< HEAD
-    if (m_currentWidget && m_timeSlider->timePeriods(CurrentLine, Qn::BookmarksContent).containTime(position)) {
-        QnCameraBookmarkList bookmarks = m_timeSlider->bookmarksAtPosition(position);
-        if (!bookmarks.isEmpty())
-            parameters.setArgument(Qn::CameraBookmarkRole, bookmarks.first()); // TODO: #dklychkov Implement sub-menus for the case when there're more than 1 bookmark at the position
-    }
-=======
     QnCameraBookmarkList bookmarks = m_timeSlider->bookmarksAtPosition(position);
     if (!bookmarks.isEmpty())
         parameters.setArgument(Qn::CameraBookmarkRole, bookmarks.first()); // TODO: #dklychkov Implement sub-menus for the case when there're more than 1 bookmark at the position
->>>>>>> 2a51c29c
     
 
     QScopedPointer<QMenu> menu(manager->newMenu(
@@ -1765,20 +1720,7 @@
 
 void QnWorkbenchNavigator::at_bookmarkQuery_bookmarksChanged(const QnCameraBookmarkList &bookmarks) {
     m_bookmarkAggregation.mergeBookmarkList(bookmarks);
-<<<<<<< HEAD
-
-    if (m_timeSlider->bookmarks().isEmpty()) {
-        m_timeSlider->setBookmarks(m_bookmarkAggregation.bookmarkList());
-        return;
-    }
-
-    if (m_sliderBookmarksRefreshTimer->isActive())
-        return;
-
-    m_sliderBookmarksRefreshTimer->start();
-=======
     m_sliderBookmarksRefreshOperation->requestOperation();
->>>>>>> 2a51c29c
 }
 
 void QnWorkbenchNavigator::at_display_widgetChanged(Qn::ItemRole role) {
@@ -1916,11 +1858,7 @@
 
     if(m_bookmarksSearchWidget) {
         disconnect(m_bookmarksSearchWidget, nullptr, this, nullptr);
-<<<<<<< HEAD
-        disconnect(m_searchQueryStrategy, nullptr, this, nullptr);
-=======
         disconnect(m_bookmarksSearchWidget, nullptr, m_searchQueryStrategy, nullptr);
->>>>>>> 2a51c29c
 
         if(isValid())
             deinitialize();
@@ -1928,9 +1866,6 @@
 
     m_bookmarksSearchWidget = bookmarksSearchWidget;
 
-    enum { kMinimalSymbolsCount = 3, kDelayMs = 750 };
-    m_searchQueryStrategy = new QnSearchQueryStrategy(m_bookmarksSearchWidget, kMinimalSymbolsCount, kDelayMs);
-
     if(m_bookmarksSearchWidget) {
         connect(m_bookmarksSearchWidget, &QObject::destroyed, this, [this](){setBookmarksSearchWidget(nullptr);});
 
@@ -1939,13 +1874,10 @@
     }
 }
 
-<<<<<<< HEAD
-=======
 QnSearchQueryStrategy *QnWorkbenchNavigator::bookmarksSearchStrategy() const {
     return m_searchQueryStrategy;
 }
 
->>>>>>> 2a51c29c
 bool QnWorkbenchNavigator::hasWidgetWithCamera(const QnVirtualCameraResourcePtr &camera) const {
     QnUuid cameraId = camera->getId();
     return std::any_of(m_syncedWidgets.cbegin(), m_syncedWidgets.cend(), [cameraId](const QnMediaResourceWidget *widget)
