#ifndef QN_WORKBENCH_ACTION_HANDLER_H
#define QN_WORKBENCH_ACTION_HANDLER_H

#include <QtCore/QObject>
#include <QtCore/QWeakPointer>

#include <QtGui/QDialogButtonBox>

#include <api/AppServerConnection.h>
#include <ui/actions/actions.h>
#include "workbench_context_aware.h"

class QAction;
class QMenu;

class QnMimeData;
class QnResourcePool;
class QnWorkbench;
class QnWorkbenchContext;
class QnWorkbenchSynchronizer;
class QnWorkbenchLayoutSnapshotManager;
class QnWorkbenchActionHandler;
class QnActionManager;
class QnAction;
class QnCameraSettingsDialog;

namespace detail {
    class QnResourceStatusReplyProcessor: public QObject {
        Q_OBJECT;
    public:
        QnResourceStatusReplyProcessor(QnWorkbenchActionHandler *handler, const QnResourceList &resources, const QList<int> &oldStatuses);

    public slots:
        void at_replyReceived(int status, const QByteArray& data, const QByteArray& errorString, int handle);

    private:
        QWeakPointer<QnWorkbenchActionHandler> m_handler;
        QnResourceList m_resources;
        QList<int> m_oldStatuses;
    };

} // namespace detail


/**
 * This class implements logic for client actions.
 */
class QnWorkbenchActionHandler: public QObject, public QnWorkbenchContextAware {
    Q_OBJECT;
public:
    QnWorkbenchActionHandler(QObject *parent = NULL);
    virtual ~QnWorkbenchActionHandler();

    QWidget *widget() const;

    void setWidget(QWidget *widget) {
        m_widget = widget;
    }

protected:
<<<<<<< HEAD
    const QnAppServerConnectionPtr &connection() const;
=======
    void initialize();
    void deinitialize();

    QnAppServerConnectionPtr connection() const;
>>>>>>> 59cb2069

    QString newLayoutName() const;
    bool canAutoDelete(const QnResourcePtr &resource) const;
    void addToLayout(const QnLayoutResourcePtr &layout, const QnResourcePtr &resource, bool usePosition, const QPointF &position = QPointF()) const;
    void addToLayout(const QnLayoutResourcePtr &layout, const QnResourceList &resources, bool usePosition, const QPointF &position = QPointF()) const;
    void addToLayout(const QnLayoutResourcePtr &layout, const QnMediaResourceList &resources, bool usePosition, const QPointF &position = QPointF()) const;
    void addToLayout(const QnLayoutResourcePtr &layout, const QList<QString> &files, bool usePosition, const QPointF &position = QPointF()) const;
    
    QnResourceList addToResourcePool(const QString &file) const;
    QnResourceList addToResourcePool(const QList<QString> &files) const;
    
    void closeLayouts(const QnWorkbenchLayoutList &layouts);

    void openNewWindow(const QStringList &args);

    void saveCameraSettingsFromDialog();

protected slots:
    void updateCameraSettingsFromSelection();
    void updateCameraSettingsEditibility();
    void submitDelayedDrops();

protected slots:
    void at_context_userChanged(const QnUserResourcePtr &user);
    void at_workbench_layoutsChanged();

    void at_mainMenuAction_triggered();

    void at_nextLayoutAction_triggered();
    void at_previousLayoutAction_triggered();
    void at_openLayoutsAction_triggered();
    void at_openNewLayoutAction_triggered();
    void at_openInLayoutAction_triggered();
    void at_openInNewLayoutAction_triggered();
    void at_openInNewWindowAction_triggered();
    void at_openNewWindowAction_triggered();
    void at_saveLayoutAction_triggered(const QnLayoutResourcePtr &layout);
    void at_saveLayoutAction_triggered();
    void at_saveCurrentLayoutAction_triggered();
    void at_saveLayoutAsAction_triggered(const QnLayoutResourcePtr &layout);
    void at_saveLayoutAsAction_triggered();
    void at_saveCurrentLayoutAsAction_triggered();
    void at_closeLayoutAction_triggered();
    void at_closeAllButThisLayoutAction_triggered();
    
    void at_moveCameraAction_triggered();
    void at_dropResourcesAction_triggered();
    void at_delayedDropResourcesAction_triggered();
    void at_dropResourcesIntoNewLayoutAction_triggered();
    void at_openFileAction_triggered();
    void at_openFolderAction_triggered();
    void at_aboutAction_triggered();
    void at_systemSettingsAction_triggered();
    void at_connectionSettingsAction_triggered();
    void at_reconnectAction_triggered();
    void at_userSettingsAction_triggered();
    void at_cameraSettingsAction_triggered();
    void at_cameraSettingsDialog_buttonClicked(QDialogButtonBox::StandardButton button);
    void at_selectionChangeAction_triggered();
    void at_serverSettingsAction_triggered();
    void at_youtubeUploadAction_triggered();
    void at_editTagsAction_triggered();

    void at_openInFolderAction_triggered();
    void at_deleteFromDiskAction_triggered();
    void at_removeLayoutItemAction_triggered();
    void at_renameLayoutAction_triggered();
    void at_removeFromServerAction_triggered();
    
    void at_newUserAction_triggered();
    void at_newUserLayoutAction_triggered();

    void at_takeScreenshotAction_triggered();

    void at_layout_saved(int status, const QByteArray &errorString, const QnLayoutResourcePtr &resource);
    void at_user_saved(int status, const QByteArray &errorString, const QnResourceList &resources, int handle);
    void at_cameras_saved(int status, const QByteArray& errorString, QnResourceList resources, int handle);
    void at_resource_deleted(int status, const QByteArray &data, const QByteArray &errorString, int handle);
    void at_resources_statusSaved(int status, const QByteArray &errorString, const QnResourceList &resources, const QList<int> &oldStatuses);

private:
    friend class detail::QnResourceStatusReplyProcessor;

    QWeakPointer<QWidget> m_widget;

    QScopedPointer<QMenu> m_mainMenu;
    
    QScopedPointer<QnCameraSettingsDialog> m_cameraSettingsDialog;
    bool m_selectionUpdatePending;
    Qn::ActionScope m_selectionScope;

    QList<QnMimeData> m_delayedDrops;
};

#endif // QN_WORKBENCH_ACTION_HANDLER_H<|MERGE_RESOLUTION|>--- conflicted
+++ resolved
@@ -58,14 +58,7 @@
     }
 
 protected:
-<<<<<<< HEAD
-    const QnAppServerConnectionPtr &connection() const;
-=======
-    void initialize();
-    void deinitialize();
-
     QnAppServerConnectionPtr connection() const;
->>>>>>> 59cb2069
 
     QString newLayoutName() const;
     bool canAutoDelete(const QnResourcePtr &resource) const;
