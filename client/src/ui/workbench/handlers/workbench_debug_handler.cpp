#include "workbench_debug_handler.h"

#include <client/client_settings.h>
#include <client/client_runtime_settings.h>

#include <core/resource_management/resource_pool.h>

#include <ui/actions/action.h>
#include <ui/actions/action_manager.h>
#include <ui/widgets/palette_widget.h>
#include <ui/dialogs/dialog.h>
#include <ui/dialogs/resource_list_dialog.h>
#include <ui/workaround/qtbug_workaround.h>

// -------------------------------------------------------------------------- //
// QnDebugControlDialog
// -------------------------------------------------------------------------- //
class QnDebugControlDialog: public QnDialog, public QnWorkbenchContextAware {
    typedef QnDialog base_type;

public:
    QnDebugControlDialog(QWidget *parent = NULL):
        base_type(parent),
        QnWorkbenchContextAware(parent)
    {
        QVBoxLayout *layout = new QVBoxLayout();
        layout->addWidget(newActionButton(Qn::DebugDecrementCounterAction));
        layout->addWidget(newActionButton(Qn::DebugIncrementCounterAction));
        layout->addWidget(newActionButton(Qn::DebugShowResourcePoolAction));
        setLayout(layout);
    }

private:
    QToolButton *newActionButton(Qn::ActionId actionId, QWidget *parent = NULL) {
        QToolButton *button = new QToolButton(parent);
        button->setDefaultAction(menu()->action(actionId));
        button->setToolButtonStyle(Qt::ToolButtonTextOnly);
        return button;
    }
};


// -------------------------------------------------------------------------- //
// QnWorkbenchDebugHandler
// -------------------------------------------------------------------------- //
QnWorkbenchDebugHandler::QnWorkbenchDebugHandler(QObject *parent):
    base_type(parent),
    QnWorkbenchContextAware(parent)
{
    connect(action(Qn::DebugControlPanelAction),                &QAction::triggered,    this,   &QnWorkbenchDebugHandler::at_debugControlPanelAction_triggered);
    connect(action(Qn::DebugIncrementCounterAction),            &QAction::triggered,    this,   &QnWorkbenchDebugHandler::at_debugIncrementCounterAction_triggered);
    connect(action(Qn::DebugDecrementCounterAction),            &QAction::triggered,    this,   &QnWorkbenchDebugHandler::at_debugDecrementCounterAction_triggered);
    connect(action(Qn::DebugShowResourcePoolAction),            &QAction::triggered,    this,   &QnWorkbenchDebugHandler::at_debugShowResourcePoolAction_triggered);
}

void QnWorkbenchDebugHandler::at_debugControlPanelAction_triggered() {
    QScopedPointer<QnDebugControlDialog> dialog(new QnDebugControlDialog(mainWindow()));
    dialog->exec();
}

void QnWorkbenchDebugHandler::at_debugIncrementCounterAction_triggered() {
    qnRuntime->setDebugCounter(qnRuntime->debugCounter() + 1);
    qDebug() << qnRuntime->debugCounter();

    auto showPalette = [this] {
        QnPaletteWidget *w = new QnPaletteWidget();
        w->setPalette(qApp->palette());
        w->show();
    };

    // the palette widget code maight still be required
    Q_UNUSED(showPalette);
}

#include <common/common_module.h>
#include <camera/camera_bookmarks_manager.h>
#include <camera/camera_data_manager.h>
#include <camera/loaders/caching_camera_data_loader.h>
#include <core/resource/media_server_resource.h>
#include <core/resource/camera_resource.h>
#include <ui/workbench/workbench_context.h>
#include <utils/common/util.h>


QStringList getRandomStrings(const QStringList &dict, int len, int multiplier) {

    QStringList result;
    int min = 1;
    int max = dict.size() / multiplier;

    for (int i = 0; i < len; ++i) {
        int j = random(min, max);
        result << dict[j * multiplier];
    }

    return result;
}


QString getRandomName(const QStringList &dict) {
    return getRandomStrings(dict, 2, 109).join(L' ');
}

QString getRandomDescription(const QStringList &dict) {
    return getRandomStrings(dict, 20, 7).join(L' ');
}

QnCameraBookmarkTags getRandomTags(const QStringList &dict) {
    return getRandomStrings(dict, 6, 113).toSet();
}

qint64 move() {
    return random(100000, 300000);
}

void QnWorkbenchDebugHandler::at_debugDecrementCounterAction_triggered() {
    qnRuntime->setDebugCounter(qnRuntime->debugCounter() - 1);
    qDebug() << qnRuntime->debugCounter();

    QList<qint64> steps;
    steps << 1000 << 4000 << 16000 << 64000 << 256000;

    QStringList dict;
    QFile dictFile(lit("D:/Temp/5000.dic"));
    dictFile.open(QFile::ReadOnly);
    QTextStream stream(&dictFile);
    while (!stream.atEnd()) {
        dict << stream.readLine();
    }
 
    int skip = 8000;
    int limit = 16000;
    int counter = 0;

    auto server = qnCommon->currentServer();
    for (const QnVirtualCameraResourcePtr &camera: qnResPool->getAllCameras(server, true)) {
        qDebug() << "Camera" << camera->getName();

        QnCachingCameraDataLoader *loader = context()->instance<QnCameraDataManager>()->loader(camera, false);
        if (!loader)
            continue;

        auto periods = loader->periods(Qn::RecordingContent);
        for (const QnTimePeriod &period: periods) {
            qDebug() << "period" << period;

            qint64 start = period.startTimeMs;
            qint64 end = period.isInfinite()
                ? QDateTime::currentMSecsSinceEpoch()
                : period.endTimeMs();

            while (start < end) {
                for (qint64 step: steps) {
                    if (start + step > end)
                        break;

                    ++counter;
                    if (counter < skip) {
                        if (counter % 500 == 0)
                            qDebug() << "skipping counter" << counter;
                        continue;
                    }
                    if (counter > limit)
                        return;

                    QnCameraBookmark bookmark;
                    bookmark.guid = QnUuid::createUuid();
                    bookmark.startTimeMs = start;
                    bookmark.durationMs = step;
                    bookmark.name = getRandomName(dict);
                    bookmark.description = getRandomDescription(dict);
                    bookmark.tags = getRandomTags(dict);
<<<<<<< HEAD
=======
                    bookmark.cameraId = camera->getUniqueId();
>>>>>>> 2a51c29c

                    QDateTime startDt = QDateTime::fromMSecsSinceEpoch(start);
                    bookmark.timeout = startDt.addMonths(6).toMSecsSinceEpoch() - start;
                    qDebug() << "adding bookmark " << counter << QDateTime::fromMSecsSinceEpoch(start);

                    qnCameraBookmarksManager->addCameraBookmark(camera, bookmark, [this, start](bool success) {
                        qDebug() << "bookmark added " << success << QDateTime::fromMSecsSinceEpoch(start);
                    });

                    if (counter % 10 == 0)
                        qApp->processEvents();
                }

                start += move();
            }

        }


    }

}

void QnWorkbenchDebugHandler::at_debugShowResourcePoolAction_triggered() {
    QScopedPointer<QnResourceListDialog> dialog(new QnResourceListDialog(mainWindow()));
    dialog->setResources(resourcePool()->getResources());
    dialog->exec();
}<|MERGE_RESOLUTION|>--- conflicted
+++ resolved
@@ -170,10 +170,7 @@
                     bookmark.name = getRandomName(dict);
                     bookmark.description = getRandomDescription(dict);
                     bookmark.tags = getRandomTags(dict);
-<<<<<<< HEAD
-=======
                     bookmark.cameraId = camera->getUniqueId();
->>>>>>> 2a51c29c
 
                     QDateTime startDt = QDateTime::fromMSecsSinceEpoch(start);
                     bookmark.timeout = startDt.addMonths(6).toMSecsSinceEpoch() - start;
