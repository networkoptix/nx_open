#include "workbench_videowall_handler.h"

#include <QtCore/QProcess>
#include <QtCore/QRegExp>
#include <QtWidgets/QApplication>
#include <QtWidgets/QDesktopWidget>
#include <QtWidgets/QMessageBox>

#include <boost/algorithm/cxx11/any_of.hpp>

#include <api/app_server_connection.h>
#include <api/runtime_info_manager.h>

#include <boost/preprocessor/stringize.hpp>
#include <boost/range/adaptor/reversed.hpp>

#include <common/common_module.h>

#include <client/client_message_processor.h>
#include <client/client_settings.h>
#include <client/client_runtime_settings.h>

#include <core/resource/resource.h>
#include <core/resource/resource_type.h>
#include <core/resource/resource_name.h>
#include <core/resource/device_dependent_strings.h>
#include <core/resource/camera_resource.h>
#include <core/resource/layout_resource.h>
#include <core/resource/user_resource.h>
#include <core/resource/media_resource.h>
#include <core/resource/media_server_resource.h>
#include <core/resource/network_resource.h>
#include <core/resource/videowall_resource.h>
#include <core/resource/videowall_item.h>
#include <core/resource/videowall_item_index.h>
#include <core/resource/videowall_pc_data.h>
#include <core/resource/videowall_matrix.h>
#include <core/resource/videowall_matrix_index.h>
#include <core/resource_management/resource_pool.h>
#include <core/resource_management/resource_properties.h>
#include <core/resource_management/resources_changes_manager.h>

#include <core/ptz/item_dewarping_params.h>
#include <core/ptz/media_dewarping_params.h>

#include <redass/redass_controller.h>

#include <recording/time_period.h>

#include <nx_ec/data/api_videowall_data.h>
#include <nx_ec/data/api_conversion_functions.h>
#include <nx_ec/managers/abstract_videowall_manager.h>

#include <ui/actions/action.h>
#include <ui/actions/action_manager.h>
#include <ui/common/ui_resource_name.h>
#include <ui/dialogs/layout_name_dialog.h> //TODO: #GDM #VW refactor
#include <ui/dialogs/attach_to_videowall_dialog.h>
#include <ui/dialogs/resource_list_dialog.h>
#include <ui/dialogs/videowall_settings_dialog.h>
#include <ui/dialogs/message_box.h>
#include <ui/graphics/items/generic/graphics_message_box.h>
#include <ui/graphics/items/resource/resource_widget.h>
#include <ui/graphics/items/resource/media_resource_widget.h>
#include <ui/graphics/items/resource/server_resource_widget.h>
#include <ui/style/globals.h>
#include <ui/style/resource_icon_cache.h>

#include <ui/workbench/workbench.h>
#include <ui/workbench/workbench_access_controller.h>
#include <ui/workbench/workbench_context.h>
#include <ui/workbench/workbench_display.h>
#include <ui/workbench/workbench_navigator.h>
#include <ui/workbench/workbench_item.h>
#include <ui/workbench/workbench_layout.h>
#include <ui/workbench/workbench_layout_snapshot_manager.h>
#include <ui/workbench/workbench_auto_starter.h>
#include <ui/workbench/extensions/workbench_stream_synchronizer.h>

#include <ui/help/help_topics.h>
#include <ui/help/help_topic_accessor.h>

#include <utils/color_space/image_correction.h>
#include <utils/common/checked_cast.h>
#include <utils/common/collection.h>
#include <utils/serialization/json.h>
#include <utils/serialization/json_functions.h>
#include <utils/common/string.h>
#include <utils/license_usage_helper.h>
#include <utils/common/uuid_pool.h>
#include <utils/common/counter.h>

#include <utils/common/app_info.h>

//#define SENDER_DEBUG
//#define RECEIVER_DEBUG

namespace {
    #define PARAM_KEY(KEY) const QLatin1String KEY##Key(BOOST_PP_STRINGIZE(KEY));
    PARAM_KEY(sequence)
    PARAM_KEY(pcUuid)
    PARAM_KEY(uuid)
    PARAM_KEY(zoomUuid)
    PARAM_KEY(resource)
    PARAM_KEY(value)
    PARAM_KEY(role)
    PARAM_KEY(position)
    PARAM_KEY(rotation)
    PARAM_KEY(speed)
    PARAM_KEY(geometry)
    PARAM_KEY(zoomRect)
    PARAM_KEY(checkedButtons)

#if defined(SENDER_DEBUG) || defined(RECEIVER_DEBUG)
    static QByteArray debugRole(int role) {
        switch (role) {
        case Qn::ItemGeometryRole:
            return "ItemGeometryRole";
        case Qn::ItemGeometryDeltaRole:
            return "ItemGeometryDeltaRole";
        case Qn::ItemCombinedGeometryRole:
            return "ItemCombinedGeometryRole";
        case Qn::ItemZoomRectRole:
            return "ItemZoomRectRole";
        case Qn::ItemPositionRole:
            return "ItemPositionRole";
        case Qn::ItemRotationRole:
            return "ItemRotationRole";
        case Qn::ItemFlipRole:
            return "ItemFlipRole";
        case Qn::ItemTimeRole:
            return "ItemTimeRole";
        case Qn::ItemPausedRole:
            return "ItemPausedRole";
        case Qn::ItemSpeedRole:
            return "ItemSpeedRole";
        case Qn::ItemCheckedButtonsRole:
            return "ItemCheckedButtonsRole";
        case Qn::ItemFrameDistinctionColorRole:
            return "ItemFrameDistinctionColorRole";
        case Qn::ItemSliderWindowRole:
            return "ItemSliderWindowRole";
        case Qn::ItemSliderSelectionRole:
            return "ItemSliderSelectionRole";
        case Qn::ItemImageEnhancementRole:
            return "ItemImageEnhancementRole";
        case Qn::ItemImageDewarpingRole:
            return "ItemImageDewarpingRole";
        case Qn::ItemHealthMonitoringButtonsRole:
            return "ItemHealthMonitoringButtonsRole";
        default:
            return "unknown role " + QString::number(role).toUtf8();
        }
    }
#endif

    void addItemToLayout(const QnLayoutResourcePtr &layout, const QnVideoWallItemIndexList& indices) {
        if (indices.isEmpty())
            return;

        QnVideoWallItemIndex firstIdx = indices.first();
        if (!firstIdx.isValid())
            return;

        QList<int> screens = firstIdx.item().screenSnaps.screens().toList();
        if (screens.isEmpty())
            return;

        QnVideoWallPcData pc = firstIdx.videowall()->pcs()->getItem(firstIdx.item().pcUuid);
        if (screens.first() >= pc.screens.size())
            return;

        QRect geometry = pc.screens[screens.first()].layoutGeometry;
        if (geometry.isValid()) {
            for (const QnLayoutItemData &item: layout->getItems()) {
                if (!item.combinedGeometry.isValid())
                    continue;
                if (!item.combinedGeometry.intersects(geometry))
                    continue;
                geometry = QRect(); //invalidate selected geometry
                break;
            }
        }

        QnLayoutItemData itemData;
        itemData.uuid = QnUuid::createUuid();
        itemData.combinedGeometry = geometry;
        if (geometry.isValid())
            itemData.flags = Qn::Pinned;
        else
            itemData.flags = Qn::PendingGeometryAdjustment;
        itemData.resource.id = firstIdx.videowall()->getId();
        itemData.resource.path = firstIdx.videowall()->getUniqueId();
        itemData.dataByRole[Qn::VideoWallItemIndicesRole] = qVariantFromValue<QnVideoWallItemIndexList>(indices);
        layout->addItem(itemData);
    }

    struct ScreenWidgetKey{
        QnUuid pcUuid;
        QSet<int> screens;

        ScreenWidgetKey(const QnUuid &pcUuid, const QSet<int> screens):
            pcUuid(pcUuid), screens(screens){}

        friend bool operator==(const ScreenWidgetKey &l, const ScreenWidgetKey &r) {
            return l.pcUuid == r.pcUuid && l.screens == r.screens;
        }

        friend bool operator<(const ScreenWidgetKey &l, const ScreenWidgetKey &r) {
            if (l.pcUuid != r.pcUuid || (l.screens.isEmpty() && r.screens.isEmpty()))
                return l.pcUuid < r.pcUuid;
            auto lmin = std::min_element(l.screens.constBegin(), l.screens.constEnd());
            auto rmin = std::min_element(r.screens.constBegin(), r.screens.constEnd());
            return (*lmin) < (*rmin);
        }
    };

    const int identifyTimeout  = 5000;
    const int identifyFontSize = 100;

    const int cacheMessagesTimeoutMs = 500;

    const qreal defaultReviewAR = 1920.0 / 1080.0;

    const QnUuid uuidPoolBase("621992b6-5b8a-4197-af04-1657baab71f0");


    class QnVideowallAutoStarter: public QnWorkbenchAutoStarter {
    public:
        QnVideowallAutoStarter(const QnUuid &videowallUuid, QObject *parent = NULL):
            QnWorkbenchAutoStarter(parent),
            m_videoWallUuid(videowallUuid)
        {}

    protected:
        virtual int settingsKey() const override { return -1; }

        virtual QString autoStartPath() const override {
            QStringList arguments;
            arguments << lit("--videowall");
            arguments << m_videoWallUuid.toString();
            QUrl url = QnAppServerConnectionFactory::url();
            url.setUserName(QString());
            url.setPassword(QString());
            arguments << lit("--auth");
            arguments << QString::fromUtf8(url.toEncoded());

            QFileInfo clientFile = QFileInfo(qApp->applicationFilePath());
            QString result = toRegistryFormat(clientFile.canonicalFilePath()) + L' ' + arguments.join(L' ');
            return result;
        }

        virtual QString autoStartKey() const override { return qApp->applicationName() + L' ' + m_videoWallUuid.toString(); }
    private:
        QnUuid m_videoWallUuid;
    };

    class QnVideowallReviewLayoutResource: public QnLayoutResource {
    public:
        QnVideowallReviewLayoutResource(const QnVideoWallResourcePtr &videowall):
            QnLayoutResource()
        {
            addFlags(Qn::local);
            setName(videowall->getName());
            setCellSpacing(0.1, 0.1);
            setCellAspectRatio(defaultReviewAR);
            setData(Qn::LayoutPermissionsRole, static_cast<int>(Qn::ReadPermission | Qn::WritePermission));
            setData(Qn::VideoWallResourceRole, qVariantFromValue(videowall));

            connect(videowall.data(), &QnResource::nameChanged, this, [this](const QnResourcePtr &resource){setName(resource->getName());});
        }
    };

} /* anonymous namespace */

QnWorkbenchVideoWallHandler::QnWorkbenchVideoWallHandler(QObject *parent):
    base_type(parent),
    QnWorkbenchContextAware(parent),
    m_licensesHelper(new QnVideoWallLicenseUsageHelper())
#ifdef _DEBUG
    /* Limit by reasonable size. */
    , m_uuidPool(new QnUuidPool(uuidPoolBase, 256))
#else
    , m_uuidPool(new QnUuidPool(uuidPoolBase, 16384))
#endif
{
    m_videoWallMode.active = qnRuntime->isVideoWallMode();
    m_videoWallMode.opening = false;
    m_videoWallMode.ready = false;
    m_controlMode.active = false;
    m_controlMode.sequence = 0;
    m_controlMode.cacheTimer = new QTimer(this);
    m_controlMode.cacheTimer->setInterval(cacheMessagesTimeoutMs);
    connect(m_controlMode.cacheTimer, &QTimer::timeout, this, &QnWorkbenchVideoWallHandler::at_controlModeCacheTimer_timeout);

    QnUuid pcUuid = qnSettings->pcUuid();
    if (pcUuid.isNull()) {
        pcUuid = QnUuid::createUuid();
        qnSettings->setPcUuid(pcUuid);
    }
    m_controlMode.pcUuid = pcUuid.toString();

    /* Common connections */
    connect(resourcePool(), &QnResourcePool::resourceAdded,     this,   &QnWorkbenchVideoWallHandler::at_resPool_resourceAdded);
    connect(resourcePool(), &QnResourcePool::resourceRemoved,   this,   &QnWorkbenchVideoWallHandler::at_resPool_resourceRemoved);
    foreach(const QnResourcePtr &resource, resourcePool()->getResources())
        at_resPool_resourceAdded(resource);

    connect(QnRuntimeInfoManager::instance(), &QnRuntimeInfoManager::runtimeInfoAdded, this, [this](const QnPeerRuntimeInfo &info) {
        if (info.data.peer.peerType == Qn::PT_VideowallClient) {
            setItemOnline(info.data.videoWallInstanceGuid, true);
        } else if (!info.data.videoWallControlSession.isNull()) {
            setItemControlledBy(info.data.videoWallControlSession, info.uuid, true);
        }
    });

    connect(QnRuntimeInfoManager::instance(), &QnRuntimeInfoManager::runtimeInfoRemoved, this, [this](const QnPeerRuntimeInfo &info) {
        if (info.data.peer.peerType == Qn::PT_VideowallClient) {
            setItemOnline(info.data.videoWallInstanceGuid, false);
        } else if (!info.data.videoWallControlSession.isNull()) {
            setItemControlledBy(info.data.videoWallControlSession, info.uuid, false);
        }
    });

    /* Handle simultaneous control mode enter. */
    connect(QnRuntimeInfoManager::instance(),   &QnRuntimeInfoManager::runtimeInfoChanged,  this, [this](const QnPeerRuntimeInfo &info) {
        /* Ignore own info change. */
        if (info.uuid == qnCommon->moduleGUID())
            return;

        if (info.data.videoWallControlSession.isNull()) {
            setItemControlledBy(info.data.videoWallControlSession, info.uuid, false);
        } else {
            setItemControlledBy(info.data.videoWallControlSession, info.uuid, true);
        }

        /* Skip if we are not controlling videowall now. */
        if (!m_controlMode.active)
            return;

        /* Check the conflict. */
        if (info.data.videoWallControlSession.isNull() ||
            info.data.videoWallControlSession != workbench()->currentLayout()->resource()->getId())
            return;

        /* Order by guid. */
        if (info.uuid < qnCommon->moduleGUID()) {
            setControlMode(false);
            QnMessageBox::warning(mainWindow(),
                tr("A control session is already running."),
                tr("Could not start control session.") + L'\n' + tr("Another user is already controlling this screen."));
        }

    });


    foreach (const QnPeerRuntimeInfo &info, QnRuntimeInfoManager::instance()->items()->getItems()) {
        if (info.data.peer.peerType != Qn::PT_VideowallClient)
            continue;
        setItemOnline(info.data.videoWallInstanceGuid, true);
    }


    if (m_videoWallMode.active) {
        /* Videowall reaction actions */

        connect(action(QnActions::DelayedOpenVideoWallItemAction), &QAction::triggered,        this,   &QnWorkbenchVideoWallHandler::at_delayedOpenVideoWallItemAction_triggered);

        QnCommonMessageProcessor* clientMessageProcessor = QnClientMessageProcessor::instance();
        connect(clientMessageProcessor,   &QnCommonMessageProcessor::videowallControlMessageReceived,
                this,                     &QnWorkbenchVideoWallHandler::at_eventManager_controlMessageReceived);

    } else {

        /* Control videowall actions */

        connect(action(QnActions::NewVideoWallAction),             &QAction::triggered,        this,   &QnWorkbenchVideoWallHandler::at_newVideoWallAction_triggered);
        connect(action(QnActions::AttachToVideoWallAction),        &QAction::triggered,        this,   &QnWorkbenchVideoWallHandler::at_attachToVideoWallAction_triggered);
        connect(action(QnActions::DetachFromVideoWallAction),      &QAction::triggered,        this,   &QnWorkbenchVideoWallHandler::at_detachFromVideoWallAction_triggered);
        connect(action(QnActions::ResetVideoWallLayoutAction),     &QAction::triggered,        this,   &QnWorkbenchVideoWallHandler::at_resetVideoWallLayoutAction_triggered);
        connect(action(QnActions::DeleteVideoWallItemAction),      &QAction::triggered,        this,   &QnWorkbenchVideoWallHandler::at_deleteVideoWallItemAction_triggered);
        connect(action(QnActions::StartVideoWallAction),           &QAction::triggered,        this,   &QnWorkbenchVideoWallHandler::at_startVideoWallAction_triggered);
        connect(action(QnActions::StopVideoWallAction),            &QAction::triggered,        this,   &QnWorkbenchVideoWallHandler::at_stopVideoWallAction_triggered);
        connect(action(QnActions::RenameVideowallEntityAction),    &QAction::triggered,        this,   &QnWorkbenchVideoWallHandler::at_renameAction_triggered);
        connect(action(QnActions::IdentifyVideoWallAction),        &QAction::triggered,        this,   &QnWorkbenchVideoWallHandler::at_identifyVideoWallAction_triggered);
        connect(action(QnActions::StartVideoWallControlAction),    &QAction::triggered,        this,   &QnWorkbenchVideoWallHandler::at_startVideoWallControlAction_triggered);
        connect(action(QnActions::OpenVideoWallsReviewAction),     &QAction::triggered,        this,   &QnWorkbenchVideoWallHandler::at_openVideoWallsReviewAction_triggered);
        connect(action(QnActions::SaveCurrentVideoWallReviewAction),&QAction::triggered,       this,   &QnWorkbenchVideoWallHandler::at_saveCurrentVideoWallReviewAction_triggered);
        connect(action(QnActions::SaveVideoWallReviewAction),      &QAction::triggered,        this,   &QnWorkbenchVideoWallHandler::at_saveVideoWallReviewAction_triggered);
        connect(action(QnActions::DropOnVideoWallItemAction),      &QAction::triggered,        this,   &QnWorkbenchVideoWallHandler::at_dropOnVideoWallItemAction_triggered);
        connect(action(QnActions::PushMyScreenToVideowallAction),  &QAction::triggered,        this,   &QnWorkbenchVideoWallHandler::at_pushMyScreenToVideowallAction_triggered);
        connect(action(QnActions::VideowallSettingsAction),        &QAction::triggered,        this,   &QnWorkbenchVideoWallHandler::at_videowallSettingsAction_triggered);
        connect(action(QnActions::SaveVideowallMatrixAction),      &QAction::triggered,        this,   &QnWorkbenchVideoWallHandler::at_saveVideowallMatrixAction_triggered);
        connect(action(QnActions::LoadVideowallMatrixAction),      &QAction::triggered,        this,   &QnWorkbenchVideoWallHandler::at_loadVideowallMatrixAction_triggered);
        connect(action(QnActions::DeleteVideowallMatrixAction),    &QAction::triggered,        this,   &QnWorkbenchVideoWallHandler::at_deleteVideowallMatrixAction_triggered);

        connect(display(),     &QnWorkbenchDisplay::widgetAdded,                        this,   &QnWorkbenchVideoWallHandler::at_display_widgetAdded);
        connect(display(),     &QnWorkbenchDisplay::widgetAboutToBeRemoved,             this,   &QnWorkbenchVideoWallHandler::at_display_widgetAboutToBeRemoved);

        connect(workbench(),   &QnWorkbench::currentLayoutAboutToBeChanged,             this,   &QnWorkbenchVideoWallHandler::at_workbench_currentLayoutAboutToBeChanged);
        connect(workbench(),   &QnWorkbench::currentLayoutChanged,                      this,   &QnWorkbenchVideoWallHandler::at_workbench_currentLayoutChanged);

        connect(navigator(),   &QnWorkbenchNavigator::positionChanged,                  this,   &QnWorkbenchVideoWallHandler::at_navigator_positionChanged);
        connect(navigator(),   &QnWorkbenchNavigator::speedChanged,                     this,   &QnWorkbenchVideoWallHandler::at_navigator_speedChanged);

        connect(context()->instance<QnWorkbenchStreamSynchronizer>(),   &QnWorkbenchStreamSynchronizer::runningChanged,
                this,                                                   &QnWorkbenchVideoWallHandler::at_workbenchStreamSynchronizer_runningChanged);

        foreach(QnResourceWidget *widget, display()->widgets())
            at_display_widgetAdded(widget);
    }
}

QnWorkbenchVideoWallHandler::~QnWorkbenchVideoWallHandler() {

}

ec2::AbstractECConnectionPtr QnWorkbenchVideoWallHandler::connection2() const {
    return QnAppServerConnectionFactory::getConnection2();
}

void QnWorkbenchVideoWallHandler::resetLayout(const QnVideoWallItemIndexList &items, const QnLayoutResourcePtr &layout) {
    if (items.isEmpty())
        return;

    layout->setCellSpacing(QSizeF(0.0, 0.0));
    layout->setUserCanEdit(true);

    auto reset = [this](const QnVideoWallItemIndexList &items, const QnLayoutResourcePtr &layout) {
        updateItemsLayout(items, layout->getId());
    };

    if (snapshotManager()->isLocal(layout) || snapshotManager()->isModified(layout))
    {
        auto callback = [this, items, reset](bool success, const QnLayoutResourcePtr &layout)
        {
            if (!success)
                QnMessageBox::warning(mainWindow(), tr("Error"), tr("The changes cannot be applied. Unexpected error occurred."));
            else
                reset(items, layout);
        };
        snapshotManager()->save(layout, callback);
        propertyDictionary->saveParamsAsync(layout->getId());
    }
    else
    {
        reset(items, layout);
    }
}

void QnWorkbenchVideoWallHandler::swapLayouts(const QnVideoWallItemIndex firstIndex, const QnLayoutResourcePtr &firstLayout, const QnVideoWallItemIndex &secondIndex, const QnLayoutResourcePtr &secondLayout) {
    if (!firstIndex.isValid() || !secondIndex.isValid())
        return;

    QnLayoutResourceList unsavedLayouts;
    if (firstLayout && (snapshotManager()->isLocal(firstLayout) || snapshotManager()->isModified(firstLayout)))
        unsavedLayouts << firstLayout;

    if (secondLayout && (snapshotManager()->isLocal(secondLayout) || snapshotManager()->isModified(secondLayout)))
        unsavedLayouts << secondLayout;

    auto swap = [this](const QnVideoWallItemIndex firstIndex, const QnLayoutResourcePtr &firstLayout, const QnVideoWallItemIndex &secondIndex, const QnLayoutResourcePtr &secondLayout)
    {
        QnVideoWallItem firstItem = firstIndex.item();
        firstItem.layout = firstLayout? firstLayout->getId() : QnUuid();
        firstIndex.videowall()->items()->updateItem(firstItem);

        QnVideoWallItem secondItem = secondIndex.item();
        secondItem.layout = secondLayout ? secondLayout->getId() : QnUuid();
        secondIndex.videowall()->items()->updateItem(secondItem);

        saveVideowalls(QSet<QnVideoWallResourcePtr>() << firstIndex.videowall() << secondIndex.videowall());
    };

    if (!unsavedLayouts.isEmpty())
    {

        auto callback = [this, firstIndex, firstLayout, secondIndex, secondLayout, swap](bool success, const QnLayoutResourcePtr &layout)
        {
            Q_UNUSED(layout);
            if (!success)
                QnMessageBox::warning(mainWindow(), tr("Error"), tr("The changes cannot be applied. Unexpected error occurred."));
            else
                swap(firstIndex, firstLayout, secondIndex, secondLayout);
        };

        if (unsavedLayouts.size() == 1)
        {
            snapshotManager()->save(unsavedLayouts.first(), callback);
        }
        else
        {
            /* Avoiding double swap */
            //TODO: #GDM refactor it
            bool bothSuccess = true;
            QnCounter *counter = new QnCounter(2);
            connect(counter, &QnCounter::reachedZero, this, [callback, &bothSuccess, counter]()
            {
                callback(bothSuccess, QnLayoutResourcePtr());
                counter->deleteLater();
            });

            auto localCallback = [&bothSuccess, counter](bool success, const QnLayoutResourcePtr &layout)
            {
                Q_UNUSED(layout);
                bothSuccess &= success;
                counter->decrement();
            };
            for (const QnLayoutResourcePtr& layout: unsavedLayouts)
                snapshotManager()->save(layout, localCallback);
        }

    }
    else
    {
        swap(firstIndex, firstLayout, secondIndex, secondLayout);
    }
}

void QnWorkbenchVideoWallHandler::updateItemsLayout(const QnVideoWallItemIndexList &items, const QnUuid &layoutId) {
    QSet<QnVideoWallResourcePtr> videoWalls;

    foreach (const QnVideoWallItemIndex &index, items) {
        if (!index.isValid())
            continue;

        QnVideoWallItem existingItem = index.item();
        if (existingItem.layout == layoutId)
            continue;

        existingItem.layout = layoutId;
        index.videowall()->items()->updateItem(existingItem);
        videoWalls << index.videowall();
    }

    saveVideowalls(videoWalls);
    cleanupUnusedLayouts();
}

bool QnWorkbenchVideoWallHandler::canStartVideowall(const QnVideoWallResourcePtr &videowall) const {
    QnUuid pcUuid = qnSettings->pcUuid();
    if (pcUuid.isNull()) {
        qWarning() << "Warning: pc UUID is null, cannot start Video Wall on this pc";
        return false;
    }

    foreach (const QnVideoWallItem &item, videowall->items()->getItems()) {
        if (item.pcUuid != pcUuid || item.runtimeStatus.online)
            continue;
        return true;
    }
    return false;
}

void QnWorkbenchVideoWallHandler::startVideowallAndExit(const QnVideoWallResourcePtr &videoWall) {
    if (!canStartVideowall(videoWall)) {
        QnMessageBox::warning(mainWindow(),
            tr("Error"),
            tr("There are no offline video wall items attached to this computer."));
        return;
    }

    QDialogButtonBox::StandardButton button =
        QnMessageBox::question(
            mainWindow(),
            Qn::Videowall_VwModeWarning_Help,
            tr("Switch to Video Wall Mode..."),
            tr("Video Wall is about to start. Would you like to close this %1 Client instance?")
                .arg(QnAppInfo::productNameLong()),
            QDialogButtonBox::Yes | QDialogButtonBox::No | QDialogButtonBox::Cancel,
            QDialogButtonBox::Yes
            );

    if (button == QDialogButtonBox::Cancel)
        return;

    if (button == QDialogButtonBox::Yes) {
        closeInstanceDelayed();
    }

    QnUuid pcUuid = qnSettings->pcUuid();
    foreach (const QnVideoWallItem &item, videoWall->items()->getItems()) {
        if (item.pcUuid != pcUuid || item.runtimeStatus.online)
            continue;

        QStringList arguments;
        arguments << lit("--videowall");
        arguments << videoWall->getId().toString();
        arguments << lit("--videowall-instance");
        arguments << item.uuid.toString();
        openNewWindow(arguments);
    }
}

void QnWorkbenchVideoWallHandler::openNewWindow(const QStringList &args) {
    QStringList arguments = args;

    QUrl url = QnAppServerConnectionFactory::url();
    url.setUserName(QString());
    url.setPassword(QString());

    arguments << lit("--auth");
    arguments << QString::fromUtf8(url.toEncoded());

#ifdef SENDER_DEBUG
    qDebug() << "arguments" << arguments;
#endif
    QProcess::startDetached(qApp->applicationFilePath(), arguments);
}

void QnWorkbenchVideoWallHandler::openVideoWallItem(const QnVideoWallResourcePtr &videoWall) {
    if (!videoWall) {
        qWarning() << "Warning: videowall not exists anymore, cannot open videowall item";
        closeInstanceDelayed();
        return;
    }

    QnVideoWallItem item = videoWall->items()->getItem(m_videoWallMode.instanceGuid);
    updateMainWindowGeometry(item.screenSnaps); //TODO: #GDM check if it is needed at all

    QnLayoutResourcePtr layout = qnResPool->getResourceById<QnLayoutResource>(item.layout);

    if (workbench()->currentLayout() && workbench()->currentLayout()->resource() == layout)
        return;

    workbench()->clear();
    if (layout)
        menu()->trigger(QnActions::OpenSingleLayoutAction, layout);
}

void QnWorkbenchVideoWallHandler::closeInstanceDelayed() {
    menu()->trigger(QnActions::DelayedForcedExitAction);
}

<<<<<<< HEAD
void QnWorkbenchVideoWallHandler::sendMessage(QnVideoWallControlMessage message, bool cached) {
    NX_ASSERT(m_controlMode.active);
=======
void QnWorkbenchVideoWallHandler::sendMessage(const QnVideoWallControlMessage& message, bool cached)
{
    Q_ASSERT(m_controlMode.active);
>>>>>>> cfac600a

    if (cached)
    {
        m_controlMode.cachedMessages << message;
        return;
    }

    QnVideoWallControlMessage localMessage(message);
    localMessage[sequenceKey] = QString::number(m_controlMode.sequence++);
    localMessage[pcUuidKey] = m_controlMode.pcUuid;

    ec2::ApiVideowallControlMessageData apiMessage;
    fromResourceToApi(localMessage, apiMessage);

#ifdef SENDER_DEBUG
    qDebug() << "SENDER: sending message" << message;
#endif
    for (const QnVideoWallItemIndex &index: targetList())
    {
        apiMessage.videowallGuid = index.videowall()->getId();
        apiMessage.instanceGuid = index.uuid();
        connection2()->getVideowallManager()->sendControlMessage(apiMessage, this, []{});
    }
}

void QnWorkbenchVideoWallHandler::handleMessage(const QnVideoWallControlMessage &message, const QnUuid &controllerUuid, qint64 sequence) {
#ifdef RECEIVER_DEBUG
    qDebug() << "RECEIVER: handling message" << message;
#endif

    if (sequence >= 0)
        m_videoWallMode.sequenceByPcUuid[controllerUuid] = sequence;

    switch (static_cast<QnVideoWallControlMessage::Operation>(message.operation)) {
    case QnVideoWallControlMessage::Exit:
    {
        closeInstanceDelayed();
        return;
    }
    case QnVideoWallControlMessage::ControlStarted:
    {
        //clear stored messages with lesser sequence
        StoredMessagesHash &stored = m_videoWallMode.storedMessages[controllerUuid];
        StoredMessagesHash::iterator i = stored.begin();
        while (i != stored.end()) {
            if (i.key() < sequence)
                i = stored.erase(i);
            else
                ++i;
        }
        return;
    }
    case QnVideoWallControlMessage::ItemRoleChanged:
    {
        Qn::ItemRole role = static_cast<Qn::ItemRole>(message[roleKey].toInt());
        QnUuid guid(message[uuidKey]);
        if (guid.isNull())
            workbench()->setItem(role, NULL);
        else
            workbench()->setItem(role, workbench()->currentLayout()->item(guid));
       break;
    }
    case QnVideoWallControlMessage::LayoutDataChanged:
    {
        QByteArray value = message[valueKey].toUtf8();
        int role = message[roleKey].toInt();
        switch (role) {
        case Qn::LayoutCellSpacingRole:
        {
            QSizeF data = QJson::deserialized<QSizeF>(value);
            workbench()->currentLayout()->setData(role, data);
            break;
        }
        case Qn::LayoutCellAspectRatioRole:
        {
            qreal data;
            QJson::deserialize(value, &data);
            workbench()->currentLayout()->setData(role, data);
            break;
        }
        default:
            break;
        }

        break;
    }
    case QnVideoWallControlMessage::LayoutItemAdded:
    {
        QnLayoutResourcePtr layout = workbench()->currentLayout()->resource();
        if (!layout)
            return;

        QnUuid uuid = QnUuid(message[uuidKey]);
        if (workbench()->currentLayout()->item(uuid))
            return;

        QString resourceUid = message[resourceKey];
        QRect geometry = QJson::deserialized<QRect>(message[geometryKey].toUtf8());
        QRectF zoomRect = QJson::deserialized<QRectF>(message[zoomRectKey].toUtf8());
        qreal rotation = QJson::deserialized<qreal>(message[rotationKey].toUtf8());
        int checkedButtons = QJson::deserialized<int>(message[checkedButtonsKey].toUtf8());
        QnWorkbenchItem* item = new QnWorkbenchItem(resourceUid, uuid, workbench()->currentLayout());
        item->setGeometry(geometry);
        item->setZoomRect(zoomRect);
        item->setRotation(rotation);
        item->setFlag(Qn::PendingGeometryAdjustment);
        item->setData(Qn::ItemCheckedButtonsRole, checkedButtons);
        workbench()->currentLayout()->addItem(item);

#ifdef RECEIVER_DEBUG
        qDebug() << "RECEIVER: Item"  << uuid << "added to" << geometry;
#endif
        break;
    }
    case QnVideoWallControlMessage::LayoutItemRemoved:
    {
        QnUuid uuid = QnUuid(message[uuidKey]);
        if (QnWorkbenchItem* item = workbench()->currentLayout()->item(uuid))
            workbench()->currentLayout()->removeItem(item);
        break;
    }
    case QnVideoWallControlMessage::LayoutItemDataChanged:
    {
        QByteArray value = message[valueKey].toUtf8();
        QnUuid uuid = QnUuid(message[uuidKey]);
        if (!workbench()->currentLayout()->item(uuid))
            return;

        int role = message[roleKey].toInt();

        switch (role) {
        case Qn::ItemGeometryRole:
        {
            QRect data = QJson::deserialized<QRect>(value);
            workbench()->currentLayout()->item(uuid)->setData(role, data);
#ifdef RECEIVER_DEBUG
            qDebug() << "RECEIVER: Item"  << uuid <<  "geometry changed to" << data;
#endif
            break;
        }
        case Qn::ItemGeometryDeltaRole:
        case Qn::ItemCombinedGeometryRole:
        case Qn::ItemZoomRectRole:
        {
            QRectF data = QJson::deserialized<QRectF>(value);
            workbench()->currentLayout()->item(uuid)->setData(role, data);
#ifdef RECEIVER_DEBUG
            qDebug() << "RECEIVER: Item" << uuid <<  debugRole(role) << "changed to" << data;
#endif
            break;
        }
        case Qn::ItemPositionRole:
        {
            QPointF data = QJson::deserialized<QPointF>(value);
            workbench()->currentLayout()->item(uuid)->setData(role, data);
            break;
        }
        case Qn::ItemRotationRole:
        case Qn::ItemSpeedRole:
        {
            qreal data;
            QJson::deserialize(value, &data);
            workbench()->currentLayout()->item(uuid)->setData(role, data);
            break;
        }
        case Qn::ItemFlipRole:
        case Qn::ItemPausedRole:
        {
            bool data;
            QJson::deserialize(value, &data);
            workbench()->currentLayout()->item(uuid)->setData(role, data);
            break;
        }
        case Qn::ItemCheckedButtonsRole:
        {
            int data;
            QJson::deserialize(value, &data);
            workbench()->currentLayout()->item(uuid)->setData(role, data);
            break;
        }
        case Qn::ItemFrameDistinctionColorRole:
        {
            QColor data = QJson::deserialized<QColor>(value);
            workbench()->currentLayout()->item(uuid)->setData(role, data);
            break;
        }
        case Qn::ItemSliderWindowRole:
        case Qn::ItemSliderSelectionRole:
        {
            QnTimePeriod data = QJson::deserialized<QnTimePeriod>(value);
            workbench()->currentLayout()->item(uuid)->setData(role, data);
            break;
        }
        case Qn::ItemImageEnhancementRole:
        {
            ImageCorrectionParams data = QJson::deserialized<ImageCorrectionParams>(value);
            workbench()->currentLayout()->item(uuid)->setData(role, data);
            break;
        }
        case Qn::ItemImageDewarpingRole:
        {
            QnItemDewarpingParams data = QJson::deserialized<QnItemDewarpingParams>(value);
            workbench()->currentLayout()->item(uuid)->setData(role, data);
            break;
        }
        case Qn::ItemHealthMonitoringButtonsRole:
        {
            QnServerResourceWidget::HealthMonitoringButtons data = QJson::deserialized<QnServerResourceWidget::HealthMonitoringButtons>(value);
            workbench()->currentLayout()->item(uuid)->setData(role, data);
            break;
        }

        default:
            break;
        }

        break;
    }
    case QnVideoWallControlMessage::ZoomLinkAdded:
    {
        QnWorkbenchItem* item = workbench()->currentLayout()->item(QnUuid(message[uuidKey]));
        QnWorkbenchItem* zoomTargetItem = workbench()->currentLayout()->item(QnUuid(message[zoomUuidKey]));
#ifdef RECEIVER_DEBUG
        qDebug() << "RECEIVER: ZoomLinkAdded message" << message << item << zoomTargetItem;
#endif
        if (!item || !zoomTargetItem)
            return;
        workbench()->currentLayout()->addZoomLink(item, zoomTargetItem);
        break;
    }
    case QnVideoWallControlMessage::ZoomLinkRemoved:
    {
        QnWorkbenchItem* item = workbench()->currentLayout()->item(QnUuid(message[uuidKey]));
        QnWorkbenchItem* zoomTargetItem = workbench()->currentLayout()->item(QnUuid(message[zoomUuidKey]));
#ifdef RECEIVER_DEBUG
        qDebug() << "RECEIVER: ZoomLinkRemoved message" << message << item << zoomTargetItem;
#endif
        if (!item || !zoomTargetItem)
            return;
        workbench()->currentLayout()->removeZoomLink(item, zoomTargetItem);
        break;
    }
    case QnVideoWallControlMessage::NavigatorPositionChanged:
    {
        navigator()->setPosition(message[positionKey].toLongLong());
        break;
    }
    case QnVideoWallControlMessage::NavigatorSpeedChanged:
    {
        navigator()->setSpeed(message[speedKey].toDouble());
        navigator()->setPosition(message[positionKey].toLongLong());
        break;
    }
    case QnVideoWallControlMessage::SynchronizationChanged:
    {
        QByteArray value = message[valueKey].toUtf8();
        QnStreamSynchronizationState state = QJson::deserialized<QnStreamSynchronizationState>(value);
        context()->instance<QnWorkbenchStreamSynchronizer>()->setState(state);
        break;
    }
    case QnVideoWallControlMessage::MotionSelectionChanged:
    {
        QByteArray value = message[valueKey].toUtf8();
        QList<QRegion> regions = QJson::deserialized<QList<QRegion> >(value);
        QnMediaResourceWidget* widget = dynamic_cast<QnMediaResourceWidget*>(display()->widget(QnUuid(message[uuidKey])));
        if (widget)
            widget->setMotionSelection(regions);
        break;
    }
    case QnVideoWallControlMessage::MediaDewarpingParamsChanged:
    {
        QByteArray value = message[valueKey].toUtf8();
        QnMediaDewarpingParams params = QJson::deserialized<QnMediaDewarpingParams>(value);
        QnMediaResourceWidget* widget = dynamic_cast<QnMediaResourceWidget*>(display()->widget(QnUuid(message[uuidKey])));
        if (widget)
            widget->setDewarpingParams(params);
        break;
    }
    case QnVideoWallControlMessage::Identify:
    {
        QnVideoWallResourcePtr videoWall = qnResPool->getResourceById<QnVideoWallResource>(m_videoWallMode.guid);
        if (!videoWall)
            return;

        QnVideoWallItem data = videoWall->items()->getItem(m_videoWallMode.instanceGuid);
        if (!data.name.isEmpty())
            QnGraphicsMessageBox::information(data.name, identifyTimeout, identifyFontSize);
        break;
    }
    case QnVideoWallControlMessage::RadassModeChanged:
    {
        Qn::ResolutionMode resolutionMode = static_cast<Qn::ResolutionMode>(message[valueKey].toInt());
        if (qnRedAssController)
            qnRedAssController->setMode(resolutionMode);
        break;
    }
    default:
        break;
    }
}

void QnWorkbenchVideoWallHandler::storeMessage(const QnVideoWallControlMessage &message, const QnUuid &controllerUuid,  qint64 sequence) {
    m_videoWallMode.storedMessages[controllerUuid][sequence] = message;
#ifdef RECEIVER_DEBUG
    qDebug() << "RECEIVER:" << "store message" << message;
#endif
}

void QnWorkbenchVideoWallHandler::restoreMessages(const QnUuid &controllerUuid, qint64 sequence) {
    StoredMessagesHash &stored = m_videoWallMode.storedMessages[controllerUuid];
    while (stored.contains(sequence + 1)) {
        QnVideoWallControlMessage message = stored.take(++sequence);
#ifdef RECEIVER_DEBUG
        qDebug() << "RECEIVER:" << "restored message" << message;
#endif
        handleMessage(message, controllerUuid, sequence);
    }
}


bool QnWorkbenchVideoWallHandler::canStartControlMode() const {
    if (!m_licensesHelper->isValid(Qn::LC_VideoWall)) {
        QnMessageBox::warning(mainWindow(),
            tr("Additional licenses required."),
            tr("To enable this feature please activate at least one Video Wall license."));
        return false;
    }

    QnVideoWallLicenseUsageProposer proposer(m_licensesHelper.data(), 0, 1);
    if (!validateLicenses(tr("Could not start Video Wall control session.")))
        return false;

    foreach (const QnPeerRuntimeInfo &info, QnRuntimeInfoManager::instance()->items()->getItems()) {
        if (info.data.videoWallControlSession != workbench()->currentLayout()->resource()->getId())
            continue;

        /* Ignore our control session. */
        if (info.uuid == QnRuntimeInfoManager::instance()->localInfo().uuid)
            continue;

        QnMessageBox::warning(mainWindow(),
            tr("A control session is already running."),
            tr("Could not start control session.") + L'\n' + tr("Another user is already controlling this screen."));

        return false;
    }


    return true;
}

void QnWorkbenchVideoWallHandler::setControlMode(bool active) {
    if (active && !canStartControlMode()) {
        return;
    }

    if (m_controlMode.active == active)
        return;

    m_controlMode.cachedMessages.clear();

    QnWorkbenchLayout* layout = workbench()->currentLayout();
    if (active) {
        connect(action(QnActions::RadassAutoAction),               &QAction::triggered,        this,   [this] { controlResolutionMode(Qn::AutoResolution); });
        connect(action(QnActions::RadassLowAction),                &QAction::triggered,        this,   [this] { controlResolutionMode(Qn::LowResolution); });
        connect(action(QnActions::RadassHighAction),               &QAction::triggered,        this,   [this] { controlResolutionMode(Qn::HighResolution); });

        connect(workbench(),    &QnWorkbench::itemChanged,              this,   &QnWorkbenchVideoWallHandler::at_workbench_itemChanged);
        connect(layout,         &QnWorkbenchLayout::itemAdded,          this,   &QnWorkbenchVideoWallHandler::at_workbenchLayout_itemAdded_controlMode);
        connect(layout,         &QnWorkbenchLayout::itemRemoved,        this,   &QnWorkbenchVideoWallHandler::at_workbenchLayout_itemRemoved_controlMode);
        connect(layout,         &QnWorkbenchLayout::zoomLinkAdded,      this,   &QnWorkbenchVideoWallHandler::at_workbenchLayout_zoomLinkAdded);
        connect(layout,         &QnWorkbenchLayout::zoomLinkRemoved,    this,   &QnWorkbenchVideoWallHandler::at_workbenchLayout_zoomLinkRemoved);

        foreach (QnWorkbenchItem* item, layout->items()) {
             connect(item,      &QnWorkbenchItem::dataChanged,          this,   &QnWorkbenchVideoWallHandler::at_workbenchLayoutItem_dataChanged);
        }

        m_controlMode.active = active;
        m_controlMode.cacheTimer->start();
        sendMessage(QnVideoWallControlMessage(QnVideoWallControlMessage::ControlStarted));  //TODO: #GDM #VW start control when item goes online

        QnPeerRuntimeInfo localInfo = QnRuntimeInfoManager::instance()->localInfo();
        localInfo.data.videoWallControlSession = workbench()->currentLayout()->resource()->getId();
        QnRuntimeInfoManager::instance()->updateLocalItem(localInfo);

        setItemControlledBy(localInfo.data.videoWallControlSession, localInfo.uuid, true);
    } else {
        disconnect(action(QnActions::RadassAutoAction),           NULL,        this,   NULL);
        disconnect(action(QnActions::RadassLowAction),            NULL,        this,   NULL);
        disconnect(action(QnActions::RadassHighAction),           NULL,        this,   NULL);

        disconnect(workbench(),    &QnWorkbench::itemChanged,           this,   &QnWorkbenchVideoWallHandler::at_workbench_itemChanged);
        disconnect(layout,         &QnWorkbenchLayout::itemAdded,       this,   &QnWorkbenchVideoWallHandler::at_workbenchLayout_itemAdded_controlMode);
        disconnect(layout,         &QnWorkbenchLayout::itemRemoved,     this,   &QnWorkbenchVideoWallHandler::at_workbenchLayout_itemRemoved_controlMode);
        disconnect(layout,         &QnWorkbenchLayout::zoomLinkAdded,   this,   &QnWorkbenchVideoWallHandler::at_workbenchLayout_zoomLinkAdded);
        disconnect(layout,         &QnWorkbenchLayout::zoomLinkRemoved, this,   &QnWorkbenchVideoWallHandler::at_workbenchLayout_zoomLinkRemoved);

        foreach (QnWorkbenchItem* item, layout->items()) {
             disconnect(item,      &QnWorkbenchItem::dataChanged,       this,   &QnWorkbenchVideoWallHandler::at_workbenchLayoutItem_dataChanged);
        }

        sendMessage(QnVideoWallControlMessage(QnVideoWallControlMessage::ControlStopped));
        m_controlMode.active = active;
        m_controlMode.cacheTimer->stop();

        QnPeerRuntimeInfo localInfo = QnRuntimeInfoManager::instance()->localInfo();
        localInfo.data.videoWallControlSession = QnUuid();
        QnRuntimeInfoManager::instance()->updateLocalItem(localInfo);

        setItemControlledBy(localInfo.data.videoWallControlSession, localInfo.uuid, false);
    }
}

void QnWorkbenchVideoWallHandler::updateMode() {
    QnWorkbenchLayout* layout = workbench()->currentLayout();

    QnUuid itemUuid = layout->data(Qn::VideoWallItemGuidRole).value<QnUuid>();
    bool control = false;
    if (!itemUuid.isNull()) {
        QnVideoWallItemIndex index = qnResPool->getVideoWallItemByUuid(itemUuid);
        if (!index.isNull()
            && index.item().runtimeStatus.online
            && (index.item().runtimeStatus.controlledBy.isNull() || index.item().runtimeStatus.controlledBy == qnCommon->moduleGUID())
            && index.item().layout == layout->resource()->getId()
            )
            control = true;
    }
    setControlMode(control);
}

void QnWorkbenchVideoWallHandler::controlResolutionMode(Qn::ResolutionMode resolutionMode) {
    if (!m_controlMode.active)
        return;

    QnVideoWallControlMessage message(QnVideoWallControlMessage::RadassModeChanged);
    message[valueKey] = QString::number(resolutionMode);
    sendMessage(message);
}

void QnWorkbenchVideoWallHandler::submitDelayedItemOpen() {

    // not logged in yet
    if (!m_videoWallMode.ready)
        return;

    // already opened or not submitted yet
    if (!m_videoWallMode.opening)
        return;

    m_videoWallMode.opening = false;

    QnVideoWallResourcePtr videoWall = qnResPool->getResourceById<QnVideoWallResource>(m_videoWallMode.guid);
    if (!videoWall || videoWall->items()->getItems().isEmpty()) {
        if (!videoWall)
            qWarning() << "Warning: videowall not exists, cannot start videowall on this pc";
        else
            qWarning() << "Warning: videowall is empty, cannot start videowall on this pc";
        closeInstanceDelayed();
        return;
    }

    QnUuid pcUuid = qnSettings->pcUuid();
    if (pcUuid.isNull()) {
        qWarning() << "Warning: pc UUID is null, cannot start videowall on this pc";
        closeInstanceDelayed();
        return;
    }

    connect(videoWall, &QnVideoWallResource::itemChanged, this, &QnWorkbenchVideoWallHandler::at_videoWall_itemChanged_activeMode);
    connect(videoWall, &QnVideoWallResource::itemRemoved, this, &QnWorkbenchVideoWallHandler::at_videoWall_itemRemoved_activeMode);

    bool master = m_videoWallMode.instanceGuid.isNull();
    if (master) {
        foreach (const QnVideoWallItem &item, videoWall->items()->getItems()) {
            if (item.pcUuid != pcUuid || item.runtimeStatus.online)
                continue;

            QStringList arguments;
            arguments << QLatin1String("--videowall");
            arguments << m_videoWallMode.guid.toString();
            arguments << QLatin1String("--videowall-instance");
            arguments << item.uuid.toString();
            openNewWindow(arguments);
        }
        closeInstanceDelayed();
    } else {
        openVideoWallItem(videoWall);
    }
}

QnVideoWallItemIndexList QnWorkbenchVideoWallHandler::targetList() const {
    if (!workbench()->currentLayout()->resource())
        return QnVideoWallItemIndexList();

    QnUuid currentId = workbench()->currentLayout()->resource()->getId();

    QnVideoWallItemIndexList indices;

    foreach (const QnResourcePtr &resource, resourcePool()->getResources()) {
        QnVideoWallResourcePtr videoWall = resource.dynamicCast<QnVideoWallResource>();
        if (!videoWall)
            continue;

        foreach(const QnVideoWallItem &item, videoWall->items()->getItems()) {
            if (item.layout == currentId && item.runtimeStatus.online)
                indices << QnVideoWallItemIndex(videoWall, item.uuid);
        }
    }

    return indices;
}

QnLayoutResourcePtr QnWorkbenchVideoWallHandler::constructLayout(const QnResourceList &resources) const {

    if (resources.size() == 1) {
        // If there is only one layout, return it
        if (QnLayoutResourcePtr layout = resources.first().dynamicCast<QnLayoutResource>())
            return layout;
    }

    QnResourceList filtered;
    QMap<qreal, int> aspectRatios;
    qreal defaultAr = qnGlobals->defaultLayoutCellAspectRatio();

    auto addToFiltered = [&](const QnResourcePtr &resource) {
        if (!resource)
            return;

        if (resource.dynamicCast<QnMediaResource>())
            filtered << resource;
        else if (resource.dynamicCast<QnMediaServerResource>())
            filtered << resource;

        qreal ar = defaultAr;
        if (QnNetworkResourcePtr networkResource = resource.dynamicCast<QnNetworkResource>())
            ar = qnSettings->resourceAspectRatios().value(networkResource->getPhysicalId(), defaultAr);
        aspectRatios[ar] = aspectRatios[ar] + 1;
    };

    foreach (const QnResourcePtr &resource, resources) {
        if (QnLayoutResourcePtr layout = resource.dynamicCast<QnLayoutResource>()) {
            foreach (const QnLayoutItemData &item, layout->getItems()) {
                addToFiltered(qnResPool->getResourceByUniqueId(item.resource.path));
            }
        } else {
            addToFiltered(resource);
        }
    }

    qreal desiredAspectRatio = defaultAr;
    foreach (qreal ar, aspectRatios.keys()) {
        if (aspectRatios[ar] > aspectRatios[desiredAspectRatio])
            desiredAspectRatio = ar;
    }

    QnLayoutResourcePtr layout(new QnLayoutResource());
    layout->setId(m_uuidPool->getFreeId());
    if (filtered.size() == 1) {
        QnResourcePtr resource = filtered.first();
        QString resourceName = resource->getName();
        if (resource->hasFlags(Qn::desktop_camera))
            layout->setName(tr("%1's Screen", "%1 means user's name").arg(resourceName));
        else
            layout->setName(resourceName);
    }
    else {
        QnVirtualCameraResourceList cameras = filtered.filtered<QnVirtualCameraResource>();
        if (cameras.size() == filtered.size()) /* Cameras only */
            layout->setName(QnDeviceDependentStrings::getNumericName(cameras));
        else
            layout->setName(tr("%n items", "", filtered.size()));
    }
    qnResPool->markLayoutAutoGenerated(layout);

    if(context()->user()) //TODO: #GDM and what if not?
        layout->setParentId(context()->user()->getId());

    layout->setCellSpacing(0, 0);
    layout->setCellAspectRatio(desiredAspectRatio);
    layout->addFlags(Qn::local); // TODO: #Elric #EC2

    /* Calculate size of the resulting matrix. */
    const int matrixWidth = qMax(1, qRound(std::sqrt(desiredAspectRatio * filtered.size())));

    int i = 0;
    foreach (const QnResourcePtr &resource, filtered) {
        QnLayoutItemData item;
        item.flags = Qn::Pinned;
        item.uuid = QnUuid::createUuid();
        item.combinedGeometry = QRect(i % matrixWidth, i / matrixWidth, 1, 1);
        item.resource.id = resource->getId();
        item.resource.path = resource->getUniqueId();
        layout->addItem(item);
        i++;
    }

    resourcePool()->addResource(layout);
    return layout;
}

void QnWorkbenchVideoWallHandler::cleanupUnusedLayouts() {

    QHash<QnUuid, QnLayoutResourcePtr> autoGeneratedLayouts;
    for (const QnLayoutResourcePtr &layout: qnResPool->getResources<QnLayoutResource>()) {
        if (qnResPool->isAutoGeneratedLayout(layout))
            autoGeneratedLayouts.insert(layout->getId(), layout);
    }

    for (const QnVideoWallResourcePtr &videowall: qnResPool->getResources<QnVideoWallResource>()) {
        for (const QnVideoWallItem &item: videowall->items()->getItems())
            autoGeneratedLayouts.remove(item.layout);
        if (autoGeneratedLayouts.isEmpty())
            break;
    }

    QnResourceList layoutsToDelete(autoGeneratedLayouts.values());
    if (!layoutsToDelete.isEmpty())
        menu()->trigger(QnActions::RemoveFromServerAction, layoutsToDelete);
}

/*------------------------------------ HANDLERS ------------------------------------------*/

void QnWorkbenchVideoWallHandler::at_newVideoWallAction_triggered() {

    QnLicenseListHelper licenseList(qnLicensePool->getLicenses());
    if (licenseList.totalLicenseByType(Qn::LC_VideoWall) == 0) {
        QnMessageBox::warning(mainWindow(),
            tr("Additional licenses required."),
            tr("To enable Video Wall, please activate at least one Video Wall license."));
        return;
    } //TODO: #GDM add "Licenses" button

	QStringList usedNames;
    foreach(const QnResourcePtr &resource, qnResPool->getResourcesWithFlag(Qn::videowall))
        usedNames << resource->getName().trimmed().toLower();

    //TODO: #GDM #VW refactor to corresponding dialog
    QString proposedName = generateUniqueString(usedNames, tr("Video Wall"), tr("Video Wall %1") );

    QScopedPointer<QnLayoutNameDialog> dialog(new QnLayoutNameDialog(QDialogButtonBox::Ok | QDialogButtonBox::Cancel, mainWindow()));
    dialog->setWindowTitle(tr("New Video Wall..."));
    dialog->setText(tr("Enter the name of the Video Wall to create:"));
    dialog->setName(proposedName);
    dialog->setWindowModality(Qt::ApplicationModal);

    while (true) {
        if(!dialog->exec())
            return;

        proposedName = dialog->name().trimmed();
        if (proposedName.isEmpty())
            return;

        if (usedNames.contains(proposedName.toLower())) {
            QnMessageBox::warning(
                mainWindow(),
                tr("Video Wall already exists."),
                tr("A Video Wall with the same name already exists.")
                );
            continue;
        }

        break;
    };

    QnVideoWallResourcePtr videoWall(new QnVideoWallResource());
    videoWall->setId(QnUuid::createUuid());
    videoWall->setName(proposedName);

    qnResourcesChangesManager->saveVideoWall(videoWall, [](const QnVideoWallResourcePtr &videoWall){});
}

void QnWorkbenchVideoWallHandler::at_attachToVideoWallAction_triggered() {
    if (!context()->user())
        return;

    QnActionParameters parameters = menu()->currentParameters(sender());
    QnVideoWallResourcePtr videoWall = parameters.resource().dynamicCast<QnVideoWallResource>();
    if(videoWall.isNull())
        return;

    QScopedPointer<QnAttachToVideowallDialog> dialog(new QnAttachToVideowallDialog(mainWindow()));
    dialog->loadFromResource(videoWall);
    if (!dialog->exec())
        return;
    dialog->submitToResource(videoWall);

    menu()->trigger(QnActions::OpenVideoWallsReviewAction, QnActionParameters(videoWall));
    saveVideowallAndReviewLayout(videoWall);
}

void QnWorkbenchVideoWallHandler::at_detachFromVideoWallAction_triggered() {
    QnVideoWallItemIndexList items = menu()->currentParameters(sender()).videoWallItems();

    QSet<QnVideoWallResourcePtr> videoWalls;

    foreach (const QnVideoWallItemIndex &index, items) {
        if (!index.isValid())
            continue;

        QnVideoWallItem existingItem = index.item();
        existingItem.layout = QnUuid();
        index.videowall()->items()->updateItem(existingItem);
        videoWalls << index.videowall();
    }

    saveVideowalls(videoWalls);
}

void QnWorkbenchVideoWallHandler::at_resetVideoWallLayoutAction_triggered() {
    QnActionParameters parameters = menu()->currentParameters(sender());

    QnVideoWallItemIndexList items = parameters.videoWallItems();
    QnLayoutResourcePtr layout = parameters.argument<QnLayoutResourcePtr>(Qn::LayoutResourceRole,
                                                                          workbench()->currentLayout()->resource());

    resetLayout(items, layout);
}

void QnWorkbenchVideoWallHandler::at_deleteVideoWallItemAction_triggered() {
    QnActionParameters parameters = menu()->currentParameters(sender());
    QnVideoWallItemIndexList items = parameters.videoWallItems();

    QnResourceList resources;
    foreach(const QnVideoWallItemIndex &index, items) {
        if (!index.isValid())
            continue;
        QnResourcePtr proxyResource(new QnResource());
        proxyResource->setId(index.uuid());
        proxyResource->setName(index.item().name);
        qnResIconCache->setKey(proxyResource, QnResourceIconCache::VideoWallItem);
        resources.append(proxyResource);
    }

    QDialogButtonBox::StandardButton button = QnResourceListDialog::exec(
        mainWindow(),
        resources,
        tr("Delete Items"),
        tr("Are you sure you want to permanently delete these %n item(s)?", "", resources.size()),
        QDialogButtonBox::Yes | QDialogButtonBox::No
        );
    if(button != QDialogButtonBox::Yes)
        return;

    QSet<QnVideoWallResourcePtr> videoWalls;
    foreach (const QnVideoWallItemIndex &index, items) {
        if (!index.isValid())
            continue;
        index.videowall()->items()->removeItem(index.uuid());
        videoWalls << index.videowall();
    }

    saveVideowalls(videoWalls, true);
}

void QnWorkbenchVideoWallHandler::at_startVideoWallAction_triggered() {
    QnVideoWallResourcePtr videoWall = menu()->currentParameters(sender()).resource().dynamicCast<QnVideoWallResource>();
    if(videoWall.isNull())
        return;

    if (!validateLicenses(tr("Could not start Video Wall.")))
        return;

    startVideowallAndExit(videoWall);
}

void QnWorkbenchVideoWallHandler::at_stopVideoWallAction_triggered() {
    QnVideoWallResourcePtr videoWall = menu()->currentParameters(sender()).resource().dynamicCast<QnVideoWallResource>();
    if(videoWall.isNull())
        return;

    if (QnMessageBox::warning(mainWindow(),
        tr("Confirm Video Wall stop"),
        tr("Are you sure you want to stop Video Wall?") + L'\n'
      + tr("You will have to start it manually."),
        QDialogButtonBox::StandardButtons(QDialogButtonBox::Ok | QDialogButtonBox::Cancel),
        QDialogButtonBox::Cancel) == QDialogButtonBox::Cancel)
        return;

    ec2::ApiVideowallControlMessageData message;
    message.operation = QnVideoWallControlMessage::Exit;
    message.videowallGuid = videoWall->getId();

    for (const QnVideoWallItem &item: videoWall->items()->getItems())
    {
        message.instanceGuid = item.uuid;
        connection2()->getVideowallManager()->sendControlMessage(message, this, []{});
    }
}

void QnWorkbenchVideoWallHandler::at_delayedOpenVideoWallItemAction_triggered() {
    m_videoWallMode.guid = menu()->currentParameters(sender()).argument<QnUuid>(Qn::VideoWallGuidRole);
    m_videoWallMode.instanceGuid = menu()->currentParameters(sender()).argument<QnUuid>(Qn::VideoWallItemGuidRole);
    m_videoWallMode.opening = true;
    submitDelayedItemOpen();
}

void QnWorkbenchVideoWallHandler::at_renameAction_triggered() {
    QnActionParameters parameters = menu()->currentParameters(sender());

    Qn::NodeType nodeType = parameters.argument<Qn::NodeType>(Qn::NodeTypeRole, Qn::ResourceNode);
    QString name = parameters.argument<QString>(Qn::ResourceNameRole).trimmed();

    bool valid = false;
    switch (nodeType) {
    case Qn::VideoWallItemNode:
        valid = parameters.videoWallItems().size() == 1 && parameters.videoWallItems().first().isValid();
        break;
    case Qn::VideoWallMatrixNode:
        valid = parameters.videoWallMatrices().size() == 1 && parameters.videoWallMatrices().first().isValid();
        break;
    default:
        // do nothing
        break;
    }

    NX_ASSERT(valid, Q_FUNC_INFO, "Data should correspond to action profile.");
    if (!valid)
        return;

    QString oldName;
    switch (nodeType) {
    case Qn::VideoWallItemNode:
        oldName = parameters.videoWallItems().first().item().name;
        break;
    case Qn::VideoWallMatrixNode:
        oldName = parameters.videoWallMatrices().first().matrix().name;
        break;
    default:
        // do nothing
        break;
    }

    if (name.isEmpty() || name == oldName)
        return;

    switch (nodeType) {
    case Qn::VideoWallItemNode:
        {
            QnVideoWallItemIndex index = parameters.videoWallItems().first();
            QnVideoWallItem existingItem = index.item();
            existingItem.name = name;
            index.videowall()->items()->updateItem(existingItem);
            saveVideowall(index.videowall());
        }
        break;

    case Qn::VideoWallMatrixNode:
        {
            QnVideoWallMatrixIndex index = parameters.videoWallMatrices().first();
            QnVideoWallMatrix existingMatrix = index.matrix();
            existingMatrix.name = name;
            index.videowall()->matrices()->updateItem(existingMatrix);
            saveVideowall(index.videowall());
        }
        break;

    default:
        // nothing
        break;
    }

}

void QnWorkbenchVideoWallHandler::at_identifyVideoWallAction_triggered() {
    QnActionParameters parameters = menu()->currentParameters(sender());

    QnVideoWallItemIndexList indices = parameters.videoWallItems();
    if (indices.isEmpty()) {
        foreach (QnVideoWallResourcePtr videoWall, parameters.resources().filtered<QnVideoWallResource>()) {
            if(!videoWall)
                continue;
            foreach (const QnVideoWallItem &item, videoWall->items()->getItems()) {
                indices << QnVideoWallItemIndex(videoWall, item.uuid);
            }
        }
    }

    ec2::ApiVideowallControlMessageData message;
    message.operation = QnVideoWallControlMessage::Identify;
    for (const QnVideoWallItemIndex &item: indices)
    {
        if (!item.isValid())
            continue;

        message.videowallGuid = item.videowall()->getId();
        message.instanceGuid = item.uuid();
        connection2()->getVideowallManager()->sendControlMessage(message, this, []{});
    }
}

void QnWorkbenchVideoWallHandler::at_startVideoWallControlAction_triggered() {
    QnActionParameters parameters = menu()->currentParameters(sender());

    QnWorkbenchLayout *layout = NULL;

    QnVideoWallItemIndexList indices = parameters.videoWallItems();

    foreach (QnVideoWallItemIndex index, indices) {
        if (!index.isValid())
            continue;
        QnVideoWallItem item = index.item();

        QnLayoutResourcePtr layoutResource = item.layout.isNull()
            ? QnLayoutResourcePtr()
            : qnResPool->getResourceById<QnLayoutResource>(item.layout);

        if (!layoutResource) {
            layoutResource = constructLayout(QnResourceList());
            resetLayout(QnVideoWallItemIndexList() << index, layoutResource);
        }

        layout = QnWorkbenchLayout::instance(layoutResource);
        if(!layout) {
            layout = new QnWorkbenchLayout(layoutResource, workbench());
            workbench()->addLayout(layout);
        }
        layout->setData(Qn::VideoWallItemGuidRole, qVariantFromValue(item.uuid));
        layout->notifyTitleChanged();
    }

    if (layout)
        workbench()->setCurrentLayout(layout);
}

void QnWorkbenchVideoWallHandler::at_openVideoWallsReviewAction_triggered() {
    QnActionParameters parameters = menu()->currentParameters(sender());
    foreach (const QnVideoWallResourcePtr &videoWall, parameters.resources().filtered<QnVideoWallResource>()) {

        QnWorkbenchLayout* existingLayout = QnWorkbenchLayout::instance(videoWall);
        if (existingLayout) {
            workbench()->setCurrentLayout(existingLayout);
            return;
        }

        /* Construct and add a new layout. */
        QnLayoutResourcePtr layout(new QnVideowallReviewLayoutResource(videoWall));
        layout->setId(m_uuidPool->getFreeId());
        if(context()->user())
            layout->setParentId(context()->user()->getId());
        if (accessController()->globalPermissions() & Qn::GlobalEditVideoWallPermission)
            layout->setData(Qn::LayoutPermissionsRole, static_cast<int>(Qn::ReadWriteSavePermission));

        QMap<ScreenWidgetKey, QnVideoWallItemIndexList> itemGroups;

        foreach (const QnVideoWallItem &item, videoWall->items()->getItems()) {
            ScreenWidgetKey key(item.pcUuid, item.screenSnaps.screens());
            itemGroups[key].append(QnVideoWallItemIndex(videoWall, item.uuid));
        }

        foreach (const QnVideoWallItemIndexList &indices, itemGroups)
            addItemToLayout(layout, indices);

        resourcePool()->addResource(layout);

        menu()->trigger(QnActions::OpenSingleLayoutAction, layout);

        // new layout should not be marked as changed
        saveVideowallAndReviewLayout(videoWall, layout);
    }
}

void QnWorkbenchVideoWallHandler::at_saveCurrentVideoWallReviewAction_triggered() {
    QnWorkbenchLayout* layout = workbench()->currentLayout();
    QnVideoWallResourcePtr videowall = layout->data().value(Qn::VideoWallResourceRole).value<QnVideoWallResourcePtr>();
    if (!videowall)
        return;
    saveVideowallAndReviewLayout(videowall, layout->resource());
}

void QnWorkbenchVideoWallHandler::at_saveVideoWallReviewAction_triggered() {
    QnActionParameters parameters = menu()->currentParameters(sender());
    QnVideoWallResourcePtr videowall = parameters.resource().dynamicCast<QnVideoWallResource>();
    if (!videowall)
        return;
    saveVideowallAndReviewLayout(videowall);
}

void QnWorkbenchVideoWallHandler::at_dropOnVideoWallItemAction_triggered() {
    QnActionParameters parameters = menu()->currentParameters(sender());
    QnUuid targetUuid = parameters.argument(Qn::VideoWallItemGuidRole).value<QnUuid>();
    QnVideoWallItemIndex targetIndex = qnResPool->getVideoWallItemByUuid(targetUuid);
    if (targetIndex.isNull())
        return;

    /* Layout that is currently on the drop-target item. */
    QnLayoutResourcePtr currentLayout = qnResPool->getResourceById<QnLayoutResource>(targetIndex.item().layout);

    Qt::KeyboardModifiers keyboardModifiers = parameters.argument<Qt::KeyboardModifiers>(Qn::KeyboardModifiersRole);

    /* Case of dropping from one screen to another. */
    QnVideoWallItemIndexList videoWallItems = parameters.videoWallItems();
    QnVideoWallItemIndex sourceIndex;

    /* Resources that are being dropped (if dropped from tree or other screen). */
    QnResourceList targetResources;

    if (!videoWallItems.isEmpty()) {
        foreach (const QnVideoWallItemIndex &index, videoWallItems) {
            if (!index.isValid())
                continue;
            if (QnLayoutResourcePtr layout = qnResPool->getResourceById<QnLayoutResource>(index.item().layout))
                targetResources << layout;
        }

        /* Dragging single videowall item causing swap (if Shift is not pressed). */
        if (videoWallItems.size() == 1 && !videoWallItems.first().isNull() && !(Qt::ShiftModifier & keyboardModifiers))
            sourceIndex = videoWallItems.first();
    } else {
        targetResources = parameters.resources();
    }

    enum class Action {
        NoAction,
        AddAction,
        SwapAction,
        SetAction
    };
    Action dropAction = Action::NoAction;

    bool hasDesktopCamera = boost::algorithm::any_of(targetResources, [](const QnResourcePtr &resource) {return resource->hasFlags(Qn::desktop_camera); });

    if (currentLayout)
        hasDesktopCamera |= boost::algorithm::any_of(currentLayout->getItems().values(), [this](const QnLayoutItemData &item) {
            QnResourcePtr childResource = qnResPool->getResourceById(item.resource.id);
            return childResource && childResource->hasFlags(Qn::desktop_camera);
    });

    /* If Control pressed, add items to current layout. */
    if (Qt::ControlModifier & keyboardModifiers && currentLayout && !hasDesktopCamera) {
        targetResources << currentLayout;
        dropAction = Action::AddAction;
    }
    /* Check if we are dragging from another screen. */
    else if (!sourceIndex.isNull()) {
        dropAction = Action::SwapAction;
    } else {
        dropAction = Action::SetAction;
    }

    QnLayoutResourcePtr targetLayout = constructLayout(targetResources);
    NX_ASSERT(targetLayout, Q_FUNC_INFO, "function must always return valid layout");
    if (!targetLayout)
        return;

    switch (dropAction) {
    case Action::AddAction:
    case Action::SetAction:
        resetLayout(QnVideoWallItemIndexList() << targetIndex, targetLayout);
        break;
    case Action::SwapAction:
        swapLayouts(targetIndex, targetLayout, sourceIndex, currentLayout);
        break;
    default:
        break;
    }
}

void QnWorkbenchVideoWallHandler::at_pushMyScreenToVideowallAction_triggered() {
    if (!context()->user())
        return;

    QnVirtualCameraResourcePtr desktopCamera = qnResPool->getResourceByUniqueId<QnVirtualCameraResource>(qnCommon->moduleGUID().toString());
    if (!desktopCamera || !desktopCamera->hasFlags(Qn::desktop_camera))
        return;

    QnActionParameters parameters = menu()->currentParameters(sender());
    QnVideoWallItemIndexList videoWallItems = parameters.videoWallItems();

    foreach (const QnVideoWallItemIndex &index, videoWallItems) {
        parameters = QnActionParameters(desktopCamera);
        parameters.setArgument(Qn::VideoWallItemGuidRole, index.uuid());
        menu()->trigger(QnActions::DropOnVideoWallItemAction, parameters);
    }
}

void QnWorkbenchVideoWallHandler::at_videowallSettingsAction_triggered() {
    QnVideoWallResourcePtr videowall = menu()->currentParameters(sender()).resource().dynamicCast<QnVideoWallResource>();
    if (!videowall)
        return;

    QScopedPointer<QnVideowallSettingsDialog> dialog(new QnVideowallSettingsDialog(mainWindow()));
    dialog->loadFromResource(videowall);

    if (!dialog->exec())
        return;

    dialog->submitToResource(videowall);
    saveVideowall(videowall);
}

void QnWorkbenchVideoWallHandler::at_saveVideowallMatrixAction_triggered() {
    QnVideoWallResourcePtr videowall = menu()->currentParameters(sender()).resource().dynamicCast<QnVideoWallResource>();
    if (!videowall)
        return;

    QnVideoWallMatrix matrix;
    matrix.name = tr("New Matrix %1").arg(videowall->matrices()->getItems().size() + 1);
    matrix.uuid = QnUuid::createUuid();

    foreach (const QnVideoWallItem &item, videowall->items()->getItems()) {
        if (item.layout.isNull() || !qnResPool->getResourceById(item.layout))
            continue;
        matrix.layoutByItem[item.uuid] = item.layout;
    }

    if (matrix.layoutByItem.isEmpty()) {
        QnMessageBox::information(mainWindow(),
            tr("Invalid matrix"),
            tr("You have no layouts on the screens. Matrix cannot be saved."));
        return;
    }

    videowall->matrices()->addItem(matrix);
    saveVideowall(videowall);
}


void QnWorkbenchVideoWallHandler::at_loadVideowallMatrixAction_triggered() {
    QnActionParameters parameters = menu()->currentParameters(sender());

    QnVideoWallMatrixIndexList matrices = parameters.videoWallMatrices();
    if (matrices.size() != 1)
        return;

    QnVideoWallMatrixIndex index = matrices.first();
    if (index.isNull())
        return;

    QnVideoWallResourcePtr videowall = index.videowall();
    if (!videowall->matrices()->hasItem(index.uuid()))
        return;

    QnVideoWallMatrix matrix = videowall->matrices()->getItem(index.uuid());

    QnVideoWallItemMap items = videowall->items()->getItems();

    bool hasChanges = false;
    foreach (QnVideoWallItem item, items) {
        if (!matrix.layoutByItem.contains(item.uuid))
            continue;

        QnUuid layoutUuid = matrix.layoutByItem[item.uuid];
        if (!layoutUuid.isNull() && !qnResPool->getResourceById(layoutUuid))
            layoutUuid = QnUuid();

        if (item.layout == layoutUuid)
            continue;

        item.layout = layoutUuid;
        videowall->items()->updateItem(item);
        hasChanges = true;
    }

    if (!hasChanges)
        return;

    saveVideowall(videowall);
}

void QnWorkbenchVideoWallHandler::at_deleteVideowallMatrixAction_triggered() {
    QnActionParameters parameters = menu()->currentParameters(sender());
    QnVideoWallMatrixIndexList matrices = parameters.videoWallMatrices();

    QnResourceList resources;
    foreach(const QnVideoWallMatrixIndex &index, matrices) {
        if (!index.videowall() || !index.videowall()->matrices()->hasItem(index.uuid()))
            continue;
        QnResourcePtr proxyResource(new QnResource());
        proxyResource->setId(index.uuid());
        proxyResource->setName(index.videowall()->matrices()->getItem(index.uuid()).name);
        qnResIconCache->setKey(proxyResource, QnResourceIconCache::VideoWallMatrix);
        resources.append(proxyResource);
    }

    QDialogButtonBox::StandardButton button = QnResourceListDialog::exec(
        mainWindow(),
        resources,
        tr("Delete Matrices"),
        tr("Are you sure you want to permanently delete these %n matrices?", "", resources.size()),
        QDialogButtonBox::Yes | QDialogButtonBox::No
        );
    if(button != QDialogButtonBox::Yes)
        return;

    QSet<QnVideoWallResourcePtr> videoWalls;
    foreach (const QnVideoWallMatrixIndex &matrix, matrices) {
        if (!matrix.videowall())
            continue;
        matrix.videowall()->matrices()->removeItem(matrix.uuid());
        videoWalls << matrix.videowall();
    }

    saveVideowalls(videoWalls);
}

void QnWorkbenchVideoWallHandler::at_resPool_resourceAdded(const QnResourcePtr &resource) {
    /* Exclude from pool all existing resources ids. */
    m_uuidPool->markAsUsed(resource->getId());

    QnVideoWallResourcePtr videoWall = resource.dynamicCast<QnVideoWallResource>();
    if (!videoWall)
        return;

    connect(videoWall, &QnVideoWallResource::autorunChanged, this, [this] (const QnResourcePtr &resource) {
        QnVideoWallResourcePtr videoWall = resource.dynamicCast<QnVideoWallResource>();
        if (!videoWall || !videoWall->pcs()->hasItem(qnSettings->pcUuid()))
            return;
        QnVideowallAutoStarter(videoWall->getId(), this).setAutoStartEnabled(videoWall->isAutorun());
    });

    connect(videoWall, &QnVideoWallResource::pcAdded, this, [this] (const QnVideoWallResourcePtr &videoWall, const QnVideoWallPcData &pc) {
        if (pc.uuid != qnSettings->pcUuid())
            return;
        QnVideowallAutoStarter(videoWall->getId(), this).setAutoStartEnabled(videoWall->isAutorun());
    });

    connect(videoWall, &QnVideoWallResource::pcRemoved, this, [this] (const QnVideoWallResourcePtr &videoWall, const QnVideoWallPcData &pc) {
        if (pc.uuid != qnSettings->pcUuid())
            return;
        QnVideowallAutoStarter(videoWall->getId(), this).setAutoStartEnabled(false);
    });

    if (m_videoWallMode.active) {
        if (resource->getId() != m_videoWallMode.guid)
            return;

        if (m_videoWallMode.ready)
            return;
        m_videoWallMode.ready = true;
        submitDelayedItemOpen();
    } else {
        connect(videoWall, &QnVideoWallResource::pcAdded,       this, &QnWorkbenchVideoWallHandler::at_videoWall_pcAdded);
        connect(videoWall, &QnVideoWallResource::pcChanged,     this, &QnWorkbenchVideoWallHandler::at_videoWall_pcChanged);
        connect(videoWall, &QnVideoWallResource::pcRemoved,     this, &QnWorkbenchVideoWallHandler::at_videoWall_pcRemoved);
        connect(videoWall, &QnVideoWallResource::itemAdded,     this, &QnWorkbenchVideoWallHandler::at_videoWall_itemAdded);
        connect(videoWall, &QnVideoWallResource::itemChanged,   this, &QnWorkbenchVideoWallHandler::at_videoWall_itemChanged);
        connect(videoWall, &QnVideoWallResource::itemRemoved,   this, &QnWorkbenchVideoWallHandler::at_videoWall_itemRemoved);

        foreach (const QnVideoWallItem &item, videoWall->items()->getItems())
            at_videoWall_itemAdded(videoWall, item);
    }
}

void QnWorkbenchVideoWallHandler::at_resPool_resourceRemoved(const QnResourcePtr &resource) {
    /* Return id to the pool. */
    m_uuidPool->markAsFree(resource->getId());

    if (m_videoWallMode.active) {
        if (resource->getId() != m_videoWallMode.guid)
            return;

        QnVideowallAutoStarter(resource->getId(), this).setAutoStartEnabled(false); //TODO: #GDM #VW clean nonexistent videowalls sometimes
        closeInstanceDelayed();
    } else {
        QnVideoWallResourcePtr videoWall = resource.dynamicCast<QnVideoWallResource>();
        if (!videoWall)
            return;
        disconnect(videoWall, NULL, this, NULL);
        QnVideowallAutoStarter(videoWall->getId(), this).setAutoStartEnabled(false); //TODO: #GDM #VW clean nonexistent videowalls sometimes

        QnWorkbenchLayout* layout = QnWorkbenchLayout::instance(videoWall);
        if (layout && layout->resource())
            qnResPool->removeResource(layout->resource());
    }
}

void QnWorkbenchVideoWallHandler::at_videoWall_pcAdded(const QnVideoWallResourcePtr &videoWall, const QnVideoWallPcData &pc) {
    QnWorkbenchLayout* layout = QnWorkbenchLayout::instance(videoWall);
    if (!layout)
        return;

    foreach (const QnVideoWallItem &item, videoWall->items()->getItems()) {
        if (item.pcUuid != pc.uuid)
            continue;
        at_videoWall_itemAdded(videoWall, item);
    }
}

void QnWorkbenchVideoWallHandler::at_videoWall_pcChanged(const QnVideoWallResourcePtr &videoWall, const QnVideoWallPcData &pc) {
    //TODO: #GDM #VW implement screen size changes handling
    QN_UNUSED(videoWall);
    QN_UNUSED(pc);
}

void QnWorkbenchVideoWallHandler::at_videoWall_pcRemoved(const QnVideoWallResourcePtr &videoWall, const QnVideoWallPcData &pc) {
    QnWorkbenchLayout* layout = QnWorkbenchLayout::instance(videoWall);
    if (!layout)
        return;

    QList<QnWorkbenchItem*> itemsToDelete;
    foreach(QnWorkbenchItem *workbenchItem, layout->items()) {
        QnLayoutItemData data = workbenchItem->data();
        QnVideoWallItemIndexList indices = data.dataByRole[Qn::VideoWallItemIndicesRole].value<QnVideoWallItemIndexList>();
        if (indices.isEmpty())
            continue;
        if (indices.first().item().pcUuid != pc.uuid)
             continue;
        itemsToDelete << workbenchItem;
    }

    foreach(QnWorkbenchItem *workbenchItem, itemsToDelete)
        layout->removeItem(workbenchItem);
}

void QnWorkbenchVideoWallHandler::at_videoWall_itemAdded(const QnVideoWallResourcePtr &videoWall, const QnVideoWallItem &item) {

    QnVideoWallItem updatedItem(item);
    bool hasChanges = false;

    foreach (const QnPeerRuntimeInfo &info, QnRuntimeInfoManager::instance()->items()->getItems()) {
        if (info.data.videoWallInstanceGuid == item.uuid) {
            hasChanges |= !updatedItem.runtimeStatus.online;
            updatedItem.runtimeStatus.online = true;
        }

        if (info.data.videoWallControlSession == item.layout && !info.data.videoWallControlSession.isNull()) {
            hasChanges |= updatedItem.runtimeStatus.controlledBy != info.uuid;
            updatedItem.runtimeStatus.controlledBy = info.uuid;
        }
    }

    updateReviewLayout(videoWall, item, ItemAction::Added);

    if (hasChanges) {
        videoWall->items()->updateItem(updatedItem);
        updateMode();
    }
}

void QnWorkbenchVideoWallHandler::at_videoWall_itemChanged(const QnVideoWallResourcePtr &videoWall, const QnVideoWallItem &item) {
    //TODO: #GDM #VW implement screen size changes handling

    /* Check if item's layout was changed. */
    QnUuid controller = getLayoutController(item.layout);
    if (item.runtimeStatus.controlledBy != controller) {
        QnVideoWallItem updatedItem(item);
        updatedItem.runtimeStatus.controlledBy = controller;
        videoWall->items()->updateItem(updatedItem);
        return; // we will re-enter the handler
    }

    updateControlLayout(videoWall, item, ItemAction::Changed);
    updateReviewLayout(videoWall, item, ItemAction::Changed);
}

void QnWorkbenchVideoWallHandler::at_videoWall_itemRemoved(const QnVideoWallResourcePtr &videoWall, const QnVideoWallItem &item) {
    updateControlLayout(videoWall, item, ItemAction::Removed);
    updateReviewLayout(videoWall, item, ItemAction::Removed);
}

void QnWorkbenchVideoWallHandler::at_videoWall_itemChanged_activeMode(const QnVideoWallResourcePtr &videoWall, const QnVideoWallItem &item) {
    if (videoWall->getId() != m_videoWallMode.guid || item.uuid != m_videoWallMode.instanceGuid)
        return;
    openVideoWallItem(videoWall);
}

void QnWorkbenchVideoWallHandler::at_videoWall_itemRemoved_activeMode(const QnVideoWallResourcePtr &videoWall, const QnVideoWallItem &item) {
    if (videoWall->getId() != m_videoWallMode.guid || item.uuid != m_videoWallMode.instanceGuid)
        return;
    closeInstanceDelayed();
}

void QnWorkbenchVideoWallHandler::at_eventManager_controlMessageReceived(const ec2::ApiVideowallControlMessageData& apiMessage)
{
    if (apiMessage.instanceGuid != m_videoWallMode.instanceGuid)
        return;

    QnVideoWallControlMessage message;
    fromApiToResource(apiMessage, message);

    // Ignore order for broadcast messages such as Exit or Identify
    if (!message.params.contains(sequenceKey)) {
        handleMessage(message);
        return;
    }

    QnUuid controllerUuid = QnUuid(message[pcUuidKey]);
    qint64 sequence = message[sequenceKey].toULongLong();

    // ControlStarted message set starting sequence number
    if (message.operation == QnVideoWallControlMessage::ControlStarted) {
        handleMessage(message, controllerUuid, sequence);
        restoreMessages(controllerUuid, sequence);
        return;
    }

    // all messages should go one-by-one
    //TODO: #GDM #VW what if one message is lost forever? timeout?
    if (!m_videoWallMode.sequenceByPcUuid.contains(controllerUuid) ||
            (sequence - m_videoWallMode.sequenceByPcUuid[controllerUuid] > 1)) {
#ifdef RECEIVER_DEBUG
        if (!m_videoWallMode.sequenceByPcUuid.contains(controllerUuid))
            qDebug() << "RECEIVER: first message from this controller, waiting for ControlStarted";
        else
            qDebug() << "RECEIVER: current sequence" << m_videoWallMode.sequenceByPcUuid[controllerUuid];
#endif
        storeMessage(message, controllerUuid, sequence);
        return;
    }

    // skip outdated messages and hope for the best
    if (sequence < m_videoWallMode.sequenceByPcUuid[controllerUuid]) {
        qWarning() << "outdated control message" << message;
        return;
    }

    // Correct ordered message
    handleMessage(message, controllerUuid, sequence);

    //check for messages with next sequence
    restoreMessages(controllerUuid, sequence);
}

void QnWorkbenchVideoWallHandler::at_display_widgetAdded(QnResourceWidget* widget) {
    if (widget->resource()->flags() & Qn::sync) {
        if (QnMediaResourceWidget *mediaWidget = dynamic_cast<QnMediaResourceWidget *>(widget)) {
            connect(mediaWidget, &QnMediaResourceWidget::motionSelectionChanged, this, &QnWorkbenchVideoWallHandler::at_widget_motionSelectionChanged);
            connect(mediaWidget, &QnMediaResourceWidget::dewarpingParamsChanged, this, &QnWorkbenchVideoWallHandler::at_widget_dewarpingParamsChanged);
        }
    }
}

void QnWorkbenchVideoWallHandler::at_display_widgetAboutToBeRemoved(QnResourceWidget* widget) {
    disconnect(widget, NULL, this, NULL);
}

void QnWorkbenchVideoWallHandler::at_widget_motionSelectionChanged() {
    QnMediaResourceWidget* widget = checked_cast<QnMediaResourceWidget *>(sender());
    if (!widget)
        return;

    if (!m_controlMode.active)
        return;

    QnVideoWallControlMessage message(QnVideoWallControlMessage::MotionSelectionChanged);
    message[uuidKey] = widget->item()->uuid().toString();
    message[valueKey] = QString::fromUtf8(QJson::serialized<QList<QRegion> >(widget->motionSelection()));
    sendMessage(message);
}

void QnWorkbenchVideoWallHandler::at_widget_dewarpingParamsChanged() {
    QnMediaResourceWidget* widget = checked_cast<QnMediaResourceWidget *>(sender());
    if (!widget)
        return;

    if (!m_controlMode.active)
        return;

    QnVideoWallControlMessage message(QnVideoWallControlMessage::MediaDewarpingParamsChanged);
    message[uuidKey] = widget->item()->uuid().toString();
    message[valueKey] = QString::fromUtf8(QJson::serialized(widget->dewarpingParams()));
    sendMessage(message);
}

void QnWorkbenchVideoWallHandler::at_workbench_currentLayoutAboutToBeChanged() {
    disconnect(workbench()->currentLayout(), NULL, this, NULL);
    setControlMode(false);
}

void QnWorkbenchVideoWallHandler::at_workbench_currentLayoutChanged() {
    connect(workbench()->currentLayout(), &QnWorkbenchLayout::dataChanged, this, &QnWorkbenchVideoWallHandler::at_workbenchLayout_dataChanged);
    updateMode();
}

void QnWorkbenchVideoWallHandler::at_workbench_itemChanged(Qn::ItemRole role) {
    if (!m_controlMode.active)
        return;

    QnLayoutResourcePtr layout = workbench()->currentLayout()->resource();
    if (!layout)
        return;

    QnVideoWallControlMessage message(QnVideoWallControlMessage::ItemRoleChanged);
    message[roleKey] = QString::number(role);
    message[uuidKey] = workbench()->item(role) ? workbench()->item(role)->uuid().toString() : QString();
    sendMessage(message);
}

void QnWorkbenchVideoWallHandler::at_workbenchLayout_itemAdded_controlMode(QnWorkbenchItem *item) {
    connect(item, &QnWorkbenchItem::dataChanged,     this,   &QnWorkbenchVideoWallHandler::at_workbenchLayoutItem_dataChanged);

    if (!m_controlMode.active)
        return;

    QnVideoWallControlMessage message(QnVideoWallControlMessage::LayoutItemAdded);
    message[uuidKey] = item->uuid().toString();
    message[resourceKey] = item->resourceUid();
    message[geometryKey] = QString::fromUtf8(QJson::serialized(item->geometry()));
    message[zoomRectKey] = QString::fromUtf8(QJson::serialized(item->zoomRect()));
    message[rotationKey] = QString::fromUtf8(QJson::serialized(item->rotation()));
    message[checkedButtonsKey] = QString::fromUtf8(QJson::serialized(item->data(Qn::ItemCheckedButtonsRole).toInt()));
    sendMessage(message);
}

void QnWorkbenchVideoWallHandler::at_workbenchLayout_itemRemoved_controlMode(QnWorkbenchItem *item) {
    disconnect(item, &QnWorkbenchItem::dataChanged,     this,   &QnWorkbenchVideoWallHandler::at_workbenchLayoutItem_dataChanged);

    if (!m_controlMode.active)
        return;

    QnVideoWallControlMessage message(QnVideoWallControlMessage::LayoutItemRemoved);
    message[uuidKey] = item->uuid().toString();
    sendMessage(message);
}

void QnWorkbenchVideoWallHandler::at_workbenchLayout_zoomLinkAdded(QnWorkbenchItem *item, QnWorkbenchItem *zoomTargetItem) {
    if (!m_controlMode.active)
        return;

    QnVideoWallControlMessage message(QnVideoWallControlMessage::ZoomLinkAdded);
    message[uuidKey] = item->uuid().toString();
    message[zoomUuidKey] = zoomTargetItem->uuid().toString();
    sendMessage(message);
#ifdef SENDER_DEBUG
    qDebug() << "SENDER: zoom Link added" << item->uuid() << zoomTargetItem->uuid();
#endif
}

void QnWorkbenchVideoWallHandler::at_workbenchLayout_zoomLinkRemoved(QnWorkbenchItem *item, QnWorkbenchItem *zoomTargetItem) {
    if (!m_controlMode.active)
        return;

    QnVideoWallControlMessage message(QnVideoWallControlMessage::ZoomLinkRemoved);
    message[uuidKey] = item->uuid().toString();
    message[zoomUuidKey] = zoomTargetItem->uuid().toString();
    sendMessage(message);
#ifdef SENDER_DEBUG
    qDebug() << "SENDER: zoom Link removed" << item->uuid() << zoomTargetItem->uuid();
#endif
}

void QnWorkbenchVideoWallHandler::at_workbenchLayout_dataChanged(int role) {
    if (role == Qn::VideoWallItemGuidRole || role == Qn::VideoWallResourceRole) {
        updateMode();
        return;
    }

    if (!m_controlMode.active)
        return;

    QByteArray json;
    QVariant data = workbench()->currentLayout()->data(role);
    switch (role) {
    case Qn::LayoutCellAspectRatioRole:
    case Qn::LayoutCellSpacingRole:
    {
        qreal value = data.toReal();
        QJson::serialize(value, &json);
        break;
    }
    default:
        return; //ignore other fields
    }

    QnVideoWallControlMessage message(QnVideoWallControlMessage::LayoutDataChanged);
    message[roleKey] = QString::number(role);
    message[valueKey] = QString::fromUtf8(json);
    sendMessage(message);
}

void QnWorkbenchVideoWallHandler::at_workbenchLayoutItem_dataChanged(int role) {

    if (!m_controlMode.active)
        return;

    QnWorkbenchItem* item = static_cast<QnWorkbenchItem *>(sender());
    QByteArray json;
    QVariant data = item->data(role);
    bool cached = false;

    switch (role) {
    case Qn::ItemFlagsRole:                 // do not transfer flags, it may result of incorrect pending geometry adjustment
    case Qn::ItemTimeRole:                  // do not transfer static time, it may result of pause
    case Qn::ItemCombinedGeometryRole:      // do not transfer calculated geometry
    case Qn::ItemGeometryDeltaRole:
        return;

    case Qn::ItemPausedRole:
    case Qn::ItemSpeedRole:
    case Qn::ItemPositionRole:
        // do not pause playing if changing layout, else fall-through
        if (display()->isChangingLayout())
            return;

    case Qn::ItemGeometryRole:
    {
        QRect value = data.value<QRect>();
#ifdef SENDER_DEBUG
        qDebug() << "SENDER: Item"  << item->uuid() << debugRole(role) << "changed to" << value;
#endif
        QJson::serialize(value, &json);
        break;
    }

    case Qn::ItemZoomRectRole:
    {
        QRectF value = data.value<QRectF>();
#ifdef SENDER_DEBUG
        qDebug() << "SENDER: Item"  << item->uuid() << debugRole(role) << "changed to" << value;
#endif
        QJson::serialize(value, &json);
        cached = true;
        break;
    }

    case Qn::ItemRotationRole:
    case Qn::ItemFlipRole:
    {
        qreal value = data.toReal();
#ifdef SENDER_DEBUG
        qDebug() << "SENDER: Item"  << item->uuid() << debugRole(role) << "changed to" << value;
#endif
        QJson::serialize(value, &json);
        break;
    }
    case Qn::ItemCheckedButtonsRole:
    {
        int value = data.toInt();
#ifdef SENDER_DEBUG
        qDebug() << "SENDER: Item"  << item->uuid() << debugRole(role) << "changed to" << value;
#endif
        QJson::serialize(value, &json);
        break;
    }
    case Qn::ItemFrameDistinctionColorRole:
    {
        QColor value = data.value<QColor>();
#ifdef SENDER_DEBUG
        qDebug() << "SENDER: Item"  << item->uuid() << debugRole(role) << "changed to" << value;
#endif
        QJson::serialize(value, &json);
        break;
    }

    case Qn::ItemSliderWindowRole:
    case Qn::ItemSliderSelectionRole:
        QJson::serialize(data.value<QnTimePeriod>(), &json);
        break;

    case Qn::ItemImageEnhancementRole:
        QJson::serialize(data.value<ImageCorrectionParams>(), &json);
        break;

    case Qn::ItemImageDewarpingRole:
        QJson::serialize(data.value<QnItemDewarpingParams>(), &json);
        cached = true;
        break;

    case Qn::ItemHealthMonitoringButtonsRole:
        QJson::serialize(data.value<QnServerResourceWidget::HealthMonitoringButtons>(), &json);
        break;
    default:
#ifdef SENDER_DEBUG
        qDebug() << "SENDER: cannot deserialize"  << item->uuid() << debugRole(role) << data;
#endif
        break;
    }

    QnVideoWallControlMessage message(QnVideoWallControlMessage::LayoutItemDataChanged);
    message[roleKey] = QString::number(role);
    message[uuidKey] = item->uuid().toString();
    message[valueKey] = QString::fromUtf8(json);
    sendMessage(message, cached);
}

void QnWorkbenchVideoWallHandler::at_navigator_positionChanged() {
    if (!m_controlMode.active)
        return;

    if (display()->isChangingLayout())
        return;

    if (navigator()->positionUsec() == qint64(AV_NOPTS_VALUE))
        return;

    QnVideoWallControlMessage message(QnVideoWallControlMessage::NavigatorPositionChanged);
    message[positionKey] = QString::number(navigator()->positionUsec());
    sendMessage(message);
}

void QnWorkbenchVideoWallHandler::at_navigator_speedChanged() {
    if (!m_controlMode.active)
        return;

    if (display()->isChangingLayout())
        return;

    if (navigator()->positionUsec() == qint64(AV_NOPTS_VALUE))
        return;

    QnVideoWallControlMessage message(QnVideoWallControlMessage::NavigatorSpeedChanged);
    message[speedKey] = QString::number(navigator()->speed());
    message[positionKey] = QString::number(navigator()->positionUsec());
    sendMessage(message);
}

void QnWorkbenchVideoWallHandler::at_workbenchStreamSynchronizer_runningChanged() {
    if (!m_controlMode.active)
        return;

    if (display()->isChangingLayout())
        return;

    QnVideoWallControlMessage message(QnVideoWallControlMessage::SynchronizationChanged);
    message[valueKey] = QString::fromUtf8(QJson::serialized(context()->instance<QnWorkbenchStreamSynchronizer>()->state()));
    sendMessage(message);
}

void QnWorkbenchVideoWallHandler::at_controlModeCacheTimer_timeout() {
    if (m_controlMode.cachedMessages.isEmpty())
        return;

    while (!m_controlMode.cachedMessages.isEmpty()) {
        QnVideoWallControlMessage message = m_controlMode.cachedMessages.takeLast();
        for (auto iter = m_controlMode.cachedMessages.begin(); iter != m_controlMode.cachedMessages.end();) {
            if (
                (iter->operation == message.operation) &&
                (iter->params[roleKey] == message[roleKey]) &&
                (iter->params[uuidKey] == message[uuidKey])
                )
                iter = m_controlMode.cachedMessages.erase(iter);
            else
                iter++;
        }
        sendMessage(message);
    }
}

void QnWorkbenchVideoWallHandler::saveVideowall(const QnVideoWallResourcePtr& videowall, bool saveLayout)
{
    if (saveLayout && QnWorkbenchLayout::instance(videowall))
        saveVideowallAndReviewLayout(videowall);
    else
       qnResourcesChangesManager->saveVideoWall(videowall, [](const QnVideoWallResourcePtr &) {});
}

void QnWorkbenchVideoWallHandler::saveVideowalls(const QSet<QnVideoWallResourcePtr> &videowalls, bool saveLayout) {
    foreach (const QnVideoWallResourcePtr &videowall, videowalls)
        saveVideowall(videowall, saveLayout);
}

bool QnWorkbenchVideoWallHandler::saveReviewLayout(const QnLayoutResourcePtr &layoutResource, std::function<void(int, ec2::ErrorCode)> callback) {
    return saveReviewLayout(QnWorkbenchLayout::instance(layoutResource), callback);
}

bool QnWorkbenchVideoWallHandler::saveReviewLayout( QnWorkbenchLayout *layout, std::function<void(int, ec2::ErrorCode)> callback )
{
    if (!layout)
        return false;

    QSet<QnVideoWallResourcePtr> videowalls;
    for(QnWorkbenchItem* workbenchItem: layout->items())
    {
        QnLayoutItemData data = workbenchItem->data();
        QnVideoWallItemIndexList indices = data.dataByRole[Qn::VideoWallItemIndicesRole].value<QnVideoWallItemIndexList>();
        if (indices.isEmpty())
            continue;
        QnVideoWallItemIndex firstIdx = indices.first();
        QnVideoWallResourcePtr videowall = firstIdx.videowall();
        QnVideoWallItem item = firstIdx.item();
        QSet<int> screenIndices = item.screenSnaps.screens();
        if (!videowall->pcs()->hasItem(item.pcUuid))
            continue;
        QnVideoWallPcData pc = videowall->pcs()->getItem(item.pcUuid);
        if (screenIndices.size() < 1)
            continue;
        foreach(int screenIndex, screenIndices)
            pc.screens[screenIndex].layoutGeometry = data.combinedGeometry.toRect();
        videowall->pcs()->updateItem(pc);
        videowalls << videowall;
    }

    //TODO: #GDM #VW refactor saving to simplier logic
    //TODO: #GDM #VW sometimes saving is not required
    //TODO: #GDM SafeMode
    for (const QnVideoWallResourcePtr &videowall: videowalls)
    {
        ec2::ApiVideowallData apiVideowall;
        fromResourceToApi(videowall, apiVideowall);
        connection2()->getVideowallManager()->save(apiVideowall, this,
            [this, callback]( int reqID, ec2::ErrorCode errorCode ) {
                callback(reqID, errorCode);
        } );
    }

    return !videowalls.isEmpty();
}

void QnWorkbenchVideoWallHandler::setItemOnline(const QnUuid &instanceGuid, bool online) {
    NX_ASSERT(!instanceGuid.isNull());

    QnVideoWallItemIndex index = qnResPool->getVideoWallItemByUuid(instanceGuid);
    if (index.isNull())
        return;

    QnVideoWallItem item = index.item();
    item.runtimeStatus.online = online;
    index.videowall()->items()->updateItem(item);

    if (item.uuid == workbench()->currentLayout()->data(Qn::VideoWallItemGuidRole).value<QnUuid>())
        updateMode();
}

void QnWorkbenchVideoWallHandler::setItemControlledBy(const QnUuid &layoutId, const QnUuid &controllerId, bool on) {
    bool needUpdate = false;
    if (!workbench()->currentLayout() || !workbench()->currentLayout()->resource())
        return;

    QnUuid currentId = workbench()->currentLayout()->resource()->getId();
    foreach (const QnVideoWallResourcePtr &videoWall, qnResPool->getResources<QnVideoWallResource>()) {
        foreach (const QnVideoWallItem &item, videoWall->items()->getItems()) {
            if (!on && item.runtimeStatus.controlledBy == controllerId) {
                /* Check layouts that were previously controlled by this client. */
                needUpdate |= (item.layout == currentId && !item.layout.isNull());

                QnVideoWallItem updated(item);
                updated.runtimeStatus.controlledBy = QnUuid();
                videoWall->items()->updateItem(updated);
            } else if (on && item.layout == layoutId) {
                QnVideoWallItem updated(item);
                updated.runtimeStatus.controlledBy = controllerId;
                videoWall->items()->updateItem(updated);
            }
        }
    }

    /* Ignore local changes. */
    if (controllerId != qnCommon->moduleGUID() && needUpdate)
        updateMode();
}


void QnWorkbenchVideoWallHandler::updateMainWindowGeometry(const QnScreenSnaps &screenSnaps) {
    QList<QRect> screens;
    QDesktopWidget* desktop = qApp->desktop();
    for (int i = 0; i < desktop->screenCount(); ++i)
        screens << desktop->screenGeometry(i);
    QRect targetGeometry = screenSnaps.geometry(screens);
    bool equalsScreen = screens.contains(targetGeometry);

    if (equalsScreen) {
        mainWindow()->setGeometry(targetGeometry);
        menu()->action(QnActions::EffectiveMaximizeAction)->setChecked(true);
    } else {
        menu()->action(QnActions::EffectiveMaximizeAction)->setChecked(false);
        mainWindow()->setGeometry(targetGeometry);
    }
}

void QnWorkbenchVideoWallHandler::updateControlLayout(const QnVideoWallResourcePtr &videowall, const QnVideoWallItem &item, ItemAction action) {
    QN_UNUSED(videowall);
    if (action == ItemAction::Changed) {

        // index to place updated layout
        int layoutIndex = -1;
        bool wasCurrent = false;

        // check if layout was changed or detached
        for (int i = 0; i < workbench()->layouts().size(); ++i) {
            QnWorkbenchLayout *layout = workbench()->layout(i);

            if (layout->data(Qn::VideoWallItemGuidRole).value<QnUuid>() != item.uuid)
                continue;

            layout->notifyTitleChanged();   //in case of 'online' flag changed

            if (layout->resource() && item.layout == layout->resource()->getId())
                return; //everything is correct, no changes required

            wasCurrent = workbench()->currentLayout() == layout;
            layoutIndex = i;
            layout->setData(Qn::VideoWallItemGuidRole, qVariantFromValue(QnUuid()));
            workbench()->removeLayout(layout);
        }

        if (item.layout.isNull() || layoutIndex < 0)
            return;

        // add new layout if needed
        {
            QnLayoutResourcePtr layoutResource = qnResPool->getResourceById<QnLayoutResource>(item.layout);
            if (!layoutResource)
                return;

            QnWorkbenchLayout* layout = QnWorkbenchLayout::instance(layoutResource);
            if(!layout)
                layout = new QnWorkbenchLayout(layoutResource, workbench());

            if (workbench()->layoutIndex(layout) < 0)
                workbench()->insertLayout(layout, layoutIndex);
            else
                workbench()->moveLayout(layout, layoutIndex);

            layout->setData(Qn::VideoWallItemGuidRole, qVariantFromValue(item.uuid));
            layout->notifyTitleChanged();
            if (wasCurrent)
                workbench()->setCurrentLayoutIndex(layoutIndex);
        }
    } else if (action == ItemAction::Removed) {
        for (int i = 0; i < workbench()->layouts().size(); ++i) {
            QnWorkbenchLayout *layout = workbench()->layout(i);

            if (layout->data(Qn::VideoWallItemGuidRole).value<QnUuid>() != item.uuid)
                continue;
            layout->setData(Qn::VideoWallItemGuidRole, qVariantFromValue(QnUuid()));
            layout->notifyTitleChanged();
        }
    }
}

void QnWorkbenchVideoWallHandler::updateReviewLayout(const QnVideoWallResourcePtr &videowall, const QnVideoWallItem &item, ItemAction action) {
    QnWorkbenchLayout* layout = QnWorkbenchLayout::instance(videowall);
    if (!layout)
        return;

    auto findCurrentWorkbenchItem = [layout, &item]() -> QnWorkbenchItem* {
        foreach(QnWorkbenchItem *workbenchItem, layout->items()) {
            QnLayoutItemData data = workbenchItem->data();
            QnVideoWallItemIndexList indices = data.dataByRole[Qn::VideoWallItemIndicesRole].value<QnVideoWallItemIndexList>();
            if (indices.isEmpty())
                continue;

            // checking existing widgets containing target item
            foreach (const QnVideoWallItemIndex &index, indices) {
                if (index.uuid() != item.uuid)
                    continue;
                return workbenchItem;
            }
        }
        return nullptr;
    };

    auto findTargetWorkbenchItem = [layout, &item]() -> QnWorkbenchItem* {
        QnWorkbenchItem *currentItem = nullptr;
        foreach(QnWorkbenchItem *workbenchItem, layout->items()) {
            QnLayoutItemData data = workbenchItem->data();
            QnVideoWallItemIndexList indices = data.dataByRole[Qn::VideoWallItemIndicesRole].value<QnVideoWallItemIndexList>();
            if (indices.isEmpty())
                continue;

            // checking existing widgets with same screen sets
            // take any other item on this widget
            int otherIdx = qnIndexOf(indices, [&item](const QnVideoWallItemIndex &idx){return idx.uuid() != item.uuid; });
            if ((otherIdx >= 0)
                && (indices[otherIdx].item().pcUuid == item.pcUuid)
                && (indices[otherIdx].item().screenSnaps.screens() == item.screenSnaps.screens()))
                return workbenchItem;

            // our item is the only item on the widget, we can modify it as we want
            if (indices.size() == 1 && indices.first().item().uuid == item.uuid)
                currentItem = workbenchItem;

            //continue search to more sufficient widgets
        }
        return currentItem;
    };

    auto removeFromWorkbenchItem = [layout, &videowall, &item](QnWorkbenchItem* workbenchItem) {
        if (!workbenchItem)
            return;

        QnVideoWallItemIndexList indices = workbenchItem->data().dataByRole[Qn::VideoWallItemIndicesRole].value<QnVideoWallItemIndexList>();
        indices.removeAll(QnVideoWallItemIndex(videowall, item.uuid));
        if (indices.isEmpty())
            layout->removeItem(workbenchItem);
        else
            workbenchItem->setData(Qn::VideoWallItemIndicesRole, qVariantFromValue<QnVideoWallItemIndexList>(indices));
    };

    auto addToWorkbenchItem = [layout, &videowall, &item](QnWorkbenchItem* workbenchItem) {
        if (workbenchItem) {
            QnVideoWallItemIndexList indices = workbenchItem->data().dataByRole[Qn::VideoWallItemIndicesRole].value<QnVideoWallItemIndexList>();
            indices << QnVideoWallItemIndex(videowall, item.uuid);
            workbenchItem->setData(Qn::VideoWallItemIndicesRole, qVariantFromValue<QnVideoWallItemIndexList>(indices));
        } else {
            addItemToLayout(layout->resource(), QnVideoWallItemIndexList() << QnVideoWallItemIndex(videowall, item.uuid));
        }
    };

    if (action == ItemAction::Added) {
        QnWorkbenchItem* workbenchItem = findTargetWorkbenchItem();
        addToWorkbenchItem(workbenchItem);
    } else if (action == ItemAction::Removed) {
        removeFromWorkbenchItem(findCurrentWorkbenchItem());
    } else if (action == ItemAction::Changed) {
        QnWorkbenchItem* workbenchItem = findCurrentWorkbenchItem();
        /* Find new widget for the item. */
        QnWorkbenchItem* newWorkbenchItem = findTargetWorkbenchItem();
        if (workbenchItem != newWorkbenchItem || !newWorkbenchItem) { // additional check in case both of them are null
            /* Remove item from the old widget. */
            removeFromWorkbenchItem(workbenchItem);
            addToWorkbenchItem(newWorkbenchItem);
        }
        /*  else item left on the same widget, just do nothing, widget will update itself */

    }

}

bool QnWorkbenchVideoWallHandler::validateLicenses(const QString &detail) const {
    //TODO: #GDM add "Licenses" button
    if (!m_licensesHelper->isValid()) {
        QnMessageBox::warning(mainWindow(),
            tr("Additional licenses required."),
            detail + L'\n' +
            m_licensesHelper->getRequiredText(Qn::LC_VideoWall));
        return false;
    }
    return true;
}

QnUuid QnWorkbenchVideoWallHandler::getLayoutController(const QnUuid &layoutId) {
    if (layoutId.isNull())
        return QnUuid();

    foreach (const QnPeerRuntimeInfo &info, QnRuntimeInfoManager::instance()->items()->getItems()) {
        if (info.data.videoWallControlSession != layoutId)
            continue;
        return info.uuid;
    }
    return QnUuid();
}


void QnWorkbenchVideoWallHandler::saveVideowallAndReviewLayout(const QnVideoWallResourcePtr& videowall, const QnLayoutResourcePtr &layout)
{
    QnWorkbenchLayout* workbenchLayout = layout
        ?  QnWorkbenchLayout::instance(layout)
        :  QnWorkbenchLayout::instance(videowall);

    QnLayoutResourcePtr workbenchResource = workbenchLayout->resource();

    auto callback =  [this, workbenchResource](int reqId, ec2::ErrorCode errorCode) {
        Q_UNUSED(reqId);
        if (!workbenchResource)
            return;

        snapshotManager()->setFlags(workbenchResource, snapshotManager()->flags(workbenchResource) & ~Qn::ResourceIsBeingSaved);
        if (errorCode != ec2::ErrorCode::ok)
            return;
        snapshotManager()->setFlags(workbenchResource, snapshotManager()->flags(workbenchResource) & ~Qn::ResourceIsChanged);
    };

    //TODO: #GDM #VW #LOW refactor common code to common place
    if (saveReviewLayout(workbenchLayout, callback)) {
        if (workbenchResource)
            snapshotManager()->setFlags(workbenchResource, snapshotManager()->flags(workbenchResource) | Qn::ResourceIsBeingSaved);
    } else { // e.g. workbench layout is empty
        //TODO: #GDM SafeMode
        ec2::ApiVideowallData apiVideowall;
        fromResourceToApi(videowall, apiVideowall);
        connection2()->getVideowallManager()->save(apiVideowall, this, callback);
    }
}<|MERGE_RESOLUTION|>--- conflicted
+++ resolved
@@ -632,14 +632,9 @@
     menu()->trigger(QnActions::DelayedForcedExitAction);
 }
 
-<<<<<<< HEAD
-void QnWorkbenchVideoWallHandler::sendMessage(QnVideoWallControlMessage message, bool cached) {
-    NX_ASSERT(m_controlMode.active);
-=======
 void QnWorkbenchVideoWallHandler::sendMessage(const QnVideoWallControlMessage& message, bool cached)
 {
-    Q_ASSERT(m_controlMode.active);
->>>>>>> cfac600a
+    NX_ASSERT(m_controlMode.active);
 
     if (cached)
     {
