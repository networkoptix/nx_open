#include "workbench_videowall_handler.h"

#include <QtCore/QProcess>
#include <QtCore/QRegExp>
#include <QtWidgets/QApplication>
#include <QtWidgets/QDesktopWidget>

#include <boost/preprocessor/stringize.hpp>
#include <boost/range/adaptor/reversed.hpp>

#include <client/client_message_processor.h>
#include <client/client_settings.h>

#include <core/resource/resource.h>
#include <core/resource/resource_type.h>
#include <core/resource/resource_name.h>
#include <core/resource/camera_resource.h>
#include <core/resource/layout_resource.h>
#include <core/resource/user_resource.h>
#include <core/resource/media_resource.h>
#include <core/resource/media_server_resource.h>
#include <core/resource/network_resource.h>
#include <core/resource/videowall_resource.h>
#include <core/resource/videowall_item.h>
#include <core/resource/videowall_item_index.h>
#include <core/resource/videowall_pc_data.h>
#include <core/resource/videowall_matrix.h>
#include <core/resource/videowall_matrix_index.h>
#include <core/resource_management/resource_pool.h>

#include <core/ptz/item_dewarping_params.h>
#include <core/ptz/media_dewarping_params.h>

#include <platform/platform_abstraction.h>

#include <recording/time_period.h>

#include <ui/actions/action.h>
#include <ui/actions/action_manager.h>
#include <ui/common/ui_resource_name.h>
#include <ui/dialogs/layout_name_dialog.h> //TODO: #GDM #VW refactor
#include <ui/dialogs/attach_to_videowall_dialog.h>
#include <ui/dialogs/resource_list_dialog.h>
#include <ui/dialogs/videowall_settings_dialog.h>
#include <ui/dialogs/checkable_message_box.h>
#include <ui/graphics/items/generic/graphics_message_box.h>
#include <ui/graphics/items/resource/resource_widget.h>
#include <ui/graphics/items/resource/media_resource_widget.h>
#include <ui/graphics/items/resource/server_resource_widget.h>
#include <ui/style/globals.h>
#include <ui/style/resource_icon_cache.h>

#include <ui/workbench/workbench.h>
#include <ui/workbench/workbench_access_controller.h>
#include <ui/workbench/workbench_context.h>
#include <ui/workbench/workbench_display.h>
#include <ui/workbench/workbench_navigator.h>
#include <ui/workbench/workbench_item.h>
#include <ui/workbench/workbench_layout.h>
#include <ui/workbench/workbench_layout_snapshot_manager.h>
#include <ui/workbench/workbench_auto_starter.h>
#include <ui/workbench/extensions/workbench_stream_synchronizer.h>

#include <utils/color_space/image_correction.h>
#include <utils/common/checked_cast.h>
#include <utils/common/collection.h>
#include <utils/serialization/json.h>
#include <utils/serialization/json_functions.h>
#include <utils/common/string.h>

#include "version.h"

#define SENDER_DEBUG
#define RECEIVER_DEBUG

namespace {
    #define PARAM_KEY(KEY) const QLatin1String KEY##Key(BOOST_PP_STRINGIZE(KEY));
    PARAM_KEY(sequence)
    PARAM_KEY(pcUuid)
    PARAM_KEY(uuid)
    PARAM_KEY(zoomUuid)
    PARAM_KEY(resource)
    PARAM_KEY(value)
    PARAM_KEY(role)
    PARAM_KEY(position)
    PARAM_KEY(rotation)
    PARAM_KEY(speed)
    PARAM_KEY(geometry)
    PARAM_KEY(zoomRect)
    PARAM_KEY(checkedButtons)

#if defined(SENDER_DEBUG) || defined(RECEIVER_DEBUG)
    static QByteArray debugRole(int role) {
        switch (role) {
        case Qn::ItemGeometryRole:
            return "ItemGeometryRole";
        case Qn::ItemGeometryDeltaRole:
            return "ItemGeometryDeltaRole";
        case Qn::ItemCombinedGeometryRole:
            return "ItemCombinedGeometryRole";
        case Qn::ItemZoomRectRole:
            return "ItemZoomRectRole";
        case Qn::ItemPositionRole:
            return "ItemPositionRole";
        case Qn::ItemRotationRole:
            return "ItemRotationRole";
        case Qn::ItemFlipRole:
            return "ItemFlipRole";
        case Qn::ItemTimeRole:
            return "ItemTimeRole";
        case Qn::ItemPausedRole:
            return "ItemPausedRole";
        case Qn::ItemSpeedRole:
            return "ItemSpeedRole";
        case Qn::ItemCheckedButtonsRole:
            return "ItemCheckedButtonsRole";
        case Qn::ItemFrameDistinctionColorRole:
            return "ItemFrameDistinctionColorRole";
        case Qn::ItemSliderWindowRole:
            return "ItemSliderWindowRole";
        case Qn::ItemSliderSelectionRole:
            return "ItemSliderSelectionRole";
        case Qn::ItemImageEnhancementRole:
            return "ItemImageEnhancementRole";
        case Qn::ItemImageDewarpingRole:
            return "ItemImageDewarpingRole";
        case Qn::ItemHealthMonitoringButtonsRole:
            return "ItemHealthMonitoringButtonsRole";
        default:
            return "unknown role " + QString::number(role).toUtf8();
        }
    }
#endif

    void addItemToLayout(const QnLayoutResourcePtr &layout, const QnVideoWallResourcePtr &videoWall, const QnVideoWallPcData &pc, const QList<int> screens) {
        int idx = screens.first();
        int firstScreen = qnIndexOf(pc.screens, [idx](const QnVideoWallPcData::PcScreen &screen) {return screen.index == idx;});
        if (firstScreen < 0)
            return;

        QnLayoutItemData itemData;
        itemData.uuid = QUuid::createUuid();
        itemData.combinedGeometry = pc.screens[firstScreen].layoutGeometry;
        if (itemData.combinedGeometry.isValid())
            itemData.flags = Qn::Pinned;
        else
            itemData.flags = Qn::PendingGeometryAdjustment;
        itemData.resource.id = videoWall->getId();
        itemData.resource.path = videoWall->getUniqueId();
        itemData.dataByRole[Qn::VideoWallPcGuidRole] = qVariantFromValue<QUuid>(pc.uuid);
        itemData.dataByRole[Qn::VideoWallPcScreenIndicesRole] = qVariantFromValue<QList<int> >(screens);
        layout->addItem(itemData);
    }

    const int identifyTimeout  = 5000;
    const int identifyFontSize = 100;

    const int cacheMessagesTimeoutMs = 500;

    const qreal defaultReviewAR = 1920.0 / 1080.0;
}

class QnVideowallAutoStarter: public QnWorkbenchAutoStarter {
public:
    QnVideowallAutoStarter(const QUuid &videowallUuid, QObject *parent = NULL): 
        QnWorkbenchAutoStarter(parent),
        m_videoWallUuid(videowallUuid) 
    {}

protected:
    virtual int settingsKey() const override { return -1; }

    virtual QString autoStartPath() const override {
        QStringList arguments;
        arguments << lit("--videowall");
        arguments << m_videoWallUuid.toString();
        QUrl url = qnSettings->lastUsedConnection().url;
        url.setUserName(QString());
        url.setPassword(QString());
        arguments << QLatin1String("--auth");
        arguments << QLatin1String(url.toEncoded());

        QFileInfo clientFile = QFileInfo(qApp->applicationFilePath());
        QString result = toRegistryFormat(clientFile.canonicalFilePath()) + L' ' + arguments.join(L' ');
        return result;
    }

    virtual QString autoStartKey() const override { return lit(QN_APPLICATION_NAME) + L' ' + m_videoWallUuid.toString(); }
private:
    QUuid m_videoWallUuid;
};

class QnVideowallReviewLayoutResource: public QnLayoutResource {
public:
    QnVideowallReviewLayoutResource(const QnVideoWallResourcePtr &videowall):
        QnLayoutResource()
    {
        setId(QUuid::createUuid());
        addFlags(QnResource::local);
        setTypeByName(lit("Layout"));
        setName(videowall->getName());
        setCellSpacing(0.1, 0.1);
        setCellAspectRatio(defaultReviewAR);
        setData(Qn::LayoutPermissionsRole, static_cast<int>(Qn::ReadPermission | Qn::WritePermission));
        setData(Qn::VideoWallResourceRole, qVariantFromValue(videowall));

        connect(videowall.data(), &QnResource::nameChanged, this, [this](const QnResourcePtr &resource){setName(resource->getName());});
    }
};

QnWorkbenchVideoWallHandler::QnWorkbenchVideoWallHandler(QObject *parent):
    base_type(parent),
    QnWorkbenchContextAware(parent)
{
    m_videoWallMode.active = qnSettings->isVideoWallMode();
    m_videoWallMode.opening = false;
    m_videoWallMode.ready = false;

    m_controlMode.active = false;
    m_controlMode.sequence = 0;
    m_controlMode.cacheTimer = new QTimer(this);
    m_controlMode.cacheTimer->setInterval(cacheMessagesTimeoutMs);
    connect(m_controlMode.cacheTimer, &QTimer::timeout, this, &QnWorkbenchVideoWallHandler::at_controlModeCacheTimer_timeout);

    QUuid pcUuid = qnSettings->pcUuid();
    if (pcUuid.isNull()) {
        pcUuid = QUuid::createUuid();
        qnSettings->setPcUuid(pcUuid);
    }
    m_controlMode.pcUuid = pcUuid.toString();

    /* Common connections */
    connect(resourcePool(), &QnResourcePool::resourceAdded,     this,   &QnWorkbenchVideoWallHandler::at_resPool_resourceAdded);
    connect(resourcePool(), &QnResourcePool::resourceRemoved,   this,   &QnWorkbenchVideoWallHandler::at_resPool_resourceRemoved);
    foreach(const QnResourcePtr &resource, resourcePool()->getResources())
        at_resPool_resourceAdded(resource);

    if (m_videoWallMode.active) {
        /* Videowall reaction actions */

        connect(action(Qn::DelayedOpenVideoWallItemAction), &QAction::triggered,        this,   &QnWorkbenchVideoWallHandler::at_delayedOpenVideoWallItemAction_triggered);

        QnCommonMessageProcessor* clientMessageProcessor = QnClientMessageProcessor::instance();
        connect(clientMessageProcessor,   &QnCommonMessageProcessor::videowallControlMessageReceived,
                this,                     &QnWorkbenchVideoWallHandler::at_eventManager_controlMessageReceived);

    } else {

        /* Control videowall actions */

        connect(action(Qn::NewVideoWallAction),             &QAction::triggered,        this,   &QnWorkbenchVideoWallHandler::at_newVideoWallAction_triggered);
        connect(action(Qn::AttachToVideoWallAction),        &QAction::triggered,        this,   &QnWorkbenchVideoWallHandler::at_attachToVideoWallAction_triggered);
        connect(action(Qn::DetachFromVideoWallAction),      &QAction::triggered,        this,   &QnWorkbenchVideoWallHandler::at_detachFromVideoWallAction_triggered);
        connect(action(Qn::ResetVideoWallLayoutAction),     &QAction::triggered,        this,   &QnWorkbenchVideoWallHandler::at_resetVideoWallLayoutAction_triggered);
        connect(action(Qn::DeleteVideoWallItemAction),      &QAction::triggered,        this,   &QnWorkbenchVideoWallHandler::at_deleteVideoWallItemAction_triggered);
        connect(action(Qn::StartVideoWallAction),           &QAction::triggered,        this,   &QnWorkbenchVideoWallHandler::at_startVideoWallAction_triggered);
        connect(action(Qn::StopVideoWallAction),            &QAction::triggered,        this,   &QnWorkbenchVideoWallHandler::at_stopVideoWallAction_triggered);
        connect(action(Qn::RenameAction),                   &QAction::triggered,        this,   &QnWorkbenchVideoWallHandler::at_renameAction_triggered);
        connect(action(Qn::IdentifyVideoWallAction),        &QAction::triggered,        this,   &QnWorkbenchVideoWallHandler::at_identifyVideoWallAction_triggered);
        connect(action(Qn::StartVideoWallControlAction),    &QAction::triggered,        this,   &QnWorkbenchVideoWallHandler::at_startVideoWallControlAction_triggered);
        connect(action(Qn::OpenVideoWallsReviewAction),     &QAction::triggered,        this,   &QnWorkbenchVideoWallHandler::at_openVideoWallsReviewAction_triggered);
        connect(action(Qn::SaveCurrentVideoWallReviewAction),&QAction::triggered,       this,   &QnWorkbenchVideoWallHandler::at_saveCurrentVideoWallReviewAction_triggered);
        connect(action(Qn::SaveVideoWallReviewAction),      &QAction::triggered,        this,   &QnWorkbenchVideoWallHandler::at_saveVideoWallReviewAction_triggered);
        connect(action(Qn::DropOnVideoWallItemAction),      &QAction::triggered,        this,   &QnWorkbenchVideoWallHandler::at_dropOnVideoWallItemAction_triggered);
        connect(action(Qn::PushMyScreenToVideowallAction),  &QAction::triggered,        this,   &QnWorkbenchVideoWallHandler::at_pushMyScreenToVideowallAction_triggered);
        connect(action(Qn::VideowallSettingsAction),        &QAction::triggered,        this,   &QnWorkbenchVideoWallHandler::at_videowallSettingsAction_triggered);
        connect(action(Qn::SaveVideowallMatrixAction),      &QAction::triggered,        this,   &QnWorkbenchVideoWallHandler::at_saveVideowallMatrixAction_triggered);
        connect(action(Qn::LoadVideowallMatrixAction),      &QAction::triggered,        this,   &QnWorkbenchVideoWallHandler::at_loadVideowallMatrixAction_triggered);
        connect(action(Qn::DeleteVideowallMatrixAction),    &QAction::triggered,        this,   &QnWorkbenchVideoWallHandler::at_deleteVideowallMatrixAction_triggered);
        

        connect(display(),     &QnWorkbenchDisplay::widgetAdded,                        this,   &QnWorkbenchVideoWallHandler::at_display_widgetAdded);
        connect(display(),     &QnWorkbenchDisplay::widgetAboutToBeRemoved,             this,   &QnWorkbenchVideoWallHandler::at_display_widgetAboutToBeRemoved);

        connect(workbench(),   &QnWorkbench::currentLayoutAboutToBeChanged,             this,   &QnWorkbenchVideoWallHandler::at_workbench_currentLayoutAboutToBeChanged);
        connect(workbench(),   &QnWorkbench::currentLayoutChanged,                      this,   &QnWorkbenchVideoWallHandler::at_workbench_currentLayoutChanged);

        connect(navigator(),   &QnWorkbenchNavigator::positionChanged,                  this,   &QnWorkbenchVideoWallHandler::at_navigator_positionChanged);
        connect(navigator(),   &QnWorkbenchNavigator::speedChanged,                     this,   &QnWorkbenchVideoWallHandler::at_navigator_speedChanged);

        connect(context()->instance<QnWorkbenchStreamSynchronizer>(),   &QnWorkbenchStreamSynchronizer::runningChanged,
                this,                                                   &QnWorkbenchVideoWallHandler::at_workbenchStreamSynchronizer_runningChanged);

        foreach(QnResourceWidget *widget, display()->widgets())
            at_display_widgetAdded(widget);
    }
}

QnWorkbenchVideoWallHandler::~QnWorkbenchVideoWallHandler() {

}

ec2::AbstractECConnectionPtr QnWorkbenchVideoWallHandler::connection2() const {
    return QnAppServerConnectionFactory::getConnection2();
}

<<<<<<< HEAD
=======
QnWorkbenchVideoWallHandler::ScreenSnap QnWorkbenchVideoWallHandler::findNearest(const QList<ScreenSnap> &list, int value) {

    QList<ScreenSnap>::ConstIterator i = qLowerBound(list.constBegin(), list.constEnd(), value);
    if (i == list.constEnd())
        return list.last();

    if (i->value == value)
        return *i;

    int idx = (i - list.constBegin());
    if (idx <= 0)
        return list.first();

    if (idx >= list.size())
        return list.last();

    ScreenSnap prev = list[idx - 1];
    ScreenSnap next = list[idx];
    if (qAbs(value - prev.value) <= qAbs(value - next.value))
        return prev;
    return next;
}

QnWorkbenchVideoWallHandler::ScreenSnap QnWorkbenchVideoWallHandler::findEdge(const QList<QnWorkbenchVideoWallHandler::ScreenSnap> &snaps, QList<int> screens, bool backward) {

    if (backward) {
        foreach(const ScreenSnap &snap, snaps | boost::adaptors::reversed) {
            if (snap.intermidiate || !screens.contains(snap.index))
                continue;
            return snap;
        }
    } else {
        foreach(const ScreenSnap &snap, snaps) {
            if (snap.intermidiate || !screens.contains(snap.index))
                continue;
            return snap;
        }
    }

    return ScreenSnap();
}

QList<int> QnWorkbenchVideoWallHandler::getScreensByItem(const ScreenSnaps &snaps, const QRect &source) {

    ScreenSnaps joined = snaps.joined();

    ScreenSnap left     = findNearest(joined.left, source.left());
    ScreenSnap top      = findNearest(joined.top, source.top());
    ScreenSnap right    = findNearest(joined.right, source.right());
    ScreenSnap bottom   = findNearest(joined.bottom, source.bottom());
    QSet<int> screenIndices;
    screenIndices << left.index << top.index << right.index << bottom.index;

    QList<int> result = screenIndices.values();
    foreach (int index, result) {   //check if it is really one screen
        ScreenSnaps filtered = snaps.filtered(index);
        if (findNearest(filtered.left, source.left()).value != left.value)
            continue;
        if (findNearest(filtered.top, source.top()).value != top.value)
            continue;
        if (findNearest(filtered.right, source.right()).value != right.value)
            continue;
        if (findNearest(filtered.bottom, source.bottom()).value != bottom.value)
            continue;

        return QList<int>() << index;
    }
    return result;
}

QRect QnWorkbenchVideoWallHandler::calculateSnapGeometry(const QList<QnVideoWallPcData::PcScreen> &screens, const QRect &source) {
    if (screens.isEmpty())
        return source;

    ScreenSnaps localSnaps = calculateSnaps(qnSettings->pcUuid(), screens);

    ScreenSnap left, top, right, bottom;

    // multiple calculations are not important because function is used very rare and datasets are small
    QList<int> screenIndices = getScreensByItem(localSnaps, source);
    if (screenIndices.size() > 1) { // if client uses some screens it should fill them completely
        left    = findEdge(localSnaps.left,     screenIndices);
        top     = findEdge(localSnaps.top,      screenIndices);
        right   = findEdge(localSnaps.right,    screenIndices, true);
        bottom  = findEdge(localSnaps.bottom,   screenIndices, true);
    } else if (!screenIndices.isEmpty()) {  //safety check
        ScreenSnaps joined = localSnaps.joined();
        left    = findNearest(joined.left,      source.left());
        top     = findNearest(joined.top,       source.top());
        right   = findNearest(joined.right,     source.right());
        bottom  = findNearest(joined.bottom,    source.bottom());
    } else {
        return source;
    }
    //TODO: #GDM #VW check edges validity
    //TODO: #GDM #VW check that screens are not in use already

    return QRect(QPoint(left.value, top.value), QPoint(right.value, bottom.value));

}

void QnWorkbenchVideoWallHandler::attachLayout(const QnVideoWallResourcePtr &videoWall, const QnLayoutResourcePtr &layout, const QnVideowallAttachSettings &settings) {
    QDesktopWidget* desktop = qApp->desktop();
    QList<QnVideoWallPcData::PcScreen> localScreens;
    QRect unitedGeometry;
    for (int i = 0; i < desktop->screenCount(); i++) {
        QnVideoWallPcData::PcScreen screen;
        screen.index = i;
        screen.desktopGeometry = desktop->screenGeometry(i);
        unitedGeometry = unitedGeometry.united(screen.desktopGeometry);
        localScreens << screen;
    }
    int currentScreen = desktop->screenNumber(mainWindow());
    QUuid pcUuid = qnSettings->pcUuid();
    
    auto newItem = [&]() {
        QnVideoWallItem result;

        // if layout can be attached right now, do it
        if (layout && !snapshotManager()->isLocal(layout))
            result.layout = layout->getId();

        result.name = generateUniqueString([&videoWall] () {
            QStringList used;
            foreach (const QnVideoWallItem &item, videoWall->items()->getItems())
                used << item.name;
            return used;
        }(), tr("Screen"), tr("Screen %1") );
        result.pcUuid = pcUuid;
        result.uuid = QUuid::createUuid();
        return result;
    };

    QnVideoWallItem item = newItem();

    switch (settings.attachMode) {
    case QnVideowallAttachSettings::AttachAll:
        item.geometry = unitedGeometry;
        break;
    case QnVideowallAttachSettings::AttachScreen:
        item.geometry = desktop->screenGeometry(currentScreen);
        break;
    case QnVideowallAttachSettings::AttachWindow:
        item.geometry = calculateSnapGeometry(localScreens, mainWindow()->geometry());
        break;
    default:
        break;
    }

  //  action(Qn::EffectiveMaximizeAction)->setChecked(false);
  //  mainWindow()->setGeometry(item.geometry);   // WYSIWYG

    videoWall->items()->addItem(item);
    QnVideoWallItemIndexList items;
    items << QnVideoWallItemIndex(videoWall, item.uuid);

    if (settings.autoFill) {
        switch (settings.attachMode) {
        case QnVideowallAttachSettings::AttachScreen: 
        {
            for (int i = 0; i < desktop->screenCount(); i++) {
                if (i == currentScreen)
                    continue;
                QnVideoWallItem fillItem = newItem();
                fillItem.geometry = desktop->screenGeometry(i);
                videoWall->items()->addItem(fillItem);
                items << QnVideoWallItemIndex(videoWall, fillItem.uuid);
            }
            break;
        }
        case QnVideowallAttachSettings::AttachWindow:
        {
            int w = item.geometry.width();
            int h = item.geometry.height();
            int xOffset = unitedGeometry.left();
            int yOffset = unitedGeometry.top();
            for (int x = 0; x < qRound((qreal)unitedGeometry.width() / w); x++) {
                for (int y = 0; y < qRound((qreal)unitedGeometry.height() / h); y++) {
                    QRect geometry = calculateSnapGeometry(localScreens, QRect(xOffset + x*w, yOffset + y*h, w, h));
                    if (geometry == item.geometry)
                        continue;   //TODO: #GDM #VW check overlapping with existing items
                    QnVideoWallItem fillItem = newItem();
                    fillItem.geometry = geometry;
                    videoWall->items()->addItem(fillItem);
                    items << QnVideoWallItemIndex(videoWall, fillItem.uuid);
                }
            }
            break;
        }
        default:
            break;
        }
    }

    QnVideoWallPcData pcData;
    pcData.uuid = pcUuid;
    pcData.screens = localScreens;

    if (!videoWall->pcs()->hasItem(pcUuid))
        videoWall->pcs()->addItem(pcData);
    else
        videoWall->pcs()->updateItem(pcUuid, pcData);

    // If layout should be saved, attach it after videowall saving.
    connection2()->getVideowallManager()->save(videoWall,  this, 
        [this, items, layout, videoWall]( int reqID, ec2::ErrorCode errorCode ) {
            Q_UNUSED(reqID);
            if (errorCode != ec2::ErrorCode::ok)
                return;

            if (items.isEmpty())
                return;

            bool updateLayout = !layout.isNull();
            foreach(const QnVideoWallItemIndex &index, items) {
                if (index.isNull())
                    continue;
                QnVideoWallResourcePtr videowall = index.videowall();
                if (!videowall->items()->hasItem(index.uuid()))
                    continue;
                if (!videowall->items()->getItem(index.uuid()).layout.isNull()) {
                    updateLayout = false;
                    break;
                }
            }
            if (updateLayout)
                resetLayout(items, layout);
    } );

    menu()->trigger(Qn::SaveVideoWallReviewAction, QnActionParameters(videoWall));
    menu()->trigger(Qn::OpenVideoWallsReviewAction, QnActionParameters(videoWall));
}

>>>>>>> e9e7b697
void QnWorkbenchVideoWallHandler::resetLayout(const QnVideoWallItemIndexList &items, const QnLayoutResourcePtr &layout) {
    if (items.isEmpty())
        return;

    layout->setCellSpacing(QSizeF(0.0, 0.0));
    layout->setUserCanEdit(true);

    auto reset = [this](const QnVideoWallItemIndexList &items, const QnLayoutResourcePtr &layout) {
        updateItemsLayout(items, layout->getId());
    };

    if (snapshotManager()->isLocal(layout) || snapshotManager()->isModified(layout)) {
        QnLayoutResourceList unsavedLayouts;
        unsavedLayouts << layout;
        QnWorkbenchLayoutReplyProcessor *processor = new QnWorkbenchLayoutReplyProcessor(snapshotManager(), unsavedLayouts);
        connect(processor, &QnWorkbenchLayoutReplyProcessor::finished, this,
            [this, items, layout, reset](int status, const QnResourceList &resources, int handle) {
            Q_UNUSED(resources)
            Q_UNUSED(handle)
            if (status != 0)
                QMessageBox::warning(mainWindow(), tr("Error"), tr("Unexpected error has occurred. Changes cannot be saved."));
            else
                reset(items, layout);
        });
        snapshotManager()->save(unsavedLayouts, processor);
    } else {
        reset(items, layout);
    }
}

void QnWorkbenchVideoWallHandler::swapLayouts(const QnVideoWallItemIndex firstIndex, const QnLayoutResourcePtr &firstLayout, const QnVideoWallItemIndex &secondIndex, const QnLayoutResourcePtr &secondLayout) {
    QnLayoutResourceList unsavedLayouts;
    if (snapshotManager()->isLocal(firstLayout) || snapshotManager()->isModified(firstLayout))
        unsavedLayouts << firstLayout;

    if (snapshotManager()->isLocal(secondLayout) || snapshotManager()->isModified(secondLayout))
        unsavedLayouts << secondLayout;

    auto swap = [this](const QnVideoWallItemIndex firstIndex, const QnLayoutResourcePtr &firstLayout, const QnVideoWallItemIndex &secondIndex, const QnLayoutResourcePtr &secondLayout) {
        QnVideoWallItem firstItem = firstIndex.videowall()->items()->getItem(firstIndex.uuid());
        firstItem.layout = firstLayout->getId();
        firstIndex.videowall()->items()->updateItem(firstIndex.uuid(), firstItem);

        QnVideoWallItem secondItem = secondIndex.videowall()->items()->getItem(secondIndex.uuid());
        secondItem.layout = secondLayout->getId();
        secondIndex.videowall()->items()->updateItem(secondIndex.uuid(), secondItem);

        saveVideowalls(QSet<QnVideoWallResourcePtr>() << firstIndex.videowall() << secondIndex.videowall());
    };

    if (!unsavedLayouts.isEmpty()) {
        QnWorkbenchLayoutReplyProcessor *processor = new QnWorkbenchLayoutReplyProcessor(snapshotManager(), unsavedLayouts);
        connect(processor, &QnWorkbenchLayoutReplyProcessor::finished, this, 
            [this, firstIndex, firstLayout, secondIndex, secondLayout, swap](int status, const QnResourceList &resources, int handle) {
            Q_UNUSED(resources)
            Q_UNUSED(handle)
            if (status != 0)
                QMessageBox::warning(mainWindow(), tr("Error"), tr("Unexpected error has occurred. Changes cannot be saved."));
            else
                swap(firstIndex, firstLayout, secondIndex, secondLayout);
        });
        snapshotManager()->save(unsavedLayouts, processor);
    } else {
        swap(firstIndex, firstLayout, secondIndex, secondLayout);
    }
}

void QnWorkbenchVideoWallHandler::updateItemsLayout(const QnVideoWallItemIndexList &items, const QnId &layoutId) {
    QSet<QnVideoWallResourcePtr> videoWalls;

    foreach (const QnVideoWallItemIndex &item, items) {
        if (!item.videowall())
            continue;

        QnVideoWallItem existingItem = item.videowall()->items()->getItem(item.uuid());
        if (existingItem.layout == layoutId)
            continue;

        existingItem.layout = layoutId;
        item.videowall()->items()->updateItem(item.uuid(), existingItem);
        videoWalls << item.videowall();
    }

    saveVideowalls(videoWalls);
}

bool QnWorkbenchVideoWallHandler::canStartVideowall(const QnVideoWallResourcePtr &videowall) {
    QUuid pcUuid = qnSettings->pcUuid();
    if (pcUuid.isNull()) {
        qWarning() << "Warning: pc UUID is null, cannot start Video Wall on this pc";
        return false;
    }

    foreach (const QnVideoWallItem &item, videowall->items()->getItems()) {
        if (item.pcUuid != pcUuid || item.online)
            continue;
        return true;
    }
    return false;
}


bool QnWorkbenchVideoWallHandler::canClose() {
    if (!context()->user())
        return true;
    //TODO: #GDM #VW implement real check. Think about circular dependencies
    /*
    if (businessRulesDialog() && businessRulesDialog()->isVisible()) {
        businessRulesDialog()->activateWindow();
        if (!businessRulesDialog()->canClose())
            return;
        businessRulesDialog()->hide();
    }

    menu()->trigger(Qn::ClearCameraSettingsAction);
    if(!context()->instance<QnWorkbenchLayoutsHandler>()->closeAllLayouts(true))
        return;*/
    return true;
}


void QnWorkbenchVideoWallHandler::startVideowallAndExit(const QnVideoWallResourcePtr &videoWall) {
    if (!canStartVideowall(videoWall)) {
        QMessageBox::warning(mainWindow(),
            tr("Error"),
            tr("There are no offline videowall items attached to this pc.")); //TODO: #VW #TR
        return;
    }

    QMessageBox::StandardButton button = 
        QMessageBox::question(
            mainWindow(),
            tr("Switch to Video Wall Mode..."),
            tr("Video Wall will be started now. Do you want to close this %1 Client instance?")
                .arg(lit(QN_PRODUCT_NAME_LONG)), //TODO: #VW #TR
            QMessageBox::Yes | QMessageBox::No | QMessageBox::Cancel,
            QMessageBox::Yes
            );

    if (button == QMessageBox::Cancel)
        return;

    if (button == QMessageBox::Yes) {
        if (canClose())
            closeInstanceDelayed();
    }
    
    QUuid pcUuid = qnSettings->pcUuid();
    foreach (const QnVideoWallItem &item, videoWall->items()->getItems()) {
        if (item.pcUuid != pcUuid || item.online)
            continue;

        QStringList arguments;
        arguments << QLatin1String("--videowall");
        arguments << videoWall->getId().toString();
        arguments << QLatin1String("--videowall-instance");
        arguments << item.uuid.toString();
        openNewWindow(arguments);
    }
}

void QnWorkbenchVideoWallHandler::openNewWindow(const QStringList &args) {
    QStringList arguments = args;

    QUrl url = qnSettings->lastUsedConnection().url;
    url.setUserName(QString());
    url.setPassword(QString());

    arguments << QLatin1String("--auth");
    arguments << QLatin1String(url.toEncoded());

#ifdef SENDER_DEBUG
    qDebug() << "arguments" << arguments;
#endif
    QProcess::startDetached(qApp->applicationFilePath(), arguments);
}

void QnWorkbenchVideoWallHandler::openVideoWallItem(const QnVideoWallResourcePtr &videoWall) {
    if (!videoWall) {
        qWarning() << "Warning: videowall not exists anymore, cannot open videowall item";
        closeInstanceDelayed();
        return;
    }

    workbench()->clear();

    QnVideoWallItem item = videoWall->items()->getItem(m_videoWallMode.instanceGuid);

    auto geometryFromSnaps = [this](const QnScreenSnaps &snaps) {
        if (!snaps.isValid())
            return QRect();

        QRect geometry;
        QDesktopWidget* desktop = qApp->desktop();
        int maxIndex = desktop->screenCount() - 1;

        auto leftCoord = [desktop, maxIndex](const QnScreenSnap &snap) {
            QRect screenRect = desktop->screenGeometry(qMin(snap.screenIndex, maxIndex));
            return screenRect.left() + (screenRect.width() / QnScreenSnap::snapsPerScreen()) * snap.snapIndex;
        };

        auto topCoord = [desktop, maxIndex](const QnScreenSnap &snap) {
            QRect screenRect = desktop->screenGeometry(qMin(snap.screenIndex, maxIndex));
            return screenRect.top() + (screenRect.height() / QnScreenSnap::snapsPerScreen()) * snap.snapIndex;
        };

        auto rightCoord = [desktop, maxIndex](const QnScreenSnap &snap) {
            QRect screenRect = desktop->screenGeometry(qMin(snap.screenIndex, maxIndex));
            return screenRect.right() - (screenRect.width() / QnScreenSnap::snapsPerScreen()) * snap.snapIndex;
        };

        auto bottomCoord = [desktop, maxIndex](const QnScreenSnap &snap) {
            QRect screenRect = desktop->screenGeometry(qMin(snap.screenIndex, maxIndex));
            return screenRect.bottom() - (screenRect.height() / QnScreenSnap::snapsPerScreen()) * snap.snapIndex;
        };

        return QRect(
            QPoint(leftCoord(snaps.left), topCoord(snaps.top)),
            QPoint(rightCoord(snaps.right), bottomCoord(snaps.bottom))
            ).normalized(); //swap coords if screens were moved
    };

    QRect targetGeometry = geometryFromSnaps(item.screenSnaps);
    mainWindow()->setGeometry(targetGeometry);

    QDesktopWidget* desktop = qApp->desktop();
    for (int i = 0; i < desktop->screenCount(); i++) {
        QRect screen = desktop->screenGeometry(i);
        if (targetGeometry == screen)
            menu()->action(Qn::EffectiveMaximizeAction)->trigger();
    }

    QnLayoutResourcePtr layout = qnResPool->getResourceById(item.layout).dynamicCast<QnLayoutResource>();
    if (layout)
        menu()->trigger(Qn::OpenSingleLayoutAction, layout);
}

void QnWorkbenchVideoWallHandler::closeInstanceDelayed() {
    QTimer::singleShot(10, action(Qn::ExitAction), SLOT(trigger()));
}

void QnWorkbenchVideoWallHandler::sendMessage(QnVideoWallControlMessage message, bool cached) {
    Q_ASSERT(m_controlMode.active);

    if (cached) {
        m_controlMode.cachedMessages << message;
        return;
    }

    message[sequenceKey] = QString::number(m_controlMode.sequence++);
    message[pcUuidKey] = m_controlMode.pcUuid;
#ifdef SENDER_DEBUG
    qDebug() << "SENDER: sending message" << message;
#endif
    foreach (QnVideoWallItemIndex index, targetList()) {
        message.videoWallGuid = index.videowall()->getId();
        message.instanceGuid = index.uuid();
        connection2()->getVideowallManager()->sendControlMessage(message, this, []{});
    }
}

void QnWorkbenchVideoWallHandler::handleMessage(const QnVideoWallControlMessage &message, const QUuid &controllerUuid, qint64 sequence) {
#ifdef RECEIVER_DEBUG
    qDebug() << "RECEIVER: handling message" << message;
#endif

    if (sequence >= 0)
        m_videoWallMode.sequenceByPcUuid[controllerUuid] = sequence;

    switch (static_cast<QnVideoWallControlMessage::Operation>(message.operation)) {
    case QnVideoWallControlMessage::Exit:
    {
        closeInstanceDelayed();
        return;
    }
    case QnVideoWallControlMessage::ControlStarted:
    {
        //clear stored messages with lesser sequence
        StoredMessagesHash &stored = m_videoWallMode.storedMessages[controllerUuid];
        StoredMessagesHash::iterator i = stored.begin();
        while (i != stored.end()) {
            if (i.key() < sequence)
                i = stored.erase(i);
            else
                ++i;
        }
        return;
    }
    case QnVideoWallControlMessage::ItemRoleChanged:
    {
        Qn::ItemRole role = static_cast<Qn::ItemRole>(message[roleKey].toInt());
        QUuid guid(message[uuidKey]);
        if (guid.isNull())
            workbench()->setItem(role, NULL);
        else
            workbench()->setItem(role, workbench()->currentLayout()->item(guid));
       break;
    }
    case QnVideoWallControlMessage::LayoutDataChanged:
    {
        QByteArray value = message[valueKey].toUtf8();
        int role = message[roleKey].toInt();
        switch (role) {
        case Qn::LayoutCellSpacingRole:
        {
            QSizeF data = QJson::deserialized<QSizeF>(value);
            workbench()->currentLayout()->setData(role, data);
            break;
        }
        case Qn::LayoutCellAspectRatioRole:
        {
            qreal data;
            QJson::deserialize(value, &data);
            workbench()->currentLayout()->setData(role, data);
            break;
        }
        default:
            break;
        }

        break;
    }
    case QnVideoWallControlMessage::LayoutItemAdded:
    {
        QnLayoutResourcePtr layout = workbench()->currentLayout()->resource();
        if (!layout)
            return;

        QUuid uuid = QUuid(message[uuidKey]);
        if (workbench()->currentLayout()->item(uuid))
            return;

        QString resourceUid = message[resourceKey];
        QRect geometry = QJson::deserialized<QRect>(message[geometryKey].toUtf8());
        QRectF zoomRect = QJson::deserialized<QRectF>(message[zoomRectKey].toUtf8());
        qreal rotation = QJson::deserialized<qreal>(message[rotationKey].toUtf8());
        int checkedButtons = QJson::deserialized<int>(message[checkedButtonsKey].toUtf8());
        QnWorkbenchItem* item = new QnWorkbenchItem(resourceUid, uuid, workbench()->currentLayout());
        item->setGeometry(geometry);
        item->setZoomRect(zoomRect);
        item->setRotation(rotation);
        item->setFlag(Qn::PendingGeometryAdjustment);
        item->setData(Qn::ItemCheckedButtonsRole, checkedButtons);
        workbench()->currentLayout()->addItem(item);

#ifdef RECEIVER_DEBUG
        qDebug() << "RECEIVER: Item"  << uuid << "added to" << geometry;
#endif
        break;
    }
    case QnVideoWallControlMessage::LayoutItemRemoved:
    {
        QUuid uuid = QUuid(message[uuidKey]);
        if (QnWorkbenchItem* item = workbench()->currentLayout()->item(uuid))
            workbench()->currentLayout()->removeItem(item);
        break;
    }
    case QnVideoWallControlMessage::LayoutItemDataChanged:
    {
        QByteArray value = message[valueKey].toUtf8();
        QUuid uuid = QUuid(message[uuidKey]);
        if (!workbench()->currentLayout()->item(uuid))
            return;

        int role = message[roleKey].toInt();

        switch (role) {
        case Qn::ItemGeometryRole:
        {
            QRect data = QJson::deserialized<QRect>(value);
            workbench()->currentLayout()->item(uuid)->setData(role, data);
#ifdef RECEIVER_DEBUG
            qDebug() << "RECEIVER: Item"  << uuid <<  "geometry changed to" << data;
#endif
            break;
        }
        case Qn::ItemGeometryDeltaRole:
        case Qn::ItemCombinedGeometryRole:
        case Qn::ItemZoomRectRole:
        {
            QRectF data = QJson::deserialized<QRectF>(value);
            workbench()->currentLayout()->item(uuid)->setData(role, data);
#ifdef RECEIVER_DEBUG
            qDebug() << "RECEIVER: Item" << uuid <<  debugRole(role) << "changed to" << data;
#endif
            break;
        }
        case Qn::ItemPositionRole:
        {
            QPointF data = QJson::deserialized<QPointF>(value);
            workbench()->currentLayout()->item(uuid)->setData(role, data);
            break;
        }
        case Qn::ItemRotationRole:
        case Qn::ItemSpeedRole:
        {
            qreal data;
            QJson::deserialize(value, &data);
            workbench()->currentLayout()->item(uuid)->setData(role, data);
            break;
        }
        case Qn::ItemFlipRole:
        case Qn::ItemPausedRole:
        {
            bool data;
            QJson::deserialize(value, &data);
            workbench()->currentLayout()->item(uuid)->setData(role, data);
            break;
        }
        case Qn::ItemCheckedButtonsRole:
        {
            int data;
            QJson::deserialize(value, &data);
            workbench()->currentLayout()->item(uuid)->setData(role, data);
            break;
        }
        case Qn::ItemFrameDistinctionColorRole:
        {
            QColor data = QJson::deserialized<QColor>(value);
            workbench()->currentLayout()->item(uuid)->setData(role, data);
            break;
        }
        case Qn::ItemSliderWindowRole:
        case Qn::ItemSliderSelectionRole:
        {
            QnTimePeriod data = QJson::deserialized<QnTimePeriod>(value);
            workbench()->currentLayout()->item(uuid)->setData(role, data);
            break;
        }
        case Qn::ItemImageEnhancementRole:
        {
            ImageCorrectionParams data = QJson::deserialized<ImageCorrectionParams>(value);
            workbench()->currentLayout()->item(uuid)->setData(role, data);
            break;
        }
        case Qn::ItemImageDewarpingRole:
        {
            QnItemDewarpingParams data = QJson::deserialized<QnItemDewarpingParams>(value);
            workbench()->currentLayout()->item(uuid)->setData(role, data);
            break;
        }
        case Qn::ItemHealthMonitoringButtonsRole:
        {
            QnServerResourceWidget::HealthMonitoringButtons data = QJson::deserialized<QnServerResourceWidget::HealthMonitoringButtons>(value);
            workbench()->currentLayout()->item(uuid)->setData(role, data);
            break;
        }

        default:
            break;
        }

        break;
    }
    case QnVideoWallControlMessage::ZoomLinkAdded:
    {
        QnWorkbenchItem* item = workbench()->currentLayout()->item(QUuid(message[uuidKey]));
        QnWorkbenchItem* zoomTargetItem = workbench()->currentLayout()->item(QUuid(message[zoomUuidKey]));
#ifdef RECEIVER_DEBUG
        qDebug() << "RECEIVER: ZoomLinkAdded message" << message << item << zoomTargetItem;
#endif
        if (!item || !zoomTargetItem)
            return;
        workbench()->currentLayout()->addZoomLink(item, zoomTargetItem);
        break;
    }
    case QnVideoWallControlMessage::ZoomLinkRemoved:
    {
        QnWorkbenchItem* item = workbench()->currentLayout()->item(QUuid(message[uuidKey]));
        QnWorkbenchItem* zoomTargetItem = workbench()->currentLayout()->item(QUuid(message[zoomUuidKey]));
#ifdef RECEIVER_DEBUG
        qDebug() << "RECEIVER: ZoomLinkRemoved message" << message << item << zoomTargetItem;
#endif
        if (!item || !zoomTargetItem)
            return;
        workbench()->currentLayout()->removeZoomLink(item, zoomTargetItem);
        break;
    }
    case QnVideoWallControlMessage::NavigatorPositionChanged:
    {
        navigator()->setPosition(message[positionKey].toLongLong());
        break;
    }
    case QnVideoWallControlMessage::NavigatorSpeedChanged:
    {
        navigator()->setSpeed(message[speedKey].toDouble());
        navigator()->setPosition(message[positionKey].toLongLong());
        break;
    }
    case QnVideoWallControlMessage::SynchronizationChanged:
    {
        QByteArray value = message[valueKey].toUtf8();
        QnStreamSynchronizationState state = QJson::deserialized<QnStreamSynchronizationState>(value);
        context()->instance<QnWorkbenchStreamSynchronizer>()->setState(state);
        break;
    }
    case QnVideoWallControlMessage::MotionSelectionChanged:
    {
        QByteArray value = message[valueKey].toUtf8();
        QList<QRegion> regions = QJson::deserialized<QList<QRegion> >(value);
        QnMediaResourceWidget* widget = dynamic_cast<QnMediaResourceWidget*>(display()->widget(QUuid(message[uuidKey])));
        if (widget)
            widget->setMotionSelection(regions);
        break;
    }
    case QnVideoWallControlMessage::MediaDewarpingParamsChanged:
    {
        QByteArray value = message[valueKey].toUtf8();
        QnMediaDewarpingParams params = QJson::deserialized<QnMediaDewarpingParams>(value);
        QnMediaResourceWidget* widget = dynamic_cast<QnMediaResourceWidget*>(display()->widget(QUuid(message[uuidKey])));
        if (widget)
            widget->setDewarpingParams(params);
        break;
    }
    case QnVideoWallControlMessage::Identify:
    {
        QnVideoWallResourcePtr videoWall = qnResPool->getResourceById(m_videoWallMode.guid).dynamicCast<QnVideoWallResource>();
        if (!videoWall)
            return;

        QnVideoWallItem data = videoWall->items()->getItem(m_videoWallMode.instanceGuid);
        if (!data.name.isEmpty())
            QnGraphicsMessageBox::information(data.name, identifyTimeout, identifyFontSize);
        break;
    }
    default:
        break;
    }
}

void QnWorkbenchVideoWallHandler::storeMessage(const QnVideoWallControlMessage &message, const QUuid &controllerUuid,  qint64 sequence) {
    m_videoWallMode.storedMessages[controllerUuid][sequence] = message;
#ifdef RECEIVER_DEBUG
    qDebug() << "RECEIVER:" << "store message" << message;
#endif
}

void QnWorkbenchVideoWallHandler::restoreMessages(const QUuid &controllerUuid, qint64 sequence) {
    StoredMessagesHash &stored = m_videoWallMode.storedMessages[controllerUuid];
    while (stored.contains(sequence + 1)) {
        QnVideoWallControlMessage message = stored.take(++sequence);
#ifdef RECEIVER_DEBUG
        qDebug() << "RECEIVER:" << "restored message" << message;
#endif
        handleMessage(message, controllerUuid, sequence);
    }
}

void QnWorkbenchVideoWallHandler::setControlMode(bool active) {
    if (m_controlMode.active == active)
        return;

    m_controlMode.cachedMessages.clear();

    QnWorkbenchLayout* layout = workbench()->currentLayout();
    if (active) {
        connect(workbench(),    &QnWorkbench::itemChanged,              this,   &QnWorkbenchVideoWallHandler::at_workbench_itemChanged);
        connect(layout,         &QnWorkbenchLayout::itemAdded,          this,   &QnWorkbenchVideoWallHandler::at_workbenchLayout_itemAdded_controlMode);
        connect(layout,         &QnWorkbenchLayout::itemRemoved,        this,   &QnWorkbenchVideoWallHandler::at_workbenchLayout_itemRemoved_controlMode);
        connect(layout,         &QnWorkbenchLayout::zoomLinkAdded,      this,   &QnWorkbenchVideoWallHandler::at_workbenchLayout_zoomLinkAdded);
        connect(layout,         &QnWorkbenchLayout::zoomLinkRemoved,    this,   &QnWorkbenchVideoWallHandler::at_workbenchLayout_zoomLinkRemoved);

        foreach (QnWorkbenchItem* item, layout->items()) {
             connect(item,      &QnWorkbenchItem::dataChanged,          this,   &QnWorkbenchVideoWallHandler::at_workbenchLayoutItem_dataChanged);
        }

        m_controlMode.active = active;
        m_controlMode.cacheTimer->start();
        sendMessage(QnVideoWallControlMessage(QnVideoWallControlMessage::ControlStarted));  //TODO: #GDM #VW start control when item goes online


    } else {
        disconnect(workbench(),    &QnWorkbench::itemChanged,           this,   &QnWorkbenchVideoWallHandler::at_workbench_itemChanged);
        disconnect(layout,         &QnWorkbenchLayout::itemAdded,       this,   &QnWorkbenchVideoWallHandler::at_workbenchLayout_itemAdded_controlMode);
        disconnect(layout,         &QnWorkbenchLayout::itemRemoved,     this,   &QnWorkbenchVideoWallHandler::at_workbenchLayout_itemRemoved_controlMode);
        disconnect(layout,         &QnWorkbenchLayout::zoomLinkAdded,   this,   &QnWorkbenchVideoWallHandler::at_workbenchLayout_zoomLinkAdded);
        disconnect(layout,         &QnWorkbenchLayout::zoomLinkRemoved, this,   &QnWorkbenchVideoWallHandler::at_workbenchLayout_zoomLinkRemoved);

        foreach (QnWorkbenchItem* item, layout->items()) {
             disconnect(item,      &QnWorkbenchItem::dataChanged,       this,   &QnWorkbenchVideoWallHandler::at_workbenchLayoutItem_dataChanged);
        }

        sendMessage(QnVideoWallControlMessage(QnVideoWallControlMessage::ControlStopped));
        m_controlMode.active = active;
        m_controlMode.cacheTimer->stop();
    }
}

void QnWorkbenchVideoWallHandler::updateMode() {
    QnWorkbenchLayout* layout = workbench()->currentLayout();

    QUuid itemUuid = layout->data(Qn::VideoWallItemGuidRole).value<QUuid>();
    bool control = !itemUuid.isNull();
    setControlMode(control);
}

void QnWorkbenchVideoWallHandler::submitDelayedItemOpen() {

    // not logged in yet
    if (!m_videoWallMode.ready)
        return;

    // already opened or not submitted yet
    if (!m_videoWallMode.opening)
        return;

    m_videoWallMode.opening = false;

    QnVideoWallResourcePtr videoWall = qnResPool->getResourceById(m_videoWallMode.guid).dynamicCast<QnVideoWallResource>();
    if (!videoWall || videoWall->items()->getItems().isEmpty()) {
        if (!videoWall)
            qWarning() << "Warning: videowall not exists, cannot start videowall on this pc";
        else
            qWarning() << "Warning: videowall is empty, cannot start videowall on this pc";
        closeInstanceDelayed();
        return;
    }

    QUuid pcUuid = qnSettings->pcUuid();
    if (pcUuid.isNull()) {
        qWarning() << "Warning: pc UUID is null, cannot start videowall on this pc";
        closeInstanceDelayed();
        return;
    }

    connect(videoWall, &QnVideoWallResource::itemChanged, this, &QnWorkbenchVideoWallHandler::at_videoWall_itemChanged_activeMode);
    connect(videoWall, &QnVideoWallResource::itemRemoved, this, &QnWorkbenchVideoWallHandler::at_videoWall_itemRemoved_activeMode);

    bool master = m_videoWallMode.instanceGuid.isNull();
    if (master) {
        foreach (const QnVideoWallItem &item, videoWall->items()->getItems()) {
            if (item.pcUuid != pcUuid || item.online)
                continue;

            QStringList arguments;
            arguments << QLatin1String("--videowall");
            arguments << m_videoWallMode.guid.toString();
            arguments << QLatin1String("--videowall-instance");
            arguments << item.uuid.toString();
            openNewWindow(arguments);
        }
        closeInstanceDelayed();
    } else {
        openVideoWallItem(videoWall);
    }
}

QnVideoWallItemIndexList QnWorkbenchVideoWallHandler::targetList() const {
    if (!workbench()->currentLayout()->resource())
        return QnVideoWallItemIndexList();

    QnId currentId = workbench()->currentLayout()->resource()->getId();

    QnVideoWallItemIndexList indexes;

    foreach (const QnResourcePtr &resource, resourcePool()->getResources()) {
        QnVideoWallResourcePtr videoWall = resource.dynamicCast<QnVideoWallResource>();
        if (!videoWall)
            continue;

        foreach(const QnVideoWallItem &item, videoWall->items()->getItems()) {
            if (item.layout == currentId && item.online)
                indexes << QnVideoWallItemIndex(videoWall, item.uuid);
        }
    }

    return indexes;
}

QnLayoutResourcePtr QnWorkbenchVideoWallHandler::findExistingResourceLayout(const QnResourcePtr &resource) const {
    if (!resource.dynamicCast<QnMediaResource>() && !resource.dynamicCast<QnMediaServerResource>())
        return QnLayoutResourcePtr();

    QnId parentId = context()->user() ? context()->user()->getId() : QnId();
    foreach(const QnLayoutResourcePtr &layout, qnResPool->getResourcesWithParentId(parentId).filtered<QnLayoutResource>()) {
        //TODO: #GDM #VW should we check name of this layout?
        if (layout->getItems().size() != 1)
            continue;
        QnLayoutItemData data = layout->getItems().values().first();
        QnResourcePtr existingResource;
        if(!data.resource.id.isNull()) {
            existingResource = qnResPool->getResourceById(data.resource.id);
        } else {
            existingResource = qnResPool->getResourceByUniqId(data.resource.path);
        }
        if (existingResource == resource)
            return layout;
    }

    return QnLayoutResourcePtr();
}

QnLayoutResourcePtr QnWorkbenchVideoWallHandler::constructLayout(const QnResourceList &resources) const {

    if (resources.size() == 1) {
        // If there is only one layout, return it
        if (QnLayoutResourcePtr layout = resources.first().dynamicCast<QnLayoutResource>())
            return layout;

        // If there is only one resource, try to find already created layout and return it
        if (QnLayoutResourcePtr layout = findExistingResourceLayout(resources.first()))
            return layout;
    }

    QnResourceList filtered;
    QMap<qreal, int> aspectRatios;
    qreal defaultAr = qnGlobals->defaultLayoutCellAspectRatio();

    auto addToFiltered = [&](const QnResourcePtr &resource) {
        if (!resource)
            return;

        if (resource.dynamicCast<QnMediaResource>())
            filtered << resource;
        else if (resource.dynamicCast<QnMediaServerResource>())
            filtered << resource;

        qreal ar = defaultAr;
        if (QnNetworkResourcePtr networkResource = resource.dynamicCast<QnNetworkResource>())
            ar = qnSettings->resourceAspectRatios().value(networkResource->getPhysicalId(), defaultAr);
        aspectRatios[ar] = aspectRatios[ar] + 1;
    };

    foreach (const QnResourcePtr &resource, resources) {
        if (QnLayoutResourcePtr layout = resource.dynamicCast<QnLayoutResource>()) {
            foreach (const QnLayoutItemData &item, layout->getItems()) {
                addToFiltered(qnResPool->getResourceByUniqId(item.resource.path));
            }
        } else {            
            addToFiltered(resource);
        }
    }
    
    if (filtered.isEmpty())
        return QnLayoutResourcePtr();

    qreal desiredAspectRatio = defaultAr;
    foreach (qreal ar, aspectRatios.keys()) {
        if (aspectRatios[ar] > aspectRatios[desiredAspectRatio])
            desiredAspectRatio = ar;
    }

    QnLayoutResourcePtr layout(new QnLayoutResource());
    layout->setId(QUuid::createUuid());
    layout->setTypeByName(lit("Layout"));
    if (filtered.size() == 1)
        layout->setName(generateUniqueLayoutName(context()->user(),
                                                 filtered.first()->getName(),
                                                 tr("%1 (%2)")
                                                 .arg(filtered.first()->getName())
                                                 .arg(lit("%1"))
                                                 ));
    else
        layout->setName(generateUniqueLayoutName(context()->user(), tr("New layout"), tr("New layout %1")));
    if(context()->user())
        layout->setParentId(context()->user()->getId());

    layout->setCellSpacing(0, 0);
    layout->setCellAspectRatio(desiredAspectRatio);
    layout->addFlags(QnResource::local); // TODO: #Elric #EC2

    /* Calculate size of the resulting matrix. */
    const int matrixWidth = qMax(1, qRound(std::sqrt(desiredAspectRatio * filtered.size())));

    int i = 0;
    foreach (const QnResourcePtr &resource, filtered) {
        QnLayoutItemData item;
        item.flags = Qn::Pinned;
        item.uuid = QUuid::createUuid();
        item.combinedGeometry = QRect(i % matrixWidth, i / matrixWidth, 1, 1);
        item.resource.id = resource->getId();
        item.resource.path = resource->getUniqueId();
        layout->addItem(item);
        i++;
    }

    resourcePool()->addResource(layout);
    return layout;
}

/*------------------------------------ HANDLERS ------------------------------------------*/

void QnWorkbenchVideoWallHandler::at_newVideoWallAction_triggered() {
    //TODO: #GDM #VW refactor to corresponding dialog
    QScopedPointer<QnLayoutNameDialog> dialog(new QnLayoutNameDialog(QDialogButtonBox::Ok | QDialogButtonBox::Cancel, mainWindow()));
    dialog->setWindowTitle(tr("New Video Wall..."));
    dialog->setText(tr("Enter the name of the Video Wall to create:")); //TODO: #VW #TR
    dialog->setName(
        generateUniqueString([] () {
                QStringList used;
                foreach(const QnResourcePtr &resource, qnResPool->getResourcesWithFlag(QnResource::videowall))
                    used << resource->getName();
                return used;
            }(), tr("Video Wall"), tr("Video Wall %1") )
    );
    dialog->setWindowModality(Qt::ApplicationModal);

    if(!dialog->exec())
        return;

    QString name = dialog->name();
    if (name.isEmpty())
        return;

    QnVideoWallResourcePtr videoWall(new QnVideoWallResource());
    videoWall->setId(QUuid::createUuid());
    videoWall->setName(name);
    videoWall->setTypeByName(lit("Videowall"));

    connection2()->getVideowallManager()->save(videoWall,  this, 
        [this, videoWall]( int reqID, ec2::ErrorCode errorCode ) {
            Q_UNUSED(reqID);
            if (errorCode == ec2::ErrorCode::ok)
                return;

            //TODO: #GDM #VW make common place to call this dialog from different handlers
            QnResourceListDialog::exec(
                mainWindow(),
                QnResourceList() << videoWall,
                tr("Error"),
                tr("Could not save the following %n items to Enterprise Controller.", "", 1),
                QDialogButtonBox::Ok
                );
    } );
}

void QnWorkbenchVideoWallHandler::at_attachToVideoWallAction_triggered() {
    if (!context()->user())
        return;

    QnActionParameters parameters = menu()->currentParameters(sender());
    QnVideoWallResourcePtr videoWall = parameters.resource().dynamicCast<QnVideoWallResource>();
    if(videoWall.isNull())
        return;

    QScopedPointer<QnAttachToVideowallDialog> dialog(new QnAttachToVideowallDialog(mainWindow()));
    dialog->loadFromResource(videoWall);
    if (!dialog->exec())
        return;
    dialog->submitToResource(videoWall);
    
    menu()->trigger(Qn::OpenVideoWallsReviewAction, QnActionParameters(videoWall));
}

void QnWorkbenchVideoWallHandler::at_detachFromVideoWallAction_triggered() {
    QnVideoWallItemIndexList items = menu()->currentParameters(sender()).videoWallItems();

    QSet<QnVideoWallResourcePtr> videoWalls;

    foreach (const QnVideoWallItemIndex &item, items) {
        if (!item.videowall())
            continue;

        QnVideoWallItem existingItem = item.videowall()->items()->getItem(item.uuid());
        existingItem.layout = QnId();
        item.videowall()->items()->updateItem(item.uuid(), existingItem);
        videoWalls << item.videowall();
    }

    saveVideowalls(videoWalls);
}

void QnWorkbenchVideoWallHandler::at_resetVideoWallLayoutAction_triggered() {
    QnActionParameters parameters = menu()->currentParameters(sender());

    QnVideoWallItemIndexList items = parameters.videoWallItems();
    QnLayoutResourcePtr layout = parameters.argument<QnLayoutResourcePtr>(Qn::LayoutResourceRole,
                                                                          workbench()->currentLayout()->resource());

    resetLayout(items, layout);
}

void QnWorkbenchVideoWallHandler::at_deleteVideoWallItemAction_triggered() {
    QnActionParameters parameters = menu()->currentParameters(sender());
    QnVideoWallItemIndexList items = parameters.videoWallItems();

    QnResourceList resources;
    foreach(const QnVideoWallItemIndex &index, items) {
        if (!index.videowall() || !index.videowall()->items()->hasItem(index.uuid()))
            continue;
        QnResourcePtr proxyResource(new QnResource());
        proxyResource->setId(index.uuid());
        proxyResource->setName(index.videowall()->items()->getItem(index.uuid()).name);
        qnResIconCache->setKey(proxyResource, QnResourceIconCache::VideoWallItem);
        resources.append(proxyResource);
    }

    QDialogButtonBox::StandardButton button = QnResourceListDialog::exec(
        mainWindow(),
        resources,
        tr("Delete Items"),
        tr("Are you sure you want to permanently delete these %n item(s)?", "", resources.size()),
        QDialogButtonBox::Yes | QDialogButtonBox::No
        );
    if(button != QDialogButtonBox::Yes)
        return;

    QSet<QnVideoWallResourcePtr> videoWalls;
    foreach (const QnVideoWallItemIndex &index, items) {
        if (!index.videowall())
            continue;
        index.videowall()->items()->removeItem(index.uuid());
        videoWalls << index.videowall();
    }

    saveVideowalls(videoWalls, true);
}

void QnWorkbenchVideoWallHandler::at_startVideoWallAction_triggered() {
    QnVideoWallResourcePtr videoWall = menu()->currentParameters(sender()).resource().dynamicCast<QnVideoWallResource>();
    if(videoWall.isNull())
        return;
    startVideowallAndExit(videoWall);
}

void QnWorkbenchVideoWallHandler::at_stopVideoWallAction_triggered() {
    QnVideoWallResourcePtr videoWall = menu()->currentParameters(sender()).resource().dynamicCast<QnVideoWallResource>();
    if(videoWall.isNull())
        return;

    QnVideoWallControlMessage message(QnVideoWallControlMessage::Exit);
    message.videoWallGuid = videoWall->getId();
    foreach (const QnVideoWallItem &item, videoWall->items()->getItems()) {
        message.instanceGuid = item.uuid;
        connection2()->getVideowallManager()->sendControlMessage(message, this, []{});
    }
}

void QnWorkbenchVideoWallHandler::at_delayedOpenVideoWallItemAction_triggered() {
    m_videoWallMode.guid = menu()->currentParameters(sender()).argument<QUuid>(Qn::VideoWallGuidRole);
    m_videoWallMode.instanceGuid = menu()->currentParameters(sender()).argument<QUuid>(Qn::VideoWallItemGuidRole);
    m_videoWallMode.opening = true;
    submitDelayedItemOpen();
}

void QnWorkbenchVideoWallHandler::at_renameAction_triggered() {
    QnActionParameters parameters = menu()->currentParameters(sender());

    Qn::NodeType nodeType = parameters.argument<Qn::NodeType>(Qn::NodeTypeRole, Qn::ResourceNode);
    QString name = parameters.argument<QString>(Qn::ResourceNameRole).trimmed();

    QSet<QnVideoWallResourcePtr> videoWalls;
    switch (nodeType) {
    case Qn::VideoWallItemNode:
        {
            QnVideoWallItemIndexList items = parameters.videoWallItems();
            if (items.isEmpty())
                return;

            foreach (const QnVideoWallItemIndex &item, items) {
                if (!item.videowall())
                    continue;

                QnVideoWallItem existingItem = item.videowall()->items()->getItem(item.uuid());
                existingItem.name = name;
                item.videowall()->items()->updateItem(item.uuid(), existingItem);
                videoWalls << item.videowall();
            }
        }
        break;
    case Qn::VideoWallMatrixNode:
        {
            QnVideoWallMatrixIndexList matrices = parameters.videoWallMatrices();
            if (matrices.isEmpty())
                return;

            foreach (const QnVideoWallMatrixIndex &matrix, matrices) {
                if (!matrix.videowall())
                    continue;

                QnVideoWallMatrix existingMatrix = matrix.videowall()->matrices()->getItem(matrix.uuid());
                existingMatrix.name = name;
                matrix.videowall()->matrices()->updateItem(matrix.uuid(), existingMatrix);
                videoWalls << matrix.videowall();
            }
        }
        break;
    default:
        break;
    }

    saveVideowalls(videoWalls);
}

void QnWorkbenchVideoWallHandler::at_identifyVideoWallAction_triggered() {
    QnActionParameters parameters = menu()->currentParameters(sender());

    QnVideoWallItemIndexList items = parameters.videoWallItems();
    if (items.isEmpty()) {
        foreach (QnVideoWallResourcePtr videoWall, parameters.resources().filtered<QnVideoWallResource>()) {
            if(!videoWall)
                continue;
            foreach (const QnVideoWallItem &item, videoWall->items()->getItems()) {
                items << QnVideoWallItemIndex(videoWall, item.uuid);
            }
        }
    }

    QnVideoWallControlMessage message(QnVideoWallControlMessage::Identify);
    foreach (const QnVideoWallItemIndex &item, items) {
        message.videoWallGuid = item.videowall()->getId();
        message.instanceGuid = item.uuid();
        connection2()->getVideowallManager()->sendControlMessage(message, this, []{});
    }
}

void QnWorkbenchVideoWallHandler::at_startVideoWallControlAction_triggered() {
    QnActionParameters parameters = menu()->currentParameters(sender());

    QnWorkbenchLayout *layout = NULL;

    QnVideoWallItemIndexList items = parameters.videoWallItems();
    foreach (QnVideoWallItemIndex index, items) {
        if (!index.videowall())
            continue;
        QnVideoWallItem item = index.videowall()->items()->getItem(index.uuid());
        if (item.layout.isNull())
            continue;
        QnLayoutResourcePtr layoutResource = qnResPool->getResourceById(item.layout).dynamicCast<QnLayoutResource>();
        if (!layoutResource)
            continue;

        layout = QnWorkbenchLayout::instance(layoutResource);
        if(!layout) {
            layout = new QnWorkbenchLayout(layoutResource, workbench());
            workbench()->addLayout(layout);
        }
        layout->setData(Qn::VideoWallItemGuidRole, qVariantFromValue(item.uuid));

    }

    if (layout)
        workbench()->setCurrentLayout(layout);
}

void QnWorkbenchVideoWallHandler::at_openVideoWallsReviewAction_triggered() {
    QnActionParameters parameters = menu()->currentParameters(sender());
    foreach (const QnVideoWallResourcePtr &videoWall, parameters.resources().filtered<QnVideoWallResource>()) {

        QnWorkbenchLayout* existingLayout = QnWorkbenchLayout::instance(videoWall);
        if (existingLayout) {
            workbench()->setCurrentLayout(existingLayout);
            return;
        }

        /* Construct and add a new layout. */
        QnLayoutResourcePtr layout(new QnVideowallReviewLayoutResource(videoWall));
        if(context()->user())
            layout->setParentId(context()->user()->getId());
        if (accessController()->globalPermissions() & Qn::GlobalEditVideoWallPermission)
            layout->setData(Qn::LayoutPermissionsRole, static_cast<int>(Qn::ReadWriteSavePermission));


        foreach (const QnVideoWallPcData &pc, videoWall->pcs()->getItems()) {
            QSet<int> usedScreens;

            foreach (const QnVideoWallItem &item, videoWall->items()->getItems()) {
                if (item.pcUuid != pc.uuid)
                    continue;

                QSet<int> screens = item.screenSnaps.screens();
                if (screens.isEmpty())
                    continue;

                QSet<int> intersected = usedScreens.intersect(screens);
                bool skip = !intersected.isEmpty();
                usedScreens = intersected;

                if (skip)
                    continue;

                //TODO: #GDM #VW refactor
                QList<int> listScreens = screens.toList();
                qSort(listScreens);
                addItemToLayout(layout, videoWall, pc, listScreens);
            }
        }

        resourcePool()->addResource(layout);

        menu()->trigger(Qn::OpenSingleLayoutAction, layout);

        // new layout should not be marked as changed
        menu()->trigger(Qn::SaveVideoWallReviewAction, QnActionParameters(videoWall).withArgument(Qn::LayoutResourceRole, layout));
    }
}

void QnWorkbenchVideoWallHandler::at_saveCurrentVideoWallReviewAction_triggered() {
    QnWorkbenchLayout* layout = workbench()->currentLayout();
    QnVideoWallResourcePtr videowall = layout->data().value(Qn::VideoWallResourceRole).value<QnVideoWallResourcePtr>();
    if (!videowall)
        return;
    menu()->trigger(Qn::SaveVideoWallReviewAction, QnActionParameters(videowall).withArgument(Qn::LayoutResourceRole, layout->resource()));
}

void QnWorkbenchVideoWallHandler::at_saveVideoWallReviewAction_triggered() {
    QnActionParameters parameters = menu()->currentParameters(sender());
    QnVideoWallResourcePtr videowall = parameters.resource().dynamicCast<QnVideoWallResource>();
    if (!videowall)
        return;

    QnWorkbenchLayout* layout = NULL;
    QnLayoutResourcePtr layoutResource = parameters.argument<QnLayoutResourcePtr>(Qn::LayoutResourceRole);
    if (layoutResource)
        layout = QnWorkbenchLayout::instance(layoutResource);
    else
        layout = QnWorkbenchLayout::instance(videowall);

    if (!layout) 
        return;

    if (!layoutResource)
        layoutResource = layout->resource();

    //TODO: #GDM #VW #LOW refactor common code to common place
    if (saveReviewLayout(layoutResource, [this, layoutResource](int reqId, ec2::ErrorCode errorCode) {
        Q_UNUSED(reqId);
        snapshotManager()->setFlags(layoutResource, snapshotManager()->flags(layoutResource) & ~Qn::ResourceIsBeingSaved);
        if (errorCode != ec2::ErrorCode::ok)
            return;
        snapshotManager()->setFlags(layoutResource, snapshotManager()->flags(layoutResource) & ~Qn::ResourceIsChanged);
    }))
        snapshotManager()->setFlags(layoutResource, snapshotManager()->flags(layoutResource) | Qn::ResourceIsBeingSaved);
    
}

void QnWorkbenchVideoWallHandler::at_dropOnVideoWallItemAction_triggered() {
    QnActionParameters parameters = menu()->currentParameters(sender());
    QUuid targetUuid = parameters.argument(Qn::VideoWallItemGuidRole).value<QUuid>();
    QnVideoWallItemIndex targetIndex = qnResPool->getVideoWallItemByUuid(targetUuid);
    if (targetIndex.isNull())
        return;
    QnLayoutResourcePtr currentLayout = qnResPool->getResourceById(targetIndex.videowall()->items()->getItem(targetIndex.uuid()).layout).dynamicCast<QnLayoutResource>();

    Qt::KeyboardModifiers keyboardModifiers = parameters.argument<Qt::KeyboardModifiers>(Qn::KeyboardModifiersRole);
    QnVideoWallItemIndexList videoWallItems = parameters.videoWallItems();
    QnResourceList resources = parameters.resources();

    QnResourceList targetResources;
    QnVideoWallItemIndex sourceIndex;

    if (!videoWallItems.isEmpty()) {
        foreach (const QnVideoWallItemIndex &index, videoWallItems) {
            if (index.isNull())
                continue;
            if (QnLayoutResourcePtr layout = qnResPool->getResourceById(index.videowall()->items()->getItem(index.uuid()).layout).dynamicCast<QnLayoutResource>())
                targetResources << layout;
        }

        // dragging single videowall item causing swap (if Shift is not pressed)
        if (videoWallItems.size() == 1 && !videoWallItems.first().isNull() && !(Qt::ShiftModifier & keyboardModifiers) && currentLayout)
            sourceIndex = videoWallItems.first();
    } else {
        targetResources = resources;
    }

    // if Control pressed, add items to current layout
    if (Qt::ControlModifier & keyboardModifiers && currentLayout) {
            targetResources << currentLayout;
    }
    
    QnLayoutResourcePtr targetLayout = constructLayout(targetResources);

    if (currentLayout && !sourceIndex.isNull() && targetLayout)
        swapLayouts(targetIndex, targetLayout, sourceIndex, currentLayout);
    else if (targetLayout)
        resetLayout(QnVideoWallItemIndexList() << targetIndex, targetLayout);

}

void QnWorkbenchVideoWallHandler::at_pushMyScreenToVideowallAction_triggered() {
    if (!context()->user())
        return;

    QnVirtualCameraResourcePtr desktopCamera;

    foreach (const QnResourcePtr &resource, qnResPool->getResourcesWithFlag(QnResource::desktop_camera)) {
        if (resource->getName() == context()->user()->getName())
            desktopCamera = resource.dynamicCast<QnVirtualCameraResource>();    
    }
    if (!desktopCamera)
        return;

    QnActionParameters parameters = menu()->currentParameters(sender());
    QnVideoWallItemIndexList videoWallItems = parameters.videoWallItems();

    foreach (const QnVideoWallItemIndex &index, videoWallItems) {
        parameters = QnActionParameters(desktopCamera);
        parameters.setArgument(Qn::VideoWallItemGuidRole, index.uuid());
        menu()->trigger(Qn::DropOnVideoWallItemAction, parameters);
    }
}

void QnWorkbenchVideoWallHandler::at_videowallSettingsAction_triggered() {
    QnVideoWallResourcePtr videowall = menu()->currentParameters(sender()).resource().dynamicCast<QnVideoWallResource>();
    if (!videowall)
        return;

    bool shortcutsSupported = qnPlatform->shortcuts()->supported();

    QScopedPointer<QnVideowallSettingsDialog> dialog(new QnVideowallSettingsDialog(mainWindow()));
    dialog->loadFromResource(videowall);
    dialog->setShortcutsSupported(shortcutsSupported);
    if (shortcutsSupported)
        dialog->setCreateShortcut(!shortcutExists(videowall));
    if (!dialog->exec())
        return;

    dialog->submitToResource(videowall);
    if (shortcutsSupported && dialog->isCreateShortcut())
        createShortcut(videowall);

    saveVideowall(videowall);
}

void QnWorkbenchVideoWallHandler::at_saveVideowallMatrixAction_triggered() {
    QnVideoWallResourcePtr videowall = menu()->currentParameters(sender()).resource().dynamicCast<QnVideoWallResource>();
    if (!videowall)
        return;

    QnVideoWallMatrix matrix;
    matrix.name = tr("New Matrix %1").arg(videowall->matrices()->getItems().size() + 1);
    matrix.uuid = QUuid::createUuid();

    foreach (const QnVideoWallItem &item, videowall->items()->getItems()) {
        if (item.layout.isNull() || !qnResPool->getResourceById(item.layout))
            continue;
        matrix.layoutByItem[item.uuid] = item.layout;
    }

    if (matrix.layoutByItem.isEmpty()) {
        QMessageBox::information(mainWindow(),
            tr("Invalid matrix"),
            tr("You have no layouts on the screens. Matrix cannot be saved.")); //TODO: #VW #TR
        return;
    }

    videowall->matrices()->addItem(matrix);
    saveVideowall(videowall);
}


void QnWorkbenchVideoWallHandler::at_loadVideowallMatrixAction_triggered() {
    QnActionParameters parameters = menu()->currentParameters(sender());

    QnVideoWallMatrixIndexList matrices = parameters.videoWallMatrices();
    if (matrices.size() != 1)
        return;

    QnVideoWallMatrixIndex index = matrices.first();
    if (index.isNull())
        return;

    QnVideoWallResourcePtr videowall = index.videowall();
    if (!videowall->matrices()->hasItem(index.uuid()))
        return;
    
    QnVideoWallMatrix matrix = videowall->matrices()->getItem(index.uuid());

    QnVideoWallItemMap items = videowall->items()->getItems();

    bool hasChanges = false;
    foreach (QnVideoWallItem item, items) {
        if (!matrix.layoutByItem.contains(item.uuid))
            continue;

        QUuid layoutUuid = matrix.layoutByItem[item.uuid];
        if (!layoutUuid.isNull() && !qnResPool->getResourceById(layoutUuid))
            layoutUuid = QUuid();

        if (item.layout == layoutUuid)
            continue;

        item.layout = layoutUuid;
        videowall->items()->updateItem(item.uuid, item);
        hasChanges = true;
    }

    if (!hasChanges)
        return;
    
    saveVideowall(videowall);
}

void QnWorkbenchVideoWallHandler::at_deleteVideowallMatrixAction_triggered() {
    QnActionParameters parameters = menu()->currentParameters(sender());
    QnVideoWallMatrixIndexList matrices = parameters.videoWallMatrices();

    QnResourceList resources;
    foreach(const QnVideoWallMatrixIndex &index, matrices) {
        if (!index.videowall() || !index.videowall()->matrices()->hasItem(index.uuid()))
            continue;
        QnResourcePtr proxyResource(new QnResource());
        proxyResource->setId(index.uuid());
        proxyResource->setName(index.videowall()->matrices()->getItem(index.uuid()).name);
        qnResIconCache->setKey(proxyResource, QnResourceIconCache::VideoWallMatrix);
        resources.append(proxyResource);
    }

    QDialogButtonBox::StandardButton button = QnResourceListDialog::exec(
        mainWindow(),
        resources,
        tr("Delete Matrices"),
        tr("Are you sure you want to permanently delete these %n matrices?", "", resources.size()),
        QDialogButtonBox::Yes | QDialogButtonBox::No
        );
    if(button != QDialogButtonBox::Yes)
        return;

    QSet<QnVideoWallResourcePtr> videoWalls;
    foreach (const QnVideoWallMatrixIndex &matrix, matrices) {
        if (!matrix.videowall())
            continue;
        matrix.videowall()->matrices()->removeItem(matrix.uuid());
        videoWalls << matrix.videowall();
    }

    saveVideowalls(videoWalls); 
}

void QnWorkbenchVideoWallHandler::at_resPool_resourceAdded(const QnResourcePtr &resource) {
    QnVideoWallResourcePtr videoWall = resource.dynamicCast<QnVideoWallResource>();
    if (!videoWall)
        return;

    connect(videoWall, &QnVideoWallResource::autorunChanged, this, [this] (const QnResourcePtr &resource) {
        QnVideoWallResourcePtr videoWall = resource.dynamicCast<QnVideoWallResource>();
        if (!videoWall || !videoWall->pcs()->hasItem(qnSettings->pcUuid()))
            return;
        QnVideowallAutoStarter(videoWall->getId(), this).setAutoStartEnabled(videoWall->isAutorun());
    });

    connect(videoWall, &QnVideoWallResource::pcAdded, this, [this] (const QnVideoWallResourcePtr &videoWall, const QnVideoWallPcData &pc) {
        if (pc.uuid != qnSettings->pcUuid())
            return;
        QnVideowallAutoStarter(videoWall->getId(), this).setAutoStartEnabled(videoWall->isAutorun());
    });

    connect(videoWall, &QnVideoWallResource::pcRemoved, this, [this] (const QnVideoWallResourcePtr &videoWall, const QnVideoWallPcData &pc) {
        if (pc.uuid != qnSettings->pcUuid())
            return;
        QnVideowallAutoStarter(videoWall->getId(), this).setAutoStartEnabled(false);
    });

    if (m_videoWallMode.active) {
        if (resource->getId() != m_videoWallMode.guid)
            return;

        if (m_videoWallMode.ready)
            return;
        m_videoWallMode.ready = true;
        submitDelayedItemOpen();
    } else {
        connect(videoWall, &QnVideoWallResource::pcAdded,       this, &QnWorkbenchVideoWallHandler::at_videoWall_pcAdded);
        connect(videoWall, &QnVideoWallResource::pcChanged,     this, &QnWorkbenchVideoWallHandler::at_videoWall_pcChanged);
        connect(videoWall, &QnVideoWallResource::pcRemoved,     this, &QnWorkbenchVideoWallHandler::at_videoWall_pcRemoved);
        connect(videoWall, &QnVideoWallResource::itemAdded,     this, &QnWorkbenchVideoWallHandler::at_videoWall_itemAdded);
        connect(videoWall, &QnVideoWallResource::itemChanged,   this, &QnWorkbenchVideoWallHandler::at_videoWall_itemChanged);
        connect(videoWall, &QnVideoWallResource::itemRemoved,   this, &QnWorkbenchVideoWallHandler::at_videoWall_itemRemoved);
    }
}

void QnWorkbenchVideoWallHandler::at_resPool_resourceRemoved(const QnResourcePtr &resource) {
    if (m_videoWallMode.active) {
        if (resource->getId() != m_videoWallMode.guid)
            return;

        QnVideowallAutoStarter(resource->getId(), this).setAutoStartEnabled(false); //TODO: #GDM #VW clean nonexistent videowalls sometimes
        closeInstanceDelayed();
    } else {
        QnVideoWallResourcePtr videoWall = resource.dynamicCast<QnVideoWallResource>();
        if (!videoWall)
            return;
        disconnect(videoWall, NULL, this, NULL);
        QnVideowallAutoStarter(videoWall->getId(), this).setAutoStartEnabled(false); //TODO: #GDM #VW clean nonexistent videowalls sometimes

        QnWorkbenchLayout* layout = QnWorkbenchLayout::instance(videoWall);
        if (layout && layout->resource())
            qnResPool->removeResource(layout->resource());
 

    }
}

void QnWorkbenchVideoWallHandler::at_videoWall_pcAdded(const QnVideoWallResourcePtr &videoWall, const QnVideoWallPcData &pc) {
    QnWorkbenchLayout* layout = QnWorkbenchLayout::instance(videoWall);
    if (!layout)
        return;

    foreach (const QnVideoWallItem &item, videoWall->items()->getItems()) {
        if (item.pcUuid != pc.uuid)
            continue;
        at_videoWall_itemAdded(videoWall, item);
    }
}

void QnWorkbenchVideoWallHandler::at_videoWall_pcChanged(const QnVideoWallResourcePtr &videoWall, const QnVideoWallPcData &pc) {
    //TODO: #GDM #VW implement screen size changes handling
}

void QnWorkbenchVideoWallHandler::at_videoWall_pcRemoved(const QnVideoWallResourcePtr &videoWall, const QnVideoWallPcData &pc) {
    QnWorkbenchLayout* layout = QnWorkbenchLayout::instance(videoWall);
    if (!layout)
        return;

    QList<QnWorkbenchItem*> itemsToDelete;
    foreach(QnWorkbenchItem *workbenchItem, layout->items()) {
        QnLayoutItemData data = workbenchItem->data();
        QUuid pcUuid = data.dataByRole[Qn::VideoWallPcGuidRole].value<QUuid>();
        if (pcUuid != pc.uuid)
            continue;

        itemsToDelete << workbenchItem;
    }

    foreach(QnWorkbenchItem *workbenchItem, itemsToDelete)
        layout->removeItem(workbenchItem);
}

void QnWorkbenchVideoWallHandler::at_videoWall_itemAdded(const QnVideoWallResourcePtr &videoWall, const QnVideoWallItem &item) {
    QnWorkbenchLayout* layout = QnWorkbenchLayout::instance(videoWall);
    if (!layout)
        return;

    if (!videoWall->pcs()->hasItem(item.pcUuid))
        return;

    QnVideoWallPcData pc = videoWall->pcs()->getItem(item.pcUuid);

    QList<int> indices = item.screenSnaps.screens().toList();
    if (indices.isEmpty())
        return;

    if (indices.size() == 1) {
        // checking that required widget already exists - only for items, taking part of the screen
        foreach(QnWorkbenchItem *workbenchItem, layout->items()) {
            QnLayoutItemData data = workbenchItem->data();
            QUuid pcUuid = data.dataByRole[Qn::VideoWallPcGuidRole].value<QUuid>();
            if (pcUuid != item.pcUuid)
                continue;
            QList<int> screenIndices = data.dataByRole[Qn::VideoWallPcScreenIndicesRole].value<QList<int> >();
            if (screenIndices.contains(indices.first()))
                return; //widget exists and will handle event by itself
        }
    }

    addItemToLayout(layout->resource(), videoWall, pc, indices);
}

void QnWorkbenchVideoWallHandler::at_videoWall_itemChanged(const QnVideoWallResourcePtr &videoWall, const QnVideoWallItem &item) {
    //TODO: #GDM #VW implement screen size changes handling

    // index to place updated layout
    int layoutIndex = -1;
    bool wasCurrent = false;

    // check if layout was changed or detached
    for (int i = 0; i < workbench()->layouts().size(); ++i) {
         QnWorkbenchLayout *layout = workbench()->layout(i);

        if (layout->data(Qn::VideoWallItemGuidRole).value<QUuid>() != item.uuid)
            continue;

        if (layout->resource() && item.layout == layout->resource()->getId())
            return; //everything is correct, no changes required

        wasCurrent = workbench()->currentLayout() == layout;
        layoutIndex = i;
        layout->setData(Qn::VideoWallItemGuidRole, qVariantFromValue(QUuid()));
        workbench()->removeLayout(layout);
    }

    if (item.layout.isNull() || layoutIndex < 0)
        return;

    // add new layout if needed
    {
        QnLayoutResourcePtr layoutResource = qnResPool->getResourceById(item.layout).dynamicCast<QnLayoutResource>();
        if (!layoutResource)
            return;

        QnWorkbenchLayout* layout = QnWorkbenchLayout::instance(layoutResource);
        if(!layout) 
            layout = new QnWorkbenchLayout(layoutResource, workbench());

        if (workbench()->layoutIndex(layout) < 0)
            workbench()->insertLayout(layout, layoutIndex);
        else 
            workbench()->moveLayout(layout, layoutIndex);

        layout->setData(Qn::VideoWallItemGuidRole, qVariantFromValue(item.uuid));
        if (wasCurrent)
            workbench()->setCurrentLayoutIndex(layoutIndex);
    }

}

void QnWorkbenchVideoWallHandler::at_videoWall_itemRemoved(const QnVideoWallResourcePtr &videoWall, const QnVideoWallItem &item) {
    QnWorkbenchLayout* layout = QnWorkbenchLayout::instance(videoWall);
    if (!layout)
        return;

    if (!videoWall->pcs()->hasItem(item.pcUuid))
        return;

    QnVideoWallPcData pc = videoWall->pcs()->getItem(item.pcUuid);

    foreach(QnWorkbenchItem *workbenchItem, layout->items()) {
        QnLayoutItemData data = workbenchItem->data();
        QUuid pcUuid = data.dataByRole[Qn::VideoWallPcGuidRole].value<QUuid>();
        if (pcUuid != item.pcUuid)
            continue;

        QRectF combinedGeometry;
        QList<int> screenIndices = data.dataByRole[Qn::VideoWallPcScreenIndicesRole].value<QList<int> >();
        foreach(const QnVideoWallPcData::PcScreen &screen, pc.screens) {
            if (!screenIndices.contains(screen.index))
                continue;
            combinedGeometry = combinedGeometry.united(screen.desktopGeometry);
        }

        //TODO: #GDM #VW implement!
        //if (!combinedGeometry.contains(item.geometry))
        //    continue;

        // we found the widget containing removed item
        foreach (const QnVideoWallItem &existingItem, videoWall->items()->getItems()) {
            if (existingItem.pcUuid != item.pcUuid)
                continue;

            //TODO: #GDM #VW implement!
            //if (combinedGeometry.contains(existingItem.geometry))
            //    return; //that wasn't last item
        }

        layout->removeItem(workbenchItem);
        return; // no need to check other items
    }
}

void QnWorkbenchVideoWallHandler::at_videoWall_itemChanged_activeMode(const QnVideoWallResourcePtr &videoWall, const QnVideoWallItem &item) {
    if (videoWall->getId() != m_videoWallMode.guid || item.uuid != m_videoWallMode.instanceGuid)
        return;
    openVideoWallItem(videoWall);
}

void QnWorkbenchVideoWallHandler::at_videoWall_itemRemoved_activeMode(const QnVideoWallResourcePtr &videoWall, const QnVideoWallItem &item) {
    if (videoWall->getId() != m_videoWallMode.guid || item.uuid != m_videoWallMode.instanceGuid)
        return;
    closeInstanceDelayed();
}

void QnWorkbenchVideoWallHandler::at_eventManager_controlMessageReceived(const QnVideoWallControlMessage &message) {
    if (message.instanceGuid != m_videoWallMode.instanceGuid)
        return;

    // Ignore order for broadcast messages such as Exit or Identify
    if (!message.params.contains(sequenceKey)) {
        handleMessage(message);
        return;
    }

    QUuid controllerUuid = QUuid(message[pcUuidKey]);
    qint64 sequence = message[sequenceKey].toULongLong();

    // ControlStarted message set starting sequence number
    if (message.operation == QnVideoWallControlMessage::ControlStarted) {
        handleMessage(message, controllerUuid, sequence);
        restoreMessages(controllerUuid, sequence);
        return;
    }

    // all messages should go one-by-one
    //TODO: #GDM #VW what if one message is lost forever? timeout?
    if (!m_videoWallMode.sequenceByPcUuid.contains(controllerUuid) ||
            (sequence - m_videoWallMode.sequenceByPcUuid[controllerUuid] > 1)) {
#ifdef RECEIVER_DEBUG
        if (!m_videoWallMode.sequenceByPcUuid.contains(controllerUuid))
            qDebug() << "RECEIVER: first message from this controller, waiting for ControlStarted";
        else
            qDebug() << "RECEIVER: current sequence" << m_videoWallMode.sequenceByPcUuid[controllerUuid];
#endif
        storeMessage(message, controllerUuid, sequence);
        return;
    }

    // skip outdated messages and hope for the best
    if (sequence < m_videoWallMode.sequenceByPcUuid[controllerUuid]) {
        qWarning() << "outdated control message" << message;
        return;
    }

    // Correct ordered message
    handleMessage(message, controllerUuid, sequence);

    //check for messages with next sequence
    restoreMessages(controllerUuid, sequence);
}

void QnWorkbenchVideoWallHandler::at_display_widgetAdded(QnResourceWidget* widget) {
    if (widget->resource()->flags() & QnResource::sync) {
        if (QnMediaResourceWidget *mediaWidget = dynamic_cast<QnMediaResourceWidget *>(widget)) {
            connect(mediaWidget, &QnMediaResourceWidget::motionSelectionChanged, this, &QnWorkbenchVideoWallHandler::at_widget_motionSelectionChanged);
            connect(mediaWidget, &QnMediaResourceWidget::dewarpingParamsChanged, this, &QnWorkbenchVideoWallHandler::at_widget_dewarpingParamsChanged);
        }
    }
}

void QnWorkbenchVideoWallHandler::at_display_widgetAboutToBeRemoved(QnResourceWidget* widget) {
    disconnect(widget, NULL, this, NULL);
}

void QnWorkbenchVideoWallHandler::at_widget_motionSelectionChanged() {
    QnMediaResourceWidget* widget = checked_cast<QnMediaResourceWidget *>(sender());
    if (!widget)
        return;

    if (!m_controlMode.active)
        return;

    QnVideoWallControlMessage message(QnVideoWallControlMessage::MotionSelectionChanged);
    message[uuidKey] = widget->item()->uuid().toString();
    message[valueKey] = QString::fromUtf8(QJson::serialized<QList<QRegion> >(widget->motionSelection()));
    sendMessage(message);
}

void QnWorkbenchVideoWallHandler::at_widget_dewarpingParamsChanged() {
    QnMediaResourceWidget* widget = checked_cast<QnMediaResourceWidget *>(sender());
    if (!widget)
        return;

    if (!m_controlMode.active)
        return;

    QnVideoWallControlMessage message(QnVideoWallControlMessage::MediaDewarpingParamsChanged);
    message[uuidKey] = widget->item()->uuid().toString();
    message[valueKey] = QString::fromUtf8(QJson::serialized(widget->dewarpingParams()));
    sendMessage(message);
}

void QnWorkbenchVideoWallHandler::at_workbench_currentLayoutAboutToBeChanged() {
    disconnect(workbench()->currentLayout(), NULL, this, NULL);
    setControlMode(false);
}

void QnWorkbenchVideoWallHandler::at_workbench_currentLayoutChanged() {
    connect(workbench()->currentLayout(), &QnWorkbenchLayout::dataChanged, this, &QnWorkbenchVideoWallHandler::at_workbenchLayout_dataChanged);
    updateMode();
}

void QnWorkbenchVideoWallHandler::at_workbench_itemChanged(Qn::ItemRole role) {
    if (!m_controlMode.active)
        return;

    QnLayoutResourcePtr layout = workbench()->currentLayout()->resource();
    if (!layout)
        return;

    QnVideoWallControlMessage message(QnVideoWallControlMessage::ItemRoleChanged);
    message[roleKey] = QString::number(role);
    message[uuidKey] = workbench()->item(role) ? workbench()->item(role)->uuid().toString() : QString();
    sendMessage(message);
}

void QnWorkbenchVideoWallHandler::at_workbenchLayout_itemAdded_controlMode(QnWorkbenchItem *item) {
    connect(item, &QnWorkbenchItem::dataChanged,     this,   &QnWorkbenchVideoWallHandler::at_workbenchLayoutItem_dataChanged);

    if (!m_controlMode.active)
        return;

    QnVideoWallControlMessage message(QnVideoWallControlMessage::LayoutItemAdded);
    message[uuidKey] = item->uuid().toString();
    message[resourceKey] = item->resourceUid();
    message[geometryKey] = QString::fromUtf8(QJson::serialized(item->geometry()));
    message[zoomRectKey] = QString::fromUtf8(QJson::serialized(item->zoomRect()));
    message[rotationKey] = QString::fromUtf8(QJson::serialized(item->rotation()));
    message[checkedButtonsKey] = QString::fromUtf8(QJson::serialized(item->data(Qn::ItemCheckedButtonsRole).toInt()));
    sendMessage(message);
}

void QnWorkbenchVideoWallHandler::at_workbenchLayout_itemRemoved_controlMode(QnWorkbenchItem *item) {
    disconnect(item, &QnWorkbenchItem::dataChanged,     this,   &QnWorkbenchVideoWallHandler::at_workbenchLayoutItem_dataChanged);

    if (!m_controlMode.active)
        return;

    QnVideoWallControlMessage message(QnVideoWallControlMessage::LayoutItemRemoved);
    message[uuidKey] = item->uuid().toString();
    sendMessage(message);
}

void QnWorkbenchVideoWallHandler::at_workbenchLayout_zoomLinkAdded(QnWorkbenchItem *item, QnWorkbenchItem *zoomTargetItem) {
    if (!m_controlMode.active)
        return;

    QnVideoWallControlMessage message(QnVideoWallControlMessage::ZoomLinkAdded);
    message[uuidKey] = item->uuid().toString();
    message[zoomUuidKey] = zoomTargetItem->uuid().toString();
    sendMessage(message);
#ifdef SENDER_DEBUG
    qDebug() << "SENDER: zoom Link added" << item->uuid() << zoomTargetItem->uuid();
#endif
}

void QnWorkbenchVideoWallHandler::at_workbenchLayout_zoomLinkRemoved(QnWorkbenchItem *item, QnWorkbenchItem *zoomTargetItem) {
    if (!m_controlMode.active)
        return;

    QnVideoWallControlMessage message(QnVideoWallControlMessage::ZoomLinkRemoved);
    message[uuidKey] = item->uuid().toString();
    message[zoomUuidKey] = zoomTargetItem->uuid().toString();
    sendMessage(message);
#ifdef SENDER_DEBUG
    qDebug() << "SENDER: zoom Link removed" << item->uuid() << zoomTargetItem->uuid();
#endif
}

void QnWorkbenchVideoWallHandler::at_workbenchLayout_dataChanged(int role) {
    if (role == Qn::VideoWallItemGuidRole || role == Qn::VideoWallResourceRole) {
        updateMode();
        return;
    }

    if (!m_controlMode.active)
        return;

    QByteArray json;
    QVariant data = workbench()->currentLayout()->data(role);
    switch (role) {
    case Qn::LayoutCellAspectRatioRole:
    case Qn::LayoutCellSpacingRole:
    {
        qreal value = data.toReal();
        QJson::serialize(value, &json);
        break;
    }
    default:
        return; //ignore other fields
    }

    QnVideoWallControlMessage message(QnVideoWallControlMessage::LayoutDataChanged);
    message[roleKey] = QString::number(role);
    message[valueKey] = QString::fromUtf8(json);
    sendMessage(message);
}

void QnWorkbenchVideoWallHandler::at_workbenchLayoutItem_dataChanged(int role) {

    if (!m_controlMode.active)
        return;

    QnWorkbenchItem* item = static_cast<QnWorkbenchItem *>(sender());
    QByteArray json;
    QVariant data = item->data(role);
    bool cached = false;

    switch (role) {
    case Qn::ItemFlagsRole:                 // do not transfer flags, it may result of incorrect pending geometry adjustment
    case Qn::ItemTimeRole:                  // do not transfer static time, it may result of pause
    case Qn::ItemCombinedGeometryRole:      // do not transfer calculated geometry
    case Qn::ItemGeometryDeltaRole:
        return;

    case Qn::ItemPausedRole:
    case Qn::ItemSpeedRole:
    case Qn::ItemPositionRole:
        // do not pause playing if changing layout, else fall-through
        if (display()->isChangingLayout())
            return;

    case Qn::ItemGeometryRole:
    {
        QRect value = data.value<QRect>();
#ifdef SENDER_DEBUG
        qDebug() << "SENDER: Item"  << item->uuid() << debugRole(role) << "changed to" << value;
#endif
        QJson::serialize(value, &json);
        break;
    }

    case Qn::ItemZoomRectRole:
    {
        QRectF value = data.value<QRectF>();
#ifdef SENDER_DEBUG
        qDebug() << "SENDER: Item"  << item->uuid() << debugRole(role) << "changed to" << value;
#endif
        QJson::serialize(value, &json);
        cached = true;
        break;
    }

    case Qn::ItemRotationRole:
    case Qn::ItemFlipRole:
    {
        qreal value = data.toReal();
#ifdef SENDER_DEBUG
        qDebug() << "SENDER: Item"  << item->uuid() << debugRole(role) << "changed to" << value;
#endif
        QJson::serialize(value, &json);
        break;
    }
    case Qn::ItemCheckedButtonsRole:
    {
        int value = data.toInt();
#ifdef SENDER_DEBUG
        qDebug() << "SENDER: Item"  << item->uuid() << debugRole(role) << "changed to" << value;
#endif
        QJson::serialize(value, &json);
        break;
    }
    case Qn::ItemFrameDistinctionColorRole:
    {
        QColor value = data.value<QColor>();
#ifdef SENDER_DEBUG
        qDebug() << "SENDER: Item"  << item->uuid() << debugRole(role) << "changed to" << value;
#endif
        QJson::serialize(value, &json);
        break;
    }

    case Qn::ItemSliderWindowRole:
    case Qn::ItemSliderSelectionRole:
        QJson::serialize(data.value<QnTimePeriod>(), &json);
        break;

    case Qn::ItemImageEnhancementRole:
        QJson::serialize(data.value<ImageCorrectionParams>(), &json);
        break;

    case Qn::ItemImageDewarpingRole:
        QJson::serialize(data.value<QnItemDewarpingParams>(), &json);
        cached = true;
        break;

    case Qn::ItemHealthMonitoringButtonsRole:
        QJson::serialize(data.value<QnServerResourceWidget::HealthMonitoringButtons>(), &json);
        break;
    default:
#ifdef SENDER_DEBUG
        qDebug() << "SENDER: cannot deserialize"  << item->uuid() << debugRole(role) << data;
#endif
        break;
    }

    QnVideoWallControlMessage message(QnVideoWallControlMessage::LayoutItemDataChanged);
    message[roleKey] = QString::number(role);
    message[uuidKey] = item->uuid().toString();
    message[valueKey] = QString::fromUtf8(json);
    sendMessage(message, cached);
}

void QnWorkbenchVideoWallHandler::at_navigator_positionChanged() {
    if (!m_controlMode.active)
        return;

    if (display()->isChangingLayout())
        return;

    QnVideoWallControlMessage message(QnVideoWallControlMessage::NavigatorPositionChanged);
    message[positionKey] = QString::number(navigator()->position());
    sendMessage(message);
}

void QnWorkbenchVideoWallHandler::at_navigator_speedChanged() {
    if (!m_controlMode.active)
        return;

    if (display()->isChangingLayout())
        return;

    QnVideoWallControlMessage message(QnVideoWallControlMessage::NavigatorSpeedChanged);
    message[speedKey] = QString::number(navigator()->speed());
    message[positionKey] = QString::number(navigator()->position());
    sendMessage(message);
}

void QnWorkbenchVideoWallHandler::at_workbenchStreamSynchronizer_runningChanged() {
    if (!m_controlMode.active)
        return;

    if (display()->isChangingLayout())
        return;

    QnVideoWallControlMessage message(QnVideoWallControlMessage::SynchronizationChanged);
    message[valueKey] = QString::fromUtf8(QJson::serialized(context()->instance<QnWorkbenchStreamSynchronizer>()->state()));
    sendMessage(message);
}

void QnWorkbenchVideoWallHandler::at_controlModeCacheTimer_timeout() {
    if (m_controlMode.cachedMessages.isEmpty())
        return;

    while (!m_controlMode.cachedMessages.isEmpty()) {
        QnVideoWallControlMessage message = m_controlMode.cachedMessages.takeLast();
        for (auto iter = m_controlMode.cachedMessages.begin(); iter != m_controlMode.cachedMessages.end();) {
            if (
                (iter->operation == message.operation) && 
                (iter->params[roleKey] == message[roleKey]) &&
                (iter->params[uuidKey] == message[uuidKey])
                )
                iter = m_controlMode.cachedMessages.erase(iter);
            else
                iter++;
        }
        sendMessage(message);
    }
}

QString QnWorkbenchVideoWallHandler::shortcutPath() {
    QString result = QStandardPaths::writableLocation(QStandardPaths::DesktopLocation);
    if (result.isEmpty())
        result = QStandardPaths::writableLocation(QStandardPaths::DataLocation);
    return result;
}


bool QnWorkbenchVideoWallHandler::shortcutExists(const QnVideoWallResourcePtr &videowall) const {
    QString destinationPath = shortcutPath();
    if (destinationPath.isEmpty())
        return false;

    return qnPlatform->shortcuts()->shortcutExists(destinationPath, videowall->getName());
}

bool QnWorkbenchVideoWallHandler::createShortcut(const QnVideoWallResourcePtr &videowall) {

    QString destinationPath = shortcutPath();
    if (destinationPath.isEmpty())
        return false;

    QStringList arguments;
    arguments << QLatin1String("--videowall");
    arguments << videowall->getId().toString();

    QUrl url = qnSettings->lastUsedConnection().url;
    url.setUserName(QString());
    url.setPassword(QString());

    arguments << QLatin1String("--auth");
    arguments << QLatin1String(url.toEncoded());

    return qnPlatform->shortcuts()->createShortcut(qApp->applicationFilePath(), destinationPath, videowall->getName(), arguments);
}

void QnWorkbenchVideoWallHandler::saveVideowall(const QnVideoWallResourcePtr& videowall, bool saveLayout) {
    if (saveLayout)
        menu()->trigger(Qn::SaveVideoWallReviewAction, QnActionParameters(videowall));
    else
        connection2()->getVideowallManager()->save(videowall, this, [] {});
}

void QnWorkbenchVideoWallHandler::saveVideowalls(const QSet<QnVideoWallResourcePtr> &videowalls, bool saveLayout) {
    foreach (const QnVideoWallResourcePtr &videowall, videowalls)
        saveVideowall(videowall, saveLayout);
}

bool QnWorkbenchVideoWallHandler::saveReviewLayout(const QnLayoutResourcePtr &layoutResource, std::function<void(int, ec2::ErrorCode)> callback) {
    QnWorkbenchLayout* layout = QnWorkbenchLayout::instance(layoutResource);
    if (!layout) {
        return false;
    }

    QnVideoWallResourcePtr videowall = layoutResource->data().value(Qn::VideoWallResourceRole).value<QnVideoWallResourcePtr>();

    foreach(QnWorkbenchItem *item, layout->items()) {
        QnLayoutItemData data = item->data();
        QUuid pcUuid = data.dataByRole[Qn::VideoWallPcGuidRole].value<QUuid>();
        if (!videowall->pcs()->hasItem(pcUuid))
            continue;
        QnVideoWallPcData pc = videowall->pcs()->getItem(pcUuid);

        QList<int> screenIndices = data.dataByRole[Qn::VideoWallPcScreenIndicesRole].value<QList<int> >();
        if (screenIndices.size() < 1)
            continue;
        pc.screens[screenIndices.first()].layoutGeometry = data.combinedGeometry.toRect();
        videowall->pcs()->updateItem(pcUuid, pc);
    }

    //TODO: #GDM #VW sometimes saving is not required
    connection2()->getVideowallManager()->save(videowall, this, 
        [this, callback]( int reqID, ec2::ErrorCode errorCode ) {
            callback(reqID, errorCode);
    } );

    return true;
}<|MERGE_RESOLUTION|>--- conflicted
+++ resolved
@@ -294,242 +294,7 @@
     return QnAppServerConnectionFactory::getConnection2();
 }
 
-<<<<<<< HEAD
-=======
-QnWorkbenchVideoWallHandler::ScreenSnap QnWorkbenchVideoWallHandler::findNearest(const QList<ScreenSnap> &list, int value) {
-
-    QList<ScreenSnap>::ConstIterator i = qLowerBound(list.constBegin(), list.constEnd(), value);
-    if (i == list.constEnd())
-        return list.last();
-
-    if (i->value == value)
-        return *i;
-
-    int idx = (i - list.constBegin());
-    if (idx <= 0)
-        return list.first();
-
-    if (idx >= list.size())
-        return list.last();
-
-    ScreenSnap prev = list[idx - 1];
-    ScreenSnap next = list[idx];
-    if (qAbs(value - prev.value) <= qAbs(value - next.value))
-        return prev;
-    return next;
-}
-
-QnWorkbenchVideoWallHandler::ScreenSnap QnWorkbenchVideoWallHandler::findEdge(const QList<QnWorkbenchVideoWallHandler::ScreenSnap> &snaps, QList<int> screens, bool backward) {
-
-    if (backward) {
-        foreach(const ScreenSnap &snap, snaps | boost::adaptors::reversed) {
-            if (snap.intermidiate || !screens.contains(snap.index))
-                continue;
-            return snap;
-        }
-    } else {
-        foreach(const ScreenSnap &snap, snaps) {
-            if (snap.intermidiate || !screens.contains(snap.index))
-                continue;
-            return snap;
-        }
-    }
-
-    return ScreenSnap();
-}
-
-QList<int> QnWorkbenchVideoWallHandler::getScreensByItem(const ScreenSnaps &snaps, const QRect &source) {
-
-    ScreenSnaps joined = snaps.joined();
-
-    ScreenSnap left     = findNearest(joined.left, source.left());
-    ScreenSnap top      = findNearest(joined.top, source.top());
-    ScreenSnap right    = findNearest(joined.right, source.right());
-    ScreenSnap bottom   = findNearest(joined.bottom, source.bottom());
-    QSet<int> screenIndices;
-    screenIndices << left.index << top.index << right.index << bottom.index;
-
-    QList<int> result = screenIndices.values();
-    foreach (int index, result) {   //check if it is really one screen
-        ScreenSnaps filtered = snaps.filtered(index);
-        if (findNearest(filtered.left, source.left()).value != left.value)
-            continue;
-        if (findNearest(filtered.top, source.top()).value != top.value)
-            continue;
-        if (findNearest(filtered.right, source.right()).value != right.value)
-            continue;
-        if (findNearest(filtered.bottom, source.bottom()).value != bottom.value)
-            continue;
-
-        return QList<int>() << index;
-    }
-    return result;
-}
-
-QRect QnWorkbenchVideoWallHandler::calculateSnapGeometry(const QList<QnVideoWallPcData::PcScreen> &screens, const QRect &source) {
-    if (screens.isEmpty())
-        return source;
-
-    ScreenSnaps localSnaps = calculateSnaps(qnSettings->pcUuid(), screens);
-
-    ScreenSnap left, top, right, bottom;
-
-    // multiple calculations are not important because function is used very rare and datasets are small
-    QList<int> screenIndices = getScreensByItem(localSnaps, source);
-    if (screenIndices.size() > 1) { // if client uses some screens it should fill them completely
-        left    = findEdge(localSnaps.left,     screenIndices);
-        top     = findEdge(localSnaps.top,      screenIndices);
-        right   = findEdge(localSnaps.right,    screenIndices, true);
-        bottom  = findEdge(localSnaps.bottom,   screenIndices, true);
-    } else if (!screenIndices.isEmpty()) {  //safety check
-        ScreenSnaps joined = localSnaps.joined();
-        left    = findNearest(joined.left,      source.left());
-        top     = findNearest(joined.top,       source.top());
-        right   = findNearest(joined.right,     source.right());
-        bottom  = findNearest(joined.bottom,    source.bottom());
-    } else {
-        return source;
-    }
-    //TODO: #GDM #VW check edges validity
-    //TODO: #GDM #VW check that screens are not in use already
-
-    return QRect(QPoint(left.value, top.value), QPoint(right.value, bottom.value));
-
-}
-
-void QnWorkbenchVideoWallHandler::attachLayout(const QnVideoWallResourcePtr &videoWall, const QnLayoutResourcePtr &layout, const QnVideowallAttachSettings &settings) {
-    QDesktopWidget* desktop = qApp->desktop();
-    QList<QnVideoWallPcData::PcScreen> localScreens;
-    QRect unitedGeometry;
-    for (int i = 0; i < desktop->screenCount(); i++) {
-        QnVideoWallPcData::PcScreen screen;
-        screen.index = i;
-        screen.desktopGeometry = desktop->screenGeometry(i);
-        unitedGeometry = unitedGeometry.united(screen.desktopGeometry);
-        localScreens << screen;
-    }
-    int currentScreen = desktop->screenNumber(mainWindow());
-    QUuid pcUuid = qnSettings->pcUuid();
-    
-    auto newItem = [&]() {
-        QnVideoWallItem result;
-
-        // if layout can be attached right now, do it
-        if (layout && !snapshotManager()->isLocal(layout))
-            result.layout = layout->getId();
-
-        result.name = generateUniqueString([&videoWall] () {
-            QStringList used;
-            foreach (const QnVideoWallItem &item, videoWall->items()->getItems())
-                used << item.name;
-            return used;
-        }(), tr("Screen"), tr("Screen %1") );
-        result.pcUuid = pcUuid;
-        result.uuid = QUuid::createUuid();
-        return result;
-    };
-
-    QnVideoWallItem item = newItem();
-
-    switch (settings.attachMode) {
-    case QnVideowallAttachSettings::AttachAll:
-        item.geometry = unitedGeometry;
-        break;
-    case QnVideowallAttachSettings::AttachScreen:
-        item.geometry = desktop->screenGeometry(currentScreen);
-        break;
-    case QnVideowallAttachSettings::AttachWindow:
-        item.geometry = calculateSnapGeometry(localScreens, mainWindow()->geometry());
-        break;
-    default:
-        break;
-    }
-
-  //  action(Qn::EffectiveMaximizeAction)->setChecked(false);
-  //  mainWindow()->setGeometry(item.geometry);   // WYSIWYG
-
-    videoWall->items()->addItem(item);
-    QnVideoWallItemIndexList items;
-    items << QnVideoWallItemIndex(videoWall, item.uuid);
-
-    if (settings.autoFill) {
-        switch (settings.attachMode) {
-        case QnVideowallAttachSettings::AttachScreen: 
-        {
-            for (int i = 0; i < desktop->screenCount(); i++) {
-                if (i == currentScreen)
-                    continue;
-                QnVideoWallItem fillItem = newItem();
-                fillItem.geometry = desktop->screenGeometry(i);
-                videoWall->items()->addItem(fillItem);
-                items << QnVideoWallItemIndex(videoWall, fillItem.uuid);
-            }
-            break;
-        }
-        case QnVideowallAttachSettings::AttachWindow:
-        {
-            int w = item.geometry.width();
-            int h = item.geometry.height();
-            int xOffset = unitedGeometry.left();
-            int yOffset = unitedGeometry.top();
-            for (int x = 0; x < qRound((qreal)unitedGeometry.width() / w); x++) {
-                for (int y = 0; y < qRound((qreal)unitedGeometry.height() / h); y++) {
-                    QRect geometry = calculateSnapGeometry(localScreens, QRect(xOffset + x*w, yOffset + y*h, w, h));
-                    if (geometry == item.geometry)
-                        continue;   //TODO: #GDM #VW check overlapping with existing items
-                    QnVideoWallItem fillItem = newItem();
-                    fillItem.geometry = geometry;
-                    videoWall->items()->addItem(fillItem);
-                    items << QnVideoWallItemIndex(videoWall, fillItem.uuid);
-                }
-            }
-            break;
-        }
-        default:
-            break;
-        }
-    }
-
-    QnVideoWallPcData pcData;
-    pcData.uuid = pcUuid;
-    pcData.screens = localScreens;
-
-    if (!videoWall->pcs()->hasItem(pcUuid))
-        videoWall->pcs()->addItem(pcData);
-    else
-        videoWall->pcs()->updateItem(pcUuid, pcData);
-
-    // If layout should be saved, attach it after videowall saving.
-    connection2()->getVideowallManager()->save(videoWall,  this, 
-        [this, items, layout, videoWall]( int reqID, ec2::ErrorCode errorCode ) {
-            Q_UNUSED(reqID);
-            if (errorCode != ec2::ErrorCode::ok)
-                return;
-
-            if (items.isEmpty())
-                return;
-
-            bool updateLayout = !layout.isNull();
-            foreach(const QnVideoWallItemIndex &index, items) {
-                if (index.isNull())
-                    continue;
-                QnVideoWallResourcePtr videowall = index.videowall();
-                if (!videowall->items()->hasItem(index.uuid()))
-                    continue;
-                if (!videowall->items()->getItem(index.uuid()).layout.isNull()) {
-                    updateLayout = false;
-                    break;
-                }
-            }
-            if (updateLayout)
-                resetLayout(items, layout);
-    } );
-
     menu()->trigger(Qn::SaveVideoWallReviewAction, QnActionParameters(videoWall));
-    menu()->trigger(Qn::OpenVideoWallsReviewAction, QnActionParameters(videoWall));
-}
-
->>>>>>> e9e7b697
 void QnWorkbenchVideoWallHandler::resetLayout(const QnVideoWallItemIndexList &items, const QnLayoutResourcePtr &layout) {
     if (items.isEmpty())
         return;
