--- conflicted
+++ resolved
@@ -50,13 +50,8 @@
     }
 
 private:
-<<<<<<< HEAD
     QnId m_resourceId;
-    QScopedPointer<QnPtzHotkeysResourcePropertyAdaptor> m_adapter;
-=======
-    int m_resourceId;
     QScopedPointer<QnPtzHotkeysResourcePropertyAdaptor> m_adaptor;
->>>>>>> 3bdd8ca7
 };
 
 
