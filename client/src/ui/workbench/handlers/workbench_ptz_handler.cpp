#include "workbench_ptz_handler.h"

#include <QtCore/QEventLoop>
#include <QtCore/QTimer>
#include <QtWidgets/QMessageBox>

#include <api/app_server_connection.h>

#include <utils/common/collection.h>
#include <utils/resource_property_adaptors.h>

#include <common/common_globals.h>

#include <core/ptz/abstract_ptz_controller.h>
#include <core/ptz/ptz_preset.h>
#include <core/ptz/ptz_tour.h>
#include <core/resource/camera_resource.h>

#include <ui/actions/actions.h>
#include <ui/actions/action_manager.h>
#include <ui/actions/action_parameters.h>
#include <ui/actions/action_target_provider.h>
#include <ui/common/ui_resource_name.h>
#include <ui/dialogs/ptz_preset_dialog.h>
#include <ui/dialogs/ptz_manage_dialog.h>

#include <ui/graphics/items/resource/media_resource_widget.h>

#include <ui/workbench/workbench_item.h>
#include <ui/workbench/workbench_context.h>

class QnSingleCameraPtzHotkeysDelegate: public QnAbstractPtzHotkeyDelegate, public QnWorkbenchContextAware {
public:
    QnSingleCameraPtzHotkeysDelegate(const QnResourcePtr &resource, QnWorkbenchContext *context):
        QnWorkbenchContextAware(context),
        m_resourceId(resource->getId()),
        m_adaptor(new QnPtzHotkeysResourcePropertyAdaptor())
    {
        m_adaptor->setResource(resource);
    }

    ~QnSingleCameraPtzHotkeysDelegate() {}

    virtual QnPtzHotkeyHash hotkeys() const override {
        return m_adaptor->value();
    }

    virtual void updateHotkeys(const QnPtzHotkeyHash &value) override {
        m_adaptor->setValue(value);
    }

private:
    QnUuid m_resourceId;
    QScopedPointer<QnPtzHotkeysResourcePropertyAdaptor> m_adaptor;
};


bool getDevicePosition(const QnPtzControllerPtr &controller, QVector3D *position) {
    if(!controller->hasCapabilities(Qn::AsynchronousPtzCapability)) {
        return controller->getPosition(Qn::DevicePtzCoordinateSpace, position);
    } else {
        QEventLoop eventLoop;
        bool result = true;

        QMetaObject::Connection connection = QObject::connect(controller.data(), &QnAbstractPtzController::finished, &eventLoop, [&](Qn::PtzCommand command, const QVariant &data) {
            if(command == Qn::GetDevicePositionPtzCommand) {
                result = data.isValid();
                if(result)
                    *position = data.value<QVector3D>();
                eventLoop.exit();
            }
        }, Qt::QueuedConnection);

        controller->getPosition(Qn::DevicePtzCoordinateSpace, position);
        eventLoop.exec();
        QObject::disconnect(connection);
        return result;
    }
}

QnWorkbenchPtzHandler::QnWorkbenchPtzHandler(QObject *parent):
    base_type(parent),
    QnWorkbenchContextAware(parent)
{
    connect(action(Qn::PtzSavePresetAction),                    &QAction::triggered,    this,   &QnWorkbenchPtzHandler::at_ptzSavePresetAction_triggered);
    connect(action(Qn::PtzActivatePresetAction),                &QAction::triggered,    this,   &QnWorkbenchPtzHandler::at_ptzActivatePresetAction_triggered);
    connect(action(Qn::PtzActivateTourAction),                  &QAction::triggered,    this,   &QnWorkbenchPtzHandler::at_ptzActivateTourAction_triggered);
    connect(action(Qn::PtzActivateObjectAction),                &QAction::triggered,    this,   &QnWorkbenchPtzHandler::at_ptzActivateObjectAction_triggered);
    connect(action(Qn::PtzManageAction),                        &QAction::triggered,    this,   &QnWorkbenchPtzHandler::at_ptzManageAction_triggered);
    connect(action(Qn::DebugCalibratePtzAction),                &QAction::triggered,    this,   &QnWorkbenchPtzHandler::at_debugCalibratePtzAction_triggered);
    connect(action(Qn::DebugGetPtzPositionAction),              &QAction::triggered,    this,   &QnWorkbenchPtzHandler::at_debugGetPtzPositionAction_triggered);
}

QnWorkbenchPtzHandler::~QnWorkbenchPtzHandler() {
    delete QnPtzManageDialog::instance();
}

void QnWorkbenchPtzHandler::at_ptzSavePresetAction_triggered() {
    QnMediaResourceWidget *widget = menu()->currentParameters(sender()).widget<QnMediaResourceWidget>();
    if(!widget || !widget->ptzController())
        return;
    QnResourcePtr resource = widget->resource()->toResourcePtr();

    //TODO: #GDM #PTZ fix the text
    if(resource->getStatus() == Qn::Offline || resource->getStatus() == Qn::Unauthorized) {
        QMessageBox::critical(
            mainWindow(),
            tr("Unable to get position from camera."),
<<<<<<< HEAD
            tr("An error has occurred while trying to get a current position from camera %1.").arg(getResourceName(resource))
          + L'\n' 
=======
            tr("An error has occurred while trying to get the current position from camera %1.").arg(getResourceName(resource))
          + L'\n'
>>>>>>> 0ea934a7
          + tr("Please wait for the camera to go online.")
        );
        return;
    }

    QScopedPointer<QnSingleCameraPtzHotkeysDelegate> hotkeysDelegate(new QnSingleCameraPtzHotkeysDelegate(resource, context()));

    QScopedPointer<QnPtzPresetDialog> dialog(new QnPtzPresetDialog(mainWindow()));
    dialog->setController(widget->ptzController());
    dialog->setHotkeysDelegate(hotkeysDelegate.data());
    dialog->exec();
}

void QnWorkbenchPtzHandler::at_ptzActivatePresetAction_triggered() {
    QnActionParameters parameters = menu()->currentParameters(sender());
    QnMediaResourceWidget *widget = parameters.widget<QnMediaResourceWidget>();
    QString id = parameters.argument<QString>(Qn::PtzObjectIdRole);

    if(!widget || !widget->ptzController() || id.isEmpty())
        return;
    QnResourcePtr resource = widget->resource()->toResourcePtr();

    if (!widget->ptzController()->hasCapabilities(Qn::PresetsPtzCapability)) {
        //TODO: #GDM #PTZ show appropriate error message?
        return;
    }

    if (widget->dewarpingParams().enabled) {
        QnItemDewarpingParams params = widget->item()->dewarpingParams();
        params.enabled = true;
        widget->item()->setDewarpingParams(params);
    }

    if (widget->ptzController()->activatePreset(id, 1.0)) {
        if (!widget->dewarpingParams().enabled) // do not jump to live if this is a fisheye camera
            action(Qn::JumpToLiveAction)->trigger(); // TODO: #Elric ?
    } else {
        if(resource->getStatus() == Qn::Offline || resource->getStatus() == Qn::Unauthorized) {
            QMessageBox::critical(
                mainWindow(),
                tr("Unable to set position on camera."),
<<<<<<< HEAD
                tr("An error has occurred while trying to set the current position for camera %1.").arg(getResourceName(resource)) + L'\n' 
=======
                tr("An error has occurred while trying to set the current position for camera %1.").arg(getResourceName(resource)) + L'\n'
>>>>>>> 0ea934a7
              + tr("Please wait for the camera to go online.")
            );
            return;
        }
        //TODO: #GDM #PTZ check other cases
    }
}

void QnWorkbenchPtzHandler::at_ptzActivateTourAction_triggered() {
    QnActionParameters parameters = menu()->currentParameters(sender());
    QnMediaResourceWidget *widget = parameters.widget<QnMediaResourceWidget>();
    if(!widget || !widget->ptzController())
        return;
    QnResourcePtr resource = widget->resource()->toResourcePtr();

    QString id = parameters.argument<QString>(Qn::PtzObjectIdRole).trimmed();
    if(id.isEmpty())
        return;

    /* Check if tour exists and is valid. */
    {
        QnPtzTourList tours;
        if (!widget->ptzController()->getTours(&tours))
            return;

        QnPtzPresetList presets;
        if (!widget->ptzController()->getPresets(&presets))
            return;

        int tourIdx = qnIndexOf(tours, [&id](const QnPtzTour &tour) {return id == tour.id; });
        if (tourIdx < 0)
            return;

        QnPtzTour tour = tours[tourIdx];
        if (!tour.isValid(presets))
            return;
    }

    if (widget->dewarpingParams().enabled) {
        QnItemDewarpingParams params = widget->item()->dewarpingParams();
        params.enabled = true;
        widget->item()->setDewarpingParams(params);
    }

    if (widget->ptzController()->activateTour(id)) {
        if (!widget->dewarpingParams().enabled) // do not jump to live if this is a fisheye camera
            action(Qn::JumpToLiveAction)->trigger(); // TODO: #Elric ?
    } else {
        if(resource->getStatus() == Qn::Offline || resource->getStatus() == Qn::Unauthorized) {
            QMessageBox::critical(
                mainWindow(),
                tr("Unable to set position on camera."),
<<<<<<< HEAD
                tr("An error has occurred while trying to set the current position for camera %1.").arg(getResourceName(resource)) + L'\n' 
=======
                tr("An error has occurred while trying to set the current position for camera %1.").arg(getResourceName(resource)) + L'\n'
>>>>>>> 0ea934a7
              + tr("Please wait for the camera to go online.")
            );
            return;
        }
        //TODO: #GDM #PTZ check other cases
    }
}

void QnWorkbenchPtzHandler::at_ptzActivateObjectAction_triggered() {
    QnActionParameters parameters = menu()->currentParameters(sender());
    QnMediaResourceWidget *widget = parameters.widget<QnMediaResourceWidget>();
    if(!widget || !widget->ptzController())
        return;

    QString id = parameters.argument<QString>(Qn::PtzObjectIdRole).trimmed();
    if(id.isEmpty())
        return;

    QnPtzPresetList presets;
    if(!widget->ptzController()->getPresets(&presets))
        return;

    int index = qnIndexOf(presets, [&](const QnPtzPreset &preset) { return preset.id == id; });
    if(index == -1) {
        menu()->trigger(Qn::PtzActivateTourAction, parameters);
    } else {
        menu()->trigger(Qn::PtzActivatePresetAction, parameters);
    }
}


void QnWorkbenchPtzHandler::at_ptzManageAction_triggered() {
    QnActionParameters parameters = menu()->currentParameters(sender());
    QnMediaResourceWidget *widget = parameters.widget<QnMediaResourceWidget>();

    if (!widget || !widget->ptzController())
        return;

    QnPtzManageDialog* dialog = QnPtzManageDialog::instance();
    assert(dialog);

    if (dialog->isVisible() && !dialog->tryClose(false))
        return;

    dialog->setResource(widget->resource()->toResourcePtr());
    dialog->setController(widget->ptzController());
    dialog->show();
}

void QnWorkbenchPtzHandler::at_debugCalibratePtzAction_triggered() {
    QnMediaResourceWidget *widget = menu()->currentParameters(sender()).widget<QnMediaResourceWidget>();
    if(!widget)
        return;
    QPointer<QnResourceWidget> guard(widget);
    QnPtzControllerPtr controller = widget->ptzController();

    QVector3D position;
    if(!getDevicePosition(controller, &position))
        return;

    qreal startZ = 0.0;
    qreal endZ = 0.8;

    for(int i = 0; i <= 20; i++) {
        position.setZ(startZ + (endZ - startZ) * i / 20.0);
        controller->absoluteMove(Qn::DevicePtzCoordinateSpace, position, 1.0);

        QEventLoop loop;
        QTimer::singleShot(10000, &loop, SLOT(quit()));
        loop.exec();

        if(!guard)
            break;

        QVector3D cameraPosition;
        getDevicePosition(controller, &cameraPosition);
        qDebug() << "SENT POSITION" << position << "GOT POSITION" << cameraPosition;

        menu()->trigger(Qn::TakeScreenshotAction, QnActionParameters(widget).withArgument<QString>(Qn::FileNameRole, tr("PTZ_CALIBRATION_%1.jpg").arg(position.z(), 0, 'f', 4)));
    }
}

void QnWorkbenchPtzHandler::at_debugGetPtzPositionAction_triggered() {
    QnMediaResourceWidget *widget = menu()->currentParameters(sender()).widget<QnMediaResourceWidget>();
    if(!widget)
        return;
    QnPtzControllerPtr controller = widget->ptzController();

    QVector3D position;
    if(!getDevicePosition(controller, &position)) {
        qDebug() << "COULD NOT GET POSITION";
    } else {
        qDebug() << "GOT POSITION" << position;
    }
}<|MERGE_RESOLUTION|>--- conflicted
+++ resolved
@@ -106,13 +106,8 @@
         QMessageBox::critical(
             mainWindow(),
             tr("Unable to get position from camera."),
-<<<<<<< HEAD
-            tr("An error has occurred while trying to get a current position from camera %1.").arg(getResourceName(resource))
-          + L'\n' 
-=======
             tr("An error has occurred while trying to get the current position from camera %1.").arg(getResourceName(resource))
           + L'\n'
->>>>>>> 0ea934a7
           + tr("Please wait for the camera to go online.")
         );
         return;
@@ -154,11 +149,7 @@
             QMessageBox::critical(
                 mainWindow(),
                 tr("Unable to set position on camera."),
-<<<<<<< HEAD
-                tr("An error has occurred while trying to set the current position for camera %1.").arg(getResourceName(resource)) + L'\n' 
-=======
                 tr("An error has occurred while trying to set the current position for camera %1.").arg(getResourceName(resource)) + L'\n'
->>>>>>> 0ea934a7
               + tr("Please wait for the camera to go online.")
             );
             return;
@@ -211,11 +202,7 @@
             QMessageBox::critical(
                 mainWindow(),
                 tr("Unable to set position on camera."),
-<<<<<<< HEAD
-                tr("An error has occurred while trying to set the current position for camera %1.").arg(getResourceName(resource)) + L'\n' 
-=======
                 tr("An error has occurred while trying to set the current position for camera %1.").arg(getResourceName(resource)) + L'\n'
->>>>>>> 0ea934a7
               + tr("Please wait for the camera to go online.")
             );
             return;
