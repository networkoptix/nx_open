#include "workbench_ptz_handler.h"

#include <QtCore/QEventLoop>
#include <QtCore/QTimer>
#include <QtWidgets/QMessageBox>

#include <api/app_server_connection.h>

#include <utils/resource_property_adaptors.h>

#include <common/common_globals.h>

#include <core/ptz/abstract_ptz_controller.h>
#include <core/ptz/ptz_preset.h>
#include <core/ptz/ptz_tour.h>
#include <core/resource/camera_resource.h>

#include <nx_ec/dummy_handler.h>

#include <ui/actions/actions.h>
#include <ui/actions/action_manager.h>
#include <ui/actions/action_parameters.h>
#include <ui/actions/action_target_provider.h>

#include <ui/dialogs/ptz_preset_dialog.h>
#include <ui/dialogs/ptz_manage_dialog.h>

#include <ui/graphics/items/resource/media_resource_widget.h>

#include <ui/workbench/workbench_item.h>
#include <ui/workbench/workbench_context.h>

class QnSingleCameraPtzHotkeysDelegate: public QnAbstractPtzHotkeyDelegate, public QnWorkbenchContextAware {
public:
    QnSingleCameraPtzHotkeysDelegate(const QnResourcePtr &resource, QnWorkbenchContext *context):
        QnWorkbenchContextAware(context),
        m_resourceId(resource->getId()),
        m_adapter(new QnPtzHotkeysResourcePropertyAdaptor(resource))
    {}

    ~QnSingleCameraPtzHotkeysDelegate() {}

    virtual QnPtzHotkeyHash hotkeys() const override {
        return m_adapter->value();
    }

<<<<<<< HEAD
    virtual void updateHotkeys(const QnHotkeysHash &value) override {
        QString serialized = QString::fromUtf8(QJson::serialized(value));

        QnAppServerConnectionFactory::getConnection2()->getResourceManager()->save(
            m_resourceId,
            QnKvPairList() << QnKvPair(m_adapter->key(), serialized),
            ec2::DummyHandler::instance(),
            &ec2::DummyHandler::onRequestDone );
=======
    virtual void updateHotkeys(const QnPtzHotkeyHash &value) override {
        m_adapter->setValue(value);
>>>>>>> 29d87ee9
    }

private:
    int m_resourceId;
    QScopedPointer<QnPtzHotkeysResourcePropertyAdaptor> m_adapter;
};


bool getDevicePosition(const QnPtzControllerPtr &controller, QVector3D *position) {
    if(!controller->hasCapabilities(Qn::AsynchronousPtzCapability)) {
        return controller->getPosition(Qn::DevicePtzCoordinateSpace, position);
    } else {
        QEventLoop eventLoop;
        bool result = true;

        QMetaObject::Connection connection = QObject::connect(controller.data(), &QnAbstractPtzController::finished, &eventLoop, [&](Qn::PtzCommand command, const QVariant &data) {
            if(command == Qn::GetDevicePositionPtzCommand) {
                result = data.isValid();
                if(result)
                    *position = data.value<QVector3D>();
                eventLoop.exit();
            }
        }, Qt::QueuedConnection);

        controller->getPosition(Qn::DevicePtzCoordinateSpace, position);
        eventLoop.exec();
        QObject::disconnect(connection);
        return result;
    }
}

QnWorkbenchPtzHandler::QnWorkbenchPtzHandler(QObject *parent):
    base_type(parent),
    QnWorkbenchContextAware(parent)
{
    connect(action(Qn::PtzSavePresetAction),                    &QAction::triggered,    this,   &QnWorkbenchPtzHandler::at_ptzSavePresetAction_triggered);
    connect(action(Qn::PtzGoToPresetAction),                    &QAction::triggered,    this,   &QnWorkbenchPtzHandler::at_ptzGoToPresetAction_triggered);
    connect(action(Qn::PtzStartTourAction),                     &QAction::triggered,    this,   &QnWorkbenchPtzHandler::at_ptzStartTourAction_triggered);
    connect(action(Qn::PtzManageAction),                        &QAction::triggered,    this,   &QnWorkbenchPtzHandler::at_ptzManageAction_triggered);
    connect(action(Qn::DebugCalibratePtzAction),                &QAction::triggered,    this,   &QnWorkbenchPtzHandler::at_debugCalibratePtzAction_triggered);
    connect(action(Qn::DebugGetPtzPositionAction),              &QAction::triggered,    this,   &QnWorkbenchPtzHandler::at_debugGetPtzPositionAction_triggered);

    QnPtzManageDialog *manageDialog = new QnPtzManageDialog(mainWindow()); //initializing instance of a singleton
    Q_UNUSED(manageDialog)
}

QnWorkbenchPtzHandler::~QnWorkbenchPtzHandler() {
    delete QnPtzManageDialog::instance();
}

void QnWorkbenchPtzHandler::at_ptzSavePresetAction_triggered() {
    QnMediaResourceWidget *widget = menu()->currentParameters(sender()).widget<QnMediaResourceWidget>();
    if(!widget || !widget->ptzController())
        return;
    QnResourcePtr resource = widget->resource()->toResourcePtr();

    //TODO: #GDM PTZ fix the text
    if(resource->getStatus() == QnResource::Offline || resource->getStatus() == QnResource::Unauthorized) {
        QMessageBox::critical(
            mainWindow(),
            tr("Could not get position from camera"),
            tr("An error has occurred while trying to get current position from camera %1.\n\n"\
               "Please wait for the camera to go online.").arg(resource->getName())
        );
        return;
    }

    QScopedPointer<QnSingleCameraPtzHotkeysDelegate> hotkeysDelegate(new QnSingleCameraPtzHotkeysDelegate(resource, context()));

    QScopedPointer<QnPtzPresetDialog> dialog(new QnPtzPresetDialog(mainWindow()));
    dialog->setController(widget->ptzController());
    dialog->setHotkeysDelegate(hotkeysDelegate.data());
    dialog->exec();
}

void QnWorkbenchPtzHandler::at_ptzGoToPresetAction_triggered() {
    QnActionParameters parameters = menu()->currentParameters(sender());
    QnMediaResourceWidget *widget = parameters.widget<QnMediaResourceWidget>();
    QString id = parameters.argument<QString>(Qn::PtzPresetIdRole).trimmed();

    if(!widget || !widget->ptzController() || id.isEmpty())
        return;
    QnResourcePtr resource = widget->resource()->toResourcePtr();

    if (!widget->ptzController()->hasCapabilities(Qn::PresetsPtzCapability)) {
        //TODO: #GDM PTZ show appropriate error message?
        return;
    }

    if (widget->dewarpingParams().enabled) {
        QnItemDewarpingParams params = widget->item()->dewarpingParams();
        params.enabled = true;
        widget->item()->setDewarpingParams(params);
    }

    if (widget->ptzController()->activatePreset(id, 1.0)) {
        action(Qn::JumpToLiveAction)->trigger(); // TODO: #Elric ?
    } else {
        if(resource->getStatus() == QnResource::Offline || resource->getStatus() == QnResource::Unauthorized) {
            QMessageBox::critical(
                mainWindow(),
                tr("Could not set position for camera"),
                tr("An error has occurred while trying to set current position for camera %1.\n\n"\
                   "Please wait for the camera to go online.").arg(resource->getName())
            );
            return;
        }
        //TODO: #GDM PTZ check other cases
    }
}

void QnWorkbenchPtzHandler::at_ptzStartTourAction_triggered() {
    QnActionParameters parameters = menu()->currentParameters(sender());
    QnMediaResourceWidget *widget = parameters.widget<QnMediaResourceWidget>();
    if(!widget || !widget->ptzController())
        return;
    QnResourcePtr resource = widget->resource()->toResourcePtr();

    QString id = parameters.argument<QString>(Qn::PtzTourIdRole).trimmed();
    if(id.isEmpty())
        return;

    if (widget->dewarpingParams().enabled) {
        QnItemDewarpingParams params = widget->item()->dewarpingParams();
        params.enabled = true;
        widget->item()->setDewarpingParams(params);
    }

    if (widget->ptzController()->activateTour(id)) {
        action(Qn::JumpToLiveAction)->trigger(); // TODO: #Elric ?
    } else {
        if(resource->getStatus() == QnResource::Offline || resource->getStatus() == QnResource::Unauthorized) {
            QMessageBox::critical(
                mainWindow(),
                tr("Could not set position to camera"),
                tr("An error has occurred while trying to set current position for camera %1.\n\n"\
                   "Please wait for the camera to go online.").arg(resource->getName())
            );
            return;
        }
        //TODO: #GDM PTZ check other cases
    }
}

void QnWorkbenchPtzHandler::at_ptzManageAction_triggered() {
    QnActionParameters parameters = menu()->currentParameters(sender());
    QnMediaResourceWidget *widget = parameters.widget<QnMediaResourceWidget>();
    QnPtzTourList tours;

    if(!widget || !widget->ptzController() || !widget->ptzController()->getTours(&tours))
        return;

    QnPtzManageDialog* dialog = QnPtzManageDialog::instance();
    assert(dialog);

    dialog->setController(widget->ptzController());
    dialog->setResource(widget->resource()->toResourcePtr());
    dialog->show();
}

void QnWorkbenchPtzHandler::at_debugCalibratePtzAction_triggered() {
    QnMediaResourceWidget *widget = menu()->currentParameters(sender()).widget<QnMediaResourceWidget>();
    if(!widget)
        return;
    QPointer<QnResourceWidget> guard(widget);
    QnPtzControllerPtr controller = widget->ptzController();

    QVector3D position;
    if(!getDevicePosition(controller, &position))
        return;

    qreal startZ = 0.0;
    qreal endZ = 1.0;

    for(int i = 0; i <= 20; i++) {
        position.setZ(startZ + (endZ - startZ) * i / 20.0);
        controller->absoluteMove(Qn::DevicePtzCoordinateSpace, position, 1.0);

        QEventLoop loop;
        QTimer::singleShot(10000, &loop, SLOT(quit()));
        loop.exec();

        if(!guard)
            break;

        QVector3D cameraPosition;
        getDevicePosition(controller, &cameraPosition);
        qDebug() << "SENT POSITION" << position << "GOT POSITION" << cameraPosition;

        menu()->trigger(Qn::TakeScreenshotAction, QnActionParameters(widget).withArgument<QString>(Qn::FileNameRole, tr("PTZ_CALIBRATION_%1.jpg").arg(position.z(), 0, 'f', 2)));
    }
}

void QnWorkbenchPtzHandler::at_debugGetPtzPositionAction_triggered() {
    QnMediaResourceWidget *widget = menu()->currentParameters(sender()).widget<QnMediaResourceWidget>();
    if(!widget)
        return;
    QnPtzControllerPtr controller = widget->ptzController();

    QVector3D position;
    if(!getDevicePosition(controller, &position)) {
        qDebug() << "COULD NOT GET POSITION";
    } else {
        qDebug() << "GOT POSITION" << position;
    }
}<|MERGE_RESOLUTION|>--- conflicted
+++ resolved
@@ -14,8 +14,6 @@
 #include <core/ptz/ptz_preset.h>
 #include <core/ptz/ptz_tour.h>
 #include <core/resource/camera_resource.h>
-
-#include <nx_ec/dummy_handler.h>
 
 #include <ui/actions/actions.h>
 #include <ui/actions/action_manager.h>
@@ -44,19 +42,8 @@
         return m_adapter->value();
     }
 
-<<<<<<< HEAD
-    virtual void updateHotkeys(const QnHotkeysHash &value) override {
-        QString serialized = QString::fromUtf8(QJson::serialized(value));
-
-        QnAppServerConnectionFactory::getConnection2()->getResourceManager()->save(
-            m_resourceId,
-            QnKvPairList() << QnKvPair(m_adapter->key(), serialized),
-            ec2::DummyHandler::instance(),
-            &ec2::DummyHandler::onRequestDone );
-=======
     virtual void updateHotkeys(const QnPtzHotkeyHash &value) override {
         m_adapter->setValue(value);
->>>>>>> 29d87ee9
     }
 
 private:
