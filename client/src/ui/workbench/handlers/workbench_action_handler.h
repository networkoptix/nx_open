#ifndef QN_WORKBENCH_ACTION_HANDLER_H
#define QN_WORKBENCH_ACTION_HANDLER_H

#include <QtCore/QBuffer>
#include <QtCore/QObject>

#include <QtWidgets/QDialogButtonBox>
#include <QtWidgets/QMessageBox>

#include <api/app_server_connection.h>

#include <core/ptz/item_dewarping_params.h>
#include <nx_ec/ec_api.h>

#include <client/client_globals.h>
#include <client/client_settings.h>

#include <ui/actions/actions.h>
#include <ui/workbench/workbench_context_aware.h>
#include <ui/dialogs/event_log_dialog.h>
#include <ui/dialogs/camera_list_dialog.h>

#include <utils/color_space/image_correction.h>

class QAction;
class QMenu;

class QnProgressDialog;
class QnMimeData;
class QnResourcePool;
class QnWorkbench;
class QnWorkbenchContext;
class QnWorkbenchSynchronizer;
class QnWorkbenchLayoutSnapshotManager;
class QnWorkbenchActionHandler;
class QnActionManager;
class QnAction;
class QnCameraSettingsDialog;
class QnBusinessRulesDialog;
class QnCameraAdditionDialog;
class QnLoginDialog;
class QnPopupCollectionWidget;
class QnWorkbenchNotificationsHandler;
class QnAdjustVideoDialog;
class QnSystemAdministrationDialog;
class QnGraphicsMessageBox;

// TODO: #Elric get rid of these processors here
namespace detail {
    class QnResourceStatusReplyProcessor: public QObject {
        Q_OBJECT
    public:
        QnResourceStatusReplyProcessor(QnWorkbenchActionHandler *handler, const QnVirtualCameraResourceList &resources);

    public slots:
        void at_replyReceived(int handle, ec2::ErrorCode errorCode, const QnResourceList& resources);

    private:
        QPointer<QnWorkbenchActionHandler> m_handler;
        QnVirtualCameraResourceList m_resources;
    };

    class QnResourceReplyProcessor: public QObject {
        Q_OBJECT
    public:
        QnResourceReplyProcessor(QObject *parent = NULL);

        int status() const {
            return m_status;
        }

        const QByteArray &errorString() const {
            return m_errorString;
        }

        const QnResourceList &resources() const {
            return m_resources;
        }

        int handle() const {
            return m_handle;
        }

    signals:
        void finished(int status, const QnResourceList &resources, int handle);

    public slots:
        void at_replyReceived(int status, const QnResourceList &resources, int handle);

    private:
        int m_handle;
        int m_status;
        QByteArray m_errorString;
        QnResourceList m_resources;
    };

} // namespace detail


// TODO: #Elric split this class into several handlers, group actions by handler. E.g. screen recording should definitely be spun off.
/**
 * This class implements logic for client actions.
 */
class QnWorkbenchActionHandler: public QObject, public QnWorkbenchContextAware {
    Q_OBJECT
public:
    QnWorkbenchActionHandler(QObject *parent = NULL);
    virtual ~QnWorkbenchActionHandler();

protected:
    ec2::AbstractECConnectionPtr connection2() const;

    struct AddToLayoutParams {
        bool usePosition;
        QPointF position;
        QRectF zoomWindow;
        QUuid zoomUuid;
        qint64 time;
        QColor frameDistinctionColor;
        qreal rotation;
        ImageCorrectionParams contrastParams;
        QnItemDewarpingParams dewarpingParams;

        AddToLayoutParams():
            usePosition(false),
            position(QPointF()),
            zoomUuid(QUuid()),
            time(-1),
            rotation(0)
        {}
    };

    void addToLayout(const QnLayoutResourcePtr &layout, const QnResourcePtr &resource, const AddToLayoutParams &params) const;
    void addToLayout(const QnLayoutResourcePtr &layout, const QnResourceList &resources, const AddToLayoutParams &params) const;
    void addToLayout(const QnLayoutResourcePtr &layout, const QList<QnMediaResourcePtr>& resources, const AddToLayoutParams &params) const;
    void addToLayout(const QnLayoutResourcePtr &layout, const QList<QString> &files, const AddToLayoutParams &params) const;

    QnResourceList addToResourcePool(const QString &file) const;
    QnResourceList addToResourcePool(const QList<QString> &files) const;

    void setLayoutAspectRatio(const QnLayoutResourcePtr &resource, double aspectRatio);

    void openResourcesInNewWindow(const QnResourceList &resources);

    void openNewWindow(const QStringList &args);

    /**
     * Save modified camera settings to resources.
     * \param checkControls - if set then additional check will occur.
     * If user modified some of control elements but did not apply changes he will be asked to fix it.
     * \see Feature #1195
     */
    void saveCameraSettingsFromDialog(bool checkControls = false);

    void rotateItems(int degrees);

    void setResolutionMode(Qn::ResolutionMode resolutionMode);

    QnCameraSettingsDialog *cameraSettingsDialog() const;

    QnBusinessRulesDialog *businessRulesDialog() const;

    QnEventLogDialog *businessEventsLogDialog() const;

    QnCameraListDialog *cameraListDialog() const;

    QnCameraAdditionDialog *cameraAdditionDialog() const;

    QnLoginDialog *loginDialog() const;

    QnSystemAdministrationDialog *systemAdministrationDialog() const;

    QnWorkbenchNotificationsHandler* notificationsHandler() const;

protected slots:
    void updateCameraSettingsFromSelection();
    void updateCameraSettingsEditibility();
    void submitDelayedDrops();
    void submitInstantDrop();

protected slots:
    void at_context_userChanged(const QnUserResourcePtr &user);
    void at_workbench_layoutsChanged();
    void at_workbench_cellAspectRatioChanged();
    void at_workbench_cellSpacingChanged();
    void at_workbench_currentLayoutChanged();

    void at_messageProcessor_connectionClosed();
    void at_messageProcessor_connectionOpened();

    void at_mainMenuAction_triggered();
    void at_openCurrentUserLayoutMenuAction_triggered();

    void at_nextLayoutAction_triggered();
    void at_previousLayoutAction_triggered();
    void at_openLayoutsAction_triggered();
    void at_openNewTabAction_triggered();

    void at_openInLayoutAction_triggered();

    void at_openInCurrentLayoutAction_triggered();
    void at_openInNewLayoutAction_triggered();
    void at_openInNewWindowAction_triggered();

    void at_openLayoutsInNewWindowAction_triggered();
    void at_openCurrentLayoutInNewWindowAction_triggered();
    void at_openNewWindowAction_triggered();

    void at_moveCameraAction_triggered();
    void at_dropResourcesAction_triggered();
    void at_delayedDropResourcesAction_triggered();
    void at_instantDropResourcesAction_triggered();
    void at_dropResourcesIntoNewLayoutAction_triggered();
    void at_openFileAction_triggered();
    void at_openLayoutAction_triggered();
    void at_openFolderAction_triggered();
    void at_checkForUpdatesAction_triggered();
    void at_showcaseAction_triggered();
    void at_aboutAction_triggered();
    void at_businessEventsAction_triggered();
    void at_openBusinessRulesAction_triggered();
    void at_businessEventsLogAction_triggered();
    void at_openBusinessLogAction_triggered();
    void at_cameraListAction_triggered();
    void at_webClientAction_triggered();
    void at_systemAdministrationAction_triggered();
    void at_preferencesGeneralTabAction_triggered();
    void at_preferencesLicensesTabAction_triggered();
    void at_preferencesSmtpTabAction_triggered();
    void at_preferencesNotificationTabAction_triggered();
    void at_connectToServerAction_triggered();
    void at_reconnectAction_triggered();
    void at_disconnectAction_triggered();
    void at_userSettingsAction_triggered();
    void at_cameraSettingsAction_triggered();
    void at_pictureSettingsAction_triggered();
    void at_cameraIssuesAction_triggered();
    void at_cameraBusinessRulesAction_triggered();
    void at_cameraDiagnosticsAction_triggered();
    void at_layoutSettingsAction_triggered();
    void at_currentLayoutSettingsAction_triggered();
    void at_clearCameraSettingsAction_triggered();
    void at_cameraSettingsDialog_buttonClicked(QDialogButtonBox::StandardButton button);
    void at_cameraSettingsDialog_scheduleExported(const QnVirtualCameraResourceList &cameras);
    void at_cameraSettingsDialog_rejected();
    void at_cameraSettingsDialog_advancedSettingChanged();
    void at_cameraSettingsDialog_cameraOpenRequested();
    void at_selectionChangeAction_triggered();
    void at_serverAddCameraManuallyAction_triggered();
    void at_serverSettingsAction_triggered();
    void at_serverLogsAction_triggered();
    void at_serverIssuesAction_triggered();
    void at_pingAction_triggered();
    void at_thumbnailsSearchAction_triggered();

    void at_openInFolderAction_triggered();
    void at_deleteFromDiskAction_triggered();
    void at_removeLayoutItemAction_triggered();
    void at_renameAction_triggered();
    void at_removeFromServerAction_triggered();

    void at_newUserAction_triggered();

    void at_adjustVideoAction_triggered();
    void at_exitAction_triggered();

    void at_setCurrentLayoutAspectRatio4x3Action_triggered();
    void at_setCurrentLayoutAspectRatio16x9Action_triggered();
    void at_setCurrentLayoutItemSpacing0Action_triggered();
    void at_setCurrentLayoutItemSpacing10Action_triggered();
    void at_setCurrentLayoutItemSpacing20Action_triggered();
    void at_setCurrentLayoutItemSpacing30Action_triggered();

    void at_createZoomWindowAction_triggered();

    void at_rotate0Action_triggered();
    void at_rotate90Action_triggered();
    void at_rotate180Action_triggered();
    void at_rotate270Action_triggered();

    void at_radassAutoAction_triggered();
    void at_radassLowAction_triggered();
    void at_radassHighAction_triggered();

    void at_setAsBackgroundAction_triggered();
    void at_backgroundImageStored(const QString &filename, bool success);

    void at_resources_saved( int handle, ec2::ErrorCode errorCode, const QnResourceList& resources );
    void at_resources_properties_saved( int handle, ec2::ErrorCode errorCode );
    void at_resource_deleted( int handle, ec2::ErrorCode errorCode );
    void at_resources_statusSaved(ec2::ErrorCode errorCode, const QnResourceList &resources);

    void at_panicWatcher_panicModeChanged();
    void at_scheduleWatcher_scheduleEnabledChanged();
    void at_togglePanicModeAction_toggled(bool checked);
    void at_updateWatcher_availableUpdateChanged();
    void at_layoutCountWatcher_layoutCountChanged();

    void at_toggleTourAction_toggled(bool checked);
    void at_tourTimer_timeout();
    void at_workbench_itemChanged(Qn::ItemRole role);

    void at_camera_settings_saved(int httpStatusCode, const QList<QPair<QString, bool> >& operationResult);

    void at_whatsThisAction_triggered();

    void at_escapeHotkeyAction_triggered();

    void at_clearCacheAction_triggered();

    void at_messageBoxAction_triggered();

    void at_browseUrlAction_triggered();

    void at_versionMismatchMessageAction_triggered();
    void at_versionMismatchWatcher_mismatchDataChanged();

    void at_betaVersionMessageAction_triggered();

    void at_queueAppRestartAction_triggered();

<<<<<<< HEAD
    void at_disableBackgroundAnimationAction_triggered();

    void at_disableBackgroundAnimationAction_triggered();

=======
>>>>>>> 985fb205
private:
    void saveAdvancedCameraSettingsAsync(QnVirtualCameraResourceList cameras);

    void notifyAboutUpdate(bool alwaysNotify);

    void openLayoutSettingsDialog(const QnLayoutResourcePtr &layout);

    QnAdjustVideoDialog* adjustVideoDialog();

    /** Check if resource can be safely renamed to the new name. */
    bool validateResourceName(const QnResourcePtr &resource, const QString &newName) const;

private:
    friend class detail::QnResourceStatusReplyProcessor;

    QPointer<QWidget> m_widget;
    QPointer<QMenu> m_mainMenu;
    QPointer<QMenu> m_currentUserLayoutsMenu;

    QPointer<QnCameraSettingsDialog> m_cameraSettingsDialog;
    QPointer<QnBusinessRulesDialog> m_businessRulesDialog;
    QPointer<QnEventLogDialog> m_businessEventsLogDialog;
    QPointer<QnCameraListDialog> m_cameraListDialog;
    QPointer<QnCameraAdditionDialog> m_cameraAdditionDialog;
    QPointer<QnLoginDialog> m_loginDialog;
    QPointer<QnAdjustVideoDialog> m_adjustVideoDialog;
    QPointer<QnSystemAdministrationDialog> m_systemAdministrationDialog;


    /** Whether the set of selected resources was changed and settings
     * dialog is waiting to be updated. */
    bool m_selectionUpdatePending;

    /** Scope of the last selection change. */
    Qn::ActionScope m_selectionScope;

    bool m_delayedDropGuard;
    /** List of serialized resources that are to be dropped on the scene once
     * the user logs in. */
    QList<QnMimeData> m_delayedDrops;
    QList<QnMimeData> m_instantDrops;

    QQueue<QnMediaResourcePtr> m_layoutExportResources;
    QString m_layoutFileName;
    QnTimePeriod m_exportPeriod;
    QnLayoutResourcePtr m_exportLayout;
    QnStorageResourcePtr m_exportStorage;

    QnGraphicsMessageBox* m_connectingMessageBox;

    QTimer *m_tourTimer;
};

#endif // QN_WORKBENCH_ACTION_HANDLER_H<|MERGE_RESOLUTION|>--- conflicted
+++ resolved
@@ -319,13 +319,8 @@
 
     void at_queueAppRestartAction_triggered();
 
-<<<<<<< HEAD
     void at_disableBackgroundAnimationAction_triggered();
 
-    void at_disableBackgroundAnimationAction_triggered();
-
-=======
->>>>>>> 985fb205
 private:
     void saveAdvancedCameraSettingsAsync(QnVirtualCameraResourceList cameras);
 
