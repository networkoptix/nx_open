--- conflicted
+++ resolved
@@ -383,13 +383,7 @@
 
     void at_togglePopupsAction_toggled(bool checked);
 
-<<<<<<< HEAD
     void at_serverSettings_received(int status, const QnKvPairList& settings, int handle);
-
-    void at_notificationSoundDownloaded(const QString& filename, bool ok);
-=======
-    void at_serverSettings_received(int status, const QByteArray& errorString, const QnKvPairList& settings, int handle);
->>>>>>> b44f9431
 private:
     enum LayoutExportMode {LayoutExport_LocalSave, LayoutExport_LocalSaveAs, LayoutExport_Export};
 
