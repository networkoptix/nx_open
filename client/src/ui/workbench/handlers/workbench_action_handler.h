#ifndef QN_WORKBENCH_ACTION_HANDLER_H
#define QN_WORKBENCH_ACTION_HANDLER_H

#include <QtCore/QObject>
#include <QtCore/QWeakPointer>

#include <QtGui/QDialogButtonBox>

#include <api/app_server_connection.h>
#include <ui/actions/actions.h>
#include <ui/workbench/workbench_context_aware.h>
#include <ui/workbench/workbench_globals.h>
#include <utils/settings.h>

class QAction;
class QMenu;
class QProgressDialog;

class QnMimeData;
class QnResourcePool;
class QnWorkbench;
class QnWorkbenchContext;
class QnWorkbenchSynchronizer;
class QnWorkbenchLayoutSnapshotManager;
class QnWorkbenchActionHandler;
class QnActionManager;
class QnAction;
class QnCameraSettingsDialog;
class QnVideoCamera;

// TODO: move out.
struct QnThumbnailsSearchState {
    QnThumbnailsSearchState(): step(0) {}
    QnThumbnailsSearchState(const QnTimePeriod &period, qint64 step): period(period), step(step) {}

    QnTimePeriod period;
    qint64 step;
};
Q_DECLARE_METATYPE(QnThumbnailsSearchState)


namespace detail {
    class QnResourceStatusReplyProcessor: public QObject {
        Q_OBJECT
    public:
        QnResourceStatusReplyProcessor(QnWorkbenchActionHandler *handler, const QnVirtualCameraResourceList &resources, const QList<int> &oldDisabledFlags);

    public slots:
        void at_replyReceived(int status, const QByteArray &errorString, const QnResourceList &resources, int handle);

    private:
        QWeakPointer<QnWorkbenchActionHandler> m_handler;
        QnVirtualCameraResourceList m_resources;
        QList<int> m_oldDisabledFlags;
    };

    class QnResourceReplyProcessor: public QObject {
        Q_OBJECT
    public:
        QnResourceReplyProcessor(QObject *parent = NULL);

        int status() const {
            return m_status;
        }

        const QByteArray &errorString() const {
            return m_errorString;
        }

        const QnResourceList &resources() const {
            return m_resources;
        }

        int handle() const {
            return m_handle;
        }

    signals:
        void finished(int status, const QByteArray &errorString, const QnResourceList &resources, int handle);

    public slots:
        void at_replyReceived(int status, const QByteArray &errorString, const QnResourceList &resources, int handle);

    private:
        int m_handle;
        int m_status;
        QByteArray m_errorString;
        QnResourceList m_resources;
    };

    class QnConnectReplyProcessor: public QObject {
        Q_OBJECT
    public:
        QnConnectReplyProcessor(QObject *parent = NULL);

        int status() const {
            return m_status;
        }

        const QByteArray &errorString() const {
            return m_errorString;
        }

        const QnConnectInfoPtr &info() const {
            return m_connectInfo;
        }

        int handle() const {
            return m_handle;
        }

    signals:
        void finished(int status, const QByteArray &errorString, const QnConnectInfoPtr &connectInfo, int handle);

    public slots:
        void at_replyReceived(int status, const QByteArray &errorString, const QnConnectInfoPtr &connectInfo, int handle);

    private:
        int m_handle;
        int m_status;
        QByteArray m_errorString;
        QnConnectInfoPtr m_connectInfo;
    };

} // namespace detail


// TODO: split this class into several handlers, group actions by handler. E.g. screen recording should definitely be spun off.
/**
 * This class implements logic for client actions.
 */
class QnWorkbenchActionHandler: public QObject, public QnWorkbenchContextAware {
    Q_OBJECT
public:
    QnWorkbenchActionHandler(QObject *parent = NULL);
    virtual ~QnWorkbenchActionHandler();

    /**
     * \returns                         Widget that this action handler operates on.
     */
    QWidget *widget() const;

    /**
     * \param widget                    Widget for this action handler to operate on.
     *                                  All dialogs and message boxes will be displayed
     *                                  to the user relative to this widget.
     */
    void setWidget(QWidget *widget) {
        m_widget = widget;
    }

protected:
    QnAppServerConnectionPtr connection() const;

    QString newLayoutName() const;
    bool canAutoDelete(const QnResourcePtr &resource) const;
    void addToLayout(const QnLayoutResourcePtr &layout, const QnResourcePtr &resource, bool usePosition, const QPointF &position = QPointF()) const;
    void addToLayout(const QnLayoutResourcePtr &layout, const QnResourceList &resources, bool usePosition, const QPointF &position = QPointF()) const;
    void addToLayout(const QnLayoutResourcePtr &layout, const QnMediaResourceList &resources, bool usePosition, const QPointF &position = QPointF()) const;
    void addToLayout(const QnLayoutResourcePtr &layout, const QList<QString> &files, bool usePosition, const QPointF &position = QPointF()) const;
    
    QnResourceList addToResourcePool(const QString &file) const;
    QnResourceList addToResourcePool(const QList<QString> &files) const;
    
    void closeLayouts(const QnLayoutResourceList &resources, const QnLayoutResourceList &rollbackResources, const QnLayoutResourceList &saveResources, QObject *object, const char *slot);
    bool closeLayouts(const QnLayoutResourceList &resources, bool waitForReply = false);
    bool closeLayouts(const QnWorkbenchLayoutList &layouts, bool waitForReply = false);
    bool closeAllLayouts(bool waitForReply = false);

    void setLayoutAspectRatio(const QnLayoutResourcePtr &resource, double aspectRatio);

    void openNewWindow(const QStringList &args);

    /**
     * Save modified camera settings to resources.
     * \param checkControls - if set then additional check will occur.
     * If user modified some of control elements but did not apply changes he will be asked to fix it.
     * \see Feature #1195
     */
    void saveCameraSettingsFromDialog(bool checkControls = false);

    void rotateItems(int degrees);
    
    QnCameraSettingsDialog *cameraSettingsDialog() const {
        return m_cameraSettingsDialog.data();
    }

protected slots:
    void updateCameraSettingsFromSelection();
    void updateCameraSettingsEditibility();
    void submitDelayedDrops();

protected slots:
    void at_context_userChanged(const QnUserResourcePtr &user);
    void at_workbench_layoutsChanged();
    void at_workbench_cellAspectRatioChanged();
    void at_workbench_cellSpacingChanged();

    void at_eventManager_connectionClosed();
    void at_eventManager_connectionOpened();

    void at_mainMenuAction_triggered();

    void at_incrementDebugCounterAction_triggered();
    void at_decrementDebugCounterAction_triggered();

    void at_nextLayoutAction_triggered();
    void at_previousLayoutAction_triggered();
    void at_openLayoutsAction_triggered();
    void at_openNewWindowLayoutsAction_triggered();
    void at_openNewTabAction_triggered();
    void at_openInLayoutAction_triggered();
    void at_openInCurrentLayoutAction_triggered();
    void at_openInNewLayoutAction_triggered();
    void at_openInNewWindowAction_triggered();
    void at_openNewWindowAction_triggered();
    void at_saveLayoutAction_triggered(const QnLayoutResourcePtr &layout);
    void at_saveLayoutAction_triggered();
    void at_saveCurrentLayoutAction_triggered();
    void at_saveLayoutAsAction_triggered(const QnLayoutResourcePtr &layout, const QnUserResourcePtr &user);
    void at_saveLayoutAsAction_triggered();
    void at_saveLayoutForCurrentUserAsAction_triggered();
    void at_saveCurrentLayoutAsAction_triggered();
    void at_closeLayoutAction_triggered();
    void at_closeAllButThisLayoutAction_triggered();
    
    void at_moveCameraAction_triggered();
    void at_dropResourcesAction_triggered();
    void at_delayedDropResourcesAction_triggered();
    void at_dropResourcesIntoNewLayoutAction_triggered();
    void at_openFileAction_triggered();
    void at_openLayoutAction_triggered();
    void at_openFolderAction_triggered();
    void at_aboutAction_triggered();
    void at_systemSettingsAction_triggered();
    void at_getMoreLicensesAction_triggered();
    void at_connectToServerAction_triggered();
    void at_reconnectAction_triggered();
    void at_userSettingsAction_triggered();
    void at_cameraSettingsAction_triggered();
    void at_clearCameraSettingsAction_triggered();
    void at_cameraSettingsDialog_buttonClicked(QDialogButtonBox::StandardButton button);
    void at_cameraSettingsDialog_rejected();
    void at_cameraSettingsAdvanced_changed();
    void at_selectionChangeAction_triggered();
    void at_serverAddCameraManuallyAction_triggered();
    void at_serverSettingsAction_triggered();
    void at_youtubeUploadAction_triggered();
    void at_editTagsAction_triggered();
    void at_thumbnailsSearchAction_triggered();

    void at_openInFolderAction_triggered();
    void at_deleteFromDiskAction_triggered();
    void at_removeLayoutItemAction_triggered();
    void at_renameAction_triggered();
    void at_removeFromServerAction_triggered();
    
    void at_newUserAction_triggered();
    void at_newUserLayoutAction_triggered();

    void at_takeScreenshotAction_triggered();
    void at_exitAction_triggered();

    void at_setCurrentLayoutAspectRatio4x3Action_triggered();
    void at_setCurrentLayoutAspectRatio16x9Action_triggered();
    void at_setCurrentLayoutItemSpacing0Action_triggered();
    void at_setCurrentLayoutItemSpacing10Action_triggered();
    void at_setCurrentLayoutItemSpacing20Action_triggered();
    void at_setCurrentLayoutItemSpacing30Action_triggered();

    void at_rotate0Action_triggered();
    void at_rotate90Action_triggered();
    void at_rotate180Action_triggered();
    void at_rotate270Action_triggered();

    void at_exportTimeSelectionAction_triggered();
    void at_exportLayoutAction_triggered();
    void at_camera_exportFinished(QString fileName);
    void at_camera_exportFailed(QString errorMessage);

    void at_resources_saved(int status, const QByteArray& errorString, const QnResourceList &resources, int handle);
    void at_resource_deleted(int status, const QByteArray &data, const QByteArray &errorString, int handle);
    void at_resources_statusSaved(int status, const QByteArray &errorString, const QnResourceList &resources, const QList<int> &oldDisabledFlags);

    void at_panicWatcher_panicModeChanged();
    void at_scheduleWatcher_scheduleEnabledChanged();
    void at_togglePanicModeAction_toggled(bool checked);
    void at_updateWatcher_availableUpdateChanged();

    void at_toggleTourAction_toggled(bool checked);
    void at_tourTimer_timeout();
    void at_workbench_itemChanged(Qn::ItemRole role);

    void at_layoutCamera_exportFinished(QString fileName);
    void at_layout_exportFinished();
    void at_layoutCamera_exportFailed(QString errorMessage);

    void at_camera_settings_saved(int httpStatusCode, const QList<QPair<QString, bool> >& operationResult);

<<<<<<< HEAD
    void at_cancelExport();
=======
>>>>>>> 671ade30
private:
    enum LayoutExportMode {LayoutExport_LocalSave, LayoutExport_LocalSaveAs, LayoutExport_Export};

    void saveAdvancedCameraSettingsAsync(QnVirtualCameraResourceList cameras);
    void saveLayoutToLocalFile(const QnTimePeriod& exportPeriod, QnLayoutResourcePtr layout, const QString& layoutFileName, LayoutExportMode mode);
    // void updateStoredConnections(QnConnectionData connectionData);
    bool doAskNameAndExportLocalLayout(const QnTimePeriod& exportPeriod, QnLayoutResourcePtr layout, LayoutExportMode mode);
    QString binaryFilterName() const;
    bool validateItemTypes(QnLayoutResourcePtr layout); // used for export local layouts. Disable cameras and local items for same layout

private:
    friend class detail::QnResourceStatusReplyProcessor;

    QWeakPointer<QWidget> m_widget;
    QWeakPointer<QMenu> m_mainMenu;
    
    QWeakPointer<QnCameraSettingsDialog> m_cameraSettingsDialog;

    /** Whether the set of selected resources was changed and settings
     * dialog is waiting to be updated. */
    bool m_selectionUpdatePending;

    /** Scope of the last selection change. */
    Qn::ActionScope m_selectionScope;

    /** List of serialized resources that are to be dropped on the scene once
     * the user logs in. */
    QList<QnMimeData> m_delayedDrops;

    QnVideoCamera* m_layoutExportCamera;
    QnVideoCamera* m_exportedCamera;
    QQueue<QnMediaResourcePtr> m_layoutExportResources;
    QString m_layoutFileName;
    QnTimePeriod m_exportPeriod;
    QWeakPointer<QProgressDialog> m_exportProgressDialog;
    QnStorageResourcePtr m_exportStorage;  
    QSharedPointer<QBuffer> m_motionFileBuffer[CL_MAX_CHANNELS];
    QnMediaResourcePtr m_exportedMediaRes;
    //QString m_layoutExportMessage;
    LayoutExportMode m_layoutExportMode;


    QTimer *m_tourTimer;
};

#endif // QN_WORKBENCH_ACTION_HANDLER_H<|MERGE_RESOLUTION|>--- conflicted
+++ resolved
@@ -297,10 +297,7 @@
 
     void at_camera_settings_saved(int httpStatusCode, const QList<QPair<QString, bool> >& operationResult);
 
-<<<<<<< HEAD
     void at_cancelExport();
-=======
->>>>>>> 671ade30
 private:
     enum LayoutExportMode {LayoutExport_LocalSave, LayoutExport_LocalSaveAs, LayoutExport_Export};
 
