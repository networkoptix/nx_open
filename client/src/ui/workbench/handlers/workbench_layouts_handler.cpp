#include "workbench_layouts_handler.h"

#include <api/app_server_connection.h>

#include <client/client_globals.h>

#include <core/resource/layout_resource.h>
#include <core/resource/user_resource.h>
#include <core/resource_management/resource_pool.h>

#include <nx_ec/dummy_handler.h>

#include <ui/actions/actions.h>
#include <ui/actions/action_manager.h>
#include <ui/actions/action_parameters.h>
#include <ui/common/ui_resource_name.h>
#include <ui/dialogs/layout_name_dialog.h>
#include <ui/dialogs/resource_list_dialog.h>
#include <ui/help/help_topic_accessor.h>
#include <ui/help/help_topics.h>

#include <ui/workbench/workbench.h>
#include <ui/workbench/workbench_access_controller.h>
#include <ui/workbench/workbench_context.h>
#include <ui/workbench/workbench_layout.h>
#include <ui/workbench/workbench_layout_snapshot_manager.h>
#include <ui/workbench/handlers/workbench_export_handler.h>

#include <utils/common/counter.h>
#include <utils/common/event_processors.h>


QnWorkbenchLayoutsHandler::QnWorkbenchLayoutsHandler(QObject *parent) :
    QObject(parent),
    QnWorkbenchContextAware(parent)
{
    connect(action(Qn::NewUserLayoutAction),                &QAction::triggered,    this,   &QnWorkbenchLayoutsHandler::at_newUserLayoutAction_triggered);
    connect(action(Qn::SaveLayoutAction),                   &QAction::triggered,    this,   &QnWorkbenchLayoutsHandler::at_saveLayoutAction_triggered);
    connect(action(Qn::SaveLayoutAsAction),                 &QAction::triggered,    this,   &QnWorkbenchLayoutsHandler::at_saveLayoutAsAction_triggered);
    connect(action(Qn::SaveLayoutForCurrentUserAsAction),   &QAction::triggered,    this,   &QnWorkbenchLayoutsHandler::at_saveLayoutForCurrentUserAsAction_triggered);
    connect(action(Qn::SaveCurrentLayoutAction),            &QAction::triggered,    this,   &QnWorkbenchLayoutsHandler::at_saveCurrentLayoutAction_triggered);
    connect(action(Qn::SaveCurrentLayoutAsAction),          &QAction::triggered,    this,   &QnWorkbenchLayoutsHandler::at_saveCurrentLayoutAsAction_triggered);
    connect(action(Qn::CloseLayoutAction),                  &QAction::triggered,    this,   &QnWorkbenchLayoutsHandler::at_closeLayoutAction_triggered);
    connect(action(Qn::CloseAllButThisLayoutAction),        &QAction::triggered,    this,   &QnWorkbenchLayoutsHandler::at_closeAllButThisLayoutAction_triggered);
}

ec2::AbstractECConnectionPtr QnWorkbenchLayoutsHandler::connection2() const {
    return QnAppServerConnectionFactory::getConnection2();
}

void QnWorkbenchLayoutsHandler::renameLayout(const QnLayoutResourcePtr &layout, const QString &newName) {
    QnUserResourcePtr user = qnResPool->getResourceById(layout->getParentId()).dynamicCast<QnUserResource>();

    QnLayoutResourceList existing = alreadyExistingLayouts(newName, user, layout);
    if (!canRemoveLayouts(existing)) {
        QMessageBox::warning(
            mainWindow(),
            tr("Layout already exists"),
            tr("Layout with the same name already exists and you do not have the rights to overwrite it.")
        );
        return;
    }

    if (!existing.isEmpty()) {
        if (askOverrideLayout(QMessageBox::Ok | QMessageBox::Cancel, QMessageBox::Cancel) == QMessageBox::Cancel)
            return;
        removeLayouts(existing);
    }

    bool changed = snapshotManager()->isChanged(layout);

    layout->setName(newName);

    if(!changed)
        snapshotManager()->save(layout, this, SLOT(at_layouts_saved(int, const QnResourceList &, int)));
}

void QnWorkbenchLayoutsHandler::saveLayout(const QnLayoutResourcePtr &layout) {
    if(!layout)
        return;

    if(!snapshotManager()->isSaveable(layout))
        return;

    if(!(accessController()->permissions(layout) & Qn::SavePermission))
        return;

    if (snapshotManager()->isFile(layout)) {
        bool isReadOnly = !(accessController()->permissions(layout) & Qn::WritePermission);
        QnWorkbenchExportHandler *exportHandler = context()->instance<QnWorkbenchExportHandler>();
        exportHandler->saveLocalLayout(layout, isReadOnly, true); // overwrite layout file
    } else {
        //TODO: #GDM #Common check existing layouts.
        //TODO: #GDM #Common all remotes layout checking and saving should be done in one place
        snapshotManager()->save(layout, this, SLOT(at_layouts_saved(int, const QnResourceList &, int)));
    }
}

void QnWorkbenchLayoutsHandler::saveLayoutAs(const QnLayoutResourcePtr &layout, const QnUserResourcePtr &user) {
    if(!layout)
        return;

    if(!user)
        return;

    if(snapshotManager()->isFile(layout)) {
        context()->instance<QnWorkbenchExportHandler>()->doAskNameAndExportLocalLayout(layout->getLocalRange(), layout, Qn::LayoutLocalSaveAs);
        return;
    }

    const QnResourcePtr layoutOwnerUser = layout->getParentResource();

    QString name = menu()->currentParameters(sender()).argument<QString>(Qn::ResourceNameRole).trimmed();
    if(name.isEmpty()) {
        QScopedPointer<QnLayoutNameDialog> dialog(new QnLayoutNameDialog(QDialogButtonBox::Save | QDialogButtonBox::Cancel, mainWindow()));
        dialog->setWindowTitle(tr("Save Layout As"));
        dialog->setText(tr("Enter layout name:"));
        dialog->setName(layout->getName());
        setHelpTopic(dialog.data(), Qn::SaveLayout_Help);

<<<<<<< HEAD
        QMessageBox::Button button = QMessageBox::No;
=======
        QMessageBox::Button button = QMessageBox::Cancel;
>>>>>>> b9c405a3
        do {
            dialog->exec();
            if(dialog->clickedButton() != QDialogButtonBox::Save)
                return;
            name = dialog->name();

            // that's the case when user press "Save As" and enters the same name as this layout already has
            if (name == layout->getName() && user == layoutOwnerUser) {
                switch (askOverrideLayout(QMessageBox::Yes | QMessageBox::No | QMessageBox::Cancel, QMessageBox::Yes)) {
                case QMessageBox::Cancel:
                    return;
                case QMessageBox::Yes:
                    saveLayout(layout);
                    return;
                default:
                    continue;
                }
            }

            QnLayoutResourceList existing = alreadyExistingLayouts(name, user, layout);
            if (!canRemoveLayouts(existing)) {
                QMessageBox::warning(
                    mainWindow(),
                    tr("Layout already exists"),
                    tr("Layout with the same name already exists and you do not have the rights to overwrite it.")
                );
                return;
            }

            button = QMessageBox::Yes;
            if (!existing.isEmpty()) {
                button = askOverrideLayout(QMessageBox::Yes | QMessageBox::No | QMessageBox::Cancel, QMessageBox::Yes);
                if (button == QMessageBox::Cancel)
                    return;
                if (button == QMessageBox::Yes) {
                    removeLayouts(existing);
                }
            }
        } while (button != QMessageBox::Yes);
    } else {
        QnLayoutResourceList existing = alreadyExistingLayouts(name, user, layout);
        if (!canRemoveLayouts(existing)) {
            QMessageBox::warning(
                mainWindow(),
                tr("Layout already exists"),
                tr("Layout with the same name already exists and you do not have the rights to overwrite it.")
            );
            return;
        }

        if (!existing.isEmpty()) {
            if (askOverrideLayout(QMessageBox::Ok | QMessageBox::Cancel, QMessageBox::Cancel) == QMessageBox::Cancel)
                return;
            removeLayouts(existing);
        }
    }

    QnLayoutResourcePtr newLayout;

    newLayout = QnLayoutResourcePtr(new QnLayoutResource());
    newLayout->setId(QUuid::createUuid());
    newLayout->setTypeByName(lit("Layout"));
    newLayout->setName(name);
    newLayout->setParentId(user->getId());
    newLayout->setCellSpacing(layout->cellSpacing());
    newLayout->setCellAspectRatio(layout->cellAspectRatio());
    newLayout->setUserCanEdit(context()->user() == user);
    newLayout->setBackgroundImageFilename(layout->backgroundImageFilename());
    newLayout->setBackgroundOpacity(layout->backgroundOpacity());
    newLayout->setBackgroundSize(layout->backgroundSize());
    context()->resourcePool()->addResource(newLayout);

    QnLayoutItemDataList items = layout->getItems().values();
    QHash<QUuid, QUuid> newUuidByOldUuid;
    for(int i = 0; i < items.size(); i++) {
        QUuid newUuid = QUuid::createUuid();
        newUuidByOldUuid[items[i].uuid] = newUuid;
        items[i].uuid = newUuid;
    }
    for(int i = 0; i < items.size(); i++)
        items[i].zoomTargetUuid = newUuidByOldUuid.value(items[i].zoomTargetUuid, QUuid());
    newLayout->setItems(items);

    const bool isCurrent = (layout == workbench()->currentLayout()->resource());
    bool shouldDelete = snapshotManager()->isLocal(layout) &&
            (name == layout->getName() || isCurrent);

    /* If it is current layout, close it and open the new one instead. */
    if( isCurrent &&
        user == layoutOwnerUser )   //making current only new layout of current user
    {
        int index = workbench()->currentLayoutIndex();
        workbench()->insertLayout(new QnWorkbenchLayout(newLayout, this), index);
        workbench()->setCurrentLayoutIndex(index);
        workbench()->removeLayout(index + 1);

        // If current layout should not be deleted then roll it back
        if (!shouldDelete)
        {
            //(user == layoutOwnerUser) condition prevents clearing layout of another user (e.g., if copying layout from one user to another)
                //user - is an owner of newLayout. It is not required to be owner of layout
            snapshotManager()->restore(layout);
        }
    }

    snapshotManager()->save(newLayout, this, SLOT(at_layouts_saved(int, const QnResourceList &, int)));
    if (shouldDelete)
        removeLayouts(QnLayoutResourceList() << layout);
}

QnLayoutResourceList QnWorkbenchLayoutsHandler::alreadyExistingLayouts(const QString &name, const QnUserResourcePtr &user, const QnLayoutResourcePtr &layout) {
    QnLayoutResourceList result;
    foreach (const QnLayoutResourcePtr &existingLayout, resourcePool()->getResourcesWithParentId(user->getId()).filtered<QnLayoutResource>()) {
        if (existingLayout == layout)
            continue;
        if (existingLayout->getName().toLower() != name.toLower())
            continue;
        result << existingLayout;
    }
    return result;
}

QMessageBox::StandardButton QnWorkbenchLayoutsHandler::askOverrideLayout(QMessageBox::StandardButtons buttons,
                                                                        QMessageBox::StandardButton defaultButton) {
    return QMessageBox::warning(
        mainWindow(),
        tr("Layout already exists"),
        tr("Layout with the same name already exists. Do you want to overwrite it?"),
        buttons,
        defaultButton
    );
}

bool QnWorkbenchLayoutsHandler::canRemoveLayouts(const QnLayoutResourceList &layouts) {
    foreach(const QnLayoutResourcePtr &layout, layouts) {
        if (!(accessController()->permissions(layout) & Qn::RemovePermission))
            return false;
    }
    return true;
}

void QnWorkbenchLayoutsHandler::removeLayouts(const QnLayoutResourceList &layouts) {
    if (!canRemoveLayouts(layouts))
        return;

    foreach(const QnLayoutResourcePtr &layout, layouts) {
        if(snapshotManager()->isLocal(layout))
            resourcePool()->removeResource(layout); /* This one can be simply deleted from resource pool. */
        else
            connection2()->getLayoutManager()->remove( layout->getId(), ec2::DummyHandler::instance(), &ec2::DummyHandler::onRequestDone );
    }
}

bool QnWorkbenchLayoutsHandler::closeLayouts(const QnWorkbenchLayoutList &layouts, bool waitForReply, bool force) {
    QnLayoutResourceList resources;
    foreach(QnWorkbenchLayout *layout, layouts)
        resources.push_back(layout->resource());

    return closeLayouts(resources, waitForReply, force);
}

bool QnWorkbenchLayoutsHandler::closeLayouts(const QnLayoutResourceList &resources, bool waitForReply, bool force) {
    if(resources.empty())
        return true;

    bool needToAsk = false;
    QnLayoutResourceList saveableResources, rollbackResources;
    if (!force) {
        foreach(const QnLayoutResourcePtr &resource, resources) {
            bool changed, saveable;

            Qn::ResourceSavingFlags flags = snapshotManager()->flags(resource);
            changed = flags & Qn::ResourceIsChanged;
            saveable = accessController()->permissions(resource) & Qn::SavePermission;

            if(changed && saveable)
                needToAsk = true;

            if(changed) {
                if(saveable) {
                    saveableResources.push_back(resource);
                } else {
                    rollbackResources.push_back(resource);
                }
            }
        }
    }

    bool closeAll = true;
    bool saveAll = false;
    if(needToAsk) {
        QDialogButtonBox::StandardButton button = QnResourceListDialog::exec(
            mainWindow(),
            QnResourceList(saveableResources),
            tr("Close Layouts"),
            tr("The following %n layout(s) are not saved. Do you want to save them?", "", saveableResources.size()),
            QDialogButtonBox::Yes | QDialogButtonBox::No | QDialogButtonBox::Cancel,
            false
        );

        if(button == QDialogButtonBox::Cancel) {
            closeAll = false;
            saveAll = false;
        } else if(button == QDialogButtonBox::No) {
            closeAll = true;
            saveAll = false;
        } else {
            closeAll = true;
            saveAll = true;
        }
    }

    if(closeAll) {
        if(!saveAll) {
            rollbackResources.append(saveableResources);
            saveableResources.clear();
        }

        if(!waitForReply || saveableResources.empty()) {
            closeLayouts(resources, rollbackResources, saveableResources, this, SLOT(at_layouts_saved(int, const QnResourceList &, int)));
            return true;
        } else {
            QScopedPointer<QnResourceListDialog> dialog(new QnResourceListDialog(mainWindow()));
            dialog->setWindowTitle(tr("Saving Layouts"));
            dialog->setText(tr("The following %n layout(s) are being saved.", "", saveableResources.size()));
            dialog->setBottomText(tr("Please wait."));
            dialog->setStandardButtons(0);
            dialog->setResources(QnResourceList(saveableResources));

            QScopedPointer<QnMultiEventEater> eventEater(new QnMultiEventEater(Qn::IgnoreEvent));
            eventEater->addEventType(QEvent::KeyPress);
            eventEater->addEventType(QEvent::KeyRelease); /* So that ESC doesn't close the dialog. */
            eventEater->addEventType(QEvent::Close);
            dialog->installEventFilter(eventEater.data());

            closeLayouts(resources, rollbackResources, saveableResources, dialog.data(), SLOT(accept()));
            dialog->exec();

            return true;
        }
    } else {
        return false;
    }
}

void QnWorkbenchLayoutsHandler::closeLayouts(const QnLayoutResourceList &resources, const QnLayoutResourceList &rollbackResources, const QnLayoutResourceList &saveResources, QObject *target, const char *slot) {
    if(!saveResources.empty()) {
        QnLayoutResourceList fileResources, normalResources;
        foreach(const QnLayoutResourcePtr &resource, saveResources) {
            if(snapshotManager()->isFile(resource)) {
                fileResources.push_back(resource);
            } else {
                normalResources.push_back(resource);
            }
        }

        QnCounter *counter = new QnCounter(0, this);
        if (target && slot)
            connect(counter, SIGNAL(reachedZero()), target, slot);
        connect(counter, SIGNAL(reachedZero()), counter, SLOT(deleteLater()));

        if(!normalResources.isEmpty()) {
            counter->increment();
            snapshotManager()->save(normalResources, counter, SLOT(decrement()));
        }

        QnWorkbenchExportHandler *exportHandler = context()->instance<QnWorkbenchExportHandler>();
        foreach(const QnLayoutResourcePtr &fileResource, fileResources) {
            bool isReadOnly = !(accessController()->permissions(fileResource) & Qn::WritePermission);

            if(exportHandler->saveLocalLayout(fileResource, isReadOnly, false, counter, SLOT(decrement())))
                counter->increment();
        }

        // magic that will invoke slot if counter is empty and delete it afterwards
        counter->increment();
        counter->decrement();
    }

    foreach(const QnLayoutResourcePtr &resource, rollbackResources)
        snapshotManager()->restore(resource);

    foreach(const QnLayoutResourcePtr &resource, resources) {
        if(QnWorkbenchLayout *layout = QnWorkbenchLayout::instance(resource)) {
            workbench()->removeLayout(layout);
            delete layout;
        }

        Qn::ResourceSavingFlags flags = snapshotManager()->flags(resource);
        if((flags & (Qn::ResourceIsLocal | Qn::ResourceIsBeingSaved)) == Qn::ResourceIsLocal) /* Local, not being saved. */
            if(!snapshotManager()->isFile(resource)) /* Not a file. */
                resourcePool()->removeResource(resource);
    }
}

bool QnWorkbenchLayoutsHandler::closeAllLayouts(bool waitForReply, bool force) {
    return closeLayouts(resourcePool()->getResources().filtered<QnLayoutResource>(), waitForReply, force);
}

// -------------------------------------------------------------------------- //
// Handlers
// -------------------------------------------------------------------------- //

void QnWorkbenchLayoutsHandler::at_newUserLayoutAction_triggered() {
    QnUserResourcePtr user = menu()->currentParameters(sender()).resource().dynamicCast<QnUserResource>();
    if(user.isNull())
        return;

    QScopedPointer<QnLayoutNameDialog> dialog(new QnLayoutNameDialog(QDialogButtonBox::Ok | QDialogButtonBox::Cancel, mainWindow()));
    dialog->setWindowTitle(tr("New Layout"));
    dialog->setText(tr("Enter the name of the layout to create:"));
    dialog->setName(generateUniqueLayoutName(user, tr("New layout"), tr("New layout %1")));
    dialog->setWindowModality(Qt::ApplicationModal);

    QMessageBox::Button button;
    do {
        if(!dialog->exec())
            return;

        button = QMessageBox::Yes;
        QnLayoutResourceList existing = alreadyExistingLayouts(dialog->name(), user);

        if (!canRemoveLayouts(existing)) {
            QMessageBox::warning(
                mainWindow(),
                tr("Layout already exists"),
                tr("Layout with the same name already exists and you do not have the rights to overwrite it.")
            );
            return;
        }

        if (!existing.isEmpty()) {
            bool allAreLocal = true;
            foreach (const QnLayoutResourcePtr &layout, existing)
                allAreLocal &= snapshotManager()->isLocal(layout);
            if (allAreLocal) {
                removeLayouts(existing);
                break;
            }

            button = askOverrideLayout(QMessageBox::Yes | QMessageBox::No | QMessageBox::Cancel, QMessageBox::Yes);
            if (button == QMessageBox::Cancel)
                return;
            if (button == QMessageBox::Yes) {
                removeLayouts(existing);
            }
        }
    } while (button != QMessageBox::Yes);

    QnLayoutResourcePtr layout(new QnLayoutResource());
    layout->setId(QUuid::createUuid());
    layout->setTypeByName(lit("Layout"));
    layout->setName(dialog->name());
    layout->setParentId(user->getId());
    layout->setUserCanEdit(context()->user() == user);
    resourcePool()->addResource(layout);

    snapshotManager()->save(layout, this, SLOT(at_layouts_saved(int, const QnResourceList &, int)));

    menu()->trigger(Qn::OpenSingleLayoutAction, QnActionParameters(layout));
}

void QnWorkbenchLayoutsHandler::at_saveLayoutAction_triggered() {
    saveLayout(menu()->currentParameters(sender()).resource().dynamicCast<QnLayoutResource>());
}

void QnWorkbenchLayoutsHandler::at_saveCurrentLayoutAction_triggered() {
    saveLayout(workbench()->currentLayout()->resource());
}

void QnWorkbenchLayoutsHandler::at_saveLayoutForCurrentUserAsAction_triggered() {
    saveLayoutAs(
        menu()->currentParameters(sender()).resource().dynamicCast<QnLayoutResource>(),
        context()->user()
    );
}

void QnWorkbenchLayoutsHandler::at_saveLayoutAsAction_triggered() {
    QnActionParameters parameters = menu()->currentParameters(sender());

    saveLayoutAs(
        parameters.resource().dynamicCast<QnLayoutResource>(),
        parameters.argument<QnUserResourcePtr>(Qn::UserResourceRole)
    );
}

void QnWorkbenchLayoutsHandler::at_saveCurrentLayoutAsAction_triggered() {
    saveLayoutAs(
        workbench()->currentLayout()->resource(),
        context()->user()
    );
}

void QnWorkbenchLayoutsHandler::at_closeLayoutAction_triggered() {
    closeLayouts(menu()->currentParameters(sender()).layouts());
}

void QnWorkbenchLayoutsHandler::at_closeAllButThisLayoutAction_triggered() {
    QnWorkbenchLayoutList layouts = menu()->currentParameters(sender()).layouts();
    if(layouts.empty())
        return;

    QnWorkbenchLayoutList layoutsToClose = workbench()->layouts();
    foreach(QnWorkbenchLayout *layout, layouts)
        layoutsToClose.removeOne(layout);

    closeLayouts(layoutsToClose);
}

void QnWorkbenchLayoutsHandler::at_layouts_saved(int status, const QnResourceList &resources, int handle) {
    Q_UNUSED(handle)
    if (status == 0)
        return;

    QnLayoutResourceList layoutResources = resources.filtered<QnLayoutResource>();
    QnLayoutResourceList reopeningLayoutResources;
    foreach(const QnLayoutResourcePtr &layoutResource, layoutResources)
        if(snapshotManager()->isLocal(layoutResource) && !QnWorkbenchLayout::instance(layoutResource))
            reopeningLayoutResources.push_back(layoutResource);

    if(!reopeningLayoutResources.empty()) {
        int button = QnResourceListDialog::exec(
            mainWindow(),
            resources,
            tr("Error"),
            tr("Could not save the following %n layout(s) to Enterprise Controller.", "", reopeningLayoutResources.size()),
            tr("Do you want to restore these %n layout(s)?", "", reopeningLayoutResources.size()),
            QDialogButtonBox::Yes | QDialogButtonBox::No
        );
        if(button == QMessageBox::Yes) {
            foreach(const QnLayoutResourcePtr &layoutResource, layoutResources)
                workbench()->addLayout(new QnWorkbenchLayout(layoutResource, this));
            workbench()->setCurrentLayout(workbench()->layouts().back());
        } else {
            foreach(const QnLayoutResourcePtr &layoutResource, layoutResources)
                resourcePool()->removeResource(layoutResource);
        }
    }
}<|MERGE_RESOLUTION|>--- conflicted
+++ resolved
@@ -118,11 +118,7 @@
         dialog->setName(layout->getName());
         setHelpTopic(dialog.data(), Qn::SaveLayout_Help);
 
-<<<<<<< HEAD
-        QMessageBox::Button button = QMessageBox::No;
-=======
         QMessageBox::Button button = QMessageBox::Cancel;
->>>>>>> b9c405a3
         do {
             dialog->exec();
             if(dialog->clickedButton() != QDialogButtonBox::Save)
