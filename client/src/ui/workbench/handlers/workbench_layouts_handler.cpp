#include "workbench_layouts_handler.h"

#include <api/app_server_connection.h>

#include <client/client_globals.h>
#include <client/client_settings.h>

#include <core/resource/resource.h>
#include <core/resource/layout_resource.h>
#include <core/resource/user_resource.h>
#include <core/resource/videowall_resource.h>

#include <core/resource_management/resource_pool.h>
#include <core/resource_management/resource_access_manager.h>
#include <core/resource_management/resources_changes_manager.h>

#include <nx_ec/dummy_handler.h>
#include <nx_ec/managers/abstract_layout_manager.h>

#include <ui/actions/actions.h>
#include <ui/actions/action_manager.h>
#include <ui/actions/action_parameters.h>
#include <ui/dialogs/layout_name_dialog.h>
#include <ui/dialogs/resource_list_dialog.h>
#include <ui/help/help_topic_accessor.h>
#include <ui/help/help_topics.h>

#include <ui/workbench/workbench.h>
#include <ui/workbench/workbench_access_controller.h>
#include <ui/workbench/workbench_context.h>
#include <ui/workbench/workbench_layout.h>
#include <ui/workbench/workbench_layout_snapshot_manager.h>
#include <ui/workbench/handlers/workbench_export_handler.h>     //TODO: #GDM dependencies
#include <ui/workbench/handlers/workbench_videowall_handler.h>  //TODO: #GDM dependencies
#include <ui/workbench/workbench_state_manager.h>

#include <utils/common/counter.h>
#include <utils/common/string.h>
#include <utils/common/event_processors.h>
#include <utils/common/scoped_value_rollback.h>

namespace
{
    QString generateUniqueLayoutName(const QnUserResourcePtr &user, const QString &defaultName, const QString &nameTemplate)
    {
        QStringList usedNames;
        QnUuid parentId = user ? user->getId() : QnUuid();
        for (const auto layout : qnResPool->getResources<QnLayoutResource>())
        {
            if (layout->isShared() || layout->getParentId() == parentId)
                usedNames.push_back(layout->getName());
        }

        return generateUniqueString(usedNames, defaultName, nameTemplate);
    }

    /**
     * @brief alreadyExistingLayouts    Check if layouts with same name already exist.
     * @param name                      Suggested new name.
     * @param parentId                  Layout owner.
     * @param layout                    Layout that we want to rename (if any).
     * @return                          List of existing layouts with same name.
     */
    QnLayoutResourceList alreadyExistingLayouts(const QString &name, const QnUuid &parentId, const QnLayoutResourcePtr &layout = QnLayoutResourcePtr())
    {
        QnLayoutResourceList result;
        for (const auto& existingLayout : qnResPool->getResourcesWithParentId(parentId).filtered<QnLayoutResource>())
        {
            if (existingLayout == layout)
                continue;

            if (existingLayout->getName().toLower() != name.toLower())
                continue;

            result << existingLayout;
        }
        return result;
    }
}

QnWorkbenchLayoutsHandler::QnWorkbenchLayoutsHandler(QObject *parent) :
    QObject(parent),
    QnWorkbenchContextAware(parent),
    m_workbenchStateDelegate(new QnBasicWorkbenchStateDelegate<QnWorkbenchLayoutsHandler>(this)),
    m_closingLayouts(false)
{
    connect(action(QnActions::NewUserLayoutAction),                &QAction::triggered,    this,   &QnWorkbenchLayoutsHandler::at_newUserLayoutAction_triggered);
    connect(action(QnActions::SaveLayoutAction),                   &QAction::triggered,    this,   &QnWorkbenchLayoutsHandler::at_saveLayoutAction_triggered);
    connect(action(QnActions::SaveLayoutAsAction),                 &QAction::triggered,    this,   &QnWorkbenchLayoutsHandler::at_saveLayoutAsAction_triggered);
    connect(action(QnActions::SaveLayoutForCurrentUserAsAction),   &QAction::triggered,    this,   &QnWorkbenchLayoutsHandler::at_saveLayoutForCurrentUserAsAction_triggered);
    connect(action(QnActions::SaveCurrentLayoutAction),            &QAction::triggered,    this,   &QnWorkbenchLayoutsHandler::at_saveCurrentLayoutAction_triggered);
    connect(action(QnActions::SaveCurrentLayoutAsAction),          &QAction::triggered,    this,   &QnWorkbenchLayoutsHandler::at_saveCurrentLayoutAsAction_triggered);
    connect(action(QnActions::CloseLayoutAction),                  &QAction::triggered,    this,   &QnWorkbenchLayoutsHandler::at_closeLayoutAction_triggered);
    connect(action(QnActions::CloseAllButThisLayoutAction),        &QAction::triggered,    this,   &QnWorkbenchLayoutsHandler::at_closeAllButThisLayoutAction_triggered);
    connect(action(QnActions::ShareLayoutAction),                  &QAction::triggered,    this,   &QnWorkbenchLayoutsHandler::at_shareLayoutAction_triggered);
    connect(action(QnActions::StopSharingLayoutAction),            &QAction::triggered,    this,   &QnWorkbenchLayoutsHandler::at_stopSharingLayoutAction_triggered);
    connect(action(QnActions::OpenNewTabAction),                   &QAction::triggered,    this,   &QnWorkbenchLayoutsHandler::at_openNewTabAction_triggered);

    /* We're using queued connection here as modifying a field in its change notification handler may lead to problems. */
    connect(workbench(),                             &QnWorkbench::layoutsChanged,  this,   &QnWorkbenchLayoutsHandler::at_workbench_layoutsChanged, Qt::QueuedConnection);
}

QnWorkbenchLayoutsHandler::~QnWorkbenchLayoutsHandler()
{}

ec2::AbstractECConnectionPtr QnWorkbenchLayoutsHandler::connection2() const
{
    return QnAppServerConnectionFactory::getConnection2();
}

void QnWorkbenchLayoutsHandler::renameLayout(const QnLayoutResourcePtr &layout, const QString &newName)
{
    QnLayoutResourceList existing = alreadyExistingLayouts(newName, layout->getParentId(), layout);
    if (!canRemoveLayouts(existing))
    {
        QnMessageBox::warning(
            mainWindow(),
            tr("Layout already exists."),
            tr("A layout with the same name already exists. You do not have the rights to overwrite it.")
        );
        return;
    }

    if (!existing.isEmpty())
    {
        if (askOverrideLayout(QDialogButtonBox::Ok | QDialogButtonBox::Cancel, QDialogButtonBox::Cancel) == QDialogButtonBox::Cancel)
            return;
        removeLayouts(existing);
    }

    bool changed = snapshotManager()->isChanged(layout);

    layout->setName(newName);

    if (!changed)
        snapshotManager()->save(layout, [this](bool success, const QnLayoutResourcePtr &layout) { at_layout_saved(success, layout); });
}

void QnWorkbenchLayoutsHandler::saveLayout(const QnLayoutResourcePtr &layout)
{
    if (!layout)
        return;

    if (!snapshotManager()->isSaveable(layout))
        return;

    if (!accessController()->hasPermissions(layout, Qn::SavePermission))
        return;

    if (layout->isFile())
    {
        bool isReadOnly = !accessController()->hasPermissions(layout, Qn::WritePermission);
        QnWorkbenchExportHandler *exportHandler = context()->instance<QnWorkbenchExportHandler>();
        exportHandler->saveLocalLayout(layout, isReadOnly, true); // overwrite layout file
    }
    else if (!layout->data().value(Qn::VideoWallResourceRole).value<QnVideoWallResourcePtr>().isNull())
    {
        //TODO: #GDM #VW #LOW refactor common code to common place
        if (context()->instance<QnWorkbenchVideoWallHandler>()->saveReviewLayout(layout, [this, layout](int reqId, ec2::ErrorCode errorCode)
        {
            snapshotManager()->setFlags(layout, snapshotManager()->flags(layout) & ~Qn::ResourceIsBeingSaved);
            at_layout_saved(errorCode == ec2::ErrorCode::ok, layout);
            if (errorCode != ec2::ErrorCode::ok)
                return;
            snapshotManager()->setFlags(layout, snapshotManager()->flags(layout) & ~Qn::ResourceIsChanged);
        }))
            snapshotManager()->setFlags(layout, snapshotManager()->flags(layout) | Qn::ResourceIsBeingSaved);
    }
    else
    {
        //TODO: #GDM #Common check existing layouts.
        //TODO: #GDM #Common all remotes layout checking and saving should be done in one place
        snapshotManager()->save(layout, [this](bool success, const QnLayoutResourcePtr &layout) { at_layout_saved(success, layout); });
    }
}

void QnWorkbenchLayoutsHandler::saveLayoutAs(const QnLayoutResourcePtr &layout, const QnUserResourcePtr &user)
{
    if (!layout)
        return;

    if (!user)
        return;

    if (layout->isFile())
    {
        context()->instance<QnWorkbenchExportHandler>()->doAskNameAndExportLocalLayout(layout->getLocalRange(), layout, Qn::LayoutLocalSaveAs);
        return;
    }
    else if (!layout->data().value(Qn::VideoWallResourceRole).value<QnVideoWallResourcePtr>().isNull())
    {
        return;
    }

    const QnResourcePtr layoutOwnerUser = layout->getParentResource();
    bool hasSavePermission = accessController()->hasPermissions(layout, Qn::SavePermission);

    QString name = menu()->currentParameters(sender()).argument<QString>(Qn::ResourceNameRole).trimmed();
    if (name.isEmpty())
    {
        QScopedPointer<QnLayoutNameDialog> dialog(new QnLayoutNameDialog(QDialogButtonBox::Save | QDialogButtonBox::Cancel, mainWindow()));
        dialog->setWindowTitle(tr("Save Layout As"));
        dialog->setText(tr("Enter Layout Name:"));

        QString proposedName = hasSavePermission
            ? layout->getName()
            : generateUniqueLayoutName(context()->user(), layout->getName(), layout->getName() + lit(" %1"));

        dialog->setName(proposedName);
        setHelpTopic(dialog.data(), Qn::SaveLayout_Help);

        QDialogButtonBox::StandardButton button = QDialogButtonBox::Cancel;
        do
        {
            if (!dialog->exec())
                return;

            /* Check if we were disconnected (server shut down) while the dialog was open. */
            if (!context()->user())
                return;

            if (dialog->clickedButton() != QDialogButtonBox::Save)
                return;

            name = dialog->name();

            // that's the case when user press "Save As" and enters the same name as this layout already has
            if (name == layout->getName() && user == layoutOwnerUser && hasSavePermission)
            {
                if (snapshotManager()->isLocal(layout))
                {
                    saveLayout(layout);
                    return;
                }

                switch (askOverrideLayout(QDialogButtonBox::Yes | QDialogButtonBox::No | QDialogButtonBox::Cancel, QDialogButtonBox::Yes))
                {
                case QDialogButtonBox::Cancel:
                    return;
                case QDialogButtonBox::Yes:
                    saveLayout(layout);
                    return;
                default:
                    continue;
                }
            }

            /* Check if we have rights to overwrite the layout */
            QnLayoutResourcePtr excludingSelfLayout = hasSavePermission ? layout : QnLayoutResourcePtr();
            QnLayoutResourceList existing = alreadyExistingLayouts(name, user->getId(), excludingSelfLayout);
            if (!canRemoveLayouts(existing))
            {
                QnMessageBox::warning(
                    mainWindow(),
                    tr("Layout already exists."),
                    tr("A layout with the same name already exists. You do not have the rights to overwrite it.")
                );
                dialog->setName(proposedName);
                continue;
            }

            button = QDialogButtonBox::Yes;
            if (!existing.isEmpty())
            {
                button = askOverrideLayout(QDialogButtonBox::Yes | QDialogButtonBox::No | QDialogButtonBox::Cancel, QDialogButtonBox::Yes);
                if (button == QDialogButtonBox::Cancel)
                    return;
                if (button == QDialogButtonBox::Yes)
                {
                    removeLayouts(existing);
                }
            }
        } while (button != QDialogButtonBox::Yes);
    }
    else
    {
        QnLayoutResourceList existing = alreadyExistingLayouts(name, user->getId(), layout);
        if (!canRemoveLayouts(existing))
        {
            QnMessageBox::warning(
                mainWindow(),
                tr("Layout already exists."),
                tr("A layout with the same name already exists. You do not have the rights to overwrite it.")
            );
            return;
        }

        if (!existing.isEmpty())
        {
            if (askOverrideLayout(QDialogButtonBox::Ok | QDialogButtonBox::Cancel, QDialogButtonBox::Cancel) == QDialogButtonBox::Cancel)
                return;
            removeLayouts(existing);
        }
    }

    QnLayoutResourcePtr newLayout;

    newLayout = QnLayoutResourcePtr(new QnLayoutResource());
    newLayout->setId(QnUuid::createUuid());
    newLayout->setName(name);
    newLayout->setParentId(user->getId());
    newLayout->setCellSpacing(layout->cellSpacing());
    newLayout->setCellAspectRatio(layout->cellAspectRatio());
    newLayout->setBackgroundImageFilename(layout->backgroundImageFilename());
    newLayout->setBackgroundOpacity(layout->backgroundOpacity());
    newLayout->setBackgroundSize(layout->backgroundSize());
    context()->resourcePool()->addResource(newLayout);

    QnLayoutItemDataList items = layout->getItems().values();
    QHash<QnUuid, QnUuid> newUuidByOldUuid;
    for (int i = 0; i < items.size(); i++)
    {
        QnUuid newUuid = QnUuid::createUuid();
        newUuidByOldUuid[items[i].uuid] = newUuid;
        items[i].uuid = newUuid;
    }
    for (int i = 0; i < items.size(); i++)
        items[i].zoomTargetUuid = newUuidByOldUuid.value(items[i].zoomTargetUuid, QnUuid());
    newLayout->setItems(items);

    const bool isCurrent = (layout == workbench()->currentLayout()->resource());
    bool shouldDelete = snapshotManager()->isLocal(layout) &&
        (name == layout->getName() || isCurrent);

/* If it is current layout, close it and open the new one instead. */
    if (isCurrent &&
        user == layoutOwnerUser)   //making current only new layout of current user
    {
        int index = workbench()->currentLayoutIndex();
        workbench()->insertLayout(new QnWorkbenchLayout(newLayout, this), index);
        workbench()->setCurrentLayoutIndex(index);
        workbench()->removeLayout(index + 1);

        // If current layout should not be deleted then roll it back
        if (!shouldDelete)
        {
            //(user == layoutOwnerUser) condition prevents clearing layout of another user (e.g., if copying layout from one user to another)
                //user - is an owner of newLayout. It is not required to be owner of layout
            snapshotManager()->restore(layout);
        }
    }

    snapshotManager()->save(newLayout, [this](bool success, const QnLayoutResourcePtr &layout) { at_layout_saved(success, layout); });
    if (shouldDelete)
        removeLayouts(QnLayoutResourceList() << layout);
}

QDialogButtonBox::StandardButton QnWorkbenchLayoutsHandler::askOverrideLayout(QDialogButtonBox::StandardButtons buttons,
                                                                              QDialogButtonBox::StandardButton defaultButton)
{
    return QnMessageBox::warning(
        mainWindow(),
        tr("Layout already exists."),
        tr("A layout with the same name already exists. Would you like to overwrite it?"),
        buttons,
        defaultButton
    );
}

bool QnWorkbenchLayoutsHandler::canRemoveLayouts(const QnLayoutResourceList &layouts)
{
    for (const QnLayoutResourcePtr &layout : layouts)
    {
        if (!accessController()->hasPermissions(layout, Qn::RemovePermission))
            return false;
    }
    return true;
}

void QnWorkbenchLayoutsHandler::removeLayouts(const QnLayoutResourceList &layouts)
{
    if (!canRemoveLayouts(layouts))
        return;

    foreach(const QnLayoutResourcePtr &layout, layouts)
    {
        if (snapshotManager()->isLocal(layout))
            resourcePool()->removeResource(layout); /* This one can be simply deleted from resource pool. */
        else
<<<<<<< HEAD
            connection2()->getLayoutManager(Qn::kDefaultUserAccess)->remove( layout->getId(), ec2::DummyHandler::instance(), &ec2::DummyHandler::onRequestDone );
=======
            connection2()->getLayoutManager()->remove(layout->getId(), ec2::DummyHandler::instance(), &ec2::DummyHandler::onRequestDone);
>>>>>>> 648381c3
    }
}

bool QnWorkbenchLayoutsHandler::closeLayouts(const QnWorkbenchLayoutList &layouts, bool waitForReply, bool force)
{
    QnLayoutResourceList resources;
    foreach(QnWorkbenchLayout *layout, layouts)
        resources.push_back(layout->resource());

    return closeLayouts(resources, waitForReply, force);
}

bool QnWorkbenchLayoutsHandler::closeLayouts(const QnLayoutResourceList &resources, bool waitForReply, bool force)
{
    QN_SCOPED_VALUE_ROLLBACK(&m_closingLayouts, true);

    if (resources.empty())
        return true;

    QnLayoutResourceList saveableResources, rollbackResources;
    if (!force)
    {
        for (const QnLayoutResourcePtr &resource : resources)
        {
            bool changed = snapshotManager()->flags(resource).testFlag(Qn::ResourceIsChanged);
            if (!changed)
                continue;

            bool saveable = accessController()->hasPermissions(resource, Qn::SavePermission);
            if (saveable)
                saveableResources.push_back(resource);
            else
                rollbackResources.push_back(resource);
        }
    }


    rollbackResources.append(saveableResources);
    saveableResources.clear();
    closeLayouts(resources, rollbackResources, saveableResources);
    return true;
}

void QnWorkbenchLayoutsHandler::closeLayouts(const QnLayoutResourceList &resources, const QnLayoutResourceList &rollbackResources, const QnLayoutResourceList &saveResources)
{
    if (!saveResources.empty())
    {
        QnLayoutResourceList fileResources, normalResources, videowallReviewResources;
        foreach(const QnLayoutResourcePtr &resource, saveResources)
        {
            if (resource->isFile())
            {
                fileResources.push_back(resource);
            }
            else if (!resource->data().value(Qn::VideoWallResourceRole).value<QnVideoWallResourcePtr>().isNull())
            {
                videowallReviewResources.push_back(resource);
            }
            else
            {
                normalResources.push_back(resource);
            }
        }

        QnCounter *counter = new QnCounter(0, this);
        connect(counter, SIGNAL(reachedZero()), counter, SLOT(deleteLater()));

        if (!normalResources.isEmpty())
        {
            auto callback = [counter](bool success, const QnLayoutResourcePtr &layout)
            {
                QN_UNUSED(success, layout);
                counter->decrement();
            };
            for (const QnLayoutResourcePtr& layout : normalResources)
                if (snapshotManager()->save(layout, callback))
                    counter->increment();
        }

        QnWorkbenchExportHandler *exportHandler = context()->instance<QnWorkbenchExportHandler>();
        foreach(const QnLayoutResourcePtr &fileResource, fileResources)
        {
            bool isReadOnly = !(accessController()->permissions(fileResource) & Qn::WritePermission);

            if (exportHandler->saveLocalLayout(fileResource, isReadOnly, false, counter, SLOT(decrement())))
                counter->increment();
        }

        if (!videowallReviewResources.isEmpty())
        {
            foreach(const QnLayoutResourcePtr &layout, videowallReviewResources)
            {
//TODO: #GDM #VW #LOW refactor common code to common place
                if (!context()->instance<QnWorkbenchVideoWallHandler>()->saveReviewLayout(layout, [this, layout, counter](int reqId, ec2::ErrorCode errorCode)
                {
                    Q_UNUSED(reqId);
                    snapshotManager()->setFlags(layout, snapshotManager()->flags(layout) & ~Qn::ResourceIsBeingSaved);
                    counter->decrement();
                    if (errorCode != ec2::ErrorCode::ok)
                        return;
                    snapshotManager()->setFlags(layout, snapshotManager()->flags(layout) & ~Qn::ResourceIsChanged);
                }))
                    continue;
                snapshotManager()->setFlags(layout, snapshotManager()->flags(layout) | Qn::ResourceIsBeingSaved);
                counter->increment();
            }
        }

        // magic that will invoke slot if counter is empty and delete it afterwards
        counter->increment();
        counter->decrement();
    }

    foreach(const QnLayoutResourcePtr &resource, rollbackResources)
        snapshotManager()->restore(resource);

    foreach(const QnLayoutResourcePtr &resource, resources)
    {
        if (QnWorkbenchLayout *layout = QnWorkbenchLayout::instance(resource))
        {
            workbench()->removeLayout(layout);
            delete layout;
        }

        Qn::ResourceSavingFlags flags = snapshotManager()->flags(resource);
        if ((flags & (Qn::ResourceIsLocal | Qn::ResourceIsBeingSaved)) == Qn::ResourceIsLocal) /* Local, not being saved. */
            if (!resource->isFile()) /* Not a file. */
                resourcePool()->removeResource(resource);
    }
}

bool QnWorkbenchLayoutsHandler::closeAllLayouts(bool waitForReply, bool force)
{
    return closeLayouts(resourcePool()->getResources<QnLayoutResource>(), waitForReply, force);
}

// -------------------------------------------------------------------------- //
// Handlers
// -------------------------------------------------------------------------- //

void QnWorkbenchLayoutsHandler::at_newUserLayoutAction_triggered()
{
    QnUserResourcePtr user = menu()->currentParameters(sender()).resource().dynamicCast<QnUserResource>();
    if (!user)
        user = context()->user();

    if (!user)
        return;

    QScopedPointer<QnLayoutNameDialog> dialog(new QnLayoutNameDialog(QDialogButtonBox::Ok | QDialogButtonBox::Cancel, mainWindow()));
    dialog->setWindowTitle(tr("New Layout"));
    dialog->setText(tr("Enter the name of the layout to create:"));
    dialog->setName(generateUniqueLayoutName(user, tr("New Layout"), tr("New Layout %1")));
    dialog->setWindowModality(Qt::ApplicationModal);

    QDialogButtonBox::StandardButton button;
    do
    {
        if (!dialog->exec())
            return;

        button = QDialogButtonBox::Yes;
        QnLayoutResourceList existing = alreadyExistingLayouts(dialog->name(), user->getId());

        if (!canRemoveLayouts(existing))
        {
            QnMessageBox::warning(
                mainWindow(),
                tr("Layout already exists."),
                tr("A layout with the same name already exists. You do not have the rights to overwrite it.")
            );
            return;
        }

        if (!existing.isEmpty())
        {
            bool allAreLocal = true;
            foreach(const QnLayoutResourcePtr &layout, existing)
                allAreLocal &= snapshotManager()->isLocal(layout);
            if (allAreLocal)
            {
                removeLayouts(existing);
                break;
            }

            button = askOverrideLayout(QDialogButtonBox::Yes | QDialogButtonBox::No | QDialogButtonBox::Cancel, QDialogButtonBox::Yes);
            if (button == QDialogButtonBox::Cancel)
                return;
            if (button == QDialogButtonBox::Yes)
            {
                removeLayouts(existing);
            }
        }
    } while (button != QDialogButtonBox::Yes);

    QnLayoutResourcePtr layout(new QnLayoutResource());
    layout->setId(QnUuid::createUuid());
    layout->setName(dialog->name());
    layout->setParentId(user->getId());
    resourcePool()->addResource(layout);

    snapshotManager()->save(layout, [this](bool success, const QnLayoutResourcePtr &layout) { at_layout_saved(success, layout); });

    menu()->trigger(QnActions::OpenSingleLayoutAction, QnActionParameters(layout));
}

void QnWorkbenchLayoutsHandler::at_saveLayoutAction_triggered()
{
    saveLayout(menu()->currentParameters(sender()).resource().dynamicCast<QnLayoutResource>());
}

void QnWorkbenchLayoutsHandler::at_saveCurrentLayoutAction_triggered()
{
    saveLayout(workbench()->currentLayout()->resource());
}

void QnWorkbenchLayoutsHandler::at_saveLayoutForCurrentUserAsAction_triggered()
{
    saveLayoutAs(
        menu()->currentParameters(sender()).resource().dynamicCast<QnLayoutResource>(),
        context()->user()
    );
}

void QnWorkbenchLayoutsHandler::at_saveLayoutAsAction_triggered()
{
    QnActionParameters parameters = menu()->currentParameters(sender());

    saveLayoutAs(
        parameters.resource().dynamicCast<QnLayoutResource>(),
        parameters.argument<QnUserResourcePtr>(Qn::UserResourceRole)
    );
}

void QnWorkbenchLayoutsHandler::at_saveCurrentLayoutAsAction_triggered()
{
    saveLayoutAs(
        workbench()->currentLayout()->resource(),
        context()->user()
    );
}

void QnWorkbenchLayoutsHandler::at_closeLayoutAction_triggered()
{
    closeLayouts(menu()->currentParameters(sender()).layouts());
}

void QnWorkbenchLayoutsHandler::at_closeAllButThisLayoutAction_triggered()
{
    QnWorkbenchLayoutList layouts = menu()->currentParameters(sender()).layouts();
    if (layouts.empty())
        return;

    QnWorkbenchLayoutList layoutsToClose = workbench()->layouts();
    foreach(QnWorkbenchLayout *layout, layouts)
        layoutsToClose.removeOne(layout);

    closeLayouts(layoutsToClose);
}

void QnWorkbenchLayoutsHandler::at_shareLayoutAction_triggered()
{
    auto params = menu()->currentParameters(sender());
    auto layout = params.resource().dynamicCast<QnLayoutResource>();
    auto user = params.argument<QnUserResourcePtr>(Qn::UserResourceRole);

    NX_ASSERT(layout);
    NX_ASSERT(user);
    if (!layout || !user)
        return;

    NX_ASSERT(!layout->isFile());
    auto accessible = qnResourceAccessManager->accessibleResources(user->getId());
    if (accessible.contains(layout->getId()))
        return;

    if (!layout->isShared())
        layout->setParentId(QnUuid());

    /* If layout is changed, it will automatically be saved here. */
    saveLayout(layout);

    accessible << layout->getId();
    qnResourcesChangesManager->saveAccessibleResources(user->getId(), accessible);

}

void QnWorkbenchLayoutsHandler::at_stopSharingLayoutAction_triggered()
{
    auto params = menu()->currentParameters(sender());
    auto layouts = params.resources().filtered<QnLayoutResource>();
    auto user = params.argument<QnUserResourcePtr>(Qn::UserResourceRole);
    NX_ASSERT(user);
    if (!user)
        return;

    auto accessible = qnResourceAccessManager->accessibleResources(user->getId());
    for (const auto& layout : layouts)
    {
        NX_ASSERT(!layout->isFile());
        accessible.remove(layout->getId());
    }
    qnResourcesChangesManager->saveAccessibleResources(user->getId(), accessible);

}

void QnWorkbenchLayoutsHandler::at_openNewTabAction_triggered()
{
    QnWorkbenchLayout *layout = new QnWorkbenchLayout(this);

    layout->setName(generateUniqueLayoutName(context()->user(), tr("New Layout"), tr("New Layout %1")));

    workbench()->addLayout(layout);
    workbench()->setCurrentLayout(layout);
}

void QnWorkbenchLayoutsHandler::at_workbench_layoutsChanged()
{
    if (m_closingLayouts)
        return;

    if (!workbench()->layouts().empty())
        return;

    menu()->trigger(QnActions::OpenNewTabAction);
}

void QnWorkbenchLayoutsHandler::at_layout_saved(bool success, const QnLayoutResourcePtr &layout)
{
    if (success)
        return;

    if (!snapshotManager()->isLocal(layout) || QnWorkbenchLayout::instance(layout))
        return;

    int button = QnResourceListDialog::exec(
        mainWindow(),
        QnResourceList() << layout,
        tr("Error"),
        tr("Could not save the following %n layout(s) to Server.", "", 1),
        tr("Do you want to restore these %n layout(s)?", "", 1),
        QDialogButtonBox::Yes | QDialogButtonBox::No
    );
    if (button == QDialogButtonBox::Yes)
    {
        workbench()->addLayout(new QnWorkbenchLayout(layout, this));
        workbench()->setCurrentLayout(workbench()->layouts().back());
    }
    else
    {
        resourcePool()->removeResource(layout);
    }

}

bool QnWorkbenchLayoutsHandler::tryClose(bool force)
{
    return closeAllLayouts(true, force);
}

void QnWorkbenchLayoutsHandler::forcedUpdate()
{
//do nothing
}<|MERGE_RESOLUTION|>--- conflicted
+++ resolved
@@ -377,11 +377,7 @@
         if (snapshotManager()->isLocal(layout))
             resourcePool()->removeResource(layout); /* This one can be simply deleted from resource pool. */
         else
-<<<<<<< HEAD
             connection2()->getLayoutManager(Qn::kDefaultUserAccess)->remove( layout->getId(), ec2::DummyHandler::instance(), &ec2::DummyHandler::onRequestDone );
-=======
-            connection2()->getLayoutManager()->remove(layout->getId(), ec2::DummyHandler::instance(), &ec2::DummyHandler::onRequestDone);
->>>>>>> 648381c3
     }
 }
 
