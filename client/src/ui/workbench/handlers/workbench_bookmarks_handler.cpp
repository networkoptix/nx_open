#include "workbench_bookmarks_handler.h"

#include <api/app_server_connection.h>
#include <api/common_message_processor.h>

#include <camera/camera_data_manager.h>
<<<<<<< HEAD
=======
#include <camera/camera_bookmarks_manager.h>
>>>>>>> cb0928eb
#include <camera/loaders/caching_camera_data_loader.h>

#include <core/resource_management/resource_pool.h>
#include <core/resource/resource.h>
#include <core/resource/camera_resource.h>
#include <core/resource/media_server_resource.h>
#include <core/resource/camera_bookmark.h>

#include <recording/time_period.h>

#include <ui/actions/actions.h>
#include <ui/actions/action_manager.h>
#include <ui/actions/action_parameters.h>
#include <ui/actions/action_target_provider.h>
#include <ui/dialogs/camera_bookmark_dialog.h>
#include <ui/graphics/items/resource/media_resource_widget.h>

#include <ui/workbench/workbench_display.h>
#include <ui/workbench/workbench_context.h>
#include <ui/workbench/workbench_navigator.h>
#include "core/resource/camera_history.h"

QnWorkbenchBookmarksHandler::QnWorkbenchBookmarksHandler(QObject *parent /* = NULL */):
    base_type(parent),
    QnWorkbenchContextAware(parent)
{
    connect(action(Qn::AddCameraBookmarkAction),    &QAction::triggered,    this,   &QnWorkbenchBookmarksHandler::at_addCameraBookmarkAction_triggered);
    connect(action(Qn::EditCameraBookmarkAction),   &QAction::triggered,    this,   &QnWorkbenchBookmarksHandler::at_editCameraBookmarkAction_triggered);
    connect(action(Qn::RemoveCameraBookmarkAction), &QAction::triggered,    this,   &QnWorkbenchBookmarksHandler::at_removeCameraBookmarkAction_triggered);

    connect(context(), &QnWorkbenchContext::userChanged, this, &QnWorkbenchBookmarksHandler::updateTags);

    connect(QnCommonMessageProcessor::instance(), &QnCommonMessageProcessor::cameraBookmarkTagsAdded, this, [this](const QnCameraBookmarkTags &tags) {
        m_tags.unite(tags);
        context()->navigator()->setBookmarkTags(m_tags);
    });

    connect(QnCommonMessageProcessor::instance(), &QnCommonMessageProcessor::cameraBookmarkTagsRemoved, this, [this](const QnCameraBookmarkTags &tags) {
        m_tags.subtract(tags);
        context()->navigator()->setBookmarkTags(m_tags);
    });
}

void QnWorkbenchBookmarksHandler::updateTags() {
    if (!context()->user()) {
        m_tags.clear();
        context()->navigator()->setBookmarkTags(m_tags);
        return;
    }
    
    connection()->getCameraManager()->getBookmarkTags(this, [this](int reqID, ec2::ErrorCode code, const QnCameraBookmarkTags &tags) {
        Q_UNUSED(reqID);
        if (code != ec2::ErrorCode::ok)
            return;
        m_tags = tags;
        context()->navigator()->setBookmarkTags(m_tags);
    });
}

QnCameraBookmarkTags QnWorkbenchBookmarksHandler::tags() const {
    return m_tags;
}

<<<<<<< HEAD

QnMediaServerResourcePtr QnWorkbenchBookmarksHandler::getMediaServerOnTime(const QnVirtualCameraResourcePtr &camera, qint64 time) const {
    QnMediaServerResourcePtr currentServer = camera->getParentServer();

    if (time == DATETIME_NOW)
        return currentServer;

    QnMediaServerResourcePtr mediaServer = qnCameraHistoryPool->getMediaServerOnTime(camera, time);
    if (!mediaServer)
        return currentServer;

    return mediaServer;
}

=======
>>>>>>> cb0928eb
ec2::AbstractECConnectionPtr QnWorkbenchBookmarksHandler::connection() const {
    return QnAppServerConnectionFactory::getConnection2();
}

void QnWorkbenchBookmarksHandler::at_addCameraBookmarkAction_triggered() {
    QnActionParameters parameters = menu()->currentParameters(sender());
    QnVirtualCameraResourcePtr camera = parameters.resource().dynamicCast<QnVirtualCameraResource>();
    //TODO: #GDM #Bookmarks will we support these actions for exported layouts?
    if (!camera)
        return;

    QnTimePeriod period = parameters.argument<QnTimePeriod>(Qn::TimePeriodRole);

    QnMediaServerResourcePtr server = qnCameraHistoryPool->getMediaServerOnTime(camera, period.startTimeMs);
    if (!server || server->getStatus() != Qn::Online) {
        QMessageBox::warning(mainWindow(),
            tr("Error"),
            tr("Bookmarks can only be added to an online server.")); //TODO: #Elric ec2 update text if needed
        return;
    }

    QnCameraBookmark bookmark;
    bookmark.guid = QnUuid::createUuid();
    bookmark.name = tr("Bookmark");
    bookmark.startTimeMs = period.startTimeMs;  //this should be assigned before loading data to the dialog
    bookmark.durationMs = period.durationMs;    //TODO: #GDM #Bookmarks should we generate description based on these values or show them in the dialog?

    QScopedPointer<QnCameraBookmarkDialog> dialog(new QnCameraBookmarkDialog(mainWindow()));
    dialog->setTags(m_tags);
    dialog->loadData(bookmark);
    if (!dialog->exec())
        return;
    dialog->submitData(bookmark);

    qnCameraBookmarksManager->addCameraBookmark(camera, bookmark);

    action(Qn::BookmarksModeAction)->setChecked(true);
}

void QnWorkbenchBookmarksHandler::at_editCameraBookmarkAction_triggered() {
    QnActionParameters parameters = menu()->currentParameters(sender());
    QnVirtualCameraResourcePtr camera = parameters.resource().dynamicCast<QnVirtualCameraResource>();
    //TODO: #GDM #Bookmarks will we support these actions for exported layouts?
    if (!camera)
        return;

    QnCameraBookmark bookmark = parameters.argument<QnCameraBookmark>(Qn::CameraBookmarkRole);

    QnMediaServerResourcePtr server = qnCameraHistoryPool->getMediaServerOnTime(camera, bookmark.startTimeMs);
    if (!server || server->getStatus() != Qn::Online) {
        QMessageBox::warning(mainWindow(),
            tr("Error"),
            tr("Bookmarks can only be edited on an online server.")); //TODO: #Elric ec2 update text if needed
        return;
    }

    QScopedPointer<QnCameraBookmarkDialog> dialog(new QnCameraBookmarkDialog(mainWindow()));
    dialog->setTags(m_tags);
    dialog->loadData(bookmark);
    if (!dialog->exec())
        return;
    dialog->submitData(bookmark);

    qnCameraBookmarksManager->updateCameraBookmark(camera, bookmark);
}

void QnWorkbenchBookmarksHandler::at_removeCameraBookmarkAction_triggered() {
    QnActionParameters parameters = menu()->currentParameters(sender());
    QnVirtualCameraResourcePtr camera = parameters.resource().dynamicCast<QnVirtualCameraResource>();
    //TODO: #GDM #Bookmarks will we support these actions for exported layouts?
    if (!camera)
        return;

    QnCameraBookmark bookmark = parameters.argument<QnCameraBookmark>(Qn::CameraBookmarkRole);

    QnMediaServerResourcePtr server = qnCameraHistoryPool->getMediaServerOnTime(camera, bookmark.startTimeMs);
    if (!server || server->getStatus() != Qn::Online) {
        QMessageBox::warning(mainWindow(),
            tr("Error"),
            tr("Bookmarks can only be deleted from an online server.")); //TODO: #Elric ec2 update text if needed
        return;
    }

    if (QMessageBox::information(mainWindow(),
            tr("Confirm Deletion"),
            tr("Are you sure you want to delete this bookmark %1?").arg(bookmark.name),
            QMessageBox::Ok | QMessageBox::Cancel, 
            QMessageBox::Cancel) != QMessageBox::Ok)
        return;

    qnCameraBookmarksManager->deleteCameraBookmark(camera, bookmark);
}

/*
void QnWorkbenchBookmarksHandler::at_bookmarkAdded(int status, const QnCameraBookmark &bookmark, int handle) {
    auto camera = m_processingBookmarks.take(handle);
    if (status != 0 || !camera)
        return;

    m_tags.append(bookmark.tags);
    m_tags.removeDuplicates();
    context()->navigator()->setBookmarkTags(m_tags);
<<<<<<< HEAD

//     if (QnCachingCameraDataLoader* loader = context()->instance<QnCameraDataManager>()->loader(camera))
//         loader->addBookmark(bookmark);
=======
>>>>>>> cb0928eb
}


void QnWorkbenchBookmarksHandler::at_bookmarkUpdated(int status, const QnCameraBookmark &bookmark, int handle) {
    auto camera = m_processingBookmarks.take(handle);
    if (status != 0 || !camera)
        return;

    m_tags.append(bookmark.tags);
    m_tags.removeDuplicates();
    context()->navigator()->setBookmarkTags(m_tags);

//     if (QnCachingCameraDataLoader* loader = context()->instance<QnCameraDataManager>()->loader(camera))
//         loader->updateBookmark(bookmark);
}

void QnWorkbenchBookmarksHandler::at_bookmarkDeleted(int status, const QnCameraBookmark &bookmark, int handle) {
    auto camera = m_processingBookmarks.take(handle);
    if (status != 0 || !camera)
        return;

//     if (QnCachingCameraDataLoader* loader = context()->instance<QnCameraDataManager>()->loader(camera))
//         loader->removeBookmark(bookmark);
}
*/<|MERGE_RESOLUTION|>--- conflicted
+++ resolved
@@ -4,10 +4,7 @@
 #include <api/common_message_processor.h>
 
 #include <camera/camera_data_manager.h>
-<<<<<<< HEAD
-=======
 #include <camera/camera_bookmarks_manager.h>
->>>>>>> cb0928eb
 #include <camera/loaders/caching_camera_data_loader.h>
 
 #include <core/resource_management/resource_pool.h>
@@ -71,23 +68,6 @@
     return m_tags;
 }
 
-<<<<<<< HEAD
-
-QnMediaServerResourcePtr QnWorkbenchBookmarksHandler::getMediaServerOnTime(const QnVirtualCameraResourcePtr &camera, qint64 time) const {
-    QnMediaServerResourcePtr currentServer = camera->getParentServer();
-
-    if (time == DATETIME_NOW)
-        return currentServer;
-
-    QnMediaServerResourcePtr mediaServer = qnCameraHistoryPool->getMediaServerOnTime(camera, time);
-    if (!mediaServer)
-        return currentServer;
-
-    return mediaServer;
-}
-
-=======
->>>>>>> cb0928eb
 ec2::AbstractECConnectionPtr QnWorkbenchBookmarksHandler::connection() const {
     return QnAppServerConnectionFactory::getConnection2();
 }
@@ -190,12 +170,6 @@
     m_tags.append(bookmark.tags);
     m_tags.removeDuplicates();
     context()->navigator()->setBookmarkTags(m_tags);
-<<<<<<< HEAD
-
-//     if (QnCachingCameraDataLoader* loader = context()->instance<QnCameraDataManager>()->loader(camera))
-//         loader->addBookmark(bookmark);
-=======
->>>>>>> cb0928eb
 }
 
 
