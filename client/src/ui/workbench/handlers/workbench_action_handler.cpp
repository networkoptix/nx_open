--- conflicted
+++ resolved
@@ -247,11 +247,6 @@
     connect(action(Qn::CheckForUpdatesAction),                  SIGNAL(triggered()),    this,   SLOT(at_checkForUpdatesAction_triggered()));
     connect(action(Qn::AboutAction),                            SIGNAL(triggered()),    this,   SLOT(at_aboutAction_triggered()));
     connect(action(Qn::SystemSettingsAction),                   SIGNAL(triggered()),    this,   SLOT(at_systemSettingsAction_triggered()));
-<<<<<<< HEAD
-    connect(action(Qn::BusinessEventsAction),                   SIGNAL(triggered()),    this,   SLOT(at_businessEventsAction_triggered()));
-    connect(action(Qn::BusinessEventsLogAction),                SIGNAL(triggered()),    this,   SLOT(at_businessEventsLogAction_triggered()));
-=======
->>>>>>> a86033b1
     connect(action(Qn::OpenFileAction),                         SIGNAL(triggered()),    this,   SLOT(at_openFileAction_triggered()));
     connect(action(Qn::OpenLayoutAction),                       SIGNAL(triggered()),    this,   SLOT(at_openLayoutAction_triggered()));
     connect(action(Qn::OpenFolderAction),                       SIGNAL(triggered()),    this,   SLOT(at_openFolderAction_triggered()));
@@ -262,6 +257,7 @@
     connect(action(Qn::ReconnectAction),                        SIGNAL(triggered()),    this,   SLOT(at_reconnectAction_triggered()));
     connect(action(Qn::DisconnectAction),                       SIGNAL(triggered()),    this,   SLOT(at_disconnectAction_triggered()));
     connect(action(Qn::BusinessEventsAction),                   SIGNAL(triggered()),    this,   SLOT(at_businessEventsAction_triggered()));
+    connect(action(Qn::BusinessEventsLogAction),                SIGNAL(triggered()),    this,   SLOT(at_businessEventsLogAction_triggered()));
     connect(action(Qn::WebClientAction),                        SIGNAL(triggered()),    this,   SLOT(at_webClientAction_triggered()));
     connect(action(Qn::NextLayoutAction),                       SIGNAL(triggered()),    this,   SLOT(at_nextLayoutAction_triggered()));
     connect(action(Qn::PreviousLayoutAction),                   SIGNAL(triggered()),    this,   SLOT(at_previousLayoutAction_triggered()));
@@ -1645,25 +1641,24 @@
         businessRulesDialog()->setGeometry(oldGeometry);
 }
 
-<<<<<<< HEAD
-void QnWorkbenchActionHandler::at_businessEventsLogAction_triggered() {
-    bool newlyCreated = false;
-    if(!businessEventsLogDialog()) {
-        m_businessEventsLogDialog = new QnEventLogDialog(widget(), context());
-        newlyCreated = true;
-    }
-    QRect oldGeometry = businessEventsLogDialog()->geometry();
-    businessEventsLogDialog()->show();
-    if(!newlyCreated)
-        businessEventsLogDialog()->setGeometry(oldGeometry);
-=======
 void QnWorkbenchActionHandler::at_webClientAction_triggered() {
     QUrl url(QnAppServerConnectionFactory::defaultUrl());
     url.setUserName(QString());
     url.setPassword(QString());
     url.setPath(QLatin1String("web"));
     QDesktopServices::openUrl(url);
->>>>>>> a86033b1
+}
+
+void QnWorkbenchActionHandler::at_businessEventsLogAction_triggered() {
+    bool newlyCreated = false;
+    if(!businessEventsLogDialog()) {
+        m_businessEventsLogDialog = new QnEventLogDialog(widget(), context());
+        newlyCreated = true;
+    }
+    QRect oldGeometry = businessEventsLogDialog()->geometry();
+    businessEventsLogDialog()->show();
+    if(!newlyCreated)
+        businessEventsLogDialog()->setGeometry(oldGeometry);
 }
 
 void QnWorkbenchActionHandler::at_connectToServerAction_triggered() {
