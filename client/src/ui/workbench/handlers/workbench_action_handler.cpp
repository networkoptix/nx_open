#include "workbench_action_handler.h"

#include <cassert>

#include <boost/algorithm/cxx11/any_of.hpp>

#include <QtCore/QProcess>

#include <QtWidgets/QApplication>
#include <QtWidgets/QDesktopWidget>
#include <QtGui/QDesktopServices>
#include <QtGui/QImage>
#include <QtWidgets/QWhatsThis>
#include <QtWidgets/QInputDialog>
#include <QtWidgets/QLineEdit>
#include <QtWidgets/QCheckBox>
#include <QtGui/QImageWriter>

#include <api/network_proxy_factory.h>
#include <ec2_statictics_reporter.h>

#include <business/business_action_parameters.h>

#include <camera/resource_display.h>
#include <camera/cam_display.h>
#include <camera/camera_data_manager.h>

#include <client/client_connection_data.h>
#include <client/client_message_processor.h>
#include <client/client_runtime_settings.h>

#include <common/common_module.h>

#include <core/resource/resource.h>
#include <core/resource/camera_resource.h>
#include <core/resource/camera_user_attribute_pool.h>
#include <core/resource/layout_resource.h>
#include <core/resource/media_server_resource.h>
#include <core/resource/media_server_user_attributes.h>
#include <core/resource_management/resource_discovery_manager.h>
#include <core/resource_management/resource_pool.h>
#include <core/resource_management/resource_properties.h>
#include <core/resource/resource_directory_browser.h>
#include <core/resource/file_processor.h>
#include <core/resource/videowall_resource.h>
#include <core/resource/videowall_item.h>
#include <core/resource/user_resource.h>

#include <nx_ec/dummy_handler.h>

#include <plugins/resource/archive/archive_stream_reader.h>
#include <plugins/resource/avi/avi_resource.h>
#include <plugins/storage/file_storage/layout_storage_resource.h>

#include <recording/time_period_list.h>

#include <redass/redass_controller.h>

#include <ui/actions/action_manager.h>
#include <ui/actions/action.h>
#include <ui/actions/action_parameter_types.h>
#include <ui/actions/action_target_provider.h>

#include <ui/dialogs/about_dialog.h>
#include <ui/dialogs/server_settings_dialog.h>
#include <ui/dialogs/connection_testing_dialog.h>
#include <ui/dialogs/camera_settings_dialog.h>
#include <ui/dialogs/user_settings_dialog.h>
#include <ui/dialogs/resource_list_dialog.h>
#include <ui/dialogs/preferences_dialog.h>
#include <ui/dialogs/camera_addition_dialog.h>
#include <ui/dialogs/progress_dialog.h>
#include <ui/dialogs/business_rules_dialog.h>
#include <ui/dialogs/checkable_message_box.h>
#include <ui/dialogs/layout_settings_dialog.h>
#include <ui/dialogs/custom_file_dialog.h>
#include <ui/dialogs/file_dialog.h>
#include <ui/dialogs/camera_diagnostics_dialog.h>
#include <ui/dialogs/message_box.h>
#include <ui/dialogs/notification_sound_manager_dialog.h>
#include <ui/dialogs/media_file_settings_dialog.h>
#include <ui/dialogs/ping_dialog.h>
#include <ui/dialogs/system_administration_dialog.h>
#include <ui/dialogs/non_modal_dialog_constructor.h>

#include <ui/graphics/items/resource/resource_widget.h>
#include <ui/graphics/items/resource/media_resource_widget.h>
#include <ui/graphics/items/generic/graphics_message_box.h>
#include <ui/graphics/items/controls/time_slider.h>
#include <ui/graphics/instruments/signaling_instrument.h>
#include <ui/graphics/instruments/instrument_manager.h>

#include <ui/common/ui_resource_name.h>

#include <ui/help/help_topic_accessor.h>
#include <ui/help/help_topics.h>

#include <ui/style/globals.h>

#include <ui/workbench/workbench.h>
#include <ui/workbench/workbench_display.h>
#include <ui/workbench/workbench_synchronizer.h>
#include <ui/workbench/workbench_layout.h>
#include <ui/workbench/workbench_item.h>
#include <ui/workbench/workbench_context.h>
#include <ui/workbench/workbench_layout_snapshot_manager.h>
#include <ui/workbench/workbench_resource.h>
#include <ui/workbench/workbench_access_controller.h>
#include <ui/workbench/workbench_state_manager.h>

#include <ui/workbench/handlers/workbench_layouts_handler.h>            //TODO: #GDM dependencies

#include <ui/workbench/watchers/workbench_user_watcher.h>
#include <ui/workbench/watchers/workbench_panic_watcher.h>
#include <ui/workbench/watchers/workbench_schedule_watcher.h>
#include <ui/workbench/watchers/workbench_update_watcher.h>
#include <ui/workbench/watchers/workbench_user_layout_count_watcher.h>
#include <ui/workbench/watchers/workbench_server_time_watcher.h>
#include <ui/workbench/watchers/workbench_version_mismatch_watcher.h>


#include <utils/app_server_image_cache.h>

#include <utils/applauncher_utils.h>
#include <utils/local_file_cache.h>
#include <utils/common/environment.h>
#include <utils/common/delete_later.h>
#include <utils/common/mime_data.h>
#include <utils/common/event_processors.h>
#include <utils/common/string.h>
#include <utils/common/time.h>
#include <utils/common/email.h>
#include <utils/common/synctime.h>
#include <utils/common/scoped_value_rollback.h>
#include <utils/common/url.h>
#include <utils/math/math.h>
#include <utils/aspect_ratio.h>
#include <utils/screen_manager.h>


#ifdef Q_OS_MACX
#include <utils/mac_utils.h>
#endif

#include <utils/common/app_info.h>

// TODO: #Elric remove this include
#include "../extensions/workbench_stream_synchronizer.h"

#include "core/resource/layout_item_data.h"
#include "ui/dialogs/adjust_video_dialog.h"
#include "ui/graphics/items/resource/resource_widget_renderer.h"
#include "ui/widgets/palette_widget.h"
#include "network/authenticate_helper.h"
#include "ui/widgets/iomodule/iostate_display_widget.h"

namespace {
    const char* uploadingImageARPropertyName = "_qn_uploadingImageARPropertyName";
}

//!time that is given to process to exit. After that, applauncher (if present) will try to terminate it
static const quint32 PROCESS_TERMINATE_TIMEOUT = 15000;

// -------------------------------------------------------------------------- //
// QnResourceStatusReplyProcessor
// -------------------------------------------------------------------------- //
detail::QnResourceStatusReplyProcessor::QnResourceStatusReplyProcessor(QnWorkbenchActionHandler *handler, const QnVirtualCameraResourceList &resources):
    awaitedResponseCount(0),
    m_handler(handler),
    m_resources(resources)
{}

void detail::QnResourceStatusReplyProcessor::at_replyReceived( int handle, ec2::ErrorCode errorCode, const QnResourceList& resources ) {
    Q_UNUSED(handle);

    if(m_handler)
        m_handler.data()->at_resources_statusSaved(errorCode, resources);

    deleteLater();
}


// -------------------------------------------------------------------------- //
// QnResourceReplyProcessor
// -------------------------------------------------------------------------- //
detail::QnResourceReplyProcessor::QnResourceReplyProcessor(QObject *parent):
    QObject(parent),
    m_handle(0),
    m_status(0)
{}

void detail::QnResourceReplyProcessor::at_replyReceived(int status, const QnResourceList &resources, int handle) {
    m_status = status;
    m_resources = resources;
    m_handle = handle;

    emit finished(status, resources, handle);
}

// -------------------------------------------------------------------------- //
// QnWorkbenchActionHandler
// -------------------------------------------------------------------------- //
QnWorkbenchActionHandler::QnWorkbenchActionHandler(QObject *parent):
    QObject(parent),
    QnWorkbenchContextAware(parent),
    m_delayedDropGuard(false),
    m_tourTimer(new QTimer())
{
    connect(m_tourTimer,                                        SIGNAL(timeout()),                              this,   SLOT(at_tourTimer_timeout()));
    connect(context(),                                          SIGNAL(userChanged(const QnUserResourcePtr &)), this,   SLOT(at_context_userChanged(const QnUserResourcePtr &)), Qt::QueuedConnection);
    
    connect(workbench(),                                        SIGNAL(itemChanged(Qn::ItemRole)),              this,   SLOT(at_workbench_itemChanged(Qn::ItemRole)));
    connect(workbench(),                                        SIGNAL(cellSpacingChanged()),                   this,   SLOT(at_workbench_cellSpacingChanged()));
    connect(workbench(),                                        SIGNAL(currentLayoutChanged()),                 this,   SLOT(at_workbench_currentLayoutChanged()));

    connect(action(Qn::MainMenuAction),                         SIGNAL(triggered()),    this,   SLOT(at_mainMenuAction_triggered()));
    connect(action(Qn::OpenCurrentUserLayoutMenu),              SIGNAL(triggered()),    this,   SLOT(at_openCurrentUserLayoutMenuAction_triggered()));
    connect(action(Qn::ShowcaseAction),                         SIGNAL(triggered()),    this,   SLOT(at_showcaseAction_triggered()));
    connect(action(Qn::AboutAction),                            SIGNAL(triggered()),    this,   SLOT(at_aboutAction_triggered()));
    /* These actions may be activated via context menu. In this case the topmost event loop will be finishing and this somehow affects runModal method of NSSavePanel in MacOS.
     * File dialog execution will be failed. (see a comment in qcocoafiledialoghelper.mm)
     * To make dialogs work we're using queued connection here. */
    connect(action(Qn::OpenFileAction),                         SIGNAL(triggered()),    this,   SLOT(at_openFileAction_triggered()));
    connect(action(Qn::OpenLayoutAction),                       SIGNAL(triggered()),    this,   SLOT(at_openLayoutAction_triggered()));
    connect(action(Qn::OpenFolderAction),                       SIGNAL(triggered()),    this,   SLOT(at_openFolderAction_triggered()));
    
    connect(action(Qn::PreferencesGeneralTabAction),            SIGNAL(triggered()),    this,   SLOT(at_preferencesGeneralTabAction_triggered()));
    connect(action(Qn::PreferencesLicensesTabAction),           SIGNAL(triggered()),    this,   SLOT(at_preferencesLicensesTabAction_triggered()));
    connect(action(Qn::PreferencesSmtpTabAction),               SIGNAL(triggered()),    this,   SLOT(at_preferencesSmtpTabAction_triggered()));
    connect(action(Qn::PreferencesNotificationTabAction),       SIGNAL(triggered()),    this,   SLOT(at_preferencesNotificationTabAction_triggered()));
    connect(action(Qn::BusinessEventsAction),                   SIGNAL(triggered()),    this,   SLOT(at_businessEventsAction_triggered()));
    connect(action(Qn::OpenBusinessRulesAction),                SIGNAL(triggered()),    this,   SLOT(at_openBusinessRulesAction_triggered()));
<<<<<<< HEAD
    connect(action(Qn::OpenBookmarksSearchAction),              SIGNAL(triggered()),    this,   SLOT(at_openBookmarksSearchAction_triggered()));
=======
    connect(action(Qn::BusinessEventsLogAction),                SIGNAL(triggered()),    this,   SLOT(at_businessEventsLogAction_triggered()));
    connect(action(Qn::RecordingStatisticsAction),              SIGNAL(triggered()),    this,   SLOT(at_openRecordingStatsAction_triggered()));
>>>>>>> 7a15bb1f
    connect(action(Qn::OpenBusinessLogAction),                  SIGNAL(triggered()),    this,   SLOT(at_openBusinessLogAction_triggered()));
    connect(action(Qn::CameraListAction),                       SIGNAL(triggered()),    this,   SLOT(at_cameraListAction_triggered()));
    connect(action(Qn::CameraListByServerAction),               SIGNAL(triggered()),    this,   SLOT(at_cameraListAction_triggered()));
    connect(action(Qn::WebClientAction),                        SIGNAL(triggered()),    this,   SLOT(at_webClientAction_triggered()));
    connect(action(Qn::SystemAdministrationAction),             SIGNAL(triggered()),    this,   SLOT(at_systemAdministrationAction_triggered()));
    connect(action(Qn::SystemUpdateAction),                     SIGNAL(triggered()),    this,   SLOT(at_systemUpdateAction_triggered()));
    connect(action(Qn::NextLayoutAction),                       SIGNAL(triggered()),    this,   SLOT(at_nextLayoutAction_triggered()));
    connect(action(Qn::PreviousLayoutAction),                   SIGNAL(triggered()),    this,   SLOT(at_previousLayoutAction_triggered()));
    connect(action(Qn::OpenInLayoutAction),                     SIGNAL(triggered()),    this,   SLOT(at_openInLayoutAction_triggered()));
    connect(action(Qn::OpenInCurrentLayoutAction),              SIGNAL(triggered()),    this,   SLOT(at_openInCurrentLayoutAction_triggered()));
    connect(action(Qn::OpenInNewLayoutAction),                  SIGNAL(triggered()),    this,   SLOT(at_openInNewLayoutAction_triggered()));
    connect(action(Qn::OpenInNewWindowAction),                  SIGNAL(triggered()),    this,   SLOT(at_openInNewWindowAction_triggered()));
    connect(action(Qn::OpenSingleLayoutAction),                 SIGNAL(triggered()),    this,   SLOT(at_openLayoutsAction_triggered()));
    connect(action(Qn::OpenMultipleLayoutsAction),              SIGNAL(triggered()),    this,   SLOT(at_openLayoutsAction_triggered()));
    connect(action(Qn::OpenAnyNumberOfLayoutsAction),           SIGNAL(triggered()),    this,   SLOT(at_openLayoutsAction_triggered()));
    connect(action(Qn::OpenLayoutsInNewWindowAction),           SIGNAL(triggered()),    this,   SLOT(at_openLayoutsInNewWindowAction_triggered()));
    connect(action(Qn::OpenCurrentLayoutInNewWindowAction),     SIGNAL(triggered()),    this,   SLOT(at_openCurrentLayoutInNewWindowAction_triggered()));
    connect(action(Qn::OpenNewTabAction),                       SIGNAL(triggered()),    this,   SLOT(at_openNewTabAction_triggered()));
    connect(action(Qn::OpenNewWindowAction),                    SIGNAL(triggered()),    this,   SLOT(at_openNewWindowAction_triggered()));
    connect(action(Qn::UserSettingsAction),                     SIGNAL(triggered()),    this,   SLOT(at_userSettingsAction_triggered()));
    connect(action(Qn::CameraSettingsAction),                   SIGNAL(triggered()),    this,   SLOT(at_cameraSettingsAction_triggered()));
    connect(action(Qn::MediaFileSettingsAction),                &QAction::triggered,    this,   &QnWorkbenchActionHandler::at_mediaFileSettingsAction_triggered);
    connect(action(Qn::CameraIssuesAction),                     SIGNAL(triggered()),    this,   SLOT(at_cameraIssuesAction_triggered()));
    connect(action(Qn::CameraBusinessRulesAction),              SIGNAL(triggered()),    this,   SLOT(at_cameraBusinessRulesAction_triggered()));
    connect(action(Qn::CameraDiagnosticsAction),                SIGNAL(triggered()),    this,   SLOT(at_cameraDiagnosticsAction_triggered()));
    connect(action(Qn::LayoutSettingsAction),                   SIGNAL(triggered()),    this,   SLOT(at_layoutSettingsAction_triggered()));
    connect(action(Qn::CurrentLayoutSettingsAction),            SIGNAL(triggered()),    this,   SLOT(at_currentLayoutSettingsAction_triggered()));
    connect(action(Qn::OpenInCameraSettingsDialogAction),       SIGNAL(triggered()),    this,   SLOT(at_cameraSettingsAction_triggered()));
    
    connect(action(Qn::ServerAddCameraManuallyAction),          SIGNAL(triggered()),    this,   SLOT(at_serverAddCameraManuallyAction_triggered()));
    connect(action(Qn::ServerSettingsAction),                   SIGNAL(triggered()),    this,   SLOT(at_serverSettingsAction_triggered()));
    connect(action(Qn::PingAction),                             SIGNAL(triggered()),    this,   SLOT(at_pingAction_triggered()));
    connect(action(Qn::ServerLogsAction),                       SIGNAL(triggered()),    this,   SLOT(at_serverLogsAction_triggered()));
    connect(action(Qn::ServerIssuesAction),                     SIGNAL(triggered()),    this,   SLOT(at_serverIssuesAction_triggered()));
    connect(action(Qn::OpenInFolderAction),                     SIGNAL(triggered()),    this,   SLOT(at_openInFolderAction_triggered()));
    connect(action(Qn::DeleteFromDiskAction),                   SIGNAL(triggered()),    this,   SLOT(at_deleteFromDiskAction_triggered()));
    connect(action(Qn::RemoveLayoutItemAction),                 SIGNAL(triggered()),    this,   SLOT(at_removeLayoutItemAction_triggered()));
    connect(action(Qn::RemoveFromServerAction),                 SIGNAL(triggered()),    this,   SLOT(at_removeFromServerAction_triggered()));
    connect(action(Qn::NewUserAction),                          SIGNAL(triggered()),    this,   SLOT(at_newUserAction_triggered()));
    connect(action(Qn::RenameResourceAction),                   SIGNAL(triggered()),    this,   SLOT(at_renameAction_triggered()));
    connect(action(Qn::DropResourcesAction),                    SIGNAL(triggered()),    this,   SLOT(at_dropResourcesAction_triggered()));
    connect(action(Qn::DelayedDropResourcesAction),             SIGNAL(triggered()),    this,   SLOT(at_delayedDropResourcesAction_triggered()));
    connect(action(Qn::InstantDropResourcesAction),             SIGNAL(triggered()),    this,   SLOT(at_instantDropResourcesAction_triggered()));
    connect(action(Qn::DropResourcesIntoNewLayoutAction),       SIGNAL(triggered()),    this,   SLOT(at_dropResourcesIntoNewLayoutAction_triggered()));
    connect(action(Qn::MoveCameraAction),                       SIGNAL(triggered()),    this,   SLOT(at_moveCameraAction_triggered()));
    connect(action(Qn::AdjustVideoAction),                      SIGNAL(triggered()),    this,   SLOT(at_adjustVideoAction_triggered()));
    connect(action(Qn::ExitAction),                             &QAction::triggered,    this,   &QnWorkbenchActionHandler::closeApplication);
    connect(action(Qn::ThumbnailsSearchAction),                 SIGNAL(triggered()),    this,   SLOT(at_thumbnailsSearchAction_triggered()));
    connect(action(Qn::SetCurrentLayoutItemSpacing0Action),     SIGNAL(triggered()),    this,   SLOT(at_setCurrentLayoutItemSpacing0Action_triggered()));
    connect(action(Qn::SetCurrentLayoutItemSpacing10Action),    SIGNAL(triggered()),    this,   SLOT(at_setCurrentLayoutItemSpacing10Action_triggered()));
    connect(action(Qn::SetCurrentLayoutItemSpacing20Action),    SIGNAL(triggered()),    this,   SLOT(at_setCurrentLayoutItemSpacing20Action_triggered()));
    connect(action(Qn::SetCurrentLayoutItemSpacing30Action),    SIGNAL(triggered()),    this,   SLOT(at_setCurrentLayoutItemSpacing30Action_triggered()));
    connect(action(Qn::CreateZoomWindowAction),                 SIGNAL(triggered()),    this,   SLOT(at_createZoomWindowAction_triggered()));
    connect(action(Qn::Rotate0Action),                          &QAction::triggered,    this,   [this] { rotateItems(0); });
    connect(action(Qn::Rotate90Action),                         &QAction::triggered,    this,   [this] { rotateItems(90); });
    connect(action(Qn::Rotate180Action),                        &QAction::triggered,    this,   [this] { rotateItems(180); });
    connect(action(Qn::Rotate270Action),                        &QAction::triggered,    this,   [this] { rotateItems(270); });
    connect(action(Qn::RadassAutoAction),                       &QAction::triggered,    this,   [this] { setResolutionMode(Qn::AutoResolution); });
    connect(action(Qn::RadassLowAction),                        &QAction::triggered,    this,   [this] { setResolutionMode(Qn::LowResolution); });
    connect(action(Qn::RadassHighAction),                       &QAction::triggered,    this,   [this] { setResolutionMode(Qn::HighResolution); });
    connect(action(Qn::SetAsBackgroundAction),                  SIGNAL(triggered()),    this,   SLOT(at_setAsBackgroundAction_triggered()));
    connect(action(Qn::WhatsThisAction),                        SIGNAL(triggered()),    this,   SLOT(at_whatsThisAction_triggered()));
    connect(action(Qn::EscapeHotkeyAction),                     SIGNAL(triggered()),    this,   SLOT(at_escapeHotkeyAction_triggered()));
    connect(action(Qn::MessageBoxAction),                       SIGNAL(triggered()),    this,   SLOT(at_messageBoxAction_triggered()));
    connect(action(Qn::BrowseUrlAction),                        SIGNAL(triggered()),    this,   SLOT(at_browseUrlAction_triggered()));
    connect(action(Qn::VersionMismatchMessageAction),           SIGNAL(triggered()),    this,   SLOT(at_versionMismatchMessageAction_triggered()));
    connect(action(Qn::BetaVersionMessageAction),               SIGNAL(triggered()),    this,   SLOT(at_betaVersionMessageAction_triggered()));
    connect(action(Qn::AllowStatisticsReportMessageAction),     &QAction::triggered,    this,   [this] { checkIfStatisticsReportAllowed(); });

    /* Qt::QueuedConnection is important! See QnPreferencesDialog::confirm() for details. */
    connect(action(Qn::QueueAppRestartAction),                  SIGNAL(triggered()),    this,   SLOT(at_queueAppRestartAction_triggered()), Qt::QueuedConnection);
    connect(action(Qn::SelectTimeServerAction),                 SIGNAL(triggered()),    this,   SLOT(at_selectTimeServerAction_triggered()));

    connect(action(Qn::TogglePanicModeAction),                  SIGNAL(toggled(bool)),  this,   SLOT(at_togglePanicModeAction_toggled(bool)));
    connect(action(Qn::ToggleTourModeAction),                   SIGNAL(toggled(bool)),  this,   SLOT(at_toggleTourAction_toggled(bool)));
    //connect(context()->instance<QnWorkbenchPanicWatcher>(),     SIGNAL(panicModeChanged()), this, SLOT(at_panicWatcher_panicModeChanged()));
    connect(context()->instance<QnWorkbenchScheduleWatcher>(),  SIGNAL(scheduleEnabledChanged()),   this,   SLOT(at_scheduleWatcher_scheduleEnabledChanged()));

    /* Connect through lambda to handle forced parameter. */
    connect(action(Qn::DelayedForcedExitAction),                &QAction::triggered,    this,   [this] {  closeApplication(true);    }, Qt::QueuedConnection);

    connect(action(Qn::BeforeExitAction),  &QAction::triggered, this, &QnWorkbenchActionHandler::at_beforeExitAction_triggered);

    connect(action(Qn::OpenIOMonitorAction),              SIGNAL(triggered()),    this,   SLOT(at_openIOMonitorAction_triggered()));

    /* Run handlers that update state. */
    //at_panicWatcher_panicModeChanged();
    at_scheduleWatcher_scheduleEnabledChanged();
}

QnWorkbenchActionHandler::~QnWorkbenchActionHandler() {
    disconnect(context(), NULL, this, NULL);
    disconnect(workbench(), NULL, this, NULL);

    foreach(QAction *action, menu()->actions())
        disconnect(action, NULL, this, NULL);

    /* Clean up. */
    if(m_mainMenu)
        delete m_mainMenu.data();

    if(m_currentUserLayoutsMenu)
        delete m_currentUserLayoutsMenu.data();

    deleteDialogs();
}

ec2::AbstractECConnectionPtr QnWorkbenchActionHandler::connection2() const {
    return QnAppServerConnectionFactory::getConnection2();
}

void QnWorkbenchActionHandler::addToLayout(const QnLayoutResourcePtr &layout, const QnResourcePtr &resource, const AddToLayoutParams &params) const {

    if (qnSettings->lightMode() & Qn::LightModeSingleItem) {
        while (!layout->getItems().isEmpty())
            layout->removeItem(*(layout->getItems().begin()));
    }

    int maxItems = (qnSettings->lightMode() & Qn::LightModeSingleItem)
            ? 1
            : qnSettings->maxSceneVideoItems();

    if (layout->getItems().size() >= maxItems)
        return;

#ifndef DESKTOP_CAMERA_DEBUG
    if (resource->hasFlags(Qn::desktop_camera))
        return;
#endif

    {
        //TODO: #GDM #Common refactor duplicated code
        bool isServer = resource->hasFlags(Qn::server);
        bool isMediaResource = resource->hasFlags(Qn::media);
        bool isLocalResource = resource->hasFlags(Qn::url | Qn::local | Qn::media)
                && !resource->getUrl().startsWith(QnLayoutFileStorageResource::layoutPrefix());
        bool isExportedLayout = snapshotManager()->isFile(layout);

        bool allowed = isServer || isMediaResource;
        bool forbidden = isExportedLayout && (isServer || isLocalResource);
        if(!allowed || forbidden)
            return;
    }

    QnLayoutItemData data;
    data.resource.id = resource->getId();
    data.resource.path = resource->getUniqueId();
    data.uuid = QnUuid::createUuid();
    data.flags = Qn::PendingGeometryAdjustment;
    data.zoomRect = params.zoomWindow;
    data.zoomTargetUuid = params.zoomUuid;
    
    if (!qFuzzyIsNull(params.rotation)) {
        data.rotation = params.rotation;
    }
    else {
        QString forcedRotation = resource->getProperty(QnMediaResource::rotationKey());
        if (!forcedRotation.isEmpty()) 
            data.rotation = forcedRotation.toInt();
    }
    data.contrastParams = params.contrastParams;
    data.dewarpingParams = params.dewarpingParams;
    data.dataByRole[Qn::ItemTimeRole] = params.time;
    if(params.frameDistinctionColor.isValid())
        data.dataByRole[Qn::ItemFrameDistinctionColorRole] = params.frameDistinctionColor;
    if(params.usePosition) {
        data.combinedGeometry = QRectF(params.position, params.position); /* Desired position is encoded into a valid rect. */
    } else {
        data.combinedGeometry = QRectF(QPointF(0.5, 0.5), QPointF(-0.5, -0.5)); /* The fact that any position is OK is encoded into an invalid rect. */
    }
    layout->addItem(data);
}

void QnWorkbenchActionHandler::addToLayout(const QnLayoutResourcePtr &layout, const QnResourceList &resources, const AddToLayoutParams &params) const {
    foreach(const QnResourcePtr &resource, resources)
        addToLayout(layout, resource, params);
}

void QnWorkbenchActionHandler::addToLayout(const QnLayoutResourcePtr &layout, const QList<QnMediaResourcePtr>& resources, const AddToLayoutParams &params) const {
    foreach(const QnMediaResourcePtr &resource, resources)
        addToLayout(layout, resource->toResourcePtr(), params);
}

void QnWorkbenchActionHandler::addToLayout(const QnLayoutResourcePtr &layout, const QList<QString> &files, const AddToLayoutParams &params) const {
    addToLayout(layout, addToResourcePool(files), params);
}

QnResourceList QnWorkbenchActionHandler::addToResourcePool(const QList<QString> &files) const {
    return QnFileProcessor::createResourcesForFiles(QnFileProcessor::findAcceptedFiles(files));
}

QnResourceList QnWorkbenchActionHandler::addToResourcePool(const QString &file) const {
    return QnFileProcessor::createResourcesForFiles(QnFileProcessor::findAcceptedFiles(file));
}

void QnWorkbenchActionHandler::openResourcesInNewWindow(const QnResourceList &resources){
    QMimeData mimeData;
    QnWorkbenchResource::serializeResources(resources, QnWorkbenchResource::resourceMimeTypes(), &mimeData);
    QnMimeData data(&mimeData);
    QByteArray serializedData;
    QDataStream stream(&serializedData, QIODevice::WriteOnly);
    stream << data;

    QStringList arguments;
    if (context()->user())
        arguments << QLatin1String("--delayed-drop");
    else
        arguments << QLatin1String("--instant-drop");
    arguments << QLatin1String(serializedData.toBase64().data());

    openNewWindow(arguments);
}

void QnWorkbenchActionHandler::openNewWindow(const QStringList &args) {
    QStringList arguments = args;
    arguments << lit("--no-single-application");
    arguments << lit("--no-version-mismatch-check");

    if (context()->user()) {
        arguments << lit("--auth");
        arguments << QString::fromUtf8(QnAppServerConnectionFactory::url().toEncoded());
    }

    if(mainWindow()) {
        int screen = context()->instance<QnScreenManager>()->nextFreeScreen();
        arguments << QLatin1String("--screen") << QString::number(screen);
    }

    if (qnRuntime->isDevMode())
        arguments << lit("--dev-mode-key=razrazraz");

    qDebug() << "Starting new instance with args" << arguments;

#ifdef Q_OS_MACX
    mac_startDetached(qApp->applicationFilePath(), arguments);
#else
    QProcess::startDetached(qApp->applicationFilePath(), arguments);
#endif
}

void QnWorkbenchActionHandler::rotateItems(int degrees){
    QnResourceWidgetList widgets = menu()->currentParameters(sender()).widgets();
    if(!widgets.empty()) {
        foreach(const QnResourceWidget *widget, widgets)
            widget->item()->setRotation(degrees);
    }
}

void QnWorkbenchActionHandler::setResolutionMode(Qn::ResolutionMode resolutionMode) {
    if (qnRedAssController)
        qnRedAssController->setMode(resolutionMode);
}

QnCameraSettingsDialog *QnWorkbenchActionHandler::cameraSettingsDialog() const {
    return m_cameraSettingsDialog.data();
}

QnBusinessRulesDialog *QnWorkbenchActionHandler::businessRulesDialog() const {
    return m_businessRulesDialog.data();
}

QnEventLogDialog *QnWorkbenchActionHandler::businessEventsLogDialog() const {
    return m_businessEventsLogDialog.data();
}

QnRecordingStatsDialog *QnWorkbenchActionHandler::recordingStatsDialog() const {
    return m_recordingStatsDialog.data();
}

QnCameraListDialog *QnWorkbenchActionHandler::cameraListDialog() const {
    return m_cameraListDialog.data();
}

QnCameraAdditionDialog *QnWorkbenchActionHandler::cameraAdditionDialog() const {
    return m_cameraAdditionDialog.data();
}

QnSystemAdministrationDialog *QnWorkbenchActionHandler::systemAdministrationDialog() const {
    return m_systemAdministrationDialog.data();
}

void QnWorkbenchActionHandler::submitDelayedDrops() {
    if (m_delayedDropGuard)
        return;

    if(!context()->user())
        return;

    if (!context()->workbench()->currentLayout()->resource())
        return;


    QN_SCOPED_VALUE_ROLLBACK(&m_delayedDropGuard, true);

    foreach(const QnMimeData &data, m_delayedDrops) {
        QMimeData mimeData;
        data.toMimeData(&mimeData);

        QnResourceList resources = QnWorkbenchResource::deserializeResources(&mimeData);
        QnLayoutResourceList layouts = resources.filtered<QnLayoutResource>();
        if (!layouts.isEmpty()){
            workbench()->clear();
            menu()->trigger(Qn::OpenAnyNumberOfLayoutsAction, layouts);
        } else {
            menu()->trigger(Qn::OpenInCurrentLayoutAction, resources);
        }
    }

    m_delayedDrops.clear();
}

void QnWorkbenchActionHandler::submitInstantDrop() {

    if (QnResourceDiscoveryManager::instance()->state() == QnResourceDiscoveryManager::InitialSearch) {
        // local resources are not ready yet
        QTimer::singleShot(100, this, SLOT(submitInstantDrop()));
        return;
    }

    foreach(const QnMimeData &data, m_instantDrops) {
        QMimeData mimeData;
        data.toMimeData(&mimeData);

        QnResourceList resources = QnWorkbenchResource::deserializeResources(&mimeData);

        QnLayoutResourceList layouts = resources.filtered<QnLayoutResource>();
        if (!layouts.isEmpty()){
            workbench()->clear();
            menu()->trigger(Qn::OpenAnyNumberOfLayoutsAction, layouts);
        } else {
            menu()->trigger(Qn::OpenInCurrentLayoutAction, resources);
        }
    }
    m_instantDrops.clear();
}



// -------------------------------------------------------------------------- //
// Handlers
// -------------------------------------------------------------------------- //

void QnWorkbenchActionHandler::at_context_userChanged(const QnUserResourcePtr &user) {
	if (!qnRuntime->isActiveXMode()) {
		if (!user) {
	        context()->instance<QnWorkbenchUpdateWatcher>()->stop();
			return;
		}

		if (user->isAdmin())
	        context()->instance<QnWorkbenchUpdateWatcher>()->start();
	    else
			context()->instance<QnWorkbenchUpdateWatcher>()->stop();
	}

    // we should not change state when using "Open in New Window"
    if (m_delayedDrops.isEmpty() && !qnRuntime->isVideoWallMode() && !qnRuntime->isActiveXMode()) {
        QnWorkbenchState state = qnSettings->userWorkbenchStates().value(user->getName());
        workbench()->update(state);

        /* Delete orphaned layouts. */
        foreach(const QnLayoutResourcePtr &layout, context()->resourcePool()->getResourcesWithParentId(QnUuid()).filtered<QnLayoutResource>())
            if(snapshotManager()->isLocal(layout) && !snapshotManager()->isFile(layout))
                resourcePool()->removeResource(layout);
    }

    /* Sometimes we get here when 'New layout' has already been added. But all user's layouts must be created AFTER this method.
    * Otherwise the user will see uncreated layouts in layout selection menu.
    * As temporary workaround we can just remove that layouts. */
    // TODO: #dklychkov Do not create new empty layout before this method end. See: at_openNewTabAction_triggered()
    if (user && !qnRuntime->isActiveXMode()) {
        foreach(const QnLayoutResourcePtr &layout, context()->resourcePool()->getResourcesWithParentId(user->getId()).filtered<QnLayoutResource>()) {
            if(snapshotManager()->isLocal(layout) && !snapshotManager()->isFile(layout))
                resourcePool()->removeResource(layout);
        }
    }

    /* Close all other layouts. */
    foreach(QnWorkbenchLayout *layout, workbench()->layouts()) {
        QnLayoutResourcePtr resource = layout->resource();
        if(resource->getParentId() != user->getId())
            workbench()->removeLayout(layout);
    }

    if(workbench()->layouts().empty())
        menu()->trigger(Qn::OpenNewTabAction);

    submitDelayedDrops();
}

void QnWorkbenchActionHandler::at_workbench_cellSpacingChanged() {
    qreal value = workbench()->currentLayout()->cellSpacing().width();

    if (qFuzzyCompare(0.0, value))
        action(Qn::SetCurrentLayoutItemSpacing0Action)->setChecked(true);
    else if (qFuzzyCompare(0.2, value))
        action(Qn::SetCurrentLayoutItemSpacing20Action)->setChecked(true);
    else if (qFuzzyCompare(0.3, value))
        action(Qn::SetCurrentLayoutItemSpacing30Action)->setChecked(true);
    else
        action(Qn::SetCurrentLayoutItemSpacing10Action)->setChecked(true); //default value
}

void QnWorkbenchActionHandler::at_workbench_currentLayoutChanged() {
    action(Qn::RadassAutoAction)->setChecked(true);
    if (qnRedAssController)
        qnRedAssController->setMode(Qn::AutoResolution);
}

void QnWorkbenchActionHandler::at_mainMenuAction_triggered() {
    m_mainMenu = menu()->newMenu(Qn::MainScope, mainWindow());

    action(Qn::MainMenuAction)->setMenu(m_mainMenu.data());
}

void QnWorkbenchActionHandler::at_openCurrentUserLayoutMenuAction_triggered() {
    if (qnRuntime->isVideoWallMode() || qnRuntime->isActiveXMode())
        return;

    m_currentUserLayoutsMenu = menu()->newMenu(Qn::OpenCurrentUserLayoutMenu, Qn::TitleBarScope);

    action(Qn::OpenCurrentUserLayoutMenu)->setMenu(m_currentUserLayoutsMenu.data());
}

void QnWorkbenchActionHandler::at_layoutCountWatcher_layoutCountChanged() {
    action(Qn::OpenCurrentUserLayoutMenu)->setEnabled(context()->instance<QnWorkbenchUserLayoutCountWatcher>()->layoutCount() > 0);
}

void QnWorkbenchActionHandler::at_nextLayoutAction_triggered() {
    workbench()->setCurrentLayoutIndex((workbench()->currentLayoutIndex() + 1) % workbench()->layouts().size());
}

void QnWorkbenchActionHandler::at_previousLayoutAction_triggered() {
    workbench()->setCurrentLayoutIndex((workbench()->currentLayoutIndex() - 1 + workbench()->layouts().size()) % workbench()->layouts().size());
}

void QnWorkbenchActionHandler::at_openInLayoutAction_triggered() {
    QnActionParameters parameters = menu()->currentParameters(sender());

    QnLayoutResourcePtr layout = parameters.argument<QnLayoutResourcePtr>(Qn::LayoutResourceRole);
    if(!layout) {
        qnWarning("No layout provided.");
        return;
    }

    QPointF position = parameters.argument<QPointF>(Qn::ItemPositionRole);

    int maxItems = (qnSettings->lightMode() & Qn::LightModeSingleItem)
            ? 1
            : qnSettings->maxSceneVideoItems();

    bool adjustAspectRatio = layout->getItems().isEmpty() || !layout->hasCellAspectRatio();

    QnResourceWidgetList widgets = parameters.widgets();
    if(!widgets.empty() && position.isNull() && layout->getItems().empty()) {
        QHash<QnUuid, QnLayoutItemData> itemDataByUuid;
        foreach(const QnResourceWidget *widget, widgets) {
            QnLayoutItemData data = widget->item()->data();
            itemDataByUuid[data.uuid] = data;
        }

        /* Generate new UUIDs. */
        for(QHash<QnUuid, QnLayoutItemData>::iterator pos = itemDataByUuid.begin(); pos != itemDataByUuid.end(); pos++)
            pos->uuid = QnUuid::createUuid();

        /* Update cross-references. */
        for(QHash<QnUuid, QnLayoutItemData>::iterator pos = itemDataByUuid.begin(); pos != itemDataByUuid.end(); pos++)
            if(!pos->zoomTargetUuid.isNull())
                pos->zoomTargetUuid = itemDataByUuid[pos->zoomTargetUuid].uuid;

        /* Add to layout. */
        foreach(const QnLayoutItemData &data, itemDataByUuid) {
            if (layout->getItems().size() >= maxItems)
                return;

            layout->addItem(data);
        }
    } else {
        // TODO: #Elric server & media resources only!

        QnResourceList resources = parameters.resources();
        if(!resources.isEmpty()) {
            AddToLayoutParams addParams;
            addParams.usePosition = !position.isNull();
            addParams.position = position;
            addParams.time = parameters.argument<qint64>(Qn::ItemTimeRole, -1);
            addToLayout(layout, resources, addParams);
        }
    }


    QnWorkbenchLayout *workbenchLayout = workbench()->currentLayout();
    if (adjustAspectRatio && workbenchLayout->resource() == layout) {
        qreal midAspectRatio = 0.0;
        int count = 0;

        if (!widgets.isEmpty()) {
            /* Here we don't take into account already added widgets. It's ok because
               we can get here only if the layout doesn't have cell aspect ratio, that means
               its widgets don't have aspect ratio too. */
            foreach (QnResourceWidget *widget, widgets) {
                if (widget->hasAspectRatio()) {
                    midAspectRatio += widget->aspectRatio();
                    ++count;
                }
            }
        } else {
            foreach (QnWorkbenchItem *item, workbenchLayout->items()) {
                QnResourceWidget *widget = context()->display()->widget(item);
                if (!widget)
                    continue;

                float aspectRatio = widget->visualChannelAspectRatio();
                if (aspectRatio <= 0)
                    continue;

                midAspectRatio += aspectRatio;
                ++count;
            }
        }

        if (count > 0) {
            midAspectRatio /= count;
            QnAspectRatio cellAspectRatio = QnAspectRatio::closestStandardRatio(midAspectRatio);
            layout->setCellAspectRatio(cellAspectRatio.toFloat());
        } else if (workbenchLayout->items().size() > 1) {
            layout->setCellAspectRatio(qnGlobals->defaultLayoutCellAspectRatio());
        }
    }
}

void QnWorkbenchActionHandler::at_openInCurrentLayoutAction_triggered() {
    QnActionParameters parameters = menu()->currentParameters(sender());
    parameters.setArgument(Qn::LayoutResourceRole, workbench()->currentLayout()->resource());
    menu()->trigger(Qn::OpenInLayoutAction, parameters);
}

void QnWorkbenchActionHandler::at_openInNewLayoutAction_triggered() {
    menu()->trigger(Qn::OpenNewTabAction);
    menu()->trigger(Qn::OpenInCurrentLayoutAction, menu()->currentParameters(sender()));
}

void QnWorkbenchActionHandler::at_openInNewWindowAction_triggered() {
    QnActionParameters parameters = menu()->currentParameters(sender());
    parameters.setArgument(Qn::LayoutResourceRole, workbench()->currentLayout()->resource());

    QnResourceList filtered;
    foreach (const QnResourcePtr &resource, parameters.resources()) {
        if (resource->hasFlags(Qn::media) || resource->hasFlags(Qn::server))
            filtered << resource;
    }
    if (filtered.isEmpty())
        return;

    openResourcesInNewWindow(filtered);
}

void QnWorkbenchActionHandler::at_openLayoutsAction_triggered() {
    foreach(const QnResourcePtr &resource, menu()->currentParameters(sender()).resources()) {
        QnLayoutResourcePtr layoutResource = resource.dynamicCast<QnLayoutResource>();
        if(!layoutResource)
            continue;

        QnWorkbenchLayout *layout = QnWorkbenchLayout::instance(layoutResource);
        if(layout == NULL) {
            layout = new QnWorkbenchLayout(layoutResource, workbench());
            workbench()->addLayout(layout);
        }
        /* Explicit set that we do not control videowall through this layout */
        layout->setData(Qn::VideoWallItemGuidRole, qVariantFromValue(QnUuid()));

        workbench()->setCurrentLayout(layout);
    }
}

void QnWorkbenchActionHandler::at_openIOMonitorAction_triggered() 
{
    foreach(const QnResourcePtr &resource, menu()->currentParameters(sender()).resources()) {
        QnServerCameraPtr cameraResource = resource.dynamicCast<QnServerCamera>();
        if(cameraResource) {
            QnIOStateDisplayWidget* ioStateDisplay = new QnIOStateDisplayWidget(mainWindow());
            ioStateDisplay->setCamera(cameraResource);
            ioStateDisplay->show();
        }
    }
}

void QnWorkbenchActionHandler::at_openLayoutsInNewWindowAction_triggered() {
    // TODO: #GDM #Common this won't work for layouts that are not saved. (de)serialization of layouts is not implemented.
    QnLayoutResourceList layouts = menu()->currentParameters(sender()).resources().filtered<QnLayoutResource>();
    if(layouts.isEmpty())
        return;
    openResourcesInNewWindow(layouts);
}

void QnWorkbenchActionHandler::at_openCurrentLayoutInNewWindowAction_triggered() {
    menu()->trigger(Qn::OpenLayoutsInNewWindowAction, workbench()->currentLayout()->resource());
}

void QnWorkbenchActionHandler::at_openNewTabAction_triggered() {
    QnWorkbenchLayout *layout = new QnWorkbenchLayout(this);

    layout->setName(generateUniqueLayoutName(context()->user(), tr("New layout"), tr("New layout %1")));

    workbench()->addLayout(layout);
    workbench()->setCurrentLayout(layout);
}

void QnWorkbenchActionHandler::at_openNewWindowAction_triggered() {
    openNewWindow(QStringList());
}

void QnWorkbenchActionHandler::at_cameraListChecked(int status, const QnCameraListReply& reply, int handle)
{
    if (!m_awaitingMoveCameras.contains(handle))
        return;
    QnVirtualCameraResourceList modifiedResources = m_awaitingMoveCameras.value(handle).cameras;
    QnResourcePtr server = m_awaitingMoveCameras.value(handle).dstServer;
    m_awaitingMoveCameras.remove(handle);

    if (status != 0) {
        QnResourceListDialog::exec(
            mainWindow(),
            modifiedResources,
            Qn::MainWindow_Tree_DragCameras_Help,
            tr("Error"),
            tr("Can't move camera(s) to other server. Server %1 doesn't answer to request.", NULL, modifiedResources.size()).arg(server->getName()),
            QDialogButtonBox::Ok
            );
        return;
    }

    QnVirtualCameraResourceList errorResources; // TODO: #Elric check server cameras
    for (auto itr = modifiedResources.begin(); itr != modifiedResources.end();) {
        if (!reply.uniqueIdList.contains((*itr)->getUniqueId())) {
            errorResources << *itr;
            itr = modifiedResources.erase(itr);
        } else {
            ++itr;
        }
    }

    if(!errorResources.empty()) {
        QDialogButtonBox::StandardButton result =
            QnResourceListDialog::exec(
                mainWindow(),
                errorResources,
                Qn::MainWindow_Tree_DragCameras_Help,
                tr("Error"),
                tr("Server %1 cannot discover these cameras so far. Are you sure you want to move them?", NULL, errorResources.size()).arg(server->getName()),
                QDialogButtonBox::Yes | QDialogButtonBox::No
                );
        /* If user is sure, return invalid cameras back to list. */
        if (result == QDialogButtonBox::Yes)
            modifiedResources << errorResources;
    }

    const QnUuid serverId = server->getId();
    for (auto camera: modifiedResources) {
        camera->setParentId(serverId);
        camera->setPreferedServerId(serverId);
    }

    if(!modifiedResources.empty()) {
        detail::QnResourceStatusReplyProcessor *processor = new detail::QnResourceStatusReplyProcessor(this, modifiedResources);

        processor->awaitedResponseCount.store( 2 );
        auto completionHandler = [processor, modifiedResources](int reqID, ec2::ErrorCode errorCode) {
            if( --processor->awaitedResponseCount == 0 )
                processor->at_replyReceived(reqID, errorCode, modifiedResources);
        };

        connection2()->getCameraManager()->save(
            modifiedResources,
            processor,
            completionHandler );

        const QList<QnUuid>& idList = idListFromResList(modifiedResources);
        connection2()->getCameraManager()->saveUserAttributes(
            QnCameraUserAttributePool::instance()->getAttributesList(idList),
            processor,
            completionHandler );
        propertyDictionary->saveParamsAsync(idList);    //saving modified properties
    }
}

void QnWorkbenchActionHandler::at_moveCameraAction_triggered() {
    QnActionParameters parameters = menu()->currentParameters(sender());

    QnResourceList resources = parameters.resources();
    QnMediaServerResourcePtr server = parameters.argument<QnMediaServerResourcePtr>(Qn::MediaServerResourceRole);
    if(!server)
        return;
    QnVirtualCameraResourceList resourcesToMove;

    foreach(const QnResourcePtr &resource, resources) {
        if(resource->getParentId() == server->getId())
            continue; /* Moving resource into its owner does nothing. */

        QnVirtualCameraResourcePtr camera = resource.dynamicCast<QnVirtualCameraResource>();
        if(!camera)
            continue;

        resourcesToMove.push_back(camera);
    }
    if (!resourcesToMove.isEmpty()) {
        int handle = server->apiConnection()->checkCameraList(resourcesToMove, this, SLOT(at_cameraListChecked(int, const QnCameraListReply &, int)));
        m_awaitingMoveCameras.insert(handle, CameraMovingInfo(resourcesToMove, server));
    }
}

void QnWorkbenchActionHandler::at_dropResourcesAction_triggered() {
    QnActionParameters parameters = menu()->currentParameters(sender());

    QnResourceList resources = parameters.resources();
    QnLayoutResourceList layouts = resources.filtered<QnLayoutResource>();
    foreach(QnLayoutResourcePtr r, layouts)
        resources.removeOne(r);

    QnVideoWallResourceList videowalls = resources.filtered<QnVideoWallResource>();
    foreach(QnVideoWallResourcePtr r, videowalls)
        resources.removeOne(r);

    if (workbench()->currentLayout()->resource()->locked() &&
            !resources.empty() &&
            layouts.empty() &&
            videowalls.empty()) {
        QnGraphicsMessageBox::information(tr("Layout is locked and cannot be changed."));
        return;
    }

    if (!resources.empty()) {
        parameters.setResources(resources);
        if (menu()->canTrigger(Qn::OpenInCurrentLayoutAction, parameters)) {
            menu()->trigger(Qn::OpenInCurrentLayoutAction, parameters);
        } else {
            QnLayoutResourcePtr layout = workbench()->currentLayout()->resource();
            if (layout->hasFlags(Qn::url | Qn::local | Qn::layout)) {
                bool hasLocal = false;
                foreach (const QnResourcePtr &resource, resources) {
                    //TODO: #GDM #Common refactor duplicated code
                    hasLocal |= resource->hasFlags(Qn::url | Qn::local | Qn::media)
                            && !resource->getUrl().startsWith(QnLayoutFileStorageResource::layoutPrefix());
                    if (hasLocal)
                        break;
                }
                if (hasLocal)
                    QMessageBox::warning(mainWindow(), 
                                         tr("Cannot add item"),
                                         tr("Cannot add a local file to Multi-Video"));
            }
        }
    }

    if(!layouts.empty())
        menu()->trigger(Qn::OpenAnyNumberOfLayoutsAction, layouts);

    if (!videowalls.empty())
        menu()->trigger(Qn::OpenVideoWallsReviewAction, videowalls);
}

void QnWorkbenchActionHandler::at_dropResourcesIntoNewLayoutAction_triggered() {
    QnActionParameters parameters = menu()->currentParameters(sender());

    QnLayoutResourceList layouts = parameters.resources().filtered<QnLayoutResource>();
    QnVideoWallResourceList videowalls = parameters.resources().filtered<QnVideoWallResource>();

    if(layouts.empty() && (videowalls.size() != parameters.resources().size())) /* There are some media in the drop, open new layout. */
        menu()->trigger(Qn::OpenNewTabAction);

    menu()->trigger(Qn::DropResourcesAction, parameters);
}

void QnWorkbenchActionHandler::at_delayedDropResourcesAction_triggered() {
    QByteArray data = menu()->currentParameters(sender()).argument<QByteArray>(Qn::SerializedDataRole);
    QDataStream stream(&data, QIODevice::ReadOnly);
    QnMimeData mimeData;
    stream >> mimeData;
    if(stream.status() != QDataStream::Ok || mimeData.formats().empty())
        return;

    m_delayedDrops.push_back(mimeData);

    submitDelayedDrops();
}

void QnWorkbenchActionHandler::at_instantDropResourcesAction_triggered()
{
    QByteArray data = menu()->currentParameters(sender()).argument<QByteArray>(Qn::SerializedDataRole);
    QDataStream stream(&data, QIODevice::ReadOnly);
    QnMimeData mimeData;
    stream >> mimeData;
    if(stream.status() != QDataStream::Ok || mimeData.formats().empty())
        return;
    m_instantDrops.push_back(mimeData);

    submitInstantDrop();
}

void QnWorkbenchActionHandler::at_openFileAction_triggered() {
    QStringList filters;
    //filters << tr("All Supported (*.mkv *.mp4 *.mov *.ts *.m2ts *.mpeg *.mpg *.flv *.wmv *.3gp *.jpg *.png *.gif *.bmp *.tiff *.layout)");
    filters << tr("All Supported (*.nov *.avi *.mkv *.mp4 *.mov *.ts *.m2ts *.mpeg *.mpg *.flv *.wmv *.3gp *.jpg *.png *.gif *.bmp *.tiff)");
    filters << tr("Video (*.avi *.mkv *.mp4 *.mov *.ts *.m2ts *.mpeg *.mpg *.flv *.wmv *.3gp)");
    filters << tr("Pictures (*.jpg *.png *.gif *.bmp *.tiff)");
    //filters << tr("Layouts (*.layout)"); // TODO
    filters << tr("All files (*.*)");

    QStringList files = QnFileDialog::getOpenFileNames(mainWindow(),
                                                       tr("Open file"),
                                                       QString(),
                                                       filters.join(lit(";;")),
                                                       0,
                                                       QnCustomFileDialog::fileDialogOptions());

    if (!files.isEmpty())
        menu()->trigger(Qn::DropResourcesAction, addToResourcePool(files));
}

void QnWorkbenchActionHandler::at_openLayoutAction_triggered() {
    QStringList filters;
    filters << tr("All Supported (*.layout)");
    filters << tr("Layouts (*.layout)");
    filters << tr("All files (*.*)");

    QString fileName = QnFileDialog::getOpenFileName(mainWindow(),
                                                     tr("Open file"),
                                                     QString(),
                                                     filters.join(lit(";;")),
                                                     0,
                                                     QnCustomFileDialog::fileDialogOptions());

    if(!fileName.isEmpty())
        menu()->trigger(Qn::DropResourcesAction, addToResourcePool(fileName).filtered<QnLayoutResource>());
}

void QnWorkbenchActionHandler::at_openFolderAction_triggered() {
    QString dirName = QnFileDialog::getExistingDirectory(mainWindow(),
                                                        tr("Select folder..."),
                                                        QString(),
                                                        QnCustomFileDialog::directoryDialogOptions());

    if(!dirName.isEmpty())
        menu()->trigger(Qn::DropResourcesAction, addToResourcePool(dirName));
}

void QnWorkbenchActionHandler::openLayoutSettingsDialog(const QnLayoutResourcePtr &layout) {
    if(!layout)
        return;

    if(!accessController()->hasPermissions(layout, Qn::EditLayoutSettingsPermission))
        return;

    QScopedPointer<QnLayoutSettingsDialog> dialog(new QnLayoutSettingsDialog(mainWindow()));
    dialog->setWindowModality(Qt::ApplicationModal);
    dialog->readFromResource(layout);

    bool backgroundWasEmpty = layout->backgroundImageFilename().isEmpty();
    if(!dialog->exec() || !dialog->submitToResource(layout))
        return;

    /* Move layout items to grid center to best fit the background */
    if (backgroundWasEmpty && !layout->backgroundImageFilename().isEmpty()) {
        QnWorkbenchLayout* wlayout = QnWorkbenchLayout::instance(layout);
        if (wlayout)
            wlayout->centralizeItems();
    }
}

void QnWorkbenchActionHandler::at_showcaseAction_triggered() {
    QDesktopServices::openUrl(qnSettings->showcaseUrl());
}

void QnWorkbenchActionHandler::at_aboutAction_triggered() {
    QScopedPointer<QnAboutDialog> dialog(new QnAboutDialog(mainWindow()));
    dialog->setWindowModality(Qt::ApplicationModal);
    dialog->exec();
}

void QnWorkbenchActionHandler::at_preferencesGeneralTabAction_triggered() {
    QScopedPointer<QnPreferencesDialog> dialog(new QnPreferencesDialog(mainWindow()));
    dialog->setCurrentPage(QnPreferencesDialog::GeneralPage);
    dialog->setWindowModality(Qt::ApplicationModal);
    dialog->exec();
}

void QnWorkbenchActionHandler::at_preferencesLicensesTabAction_triggered() {
    QnNonModalDialogConstructor<QnSystemAdministrationDialog> dialogConstructor(m_systemAdministrationDialog, mainWindow());
    systemAdministrationDialog()->setCurrentPage(QnSystemAdministrationDialog::LicensesPage);
}

void QnWorkbenchActionHandler::at_preferencesSmtpTabAction_triggered() {
    QnNonModalDialogConstructor<QnSystemAdministrationDialog> dialogConstructor(m_systemAdministrationDialog, mainWindow());
    systemAdministrationDialog()->setCurrentPage(QnSystemAdministrationDialog::SmtpPage);
}

void QnWorkbenchActionHandler::at_preferencesNotificationTabAction_triggered() {
    QScopedPointer<QnPreferencesDialog> dialog(new QnPreferencesDialog(mainWindow()));
    dialog->setCurrentPage(QnPreferencesDialog::NotificationsPage);
    dialog->setWindowModality(Qt::ApplicationModal);
    dialog->exec();
}

void QnWorkbenchActionHandler::at_businessEventsAction_triggered() {
    menu()->trigger(Qn::OpenBusinessRulesAction);
}

void QnWorkbenchActionHandler::at_openBusinessRulesAction_triggered() {
    QnNonModalDialogConstructor<QnBusinessRulesDialog> dialogConstructor(m_businessRulesDialog, mainWindow());

    QString filter;
    QnActionParameters parameters = menu()->currentParameters(sender());
    QnVirtualCameraResourceList cameras = parameters.resources().filtered<QnVirtualCameraResource>();
    if (!cameras.isEmpty()) {
        foreach (const QnVirtualCameraResourcePtr &camera, cameras) {
            filter += camera->getPhysicalId(); //getUniqueId() cannot be used here --gdm
        }
    }
    businessRulesDialog()->setFilter(filter);
}

void QnWorkbenchActionHandler::at_webClientAction_triggered() {
    QnActionParameters parameters = menu()->currentParameters(sender());

    QnMediaServerResourcePtr server = parameters.resource().dynamicCast<QnMediaServerResource>();
    if (!server)
        /* If target server is not provided, open the server we are currently connected to. */
        server = qnCommon->currentServer();

    if (!server)
        return;

    QUrl url(server->getApiUrl());
    url.setUserName(QString());
    url.setPassword(QString());
    url.setScheme(lit("http"));
    url.setPath(lit("/static/index.html"));
    url = QnNetworkProxyFactory::instance()->urlToResource(url, server, lit("proxy"));
    QDesktopServices::openUrl(url);
}

void QnWorkbenchActionHandler::at_systemAdministrationAction_triggered() {
    QnNonModalDialogConstructor<QnSystemAdministrationDialog> dialogConstructor(m_systemAdministrationDialog, mainWindow());
    systemAdministrationDialog()->setCurrentPage(QnSystemAdministrationDialog::GeneralPage);
}

void QnWorkbenchActionHandler::at_systemUpdateAction_triggered() {
    QnNonModalDialogConstructor<QnSystemAdministrationDialog> dialogConstructor(m_systemAdministrationDialog, mainWindow());
    systemAdministrationDialog()->setCurrentPage(QnSystemAdministrationDialog::UpdatesPage);
}

void QnWorkbenchActionHandler::at_openBookmarksSearchAction_triggered()
{
    QnNonModalDialogConstructor<QnSearchBookmarksDialog> dialogConstructor(m_searchBookmarksDialog, mainWindow());
}

void QnWorkbenchActionHandler::at_openBusinessLogAction_triggered() {
    QnNonModalDialogConstructor<QnEventLogDialog> dialogConstructor(m_businessEventsLogDialog, mainWindow());

    QnActionParameters parameters = menu()->currentParameters(sender());

    QnBusiness::EventType eventType = parameters.argument(Qn::EventTypeRole, QnBusiness::AnyBusinessEvent);
    QnVirtualCameraResourceList cameras = parameters.resources().filtered<QnVirtualCameraResource>();

    // show diagnostics if Issues action was triggered
    if (eventType != QnBusiness::AnyBusinessEvent || !cameras.isEmpty()) {
        businessEventsLogDialog()->disableUpdateData();
        businessEventsLogDialog()->setEventType(eventType);
        businessEventsLogDialog()->setActionType(QnBusiness::DiagnosticsAction);
        QDate date = QDateTime::currentDateTime().date();
        businessEventsLogDialog()->setDateRange(date, date);
        businessEventsLogDialog()->setCameraList(cameras);
        businessEventsLogDialog()->enableUpdateData();
    }
}

void QnWorkbenchActionHandler::at_openRecordingStatsAction_triggered() 
{
    QnNonModalDialogConstructor<QnRecordingStatsDialog> dialogConstructor(m_recordingStatsDialog, mainWindow());
    QnActionParameters parameters = menu()->currentParameters(sender());
    QnMediaServerResourcePtr server;
    if (!parameters.resources().isEmpty())
        server = parameters.resource().dynamicCast<QnMediaServerResource>();
    recordingStatsDialog()->setServer(server);
}

void QnWorkbenchActionHandler::at_cameraListAction_triggered() {
    QnNonModalDialogConstructor<QnCameraListDialog> dialogConstructor(m_cameraListDialog, mainWindow());
    QnActionParameters parameters = menu()->currentParameters(sender());
    QnMediaServerResourcePtr server;
    if (!parameters.resources().isEmpty())
        server = parameters.resource().dynamicCast<QnMediaServerResource>();
    cameraListDialog()->setServer(server);
}

void QnWorkbenchActionHandler::at_thumbnailsSearchAction_triggered() {
    QnActionParameters parameters = menu()->currentParameters(sender());

    QnResourcePtr resource = parameters.resource();
    if(!resource)
        return;

    QnResourceWidget *widget = parameters.widget();
    if (!widget)
        return;

    bool isSearchLayout = workbench()->currentLayout()->data().contains(Qn::LayoutSearchStateRole);
    
    QnTimePeriod period = parameters.argument<QnTimePeriod>(Qn::TimePeriodRole);
    QnTimePeriodList periods = parameters.argument<QnTimePeriodList>(Qn::TimePeriodsRole);

    if (period.isEmpty()) {
        if (!isSearchLayout)
            return;

        period = widget->item()->data(Qn::ItemSliderSelectionRole).value<QnTimePeriod>();
        if (period.isEmpty())
            return;

        periods = widget->item()->data(Qn::TimePeriodsRole).value<QnTimePeriodList>();
    }

    /* Adjust for chunks. If they are provided, they MUST intersect with period */
    if(!periods.empty()) {

        QnTimePeriodList localPeriods = periods.intersected(period);

        qint64 startDelta = localPeriods.begin()->startTimeMs - period.startTimeMs;
        if (startDelta > 0) { //user selected period before the first chunk
            period.startTimeMs += startDelta;
            period.durationMs -= startDelta;
        }

        qint64 endDelta = period.endTimeMs() - localPeriods.last().endTimeMs();
        if (endDelta > 0) { // user selected period after the last chunk
            period.durationMs -= endDelta;
        }       
    }


    /* List of possible time steps, in milliseconds. */
    const qint64 steps[] = {
        1000ll * 10,                    /* 10 seconds. */
        1000ll * 15,                    /* 15 seconds. */
        1000ll * 20,                    /* 20 seconds. */
        1000ll * 30,                    /* 30 seconds. */
        1000ll * 60,                    /* 1 minute. */
        1000ll * 60 * 2,                /* 2 minutes. */
        1000ll * 60 * 3,                /* 3 minutes. */
        1000ll * 60 * 5,                /* 5 minutes. */
        1000ll * 60 * 10,               /* 10 minutes. */
        1000ll * 60 * 15,               /* 15 minutes. */
        1000ll * 60 * 20,               /* 20 minutes. */
        1000ll * 60 * 30,               /* 30 minutes. */
        1000ll * 60 * 60,               /* 1 hour. */
        1000ll * 60 * 60 * 2,           /* 2 hours. */
        1000ll * 60 * 60 * 3,           /* 3 hours. */
        1000ll * 60 * 60 * 6,           /* 6 hours. */
        1000ll * 60 * 60 * 12,          /* 12 hours. */
        1000ll * 60 * 60 * 24,          /* 1 day. */
        1000ll * 60 * 60 * 24 * 2,      /* 2 days. */
        1000ll * 60 * 60 * 24 * 3,      /* 3 days. */
        1000ll * 60 * 60 * 24 * 5,      /* 5 days. */
        1000ll * 60 * 60 * 24 * 10,     /* 10 days. */
        1000ll * 60 * 60 * 24 * 20,     /* 20 days. */
        1000ll * 60 * 60 * 24 * 30,     /* 30 days. */
        0,
    };

    const qint64 maxItems = qnSettings->maxPreviewSearchItems();

    if(period.durationMs < steps[1]) {
        QMessageBox::warning(mainWindow(), tr("Could not perform preview search"), tr("Selected time period is too short to perform preview search. Please select a longer period."), QMessageBox::Ok);
        return;
    }

    /* Find best time step. */
    qint64 step = 0;
    for(int i = 0; steps[i] > 0; i++) {
        if(period.durationMs < steps[i] * (maxItems - 2)) { /* -2 is here as we're going to snap period ends to closest step points. */
            step = steps[i];
            break;
        }
    }

    int itemCount = 0;
    if(step == 0) {
        /* No luck? Calculate time step based on the maximal number of items. */
        itemCount = maxItems;

        step = period.durationMs / itemCount;
    } else {
        /* In this case we want to adjust the period. */

        if(resource->flags() & Qn::utc) {
            QDateTime startDateTime = QDateTime::fromMSecsSinceEpoch(period.startTimeMs);
            QDateTime endDateTime = QDateTime::fromMSecsSinceEpoch(period.endTimeMs());
            const qint64 dayMSecs = 1000ll * 60 * 60 * 24;

            if(step < dayMSecs) {
                int startMSecs = qFloor(QDateTime(startDateTime.date()).msecsTo(startDateTime), step);
                int endMSecs = qCeil(QDateTime(endDateTime.date()).msecsTo(endDateTime), step);

                startDateTime.setTime(QTime(0, 0, 0, 0));
                startDateTime = startDateTime.addMSecs(startMSecs);

                endDateTime.setTime(QTime(0, 0, 0, 0));
                endDateTime = endDateTime.addMSecs(endMSecs);
            } else {
                int stepDays = step / dayMSecs;

                startDateTime.setTime(QTime(0, 0, 0, 0));
                startDateTime.setDate(QDate::fromJulianDay(qFloor(startDateTime.date().toJulianDay(), stepDays)));

                endDateTime.setTime(QTime(0, 0, 0, 0));
                endDateTime.setDate(QDate::fromJulianDay(qCeil(endDateTime.date().toJulianDay(), stepDays)));
            }

            period = QnTimePeriod(startDateTime.toMSecsSinceEpoch(), endDateTime.toMSecsSinceEpoch() - startDateTime.toMSecsSinceEpoch());
        } else {
            qint64 startTime = qFloor(period.startTimeMs, step);
            qint64 endTime = qCeil(period.endTimeMs(), step);
            period = QnTimePeriod(startTime, endTime - startTime);
        }

        itemCount = qMin(period.durationMs / step, maxItems);
    }

    /* Calculate size of the resulting matrix. */
    qreal desiredItemAspectRatio = qnGlobals->defaultLayoutCellAspectRatio();
    if (widget->hasAspectRatio())
        desiredItemAspectRatio = widget->visualAspectRatio();

    /* Calculate best size for layout cells. */
    qreal desiredCellAspectRatio = desiredItemAspectRatio;

    /* Aspect ratio of the screen free space. */
    QRectF viewportGeometry = display()->boundedViewportGeometry();

    qreal displayAspectRatio = viewportGeometry.isNull()
        ? desiredItemAspectRatio
        : QnGeometry::aspectRatio(viewportGeometry);

    const int matrixWidth = qMax(1, qRound(std::sqrt(displayAspectRatio * itemCount / desiredCellAspectRatio)));

    /* Construct and add a new layout. */
    QnLayoutResourcePtr layout(new QnLayoutResource(qnResTypePool));
    layout->setId(QnUuid::createUuid());
    layout->setName(tr("Preview Search for %1").arg(resource->getName()));
    if(context()->user())
        layout->setParentId(context()->user()->getId());

    qint64 time = period.startTimeMs;
    for(int i = 0; i < itemCount; i++) {
        QnTimePeriod localPeriod (time, step);
        QnTimePeriodList localPeriods = periods.intersected(localPeriod);
        qint64 localTime = time;
        if (!localPeriods.empty())
            localTime = qMax(localTime, localPeriods.begin()->startTimeMs);

        QnLayoutItemData item;
        item.flags = Qn::Pinned;
        item.uuid = QnUuid::createUuid();
        item.combinedGeometry = QRect(i % matrixWidth, i / matrixWidth, 1, 1);
        item.resource.id = resource->getId();
        item.resource.path = resource->getUniqueId();
        item.contrastParams = widget->item()->imageEnhancement();
        item.dewarpingParams = widget->item()->dewarpingParams();
        item.rotation =  widget->item()->rotation();
        item.dataByRole[Qn::ItemPausedRole] = true;
        item.dataByRole[Qn::ItemSliderSelectionRole] = QVariant::fromValue<QnTimePeriod>(localPeriod);
        item.dataByRole[Qn::ItemSliderWindowRole] = QVariant::fromValue<QnTimePeriod>(period);
        item.dataByRole[Qn::ItemTimeRole] = localTime;
        item.dataByRole[Qn::ItemAspectRatioRole] = desiredItemAspectRatio;  // set aspect ratio to make thumbnails load in all cases, see #2619
        item.dataByRole[Qn::TimePeriodsRole] = QVariant::fromValue<QnTimePeriodList>(localPeriods);

        layout->addItem(item);

        time += step;
    }

    layout->setData(Qn::LayoutTimeLabelsRole, true);
    layout->setData(Qn::LayoutSyncStateRole, QVariant::fromValue<QnStreamSynchronizationState>(QnStreamSynchronizationState()));
    layout->setData(Qn::LayoutPermissionsRole, static_cast<int>(Qn::ReadPermission));
    layout->setData(Qn::LayoutSearchStateRole, QVariant::fromValue<QnThumbnailsSearchState>(QnThumbnailsSearchState(period, step)));
    layout->setData(Qn::LayoutCellAspectRatioRole, desiredCellAspectRatio);
    layout->setCellAspectRatio(desiredCellAspectRatio);
    layout->setLocalRange(period);

    resourcePool()->addResource(layout);
    menu()->trigger(Qn::OpenSingleLayoutAction, layout);
}

void QnWorkbenchActionHandler::at_cameraSettingsAction_triggered() {
    QnVirtualCameraResourceList cameras = menu()->currentParameters(sender()).resources().filtered<QnVirtualCameraResource>();

    QnNonModalDialogConstructor<QnCameraSettingsDialog> dialogConstructor(m_cameraSettingsDialog, mainWindow());
    dialogConstructor.setDontFocus(true);

    cameraSettingsDialog()->setCameras(cameras);
}

void QnWorkbenchActionHandler::at_mediaFileSettingsAction_triggered() {
    QnResourcePtr resource = menu()->currentParameters(sender()).resource();
    if (!resource)
        return;

    QnMediaResourcePtr media = resource.dynamicCast<QnMediaResource>();
    if (!media)
        return;

    QScopedPointer<QnMediaFileSettingsDialog> dialog;
    if (resource->hasFlags(Qn::remote))
        dialog.reset(new QnWorkbenchStateDependentDialog<QnMediaFileSettingsDialog>(mainWindow()));
    else
        dialog.reset(new QnMediaFileSettingsDialog(mainWindow()));
    
    dialog->updateFromResource(media);
    if (dialog->exec()) {
        dialog->submitToResource(media);
    } else {
        QnResourceWidget* centralWidget = display()->widget(Qn::CentralRole);
        if (QnMediaResourceWidget* mediaWidget = dynamic_cast<QnMediaResourceWidget*>(centralWidget))
            mediaWidget->setDewarpingParams(media->getDewarpingParams());
    }
}

void QnWorkbenchActionHandler::at_cameraIssuesAction_triggered()
{
    menu()->trigger(Qn::OpenBusinessLogAction,
                    menu()->currentParameters(sender())
                    .withArgument(Qn::EventTypeRole, QnBusiness::AnyCameraEvent));
}

void QnWorkbenchActionHandler::at_cameraBusinessRulesAction_triggered() {
    menu()->trigger(Qn::OpenBusinessRulesAction,
                    menu()->currentParameters(sender()));
}

void QnWorkbenchActionHandler::at_cameraDiagnosticsAction_triggered() {
    QnVirtualCameraResourcePtr resource = menu()->currentParameters(sender()).resource().dynamicCast<QnVirtualCameraResource>();
    if(!resource)
        return;

    QScopedPointer<QnCameraDiagnosticsDialog> dialog(new QnCameraDiagnosticsDialog(mainWindow()));
    dialog->setResource(resource);
    dialog->restart();
    dialog->exec();
}

void QnWorkbenchActionHandler::at_serverAddCameraManuallyAction_triggered(){
    QnMediaServerResourceList resources = menu()->currentParameters(sender()).resources().filtered<QnMediaServerResource>();
    if(resources.size() != 1)
        return;

    QnMediaServerResourcePtr server = resources[0];

    QnNonModalDialogConstructor<QnCameraAdditionDialog> dialogConstructor(m_cameraAdditionDialog, mainWindow());

    QnCameraAdditionDialog* dialog = cameraAdditionDialog();

    if (dialog->server() != server) {
        if (dialog->state() == QnCameraAdditionDialog::Searching
                || dialog->state() == QnCameraAdditionDialog::Adding) {

            int result = QMessageBox::warning(
                        mainWindow(),
                        tr("Process is in progress"),
                        tr("Camera addition is already in progress."\
                           "Are you sure you want to cancel current process?"), //TODO: #GDM #Common show current process details
                        QMessageBox::Ok | QMessageBox::Cancel,
                        QMessageBox::Cancel
            );
            if (result != QMessageBox::Ok)
                return;
        }
        dialog->setServer(server);
    }
}

void QnWorkbenchActionHandler::at_serverSettingsAction_triggered() {
    QnMediaServerResourceList servers;
    for (const auto &resource: menu()->currentParameters(sender()).resources()) {
        QnMediaServerResourcePtr server = resource.dynamicCast<QnMediaServerResource>();
        if (server && server->getStatus() != Qn::Incompatible)
            servers << server;
    }

    Q_ASSERT_X(servers.size() == 1, Q_FUNC_INFO, "Invalid action condition");
    if(servers.isEmpty())
        return;

    QnMediaServerResourcePtr server = servers.first();

    QScopedPointer<QnServerSettingsDialog> dialog(new QnServerSettingsDialog(server, mainWindow()));
    connect(dialog.data(), &QnServerSettingsDialog::rebuildArchiveDone, context()->instance<QnCameraDataManager>(), &QnCameraDataManager::clearCache);

    dialog->setWindowModality(Qt::ApplicationModal);
    if(!dialog->exec())
        return;

    // TODO: #Elric move submitToResources here.
    connection2()->getMediaServerManager()->saveUserAttributes(
        QnMediaServerUserAttributesList() << QnMediaServerUserAttributesPool::instance()->get(server->getId()),
        this,
        [this, server]( int reqID, ec2::ErrorCode errorCode ) {
            at_resources_saved( reqID, errorCode, QnResourceList() << server );
        } );
    server->saveUpdatedStorages();
}

void QnWorkbenchActionHandler::at_serverLogsAction_triggered() {
    QnMediaServerResourcePtr server = menu()->currentParameters(sender()).resource().dynamicCast<QnMediaServerResource>();
    if (!server)
        return;

    if (!context()->user())
        return;

    QUrl url = server->getApiUrl();
    url.setScheme(lit("http"));
    url.setPath(lit("/api/showLog"));

    QString login = QnAppServerConnectionFactory::url().userName();
    QString password = QnAppServerConnectionFactory::url().password();
    QUrlQuery urlQuery(url);
    urlQuery.addQueryItem(lit("auth"), QLatin1String(QnAuthHelper::createHttpQueryAuthParam(login, password)));
    urlQuery.addQueryItem(lit("lines"), QLatin1String("1000"));
    url.setQuery(urlQuery);
    url = QnNetworkProxyFactory::instance()->urlToResource(url, server);
    QDesktopServices::openUrl(url);
}

void QnWorkbenchActionHandler::at_serverIssuesAction_triggered() {
    menu()->trigger(Qn::OpenBusinessLogAction,
                    QnActionParameters().withArgument(Qn::EventTypeRole, QnBusiness::AnyServerEvent));
}

void QnWorkbenchActionHandler::at_pingAction_triggered() {
    QnResourcePtr resource = menu()->currentParameters(sender()).resource();
    if (!resource)
        return;

#ifdef Q_OS_WIN
    QUrl url = QUrl::fromUserInput(resource->getUrl());
    QString host = url.host();
    QString cmd = QLatin1String("cmd /C ping %1 -t");
    QProcess::startDetached(cmd.arg(host));
#endif
#ifdef Q_OS_LINUX
    QUrl url = QUrl::fromUserInput(resource->getUrl());
    QString host = url.host();
    QString cmd = QLatin1String("xterm -e ping %1");
    QProcess::startDetached(cmd.arg(host));
#endif
#ifdef Q_OS_MACX
    QUrl url = QUrl::fromUserInput(resource->getUrl());
    QString host = url.host();
    QnPingDialog *dialog = new QnPingDialog(NULL, Qt::Dialog | Qt::WindowStaysOnTopHint);
    dialog->setHostAddress(host);
    dialog->show();
    dialog->startPings();
#endif

}

void QnWorkbenchActionHandler::at_openInFolderAction_triggered() {
    QnResourcePtr resource = menu()->currentParameters(sender()).resource();
    if(resource.isNull())
        return;

    QnEnvironment::showInGraphicalShell(mainWindow(), resource->getUrl());
}

void QnWorkbenchActionHandler::at_deleteFromDiskAction_triggered() {
    QSet<QnResourcePtr> resources = menu()->currentParameters(sender()).resources().toSet();

    QDialogButtonBox::StandardButton button = QnResourceListDialog::exec(
        mainWindow(),
        resources.toList(),
        tr("Delete Files"),
        tr("Are you sure you want to permanently delete these %n file(s)?", "", resources.size()),
        QDialogButtonBox::Yes | QDialogButtonBox::No
    );
    if(button != QDialogButtonBox::Yes)
        return;

    QnFileProcessor::deleteLocalResources(resources.toList());
}

void QnWorkbenchActionHandler::at_removeLayoutItemAction_triggered() {
    QnLayoutItemIndexList items = menu()->currentParameters(sender()).layoutItems();

    if(items.size() > 1) {
        QDialogButtonBox::StandardButton button = QnResourceListDialog::exec(
            mainWindow(),
            QnActionParameterTypes::resources(items),
            Qn::RemoveItems_Help,
            tr("Remove Items"),
            tr("Are you sure you want to remove these %n item(s) from layout?", "", items.size()),
            QDialogButtonBox::Yes | QDialogButtonBox::No
        );
        if(button != QDialogButtonBox::Yes)
            return;
    }

    QList<QnUuid> orphanedUuids;
    foreach(const QnLayoutItemIndex &index, items) {
        if(index.layout()) {
            index.layout()->removeItem(index.uuid());
        } else {
            orphanedUuids.push_back(index.uuid());
        }
    }

    /* If appserver is not running, we may get removal requests without layout resource. */
    if(!orphanedUuids.isEmpty()) {
        QList<QnWorkbenchLayout *> layouts;
        layouts.push_front(workbench()->currentLayout());
        foreach(const QnUuid &uuid, orphanedUuids) {
            foreach(QnWorkbenchLayout *layout, layouts) {
                if(QnWorkbenchItem *item = layout->item(uuid)) {
                    qnDeleteLater(item);
                    break;
                }
            }
        }
    }
    if (workbench()->currentLayout()->items().isEmpty())
        workbench()->currentLayout()->setCellAspectRatio(-1.0);
}

bool QnWorkbenchActionHandler::validateResourceName(const QnResourcePtr &resource, const QString &newName) const {
    /* Only users and videowall should be checked. Layouts are checked separately, servers and cameras can have the same name. */
    Qn::ResourceFlags checkedFlags = resource->flags() & (Qn::user | Qn::videowall);
    if (!checkedFlags)
        return true;

    /* Resource cannot have both of these flags at once. */
    Q_ASSERT(checkedFlags == Qn::user || checkedFlags == Qn::videowall);

    foreach (const QnResourcePtr &resource, qnResPool->getResources()) {
        if (!resource->hasFlags(checkedFlags))
            continue;
        if (resource->getName().compare(newName, Qt::CaseInsensitive) != 0)
            continue;

        QString title = checkedFlags == Qn::user
            ? tr("User already exists.")
            : tr("Video Wall already exists");

        QString message = checkedFlags == Qn::user 
            ? tr("User with the same name already exists")
            : tr("Video Wall with the same name already exists");

        QMessageBox::warning(
            mainWindow(),
            title,
            message
            );
        return false;
    }

    return true;
}


void QnWorkbenchActionHandler::at_renameAction_triggered() {
    QnActionParameters parameters = menu()->currentParameters(sender());

    QnResourcePtr resource;

    Qn::NodeType nodeType = parameters.argument<Qn::NodeType>(Qn::NodeTypeRole, Qn::ResourceNode);
    switch (nodeType)
    {
    case Qn::ResourceNode:
    case Qn::EdgeNode:
    case Qn::RecorderNode:
        resource = parameters.resource();
        break;
    default:
        break;
    }
    if(!resource)
        return;

    QnVirtualCameraResourcePtr camera;
    if (nodeType == Qn::RecorderNode) {
        camera = resource.dynamicCast<QnVirtualCameraResource>();
        if (!camera)
            return;
    }

    QString name = parameters.argument<QString>(Qn::ResourceNameRole).trimmed();
    QString oldName = nodeType == Qn::RecorderNode
            ? camera->getGroupName()
            : resource->getName();

    if(name.isEmpty()) {
        bool ok = false;
        do {
            name = QInputDialog::getText(mainWindow(),
                                         tr("Rename"),
                                         tr("Enter new name for the selected item:"),
                                         QLineEdit::Normal,
                                         oldName,
                                         &ok)
                                         .trimmed();
            if (!ok || name.isEmpty() || name == oldName)
                return;

        } while (!validateResourceName(resource, name));
    }

    if(name == oldName)
        return;

    if(QnLayoutResourcePtr layout = resource.dynamicCast<QnLayoutResource>()) {
        context()->instance<QnWorkbenchLayoutsHandler>()->renameLayout(layout, name);
    } else if (nodeType == Qn::RecorderNode) {
        /* Recorder name should not be validated. */
        QString groupId = camera->getGroupId();
        QnVirtualCameraResourceList modified;
        foreach(const QnVirtualCameraResourcePtr &cam, qnResPool->getResources<QnVirtualCameraResource>()) {
            if (!cam || cam->getGroupId() != groupId)
                continue;
            cam->setUserDefinedGroupName(name);
            modified << cam;
        }
        if (modified.isEmpty())
            return; // very strange outcome - at least camera should be in the list
        connection2()->getCameraManager()->saveUserAttributes(
            QnCameraUserAttributePool::instance()->getAttributesList(idListFromResList(modified)),
            this, 
            [this, modified, oldName]( int reqID, ec2::ErrorCode errorCode ) {
                at_resources_saved( reqID, errorCode, modified );
                if (errorCode != ec2::ErrorCode::ok)
                    foreach (const QnVirtualCameraResourcePtr &camera, modified)
                        camera->setUserDefinedGroupName(oldName);
            } );
    } else {
        if (!validateResourceName(resource, name))
            return;

        resource->setName(name);

        // I've removed command "saveResource" because it cause sync issue in p2p mode. The problem because of we have transactions with different hash:
        // for instance saveServer and saveResource. But result data will depend of transactions order.

        QnUserResourcePtr user = resource.dynamicCast<QnUserResource>();
        QnLayoutResourcePtr layout = resource.dynamicCast<QnLayoutResource>();
        QnMediaServerResourcePtr mServer = resource.dynamicCast<QnMediaServerResource>();
        QnVirtualCameraResourcePtr camera = resource.dynamicCast<QnVirtualCameraResource>();
        
        if (camera && nodeType == Qn::EdgeNode) {
            if (mServer = camera->getParentServer())
                mServer->setName(name);
        }

        auto callback = [this, resource, oldName]( int reqID, ec2::ErrorCode errorCode ) {
            at_resources_saved( reqID, errorCode, QnResourceList() << resource );
            if (errorCode != ec2::ErrorCode::ok)
                resource->setName(oldName);
        };

        if (mServer) {
            connection2()->getMediaServerManager()->saveUserAttributes(
                QnMediaServerUserAttributesList() << QnMediaServerUserAttributesPool::instance()->get(mServer->getId()),
                this,
                callback );
        }
        if (camera)
            connection2()->getCameraManager()->saveUserAttributes(
                QnCameraUserAttributePool::instance()->getAttributesList(idListFromResList(QnVirtualCameraResourceList() << camera)),
                this,
                callback);
        if (user) 
            connection2()->getUserManager()->save( user, this, callback );
        if (layout)
            connection2()->getLayoutManager()->save( QnLayoutResourceList() << layout, this, callback);
        propertyDictionary->saveParamsAsync(resource->getId()); //saving modified properties of resouce
    }
}

void QnWorkbenchActionHandler::at_removeFromServerAction_triggered() {
    QnResourceList resources = menu()->currentParameters(sender()).resources();

    /* User cannot delete himself. */
    resources.removeOne(context()->user());
    if(resources.isEmpty())
        return;

    auto canAutoDelete = [this](const QnResourcePtr &resource) {
        QnLayoutResourcePtr layoutResource = resource.dynamicCast<QnLayoutResource>();
        if(!layoutResource)
            return false;

        if (qnResPool->isAutoGeneratedLayout(layoutResource))
            return true;

        return snapshotManager()->flags(layoutResource) == Qn::ResourceIsLocal; /* Local, not changed and not being saved. */
    };

    auto deleteResources = [this](const QnResourceList& resources)
    {
        QVector<QnUuid> idToDelete;
        foreach(const QnResourcePtr& resource, resources) 
        {
            if(QnLayoutResourcePtr layout = resource.dynamicCast<QnLayoutResource>()) 
            {
                if(snapshotManager()->isLocal(layout)) {
                    resourcePool()->removeResource(resource); /* This one can be simply deleted from resource pool. */
                    return;
                }
            }
            QnUuid parentToDelete = resource.dynamicCast<QnVirtualCameraResource>() && //check for camera to avoid unnecessary parent lookup
                QnMediaServerResource::isHiddenServer(resource->getParentResource())
                ? resource->getParentId()
                : QnUuid();
            if (!parentToDelete.isNull())
                idToDelete << parentToDelete;
            idToDelete << resource->getId();
        }

        // if we are deleting an edge camera, also delete its server
        connection2()->getResourceManager()->remove( idToDelete, this, &QnWorkbenchActionHandler::at_resource_deleted );
    };

    /* Check if it's OK to delete something without asking. */
    QnResourceList autoDeleting;
    QnResourceList moreResourceToDelete;
    foreach(const QnResourcePtr &resource, resources) {
        if(canAutoDelete(resource))
            autoDeleting << resource;
        else
            moreResourceToDelete << resource;
    }
    if (!autoDeleting.isEmpty())
        deleteResources(autoDeleting);

    foreach (const QnResourcePtr &resource, autoDeleting)
        resources.removeOne(resource);

    if(resources.isEmpty())
        return; /* Nothing to delete. */

    /* Check that we are deleting online auto-found cameras */ 
    QnResourceList onlineAutoDiscoveredCameras;
    foreach(const QnResourcePtr &resource, resources) {
        QnVirtualCameraResourcePtr camera = resource.dynamicCast<QnVirtualCameraResource>();
        if (!camera ||
            camera->getStatus() == Qn::Offline || 
            camera->isManuallyAdded()) 
                continue;
        onlineAutoDiscoveredCameras << camera;
    } 

    QString question;
    /* First version of the dialog if all cameras are auto-discovered. */
    if (resources.size() == onlineAutoDiscoveredCameras.size()) {
        question =
            tr("These %n cameras are auto-discovered.", "", resources.size()) + L'\n' 
          + tr("They may be auto-discovered again after removing.") + L'\n' 
          + tr("Are you sure you want to delete them?");
    }
    else 
    /* Second version - some cameras are auto-discovered, some not. */
    if (!onlineAutoDiscoveredCameras.isEmpty()) {
        question = 
            tr("%n of these %1 cameras are auto-discovered.", "", onlineAutoDiscoveredCameras.size()).arg(resources.size()) + L'\n' 
          + tr("They may be auto-discovered again after removing.") + L'\n' 
          + tr("Are you sure you want to delete them?");
    }
    else {
    /* Third version - no auto-discovered cameras in the list. */
        question =
            tr("Do you really want to delete the following %n item(s)?", "", resources.size());
    }
    
    if (moreResourceToDelete.isEmpty())
        return;
    
    int helpId = Qn::Empty_Help;
    for (const QnResourcePtr &resource: resources) {
        if (resource->hasFlags(Qn::live_cam)) {
            helpId = Qn::DeletingCamera_Help;
            break;
        }
        if (resource->hasFlags(Qn::layout)) {
            helpId = Qn::DeletingLayout_Help;
            /* We don't break here because camera could be in the list,
             * and camera has a preference. */
        }
    }

    QDialogButtonBox::StandardButton button = QnResourceListDialog::exec(
        mainWindow(),
        resources,
        helpId,
        tr("Delete Resources"),
        question,
        QDialogButtonBox::Yes | QDialogButtonBox::No
        );
    if (button != QDialogButtonBox::Yes)
        return; /* User does not want it deleted. */

    deleteResources(moreResourceToDelete);
}

void QnWorkbenchActionHandler::at_newUserAction_triggered() {
    QnUserResourcePtr user(new QnUserResource());
    user->setPermissions(Qn::GlobalLiveViewerPermissions);

    QScopedPointer<QnUserSettingsDialog> dialog(new QnUserSettingsDialog(mainWindow()));
    dialog->setWindowModality(Qt::ApplicationModal);
    dialog->setUser(user);
    dialog->setElementFlags(QnUserSettingsDialog::CurrentPassword, 0);
    setHelpTopic(dialog.data(), Qn::NewUser_Help);
    do {
        if(!dialog->exec())
            return;
        dialog->submitToResource();
    } while (!validateResourceName(user, user->getName())); 

    user->setId(QnUuid::createUuid());
    user->setTypeByName(lit("User"));

    connection2()->getUserManager()->save(
        user, this,
        [this, user]( int reqID, ec2::ErrorCode errorCode ) {
            at_resources_saved( reqID, errorCode, QnResourceList() << user );
        } );
    user->setPassword(QString()); // forget the password now
}

void QnWorkbenchActionHandler::closeApplication(bool force) {
    /* Try close, if force - exit anyway. */
    if (!context()->instance<QnWorkbenchStateManager>()->tryClose(force) && !force)
        return;

    menu()->trigger(Qn::BeforeExitAction);
    qApp->exit(0);
    applauncher::scheduleProcessKill( QCoreApplication::applicationPid(), PROCESS_TERMINATE_TIMEOUT );
}

void QnWorkbenchActionHandler::at_beforeExitAction_triggered() {
    deleteDialogs();
}


QnAdjustVideoDialog* QnWorkbenchActionHandler::adjustVideoDialog() {
    return m_adjustVideoDialog.data();
}

void QnWorkbenchActionHandler::at_adjustVideoAction_triggered()
{
    QnMediaResourceWidget *widget = menu()->currentParameters(sender()).widget<QnMediaResourceWidget>();
    if(!widget)
        return;

    QnNonModalDialogConstructor<QnAdjustVideoDialog> dialogConstructor(m_adjustVideoDialog, mainWindow());
    adjustVideoDialog()->setWidget(widget);
}

void QnWorkbenchActionHandler::at_userSettingsAction_triggered() {
    QnActionParameters params = menu()->currentParameters(sender());
    QnUserResourcePtr user = params.resource().dynamicCast<QnUserResource>();
    if(!user)
        return;

    Qn::Permissions permissions = accessController()->permissions(user);
    if(!(permissions & Qn::ReadPermission))
        return;

    QScopedPointer<QnUserSettingsDialog> dialog(new QnUserSettingsDialog(mainWindow()));
    dialog->setWindowModality(Qt::ApplicationModal);
    dialog->setWindowTitle(tr("User Settings"));
    setHelpTopic(dialog.data(), Qn::UserSettings_Help);

    dialog->setFocusedElement(params.argument<QString>(Qn::FocusElementRole));

    QnUserSettingsDialog::ElementFlags zero(0);

    QnUserSettingsDialog::ElementFlags flags =
        ((permissions & Qn::ReadPermission) ? QnUserSettingsDialog::Visible : zero) |
        ((permissions & Qn::WritePermission) ? QnUserSettingsDialog::Editable : zero);

    QnUserSettingsDialog::ElementFlags loginFlags =
        ((permissions & Qn::ReadPermission) ? QnUserSettingsDialog::Visible : zero) |
        ((permissions & Qn::WriteNamePermission) ? QnUserSettingsDialog::Editable : zero);

    QnUserSettingsDialog::ElementFlags passwordFlags =
        ((permissions & Qn::WritePasswordPermission) ? QnUserSettingsDialog::Visible : zero) | /* There is no point to display flag edit field if password cannot be changed. */
        ((permissions & Qn::WritePasswordPermission) ? QnUserSettingsDialog::Editable : zero);
    passwordFlags &= flags;

    QnUserSettingsDialog::ElementFlags accessRightsFlags =
        ((permissions & Qn::ReadPermission) ? QnUserSettingsDialog::Visible : zero) |
        ((permissions & Qn::WriteAccessRightsPermission) ? QnUserSettingsDialog::Editable : zero);
    accessRightsFlags &= flags;

    QnUserSettingsDialog::ElementFlags emailFlags =
        ((permissions & Qn::ReadEmailPermission) ? QnUserSettingsDialog::Visible : zero) |
        ((permissions & Qn::WriteEmailPermission) ? QnUserSettingsDialog::Editable : zero);
    emailFlags &= flags;

    dialog->setElementFlags(QnUserSettingsDialog::Login, loginFlags);
    dialog->setElementFlags(QnUserSettingsDialog::Password, passwordFlags);
    dialog->setElementFlags(QnUserSettingsDialog::AccessRights, accessRightsFlags);
    dialog->setElementFlags(QnUserSettingsDialog::Email, emailFlags);


    // TODO #Elric: This is a totally evil hack. Store password hash/salt in user.
    QString currentPassword = QnAppServerConnectionFactory::url().password();
    if(user == context()->user()) {
        dialog->setElementFlags(QnUserSettingsDialog::CurrentPassword, passwordFlags);
        dialog->setCurrentPassword(currentPassword);
    } else {
        dialog->setElementFlags(QnUserSettingsDialog::CurrentPassword, 0);
    }

    dialog->setUser(user);
    if(!dialog->exec() || !dialog->hasChanges())
        return;

    if (!(permissions & Qn::SavePermission))
        return;
    
    
    dialog->submitToResource();
    connection2()->getUserManager()->save(
        user, this, 
        [this, user]( int reqID, ec2::ErrorCode errorCode ) {
            at_resources_saved( reqID, errorCode, QnResourceList() << user );
    } );

    QString newPassword = user->getPassword();
    user->setPassword(QString());

    if (user != context()->user() || newPassword.isEmpty() || newPassword == currentPassword)
        return;
    

    /* Password was changed. Change it in global settings and hope for the best. */
    QUrl url = QnAppServerConnectionFactory::url();
    url.setPassword(newPassword);

    // TODO #elric: This is a totally evil hack. Store password hash/salt in user.
    context()->instance<QnWorkbenchUserWatcher>()->setUserPassword(newPassword);

    QnAppServerConnectionFactory::setUrl(url);

    /* QnAppServerConnectionFactory::url() contains user name in lower case. We'd better use the original name for UI. */
    url.setUserName(user->getName());

    QnConnectionDataList savedConnections = qnSettings->customConnections();
    if (!savedConnections.isEmpty() 
        && !savedConnections.first().url.password().isEmpty() 
        && qnUrlEqual(savedConnections.first().url, url))
    {
        QnConnectionData current = savedConnections.takeFirst();
        current.url = url;
        savedConnections.prepend(current);
        qnSettings->setCustomConnections(savedConnections);
    }

    QnConnectionData lastUsed = qnSettings->lastUsedConnection();
    if (!lastUsed.url.password().isEmpty() && qnUrlEqual(lastUsed.url, url)) {
        lastUsed.url = url;
        qnSettings->setLastUsedConnection(lastUsed);
    }
}

void QnWorkbenchActionHandler::at_layoutSettingsAction_triggered() {
    QnActionParameters params = menu()->currentParameters(sender());
    openLayoutSettingsDialog(params.resource().dynamicCast<QnLayoutResource>());
}

void QnWorkbenchActionHandler::at_currentLayoutSettingsAction_triggered() {
    openLayoutSettingsDialog(workbench()->currentLayout()->resource());
}

void QnWorkbenchActionHandler::at_setCurrentLayoutItemSpacing0Action_triggered() {
    workbench()->currentLayout()->resource()->setCellSpacing(QSizeF(0.0, 0.0));
    action(Qn::SetCurrentLayoutItemSpacing0Action)->setChecked(true);
}

void QnWorkbenchActionHandler::at_setCurrentLayoutItemSpacing10Action_triggered() {
    workbench()->currentLayout()->resource()->setCellSpacing(QSizeF(0.1, 0.1));
    action(Qn::SetCurrentLayoutItemSpacing10Action)->setChecked(true);
}

void QnWorkbenchActionHandler::at_setCurrentLayoutItemSpacing20Action_triggered() {
    workbench()->currentLayout()->resource()->setCellSpacing(QSizeF(0.2, 0.2));
    action(Qn::SetCurrentLayoutItemSpacing20Action)->setChecked(true);
}

void QnWorkbenchActionHandler::at_setCurrentLayoutItemSpacing30Action_triggered() {
    workbench()->currentLayout()->resource()->setCellSpacing(QSizeF(0.3, 0.3));
    action(Qn::SetCurrentLayoutItemSpacing30Action)->setChecked(true);
}

void QnWorkbenchActionHandler::at_createZoomWindowAction_triggered() {
    QnActionParameters params = menu()->currentParameters(sender());

    QnMediaResourceWidget *widget = params.widget<QnMediaResourceWidget>();
    if(!widget)
        return;

    QRectF rect = params.argument<QRectF>(Qn::ItemZoomRectRole, QRectF(0.25, 0.25, 0.5, 0.5));
    AddToLayoutParams addParams;
    addParams.usePosition = true;
    addParams.position = widget->item()->combinedGeometry().center();
    addParams.zoomWindow = rect;
    addParams.dewarpingParams.enabled = widget->resource()->getDewarpingParams().enabled;  // zoom items on fisheye cameras must always be dewarped
    addParams.zoomUuid = widget->item()->uuid();
    addParams.frameDistinctionColor = params.argument<QColor>(Qn::ItemFrameDistinctionColorRole);
    addParams.rotation = widget->item()->rotation();

    addToLayout(workbench()->currentLayout()->resource(), widget->resource()->toResourcePtr(), addParams);
}

void QnWorkbenchActionHandler::at_setAsBackgroundAction_triggered() {

    auto checkCondition = [this]() {
        if (!context()->user() || !workbench()->currentLayout() || !workbench()->currentLayout()->resource())
            return false; // action should not be triggered while we are not connected

        if(!accessController()->hasPermissions(workbench()->currentLayout()->resource(), Qn::EditLayoutSettingsPermission))
            return false;

        if (workbench()->currentLayout()->resource()->locked())
            return false;
        return true;
    };

    if (!checkCondition())
        return;

    QnProgressDialog *progressDialog = new QnProgressDialog(mainWindow());
    progressDialog->setWindowTitle(tr("Updating background"));
    progressDialog->setLabelText(tr("Image processing can take a lot of time. Please be patient."));
    progressDialog->setRange(0, 0);
    progressDialog->setCancelButton(NULL);
    connect(progressDialog, &QnProgressDialog::canceled, progressDialog,     &QObject::deleteLater);

    QnActionParameters parameters = menu()->currentParameters(sender());

    QnAppServerImageCache *cache = new QnAppServerImageCache(this);
    cache->setProperty(uploadingImageARPropertyName, parameters.widget()->aspectRatio());
    connect(cache, &QnAppServerImageCache::fileUploaded,   progressDialog,     &QObject::deleteLater);
    connect(cache, &QnAppServerImageCache::fileUploaded,   cache,              &QObject::deleteLater);
    connect(cache, &QnAppServerImageCache::fileUploaded,   this, [this, checkCondition](const QString &filename, QnAppServerFileCache::OperationResult status) {
        if (!checkCondition())
            return;   

        if (status == QnAppServerFileCache::OperationResult::sizeLimitExceeded) {
            QMessageBox::warning(mainWindow(), tr("Error"), tr("Picture is too big. Maximum size is %1 Mb").arg(QnAppServerFileCache::maximumFileSize() / (1024*1024))
                );
            return;
        }

        if (status != QnAppServerFileCache::OperationResult::ok) {
            QMessageBox::warning(mainWindow(), tr("Error"), tr("Error while uploading picture."));
            return;
        }

        setCurrentLayoutBackground(filename);

    });

    cache->storeImage(parameters.resource()->getUrl());
    progressDialog->exec();
}

void QnWorkbenchActionHandler::setCurrentLayoutBackground(const QString &filename) {
    QnWorkbenchLayout* wlayout = workbench()->currentLayout();
    QnLayoutResourcePtr layout = wlayout->resource();
    
    layout->setBackgroundImageFilename(filename);
    if (qFuzzyCompare(layout->backgroundOpacity(), 0.0))
        layout->setBackgroundOpacity(0.7);

    wlayout->centralizeItems();
    QRect brect = wlayout->boundingRect();

    int minWidth = qMax(brect.width(), qnGlobals->layoutBackgroundMinSize().width());
    int minHeight = qMax(brect.height(), qnGlobals->layoutBackgroundMinSize().height());

    qreal cellAspectRatio = qnGlobals->defaultLayoutCellAspectRatio();
    if (layout->hasCellAspectRatio()) {
        qreal cellWidth = 1.0 + layout->cellSpacing().width();
        qreal cellHeight = 1.0 / layout->cellAspectRatio() + layout->cellSpacing().height();
        cellAspectRatio = cellWidth / cellHeight;
    }

    qreal aspectRatio = sender()->property(uploadingImageARPropertyName).toReal();

    int w, h;
    qreal targetAspectRatio = aspectRatio / cellAspectRatio;
    if (targetAspectRatio >= 1.0) { // width is greater than height
        h = minHeight;
        w = qRound((qreal)h * targetAspectRatio);
        if (w > qnGlobals->layoutBackgroundMaxSize().width()) {
            w = qnGlobals->layoutBackgroundMaxSize().width();
            h = qRound((qreal)w / targetAspectRatio);
        }

    } else {
        w = minWidth;
        h = qRound((qreal)w / targetAspectRatio);
        if (h > qnGlobals->layoutBackgroundMaxSize().height()) {
            h = qnGlobals->layoutBackgroundMaxSize().height();
            w = qRound((qreal)h * targetAspectRatio);
        }
    }
    layout->setBackgroundSize(QSize(w, h));
}

void QnWorkbenchActionHandler::at_resources_saved( int handle, ec2::ErrorCode errorCode, const QnResourceList& resources ) {
    Q_UNUSED(handle);
    Q_ASSERT(!resources.isEmpty());

    if( errorCode == ec2::ErrorCode::ok )
        return;

    QnResourceListDialog::exec(
        mainWindow(),
        resources,
        tr("Error"),
        tr("Could not save the following %n items.", "", resources.size()),
        QDialogButtonBox::Ok
        );
 
}

void QnWorkbenchActionHandler::at_resources_properties_saved( int /*handle*/, ec2::ErrorCode /*errorCode */)
{
    //TODO/IMPL
}

void QnWorkbenchActionHandler::at_resource_deleted( int handle, ec2::ErrorCode errorCode ) {
    Q_UNUSED(handle);

    if( errorCode == ec2::ErrorCode::ok )
        return;

    QMessageBox::critical(mainWindow(), 
        tr("Could not delete resource"),
        tr("An error has occurred while trying to delete a resource from Server. ") + L'\n'
      + tr("Error description: '%1'").arg(ec2::toString(errorCode)));
}

void QnWorkbenchActionHandler::at_resources_statusSaved(ec2::ErrorCode errorCode, const QnResourceList &resources) {
    if(errorCode == ec2::ErrorCode::ok || resources.isEmpty())
        return;

    QnResourceListDialog::exec(
        mainWindow(),
        resources,
        tr("Error"),
        tr("Could not save changes made to the following %n resource(s).", "", resources.size()),
        QDialogButtonBox::Ok
    );
}

void QnWorkbenchActionHandler::at_panicWatcher_panicModeChanged() {
    action(Qn::TogglePanicModeAction)->setChecked(context()->instance<QnWorkbenchPanicWatcher>()->isPanicMode());
    //if (!action(Qn::TogglePanicModeAction)->isChecked()) {

    bool enabled = 
        context()->instance<QnWorkbenchScheduleWatcher>()->isScheduleEnabled() &&
        (accessController()->globalPermissions() & Qn::GlobalPanicPermission);
    action(Qn::TogglePanicModeAction)->setEnabled(enabled);

    //}
}

void QnWorkbenchActionHandler::at_scheduleWatcher_scheduleEnabledChanged() {
    // TODO: #Elric totally evil copypasta and hacky workaround.
    bool enabled = 
        context()->instance<QnWorkbenchScheduleWatcher>()->isScheduleEnabled() &&
        (accessController()->globalPermissions() & Qn::GlobalPanicPermission);

    action(Qn::TogglePanicModeAction)->setEnabled(enabled);
    if (!enabled)
        action(Qn::TogglePanicModeAction)->setChecked(false);
}

void QnWorkbenchActionHandler::at_togglePanicModeAction_toggled(bool checked) {
    QnMediaServerResourceList resources = resourcePool()->getResources<QnMediaServerResource>();

    foreach(QnMediaServerResourcePtr resource, resources)
    {
        bool isPanicMode = resource->getPanicMode() != Qn::PM_None;
        if(isPanicMode != checked) {
            Qn::PanicMode val = Qn::PM_None;
            if (checked)
                val = Qn::PM_User;
            resource->setPanicMode(val);
            propertyDictionary->saveParamsAsync(resource->getId());
        }
    }
}

void QnWorkbenchActionHandler::at_toggleTourAction_toggled(bool checked) {
    if(!checked) {
        m_tourTimer->stop();
        context()->workbench()->setItem(Qn::ZoomedRole, NULL);
    } else {
        m_tourTimer->start(qnSettings->tourCycleTime());
        at_tourTimer_timeout();
    }
}

struct ItemPositionCmp {
    bool operator()(QnWorkbenchItem *l, QnWorkbenchItem *r) const {
        QRect lg = l->geometry();
        QRect rg = r->geometry();
        return lg.y() < rg.y() || (lg.y() == rg.y() && lg.x() < rg.x());
    }
};

void QnWorkbenchActionHandler::at_tourTimer_timeout() {
    QList<QnWorkbenchItem *> items = context()->workbench()->currentLayout()->items().toList();
    qSort(items.begin(), items.end(), ItemPositionCmp());

    if(items.empty()) {
        action(Qn::ToggleTourModeAction)->setChecked(false);
        return;
    }

    QnWorkbenchItem *item = context()->workbench()->item(Qn::ZoomedRole);
    if(item) {
        item = items[(items.indexOf(item) + 1) % items.size()];
    } else {
        item = items[0];
    }
    context()->workbench()->setItem(Qn::ZoomedRole, item);
}

void QnWorkbenchActionHandler::at_workbench_itemChanged(Qn::ItemRole role) {
    if(!workbench()->item(Qn::ZoomedRole))
        action(Qn::ToggleTourModeAction)->setChecked(false);

    if (role == Qn::CentralRole && adjustVideoDialog() && adjustVideoDialog()->isVisible())
    {
        QnWorkbenchItem *item = context()->workbench()->item(Qn::CentralRole);
        QnMediaResourceWidget* widget = dynamic_cast<QnMediaResourceWidget*> (context()->display()->widget(item));
        if (widget)
            adjustVideoDialog()->setWidget(widget);
    }
}

void QnWorkbenchActionHandler::at_whatsThisAction_triggered() {
    if (QWhatsThis::inWhatsThisMode()) 
        QWhatsThis::leaveWhatsThisMode();
    else
        QWhatsThis::enterWhatsThisMode();
}

void QnWorkbenchActionHandler::at_escapeHotkeyAction_triggered() {
    if (QWhatsThis::inWhatsThisMode()) {
        QWhatsThis::leaveWhatsThisMode();
        return;
    }

    if (action(Qn::ToggleTourModeAction)->isChecked())
        menu()->trigger(Qn::ToggleTourModeAction);
}

void QnWorkbenchActionHandler::at_messageBoxAction_triggered() {
    QString title = menu()->currentParameters(sender()).argument<QString>(Qn::TitleRole);
    QString text = menu()->currentParameters(sender()).argument<QString>(Qn::TextRole);
    if (text.isEmpty())
        text = title;

    QMessageBox::information(mainWindow(), title, text);
}

void QnWorkbenchActionHandler::at_browseUrlAction_triggered() {
    QString url = menu()->currentParameters(sender()).argument<QString>(Qn::UrlRole);
    if (url.isEmpty())
        return;

    QDesktopServices::openUrl(QUrl::fromUserInput(url));
}

void QnWorkbenchActionHandler::at_versionMismatchMessageAction_triggered() {
    QnWorkbenchVersionMismatchWatcher *watcher = context()->instance<QnWorkbenchVersionMismatchWatcher>();
    if(!watcher->hasMismatches())
        return;

    QnSoftwareVersion latestVersion = watcher->latestVersion();
    QnSoftwareVersion latestMsVersion = watcher->latestVersion(Qn::ServerComponent);

    // if some component is newer than the newest mediaserver, focus on its version
    if (QnWorkbenchVersionMismatchWatcher::versionMismatches(latestVersion, latestMsVersion))
        latestMsVersion = latestVersion;

    QStringList messageParts;
    messageParts << tr("Some components of the system are not updated");
    messageParts << QString();

    foreach(const QnAppInfoMismatchData &data, watcher->mismatchData()) {
        QString component;
        switch(data.component) {
        case Qn::ClientComponent:
            component = tr("Client v%1").arg(data.version.toString());
            break;
        case Qn::ServerComponent: {
            QnMediaServerResourcePtr resource = data.resource.dynamicCast<QnMediaServerResource>();
            if(resource) {
                component = tr("Server v%1 at %2").arg(data.version.toString()).arg(QUrl(resource->getUrl()).host());
            } else {
                component = tr("Server v%1").arg(data.version.toString());
            }
        }
        default:
            break;
        }

        bool updateRequested = (data.component == Qn::ServerComponent) &&
            QnWorkbenchVersionMismatchWatcher::versionMismatches(data.version, latestMsVersion, true);

        if (updateRequested)
            component = QString(lit("<font color=\"%1\">%2</font>")).arg(qnGlobals->errorTextColor().name()).arg(component);
        
        messageParts << component;
    }

    messageParts << QString();
    messageParts << tr("Please update all components to the latest version %1.").arg(latestMsVersion.toString());

    QString message = messageParts.join(lit("<br/>"));

    QScopedPointer<QnWorkbenchStateDependentDialog<QnMessageBox> > messageBox(
        new QnWorkbenchStateDependentDialog<QnMessageBox>(mainWindow()));
    messageBox->setIcon(QMessageBox::Warning);
    messageBox->setWindowTitle(tr("Version Mismatch"));
    messageBox->setText(message);
    messageBox->setTextFormat(Qt::RichText);
    messageBox->setStandardButtons(QMessageBox::Cancel);
    setHelpTopic(messageBox.data(), Qn::Upgrade_Help);

    QPushButton *updateButton = messageBox->addButton(tr("Update..."), QMessageBox::HelpRole);
    connect(updateButton, &QPushButton::clicked, this, [this] {
        menu()->trigger(Qn::SystemUpdateAction);
    }, Qt::QueuedConnection);
    
    messageBox->exec();
}

void QnWorkbenchActionHandler::at_betaVersionMessageAction_triggered() {
    QMessageBox::warning(mainWindow(),
                         tr("Beta version %1").arg(QnAppInfo::applicationVersion()),
                         tr("You are running beta version of %1.")
                         .arg(qApp->applicationDisplayName()));
}

void QnWorkbenchActionHandler::checkIfStatisticsReportAllowed() {

    const QnMediaServerResourceList servers = qnResPool->getResources<QnMediaServerResource>();

    /* Check if we are not connected yet. */
    if (servers.isEmpty())
        return;

    /* Check if user already made a decision. */
    if (ec2::Ec2StaticticsReporter::isDefined(servers))
        return;

    /* Suppress notification if no server has internet access. */
    bool atLeastOneServerHasInternetAccess = boost::algorithm::any_of(servers, [](const QnMediaServerResourcePtr &server) {
        return (server->getServerFlags() & Qn::SF_HasPublicIP);
    });
    if (!atLeastOneServerHasInternetAccess)
        return;

    QMessageBox::information(
        mainWindow(),
        tr("Anonymous Usage Statistics"),                                   
        tr("System sends anonymous usage and crash statistics to the software development team to help us improve your user experience.\n"
           "If you would like to disable this feature you can do so in the System Settings dialog.")
           );

    ec2::Ec2StaticticsReporter::setAllowed(servers, true);
    propertyDictionary->saveParamsAsync(idListFromResList(servers));
}


void QnWorkbenchActionHandler::at_queueAppRestartAction_triggered() {
    QnActionParameters parameters = menu()->currentParameters(sender());

    QnSoftwareVersion version = parameters.hasArgument(Qn::SoftwareVersionRole)
            ? parameters.argument<QnSoftwareVersion>(Qn::SoftwareVersionRole)
            : QnSoftwareVersion();
    QUrl url = parameters.hasArgument(Qn::UrlRole)
            ? parameters.argument<QUrl>(Qn::UrlRole)
            : context()->user()
              ? QnAppServerConnectionFactory::url()
              : QUrl();
    QByteArray auth = url.toEncoded();

    bool isInstalled = false;
    bool success = applauncher::isVersionInstalled(version, &isInstalled) == applauncher::api::ResultType::ok;
    if (success && isInstalled)
        success = applauncher::restartClient(version, auth) == applauncher::api::ResultType::ok;

    if (!success) {
        QMessageBox::critical(
                    mainWindow(),
                    tr("Launcher process is not found"),
                    tr("Cannot restart the client.") + L'\n' 
                  + tr("Please close the application and start it again using the shortcut in the start menu.")
                    );
        return;
    }
    menu()->trigger(Qn::DelayedForcedExitAction);
}

void QnWorkbenchActionHandler::at_selectTimeServerAction_triggered() {
    QnNonModalDialogConstructor<QnSystemAdministrationDialog> dialogConstructor(m_systemAdministrationDialog, mainWindow());
    systemAdministrationDialog()->setCurrentPage(QnSystemAdministrationDialog::TimeServerSelection);
}

void QnWorkbenchActionHandler::deleteDialogs() {
    if(cameraSettingsDialog())
        delete cameraSettingsDialog();

    if (businessRulesDialog())
        delete businessRulesDialog();

    if (businessEventsLogDialog())
        delete businessEventsLogDialog();

    if (cameraAdditionDialog())
        delete cameraAdditionDialog();

    if (adjustVideoDialog())
        delete adjustVideoDialog();

    if (cameraListDialog())
        delete cameraListDialog();

    if (systemAdministrationDialog())
        delete systemAdministrationDialog();
}<|MERGE_RESOLUTION|>--- conflicted
+++ resolved
@@ -230,12 +230,8 @@
     connect(action(Qn::PreferencesNotificationTabAction),       SIGNAL(triggered()),    this,   SLOT(at_preferencesNotificationTabAction_triggered()));
     connect(action(Qn::BusinessEventsAction),                   SIGNAL(triggered()),    this,   SLOT(at_businessEventsAction_triggered()));
     connect(action(Qn::OpenBusinessRulesAction),                SIGNAL(triggered()),    this,   SLOT(at_openBusinessRulesAction_triggered()));
-<<<<<<< HEAD
     connect(action(Qn::OpenBookmarksSearchAction),              SIGNAL(triggered()),    this,   SLOT(at_openBookmarksSearchAction_triggered()));
-=======
-    connect(action(Qn::BusinessEventsLogAction),                SIGNAL(triggered()),    this,   SLOT(at_businessEventsLogAction_triggered()));
     connect(action(Qn::RecordingStatisticsAction),              SIGNAL(triggered()),    this,   SLOT(at_openRecordingStatsAction_triggered()));
->>>>>>> 7a15bb1f
     connect(action(Qn::OpenBusinessLogAction),                  SIGNAL(triggered()),    this,   SLOT(at_openBusinessLogAction_triggered()));
     connect(action(Qn::CameraListAction),                       SIGNAL(triggered()),    this,   SLOT(at_cameraListAction_triggered()));
     connect(action(Qn::CameraListByServerAction),               SIGNAL(triggered()),    this,   SLOT(at_cameraListAction_triggered()));
