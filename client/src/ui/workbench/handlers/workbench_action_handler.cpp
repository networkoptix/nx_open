#include "workbench_action_handler.h"

#include <cassert>

#include <QtCore/QProcess>

#include <QtGui/QApplication>
#include <QtGui/QDesktopWidget>
#include <QtGui/QDesktopServices>
#include <QtGui/QFileDialog>
#include <QtGui/QImage>
#include <QtGui/QWhatsThis>
#include <QtGui/QInputDialog>
#include <QtGui/QLineEdit>
#include <QtGui/QCheckBox>
#include <QtGui/QImageWriter>

#include <api/session_manager.h>

#include <business/business_action_parameters.h>

#include <camera/resource_display.h>
#include <camera/cam_display.h>
#include <camera/video_camera.h>
#include <camera/caching_time_period_loader.h>

#include <client/client_connection_data.h>

#include <core/resource_managment/resource_discovery_manager.h>
#include <core/resource_managment/resource_pool.h>
#include <core/resource/resource_directory_browser.h>

#include <device_plugins/server_camera/appserver.h>

#include <ui/dialogs/notification_sound_manager_dialog.h>

#include <plugins/resources/archive/archive_stream_reader.h>
#include <plugins/resources/archive/avi_files/avi_resource.h>
#include <plugins/storage/file_storage/layout_storage_resource.h>

#include <recording/time_period_list.h>

#include <redass/redass_controller.h>

#include <ui/actions/action_manager.h>
#include <ui/actions/action.h>
#include <ui/actions/action_parameter_types.h>
#include <ui/actions/action_target_provider.h>

#include <ui/dialogs/about_dialog.h>
#include <ui/dialogs/login_dialog.h>
#include <ui/dialogs/tags_edit_dialog.h>
#include <ui/dialogs/server_settings_dialog.h>
#include <ui/dialogs/connection_testing_dialog.h>
#include <ui/dialogs/camera_settings_dialog.h>
#include <ui/dialogs/layout_name_dialog.h>
#include <ui/dialogs/user_settings_dialog.h>
#include <ui/dialogs/resource_list_dialog.h>
#include <ui/dialogs/preferences_dialog.h>
#include <ui/dialogs/camera_addition_dialog.h>
#include <ui/dialogs/progress_dialog.h>
#include <ui/dialogs/business_rules_dialog.h>
#include <ui/dialogs/checkable_message_box.h>
#include <ui/dialogs/ptz_presets_dialog.h>
#include <ui/dialogs/layout_settings_dialog.h>
#include <ui/dialogs/custom_file_dialog.h>

//#include <youtube/youtubeuploaddialog.h>

#include <ui/graphics/items/resource/resource_widget.h>
#include <ui/graphics/items/resource/media_resource_widget.h>
#include <ui/graphics/items/standard/graphics_message_box.h>
#include <ui/graphics/instruments/signaling_instrument.h>
#include <ui/graphics/instruments/instrument_manager.h>

#include <ui/help/help_topic_accessor.h>
#include <ui/help/help_topics.h>

#include <ui/style/globals.h>
#include <ui/style/skin.h>

#include <ui/workbench/workbench.h>
#include <ui/workbench/workbench_display.h>
#include <ui/workbench/workbench_synchronizer.h>
#include <ui/workbench/workbench_layout.h>
#include <ui/workbench/workbench_item.h>
#include <ui/workbench/workbench_context.h>
#include <ui/workbench/workbench_layout_snapshot_manager.h>
#include <ui/workbench/workbench_resource.h>
#include <ui/workbench/workbench_access_controller.h>
#include <ui/workbench/workbench_navigator.h>
#include <ui/workbench/workbench_ptz_preset_manager.h>
#include <ui/workbench/workbench_ptz_controller.h>

#include <ui/workbench/handlers/workbench_notifications_handler.h>

#include <ui/workbench/watchers/workbench_panic_watcher.h>
#include <ui/workbench/watchers/workbench_schedule_watcher.h>
#include <ui/workbench/watchers/workbench_update_watcher.h>
#include <ui/workbench/watchers/workbench_user_layout_count_watcher.h>
#include <ui/workbench/watchers/workbench_server_time_watcher.h>

#include <utils/license_usage_helper.h>
#include <utils/app_server_image_cache.h>
#include <utils/app_server_notification_cache.h>
#include <utils/media/audio_player.h>
#include <utils/common/environment.h>
#include <utils/common/delete_later.h>
#include <utils/common/mime_data.h>
#include <utils/common/event_processors.h>
#include <utils/common/string.h>
#include <utils/common/time.h>
#include <utils/common/email.h>
#include <utils/common/synctime.h>
#include <utils/common/util.h>

#include "client_message_processor.h"
#include "file_processor.h"
#include "version.h"

// TODO: #Elric remove this include
#include "../extensions/workbench_stream_synchronizer.h"

#ifdef Q_OS_WIN
#include "launcher_win/nov_launcher.h"
#endif
#include "core/resource/layout_item_data.h"
#include "ui/dialogs/adjust_video_dialog.h"
#include "ui/graphics/items/resource/resource_widget_renderer.h"

namespace {
    const char* uploadingImageARPropertyName = "_qn_uploadingImageARPropertyName";
}


// -------------------------------------------------------------------------- //
// QnResourceStatusReplyProcessor
// -------------------------------------------------------------------------- //
detail::QnResourceStatusReplyProcessor::QnResourceStatusReplyProcessor(QnWorkbenchActionHandler *handler, const QnVirtualCameraResourceList &resources, const QList<int> &oldDisabledFlags):
    m_handler(handler),
    m_resources(resources),
    m_oldDisabledFlags(oldDisabledFlags)
{
    assert(oldDisabledFlags.size() == resources.size());
}

void detail::QnResourceStatusReplyProcessor::at_replyReceived(int status, const QnResourceList &resources, int handle) {
    Q_UNUSED(handle);

    if(m_handler)
        m_handler.data()->at_resources_statusSaved(status, resources, m_oldDisabledFlags);

    deleteLater();
}


// -------------------------------------------------------------------------- //
// QnResourceReplyProcessor
// -------------------------------------------------------------------------- //
detail::QnResourceReplyProcessor::QnResourceReplyProcessor(QObject *parent):
    QObject(parent),
    m_handle(0),
    m_status(0)
{}

void detail::QnResourceReplyProcessor::at_replyReceived(int status, const QnResourceList &resources, int handle) {
    m_status = status;
    m_resources = resources;
    m_handle = handle;

    emit finished(status, resources, handle);
}


// -------------------------------------------------------------------------- //
// QnTimestampsCheckboxControlDelegate
// -------------------------------------------------------------------------- //
class QnTimestampsCheckboxControlDelegate: public QnCheckboxControlAbstractDelegate {
public:
    QnTimestampsCheckboxControlDelegate(const QString &target, QObject *parent = NULL):
        QnCheckboxControlAbstractDelegate(parent),
        m_target(target){ }

    ~QnTimestampsCheckboxControlDelegate() {}


    void at_filterSelected(const QString &value) override {
        checkbox()->setEnabled(value != m_target);
    }
private:
    QString m_target;
};



// -------------------------------------------------------------------------- //
// QnWorkbenchActionHandler
// -------------------------------------------------------------------------- //
QnWorkbenchActionHandler::QnWorkbenchActionHandler(QObject *parent):
    QObject(parent),
    QnWorkbenchContextAware(parent),
    m_selectionUpdatePending(false),
    m_selectionScope(Qn::SceneScope),
    m_layoutExportCamera(0),
    m_exportedCamera(0),
    m_exportRetryCount(0),
    m_tourTimer(new QTimer())
{
    connect(m_tourTimer,                                        SIGNAL(timeout()),                              this,   SLOT(at_tourTimer_timeout()));
    connect(context(),                                          SIGNAL(userChanged(const QnUserResourcePtr &)), this,   SLOT(at_context_userChanged(const QnUserResourcePtr &)));
    connect(context(),                                          SIGNAL(userChanged(const QnUserResourcePtr &)), this,   SLOT(submitDelayedDrops()), Qt::QueuedConnection);
    connect(context(),                                          SIGNAL(userChanged(const QnUserResourcePtr &)), this,   SLOT(updateCameraSettingsEditibility()));
    connect(QnClientMessageProcessor::instance(),               SIGNAL(connectionClosed()),                     this,   SLOT(at_eventManager_connectionClosed()));
    connect(QnClientMessageProcessor::instance(),               SIGNAL(connectionOpened()),                     this,   SLOT(at_eventManager_connectionOpened()));
    connect(QnClientMessageProcessor::instance(),               SIGNAL(businessActionReceived(QnAbstractBusinessActionPtr)), this, SLOT(at_eventManager_actionReceived(QnAbstractBusinessActionPtr)));

    // TODO: #GDM why these connect calls are here? Why not in QnAppServerNotificationCache?
    connect(QnClientMessageProcessor::instance(),               SIGNAL(fileAdded(QString)),     context()->instance<QnAppServerNotificationCache>(), SLOT(at_fileAddedEvent(QString)));
    connect(QnClientMessageProcessor::instance(),               SIGNAL(fileUpdated(QString)),   context()->instance<QnAppServerNotificationCache>(), SLOT(at_fileUpdatedEvent(QString)));
    connect(QnClientMessageProcessor::instance(),               SIGNAL(fileRemoved(QString)),   context()->instance<QnAppServerNotificationCache>(), SLOT(at_fileRemovedEvent(QString)));

    /* We're using queued connection here as modifying a field in its change notification handler may lead to problems. */
    connect(workbench(),                                        SIGNAL(layoutsChanged()),                       this,   SLOT(at_workbench_layoutsChanged()), Qt::QueuedConnection);
    connect(workbench(),                                        SIGNAL(itemChanged(Qn::ItemRole)),              this,   SLOT(at_workbench_itemChanged(Qn::ItemRole)));
    connect(workbench(),                                        SIGNAL(cellAspectRatioChanged()),               this,   SLOT(at_workbench_cellAspectRatioChanged()));
    connect(workbench(),                                        SIGNAL(cellSpacingChanged()),                   this,   SLOT(at_workbench_cellSpacingChanged()));
    connect(workbench(),                                        SIGNAL(currentLayoutChanged()),                 this,   SLOT(at_workbench_currentLayoutChanged()));

    connect(action(Qn::MainMenuAction),                         SIGNAL(triggered()),    this,   SLOT(at_mainMenuAction_triggered()));
    connect(action(Qn::OpenCurrentUserLayoutMenu),              SIGNAL(triggered()),    this,   SLOT(at_openCurrentUserLayoutMenuAction_triggered()));
    connect(action(Qn::DebugIncrementCounterAction),            SIGNAL(triggered()),    this,   SLOT(at_debugIncrementCounterAction_triggered()));
    connect(action(Qn::DebugDecrementCounterAction),            SIGNAL(triggered()),    this,   SLOT(at_debugDecrementCounterAction_triggered()));
    connect(action(Qn::DebugShowResourcePoolAction),            SIGNAL(triggered()),    this,   SLOT(at_debugShowResourcePoolAction_triggered()));
    connect(action(Qn::DebugCalibratePtzAction),                SIGNAL(triggered()),    this,   SLOT(at_debugCalibratePtzAction_triggered()));
    connect(action(Qn::CheckForUpdatesAction),                  SIGNAL(triggered()),    this,   SLOT(at_checkForUpdatesAction_triggered()));
    connect(action(Qn::AboutAction),                            SIGNAL(triggered()),    this,   SLOT(at_aboutAction_triggered()));
    connect(action(Qn::PreferencesGeneralTabAction),                   SIGNAL(triggered()),    this,   SLOT(at_PreferencesGeneralTabAction_triggered()));
    connect(action(Qn::OpenFileAction),                         SIGNAL(triggered()),    this,   SLOT(at_openFileAction_triggered()));
    connect(action(Qn::OpenLayoutAction),                       SIGNAL(triggered()),    this,   SLOT(at_openLayoutAction_triggered()));
    connect(action(Qn::OpenFolderAction),                       SIGNAL(triggered()),    this,   SLOT(at_openFolderAction_triggered()));
    connect(action(Qn::ConnectToServerAction),                  SIGNAL(triggered()),    this,   SLOT(at_connectToServerAction_triggered()));
    connect(action(Qn::PreferencesLicensesTabAction),                  SIGNAL(triggered()),    this,   SLOT(at_PreferencesLicensesTabAction_triggered()));
    connect(action(Qn::PreferencesServerTabAction),               SIGNAL(triggered()),    this,   SLOT(at_PreferencesServerTabAction_triggered()));
    connect(action(Qn::PreferencesNotificationTabAction),                SIGNAL(triggered()),    this,   SLOT(at_PreferencesNotificationTabAction_triggered()));
    connect(action(Qn::ReconnectAction),                        SIGNAL(triggered()),    this,   SLOT(at_reconnectAction_triggered()));
    connect(action(Qn::DisconnectAction),                       SIGNAL(triggered()),    this,   SLOT(at_disconnectAction_triggered()));
    connect(action(Qn::BusinessEventsAction),                   SIGNAL(triggered()),    this,   SLOT(at_businessEventsAction_triggered()));
    connect(action(Qn::BusinessEventsLogAction),                SIGNAL(triggered()),    this,   SLOT(at_businessEventsLogAction_triggered()));
    connect(action(Qn::CameraListAction),                       SIGNAL(triggered()),    this,   SLOT(at_cameraListAction_triggered()));
    connect(action(Qn::WebClientAction),                        SIGNAL(triggered()),    this,   SLOT(at_webClientAction_triggered()));
    connect(action(Qn::NextLayoutAction),                       SIGNAL(triggered()),    this,   SLOT(at_nextLayoutAction_triggered()));
    connect(action(Qn::PreviousLayoutAction),                   SIGNAL(triggered()),    this,   SLOT(at_previousLayoutAction_triggered()));
    connect(action(Qn::OpenInLayoutAction),                     SIGNAL(triggered()),    this,   SLOT(at_openInLayoutAction_triggered()));
    connect(action(Qn::OpenInCurrentLayoutAction),              SIGNAL(triggered()),    this,   SLOT(at_openInCurrentLayoutAction_triggered()));
    connect(action(Qn::OpenInNewLayoutAction),                  SIGNAL(triggered()),    this,   SLOT(at_openInNewLayoutAction_triggered()));
    connect(action(Qn::OpenInNewWindowAction),                  SIGNAL(triggered()),    this,   SLOT(at_openInNewWindowAction_triggered()));
    connect(action(Qn::OpenSingleLayoutAction),                 SIGNAL(triggered()),    this,   SLOT(at_openLayoutsAction_triggered()));
    connect(action(Qn::OpenMultipleLayoutsAction),              SIGNAL(triggered()),    this,   SLOT(at_openLayoutsAction_triggered()));
    connect(action(Qn::OpenAnyNumberOfLayoutsAction),           SIGNAL(triggered()),    this,   SLOT(at_openLayoutsAction_triggered()));
    connect(action(Qn::OpenNewWindowLayoutsAction),             SIGNAL(triggered()),    this,   SLOT(at_openNewWindowLayoutsAction_triggered()));
    connect(action(Qn::OpenNewTabAction),                       SIGNAL(triggered()),    this,   SLOT(at_openNewTabAction_triggered()));
    connect(action(Qn::OpenNewWindowAction),                    SIGNAL(triggered()),    this,   SLOT(at_openNewWindowAction_triggered()));
    connect(action(Qn::SaveLayoutAction),                       SIGNAL(triggered()),    this,   SLOT(at_saveLayoutAction_triggered()));
    connect(action(Qn::SaveLayoutAsAction),                     SIGNAL(triggered()),    this,   SLOT(at_saveLayoutAsAction_triggered()));
    connect(action(Qn::SaveLayoutForCurrentUserAsAction),       SIGNAL(triggered()),    this,   SLOT(at_saveLayoutForCurrentUserAsAction_triggered()));
    connect(action(Qn::SaveCurrentLayoutAction),                SIGNAL(triggered()),    this,   SLOT(at_saveCurrentLayoutAction_triggered()));
    connect(action(Qn::SaveCurrentLayoutAsAction),              SIGNAL(triggered()),    this,   SLOT(at_saveCurrentLayoutAsAction_triggered()));
    connect(action(Qn::CloseLayoutAction),                      SIGNAL(triggered()),    this,   SLOT(at_closeLayoutAction_triggered()));
    connect(action(Qn::CloseAllButThisLayoutAction),            SIGNAL(triggered()),    this,   SLOT(at_closeAllButThisLayoutAction_triggered()));
    connect(action(Qn::UserSettingsAction),                     SIGNAL(triggered()),    this,   SLOT(at_userSettingsAction_triggered()));
    connect(action(Qn::CameraSettingsAction),                   SIGNAL(triggered()),    this,   SLOT(at_cameraSettingsAction_triggered()));
    connect(action(Qn::CameraIssuesAction),                     SIGNAL(triggered()),    this,   SLOT(at_cameraIssuesAction_triggered()));
    connect(action(Qn::LayoutSettingsAction),                   SIGNAL(triggered()),    this,   SLOT(at_layoutSettingsAction_triggered()));
    connect(action(Qn::CurrentLayoutSettingsAction),            SIGNAL(triggered()),    this,   SLOT(at_currentLayoutSettingsAction_triggered()));
    connect(action(Qn::OpenInCameraSettingsDialogAction),       SIGNAL(triggered()),    this,   SLOT(at_cameraSettingsAction_triggered()));
    connect(action(Qn::ClearCameraSettingsAction),              SIGNAL(triggered()),    this,   SLOT(at_clearCameraSettingsAction_triggered()));
    connect(action(Qn::SelectionChangeAction),                  SIGNAL(triggered()),    this,   SLOT(at_selectionChangeAction_triggered()));
    connect(action(Qn::ServerAddCameraManuallyAction),          SIGNAL(triggered()),    this,   SLOT(at_serverAddCameraManuallyAction_triggered()));
    connect(action(Qn::ServerSettingsAction),                   SIGNAL(triggered()),    this,   SLOT(at_serverSettingsAction_triggered()));
    connect(action(Qn::PingAction),                             SIGNAL(triggered()),    this,   SLOT(at_pingAction_triggered()));
    connect(action(Qn::ServerLogsAction),                       SIGNAL(triggered()),    this,   SLOT(at_serverLogsAction_triggered()));
    connect(action(Qn::ServerIssuesAction),                     SIGNAL(triggered()),    this,   SLOT(at_serverIssuesAction_triggered()));
    connect(action(Qn::YouTubeUploadAction),                    SIGNAL(triggered()),    this,   SLOT(at_youtubeUploadAction_triggered()));
    connect(action(Qn::EditTagsAction),                         SIGNAL(triggered()),    this,   SLOT(at_editTagsAction_triggered()));
    connect(action(Qn::OpenInFolderAction),                     SIGNAL(triggered()),    this,   SLOT(at_openInFolderAction_triggered()));
    connect(action(Qn::DeleteFromDiskAction),                   SIGNAL(triggered()),    this,   SLOT(at_deleteFromDiskAction_triggered()));
    connect(action(Qn::RemoveLayoutItemAction),                 SIGNAL(triggered()),    this,   SLOT(at_removeLayoutItemAction_triggered()));
    connect(action(Qn::RemoveFromServerAction),                 SIGNAL(triggered()),    this,   SLOT(at_removeFromServerAction_triggered()));
    connect(action(Qn::NewUserAction),                          SIGNAL(triggered()),    this,   SLOT(at_newUserAction_triggered()));
    connect(action(Qn::NewUserLayoutAction),                    SIGNAL(triggered()),    this,   SLOT(at_newUserLayoutAction_triggered()));
    connect(action(Qn::RenameAction),                           SIGNAL(triggered()),    this,   SLOT(at_renameAction_triggered()));
    connect(action(Qn::DropResourcesAction),                    SIGNAL(triggered()),    this,   SLOT(at_dropResourcesAction_triggered()));
    connect(action(Qn::DelayedDropResourcesAction),             SIGNAL(triggered()),    this,   SLOT(at_delayedDropResourcesAction_triggered()));
    connect(action(Qn::InstantDropResourcesAction),             SIGNAL(triggered()),    this,   SLOT(at_instantDropResourcesAction_triggered()));
    connect(action(Qn::DropResourcesIntoNewLayoutAction),       SIGNAL(triggered()),    this,   SLOT(at_dropResourcesIntoNewLayoutAction_triggered()));
    connect(action(Qn::MoveCameraAction),                       SIGNAL(triggered()),    this,   SLOT(at_moveCameraAction_triggered()));
    connect(action(Qn::AdjustVideoAction),                      SIGNAL(triggered()),    this,   SLOT(at_adjustVideoAction_triggered()));
    connect(action(Qn::ExitAction),                             SIGNAL(triggered()),    this,   SLOT(at_exitAction_triggered()));
    connect(action(Qn::ExportTimeSelectionAction),              SIGNAL(triggered()),    this,   SLOT(at_exportTimeSelectionAction_triggered()));
    connect(action(Qn::ExportLayoutAction),                     SIGNAL(triggered()),    this,   SLOT(at_exportLayoutAction_triggered()));
    connect(action(Qn::ThumbnailsSearchAction),                 SIGNAL(triggered()),    this,   SLOT(at_thumbnailsSearchAction_triggered()));
    connect(action(Qn::SetCurrentLayoutAspectRatio4x3Action),   SIGNAL(triggered()),    this,   SLOT(at_setCurrentLayoutAspectRatio4x3Action_triggered()));
    connect(action(Qn::SetCurrentLayoutAspectRatio16x9Action),  SIGNAL(triggered()),    this,   SLOT(at_setCurrentLayoutAspectRatio16x9Action_triggered()));
    connect(action(Qn::SetCurrentLayoutItemSpacing0Action),     SIGNAL(triggered()),    this,   SLOT(at_setCurrentLayoutItemSpacing0Action_triggered()));
    connect(action(Qn::SetCurrentLayoutItemSpacing10Action),    SIGNAL(triggered()),    this,   SLOT(at_setCurrentLayoutItemSpacing10Action_triggered()));
    connect(action(Qn::SetCurrentLayoutItemSpacing20Action),    SIGNAL(triggered()),    this,   SLOT(at_setCurrentLayoutItemSpacing20Action_triggered()));
    connect(action(Qn::SetCurrentLayoutItemSpacing30Action),    SIGNAL(triggered()),    this,   SLOT(at_setCurrentLayoutItemSpacing30Action_triggered()));
    connect(action(Qn::CreateZoomWindowAction),                 SIGNAL(triggered()),    this,   SLOT(at_createZoomWindowAction_triggered()));
    connect(action(Qn::Rotate0Action),                          SIGNAL(triggered()),    this,   SLOT(at_rotate0Action_triggered()));
    connect(action(Qn::Rotate90Action),                         SIGNAL(triggered()),    this,   SLOT(at_rotate90Action_triggered()));
    connect(action(Qn::Rotate180Action),                        SIGNAL(triggered()),    this,   SLOT(at_rotate180Action_triggered()));
    connect(action(Qn::Rotate270Action),                        SIGNAL(triggered()),    this,   SLOT(at_rotate270Action_triggered()));
    connect(action(Qn::RadassAutoAction),                       SIGNAL(triggered()),    this,   SLOT(at_radassAutoAction_triggered()));
    connect(action(Qn::RadassLowAction),                        SIGNAL(triggered()),    this,   SLOT(at_radassLowAction_triggered()));
    connect(action(Qn::RadassHighAction),                       SIGNAL(triggered()),    this,   SLOT(at_radassHighAction_triggered()));
    connect(action(Qn::PtzSavePresetAction),                    SIGNAL(triggered()),    this,   SLOT(at_ptzSavePresetAction_triggered()));
    connect(action(Qn::PtzGoToPresetAction),                    SIGNAL(triggered()),    this,   SLOT(at_ptzGoToPresetAction_triggered()));
    connect(action(Qn::PtzManagePresetsAction),                 SIGNAL(triggered()),    this,   SLOT(at_ptzManagePresetsAction_triggered()));
    connect(action(Qn::SetAsBackgroundAction),                  SIGNAL(triggered()),    this,   SLOT(at_setAsBackgroundAction_triggered()));
    connect(action(Qn::WhatsThisAction),                        SIGNAL(triggered()),    this,   SLOT(at_whatsThisAction_triggered()));
    connect(action(Qn::EscapeHotkeyAction),                     SIGNAL(triggered()),    this,   SLOT(at_escapeHotkeyAction_triggered()));
    connect(action(Qn::ClearCacheAction),                       SIGNAL(triggered()),    this,   SLOT(at_clearCacheAction_triggered()));
    connect(action(Qn::MessageBoxAction),                       SIGNAL(triggered()),    this,   SLOT(at_messageBoxAction_triggered()));
    connect(action(Qn::BrowseUrlAction),                        SIGNAL(triggered()),    this,   SLOT(at_browseUrlAction_triggered()));

    connect(action(Qn::TogglePanicModeAction),                  SIGNAL(toggled(bool)),  this,   SLOT(at_togglePanicModeAction_toggled(bool)));
    connect(action(Qn::ToggleTourModeAction),                   SIGNAL(toggled(bool)),  this,   SLOT(at_toggleTourAction_toggled(bool)));
    connect(action(Qn::ToggleTourModeHotkeyAction),             SIGNAL(triggered()),    this,   SLOT(at_toggleTourModeHotkeyAction_triggered()));
    connect(context()->instance<QnWorkbenchPanicWatcher>(),     SIGNAL(panicModeChanged()), this, SLOT(at_panicWatcher_panicModeChanged()));
    connect(context()->instance<QnWorkbenchScheduleWatcher>(),  SIGNAL(scheduleEnabledChanged()), this, SLOT(at_scheduleWatcher_scheduleEnabledChanged()));
    connect(context()->instance<QnWorkbenchUpdateWatcher>(),    SIGNAL(availableUpdateChanged()), this, SLOT(at_updateWatcher_availableUpdateChanged()));

    context()->instance<QnWorkbenchPtzPresetManager>(); /* The sooner we create this one, the better. */


    /* Run handlers that update state. */
    at_eventManager_connectionClosed();
    at_panicWatcher_panicModeChanged();
    at_scheduleWatcher_scheduleEnabledChanged();
    at_updateWatcher_availableUpdateChanged();
}

QnWorkbenchActionHandler::~QnWorkbenchActionHandler() {
    disconnect(context(), NULL, this, NULL);
    disconnect(workbench(), NULL, this, NULL);

    foreach(QAction *action, menu()->actions())
        disconnect(action, NULL, this, NULL);

    /* Clean up. */
    if(m_mainMenu)
        delete m_mainMenu.data();

    if(m_currentUserLayoutsMenu)
        delete m_currentUserLayoutsMenu.data();

    if(cameraSettingsDialog())
        delete cameraSettingsDialog();

    if (businessRulesDialog())
        delete businessRulesDialog();

    if (businessEventsLogDialog())
        delete businessEventsLogDialog();

    if (cameraAdditionDialog())
        delete cameraAdditionDialog();

    if (loginDialog())
        delete loginDialog();

    if (m_layoutExportCamera)
        m_layoutExportCamera->deleteLater();
}

QnAppServerConnectionPtr QnWorkbenchActionHandler::connection() const {
    return QnAppServerConnectionFactory::createConnection();
}

QString QnWorkbenchActionHandler::newLayoutName(const QnUserResourcePtr &user, const QString &baseName) const {
    const QString nonZeroName = baseName + QString(QLatin1String(" %1"));
    QRegExp pattern = QRegExp(baseName + QLatin1String(" ?([0-9]+)?"));

    QStringList layoutNames;

    QnUserResourcePtr parent = !user.isNull() ? user : context()->user();
    QnId parentId = parent ? parent->getId() : QnId();
    foreach(const QnLayoutResourcePtr &resource, qnResPool->getResourcesWithParentId(parentId).filtered<QnLayoutResource>())
        if(resource->flags() & QnResource::layout)
            layoutNames.push_back(resource->getName());

    /* Prepare name for new layout. */
    int layoutNumber = -1;
    foreach(const QString &name, layoutNames) {
        if(!pattern.exactMatch(name))
            continue;

        layoutNumber = qMax(layoutNumber, pattern.cap(1).toInt());
    }
    layoutNumber++;

    return layoutNumber == 0 ? baseName : nonZeroName.arg(layoutNumber);
}

bool QnWorkbenchActionHandler::canAutoDelete(const QnResourcePtr &resource) const {
    QnLayoutResourcePtr layoutResource = resource.dynamicCast<QnLayoutResource>();
    if(!layoutResource)
        return false;

    return snapshotManager()->flags(layoutResource) == Qn::ResourceIsLocal; /* Local, not changed and not being saved. */
}

void QnWorkbenchActionHandler::addToLayout(const QnLayoutResourcePtr &layout, const QnResourcePtr &resource, const AddToLayoutParams &params) const {

    {
        //TODO: #GDM refactor duplicated code
        bool isServer = resource->hasFlags(QnResource::server);
        bool isMediaResource = resource->hasFlags(QnResource::media);
        bool isLocalResource = resource->hasFlags(QnResource::url | QnResource::local | QnResource::media) && !resource->getUrl().startsWith(QLatin1String("layout:"));
        bool isExportedLayout = layout->hasFlags(QnResource::url | QnResource::local | QnResource::layout);

        bool allowed = isServer || isMediaResource;
        bool forbidden = isExportedLayout && (isServer || isLocalResource);
        if(!allowed || forbidden)
            return;
    }

    QnLayoutItemData data;
    data.resource.id = resource->getId();
    data.resource.path = resource->getUniqueId();
    data.uuid = QUuid::createUuid();
    data.flags = Qn::PendingGeometryAdjustment;
    data.zoomRect = params.zoomWindow;
    data.zoomTargetUuid = params.zoomUuid;
    data.rotation = params.rotation;
    data.contrastParams = params.contrastParams;
    data.dataByRole[Qn::ItemTimeRole] = params.time;
    if(params.frameColor.isValid())
        data.dataByRole[Qn::ItemFrameColorRole] = params.frameColor;
    if(params.usePosition) {
        data.combinedGeometry = QRectF(params.position, params.position); /* Desired position is encoded into a valid rect. */
    } else {
        data.combinedGeometry = QRectF(QPointF(0.5, 0.5), QPointF(-0.5, -0.5)); /* The fact that any position is OK is encoded into an invalid rect. */
    }
    layout->addItem(data);
}

void QnWorkbenchActionHandler::addToLayout(const QnLayoutResourcePtr &layout, const QnResourceList &resources, const AddToLayoutParams &params) const {
    foreach(const QnResourcePtr &resource, resources)
        addToLayout(layout, resource, params);
}

void QnWorkbenchActionHandler::addToLayout(const QnLayoutResourcePtr &layout, const QList<QnMediaResourcePtr>& resources, const AddToLayoutParams &params) const {
    foreach(const QnMediaResourcePtr &resource, resources)
        addToLayout(layout, resource->toResourcePtr(), params);
}

void QnWorkbenchActionHandler::addToLayout(const QnLayoutResourcePtr &layout, const QList<QString> &files, const AddToLayoutParams &params) const {
    addToLayout(layout, addToResourcePool(files), params);
}

QnResourceList QnWorkbenchActionHandler::addToResourcePool(const QList<QString> &files) const {
    return QnFileProcessor::createResourcesForFiles(QnFileProcessor::findAcceptedFiles(files));
}

QnResourceList QnWorkbenchActionHandler::addToResourcePool(const QString &file) const {
    return QnFileProcessor::createResourcesForFiles(QnFileProcessor::findAcceptedFiles(file));
}

bool QnWorkbenchActionHandler::closeLayouts(const QnWorkbenchLayoutList &layouts, bool waitForReply) {
    QnLayoutResourceList resources;
    foreach(QnWorkbenchLayout *layout, layouts)
        resources.push_back(layout->resource());

    return closeLayouts(resources, waitForReply);
}

bool QnWorkbenchActionHandler::closeLayouts(const QnLayoutResourceList &resources, bool waitForReply) {
    if(resources.empty())
        return true;

    bool needToAsk = false;
    QnLayoutResourceList saveableResources, rollbackResources;
    foreach(const QnLayoutResourcePtr &resource, resources) {
        bool changed, saveable;

        Qn::ResourceSavingFlags flags = snapshotManager()->flags(resource);
        changed = flags & Qn::ResourceIsChanged;
        saveable = accessController()->permissions(resource) & Qn::SavePermission;

        if(changed && saveable)
            needToAsk = true;

        if(changed) {
            if(saveable) {
                saveableResources.push_back(resource);
            } else {
                rollbackResources.push_back(resource);
            }
        }
    }

    bool closeAll = true;
    bool saveAll = false;
    if(needToAsk) {
        QDialogButtonBox::StandardButton button = QnResourceListDialog::exec(
            mainWindow(),
            QnResourceList(saveableResources),
            tr("Close Layouts"),
            tr("The following %n layout(s) are not saved. Do you want to save them?", "", saveableResources.size()),
            QDialogButtonBox::Yes | QDialogButtonBox::No | QDialogButtonBox::Cancel,
            false
        );

        if(button == QDialogButtonBox::Cancel) {
            closeAll = false;
            saveAll = false;
        } else if(button == QDialogButtonBox::No) {
            closeAll = true;
            saveAll = false;
        } else {
            closeAll = true;
            saveAll = true;
        }
    }

    if(closeAll) {
        if(!saveAll) {
            rollbackResources.append(saveableResources);
            saveableResources.clear();
        }

        if(!waitForReply || saveableResources.empty()) {
            closeLayouts(resources, rollbackResources, saveableResources, this, SLOT(at_resources_saved(int, const QnResourceList &, int)));
            return true;
        } else {
            QScopedPointer<QnResourceListDialog> dialog(new QnResourceListDialog(mainWindow()));
            dialog->setWindowTitle(tr("Saving Layouts"));
            dialog->setText(tr("The following %n layout(s) are being saved.", "", saveableResources.size()));
            dialog->setBottomText(tr("Please wait."));
            dialog->setStandardButtons(0);
            dialog->setResources(QnResourceList(saveableResources));

            QScopedPointer<QnMultiEventEater> eventEater(new QnMultiEventEater(Qn::IgnoreEvent));
            eventEater->addEventType(QEvent::KeyPress);
            eventEater->addEventType(QEvent::KeyRelease); /* So that ESC doesn't close the dialog. */
            eventEater->addEventType(QEvent::Close);
            dialog->installEventFilter(eventEater.data());

            QnConnectionRequestResult result;
            connect(&result, SIGNAL(replyProcessed()), dialog.data(), SLOT(accept()));

            closeLayouts(resources, rollbackResources, saveableResources, &result, SLOT(processReply(int, const QVariant &, int))); // TODO: #Elric we have a QObject::connect failure here
            dialog->exec();

            QnWorkbenchLayoutList currentLayouts = workbench()->layouts();
            at_resources_saved(result.status(), result.reply<QnResourceList>(), result.handle());
            return workbench()->layouts() == currentLayouts; // TODO: #Elric This is an ugly hack, think of a better solution.
        }
    } else {
        return false;
    }
}

void QnWorkbenchActionHandler::closeLayouts(const QnLayoutResourceList &resources, const QnLayoutResourceList &rollbackResources, const QnLayoutResourceList &saveResources, QObject *object, const char *slot) {
    if(!saveResources.empty()) {
        QnLayoutResourceList fileResources, normalResources;
        foreach(const QnLayoutResourcePtr &resource, saveResources) {
            if(snapshotManager()->isFile(resource)) {
                fileResources.push_back(resource);
            } else {
                normalResources.push_back(resource);
            }
        }

        if(!normalResources.isEmpty())
            snapshotManager()->save(normalResources, object, slot);

        foreach(const QnLayoutResourcePtr &fileResource, fileResources) {
            if (validateItemTypes(fileResource)) { // TODO: #Elric and if not?
                bool isReadOnly = !(accessController()->permissions(fileResource) & Qn::WritePermission);
                saveLayoutToLocalFile(fileResource->getLocalRange(), fileResource, fileResource->getUrl(), LayoutExport_LocalSave, isReadOnly); // overwrite layout file
            }
        }

        if(normalResources.isEmpty()) {
            QByteArray method(slot && *slot ? slot + 1 : slot);
            int index = method.indexOf('(');
            if(index != -1)
                method.truncate(index);

            QMetaObject::invokeMethod(
                object,
                method.constData(),
                Qt::QueuedConnection,
                Q_ARG(int, 0),
                Q_ARG(QByteArray, QByteArray()),
                Q_ARG(QnResourceList, QnResourceList()),
                Q_ARG(int, 0)
            );
        }
    }

    foreach(const QnLayoutResourcePtr &resource, rollbackResources)
        snapshotManager()->restore(resource);

    foreach(const QnLayoutResourcePtr &resource, resources) {
        if(QnWorkbenchLayout *layout = QnWorkbenchLayout::instance(resource)) {
            workbench()->removeLayout(layout);
            delete layout;
        }

        Qn::ResourceSavingFlags flags = snapshotManager()->flags(resource);
        if((flags & (Qn::ResourceIsLocal | Qn::ResourceIsBeingSaved)) == Qn::ResourceIsLocal) /* Local, not being saved. */
            if(!snapshotManager()->isFile(resource)) /* Not a file. */
                resourcePool()->removeResource(resource);
    }
}

bool QnWorkbenchActionHandler::closeAllLayouts(bool waitForReply) {
    return closeLayouts(resourcePool()->getResources().filtered<QnLayoutResource>(), waitForReply);
}

void QnWorkbenchActionHandler::openResourcesInNewWindow(const QnResourceList &resources){
    QMimeData mimeData;
    QnWorkbenchResource::serializeResources(resources, QnWorkbenchResource::resourceMimeTypes(), &mimeData);
    QnMimeData data(&mimeData);
    QByteArray serializedData;
    QDataStream stream(&serializedData, QIODevice::WriteOnly);
    stream << data;

    QStringList arguments;
    if (context()->user())
        arguments << QLatin1String("--delayed-drop");
    else
        arguments << QLatin1String("--instant-drop");
    arguments << QLatin1String(serializedData.toBase64().data());

    openNewWindow(arguments);
}

void QnWorkbenchActionHandler::openNewWindow(const QStringList &args) {
    QStringList arguments = args;
    arguments << QLatin1String("--no-single-application");

    if (context()->user()) {
        arguments << QLatin1String("--auth");
        arguments << QLatin1String(qnSettings->lastUsedConnection().url.toEncoded());
    }

    /* For now, simply open it at another screen. Don't account for 3+ monitor setups. */
    if(mainWindow()) {
        int screen = qApp->desktop()->screenNumber(mainWindow());
        screen = (screen + 1) % qApp->desktop()->screenCount();

        arguments << QLatin1String("--screen");
        arguments << QString::number(screen);
    }

    QProcess::startDetached(qApp->applicationFilePath(), arguments);
}

void QnWorkbenchActionHandler::saveCameraSettingsFromDialog(bool checkControls) {
    if(!cameraSettingsDialog())
        return;

    bool hasDbChanges = cameraSettingsDialog()->widget()->hasDbChanges();
    bool hasCameraChanges = cameraSettingsDialog()->widget()->hasCameraChanges();

    if (checkControls && cameraSettingsDialog()->widget()->hasScheduleControlsChanges()){
        QString message = tr(" Your recording changes have not been saved. Pick desired Recording Type, FPS, and Quality and mark the changes on the schedule.");
        int button = QMessageBox::warning(mainWindow(), tr("Changes are not applied"), message, QMessageBox::Retry, QMessageBox::Ignore);
        if (button == QMessageBox::Retry){
            cameraSettingsDialog()->ignoreAcceptOnce();
            return;
        } else {
            cameraSettingsDialog()->widget()->clearScheduleControlsChanges();
        }
    } else if (checkControls && cameraSettingsDialog()->widget()->hasMotionControlsChanges()){
        QString message = tr("Actual motion sensitivity was not changed. To change motion sensitivity draw rectangles on the image.");
        int button = QMessageBox::warning(mainWindow(), tr("Changes are not applied"), message, QMessageBox::Retry, QMessageBox::Ignore);
        if (button == QMessageBox::Retry){
            cameraSettingsDialog()->ignoreAcceptOnce();
            return;
        } else {
            cameraSettingsDialog()->widget()->clearMotionControlsChanges();
        }
    }

    if (!hasDbChanges && !hasCameraChanges && !cameraSettingsDialog()->widget()->hasAnyCameraChanges()) {
        return;
    }

    QnVirtualCameraResourceList cameras = cameraSettingsDialog()->widget()->cameras();
    if(cameras.empty())
        return;

    /* Dialog will be shown inside */
    if (!cameraSettingsDialog()->widget()->isValidMotionRegion())
        return;

    QnLicenseUsageHelper helper(cameras, cameraSettingsDialog()->widget()->isScheduleEnabled());
    if (!helper.isValid()) {
        QString message = tr("Licenses limit exceeded. Your changes will be saved, but will not take effect.");
        QMessageBox::warning(mainWindow(), tr("Could not apply changes"), message);
        cameraSettingsDialog()->widget()->setScheduleEnabled(false);
    }

    /* Submit and save it. */
    cameraSettingsDialog()->widget()->submitToResources();

    if (hasDbChanges) {
        connection()->saveAsync(cameras, this, SLOT(at_resources_saved(int, const QnResourceList &, int)));
    }

    if (hasCameraChanges) {
        saveAdvancedCameraSettingsAsync(cameras);
    }
}

void QnWorkbenchActionHandler::saveAdvancedCameraSettingsAsync(QnVirtualCameraResourceList cameras)
{
    if (cameraSettingsDialog()->widget()->mode() != QnCameraSettingsWidget::SingleMode || cameras.size() != 1)
    {
        //Advanced camera settings must be available only for single mode
        Q_ASSERT(false);
    }

    QnVirtualCameraResourcePtr cameraPtr = cameras.front();
    QnMediaServerConnectionPtr serverConnectionPtr = cameraSettingsDialog()->widget()->getServerConnection();
    if (serverConnectionPtr.isNull())
    {
        QString error = QString::fromLatin1("Connection refused");

        QString failedParams;
        QList< QPair< QString, QVariant> >::ConstIterator it =
            cameraSettingsDialog()->widget()->getModifiedAdvancedParams().begin();
        for (; it != cameraSettingsDialog()->widget()->getModifiedAdvancedParams().end(); ++it)
        {
            QString formattedParam(it->first.right(it->first.length() - 2));
            failedParams += QString::fromLatin1("\n");
            failedParams += formattedParam.replace(QString::fromLatin1("%%"), QString::fromLatin1("->"));
        }

        if (!failedParams.isEmpty()) {
            QMessageBox::warning(
                mainWindow(),
                tr("Could not save parameters"),
                tr("Failed to save the following parameters (%1):\n%2").arg(error, failedParams)
            );

            cameraSettingsDialog()->widget()->updateFromResources();
        }

        return;
    }

    serverConnectionPtr->setParamsAsync(cameraPtr, cameraSettingsDialog()->widget()->getModifiedAdvancedParams(),
        this, SLOT(at_camera_settings_saved(int, const QList<QPair<QString, bool> >&)) );
}

void QnWorkbenchActionHandler::rotateItems(int degrees){
    QnResourceWidgetList widgets = menu()->currentParameters(sender()).widgets();
    if(!widgets.empty()) {
        foreach(const QnResourceWidget *widget, widgets)
            widget->item()->setRotation(degrees);
    }
}

void QnWorkbenchActionHandler::setResolutionMode(Qn::ResolutionMode resolutionMode) {
    qnRedAssController->setMode(resolutionMode);
}

QnWorkbenchNotificationsHandler* QnWorkbenchActionHandler::notificationsHandler() const {
    return context()->instance<QnWorkbenchNotificationsHandler>();
}

void QnWorkbenchActionHandler::updateCameraSettingsEditibility() {
    if(!cameraSettingsDialog())
        return;

    Qn::Permissions permissions = accessController()->permissions(cameraSettingsDialog()->widget()->cameras());
    cameraSettingsDialog()->widget()->setReadOnly(!(permissions & Qn::WritePermission));
}

void QnWorkbenchActionHandler::updateCameraSettingsFromSelection() {
    if(!cameraSettingsDialog() || cameraSettingsDialog()->isHidden() || !m_selectionUpdatePending)
        return;

    m_selectionUpdatePending = false;

    QnActionTargetProvider *provider = menu()->targetProvider();
    if(!provider)
        return;

    Qn::ActionScope scope = provider->currentScope();
    if(scope != Qn::SceneScope && scope != Qn::TreeScope) {
        scope = m_selectionScope;
    } else {
        m_selectionScope = scope;
    }

    menu()->trigger(Qn::OpenInCameraSettingsDialogAction, provider->currentParameters(scope));
}

void QnWorkbenchActionHandler::submitDelayedDrops() {
    if(!context()->user())
        return;

    foreach(const QnMimeData &data, m_delayedDrops) {
        QMimeData mimeData;
        data.toMimeData(&mimeData);

        QnResourceList resources = QnWorkbenchResource::deserializeResources(&mimeData);
        QnLayoutResourceList layouts = resources.filtered<QnLayoutResource>();
        if (!layouts.isEmpty()){
            workbench()->clear();
            menu()->trigger(Qn::OpenAnyNumberOfLayoutsAction, layouts);
        } else {
            menu()->trigger(Qn::OpenInCurrentLayoutAction, resources);
        }
    }

    m_delayedDrops.clear();
}

void QnWorkbenchActionHandler::submitInstantDrop(QnMimeData &data) {
    QMimeData mimeData;
    data.toMimeData(&mimeData);

    QnResourceList resources = QnWorkbenchResource::deserializeResources(&mimeData);
    menu()->trigger(Qn::OpenInCurrentLayoutAction, resources);
}



// -------------------------------------------------------------------------- //
// Handlers
// -------------------------------------------------------------------------- //
void QnWorkbenchActionHandler::at_context_userChanged(const QnUserResourcePtr &user) {
    if(!user)
        return;

    /* Open all user's layouts. */
    //if(qnSettings->isLayoutsOpenedOnLogin()) {
        //QnLayoutResourceList layouts = context()->resourcePool()->getResourcesWithParentId(user->getId()).filtered<QnLayoutResource>();
        //menu()->trigger(Qn::OpenAnyNumberOfLayoutsAction, layouts);
    //}

    // we should not restore state when using "Open in New Window"
    if (m_delayedDrops.size() == 0) {
        QnWorkbenchState state = qnSettings->userWorkbenchStates().value(user->getName());
        workbench()->update(state);
    }

    /* Delete empty orphaned layouts, move non-empty to the new user. */
    foreach(const QnResourcePtr &resource, context()->resourcePool()->getResourcesWithParentId(QnId())) {
        if(QnLayoutResourcePtr layout = resource.dynamicCast<QnLayoutResource>()) {
            if(snapshotManager()->isLocal(layout)) {
                if(layout->getItems().empty()) {
                    resourcePool()->removeResource(layout);
                } else {
                    layout->setParentId(user->getId());
                }
            }
        }
    }

    /* Close all other layouts. */
    foreach(QnWorkbenchLayout *layout, workbench()->layouts()) {
        QnLayoutResourcePtr resource = layout->resource();
        if(resource->getParentId() != user->getId())
            workbench()->removeLayout(layout);
    }
}

void QnWorkbenchActionHandler::at_workbench_layoutsChanged() {
    if(!workbench()->layouts().empty())
        return;

    menu()->trigger(Qn::OpenNewTabAction);
}

void QnWorkbenchActionHandler::at_workbench_cellAspectRatioChanged() {
    qreal value = workbench()->currentLayout()->cellAspectRatio();

    if (qFuzzyCompare(4.0 / 3.0, value))
        action(Qn::SetCurrentLayoutAspectRatio4x3Action)->setChecked(true);
    else
        action(Qn::SetCurrentLayoutAspectRatio16x9Action)->setChecked(true); //default value
}

void QnWorkbenchActionHandler::at_workbench_cellSpacingChanged() {
    qreal value = workbench()->currentLayout()->cellSpacing().width();

    if (qFuzzyCompare(0.0, value))
        action(Qn::SetCurrentLayoutItemSpacing0Action)->setChecked(true);
    else if (qFuzzyCompare(0.2, value))
        action(Qn::SetCurrentLayoutItemSpacing20Action)->setChecked(true);
    else if (qFuzzyCompare(0.3, value))
        action(Qn::SetCurrentLayoutItemSpacing30Action)->setChecked(true);
    else
        action(Qn::SetCurrentLayoutItemSpacing10Action)->setChecked(true); //default value
}

void QnWorkbenchActionHandler::at_workbench_currentLayoutChanged() {
    action(Qn::RadassAutoAction)->setChecked(true);
    qnRedAssController->setMode(Qn::AutoResolution);
}

void QnWorkbenchActionHandler::at_eventManager_connectionClosed() {
    action(Qn::ConnectToServerAction)->setIcon(qnSkin->icon("titlebar/disconnected.png"));
    action(Qn::ConnectToServerAction)->setText(tr("Connect to Server..."));

    if (!mainWindow())
        return;

    if (cameraAdditionDialog())
        cameraAdditionDialog()->hide();
    context()->instance<QnAppServerNotificationCache>()->clear();
}

void QnWorkbenchActionHandler::at_eventManager_connectionOpened() {
    action(Qn::ConnectToServerAction)->setIcon(qnSkin->icon("titlebar/connected.png"));
    action(Qn::ConnectToServerAction)->setText(tr("Connect to Another Server...")); // TODO: #GDM use conditional texts?

    context()->instance<QnAppServerNotificationCache>()->getFileList();
}

void QnWorkbenchActionHandler::at_eventManager_actionReceived(const QnAbstractBusinessActionPtr &businessAction) {
    switch (businessAction->actionType()) {
    case BusinessActionType::ShowPopup: {
            notificationsHandler()->addBusinessAction(businessAction);
            break;
        }
    case BusinessActionType::PlaySound: {
            QString filename = businessAction->getParams().getSoundUrl();
            QString filePath = context()->instance<QnAppServerNotificationCache>()->getFullPath(filename);

            // if file is not exists then it is already deleted or just not downloaded yet
            // I think it should not be played when downloaded
            AudioPlayer::playFileAsync(filePath);
            qDebug() << "play sound action received" << filename << filePath;
            break;
        }
    default:
        break;
    }
}

void QnWorkbenchActionHandler::at_mainMenuAction_triggered() {
    m_mainMenu = menu()->newMenu(Qn::MainScope);

    action(Qn::MainMenuAction)->setMenu(m_mainMenu.data());
}

void QnWorkbenchActionHandler::at_openCurrentUserLayoutMenuAction_triggered() {
    m_currentUserLayoutsMenu = menu()->newMenu(Qn::OpenCurrentUserLayoutMenu, Qn::TitleBarScope);

    action(Qn::OpenCurrentUserLayoutMenu)->setMenu(m_currentUserLayoutsMenu.data());
}

void QnWorkbenchActionHandler::at_layoutCountWatcher_layoutCountChanged() {
    action(Qn::OpenCurrentUserLayoutMenu)->setEnabled(context()->instance<QnWorkbenchUserLayoutCountWatcher>()->layoutCount() > 0);
}

void QnWorkbenchActionHandler::at_debugIncrementCounterAction_triggered() {
    qnSettings->setDebugCounter(qnSettings->debugCounter() + 1);
}

void QnWorkbenchActionHandler::at_debugDecrementCounterAction_triggered() {
    qnSettings->setDebugCounter(qnSettings->debugCounter() - 1);
}

void QnWorkbenchActionHandler::at_debugShowResourcePoolAction_triggered() {
    QScopedPointer<QnResourceListDialog> dialog(new QnResourceListDialog(mainWindow()));
    dialog->setResources(resourcePool()->getResources());
    dialog->exec();
}

void QnWorkbenchActionHandler::at_debugCalibratePtzAction_triggered() {
    QnResourceWidget *widget = menu()->currentParameters(sender()).widget();
    if(!widget)
        return;
    QWeakPointer<QnResourceWidget> guard(widget);

    QnVirtualCameraResourcePtr camera = widget->resource().dynamicCast<QnVirtualCameraResource>();
    if(!camera)
        return;

    QnWorkbenchPtzController *ptzController = context()->instance<QnWorkbenchPtzController>();
    QVector3D position = ptzController->position(camera);

    for(int i = 0; i <= 20; i++) {
        qreal zoom = i / 20.0;

        position.setZ(zoom);
        ptzController->setPosition(camera, position);

        QEventLoop loop;
        QTimer::singleShot(10000, &loop, SLOT(quit()));
        loop.exec();

        if(!guard)
            break;

        menu()->trigger(Qn::TakeScreenshotAction, QnActionParameters(widget).withArgument<QString>(Qn::FileNameRole, tr("PTZ_CALIBRATION_%1.jpg").arg(zoom, 0, 'f', 2)));
    }
}

void QnWorkbenchActionHandler::at_nextLayoutAction_triggered() {
    workbench()->setCurrentLayoutIndex((workbench()->currentLayoutIndex() + 1) % workbench()->layouts().size());
}

void QnWorkbenchActionHandler::at_previousLayoutAction_triggered() {
    workbench()->setCurrentLayoutIndex((workbench()->currentLayoutIndex() - 1 + workbench()->layouts().size()) % workbench()->layouts().size());
}

void QnWorkbenchActionHandler::at_openInLayoutAction_triggered() {
    QnActionParameters parameters = menu()->currentParameters(sender());

    QnLayoutResourcePtr layout = parameters.argument<QnLayoutResourcePtr>(Qn::LayoutResourceRole);
    if(!layout) {
        qnWarning("No layout provided.");
        return;
    }

    QPointF position = parameters.argument<QPointF>(Qn::ItemPositionRole);

    QnResourceWidgetList widgets = parameters.widgets();
    if(!widgets.empty() && position.isNull() && layout->getItems().empty()) {
        QHash<QUuid, QnLayoutItemData> itemDataByUuid;
        foreach(const QnResourceWidget *widget, widgets) {
            QnLayoutItemData data = widget->item()->data();
            itemDataByUuid[data.uuid] = data;
        }

        /* Generate new UUIDs. */
        for(QHash<QUuid, QnLayoutItemData>::iterator pos = itemDataByUuid.begin(); pos != itemDataByUuid.end(); pos++)
            pos->uuid = QUuid::createUuid();

        /* Update cross-references. */
        for(QHash<QUuid, QnLayoutItemData>::iterator pos = itemDataByUuid.begin(); pos != itemDataByUuid.end(); pos++)
            if(!pos->zoomTargetUuid.isNull())
                pos->zoomTargetUuid = itemDataByUuid[pos->zoomTargetUuid].uuid;

        /* Add to layout. */
        foreach(const QnLayoutItemData &data, itemDataByUuid)
            layout->addItem(data);

        return;
    }

    // TODO: #Elric server & media resources only!

    QnResourceList resources = parameters.resources();
    if(!resources.isEmpty()) {
        AddToLayoutParams addParams;
        addParams.usePosition = !position.isNull();
        addParams.position = position;
        addParams.time = parameters.argument(Qn::ItemTimeRole, (quint64)0);
        addToLayout(layout, resources, addParams);
        return;
    }
}

void QnWorkbenchActionHandler::at_openInCurrentLayoutAction_triggered() {
    QnActionParameters parameters = menu()->currentParameters(sender());
    parameters.setArgument(Qn::LayoutResourceRole, workbench()->currentLayout()->resource());
    menu()->trigger(Qn::OpenInLayoutAction, parameters);
}

void QnWorkbenchActionHandler::at_openInNewLayoutAction_triggered() {
    menu()->trigger(Qn::OpenNewTabAction);
    menu()->trigger(Qn::OpenInCurrentLayoutAction, menu()->currentParameters(sender()));
}

void QnWorkbenchActionHandler::at_openInNewWindowAction_triggered() {
    // TODO: #Elric server & media resources only!
    QnResourceList resources = menu()->currentParameters(sender()).resources();
    if(resources.isEmpty())
        return;

    openResourcesInNewWindow(resources);
}

void QnWorkbenchActionHandler::at_openLayoutsAction_triggered() {
    foreach(const QnResourcePtr &resource, menu()->currentParameters(sender()).resources()) {
        QnLayoutResourcePtr layoutResource = resource.dynamicCast<QnLayoutResource>();
        if(!layoutResource)
            continue;

        QnWorkbenchLayout *layout = QnWorkbenchLayout::instance(layoutResource);
        if(layout == NULL) {
            layout = new QnWorkbenchLayout(layoutResource, workbench());
            workbench()->addLayout(layout);
        }

        workbench()->setCurrentLayout(layout);
    }
}

void QnWorkbenchActionHandler::at_openNewWindowLayoutsAction_triggered() {
    // TODO: #GDM this won't work for layouts that are not saved. (de)serialization of layouts is not implemented.
    QnLayoutResourceList layouts = menu()->currentParameters(sender()).resources().filtered<QnLayoutResource>();
    if(layouts.isEmpty())
        return;
    openResourcesInNewWindow(layouts);
}

void QnWorkbenchActionHandler::at_openNewTabAction_triggered() {
    QnWorkbenchLayout *layout = new QnWorkbenchLayout(this);
    layout->setName(newLayoutName(QnUserResourcePtr()));

    workbench()->addLayout(layout);
    workbench()->setCurrentLayout(layout);
}

void QnWorkbenchActionHandler::at_openNewWindowAction_triggered() {
    openNewWindow(QStringList());
}

void QnWorkbenchActionHandler::at_saveLayoutAction_triggered(const QnLayoutResourcePtr &layout) {
    if(!layout)
        return;

    if(!snapshotManager()->isSaveable(layout))
        return;

    if(!(accessController()->permissions(layout) & Qn::SavePermission))
        return;

    if (snapshotManager()->isFile(layout)) {
        if (!validateItemTypes(layout))
            return;
        bool isReadOnly = !(accessController()->permissions(layout) & Qn::WritePermission);
        saveLayoutToLocalFile(layout->getLocalRange(), layout, layout->getUrl(), LayoutExport_LocalSave, isReadOnly); // overwrite layout file
    } else {
        snapshotManager()->save(layout, this, SLOT(at_resources_saved(int, const QnResourceList &, int)));
    }
}

void QnWorkbenchActionHandler::at_saveLayoutAction_triggered() {
    at_saveLayoutAction_triggered(menu()->currentParameters(sender()).resource().dynamicCast<QnLayoutResource>());
}

void QnWorkbenchActionHandler::at_saveCurrentLayoutAction_triggered() {
    at_saveLayoutAction_triggered(workbench()->currentLayout()->resource());
}

void QnWorkbenchActionHandler::at_saveLayoutAsAction_triggered(const QnLayoutResourcePtr &layout, const QnUserResourcePtr &user) {
    if(!layout)
        return;

    if(!user)
        return;

    if(snapshotManager()->isFile(layout)) {
        doAskNameAndExportLocalLayout(layout->getLocalRange(), layout, LayoutExport_LocalSaveAs);
        return;
    }

    QString name = menu()->currentParameters(sender()).argument<QString>(Qn::ResourceNameRole).trimmed();
    if(name.isEmpty()) {
        QScopedPointer<QnLayoutNameDialog> dialog(new QnLayoutNameDialog(QDialogButtonBox::Save | QDialogButtonBox::Cancel, mainWindow()));
        dialog->setWindowTitle(tr("Save Layout As"));
        dialog->setText(tr("Enter layout name:"));
        dialog->setName(layout->getName());

        QMessageBox::Button button;
        do {
            dialog->exec();
            if(dialog->clickedButton() != QDialogButtonBox::Save)
                return;
            name = dialog->name();

            button = QMessageBox::Yes;
            QnLayoutResourceList existing = alreadyExistingLayouts(name, user, layout);
            if (!canRemoveLayouts(existing)) {
                QMessageBox::warning(
                    mainWindow(),
                    tr("Layout already exists"),
                    tr("Layout with the same name already exists\nand you do not have the rights to overwrite it.")
                );
                return;
            }

            if (!existing.isEmpty()) {
                button = askOverrideLayout(QMessageBox::Yes | QMessageBox::No | QMessageBox::Cancel, QMessageBox::Yes);
                if (button == QMessageBox::Cancel)
                    return;
                if (button == QMessageBox::Yes) {
                    removeLayouts(existing);
                }
            }
        } while (button != QMessageBox::Yes);
    } else {
        QnLayoutResourceList existing = alreadyExistingLayouts(name, user, layout);
        if (!canRemoveLayouts(existing)) {
            QMessageBox::warning(
                mainWindow(),
                tr("Layout already exists"),
                tr("Layout with the same name already exists\nand you do not have the rights to overwrite it.")
            );
            return;
        }

        if (!existing.isEmpty()) {
            if (askOverrideLayout(QMessageBox::Ok | QMessageBox::Cancel, QMessageBox::Cancel) == QMessageBox::Cancel)
                return;
            removeLayouts(existing);
        }
    }

    QnLayoutResourcePtr newLayout;

    newLayout = QnLayoutResourcePtr(new QnLayoutResource());
    newLayout->setGuid(QUuid::createUuid());
    newLayout->setName(name);
    newLayout->setParentId(user->getId());
    newLayout->setData(Qn::LayoutSyncStateRole, QVariant::fromValue<QnStreamSynchronizationState>(QnStreamSynchronizationState(true, DATETIME_NOW, 1.0))); // TODO: #Elric this does not belong here.
    newLayout->setCellSpacing(layout->cellSpacing());
    newLayout->setCellAspectRatio(layout->cellAspectRatio());
    newLayout->setUserCanEdit(context()->user() == user);
    newLayout->setBackgroundImageFilename(layout->backgroundImageFilename());
    newLayout->setBackgroundOpacity(layout->backgroundOpacity());
    newLayout->setBackgroundSize(layout->backgroundSize());
    context()->resourcePool()->addResource(newLayout);

    QnLayoutItemDataList items = layout->getItems().values();
    QHash<QUuid, QUuid> newUuidByOldUuid;
    for(int i = 0; i < items.size(); i++) {
        QUuid newUuid = QUuid::createUuid();
        newUuidByOldUuid[items[i].uuid] = newUuid;
        items[i].uuid = newUuid;
    }
    for(int i = 0; i < items.size(); i++)
        items[i].zoomTargetUuid = newUuidByOldUuid.value(items[i].zoomTargetUuid, QUuid());
    newLayout->setItems(items);

    bool isCurrent = (layout == workbench()->currentLayout()->resource());
    bool shouldDelete = snapshotManager()->isLocal(layout) &&
            (name == layout->getName() || isCurrent);

    /* If it is current layout, close it and open the new one instead. */
    if(isCurrent) {
        int index = workbench()->currentLayoutIndex();
        workbench()->insertLayout(new QnWorkbenchLayout(newLayout, this), index);
        workbench()->setCurrentLayoutIndex(index);
        workbench()->removeLayout(index + 1);

        // If current layout should not be deleted then roll it back
        if (!shouldDelete)
            snapshotManager()->restore(layout);
    }

    snapshotManager()->save(newLayout, this, SLOT(at_resources_saved(int, const QnResourceList &, int)));
    if (shouldDelete)
        removeLayouts(QnLayoutResourceList() << layout);
}

void QnWorkbenchActionHandler::at_saveLayoutForCurrentUserAsAction_triggered() {
    at_saveLayoutAsAction_triggered(
        menu()->currentParameters(sender()).resource().dynamicCast<QnLayoutResource>(),
        context()->user()
    );
}

void QnWorkbenchActionHandler::at_saveLayoutAsAction_triggered() {
    QnActionParameters parameters = menu()->currentParameters(sender());

    at_saveLayoutAsAction_triggered(
        parameters.resource().dynamicCast<QnLayoutResource>(),
        parameters.argument<QnUserResourcePtr>(Qn::UserResourceRole)
    );
}

void QnWorkbenchActionHandler::at_saveCurrentLayoutAsAction_triggered() {
    at_saveLayoutAsAction_triggered(
        workbench()->currentLayout()->resource(),
        context()->user()
    );
}

void QnWorkbenchActionHandler::at_closeLayoutAction_triggered() {
    closeLayouts(menu()->currentParameters(sender()).layouts());
}

void QnWorkbenchActionHandler::at_closeAllButThisLayoutAction_triggered() {
    QnWorkbenchLayoutList layouts = menu()->currentParameters(sender()).layouts();
    if(layouts.empty())
        return;

    QnWorkbenchLayoutList layoutsToClose = workbench()->layouts();
    foreach(QnWorkbenchLayout *layout, layouts)
        layoutsToClose.removeOne(layout);

    closeLayouts(layoutsToClose);
}

void QnWorkbenchActionHandler::at_moveCameraAction_triggered() {
    QnActionParameters parameters = menu()->currentParameters(sender());

    QnResourceList resources = parameters.resources();
    QnMediaServerResourcePtr server = parameters.argument<QnMediaServerResourcePtr>(Qn::MediaServerResourceRole);
    if(!server)
        return;
    QnVirtualCameraResourceList serverCameras = resourcePool()->getResourcesWithParentId(server->getId()).filtered<QnVirtualCameraResource>();

    QnVirtualCameraResourceList modifiedResources;
    QnResourceList errorResources;
    QList<int> oldDisabledFlags;

    foreach(const QnResourcePtr &resource, resources) {
        if(resource->getParentId() == server->getId())
            continue; /* Moving resource into its owner does nothing. */

        QnVirtualCameraResourcePtr sourceCamera = resource.dynamicCast<QnVirtualCameraResource>();
        if(!sourceCamera)
            continue;

        QString physicalId = sourceCamera->getPhysicalId();

        QnVirtualCameraResourcePtr replacedCamera;
        foreach(const QnVirtualCameraResourcePtr &otherCamera, serverCameras) {
            if(otherCamera->getPhysicalId() == physicalId) {
                replacedCamera = otherCamera;
                break;
            }
        }

        if(replacedCamera) {
            oldDisabledFlags.push_back(replacedCamera->isDisabled());
            replacedCamera->setScheduleDisabled(sourceCamera->isScheduleDisabled());
            replacedCamera->setScheduleTasks(sourceCamera->getScheduleTasks());
            replacedCamera->setAuth(sourceCamera->getAuth());
            replacedCamera->setAudioEnabled(sourceCamera->isAudioEnabled());
            replacedCamera->setMotionRegionList(sourceCamera->getMotionRegionList(), QnDomainMemory);
            replacedCamera->setName(sourceCamera->getName());
            replacedCamera->setDisabled(false);

            oldDisabledFlags.push_back(sourceCamera->isDisabled());
            sourceCamera->setDisabled(true);

            modifiedResources.push_back(sourceCamera);
            modifiedResources.push_back(replacedCamera);

            QnResourcePtr newServer = resourcePool()->getResourceById(sourceCamera->getParentId());
            if (newServer->getStatus() == QnResource::Offline)
                sourceCamera->setStatus(QnResource::Offline);
        } else {
            errorResources.push_back(resource);
        }
    }

    if(!errorResources.empty()) {
        QnResourceListDialog::exec(
            mainWindow(),
            errorResources,
            tr("Error"),
            tr("Camera(s) cannot be moved to server '%1'. It might have been offline since the server is up.").arg(server->getName()),
            QDialogButtonBox::Ok
        );
    }

    if(!modifiedResources.empty()) {
        detail::QnResourceStatusReplyProcessor *processor = new detail::QnResourceStatusReplyProcessor(this, modifiedResources, oldDisabledFlags);
        connection()->saveAsync(modifiedResources, processor, SLOT(at_replyReceived(int, const QnResourceList &, int)));
    }
}

void QnWorkbenchActionHandler::at_dropResourcesAction_triggered() {
    QnActionParameters parameters = menu()->currentParameters(sender());

    QnLayoutResourceList layouts = parameters.resources().filtered<QnLayoutResource>();
    foreach(QnLayoutResourcePtr r, layouts)
        parameters.resources().removeOne(r);

    if (workbench()->currentLayout()->resource()->locked() &&
            !parameters.resources().empty() &&
            layouts.empty()) {
        QnGraphicsMessageBox::information(tr("Layout is locked and cannot be changed."));
    }


    if (!parameters.resources().empty()) {
        if (menu()->canTrigger(Qn::OpenInCurrentLayoutAction, parameters))
            menu()->trigger(Qn::OpenInCurrentLayoutAction, parameters);
        else
            QMessageBox::warning(mainWindow(),
                                 tr("Cannot add item"),
                                 tr("Cannot add a local file to Multi-Video"));
    }
    if(!layouts.empty())
        menu()->trigger(Qn::OpenAnyNumberOfLayoutsAction, layouts);
}

void QnWorkbenchActionHandler::at_dropResourcesIntoNewLayoutAction_triggered() {
    QnActionParameters parameters = menu()->currentParameters(sender());

    QnLayoutResourceList layouts = parameters.resources().filtered<QnLayoutResource>();
    if(layouts.empty()) /* That's media drop, open new layout. */
        menu()->trigger(Qn::OpenNewTabAction);

    menu()->trigger(Qn::DropResourcesAction, parameters);
}

void QnWorkbenchActionHandler::at_delayedDropResourcesAction_triggered() {
    QByteArray data = menu()->currentParameters(sender()).argument<QByteArray>(Qn::SerializedDataRole);
    QDataStream stream(&data, QIODevice::ReadOnly);
    QnMimeData mimeData;
    stream >> mimeData;
    if(stream.status() != QDataStream::Ok || mimeData.formats().empty())
        return;

    m_delayedDrops.push_back(mimeData);

    submitDelayedDrops();
}

void QnWorkbenchActionHandler::at_instantDropResourcesAction_triggered() {
    QByteArray data = menu()->currentParameters(sender()).argument<QByteArray>(Qn::SerializedDataRole);
    QDataStream stream(&data, QIODevice::ReadOnly);
    QnMimeData mimeData;
    stream >> mimeData;
    if(stream.status() != QDataStream::Ok || mimeData.formats().empty())
        return;
    submitInstantDrop(mimeData);
}

void QnWorkbenchActionHandler::at_openFileAction_triggered() {
    QScopedPointer<QFileDialog> dialog(new QFileDialog(mainWindow(), tr("Open file")));
    dialog->setOption(QFileDialog::DontUseNativeDialog, true);
    dialog->setFileMode(QFileDialog::ExistingFiles);
    QStringList filters;
    //filters << tr("All Supported (*.mkv *.mp4 *.mov *.ts *.m2ts *.mpeg *.mpg *.flv *.wmv *.3gp *.jpg *.png *.gif *.bmp *.tiff *.layout)");
    filters << tr("All Supported (*.nov *.avi *.mkv *.mp4 *.mov *.ts *.m2ts *.mpeg *.mpg *.flv *.wmv *.3gp *.jpg *.png *.gif *.bmp *.tiff)");
    filters << tr("Video (*.avi *.mkv *.mp4 *.mov *.ts *.m2ts *.mpeg *.mpg *.flv *.wmv *.3gp)");
    filters << tr("Pictures (*.jpg *.png *.gif *.bmp *.tiff)");
    //filters << tr("Layouts (*.layout)"); // TODO
    filters << tr("All files (*.*)");
    dialog->setNameFilters(filters);

    if(dialog->exec())
        menu()->trigger(Qn::DropResourcesAction, addToResourcePool(dialog->selectedFiles()));
}

void QnWorkbenchActionHandler::at_openLayoutAction_triggered() {
    QScopedPointer<QFileDialog> dialog(new QFileDialog(mainWindow(), tr("Open file")));
    dialog->setOption(QFileDialog::DontUseNativeDialog, true);
    dialog->setFileMode(QFileDialog::ExistingFiles);
    QStringList filters;
    filters << tr("All Supported (*.layout)");
    filters << tr("Layouts (*.layout)");
    filters << tr("All files (*.*)");
    dialog->setNameFilters(filters);

    if(dialog->exec())
        menu()->trigger(Qn::DropResourcesAction, addToResourcePool(dialog->selectedFiles()).filtered<QnLayoutResource>());
}

void QnWorkbenchActionHandler::at_openFolderAction_triggered() {
    QScopedPointer<QFileDialog> dialog(new QFileDialog(mainWindow(), tr("Open file")));
    dialog->setOption(QFileDialog::DontUseNativeDialog, true);
    dialog->setFileMode(QFileDialog::Directory);
    dialog->setOptions(QFileDialog::ShowDirsOnly);

    if(dialog->exec())
        menu()->trigger(Qn::DropResourcesAction, addToResourcePool(dialog->selectedFiles()));
}

void QnWorkbenchActionHandler::notifyAboutUpdate(bool alwaysNotify) {
    QnUpdateInfoItem update = context()->instance<QnWorkbenchUpdateWatcher>()->availableUpdate();
    if(update.isNull()) {
        if(alwaysNotify)
            QMessageBox::information(mainWindow(), tr("Information"), tr("No updates available."));
        return;
    }

    QnSoftwareVersion ignoredUpdateVersion = qnSettings->ignoredUpdateVersion();
    bool ignoreThisVersion = update.engineVersion <= ignoredUpdateVersion;
    bool thisVersionWasIgnored = ignoreThisVersion;
    if(ignoreThisVersion && !alwaysNotify)
        return;

    QnCheckableMessageBox::question(
        mainWindow(),
        tr("Software update is available"),
        tr("Version %1 is available for download at <a href=\"%2\">%2</a>.").arg(update.productVersion.toString()).arg(update.url.toString()),
        tr("Don't notify again about this update."),
        &ignoreThisVersion,
        QDialogButtonBox::Ok | QDialogButtonBox::Cancel,
        QDialogButtonBox::Ok
    );

    if(ignoreThisVersion != thisVersionWasIgnored)
        qnSettings->setIgnoredUpdateVersion(ignoreThisVersion ? update.engineVersion : QnSoftwareVersion());
}

QnLayoutResourceList QnWorkbenchActionHandler::alreadyExistingLayouts(const QString &name,
                                                   const QnUserResourcePtr &user,
                                                   const QnLayoutResourcePtr &layout) {

    QnLayoutResourceList result;
    foreach (const QnLayoutResourcePtr &existingLayout, resourcePool()->getResourcesWithParentId(user->getId()).filtered<QnLayoutResource>()) {
        if (existingLayout == layout)
            continue;
        if (existingLayout->getName().toLower() != name.toLower())
            continue;
        result << existingLayout;
    }
    return result;
}

QMessageBox::StandardButton QnWorkbenchActionHandler::askOverrideLayout(QMessageBox::StandardButtons buttons,
                                                                        QMessageBox::StandardButton defaultButton) {
    return QMessageBox::warning(
        mainWindow(),
        tr("Layout already exists"),
        tr("Layout with the same name already exists. Overwrite it?"),
        buttons,
        defaultButton
    );
}

bool QnWorkbenchActionHandler::canRemoveLayouts(const QnLayoutResourceList &layouts) {
    foreach(const QnLayoutResourcePtr &layout, layouts) {
        if (!(accessController()->permissions(layout) & Qn::RemovePermission))
            return false;
    }
    return true;
}

void QnWorkbenchActionHandler::removeLayouts(const QnLayoutResourceList &layouts) {
    if (!canRemoveLayouts(layouts))
        return;

    foreach(const QnLayoutResourcePtr &layout, layouts) {
        if(snapshotManager()->isLocal(layout))
            resourcePool()->removeResource(layout); /* This one can be simply deleted from resource pool. */
        else
            connection()->deleteAsync(layout, this, SLOT(at_resource_deleted(const QnHTTPRawResponse&, int)));
    }
}

void QnWorkbenchActionHandler::openLayoutSettingsDialog(const QnLayoutResourcePtr &layout) {
    if(!layout)
        return;

    if(!accessController()->hasPermissions(layout, Qn::EditLayoutSettingsPermission))
        return;

    QScopedPointer<QnLayoutSettingsDialog> dialog(new QnLayoutSettingsDialog(mainWindow()));
    dialog->setWindowModality(Qt::ApplicationModal);
    dialog->setWindowTitle(tr("Layout Settings"));
    dialog->readFromResource(layout);

    if(!dialog->exec() || !dialog->submitToResource(layout))
        return;

    snapshotManager()->save(layout, this, SLOT(at_resources_saved(int, const QnResourceList &, int)));
}

void QnWorkbenchActionHandler::at_updateWatcher_availableUpdateChanged() {
    notifyAboutUpdate(false);
}

void QnWorkbenchActionHandler::at_checkForUpdatesAction_triggered() {
    notifyAboutUpdate(true);
}

void QnWorkbenchActionHandler::at_aboutAction_triggered() {
    QScopedPointer<QnAboutDialog> dialog(new QnAboutDialog(mainWindow()));
    dialog->setWindowModality(Qt::ApplicationModal);
    dialog->exec();
}

void QnWorkbenchActionHandler::at_PreferencesLicensesTabAction_triggered() {
    QScopedPointer<QnPreferencesDialog> dialog(new QnPreferencesDialog(context(), mainWindow()));
    dialog->openLicensesPage();
    dialog->setWindowModality(Qt::ApplicationModal);
    dialog->exec();
}

void QnWorkbenchActionHandler::at_PreferencesServerTabAction_triggered() {
    QScopedPointer<QnPreferencesDialog> dialog(new QnPreferencesDialog(context(), mainWindow()));
    dialog->openServerSettingsPage();
    dialog->setWindowModality(Qt::ApplicationModal);
    dialog->exec();
}

void QnWorkbenchActionHandler::at_PreferencesNotificationTabAction_triggered() {
    QScopedPointer<QnPreferencesDialog> dialog(new QnPreferencesDialog(context(), mainWindow()));
    dialog->openPopupSettingsPage();
    dialog->setWindowModality(Qt::ApplicationModal);
    dialog->exec();
}

void QnWorkbenchActionHandler::at_PreferencesGeneralTabAction_triggered() {
    QScopedPointer<QnPreferencesDialog> dialog(new QnPreferencesDialog(context(), mainWindow()));
    dialog->setWindowModality(Qt::ApplicationModal);
    dialog->exec();
}

void QnWorkbenchActionHandler::at_businessEventsAction_triggered() {
    bool newlyCreated = false;
    if(!businessRulesDialog()) {
        m_businessRulesDialog = new QnBusinessRulesDialog(mainWindow());
        newlyCreated = true;
    }
    QRect oldGeometry = businessRulesDialog()->geometry();
    businessRulesDialog()->show();
    businessRulesDialog()->raise();
    if(!newlyCreated)
        businessRulesDialog()->setGeometry(oldGeometry);
}

void QnWorkbenchActionHandler::at_webClientAction_triggered() {
    QUrl url(QnAppServerConnectionFactory::defaultUrl());
    url.setUserName(QString());
    url.setPassword(QString());
    url.setPath(QLatin1String("web"));
    QDesktopServices::openUrl(url);
}

void QnWorkbenchActionHandler::at_businessEventsLogAction_triggered() {
    bool newlyCreated = false;
    if(!businessEventsLogDialog()) {
        m_businessEventsLogDialog = new QnEventLogDialog(mainWindow(), context());
        newlyCreated = true;
    }
    QRect oldGeometry = businessEventsLogDialog()->geometry();
    businessEventsLogDialog()->show();
    businessEventsLogDialog()->raise();
    if(!newlyCreated)
        businessEventsLogDialog()->setGeometry(oldGeometry);
}

void QnWorkbenchActionHandler::at_cameraListAction_triggered() {
    bool newlyCreated = false;
    if(!cameraListDialog()) {
        m_cameraListDialog = new QnCameraListDialog(mainWindow(), context());
        newlyCreated = true;
    }
    QRect oldGeometry = cameraListDialog()->geometry();
    cameraListDialog()->show();
    cameraListDialog()->raise();
    if(!newlyCreated)
        cameraListDialog()->setGeometry(oldGeometry);
}

void QnWorkbenchActionHandler::at_connectToServerAction_triggered() {
    const QUrl lastUsedUrl = qnSettings->lastUsedConnection().url;
    if (lastUsedUrl.isValid() && lastUsedUrl != QnAppServerConnectionFactory::defaultUrl())
        return;

    if (!loginDialog()) {
        m_loginDialog = new QnLoginDialog(mainWindow(), context());
        loginDialog()->setModal(true);
    }
    while(true) {
        QnActionParameters parameters = menu()->currentParameters(sender());
        loginDialog()->setAutoConnect(parameters.argument(Qn::AutoConnectRole, false));

        if(!loginDialog()->exec())
            return;

        if(!context()->user())
            break; /* We weren't connected, so layouts cannot be saved. */

        QnWorkbenchState state;
        workbench()->submit(state);

        if(!closeAllLayouts(true))
            continue;

        QnWorkbenchStateHash states = qnSettings->userWorkbenchStates();
        states[context()->user()->getName()] = state;
        qnSettings->setUserWorkbenchStates(states);
        break;
    }
    menu()->trigger(Qn::ClearCameraSettingsAction);

    QnConnectionDataList connections = qnSettings->customConnections();

    QnConnectionData connectionData;
    connectionData.url = loginDialog()->currentUrl();
    qnSettings->setLastUsedConnection(connectionData);

    qnSettings->setStoredPassword(loginDialog()->rememberPassword()
                ? connectionData.url.password()
                : QString()
                  );

    // remove previous "Last used connection"
    connections.removeOne(QnConnectionDataList::defaultLastUsedNameKey());

    QUrl clean_url(connectionData.url);
    clean_url.setPassword(QString());
    QnConnectionData selected = connections.getByName(loginDialog()->currentName());
    if (selected.url == clean_url){
        connections.removeOne(selected.name);
        connections.prepend(selected);
    } else {
        // save "Last used connection"
        QnConnectionData last(connectionData);
        last.name = QnConnectionDataList::defaultLastUsedNameKey();
        last.url.setPassword(QString());
        connections.prepend(last);
    }
    qnSettings->setCustomConnections(connections);

    //updateStoredConnections(connectionData);

    if (loginDialog()->restartPending())
        QTimer::singleShot(10, this, SLOT(at_exitAction_triggered()));
    else
        menu()->trigger(Qn::ReconnectAction, QnActionParameters().withArgument(Qn::ConnectionInfoRole, loginDialog()->currentInfo()));
}

void QnWorkbenchActionHandler::at_reconnectAction_triggered() {
    QnActionParameters parameters = menu()->currentParameters(sender());

    const QnConnectionData connectionData = qnSettings->lastUsedConnection();
    if (!connectionData.isValid())
        return;

    QnConnectInfoPtr connectionInfo = parameters.argument<QnConnectInfoPtr>(Qn::ConnectionInfoRole);
    if(connectionInfo.isNull()) {
        QnAppServerConnectionPtr connection = QnAppServerConnectionFactory::createConnection(connectionData.url);

        QnConnectionRequestResult result;
        connection->connectAsync(&result, SLOT(processReply(int, const QVariant &, int)));

        QEventLoop loop;
        connect(&result, SIGNAL(replyProcessed()), &loop, SLOT(quit()));
        loop.exec();

        if(result.status() != 0)
            return;

        connectionInfo = result.reply<QnConnectInfoPtr>();
    }

    // TODO: #Elric maybe we need to check server-client compatibility here?

    QnAppServerConnectionFactory::setDefaultMediaProxyPort(connectionInfo->proxyPort);

    QnClientMessageProcessor::instance()->stop(); // TODO: #Elric blocks gui thread.
    QnSessionManager::instance()->stop();

    QnAppServerConnectionFactory::setCurrentVersion(connectionInfo->version);
    QnAppServerConnectionFactory::setDefaultUrl(connectionData.url);

    // repopulate the resource pool
    QnResource::stopCommandProc();
    QnResourceDiscoveryManager::instance()->stop();

#ifndef STANDALONE_MODE
    static const char *appserverAddedPropertyName = "_qn_appserverAdded";
    if(!QnResourceDiscoveryManager::instance()->property(appserverAddedPropertyName).toBool()) {
        QnResourceDiscoveryManager::instance()->setProperty(appserverAddedPropertyName, true);
    }
#endif

    // don't remove local resources
    const QnResourceList remoteResources = resourcePool()->getResourcesWithFlag(QnResource::remote);
    resourcePool()->setLayoutsUpdated(false);
    resourcePool()->removeResources(remoteResources);
    // Also remove layouts that were just added and have no 'remote' flag set.
    //TODO: #Elric hack.
    foreach(const QnLayoutResourcePtr &layout, resourcePool()->getResources().filtered<QnLayoutResource>())
        if(!(snapshotManager()->flags(layout) & Qn::ResourceIsLocal))
            resourcePool()->removeResource(layout);
    resourcePool()->setLayoutsUpdated(true);

    qnLicensePool->reset();

    notificationsHandler()->clear();

    QnSessionManager::instance()->start();
    QnClientMessageProcessor::instance()->run();

    QnResourceDiscoveryManager::instance()->start();

    QnResource::startCommandProc();

    context()->setUserName(connectionData.url.userName());

    at_eventManager_connectionOpened();
}

void QnWorkbenchActionHandler::at_disconnectAction_triggered() {
    if(context()->user() && !closeAllLayouts(true))
        return;

    // TODO: #GDM Factor out common code from reconnect/disconnect/login actions.

    menu()->trigger(Qn::ClearCameraSettingsAction);

    QnClientMessageProcessor::instance()->stop(); // TODO: #Elric blocks gui thread.
//    QnSessionManager::instance()->stop(); // omfg... logic sucks
    QnResource::stopCommandProc();
    QnResourceDiscoveryManager::instance()->stop();

    // don't remove local resources
    const QnResourceList remoteResources = resourcePool()->getResourcesWithFlag(QnResource::remote);
    resourcePool()->setLayoutsUpdated(false);
    resourcePool()->removeResources(remoteResources);
    // Also remove layouts that were just added and have no 'remote' flag set.
    //TODO: #Elric hack.
    foreach(const QnLayoutResourcePtr &layout, resourcePool()->getResources().filtered<QnLayoutResource>())
        if(!(snapshotManager()->flags(layout) & Qn::ResourceIsLocal))
            resourcePool()->removeResource(layout);
    resourcePool()->setLayoutsUpdated(true);

    qnLicensePool->reset();

    QnAppServerConnectionFactory::setCurrentVersion(QLatin1String(""));
    // TODO: #Elric save workbench state on logout.

    notificationsHandler()->clear();

    qnSettings->setStoredPassword(QString());
}

void QnWorkbenchActionHandler::at_editTagsAction_triggered() {
    QnResourcePtr resource = menu()->currentParameters(sender()).resource();
    if(!resource)
        return;

    QScopedPointer<TagsEditDialog> dialog(new TagsEditDialog(QStringList() << resource->getUniqueId(), mainWindow()));
    dialog->setWindowModality(Qt::ApplicationModal);
    dialog->exec();
}

void QnWorkbenchActionHandler::at_thumbnailsSearchAction_triggered() {
    QnActionParameters parameters = menu()->currentParameters(sender());

    QnResourcePtr resource = parameters.resource();
    if(!resource)
        return;

    QnTimePeriod period = parameters.argument<QnTimePeriod>(Qn::TimePeriodRole);
    if(period.isEmpty())
        return;

    QnTimePeriodList periods = parameters.argument<QnTimePeriodList>(Qn::TimePeriodsRole);

    /* List of possible time steps, in milliseconds. */
    const qint64 steps[] = {
        1000ll * 10,                    /* 10 seconds. */
        1000ll * 15,                    /* 15 seconds. */
        1000ll * 20,                    /* 20 seconds. */
        1000ll * 30,                    /* 30 seconds. */
        1000ll * 60,                    /* 1 minute. */
        1000ll * 60 * 2,                /* 2 minutes. */
        1000ll * 60 * 3,                /* 3 minutes. */
        1000ll * 60 * 5,                /* 5 minutes. */
        1000ll * 60 * 10,               /* 10 minutes. */
        1000ll * 60 * 15,               /* 15 minutes. */
        1000ll * 60 * 20,               /* 20 minutes. */
        1000ll * 60 * 30,               /* 30 minutes. */
        1000ll * 60 * 60,               /* 1 hour. */
        1000ll * 60 * 60 * 2,           /* 2 hours. */
        1000ll * 60 * 60 * 3,           /* 3 hours. */
        1000ll * 60 * 60 * 6,           /* 6 hours. */
        1000ll * 60 * 60 * 12,          /* 12 hours. */
        1000ll * 60 * 60 * 24,          /* 1 day. */
        1000ll * 60 * 60 * 24 * 2,      /* 2 days. */
        1000ll * 60 * 60 * 24 * 3,      /* 3 days. */
        1000ll * 60 * 60 * 24 * 5,      /* 5 days. */
        1000ll * 60 * 60 * 24 * 10,     /* 10 days. */
        1000ll * 60 * 60 * 24 * 20,     /* 20 days. */
        1000ll * 60 * 60 * 24 * 30,     /* 30 days. */
        0,
    };
    const qint64 maxItems = 16; // TODO: #Elric take it from config?

    if(period.durationMs < steps[1]) {
        QMessageBox::warning(mainWindow(), tr("Could not perform preview search"), tr("Selected time period is too short to perform preview search. Please select a longer period."), QMessageBox::Ok);
        return;
    }

    /* Find best time step. */
    qint64 step = 0;
    for(int i = 0; steps[i] > 0; i++) {
        if(period.durationMs < steps[i] * (maxItems - 2)) { /* -2 is here as we're going to snap period ends to closest step points. */
            step = steps[i];
            break;
        }
    }

    int itemCount = 0;
    if(step == 0) {
        /* No luck? Calculate time step based on the maximal number of items. */
        itemCount = maxItems;

        step = period.durationMs / itemCount;
    } else {
        /* In this case we want to adjust the period. */

        if(resource->flags() & QnResource::utc) {
            QDateTime startDateTime = QDateTime::fromMSecsSinceEpoch(period.startTimeMs);
            QDateTime endDateTime = QDateTime::fromMSecsSinceEpoch(period.endTimeMs());
            const qint64 dayMSecs = 1000ll * 60 * 60 * 24;

            if(step < dayMSecs) {
                QTime base;

                int startMSecs = qFloor(QDateTime(startDateTime.date()).msecsTo(startDateTime), step);
                int endMSecs = qCeil(QDateTime(endDateTime.date()).msecsTo(endDateTime), step);

                startDateTime.setTime(QTime());
                startDateTime = startDateTime.addMSecs(startMSecs);

                endDateTime.setTime(QTime());
                endDateTime = endDateTime.addMSecs(endMSecs);
            } else {
                int stepDays = step / dayMSecs;

                startDateTime.setTime(QTime());
                startDateTime.setDate(QDate::fromJulianDay(qFloor(startDateTime.date().toJulianDay(), stepDays)));

                endDateTime.setTime(QTime());
                endDateTime.setDate(QDate::fromJulianDay(qCeil(endDateTime.date().toJulianDay(), stepDays)));
            }

            period = QnTimePeriod(startDateTime.toMSecsSinceEpoch(), endDateTime.toMSecsSinceEpoch() - startDateTime.toMSecsSinceEpoch());
        } else {
            qint64 startTime = qFloor(period.startTimeMs, step);
            qint64 endTime = qCeil(period.endTimeMs(), step);
            period = QnTimePeriod(startTime, endTime - startTime);
        }

        itemCount = period.durationMs / step;
    }

    /* Adjust for chunks. */
    if(!periods.isEmpty()) {
        qint64 startTime = periods[0].startTimeMs;

        while(startTime > period.startTimeMs + step / 2) {
            period.startTimeMs += step;
            period.durationMs -= step;
            itemCount--;
        }

        /*qint64 endTime = qnSyncTime->currentMSecsSinceEpoch();
        while(endTime < period.startTimeMs + period.durationMs) {
            period.durationMs -= step;
            itemCount--
        }*/
    }

    /* Calculate size of the resulting matrix. */
    qreal desiredAspectRatio = qnGlobals->defaultLayoutCellAspectRatio();
    QnResourceWidget* w = parameters.widget();
    if (w && w->hasAspectRatio())
        desiredAspectRatio = w->aspectRatio();

    const int matrixWidth = qMax(1, qRound(std::sqrt(desiredAspectRatio * itemCount)));

    /* Construct and add a new layout. */
    QnLayoutResourcePtr layout(new QnLayoutResource());
    layout->setGuid(QUuid::createUuid());
    layout->setName(tr("Preview Search for %1").arg(resource->getName()));
    layout->setData(Qn::LayoutSyncStateRole, QVariant::fromValue<QnStreamSynchronizationState>(QnStreamSynchronizationState(true, DATETIME_NOW, 1.0))); // TODO: #Elric this does not belong here.
    if(context()->user())
        layout->setParentId(context()->user()->getId());

    qint64 time = period.startTimeMs;
    for(int i = 0; i < itemCount; i++) {
        QnLayoutItemData item;
        item.flags = Qn::Pinned;
        item.uuid = QUuid::createUuid();
        item.combinedGeometry = QRect(i % matrixWidth, i / matrixWidth, 1, 1);
        item.resource.id = resource->getId();
        item.resource.path = resource->getUniqueId();
        item.dataByRole[Qn::ItemPausedRole] = true;
        item.dataByRole[Qn::ItemSliderSelectionRole] = QVariant::fromValue<QnTimePeriod>(QnTimePeriod(time, step));
        item.dataByRole[Qn::ItemSliderWindowRole] = QVariant::fromValue<QnTimePeriod>(period);
        item.dataByRole[Qn::ItemTimeRole] = time;

        layout->addItem(item);

        time += step;
    }

    layout->setData(Qn::LayoutTimeLabelsRole, true);
    layout->setData(Qn::LayoutSyncStateRole, QVariant::fromValue<QnStreamSynchronizationState>(QnStreamSynchronizationState()));
    layout->setData(Qn::LayoutPermissionsRole, static_cast<int>(Qn::ReadPermission));
    layout->setData(Qn::LayoutSearchStateRole, QVariant::fromValue<QnThumbnailsSearchState>(QnThumbnailsSearchState(period, step)));
    layout->setData(Qn::LayoutCellAspectRatioRole, desiredAspectRatio);
    layout->setLocalRange(period);

    resourcePool()->addResource(layout);
    menu()->trigger(Qn::OpenSingleLayoutAction, layout);
}

void QnWorkbenchActionHandler::at_cameraSettingsAction_triggered() {
    QnVirtualCameraResourceList resources = menu()->currentParameters(sender()).resources().filtered<QnVirtualCameraResource>();
    bool newlyCreated = false;
    if(!cameraSettingsDialog()) {
        m_cameraSettingsDialog = new QnCameraSettingsDialog(mainWindow());
        newlyCreated = true;

        connect(cameraSettingsDialog(), SIGNAL(buttonClicked(QDialogButtonBox::StandardButton)),    this, SLOT(at_cameraSettingsDialog_buttonClicked(QDialogButtonBox::StandardButton)));
        connect(cameraSettingsDialog(), SIGNAL(scheduleExported(const QnVirtualCameraResourceList &)), this, SLOT(at_cameraSettingsDialog_scheduleExported(const QnVirtualCameraResourceList &)));
        connect(cameraSettingsDialog(), SIGNAL(rejected()),                                         this, SLOT(at_cameraSettingsDialog_rejected()));
        connect(cameraSettingsDialog(), SIGNAL(advancedSettingChanged()),                            this, SLOT(at_cameraSettingsAdvanced_changed()));
    }

    if(cameraSettingsDialog()->widget()->resources() != resources) {
        if(cameraSettingsDialog()->isVisible() && (
           cameraSettingsDialog()->widget()->hasDbChanges() || cameraSettingsDialog()->widget()->hasCameraChanges()))
        {
            QDialogButtonBox::StandardButton button = QnResourceListDialog::exec(
                mainWindow(),
                QnResourceList(cameraSettingsDialog()->widget()->resources()),
                tr("Camera(s) not Saved"),
                tr("Save changes to the following %n camera(s)?", "", cameraSettingsDialog()->widget()->resources().size()),
                QDialogButtonBox::Yes | QDialogButtonBox::No
            );
            if(button == QDialogButtonBox::Yes)
                saveCameraSettingsFromDialog();
        }
    }
    cameraSettingsDialog()->widget()->setResources(resources);
    updateCameraSettingsEditibility();

    QRect oldGeometry = cameraSettingsDialog()->geometry();
    cameraSettingsDialog()->show();
    if(!newlyCreated)
        cameraSettingsDialog()->setGeometry(oldGeometry);
}

void QnWorkbenchActionHandler::at_cameraIssuesAction_triggered()
{
    bool newlyCreated = false;
    if(!businessEventsLogDialog()) {
        m_businessEventsLogDialog = new QnEventLogDialog(mainWindow(), context());
        newlyCreated = true;
    }

    businessEventsLogDialog()->disableUpdateData();
    businessEventsLogDialog()->setEventType(BusinessEventType::AnyCameraIssue);
    businessEventsLogDialog()->setCameraList(menu()->currentParameters(sender()).resources().filtered<QnVirtualCameraResource>());
    businessEventsLogDialog()->enableUpdateData();

    QRect oldGeometry = businessEventsLogDialog()->geometry();
    businessEventsLogDialog()->show();
    businessEventsLogDialog()->raise();
    if(!newlyCreated)
        businessEventsLogDialog()->setGeometry(oldGeometry);
}


void QnWorkbenchActionHandler::at_clearCameraSettingsAction_triggered() {
    if(cameraSettingsDialog() && cameraSettingsDialog()->isVisible())
        menu()->trigger(Qn::OpenInCameraSettingsDialogAction, QnResourceList());
}

void QnWorkbenchActionHandler::at_cameraSettingsDialog_buttonClicked(QDialogButtonBox::StandardButton button) {
    switch(button) {
    case QDialogButtonBox::Ok:
    case QDialogButtonBox::Apply:
        saveCameraSettingsFromDialog(true);
        break;
    case QDialogButtonBox::Cancel:
        cameraSettingsDialog()->widget()->updateFromResources();
        break;
    default:
        break;
    }
}

void QnWorkbenchActionHandler::at_cameraSettingsDialog_scheduleExported(const QnVirtualCameraResourceList &cameras){
    connection()->saveAsync(cameras, this, SLOT(at_resources_saved(int, const QnResourceList &, int)));
}

void QnWorkbenchActionHandler::at_cameraSettingsDialog_rejected() {
    cameraSettingsDialog()->widget()->updateFromResources();
}

void QnWorkbenchActionHandler::at_cameraSettingsAdvanced_changed() {
    if(!cameraSettingsDialog())
        return;

    bool hasCameraChanges = cameraSettingsDialog()->widget()->hasCameraChanges();

    if (!hasCameraChanges) {
        return;
    }

    QnVirtualCameraResourceList cameras = cameraSettingsDialog()->widget()->cameras();
    if(cameras.empty())
        return;

    cameraSettingsDialog()->widget()->submitToResources();
    saveAdvancedCameraSettingsAsync(cameras);
}

void QnWorkbenchActionHandler::at_selectionChangeAction_triggered() {
    if(!cameraSettingsDialog() || cameraSettingsDialog()->isHidden() || m_selectionUpdatePending)
        return;

    m_selectionUpdatePending = true;
    QTimer::singleShot(50, this, SLOT(updateCameraSettingsFromSelection()));
}

void QnWorkbenchActionHandler::at_serverAddCameraManuallyAction_triggered(){
    QnMediaServerResourceList resources = menu()->currentParameters(sender()).resources().filtered<QnMediaServerResource>();
    if(resources.size() != 1)
        return;

    bool newlyCreated = false;
    if(!cameraAdditionDialog()) {
        m_cameraAdditionDialog = new QnCameraAdditionDialog(mainWindow());
        newlyCreated = true;
    }
    QRect oldGeometry = cameraAdditionDialog()->geometry();
    cameraAdditionDialog()->setServer(resources[0]);
    cameraAdditionDialog()->show();
    if(!newlyCreated)
        cameraAdditionDialog()->setGeometry(oldGeometry);
}

void QnWorkbenchActionHandler::at_serverSettingsAction_triggered() {
    QnMediaServerResourcePtr server = menu()->currentParameters(sender()).resource().dynamicCast<QnMediaServerResource>();
    if(!server)
        return;

    QScopedPointer<QnServerSettingsDialog> dialog(new QnServerSettingsDialog(server, mainWindow()));
    dialog->setWindowModality(Qt::ApplicationModal);
    if(!dialog->exec())
        return;

    // TODO: #Elric move submitToResources here.
    connection()->saveAsync(server, this, SLOT(at_resources_saved(int, const QnResourceList &, int)));
}

void QnWorkbenchActionHandler::at_serverLogsAction_triggered() {
    QnMediaServerResourcePtr server = menu()->currentParameters(sender()).resource().dynamicCast<QnMediaServerResource>();
    if(!server)
        return;

    QUrl url(server->apiConnection()->url().toString() + QLatin1String("/api/showLog"));
    QDesktopServices::openUrl(url);
}

void QnWorkbenchActionHandler::at_serverIssuesAction_triggered() {
    bool newlyCreated = false;
    if(!businessEventsLogDialog()) {
        m_businessEventsLogDialog = new QnEventLogDialog(mainWindow(), context());
        newlyCreated = true;
    }

    businessEventsLogDialog()->disableUpdateData();
    businessEventsLogDialog()->setEventType(BusinessEventType::AnyServerIssue);
    businessEventsLogDialog()->setCameraList(menu()->currentParameters(sender()).resources().filtered<QnVirtualCameraResource>());
    businessEventsLogDialog()->enableUpdateData();

    QRect oldGeometry = businessEventsLogDialog()->geometry();
    businessEventsLogDialog()->show();
    businessEventsLogDialog()->raise();
    if(!newlyCreated)
        businessEventsLogDialog()->setGeometry(oldGeometry);
}

void QnWorkbenchActionHandler::at_pingAction_triggered() {
    QnResourcePtr resource = menu()->currentParameters(sender()).resource();
    if (!resource)
        return;

#ifdef Q_OS_WIN
    QString cmd = QLatin1String("cmd /C ping %1 -t");
#else
    QString cmd = QLatin1String("xterm -e ping %1");
#endif //TODO: #GDM MacOS ping?
    QUrl url = QUrl::fromUserInput(resource->getUrl());
    QString host = url.host();
    QProcess::startDetached(cmd.arg(host));
}

void QnWorkbenchActionHandler::at_youtubeUploadAction_triggered() {
    /* QnResourcePtr resource = menu()->currentParameters(sender()).resource();
    if(resource.isNull())
        return;

    QScopedPointer<YouTubeUploadDialog> dialog(new YouTubeUploadDialog(context(), resource, widget()));
    dialog->setWindowModality(Qt::ApplicationModal);
    dialog->exec(); */
}

void QnWorkbenchActionHandler::at_openInFolderAction_triggered() {
    QnResourcePtr resource = menu()->currentParameters(sender()).resource();
    if(resource.isNull())
        return;

    QnEnvironment::showInGraphicalShell(mainWindow(), resource->getUrl());
}

void QnWorkbenchActionHandler::at_deleteFromDiskAction_triggered() {
    QSet<QnResourcePtr> resources = menu()->currentParameters(sender()).resources().toSet();

    QDialogButtonBox::StandardButton button = QnResourceListDialog::exec(
        mainWindow(),
        resources.toList(),
        tr("Delete Files"),
        tr("Are you sure you want to permanently delete these %n file(s)?", "", resources.size()),
        QDialogButtonBox::Yes | QDialogButtonBox::No
    );
    if(button != QDialogButtonBox::Yes)
        return;

    QnFileProcessor::deleteLocalResources(resources.toList());
}

void QnWorkbenchActionHandler::at_removeLayoutItemAction_triggered() {
    QnLayoutItemIndexList items = menu()->currentParameters(sender()).layoutItems();

    if(items.size() > 1) {
        QDialogButtonBox::StandardButton button = QnResourceListDialog::exec(
            mainWindow(),
            QnActionParameterTypes::resources(items),
            tr("Remove Items"),
            tr("Are you sure you want to remove these %n item(s) from layout?", "", items.size()),
            QDialogButtonBox::Yes | QDialogButtonBox::No
        );
        if(button != QDialogButtonBox::Yes)
            return;
    }

    QList<QUuid> orphanedUuids;
    foreach(const QnLayoutItemIndex &index, items) {
        if(index.layout()) {
            index.layout()->removeItem(index.uuid());
        } else {
            orphanedUuids.push_back(index.uuid());
        }
    }

    /* If appserver is not running, we may get removal requests without layout resource. */
    if(!orphanedUuids.isEmpty()) {
        QList<QnWorkbenchLayout *> layouts;
        layouts.push_front(workbench()->currentLayout());
        foreach(const QUuid &uuid, orphanedUuids) {
            foreach(QnWorkbenchLayout *layout, layouts) {
                if(QnWorkbenchItem *item = layout->item(uuid)) {
                    qnDeleteLater(item);
                    break;
                }
            }
        }
    }
}

void QnWorkbenchActionHandler::at_renameAction_triggered() {
    QnActionParameters parameters = menu()->currentParameters(sender());

    QnResourcePtr resource = parameters.resource();
    if(!resource)
        return;

    QString name = parameters.argument<QString>(Qn::ResourceNameRole).trimmed();
    if(name.isEmpty()) {
        QScopedPointer<QnLayoutNameDialog> dialog(new QnLayoutNameDialog(QDialogButtonBox::Ok | QDialogButtonBox::Cancel, mainWindow()));
        dialog->setWindowTitle(tr("Rename"));
        dialog->setText(tr("Enter new name for the selected item:"));
        dialog->setName(resource->getName());
        dialog->setWindowModality(Qt::ApplicationModal);
        if(!dialog->exec())
            return;
        name = dialog->name();
    }

    if(name == resource->getName())
        return;

    if(QnLayoutResourcePtr layout = resource.dynamicCast<QnLayoutResource>()) {
        QnUserResourcePtr user = qnResPool->getResourceById(layout->getParentId()).dynamicCast<QnUserResource>();

        QnLayoutResourceList existing = alreadyExistingLayouts(name, user, layout);
        if (!canRemoveLayouts(existing)) {
            QMessageBox::warning(
                mainWindow(),
                tr("Layout already exists"),
                tr("Layout with the same name already exists\nand you do not have the rights to overwrite it.")
            );
            return;
        }

        if (!existing.isEmpty()) {
            if (askOverrideLayout(QMessageBox::Ok | QMessageBox::Cancel, QMessageBox::Cancel) == QMessageBox::Cancel)
                return;
            removeLayouts(existing);
        }

        bool changed = snapshotManager()->isChanged(layout);

        resource->setName(name);

        if(!changed)
            snapshotManager()->save(layout, this, SLOT(at_resources_saved(int, const QnResourceList &, int)));
    } else {
        resource->setName(name);
        connection()->saveAsync(resource, this, SLOT(at_resources_saved(int, const QnResourceList &, int)));
    }
}

void QnWorkbenchActionHandler::at_removeFromServerAction_triggered() {
    QnResourceList resources = menu()->currentParameters(sender()).resources();

    /* User cannot delete himself. */
    resources.removeOne(context()->user());
    if(resources.isEmpty())
        return;

    /* Check if it's OK to delete everything without asking. */
    bool okToDelete = true;
    foreach(const QnResourcePtr &resource, resources) {
        if(!canAutoDelete(resource)) {
            okToDelete = false;
            break;
        }
    }

    /* Ask if needed. */
    if(!okToDelete) {
        QDialogButtonBox::StandardButton button = QnResourceListDialog::exec(
            mainWindow(),
            resources,
            tr("Delete Resources"),
            tr("Do you really want to delete the following %n item(s)?", "", resources.size()),
            QDialogButtonBox::Yes | QDialogButtonBox::No
        );
        okToDelete = button == QDialogButtonBox::Yes;
    }

    if(!okToDelete)
        return; /* User does not want it deleted. */

    foreach(const QnResourcePtr &resource, resources) {
        if(QnLayoutResourcePtr layout = resource.dynamicCast<QnLayoutResource>())
            if(snapshotManager()->isLocal(layout))
                resourcePool()->removeResource(resource); /* This one can be simply deleted from resource pool. */

        connection()->deleteAsync(resource, this, SLOT(at_resource_deleted(const QnHTTPRawResponse&, int)));
    }
}

void QnWorkbenchActionHandler::at_newUserAction_triggered() {
    QnUserResourcePtr user(new QnUserResource());
    user->setPermissions(Qn::GlobalLiveViewerPermissions);

    QScopedPointer<QnUserSettingsDialog> dialog(new QnUserSettingsDialog(context(), mainWindow()));
    dialog->setWindowModality(Qt::ApplicationModal);
    dialog->setEditorPermissions(accessController()->globalPermissions());
    dialog->setUser(user);
    dialog->setElementFlags(QnUserSettingsDialog::CurrentPassword, 0);
    setHelpTopic(dialog.data(), Qn::NewUser_Help);

    if(!dialog->exec())
        return;

    dialog->submitToResource();
    user->setGuid(QUuid::createUuid());

    connection()->saveAsync(user, this, SLOT(at_resources_saved(int, const QnResourceList &, int)));
    user->setPassword(QString()); // forget the password now
}

void QnWorkbenchActionHandler::at_newUserLayoutAction_triggered() {
    QnUserResourcePtr user = menu()->currentParameters(sender()).resource().dynamicCast<QnUserResource>();
    if(user.isNull())
        return;

    QScopedPointer<QnLayoutNameDialog> dialog(new QnLayoutNameDialog(QDialogButtonBox::Ok | QDialogButtonBox::Cancel, mainWindow()));
    dialog->setWindowTitle(tr("New Layout"));
    dialog->setText(tr("Enter the name of the layout to create:"));
    dialog->setName(newLayoutName(user));
    dialog->setWindowModality(Qt::ApplicationModal);

    QMessageBox::Button button;
    do {
        if(!dialog->exec())
            return;

        button = QMessageBox::Yes;
        QnLayoutResourceList existing = alreadyExistingLayouts(dialog->name(), user);

        if (!canRemoveLayouts(existing)) {
            QMessageBox::warning(
                mainWindow(),
                tr("Layout already exists"),
                tr("Layout with the same name already exists\nand you do not have the rights to overwrite it.")
            );
            return;
        }

        if (!existing.isEmpty()) {
            button = askOverrideLayout(QMessageBox::Yes | QMessageBox::No | QMessageBox::Cancel, QMessageBox::Yes);
            if (button == QMessageBox::Cancel)
                return;
            if (button == QMessageBox::Yes) {
                removeLayouts(existing);
            }
        }
    } while (button != QMessageBox::Yes);

    QnLayoutResourcePtr layout(new QnLayoutResource());
    layout->setGuid(QUuid::createUuid());
    layout->setName(dialog->name());
    layout->setParentId(user->getId());
    layout->setUserCanEdit(context()->user() == user);
    layout->setData(Qn::LayoutSyncStateRole, QVariant::fromValue<QnStreamSynchronizationState>(QnStreamSynchronizationState(true, DATETIME_NOW, 1.0))); // TODO: #Elric this does not belong here.
    resourcePool()->addResource(layout);

    snapshotManager()->save(layout, this, SLOT(at_resources_saved(int, const QnResourceList &, int)));

    menu()->trigger(Qn::OpenSingleLayoutAction, QnActionParameters(layout));
}

void QnWorkbenchActionHandler::at_exitAction_triggered() {
    if(context()->user()) { // TODO: #Elric factor out
        QnWorkbenchState state;
        workbench()->submit(state);

        QnWorkbenchStateHash states = qnSettings->userWorkbenchStates();
        states[context()->user()->getName()] = state;
        qnSettings->setUserWorkbenchStates(states);
    }

    menu()->trigger(Qn::ClearCameraSettingsAction);
    if(closeAllLayouts(true))
        qApp->closeAllWindows();
}

QnAdjustVideoDialog* QnWorkbenchActionHandler::adjustVideoDialog()
{
    if (!m_adjustVideoDialog)
        m_adjustVideoDialog = new QnAdjustVideoDialog(mainWindow(), context());
    return m_adjustVideoDialog.data();
}

void QnWorkbenchActionHandler::at_adjustVideoAction_triggered()
{
    QnActionParameters parameters = menu()->currentParameters(sender());
    QnMediaResourceWidget *w = dynamic_cast<QnMediaResourceWidget *>(parameters.widget());

    adjustVideoDialog()->setWidget(w);
    adjustVideoDialog()->show();
}

void QnWorkbenchActionHandler::at_userSettingsAction_triggered() {
    QnActionParameters params = menu()->currentParameters(sender());
    QnUserResourcePtr user = params.resource().dynamicCast<QnUserResource>();
    if(!user)
        return;

    Qn::Permissions permissions = accessController()->permissions(user);
    if(!(permissions & Qn::ReadPermission))
        return;

    QScopedPointer<QnUserSettingsDialog> dialog(new QnUserSettingsDialog(context(), mainWindow()));
    dialog->setWindowModality(Qt::ApplicationModal);
    dialog->setWindowTitle(tr("User Settings"));
    setHelpTopic(dialog.data(), Qn::UserSettings_Help);

    dialog->setFocusedElement(params.argument<QString>(Qn::FocusElementRole));

    QnUserSettingsDialog::ElementFlags zero(0);

    QnUserSettingsDialog::ElementFlags flags =
        ((permissions & Qn::ReadPermission) ? QnUserSettingsDialog::Visible : zero) |
        ((permissions & Qn::WritePermission) ? QnUserSettingsDialog::Editable : zero);

    QnUserSettingsDialog::ElementFlags loginFlags =
        ((permissions & Qn::ReadPermission) ? QnUserSettingsDialog::Visible : zero) |
        ((permissions & Qn::WriteNamePermission) ? QnUserSettingsDialog::Editable : zero);

    QnUserSettingsDialog::ElementFlags passwordFlags =
        ((permissions & Qn::WritePasswordPermission) ? QnUserSettingsDialog::Visible : zero) | /* There is no point to display flag edit field if password cannot be changed. */
        ((permissions & Qn::WritePasswordPermission) ? QnUserSettingsDialog::Editable : zero);
    passwordFlags &= flags;

    QnUserSettingsDialog::ElementFlags accessRightsFlags =
        ((permissions & Qn::ReadPermission) ? QnUserSettingsDialog::Visible : zero) |
        ((permissions & Qn::WriteAccessRightsPermission) ? QnUserSettingsDialog::Editable : zero);
    accessRightsFlags &= flags;

    QnUserSettingsDialog::ElementFlags emailFlags =
        ((permissions & Qn::ReadEmailPermission) ? QnUserSettingsDialog::Visible : zero) |
        ((permissions & Qn::WriteEmailPermission) ? QnUserSettingsDialog::Editable : zero);
    emailFlags &= flags;

    dialog->setElementFlags(QnUserSettingsDialog::Login, loginFlags);
    dialog->setElementFlags(QnUserSettingsDialog::Password, passwordFlags);
    dialog->setElementFlags(QnUserSettingsDialog::AccessRights, accessRightsFlags);
    dialog->setElementFlags(QnUserSettingsDialog::Email, emailFlags);
    dialog->setEditorPermissions(accessController()->globalPermissions());


    // TODO #elric: This is a totally evil hack. Store password hash/salt in user.
    QString currentPassword = qnSettings->lastUsedConnection().url.password();
    if(user == context()->user()) {
        dialog->setElementFlags(QnUserSettingsDialog::CurrentPassword, passwordFlags);
        dialog->setCurrentPassword(currentPassword);
    } else {
        dialog->setElementFlags(QnUserSettingsDialog::CurrentPassword, 0);
    }

    dialog->setUser(user);
    if(!dialog->exec() || !dialog->hasChanges())
        return;

    if(permissions & Qn::SavePermission) {
        dialog->submitToResource();

        connection()->saveAsync(user, this, SLOT(at_resources_saved(int, const QnResourceList &, int)));

        QString newPassword = user->getPassword();
        user->setPassword(QString());
        if(user == context()->user() && !newPassword.isEmpty() && newPassword != currentPassword) {
            /* Password was changed. Change it in global settings and hope for the best. */
            QnConnectionData data = qnSettings->lastUsedConnection();
            data.url.setPassword(newPassword);
            qnSettings->setLastUsedConnection(data);

            QnAppServerConnectionFactory::setDefaultUrl(data.url);
        }
    }
}

void QnWorkbenchActionHandler::at_layoutSettingsAction_triggered() {
    QnActionParameters params = menu()->currentParameters(sender());
    openLayoutSettingsDialog(params.resource().dynamicCast<QnLayoutResource>());
}

void QnWorkbenchActionHandler::at_currentLayoutSettingsAction_triggered() {
    openLayoutSettingsDialog(workbench()->currentLayout()->resource());
}

void QnWorkbenchActionHandler::at_exportLayoutAction_triggered()
{
    QnActionParameters parameters = menu()->currentParameters(sender());

    QnLayoutResourcePtr layout = workbench()->currentLayout()->resource();
    if (!layout)
        return;

    QnTimePeriod exportPeriod = parameters.argument<QnTimePeriod>(Qn::TimePeriodRole);

    if(exportPeriod.durationMs * layout->getItems().size() > 1000 * 60 * 30) { // TODO: #Elric implement more precise estimation
        int button = QMessageBox::question(
            mainWindow(),
            tr("Warning"),
            tr("You are about to export several video sequences with a total length exceeding 30 minutes. \n\
It may require over a gigabyte of HDD space, and, depending on your connection speed, may also take several minutes to complete.\n\
Do you want to continue?"),
               QMessageBox::Yes | QMessageBox::No
            );
        if(button == QMessageBox::No)
            return;
    }

    doAskNameAndExportLocalLayout(exportPeriod, layout, LayoutExport_Export);
}

bool QnWorkbenchActionHandler::validateItemTypes(QnLayoutResourcePtr layout)
{
    bool nonUtcExists = false;
    bool utcExists = false;
    bool imageExists = false;

    QnLayoutItemDataMap items = layout->getItems();
    for(QnLayoutItemDataMap::iterator itr = items.begin(); itr != items.end(); ++itr)
    {
        QnLayoutItemData& item = itr.value();
        QnResourcePtr layoutItemRes = qnResPool->getResourceByUniqId(item.resource.path);
        if (layoutItemRes)
        {
            imageExists |= layoutItemRes->hasFlags(QnResource::still_image);
            bool isLocalItem = layoutItemRes->hasFlags(QnResource::local) || layoutItemRes->getUrl().startsWith(QLatin1String("layout://")); // layout item remove 'local' flag.
            if (isLocalItem && layoutItemRes->getStatus() == QnResource::Offline)
                continue; // skip unaccessible local resources because is not possible to check utc flag
            if (layoutItemRes->hasFlags(QnResource::utc))
                utcExists = true;
            else
                nonUtcExists = true;
        }
    }

    if (imageExists) {
        QMessageBox::critical(
            mainWindow(),
            tr("Could not save a layout"),
            tr("Current layout contains image files. Images are not allowed for Multi-Video export."),
            QMessageBox::Ok
        );
        return false;
    }
    else if (nonUtcExists && utcExists) {
        QMessageBox::critical(
            mainWindow(),
            tr("Could not save a layout"),
            tr("Current layout contains several cameras and local files. You have to keep only cameras or only local files"),
            QMessageBox::Ok
        );
        return false;
    }
    return true;
}

#ifdef Q_OS_WIN
QString QnWorkbenchActionHandler::binaryFilterName(bool readOnly) const
{
    if (readOnly) {
        if (sizeof(char*) == 4)
            return tr("Executable %1 Media File (x86, read only) (*.exe)").arg(QLatin1String(QN_ORGANIZATION_NAME));
        else
            return tr("Executable %1 Media File (x64, read only) (*.exe)").arg(QLatin1String(QN_ORGANIZATION_NAME));
    }
    else {
        if (sizeof(char*) == 4)
            return tr("Executable %1 Media File (x86) (*.exe)").arg(QLatin1String(QN_ORGANIZATION_NAME));
        else
            return tr("Executable %1 Media File (x64) (*.exe)").arg(QLatin1String(QN_ORGANIZATION_NAME));
    }
}
#endif

void QnWorkbenchActionHandler::removeLayoutFromPool(QnLayoutResourcePtr existingLayout)
{
    QnLayoutItemDataMap items = existingLayout->getItems();
    for(QnLayoutItemDataMap::iterator itr = items.begin(); itr != items.end(); ++itr)
    {
        QnLayoutItemData& item = itr.value();
        QnResourcePtr layoutRes = qnResPool->getResourceByUniqId(item.resource.path);
        if (layoutRes)
            qnResPool->removeResource(layoutRes);
    }
    qnResPool->removeResource(existingLayout);
}

bool QnWorkbenchActionHandler::doAskNameAndExportLocalLayout(const QnTimePeriod& exportPeriod, QnLayoutResourcePtr layout, LayoutExportMode mode)
{
    // TODO: #Elric we have a lot of copypasta with at_exportTimeSelectionAction_triggered

    if (!validateItemTypes(layout))
        return false;

    QString dialogName;
    if (mode == LayoutExport_LocalSaveAs)
        dialogName = tr("Save local layout As...");
    else if (mode == LayoutExport_Export)
        dialogName = tr("Export Layout As...");
    else
        return false; // not used

    QString previousDir = qnSettings->lastExportDir();
    if (previousDir.isEmpty())
        previousDir = qnSettings->mediaFolder();

    QString suggestion = layout->getName();

    bool exportReadOnly = false;

    QString fileName;
    QString selectedExtension;
    QString filterSeparator(QLatin1String(";;"));
    QString mediaFileFilter = tr("Media File (*.nov)");
    QString mediaFileROFilter = tr("Media File (read only) (*.nov)");

    QString mediaFilter =
            QLatin1String(QN_ORGANIZATION_NAME) + QLatin1Char(' ') + mediaFileFilter
            + filterSeparator
            + QLatin1String(QN_ORGANIZATION_NAME) + QLatin1Char(' ') + mediaFileROFilter
        #ifdef Q_OS_WIN
            + filterSeparator
            + binaryFilterName(false)
            + filterSeparator
            + binaryFilterName(true)
        #endif
            ;

    while (true) {
        QString selectedFilter;
        fileName = QFileDialog::getSaveFileName(
            mainWindow(),
            dialogName,
            previousDir + QDir::separator() + suggestion,
            mediaFilter,
            &selectedFilter,
            QFileDialog::DontUseNativeDialog
        );

        selectedExtension = selectedFilter.mid(selectedFilter.lastIndexOf(QLatin1Char('.')), 4);
        exportReadOnly = selectedFilter.contains(mediaFileROFilter)
#ifdef Q_OS_WIN
                || selectedFilter.contains(binaryFilterName(true))
#endif
                ;
        if (fileName.isEmpty())
            return false;

        if (!fileName.toLower().endsWith(selectedExtension)) {
            fileName += selectedExtension;

            if (QFile::exists(fileName)) {
                QMessageBox::StandardButton button = QMessageBox::information(
                    mainWindow(),
                    tr("Save As"),
                    tr("File '%1' already exists. Overwrite?").arg(QFileInfo(fileName).baseName()),
                    QMessageBox::Yes | QMessageBox::No | QMessageBox::Cancel
                );

                if(button == QMessageBox::Cancel || button == QMessageBox::No)
                    return false;
            }
        }

        if (QFile::exists(fileName) && !QFile::remove(fileName)) {
            QMessageBox::critical(
                mainWindow(),
                tr("Could not overwrite file"),
                tr("File '%1' is used by another process. Please try another name.").arg(QFileInfo(fileName).baseName()),
                QMessageBox::Ok
            );
            continue;
        }

        break;
    }
    qnSettings->setLastExportDir(QFileInfo(fileName).absolutePath());

    QnLayoutResourcePtr existingLayout = qnResPool->getResourceByUrl(QLatin1String("layout://") + fileName).dynamicCast<QnLayoutResource>();
    if (!existingLayout)
        existingLayout = qnResPool->getResourceByUrl(fileName).dynamicCast<QnLayoutResource>();
    if (existingLayout)
        removeLayoutFromPool(existingLayout);

    saveLayoutToLocalFile(exportPeriod, layout, fileName, mode, exportReadOnly);

    return true;
}

void QnWorkbenchActionHandler::saveLayoutToLocalFile(const QnTimePeriod& exportPeriod, QnLayoutResourcePtr layout, const QString& layoutFileName, LayoutExportMode mode, bool exportReadOnly)
{
    if (m_exportedCamera)
    {
        QMessageBox::critical(
            mainWindow(),
            tr("Could not save a layout"),
            tr("Another export in progress. Please wait"),
            QMessageBox::Ok
        );

        return;
    }

    m_layoutExportMode = mode;
    m_layoutFileName = QnLayoutFileStorageResource::removeProtocolPrefix(layoutFileName);
    QString fileName = m_layoutFileName;
    if (fileName == QnLayoutFileStorageResource::removeProtocolPrefix(layout->getUrl())) {
        // can not override opened layout. save to tmp file, then rename
        fileName += QLatin1String(".tmp");
    }

    QnProgressDialog *exportProgressDialog = new QnProgressDialog(mainWindow());
    exportProgressDialog->setWindowTitle(tr("Exporting Layout"));
    exportProgressDialog->setMinimumDuration(1000);
    exportProgressDialog->setModal(true);
    exportProgressDialog->show();
    m_exportProgressDialog = exportProgressDialog;

    if (!m_layoutExportCamera)
        m_layoutExportCamera = new QnVideoCamera(QnMediaResourcePtr(0));
    m_exportedCamera = m_layoutExportCamera;
    connect(exportProgressDialog,   SIGNAL(canceled()),                 this,                   SLOT(at_cancelExport()));
    connect(exportProgressDialog,   SIGNAL(canceled()),                 exportProgressDialog,   SLOT(deleteLater()));
    connect(m_layoutExportCamera,   SIGNAL(exportProgress(int)),        exportProgressDialog,   SLOT(setValue(int)));
    connect(m_layoutExportCamera,   SIGNAL(exportFailed(QString)),      this,                   SLOT(at_layoutCamera_exportFailed(QString)));
    connect(m_layoutExportCamera,   SIGNAL(exportFinished(QString)),    this,                   SLOT(at_layoutCamera_exportFinished(QString)));

    #ifdef Q_OS_WIN
    if (m_layoutFileName.endsWith(QLatin1String(".exe")))
    {
        if (QnNovLauncher::createLaunchingFile(fileName) != 0)
        {
            at_layoutCamera_exportFailed(tr("File '%1' is used by another process. Please try another name.").arg(QFileInfo(fileName).baseName()));
            return;
        }
    }
    else
#endif
    {
        QFile::remove(fileName);
    }

    QString fullName = QLatin1String("layout://") + fileName;
    m_exportStorage = QnStorageResourcePtr(QnStoragePluginFactory::instance()->createStorage(fullName));
    m_exportStorage->setUrl(fullName);

    QIODevice* itemNamesIO = m_exportStorage->open(QLatin1String("item_names.txt"), QIODevice::WriteOnly);
    QTextStream itemNames(itemNamesIO);
    QList<qint64> itemTimeZones;

    m_layoutExportResources.clear();
    QSet<QString> uniqIdList;
    QnLayoutItemDataMap items = layout->getItems();

    for (QnLayoutItemDataMap::Iterator itr = items.begin(); itr != items.end(); ++itr)
    {
        //(*itr).uuid = QUuid();
        QnResourcePtr resource = qnResPool->getResourceById((*itr).resource.id);
        if (resource == 0)
            resource = qnResPool->getResourceByUniqId((*itr).resource.path);
        if (resource)
        {
            itemNames << resource->getName() << QLatin1String("\n");
            QnMediaResourcePtr mediaRes = qSharedPointerDynamicCast<QnMediaResource>(resource);
            if (mediaRes) {
                (*itr).resource.id = 0;
                (*itr).resource.path = mediaRes->toResource()->getUniqueId();
                if (!uniqIdList.contains(mediaRes->toResource()->getUniqueId())) {
                    m_layoutExportResources << mediaRes;
                    uniqIdList << mediaRes->toResource()->getUniqueId();
                }
                itemTimeZones << context()->instance<QnWorkbenchServerTimeWatcher>()->utcOffset(mediaRes, Qn::InvalidUtcOffset);
            }
            else
                itemTimeZones << Qn::InvalidUtcOffset;
        }
    }
    itemNames.flush();
    delete itemNamesIO;

    QIODevice* itemTimezonesIO = m_exportStorage->open(QLatin1String("item_timezones.txt"), QIODevice::WriteOnly);
    QTextStream itemTimeZonesStream(itemTimezonesIO);
    foreach(qint64 timeZone, itemTimeZones)
        itemTimeZonesStream << timeZone << QLatin1String("\n");
    itemTimeZonesStream.flush();
    delete itemTimezonesIO;

    QIODevice* device = m_exportStorage->open(QLatin1String("layout.pb"), QIODevice::WriteOnly);
    if (!device)
    {
        at_layoutCamera_exportFailed(tr("Could not create output file %1").arg(fileName));
        return;
    }

    QnApiPbSerializer serializer;
    QByteArray layoutData;
    QnLayoutResourcePtr localLayout(new QnLayoutResource());
    localLayout->setId(layout->getId());
    localLayout->setGuid(layout->getGuid());
    localLayout->update(layout);
    localLayout->setItems(items);
    serializer.serializeLayout(localLayout, layoutData);
    device->write(layoutData);
    delete device;

    device = m_exportStorage->open(QLatin1String("range.bin"), QIODevice::WriteOnly);
    device->write(exportPeriod.serialize());
    delete device;

    device = m_exportStorage->open(QLatin1String("misc.bin"), QIODevice::WriteOnly);
    quint32 flags = exportReadOnly ? 1 : 0;

    for (int i = 0; i < m_layoutExportResources.size(); ++i) {
<<<<<<< HEAD
        if (m_layoutExportResources[i]->toResource()->hasFlags(QnResource::utc))
            flags |= 2; 
=======
        if (m_layoutExportResources[i]->hasFlags(QnResource::utc))
            flags |= 2;
>>>>>>> f95893c5
    }
    device->write((const char*) &flags, sizeof(flags));
    delete device;

    // If layout export create new guid. If layout just renamed (local save or local saveAs) keep guid
    QString uuid = (mode != LayoutExport_Export) ? layout->getGuid() : QUuid::createUuid().toString();
    device = m_exportStorage->open(QLatin1String("uuid.bin"), QIODevice::WriteOnly);
    device->write(uuid.toUtf8());
    delete device;

    for (int i = 0; i < m_layoutExportResources.size(); ++i)
    {
        QString uniqId = m_layoutExportResources[i]->toResource()->getUniqueId();
        uniqId = uniqId.mid(uniqId.lastIndexOf(L'?') + 1);
        QnCachingTimePeriodLoader* loader = navigator()->loader(m_layoutExportResources[i]->toResourcePtr());
        if (loader) {
            QIODevice* device = m_exportStorage->open(QString(QLatin1String("chunk_%1.bin")).arg(QFileInfo(uniqId).baseName()) , QIODevice::WriteOnly);
            QnTimePeriodList periods = loader->periods(Qn::RecordingContent).intersected(exportPeriod);
            QByteArray data;
            periods.encode(data);
            device->write(data);
            delete device;
        }
    }

    // TODO: #Elric export progress dialog can be already deleted?
    exportProgressDialog->setRange(0, m_layoutExportResources.size() * 100);
    m_layoutExportCamera->setExportProgressOffset(-100);
    m_exportPeriod = exportPeriod;
    m_exportLayout = layout;
    m_exportRetryCount = 0;
    at_layoutCamera_exportFinished(fileName);
}

void QnWorkbenchActionHandler::at_layout_exportFinished()
{
    disconnect(sender(), NULL, this, NULL); // TODO: #Elric not needed here.

    if(m_exportProgressDialog)
        m_exportProgressDialog.data()->deleteLater();
    if (!m_exportStorage)
        return; // race condition. Export just canceled from gui
    QString fileName = m_exportStorage->getUrl();
    if (fileName.endsWith(QLatin1String(".tmp")))
    {
        fileName.chop(4);
        m_exportStorage->renameFile(m_exportStorage->getUrl(), fileName);
        snapshotManager()->store(m_exportLayout);
    }
    else if (m_layoutExportMode == LayoutExport_LocalSaveAs)
    {
        QString oldUrl = m_exportLayout->getUrl();
        QString newUrl = m_exportStorage->getUrl();

        QnLayoutItemDataMap items = m_exportLayout->getItems();
        for(QnLayoutItemDataMap::iterator itr = items.begin(); itr != items.end(); ++itr)
        {
            QnLayoutItemData& item = itr.value();
            QnAviResourcePtr aviRes = qnResPool->getResourceByUniqId(item.resource.path).dynamicCast<QnAviResource>();
            if (aviRes)
                qnResPool->updateUniqId(aviRes, QnLayoutResource::updateNovParent(newUrl, item.resource.path));
        }
        m_exportLayout->setUrl(newUrl);


        m_exportLayout->setName(QFileInfo(newUrl).fileName());

        QnLayoutFileStorageResourcePtr novStorage = m_exportStorage.dynamicCast<QnLayoutFileStorageResource>();
        if (novStorage)
            novStorage->switchToFile(oldUrl, newUrl, false);
        snapshotManager()->store(m_exportLayout);
    }
    else if (m_exportLayout && m_exportStorage) {
        QnLayoutResourcePtr layout =  QnResourceDirectoryBrowser::layoutFromFile(m_exportStorage->getUrl());
        if (!resourcePool()->getResourceByGuid(layout->getUniqueId())) {
            layout->setStatus(QnResource::Online);
            resourcePool()->addResource(layout);
        }
    }
    m_exportStorage.clear();
    m_exportedCamera = 0;

    if (m_layoutExportMode == LayoutExport_Export) {
        if(m_exportProgressDialog)
            m_exportProgressDialog.data()->setValue(m_exportProgressDialog.data()->maximum());

        QMessageBox::information(mainWindow(), tr("Export finished"), tr("Export successfully finished"), QMessageBox::Ok);
    }
}

void QnWorkbenchActionHandler::at_layoutCamera_exportFinished2()
{
    at_layoutCamera_exportFinished(m_exportTmpFileName);
}

void QnWorkbenchActionHandler::at_layoutCamera_exportFinished(QString fileName)
{
    Q_UNUSED(fileName)
    if (m_exportedMediaRes)
    {
        int numberOfChannels = m_exportedMediaRes->getVideoLayout()->channelCount();
        for (int i = 0; i < numberOfChannels; ++i)
        {
            if (m_motionFileBuffer[i])
            {
                m_motionFileBuffer[i]->close();
<<<<<<< HEAD
                
                QString uniqId = m_exportedMediaRes->toResource()->getUniqueId();
=======

                QString uniqId = m_exportedMediaRes->getUniqueId();
>>>>>>> f95893c5
                uniqId = QFileInfo(uniqId.mid(uniqId.indexOf(L'?')+1)).baseName(); // simplify name if export from existing layout
                QString motionFileName = QString(QLatin1String("motion%1_%2.bin")).arg(i).arg(uniqId);
                QIODevice* device = m_exportStorage->open(motionFileName , QIODevice::WriteOnly);

                if (!device)
                {
                    // It is happends sometimes if export to exe file. Antivirus may block recenty created exe file and motionFile can't be opened.
                    // Just waiting
                    if (i == 0 && m_exportRetryCount++ < 3) {
                        m_exportTmpFileName = fileName;
                        QTimer::singleShot(500, this, SLOT(at_layoutCamera_exportFinished2()));
                    }
                    else {
                        at_layoutCamera_exportFailed(fileName);
                    }
                    return;
                }

                device->write(m_motionFileBuffer[i]->buffer());
                device->close();
            }
            m_motionFileBuffer[i].clear();
        }
    }
    m_exportRetryCount = 0;
    m_exportedMediaRes.clear();

    if (m_layoutExportResources.isEmpty()) {
        at_layout_exportFinished();
    } else {
        m_layoutExportCamera->setExportProgressOffset(m_layoutExportCamera->getExportProgressOffset() + 100);
        m_exportedMediaRes = m_layoutExportResources.dequeue();
        m_layoutExportCamera->setResource(m_exportedMediaRes);
        int numberOfChannels = m_exportedMediaRes->getVideoLayout()->channelCount();
        for (int i = 0; i < numberOfChannels; ++i) {
            m_motionFileBuffer[i] = QSharedPointer<QBuffer>(new QBuffer());
            m_motionFileBuffer[i]->open(QIODevice::ReadWrite);
            m_layoutExportCamera->setMotionIODevice(m_motionFileBuffer[i], i);
        }

        QString uniqId = m_exportedMediaRes->toResource()->getUniqueId();
        uniqId = uniqId.mid(uniqId.indexOf(L'?')+1); // simplify name if export from existing layout
        //QnStreamRecorder::Role role = m_exportStorage ? QnStreamRecorder::Role_FileExportWithEmptyContext : QnStreamRecorder::Role_FileExport;
        QnStreamRecorder::Role role = QnStreamRecorder::Role_FileExport;
        if (m_exportStorage && (m_exportedMediaRes->toResource()->hasFlags(QnResource::utc)))
            role = QnStreamRecorder::Role_FileExportWithEmptyContext;
        QnLayoutItemData itemData = m_exportLayout->getItem(uniqId);
        m_layoutExportCamera->exportMediaPeriodToFile(m_exportPeriod.startTimeMs * 1000ll,
                                                      (m_exportPeriod.startTimeMs + m_exportPeriod.durationMs) * 1000ll, uniqId, QLatin1String("mkv"), m_exportStorage,
                                                       role,
                                                       0, 0,
                                                       itemData.zoomRect,
                                                       itemData.contrastParams);

        if(m_exportProgressDialog)
            m_exportProgressDialog.data()->setLabelText(tr("Exporting %1 to \"%2\"...").arg(m_exportedMediaRes->toResource()->getUrl()).arg(m_layoutFileName));
    }
}

void QnWorkbenchActionHandler::at_layoutCamera_exportFailed(QString errorMessage)
{
    at_cancelExport();
    if(m_exportProgressDialog)
        m_exportProgressDialog.data()->deleteLater();
    QMessageBox::warning(mainWindow(), tr("Could not export layout"), errorMessage, QMessageBox::Ok);
}

void QnWorkbenchActionHandler::at_camera_settings_saved(int httpStatusCode, const QList<QPair<QString, bool> >& operationResult)
{
    QString error = httpStatusCode == 0? QString::fromLatin1("Possibly, appropriate camera's service is unavailable now"):
        QString::fromLatin1("Mediaserver returned the following error code : ") + httpStatusCode;

    QString failedParams;
    QList<QPair<QString, bool> >::ConstIterator it = operationResult.begin();
    for (; it != operationResult.end(); ++it)
    {
        if (!it->second) {
            QString formattedParam(QString::fromLatin1("Advanced->") + it->first.right(it->first.length() - 2));
            failedParams += QString::fromLatin1("\n");
            failedParams += formattedParam.replace(QString::fromLatin1("%%"), QString::fromLatin1("->"));
        }
    }

    if (!failedParams.isEmpty()) {
        QMessageBox::warning(
            mainWindow(),
            tr("Could not save parameters"),
            tr("Failed to save the following parameters (%1):\n%2").arg(error, failedParams)
        );

        cameraSettingsDialog()->widget()->updateFromResources();
    }
}

void QnWorkbenchActionHandler::at_exportTimeSelectionAction_triggered() {
    QnActionParameters parameters = menu()->currentParameters(sender());

    QnActionTargetProvider *provider = menu()->targetProvider();
    if(!provider)
        return;
    parameters.setItems(provider->currentParameters(Qn::SceneScope).items());

    QnMediaResourceWidget *widget = NULL;

    if(parameters.size() != 1) {
        if(parameters.size() == 0 && display()->widgets().size() == 1) {
            widget = dynamic_cast<QnMediaResourceWidget *>(display()->widgets().front());
        } else {
            widget = dynamic_cast<QnMediaResourceWidget *>(display()->activeWidget());
            if (!widget) {
                QMessageBox::critical(
                    mainWindow(),
                    tr("Could not export file"),
                    tr("Exactly one item must be selected for export, but %n item(s) are currently selected.", "", parameters.size()),
                    QMessageBox::Ok
                );
                return;
            }
        }
    } else {
        widget = dynamic_cast<QnMediaResourceWidget *>(parameters.widget());
    }
    if(!widget)
        return;

    QnTimePeriod period = parameters.argument<QnTimePeriod>(Qn::TimePeriodRole);

    if(period.durationMs > 1000 * 60 * 30) { // TODO: #Elric implement more precise estimation
        int button = QMessageBox::question(
            mainWindow(),
            tr("Warning"),
            tr("You are about to export a video sequence that is longer than 30 minutes. \n\
It may require over a gigabyte of HDD space, and, depending on your connection speed, may also take several minutes to complete.\n\
Do you want to continue?"),
            QMessageBox::Yes | QMessageBox::No
        );
        if(button == QMessageBox::No)
            return;
    }

    QnNetworkResourcePtr networkResource = widget->resource().dynamicCast<QnNetworkResource>();
    QnSecurityCamResourcePtr cameraResource = widget->resource().dynamicCast<QnSecurityCamResource>();

    QString previousDir = qnSettings->lastExportDir();
    if (previousDir.isEmpty())
        previousDir = qnSettings->mediaFolder();

    QString filterSeparator(QLatin1String(";;"));
    QString aviFileFilter = tr("AVI (*.avi)");
    QString mkvFileFilter = tr("Matroska (*.mkv)");

    QString allowedFormatFilter =
            aviFileFilter
            + filterSeparator
            + mkvFileFilter
#ifdef Q_OS_WIN
            + filterSeparator
            + binaryFilterName(false)
#endif
            ;

    QnLayoutItemData itemData = widget->item()->layout()->resource()->getItem(widget->item()->uuid());

    QString fileName;
    QString selectedExtension;
    QString selectedFilter;
    bool withTimestamps = false;
    ImageCorrectionParams contrastParams = itemData.contrastParams;

    while (true) {
        QString suggestion = networkResource ? networkResource->getPhysicalId() : QString();

        QScopedPointer<QnCustomFileDialog> dialog(new QnCustomFileDialog(
            mainWindow(),
            tr("Export Video As..."),
            previousDir + QDir::separator() + suggestion,
            allowedFormatFilter
        ));
        dialog->setFileMode(QFileDialog::AnyFile);
        dialog->setAcceptMode(QFileDialog::AcceptSave);

        QnCheckboxControlAbstractDelegate* delegate = NULL;
#ifdef Q_OS_WIN
        delegate = new QnTimestampsCheckboxControlDelegate(binaryFilterName(false), this);
#endif
        dialog->addCheckBox(tr("Include Timestamps (Requires Transcoding)"), &withTimestamps, delegate);
        dialog->addCheckBox(tr("Video adjustment (Requires Transcoding)"), &contrastParams.enabled, delegate);


        if (!dialog->exec() || dialog->selectedFiles().isEmpty())
            return;

        fileName = dialog->selectedFiles().value(0);
        selectedFilter = dialog->selectedNameFilter();
        selectedExtension = selectedFilter.mid(selectedFilter.lastIndexOf(QLatin1Char('.')), 4);

        if (fileName.isEmpty())
            return;

        if (!fileName.toLower().endsWith(selectedExtension)) {
            fileName += selectedExtension;

            if (QFile::exists(fileName)) {
                QMessageBox::StandardButton button = QMessageBox::information(
                    mainWindow(),
                    tr("Save As"),
                    tr("File '%1' already exists. Overwrite?").arg(QFileInfo(fileName).baseName()),
                    QMessageBox::Yes | QMessageBox::No | QMessageBox::Cancel
                );

                if(button == QMessageBox::Cancel || button == QMessageBox::No)
                    return;
            }
        }

        if (selectedFilter.contains(aviFileFilter))
        {
            QnCachingTimePeriodLoader* loader = navigator()->loader(widget->resource()->toResourcePtr());
            const QnArchiveStreamReader* archive = dynamic_cast<const QnArchiveStreamReader*> (widget->display()->dataProvider());
            if (loader && archive)
            {
                QnTimePeriodList periods = loader->periods(Qn::RecordingContent).intersected(period);
                if (periods.size() > 1 && archive->getDPAudioLayout()->channelCount() > 0)
                {
                    int result = QMessageBox::warning(
                        mainWindow(),
                        tr("AVI format is not recommended"),
                        tr("AVI format is not recommended for camera with audio track there is some recording holes exists."\
                           "Press 'Yes' to continue export or 'No' to select other format"), // TODO: #Elric bad Engrish
                        QMessageBox::Yes | QMessageBox::No
                    );
                    if (result != QMessageBox::Yes)
                        continue;
                }
            }
        }

        if (QFile::exists(fileName) && !QFile::remove(fileName)) {
            QMessageBox::critical(
                mainWindow(),
                tr("Could not overwrite file"),
                tr("File '%1' is used by another process. Please try another name.").arg(QFileInfo(fileName).baseName()),
                QMessageBox::Ok
            );
            continue;
        }

        break;
    }
    qnSettings->setLastExportDir(QFileInfo(fileName).absolutePath());

#ifdef Q_OS_WIN
    if (selectedFilter.contains(binaryFilterName(false)))
    {
        QnLayoutResourcePtr existingLayout = qnResPool->getResourceByUrl(QLatin1String("layout://") + fileName).dynamicCast<QnLayoutResource>();
        if (!existingLayout)
            existingLayout = qnResPool->getResourceByUrl(fileName).dynamicCast<QnLayoutResource>();
        if (existingLayout)
            removeLayoutFromPool(existingLayout);

        QnLayoutResourcePtr newLayout(new QnLayoutResource());

        itemData.uuid = QUuid::createUuid();
        newLayout->addItem(itemData);
        saveLayoutToLocalFile(period, newLayout, fileName, LayoutExport_Export, false);
    }
    else
#endif
    {
        QnProgressDialog *exportProgressDialog = new QnProgressDialog(mainWindow());
        exportProgressDialog->setWindowTitle(tr("Exporting Video"));
        exportProgressDialog->setLabelText(tr("Exporting to \"%1\"...").arg(fileName));
        exportProgressDialog->setRange(0, 100);
        exportProgressDialog->setMinimumDuration(1000);
        m_exportProgressDialog = exportProgressDialog;

        m_exportedCamera = widget->display()->camera();

        connect(exportProgressDialog,   SIGNAL(canceled()),                 this,                   SLOT(at_cancelExport()));
        connect(exportProgressDialog,   SIGNAL(canceled()),                 exportProgressDialog,   SLOT(deleteLater()));
        connect(m_exportedCamera,       SIGNAL(exportProgress(int)),        exportProgressDialog,   SLOT(setValue(int)));
        connect(m_exportedCamera,       SIGNAL(exportFailed(QString)),      exportProgressDialog,   SLOT(deleteLater()));
        connect(m_exportedCamera,       SIGNAL(exportFinished(QString)),    exportProgressDialog,   SLOT(deleteLater()));
        connect(m_exportedCamera,       SIGNAL(exportFailed(QString)),      this,                   SLOT(at_camera_exportFailed(QString)));
        connect(m_exportedCamera,       SIGNAL(exportFinished(QString)),    this,                   SLOT(at_camera_exportFinished(QString)));

        QnStreamRecorder::Role role = QnStreamRecorder::Role_FileExport;
        if (withTimestamps)
            role = QnStreamRecorder::Role_FileExportWithTime;
        QnMediaResourcePtr mediaRes = m_exportedCamera->getDevice().dynamicCast<QnMediaResource>();
        int timeOffset = 0;
        if(qnSettings->timeMode() == Qn::ServerTimeMode) {
            // time difference between client and server
            timeOffset = context()->instance<QnWorkbenchServerTimeWatcher>()->localOffset(mediaRes, 0);
        }
        qint64 serverTimeZone = context()->instance<QnWorkbenchServerTimeWatcher>()->utcOffset(mediaRes, Qn::InvalidUtcOffset);
        m_exportedCamera->exportMediaPeriodToFile(period.startTimeMs * 1000ll, (period.startTimeMs + period.durationMs) * 1000ll, fileName, selectedExtension.mid(1),
                                                  QnStorageResourcePtr(), role,
                                                  timeOffset, serverTimeZone,
                                                  itemData.zoomRect,
                                                  contrastParams);
        exportProgressDialog->exec();
    }
}


void QnWorkbenchActionHandler::at_camera_exportFinished(QString fileName) {
    disconnect(sender(), NULL, this, NULL);

    QnAviResourcePtr file(new QnAviResource(fileName));
    file->setStatus(QnResource::Online);
    resourcePool()->addResource(file);
    m_exportedCamera = 0;

    if(m_exportProgressDialog)
        m_exportProgressDialog.data()->setValue(m_exportProgressDialog.data()->maximum());

    QMessageBox::information(mainWindow(), tr("Export finished"), tr("Export successfully finished"), QMessageBox::Ok);
}

void QnWorkbenchActionHandler::at_cancelExport()
{
    QString exportFileName;
    if (m_exportedCamera) {
        exportFileName = m_exportedCamera->exportedFileName();
        m_exportedCamera->stopExport();
    }
    m_exportedCamera = 0;
    if (m_exportStorage)
        QFile::remove(QnLayoutFileStorageResource::removeProtocolPrefix(m_exportStorage->getUrl()));
    else if (!exportFileName.isEmpty())
        QFile::remove(exportFileName);
    m_exportStorage.clear();
    m_exportedMediaRes.clear();
}

void QnWorkbenchActionHandler::at_camera_exportFailed(QString errorMessage) {
    disconnect(sender(), NULL, this, NULL);

    if(QnVideoCamera *camera = dynamic_cast<QnVideoCamera *>(sender()))
        camera->stopExport();
    m_exportedCamera = 0;
    QMessageBox::warning(mainWindow(), tr("Could not export video"), errorMessage, QMessageBox::Ok);
}

void QnWorkbenchActionHandler::at_setCurrentLayoutAspectRatio4x3Action_triggered() {
    workbench()->currentLayout()->resource()->setCellAspectRatio(4.0 / 3.0);
    action(Qn::SetCurrentLayoutAspectRatio4x3Action)->setChecked(true);
}

void QnWorkbenchActionHandler::at_setCurrentLayoutAspectRatio16x9Action_triggered() {
    workbench()->currentLayout()->resource()->setCellAspectRatio(16.0 / 9.0);
    action(Qn::SetCurrentLayoutAspectRatio16x9Action)->setChecked(true);
}

void QnWorkbenchActionHandler::at_setCurrentLayoutItemSpacing0Action_triggered() {
    workbench()->currentLayout()->resource()->setCellSpacing(QSizeF(0.0, 0.0));
    action(Qn::SetCurrentLayoutItemSpacing0Action)->setChecked(true);
}

void QnWorkbenchActionHandler::at_setCurrentLayoutItemSpacing10Action_triggered() {
    workbench()->currentLayout()->resource()->setCellSpacing(QSizeF(0.1, 0.1));
    action(Qn::SetCurrentLayoutItemSpacing10Action)->setChecked(true);
}

void QnWorkbenchActionHandler::at_setCurrentLayoutItemSpacing20Action_triggered() {
    workbench()->currentLayout()->resource()->setCellSpacing(QSizeF(0.2, 0.2));
    action(Qn::SetCurrentLayoutItemSpacing20Action)->setChecked(true);
}

void QnWorkbenchActionHandler::at_setCurrentLayoutItemSpacing30Action_triggered() {
    workbench()->currentLayout()->resource()->setCellSpacing(QSizeF(0.3, 0.3));
    action(Qn::SetCurrentLayoutItemSpacing30Action)->setChecked(true);
}

void QnWorkbenchActionHandler::at_createZoomWindowAction_triggered() {
    QnActionParameters params = menu()->currentParameters(sender());

    QnResourceWidget *widget = params.widget();
    if(!widget)
        return;

    QRectF rect = params.argument<QRectF>(Qn::ItemZoomRectRole, QRectF(0.25, 0.25, 0.5, 0.5));
    AddToLayoutParams addParams;
    addParams.usePosition = true;
    addParams.position = widget->item()->combinedGeometry().center();
    addParams.zoomWindow = rect;
    addParams.zoomUuid = widget->item()->uuid();
    addParams.frameColor = params.argument<QColor>(Qn::ItemFrameColorRole);
    addParams.rotation = widget->item()->rotation();

    addToLayout(workbench()->currentLayout()->resource(), widget->resource(), addParams);
}

void QnWorkbenchActionHandler::at_rotate0Action_triggered(){
    rotateItems(0);
}

void QnWorkbenchActionHandler::at_rotate90Action_triggered(){
    rotateItems(90);
}

void QnWorkbenchActionHandler::at_rotate180Action_triggered(){
    rotateItems(180);
}

void QnWorkbenchActionHandler::at_rotate270Action_triggered(){
    rotateItems(270);
}

void QnWorkbenchActionHandler::at_radassAutoAction_triggered() {
    setResolutionMode(Qn::AutoResolution);
}

void QnWorkbenchActionHandler::at_radassLowAction_triggered() {
    setResolutionMode(Qn::LowResolution);
}

void QnWorkbenchActionHandler::at_radassHighAction_triggered() {
    setResolutionMode(Qn::HighResolution);
}

void QnWorkbenchActionHandler::at_ptzSavePresetAction_triggered() {
    QnVirtualCameraResourcePtr camera = menu()->currentParameters(sender()).resource().dynamicCast<QnVirtualCameraResource>();
    if(!camera)
        return;

    if(camera->getStatus() == QnResource::Offline || camera->getStatus() == QnResource::Unauthorized) {
        QMessageBox::critical(
            mainWindow(),
            tr("Could not get position from camera"),
            tr("An error has occurred while trying to get current position from camera %1.\n\nPlease wait for the camera to go online.").arg(camera->getName())
        );
        return;
    }

    QVector3D position = context()->instance<QnWorkbenchPtzController>()->position(camera);
    if(qIsNaN(position)) {
        QMessageBox::critical(
            mainWindow(),
            tr("Could not get position from camera"),
            tr("An error has occurred while trying to get current position from camera %1.\n\nThe camera is probably in continuous movement mode. Please stop the camera and try again.").arg(camera->getName())
        );
        return;
    }

    bool ok = false;
    QString name = QInputDialog::getText(mainWindow(), tr("Save Position"), tr("Enter position name:"), QLineEdit::Normal, QString(), &ok);
    if(!ok)
        return;

    context()->instance<QnWorkbenchPtzPresetManager>()->addPtzPreset(camera, name, position);
}

void QnWorkbenchActionHandler::at_ptzGoToPresetAction_triggered() {
    QnActionParameters parameters = menu()->currentParameters(sender());

    QnVirtualCameraResourcePtr camera = parameters.resource().dynamicCast<QnVirtualCameraResource>();
    if(!camera)
        return;

    QString name = parameters.argument<QString>(Qn::ResourceNameRole).trimmed();
    if(name.isEmpty())
        return;

    QnPtzPreset preset = context()->instance<QnWorkbenchPtzPresetManager>()->ptzPreset(camera, name);
    if(preset.isNull())
        return;

    if(camera->getStatus() == QnResource::Offline || camera->getStatus() == QnResource::Unauthorized) {
        QMessageBox::critical(
            mainWindow(),
            tr("Could not set position from camera"),
            tr("An error has occurred while trying to set current position for camera %1.\n\nPlease wait for the camera to go online.").arg(camera->getName())
        );
        return;
    }

    action(Qn::JumpToLiveAction)->trigger(); // TODO: #Elric ?
    context()->instance<QnWorkbenchPtzController>()->setPosition(camera, preset.logicalPosition);
}

void QnWorkbenchActionHandler::at_ptzManagePresetsAction_triggered() {
    QnVirtualCameraResourcePtr camera = menu()->currentParameters(sender()).resource().dynamicCast<QnVirtualCameraResource>();
    if(!camera)
        return;

    QScopedPointer<QnPtzPresetsDialog> dialog(new QnPtzPresetsDialog(mainWindow()));
    dialog->setCamera(camera);
    dialog->exec();
}

void QnWorkbenchActionHandler::at_setAsBackgroundAction_triggered() {
    if (!context()->user() || !workbench()->currentLayout()->resource())
        return; // action should not be triggered while we are not connected

    if(!accessController()->hasPermissions(workbench()->currentLayout()->resource(), Qn::EditLayoutSettingsPermission))
        return;

    if (workbench()->currentLayout()->resource()->locked())
        return;

    QnProgressDialog *progressDialog = new QnProgressDialog(mainWindow());
    progressDialog->setWindowTitle(tr("Updating background"));
    progressDialog->setLabelText(tr("Image processing can take a lot of time. Please be patient."));
    progressDialog->setRange(0, 0);
    progressDialog->setCancelButton(NULL);
    connect(progressDialog,   SIGNAL(canceled()),                   progressDialog,     SLOT(deleteLater()));

    QnAppServerImageCache *cache = new QnAppServerImageCache(this);
    cache->setProperty(uploadingImageARPropertyName, menu()->currentParameters(sender()).widget()->aspectRatio());
    connect(cache,            SIGNAL(fileUploaded(QString, bool)),  this,               SLOT(at_backgroundImageStored(QString, bool)));
    connect(cache,            SIGNAL(fileUploaded(QString,bool)),   progressDialog,     SLOT(deleteLater()));
    connect(cache,            SIGNAL(fileUploaded(QString, bool)),  cache,              SLOT(deleteLater()));

    cache->storeImage(menu()->currentParameters(sender()).resource()->getUrl());
    progressDialog->exec();
}

void QnWorkbenchActionHandler::at_backgroundImageStored(const QString &filename, bool success) {
    if (!context()->user() || !workbench()->currentLayout()->resource())
        return; // action should not be triggered while we are not connected

    if(!accessController()->hasPermissions(workbench()->currentLayout()->resource(), Qn::EditLayoutSettingsPermission))
        return;

    if (workbench()->currentLayout()->resource()->locked())
        return;

    if (!success) {
        QMessageBox::warning(mainWindow(), tr("Error"), tr("Image cannot be uploaded"));
        return;
    }

    // if no background is set then size should be auto-calculated
    bool shouldUpdateSize = workbench()->currentLayout()->resource()->backgroundImageFilename().isEmpty();

    QnLayoutResourcePtr layout = workbench()->currentLayout()->resource();
    layout->setBackgroundImageFilename(filename);
    if (qFuzzyCompare(layout->backgroundOpacity(), 0.0))
        layout->setBackgroundOpacity(0.7);

    if (shouldUpdateSize) {
        QRect bounds;
        QList<QnWorkbenchItem *> items = workbench()->currentLayout()->items().toList();
        foreach(QnWorkbenchItem *item, items)
            bounds = bounds.united(item->geometry());
        if (bounds.isNull())
            bounds = QRect(0, 0, 1, 1); // paranoia security check

        int minWidth = bounds.width();
        int minHeight = bounds.height();

        qreal cellAspectRatio = qnGlobals->defaultLayoutCellAspectRatio();
        if (layout->cellAspectRatio() > 0) {
            qreal cellWidth = 1.0 + layout->cellSpacing().width();
            qreal cellHeight = 1.0 / layout->cellAspectRatio() + layout->cellSpacing().height();
            cellAspectRatio = cellWidth / cellHeight;
        }

        qreal aspectRatio = sender()->property(uploadingImageARPropertyName).toReal();

        int w, h;
        qreal targetAspectRatio = aspectRatio / cellAspectRatio;
        if (targetAspectRatio >= 1.0) { // width is greater than height
            h = minHeight;
            w = qRound((qreal)h * targetAspectRatio);
            if (w > qnGlobals->layoutBackgroundMaxSize().width()) {
                w = qnGlobals->layoutBackgroundMaxSize().width();
                h = qRound((qreal)w / targetAspectRatio);
            }

        } else {
            w = minWidth;
            h = qRound((qreal)w / targetAspectRatio);
            if (h > qnGlobals->layoutBackgroundMaxSize().height()) {
                h = qnGlobals->layoutBackgroundMaxSize().height();
                w = qRound((qreal)h * targetAspectRatio);
            }
        }
        layout->setBackgroundSize(QSize(w, h));
    }

    snapshotManager()->save(layout, this, SLOT(at_resources_saved(int, const QnResourceList &, int)));
}

void QnWorkbenchActionHandler::at_resources_saved(int status, const QnResourceList &resources, int handle) {
    Q_UNUSED(handle);

    if(status == 0)
        return;

    QnLayoutResourceList layoutResources = resources.filtered<QnLayoutResource>();
    QnLayoutResourceList reopeningLayoutResources;
    foreach(const QnLayoutResourcePtr &layoutResource, layoutResources)
        if(snapshotManager()->isLocal(layoutResource) && !QnWorkbenchLayout::instance(layoutResource))
            reopeningLayoutResources.push_back(layoutResource);

    if(!reopeningLayoutResources.empty()) {
        int button = QnResourceListDialog::exec(
            mainWindow(),
            resources,
            tr("Error"),
            tr("Could not save the following %n layout(s) to Enterprise Controller.", "", reopeningLayoutResources.size()),
            tr("Do you want to restore these %n layout(s)?", "", reopeningLayoutResources.size()),
            QDialogButtonBox::Yes | QDialogButtonBox::No
        );
        if(button == QMessageBox::Yes) {
            foreach(const QnLayoutResourcePtr &layoutResource, layoutResources)
                workbench()->addLayout(new QnWorkbenchLayout(layoutResource, this));
            workbench()->setCurrentLayout(workbench()->layouts().back());
        } else {
            foreach(const QnLayoutResourcePtr &layoutResource, layoutResources)
                resourcePool()->removeResource(layoutResource);
        }
    } else {
        QnResourceListDialog::exec(
            mainWindow(),
            resources,
            tr("Error"),
            tr("Could not save the following %n items to Enterprise Controller.", "", resources.size()),
            QDialogButtonBox::Ok
        );
    }
}

void QnWorkbenchActionHandler::at_resource_deleted(const QnHTTPRawResponse& response, int handle) {
    Q_UNUSED(handle);

    if(response.status == 0)
        return;

    QMessageBox::critical(mainWindow(), tr("Could not delete resource"), tr("An error has occurred while trying to delete a resource from Enterprise Controller. \n\nError description: '%2'").arg(QLatin1String(response.errorString.data())));
}

void QnWorkbenchActionHandler::at_resources_statusSaved(int status, const QnResourceList &resources, const QList<int> &oldDisabledFlags) {
    if(status == 0 || resources.isEmpty())
        return;

    QnResourceListDialog::exec(
        mainWindow(),
        resources,
        tr("Error"),
        tr("Could not save changes made to the following %n resource(s).", "", resources.size()),
        QDialogButtonBox::Ok
    );

    for(int i = 0; i < resources.size(); i++)
        resources[i]->setDisabled(oldDisabledFlags[i]);
}

void QnWorkbenchActionHandler::at_panicWatcher_panicModeChanged() {
    action(Qn::TogglePanicModeAction)->setChecked(context()->instance<QnWorkbenchPanicWatcher>()->isPanicMode());
    if (!action(Qn::TogglePanicModeAction)->isChecked())
        action(Qn::TogglePanicModeAction)->setEnabled(context()->instance<QnWorkbenchScheduleWatcher>()->isScheduleEnabled());
}

void QnWorkbenchActionHandler::at_scheduleWatcher_scheduleEnabledChanged() {
    action(Qn::TogglePanicModeAction)->setEnabled(context()->instance<QnWorkbenchScheduleWatcher>()->isScheduleEnabled()
                                                  || action(Qn::TogglePanicModeAction)->isChecked());
}

void QnWorkbenchActionHandler::at_togglePanicModeAction_toggled(bool checked) {
    QnMediaServerResourceList resources = resourcePool()->getResources().filtered<QnMediaServerResource>();

    foreach(QnMediaServerResourcePtr resource, resources)
    {
        bool isPanicMode = resource->getPanicMode() != QnMediaServerResource::PM_None;
        if(isPanicMode != checked) {
            QnMediaServerResource::PanicMode val = QnMediaServerResource::PM_None;
            if (checked)
                val = QnMediaServerResource::PM_User;
            resource->setPanicMode(val);
            connection()->saveAsync(resource, this, SLOT(at_resources_saved(int, const QnResourceList &, int)));
        }
    }
}

void QnWorkbenchActionHandler::at_toggleTourAction_toggled(bool checked) {
    if(!checked) {
        m_tourTimer->stop();
        context()->workbench()->setItem(Qn::ZoomedRole, NULL);
    } else {
        m_tourTimer->start(qnSettings->tourCycleTime());
        at_tourTimer_timeout();
    }
}

void QnWorkbenchActionHandler::at_toggleTourModeHotkeyAction_triggered() {
    menu()->trigger(Qn::ToggleTourModeAction);
}

struct ItemPositionCmp {
    bool operator()(QnWorkbenchItem *l, QnWorkbenchItem *r) const {
        QRect lg = l->geometry();
        QRect rg = r->geometry();
        return lg.y() < rg.y() || (lg.y() == rg.y() && lg.x() < rg.x());
    }
};

void QnWorkbenchActionHandler::at_tourTimer_timeout() {
    QList<QnWorkbenchItem *> items = context()->workbench()->currentLayout()->items().toList();
    qSort(items.begin(), items.end(), ItemPositionCmp());

    if(items.empty()) {
        action(Qn::ToggleTourModeAction)->setChecked(false);
        return;
    }

    QnWorkbenchItem *item = context()->workbench()->item(Qn::ZoomedRole);
    if(item) {
        item = items[(items.indexOf(item) + 1) % items.size()];
    } else {
        item = items[0];
    }
    context()->workbench()->setItem(Qn::ZoomedRole, item);
}

void QnWorkbenchActionHandler::at_workbench_itemChanged(Qn::ItemRole role) {
    if(!workbench()->item(Qn::ZoomedRole))
        action(Qn::ToggleTourModeAction)->setChecked(false);

    if (role == Qn::CentralRole && adjustVideoDialog()->isVisible())
    {
        QnWorkbenchItem *item = context()->workbench()->item(Qn::CentralRole);
        QnMediaResourceWidget* widget = dynamic_cast<QnMediaResourceWidget*> (context()->display()->widget(item));
        if (widget)
            adjustVideoDialog()->setWidget(widget);
    }
}

void QnWorkbenchActionHandler::at_whatsThisAction_triggered() {
    QWhatsThis::enterWhatsThisMode();
}

void QnWorkbenchActionHandler::at_escapeHotkeyAction_triggered() {
    if (action(Qn::ToggleTourModeAction)->isChecked())
        menu()->trigger(Qn::ToggleTourModeAction);
    else
        menu()->trigger(Qn::FullscreenAction);
}

void QnWorkbenchActionHandler::at_clearCacheAction_triggered() {
    QnAppServerFileCache::clearLocalCache();
}

void QnWorkbenchActionHandler::at_messageBoxAction_triggered() {
    QString title = menu()->currentParameters(sender()).argument<QString>(Qn::TitleRole);
    QString text = menu()->currentParameters(sender()).argument<QString>(Qn::TextRole);
    if (text.isEmpty())
        text = title;

    QMessageBox::information(mainWindow(),
                             title,
                             text);
}

void QnWorkbenchActionHandler::at_browseUrlAction_triggered() {
    QString url = menu()->currentParameters(sender()).argument<QString>(Qn::UrlRole);
    if (url.isEmpty())
        return;

    QDesktopServices::openUrl(QUrl::fromUserInput(url));
}<|MERGE_RESOLUTION|>--- conflicted
+++ resolved
@@ -2870,13 +2870,8 @@
     quint32 flags = exportReadOnly ? 1 : 0;
 
     for (int i = 0; i < m_layoutExportResources.size(); ++i) {
-<<<<<<< HEAD
         if (m_layoutExportResources[i]->toResource()->hasFlags(QnResource::utc))
-            flags |= 2; 
-=======
-        if (m_layoutExportResources[i]->hasFlags(QnResource::utc))
             flags |= 2;
->>>>>>> f95893c5
     }
     device->write((const char*) &flags, sizeof(flags));
     delete device;
@@ -2983,13 +2978,8 @@
             if (m_motionFileBuffer[i])
             {
                 m_motionFileBuffer[i]->close();
-<<<<<<< HEAD
-                
+
                 QString uniqId = m_exportedMediaRes->toResource()->getUniqueId();
-=======
-
-                QString uniqId = m_exportedMediaRes->getUniqueId();
->>>>>>> f95893c5
                 uniqId = QFileInfo(uniqId.mid(uniqId.indexOf(L'?')+1)).baseName(); // simplify name if export from existing layout
                 QString motionFileName = QString(QLatin1String("motion%1_%2.bin")).arg(i).arg(uniqId);
                 QIODevice* device = m_exportStorage->open(motionFileName , QIODevice::WriteOnly);
