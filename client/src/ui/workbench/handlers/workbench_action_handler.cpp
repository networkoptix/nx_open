#include "workbench_action_handler.h"

#include <cassert>

#include <QtCore/QProcess>

#include <QtWidgets/QApplication>
#include <QtWidgets/QDesktopWidget>
#include <QtGui/QDesktopServices>
#include <QtGui/QImage>
#include <QtWidgets/QWhatsThis>
#include <QtWidgets/QInputDialog>
#include <QtWidgets/QLineEdit>
#include <QtWidgets/QCheckBox>
#include <QtGui/QImageWriter>

#include <api/network_proxy_factory.h>
#include <api/global_settings.h>

#include <business/business_action_parameters.h>

#include <camera/resource_display.h>
#include <camera/cam_display.h>
#include <camera/camera_data_manager.h>

#include <client/client_connection_data.h>
#include <client/client_message_processor.h>
#include <client/client_runtime_settings.h>

#include <common/common_module.h>

#include <core/resource/resource.h>
#include <core/resource/resource_name.h>
#include <core/resource/device_dependent_strings.h>
#include <core/resource/camera_resource.h>
#include <core/resource/camera_user_attribute_pool.h>
#include <core/resource/layout_resource.h>
#include <core/resource/media_server_resource.h>
#include <core/resource/media_server_user_attributes.h>
#include <core/resource_management/resource_discovery_manager.h>
#include <core/resource_management/resource_pool.h>
#include <core/resource_management/resource_properties.h>
#include <core/resource_management/resources_changes_manager.h>
#include <core/resource/resource_directory_browser.h>
#include <core/resource/file_processor.h>
#include <core/resource/videowall_resource.h>
#include <core/resource/videowall_item.h>
#include <core/resource/user_resource.h>
#include <core/resource/webpage_resource.h>

#include <nx_ec/dummy_handler.h>

#include <nx/streaming/archive_stream_reader.h>
#include <plugins/resource/avi/avi_resource.h>
#include <plugins/storage/file_storage/layout_storage_resource.h>

#include <recording/time_period_list.h>

#include <redass/redass_controller.h>

#include <ui/actions/action_manager.h>
#include <ui/actions/action.h>
#include <ui/actions/action_parameter_types.h>
#include <ui/actions/action_target_provider.h>

#include <ui/dialogs/about_dialog.h>
#include <ui/dialogs/connection_testing_dialog.h>
#include <ui/dialogs/user_settings_dialog.h>
#include <ui/dialogs/resource_list_dialog.h>
#include <ui/dialogs/preferences_dialog.h>
#include <ui/dialogs/camera_addition_dialog.h>
#include <ui/dialogs/progress_dialog.h>
#include <ui/dialogs/business_rules_dialog.h>
#include <ui/dialogs/checkable_message_box.h>
#include <ui/dialogs/failover_priority_dialog.h>
#include <ui/dialogs/backup_cameras_dialog.h>
#include <ui/dialogs/layout_settings_dialog.h>
#include <ui/dialogs/custom_file_dialog.h>
#include <ui/dialogs/file_dialog.h>
#include <ui/dialogs/camera_diagnostics_dialog.h>
#include <ui/dialogs/message_box.h>
#include <ui/dialogs/notification_sound_manager_dialog.h>
#include <ui/dialogs/media_file_settings_dialog.h>
#include <ui/dialogs/ping_dialog.h>
#include <ui/dialogs/system_administration_dialog.h>
#include <ui/dialogs/non_modal_dialog_constructor.h>

#include <ui/graphics/items/resource/resource_widget.h>
#include <ui/graphics/items/resource/media_resource_widget.h>
#include <ui/graphics/items/generic/graphics_message_box.h>
#include <ui/graphics/items/controls/time_slider.h>
#include <ui/graphics/instruments/signaling_instrument.h>
#include <ui/graphics/instruments/instrument_manager.h>

#include <ui/common/ui_resource_name.h>

#include <ui/help/help_topic_accessor.h>
#include <ui/help/help_topics.h>

#include <ui/style/globals.h>

#include <ui/workbench/workbench.h>
#include <ui/workbench/workbench_display.h>
#include <ui/workbench/workbench_synchronizer.h>
#include <ui/workbench/workbench_layout.h>
#include <ui/workbench/workbench_item.h>
#include <ui/workbench/workbench_context.h>
#include <ui/workbench/workbench_layout_snapshot_manager.h>
#include <ui/workbench/workbench_resource.h>
#include <ui/workbench/workbench_access_controller.h>
#include <ui/workbench/workbench_state_manager.h>
#include <ui/workbench/workbench_navigator.h>

#include <ui/workbench/handlers/workbench_layouts_handler.h>            //TODO: #GDM dependencies

#include <ui/workbench/watchers/workbench_user_watcher.h>
#include <ui/workbench/watchers/workbench_panic_watcher.h>
#include <ui/workbench/watchers/workbench_schedule_watcher.h>
#include <ui/workbench/watchers/workbench_update_watcher.h>
#include <ui/workbench/watchers/workbench_user_layout_count_watcher.h>
#include <ui/workbench/watchers/workbench_server_time_watcher.h>
#include <ui/workbench/watchers/workbench_version_mismatch_watcher.h>
#include <ui/workbench/watchers/workbench_bookmarks_watcher.h>

#include <utils/app_server_image_cache.h>

#include <utils/applauncher_utils.h>
#include <utils/local_file_cache.h>
#include <utils/common/environment.h>
#include <utils/common/delete_later.h>
#include <utils/common/mime_data.h>
#include <utils/common/event_processors.h>
#include <utils/common/string.h>
#include <utils/common/time.h>
#include <utils/common/synctime.h>
#include <utils/common/scoped_value_rollback.h>
#include <utils/common/url.h>
#include <utils/email/email.h>
#include <utils/math/math.h>
#include <utils/network/http/httptypes.h>
#include <utils/aspect_ratio.h>
#include <utils/screen_manager.h>


#ifdef Q_OS_MACX
#include <utils/mac_utils.h>
#endif

#include <utils/common/app_info.h>

// TODO: #Elric remove this include
#include "../extensions/workbench_stream_synchronizer.h"

#include "core/resource/layout_item_data.h"
#include "ui/dialogs/adjust_video_dialog.h"
#include "ui/graphics/items/resource/resource_widget_renderer.h"
#include "ui/widgets/palette_widget.h"
#include "network/authutil.h"

namespace {
    const char* uploadingImageARPropertyName = "_qn_uploadingImageARPropertyName";
}

//!time that is given to process to exit. After that, applauncher (if present) will try to terminate it
static const quint32 PROCESS_TERMINATE_TIMEOUT = 15000;

// -------------------------------------------------------------------------- //
// QnWorkbenchActionHandler
// -------------------------------------------------------------------------- //
QnWorkbenchActionHandler::QnWorkbenchActionHandler(QObject *parent):
    QObject(parent),
    QnWorkbenchContextAware(parent),
    m_delayedDropGuard(false),
    m_tourTimer(new QTimer(this))
{
    connect(m_tourTimer,                                        SIGNAL(timeout()),                              this,   SLOT(at_tourTimer_timeout()));
    connect(context(),                                          SIGNAL(userChanged(const QnUserResourcePtr &)), this,   SLOT(at_context_userChanged(const QnUserResourcePtr &)), Qt::QueuedConnection);

    connect(workbench(),                                        SIGNAL(itemChanged(Qn::ItemRole)),              this,   SLOT(at_workbench_itemChanged(Qn::ItemRole)));
    connect(workbench(),                                        SIGNAL(cellSpacingChanged()),                   this,   SLOT(at_workbench_cellSpacingChanged()));
    connect(workbench(),                                        SIGNAL(currentLayoutChanged()),                 this,   SLOT(at_workbench_currentLayoutChanged()));

    connect(action(Qn::MainMenuAction),                         SIGNAL(triggered()),    this,   SLOT(at_mainMenuAction_triggered()));
    connect(action(Qn::OpenCurrentUserLayoutMenu),              SIGNAL(triggered()),    this,   SLOT(at_openCurrentUserLayoutMenuAction_triggered()));
    connect(action(Qn::ShowcaseAction),                         SIGNAL(triggered()),    this,   SLOT(at_showcaseAction_triggered()));
    connect(action(Qn::AboutAction),                            SIGNAL(triggered()),    this,   SLOT(at_aboutAction_triggered()));
    /* These actions may be activated via context menu. In this case the topmost event loop will be finishing and this somehow affects runModal method of NSSavePanel in MacOS.
     * File dialog execution will be failed. (see a comment in qcocoafiledialoghelper.mm)
     * To make dialogs work we're using queued connection here. */
    connect(action(Qn::OpenFileAction),                         SIGNAL(triggered()),    this,   SLOT(at_openFileAction_triggered()));
    connect(action(Qn::OpenLayoutAction),                       SIGNAL(triggered()),    this,   SLOT(at_openLayoutAction_triggered()));
    connect(action(Qn::OpenFolderAction),                       SIGNAL(triggered()),    this,   SLOT(at_openFolderAction_triggered()));

    connect(action(Qn::PreferencesGeneralTabAction),            SIGNAL(triggered()),    this,   SLOT(at_preferencesGeneralTabAction_triggered()));
    connect(action(Qn::PreferencesLicensesTabAction),           SIGNAL(triggered()),    this,   SLOT(at_preferencesLicensesTabAction_triggered()));
    connect(action(Qn::PreferencesSmtpTabAction),               SIGNAL(triggered()),    this,   SLOT(at_preferencesSmtpTabAction_triggered()));
    connect(action(Qn::PreferencesNotificationTabAction),       SIGNAL(triggered()),    this,   SLOT(at_preferencesNotificationTabAction_triggered()));
    connect(action(Qn::BusinessEventsAction),                   SIGNAL(triggered()),    this,   SLOT(at_businessEventsAction_triggered()));
    connect(action(Qn::OpenBusinessRulesAction),                SIGNAL(triggered()),    this,   SLOT(at_openBusinessRulesAction_triggered()));
    connect(action(Qn::OpenFailoverPriorityAction),             &QAction::triggered,    this,   &QnWorkbenchActionHandler::openFailoverPriorityDialog);
    connect(action(Qn::OpenBackupCamerasAction),                &QAction::triggered,    this,   &QnWorkbenchActionHandler::openBackupCamerasDialog);
    connect(action(Qn::OpenBookmarksSearchAction),              SIGNAL(triggered()),    this,   SLOT(at_openBookmarksSearchAction_triggered()));
    connect(action(Qn::OpenBusinessLogAction),                  SIGNAL(triggered()),    this,   SLOT(at_openBusinessLogAction_triggered()));
    connect(action(Qn::OpenAuditLogAction),                     SIGNAL(triggered()),    this,   SLOT(at_openAuditLogAction_triggered()));
    connect(action(Qn::CameraListAction),                       SIGNAL(triggered()),    this,   SLOT(at_cameraListAction_triggered()));
    connect(action(Qn::CameraListByServerAction),               SIGNAL(triggered()),    this,   SLOT(at_cameraListAction_triggered()));
    connect(action(Qn::WebClientAction),                        SIGNAL(triggered()),    this,   SLOT(at_webClientAction_triggered()));
    connect(action(Qn::WebClientActionSubMenu),                 SIGNAL(triggered()),    this,   SLOT(at_webClientAction_triggered()));
    connect(action(Qn::SystemAdministrationAction),             SIGNAL(triggered()),    this,   SLOT(at_systemAdministrationAction_triggered()));
    connect(action(Qn::SystemUpdateAction),                     SIGNAL(triggered()),    this,   SLOT(at_systemUpdateAction_triggered()));
    connect(action(Qn::UserManagementAction),                   SIGNAL(triggered()),    this,   SLOT(at_userManagementAction_triggered()));
    connect(action(Qn::NextLayoutAction),                       SIGNAL(triggered()),    this,   SLOT(at_nextLayoutAction_triggered()));
    connect(action(Qn::PreviousLayoutAction),                   SIGNAL(triggered()),    this,   SLOT(at_previousLayoutAction_triggered()));
    connect(action(Qn::OpenInLayoutAction),                     SIGNAL(triggered()),    this,   SLOT(at_openInLayoutAction_triggered()));
    connect(action(Qn::OpenInCurrentLayoutAction),              SIGNAL(triggered()),    this,   SLOT(at_openInCurrentLayoutAction_triggered()));
    connect(action(Qn::OpenInNewLayoutAction),                  SIGNAL(triggered()),    this,   SLOT(at_openInNewLayoutAction_triggered()));
    connect(action(Qn::OpenInNewWindowAction),                  SIGNAL(triggered()),    this,   SLOT(at_openInNewWindowAction_triggered()));
    connect(action(Qn::OpenSingleLayoutAction),                 SIGNAL(triggered()),    this,   SLOT(at_openLayoutsAction_triggered()));
    connect(action(Qn::OpenMultipleLayoutsAction),              SIGNAL(triggered()),    this,   SLOT(at_openLayoutsAction_triggered()));
    connect(action(Qn::OpenAnyNumberOfLayoutsAction),           SIGNAL(triggered()),    this,   SLOT(at_openLayoutsAction_triggered()));
    connect(action(Qn::OpenLayoutsInNewWindowAction),           SIGNAL(triggered()),    this,   SLOT(at_openLayoutsInNewWindowAction_triggered()));
    connect(action(Qn::OpenCurrentLayoutInNewWindowAction),     SIGNAL(triggered()),    this,   SLOT(at_openCurrentLayoutInNewWindowAction_triggered()));
    connect(action(Qn::OpenNewTabAction),                       SIGNAL(triggered()),    this,   SLOT(at_openNewTabAction_triggered()));
    connect(action(Qn::OpenNewWindowAction),                    SIGNAL(triggered()),    this,   SLOT(at_openNewWindowAction_triggered()));
    connect(action(Qn::UserSettingsAction),                     SIGNAL(triggered()),    this,   SLOT(at_userSettingsAction_triggered()));
    connect(action(Qn::MediaFileSettingsAction),                &QAction::triggered,    this,   &QnWorkbenchActionHandler::at_mediaFileSettingsAction_triggered);
    connect(action(Qn::CameraIssuesAction),                     SIGNAL(triggered()),    this,   SLOT(at_cameraIssuesAction_triggered()));
    connect(action(Qn::CameraBusinessRulesAction),              SIGNAL(triggered()),    this,   SLOT(at_cameraBusinessRulesAction_triggered()));
    connect(action(Qn::CameraDiagnosticsAction),                SIGNAL(triggered()),    this,   SLOT(at_cameraDiagnosticsAction_triggered()));
    connect(action(Qn::LayoutSettingsAction),                   SIGNAL(triggered()),    this,   SLOT(at_layoutSettingsAction_triggered()));
    connect(action(Qn::CurrentLayoutSettingsAction),            SIGNAL(triggered()),    this,   SLOT(at_currentLayoutSettingsAction_triggered()));
    connect(action(Qn::ServerAddCameraManuallyAction),          SIGNAL(triggered()),    this,   SLOT(at_serverAddCameraManuallyAction_triggered()));
    connect(action(Qn::PingAction),                             SIGNAL(triggered()),    this,   SLOT(at_pingAction_triggered()));
    connect(action(Qn::ServerLogsAction),                       SIGNAL(triggered()),    this,   SLOT(at_serverLogsAction_triggered()));
    connect(action(Qn::ServerIssuesAction),                     SIGNAL(triggered()),    this,   SLOT(at_serverIssuesAction_triggered()));
    connect(action(Qn::OpenInFolderAction),                     SIGNAL(triggered()),    this,   SLOT(at_openInFolderAction_triggered()));
    connect(action(Qn::DeleteFromDiskAction),                   SIGNAL(triggered()),    this,   SLOT(at_deleteFromDiskAction_triggered()));
    connect(action(Qn::RemoveLayoutItemAction),                 SIGNAL(triggered()),    this,   SLOT(at_removeLayoutItemAction_triggered()));
    connect(action(Qn::RemoveFromServerAction),                 SIGNAL(triggered()),    this,   SLOT(at_removeFromServerAction_triggered()));
    connect(action(Qn::NewUserAction),                          SIGNAL(triggered()),    this,   SLOT(at_newUserAction_triggered()));
    connect(action(Qn::RenameResourceAction),                   SIGNAL(triggered()),    this,   SLOT(at_renameAction_triggered()));
    connect(action(Qn::DropResourcesAction),                    SIGNAL(triggered()),    this,   SLOT(at_dropResourcesAction_triggered()));
    connect(action(Qn::DelayedDropResourcesAction),             SIGNAL(triggered()),    this,   SLOT(at_delayedDropResourcesAction_triggered()));
    connect(action(Qn::InstantDropResourcesAction),             SIGNAL(triggered()),    this,   SLOT(at_instantDropResourcesAction_triggered()));
    connect(action(Qn::DropResourcesIntoNewLayoutAction),       SIGNAL(triggered()),    this,   SLOT(at_dropResourcesIntoNewLayoutAction_triggered()));
    connect(action(Qn::MoveCameraAction),                       SIGNAL(triggered()),    this,   SLOT(at_moveCameraAction_triggered()));
    connect(action(Qn::AdjustVideoAction),                      SIGNAL(triggered()),    this,   SLOT(at_adjustVideoAction_triggered()));
    connect(action(Qn::ExitAction),                             &QAction::triggered,    this,   &QnWorkbenchActionHandler::closeApplication);
    connect(action(Qn::ThumbnailsSearchAction),                 SIGNAL(triggered()),    this,   SLOT(at_thumbnailsSearchAction_triggered()));
    connect(action(Qn::SetCurrentLayoutItemSpacing0Action),     SIGNAL(triggered()),    this,   SLOT(at_setCurrentLayoutItemSpacing0Action_triggered()));
    connect(action(Qn::SetCurrentLayoutItemSpacing10Action),    SIGNAL(triggered()),    this,   SLOT(at_setCurrentLayoutItemSpacing10Action_triggered()));
    connect(action(Qn::SetCurrentLayoutItemSpacing20Action),    SIGNAL(triggered()),    this,   SLOT(at_setCurrentLayoutItemSpacing20Action_triggered()));
    connect(action(Qn::SetCurrentLayoutItemSpacing30Action),    SIGNAL(triggered()),    this,   SLOT(at_setCurrentLayoutItemSpacing30Action_triggered()));
    connect(action(Qn::CreateZoomWindowAction),                 SIGNAL(triggered()),    this,   SLOT(at_createZoomWindowAction_triggered()));
    connect(action(Qn::Rotate0Action),                          &QAction::triggered,    this,   [this] { rotateItems(0); });
    connect(action(Qn::Rotate90Action),                         &QAction::triggered,    this,   [this] { rotateItems(90); });
    connect(action(Qn::Rotate180Action),                        &QAction::triggered,    this,   [this] { rotateItems(180); });
    connect(action(Qn::Rotate270Action),                        &QAction::triggered,    this,   [this] { rotateItems(270); });
    connect(action(Qn::RadassAutoAction),                       &QAction::triggered,    this,   [this] { setResolutionMode(Qn::AutoResolution); });
    connect(action(Qn::RadassLowAction),                        &QAction::triggered,    this,   [this] { setResolutionMode(Qn::LowResolution); });
    connect(action(Qn::RadassHighAction),                       &QAction::triggered,    this,   [this] { setResolutionMode(Qn::HighResolution); });
    connect(action(Qn::SetAsBackgroundAction),                  SIGNAL(triggered()),    this,   SLOT(at_setAsBackgroundAction_triggered()));
    connect(action(Qn::WhatsThisAction),                        SIGNAL(triggered()),    this,   SLOT(at_whatsThisAction_triggered()));
    connect(action(Qn::EscapeHotkeyAction),                     SIGNAL(triggered()),    this,   SLOT(at_escapeHotkeyAction_triggered()));
    connect(action(Qn::MessageBoxAction),                       SIGNAL(triggered()),    this,   SLOT(at_messageBoxAction_triggered()));
    connect(action(Qn::BrowseUrlAction),                        SIGNAL(triggered()),    this,   SLOT(at_browseUrlAction_triggered()));
    connect(action(Qn::VersionMismatchMessageAction),           SIGNAL(triggered()),    this,   SLOT(at_versionMismatchMessageAction_triggered()));
    connect(action(Qn::BetaVersionMessageAction),               SIGNAL(triggered()),    this,   SLOT(at_betaVersionMessageAction_triggered()));
    connect(action(Qn::AllowStatisticsReportMessageAction),     &QAction::triggered,    this,   [this] { checkIfStatisticsReportAllowed(); });

    /* Qt::QueuedConnection is important! See QnPreferencesDialog::canApplyChanges() for details. */
    connect(action(Qn::QueueAppRestartAction),                  SIGNAL(triggered()),    this,   SLOT(at_queueAppRestartAction_triggered()), Qt::QueuedConnection);
    connect(action(Qn::SelectTimeServerAction),                 SIGNAL(triggered()),    this,   SLOT(at_selectTimeServerAction_triggered()));

    connect(action(Qn::TogglePanicModeAction),                  SIGNAL(toggled(bool)),  this,   SLOT(at_togglePanicModeAction_toggled(bool)));
    connect(action(Qn::ToggleTourModeAction),                   SIGNAL(toggled(bool)),  this,   SLOT(at_toggleTourAction_toggled(bool)));
    //connect(context()->instance<QnWorkbenchPanicWatcher>(),     SIGNAL(panicModeChanged()), this, SLOT(at_panicWatcher_panicModeChanged()));
    connect(context()->instance<QnWorkbenchScheduleWatcher>(),  SIGNAL(scheduleEnabledChanged()),   this,   SLOT(at_scheduleWatcher_scheduleEnabledChanged()));

    /* Connect through lambda to handle forced parameter. */
    connect(action(Qn::DelayedForcedExitAction),                &QAction::triggered,    this,   [this] {  closeApplication(true);    }, Qt::QueuedConnection);

    connect(action(Qn::BeforeExitAction),  &QAction::triggered, this, &QnWorkbenchActionHandler::at_beforeExitAction_triggered);

    /* Run handlers that update state. */
    //at_panicWatcher_panicModeChanged();
    at_scheduleWatcher_scheduleEnabledChanged();
}

QnWorkbenchActionHandler::~QnWorkbenchActionHandler() {
    disconnect(context(), NULL, this, NULL);
    disconnect(workbench(), NULL, this, NULL);

    foreach(QAction *action, menu()->actions())
        disconnect(action, NULL, this, NULL);

    /* Clean up. */
    if(m_mainMenu)
        delete m_mainMenu.data();

    if(m_currentUserLayoutsMenu)
        delete m_currentUserLayoutsMenu.data();

    deleteDialogs();
}

ec2::AbstractECConnectionPtr QnWorkbenchActionHandler::connection2() const {
    return QnAppServerConnectionFactory::getConnection2();
}

void QnWorkbenchActionHandler::addToLayout(const QnLayoutResourcePtr &layout, const QnResourcePtr &resource, const AddToLayoutParams &params) const {

    if (qnSettings->lightMode() & Qn::LightModeSingleItem) {
        while (!layout->getItems().isEmpty())
            layout->removeItem(*(layout->getItems().begin()));
    }

    int maxItems = (qnSettings->lightMode() & Qn::LightModeSingleItem)
            ? 1
            : qnSettings->maxSceneVideoItems();

    if (layout->getItems().size() >= maxItems)
        return;

#ifndef DESKTOP_CAMERA_DEBUG
    if (resource->hasFlags(Qn::desktop_camera))
        return;
#endif

    {
        //TODO: #GDM #Common refactor duplicated code VMS-1725
        bool isServer = resource->hasFlags(Qn::server);
        if (isServer && QnMediaServerResource::isFakeServer(resource))
            return;

        bool nonVideo = isServer || resource->hasFlags(Qn::web_page);
        bool isMediaResource = resource->hasFlags(Qn::media);
        bool isLocalResource = resource->hasFlags(Qn::url | Qn::local | Qn::media)
                && !resource->getUrl().startsWith(QnLayoutFileStorageResource::layoutPrefix());
        bool isExportedLayout = snapshotManager()->isFile(layout);

        bool allowed = nonVideo || isMediaResource;
        bool forbidden = isExportedLayout && (nonVideo || isLocalResource);
        if(!allowed || forbidden)
            return;
    }

    QnLayoutItemData data;
    data.resource.id = resource->getId();
    data.resource.path = resource->getUniqueId();
    data.uuid = QnUuid::createUuid();
    data.flags = Qn::PendingGeometryAdjustment;
    data.zoomRect = params.zoomWindow;
    data.zoomTargetUuid = params.zoomUuid;

    if (!qFuzzyIsNull(params.rotation)) {
        data.rotation = params.rotation;
    }
    else {
        QString forcedRotation = resource->getProperty(QnMediaResource::rotationKey());
        if (!forcedRotation.isEmpty())
            data.rotation = forcedRotation.toInt();
    }
    data.contrastParams = params.contrastParams;
    data.dewarpingParams = params.dewarpingParams;
    data.dataByRole[Qn::ItemTimeRole] = params.time;
    if(params.frameDistinctionColor.isValid())
        data.dataByRole[Qn::ItemFrameDistinctionColorRole] = params.frameDistinctionColor;
    if(params.usePosition) {
        data.combinedGeometry = QRectF(params.position, params.position); /* Desired position is encoded into a valid rect. */
    } else {
        data.combinedGeometry = QRectF(QPointF(0.5, 0.5), QPointF(-0.5, -0.5)); /* The fact that any position is OK is encoded into an invalid rect. */
    }
    layout->addItem(data);
}

void QnWorkbenchActionHandler::addToLayout(const QnLayoutResourcePtr &layout, const QnResourceList &resources, const AddToLayoutParams &params) const {
    foreach(const QnResourcePtr &resource, resources)
        addToLayout(layout, resource, params);
}

void QnWorkbenchActionHandler::addToLayout(const QnLayoutResourcePtr &layout, const QList<QnMediaResourcePtr>& resources, const AddToLayoutParams &params) const {
    foreach(const QnMediaResourcePtr &resource, resources)
        addToLayout(layout, resource->toResourcePtr(), params);
}

void QnWorkbenchActionHandler::addToLayout(const QnLayoutResourcePtr &layout, const QList<QString> &files, const AddToLayoutParams &params) const {
    addToLayout(layout, addToResourcePool(files), params);
}

QnResourceList QnWorkbenchActionHandler::addToResourcePool(const QList<QString> &files) const {
    return QnFileProcessor::createResourcesForFiles(QnFileProcessor::findAcceptedFiles(files));
}

QnResourceList QnWorkbenchActionHandler::addToResourcePool(const QString &file) const {
    return QnFileProcessor::createResourcesForFiles(QnFileProcessor::findAcceptedFiles(file));
}

void QnWorkbenchActionHandler::openResourcesInNewWindow(const QnResourceList &resources){
    QMimeData mimeData;
    QnWorkbenchResource::serializeResources(resources, QnWorkbenchResource::resourceMimeTypes(), &mimeData);
    QnMimeData data(&mimeData);
    QByteArray serializedData;
    QDataStream stream(&serializedData, QIODevice::WriteOnly);
    stream << data;

    QStringList arguments;
    if (context()->user())
        arguments << QLatin1String("--delayed-drop");
    else
        arguments << QLatin1String("--instant-drop");
    arguments << QLatin1String(serializedData.toBase64().data());

    openNewWindow(arguments);
}

void QnWorkbenchActionHandler::openNewWindow(const QStringList &args) {
    QStringList arguments = args;
    arguments << lit("--no-single-application");
    arguments << lit("--no-version-mismatch-check");

    if (context()->user()) {
        arguments << lit("--auth");
        arguments << QString::fromUtf8(QnAppServerConnectionFactory::url().toEncoded());
    }

    if(mainWindow()) {
        int screen = context()->instance<QnScreenManager>()->nextFreeScreen();
        arguments << QLatin1String("--screen") << QString::number(screen);
    }

    if (qnRuntime->isDevMode())
        arguments << lit("--dev-mode-key=razrazraz");

    qDebug() << "Starting new instance with args" << arguments;

#ifdef Q_OS_MACX
    mac_startDetached(qApp->applicationFilePath(), arguments);
#else
    QProcess::startDetached(qApp->applicationFilePath(), arguments);
#endif
}

void QnWorkbenchActionHandler::rotateItems(int degrees){
    QnResourceWidgetList widgets = menu()->currentParameters(sender()).widgets();
    if(!widgets.empty()) {
        foreach(const QnResourceWidget *widget, widgets)
            widget->item()->setRotation(degrees);
    }
}

void QnWorkbenchActionHandler::setResolutionMode(Qn::ResolutionMode resolutionMode) {
    if (qnRedAssController)
        qnRedAssController->setMode(resolutionMode);
}

QnBusinessRulesDialog *QnWorkbenchActionHandler::businessRulesDialog() const {
    return m_businessRulesDialog.data();
}

QnEventLogDialog *QnWorkbenchActionHandler::businessEventsLogDialog() const {
    return m_businessEventsLogDialog.data();
}

QnCameraListDialog *QnWorkbenchActionHandler::cameraListDialog() const {
    return m_cameraListDialog.data();
}

QnCameraAdditionDialog *QnWorkbenchActionHandler::cameraAdditionDialog() const {
    return m_cameraAdditionDialog.data();
}

QnSystemAdministrationDialog *QnWorkbenchActionHandler::systemAdministrationDialog() const {
    return m_systemAdministrationDialog.data();
}

void QnWorkbenchActionHandler::submitDelayedDrops() {
    if (m_delayedDropGuard)
        return;

    if(!context()->user())
        return;

    if (!context()->workbench()->currentLayout()->resource())
        return;


    QN_SCOPED_VALUE_ROLLBACK(&m_delayedDropGuard, true);

    foreach(const QnMimeData &data, m_delayedDrops) {
        QMimeData mimeData;
        data.toMimeData(&mimeData);

        QnResourceList resources = QnWorkbenchResource::deserializeResources(&mimeData);
        QnLayoutResourceList layouts = resources.filtered<QnLayoutResource>();
        if (!layouts.isEmpty()){
            workbench()->clear();
            menu()->trigger(Qn::OpenAnyNumberOfLayoutsAction, layouts);
        } else {
            menu()->trigger(Qn::OpenInCurrentLayoutAction, resources);
        }
    }

    m_delayedDrops.clear();
}

void QnWorkbenchActionHandler::submitInstantDrop() {

    if (QnResourceDiscoveryManager::instance()->state() == QnResourceDiscoveryManager::InitialSearch) {
        // local resources are not ready yet
        QTimer::singleShot(100, this, SLOT(submitInstantDrop()));
        return;
    }

    foreach(const QnMimeData &data, m_instantDrops) {
        QMimeData mimeData;
        data.toMimeData(&mimeData);

        QnResourceList resources = QnWorkbenchResource::deserializeResources(&mimeData);

        QnLayoutResourceList layouts = resources.filtered<QnLayoutResource>();
        if (!layouts.isEmpty()){
            workbench()->clear();
            menu()->trigger(Qn::OpenAnyNumberOfLayoutsAction, layouts);
        } else {
            menu()->trigger(Qn::OpenInCurrentLayoutAction, resources);
        }
    }
    m_instantDrops.clear();
}



// -------------------------------------------------------------------------- //
// Handlers
// -------------------------------------------------------------------------- //

void QnWorkbenchActionHandler::at_context_userChanged(const QnUserResourcePtr &user) {
	if (qnRuntime->isDesktopMode())
    {
		if (user && user->isAdmin())
	        context()->instance<QnWorkbenchUpdateWatcher>()->start();
        else
            context()->instance<QnWorkbenchUpdateWatcher>()->stop();
	}

    if (!user)
        return;

    // we should not change state when using "Open in New Window"
    if (m_delayedDrops.isEmpty() && !qnRuntime->isVideoWallMode() && !qnRuntime->isActiveXMode()) {
        QnWorkbenchState state = qnSettings->userWorkbenchStates().value(user->getName());
        workbench()->update(state);

        /* Delete orphaned layouts. */
        foreach(const QnLayoutResourcePtr &layout, context()->resourcePool()->getResourcesWithParentId(QnUuid()).filtered<QnLayoutResource>())
            if(snapshotManager()->isLocal(layout) && !snapshotManager()->isFile(layout))
                resourcePool()->removeResource(layout);
    }

    /* Sometimes we get here when 'New Layout' has already been added. But all user's layouts must be created AFTER this method.
    * Otherwise the user will see uncreated layouts in layout selection menu.
    * As temporary workaround we can just remove that layouts. */
    // TODO: #dklychkov Do not create new empty layout before this method end. See: at_openNewTabAction_triggered()
    if (user && !qnRuntime->isActiveXMode()) {
        foreach(const QnLayoutResourcePtr &layout, context()->resourcePool()->getResourcesWithParentId(user->getId()).filtered<QnLayoutResource>()) {
            if(snapshotManager()->isLocal(layout) && !snapshotManager()->isFile(layout))
                resourcePool()->removeResource(layout);
        }
    }

    /* Close all other layouts. */
    foreach(QnWorkbenchLayout *layout, workbench()->layouts()) {
        QnLayoutResourcePtr resource = layout->resource();
        if(resource->getParentId() != user->getId())
            workbench()->removeLayout(layout);
    }

    if(workbench()->layouts().empty())
        menu()->trigger(Qn::OpenNewTabAction);

    submitDelayedDrops();
}

void QnWorkbenchActionHandler::at_workbench_cellSpacingChanged() {
    qreal value = workbench()->currentLayout()->cellSpacing().width();

    if (qFuzzyCompare(0.0, value))
        action(Qn::SetCurrentLayoutItemSpacing0Action)->setChecked(true);
    else if (qFuzzyCompare(0.2, value))
        action(Qn::SetCurrentLayoutItemSpacing20Action)->setChecked(true);
    else if (qFuzzyCompare(0.3, value))
        action(Qn::SetCurrentLayoutItemSpacing30Action)->setChecked(true);
    else
        action(Qn::SetCurrentLayoutItemSpacing10Action)->setChecked(true); //default value
}

void QnWorkbenchActionHandler::at_workbench_currentLayoutChanged() {
    action(Qn::RadassAutoAction)->setChecked(true);
    if (qnRedAssController)
        qnRedAssController->setMode(Qn::AutoResolution);
}

void QnWorkbenchActionHandler::at_mainMenuAction_triggered() {
    m_mainMenu = menu()->newMenu(Qn::MainScope, mainWindow());

    action(Qn::MainMenuAction)->setMenu(m_mainMenu.data());
}

void QnWorkbenchActionHandler::at_openCurrentUserLayoutMenuAction_triggered() {
    if (qnRuntime->isVideoWallMode() || qnRuntime->isActiveXMode())
        return;

    m_currentUserLayoutsMenu = menu()->newMenu(Qn::OpenCurrentUserLayoutMenu, Qn::TitleBarScope);

    action(Qn::OpenCurrentUserLayoutMenu)->setMenu(m_currentUserLayoutsMenu.data());
}

void QnWorkbenchActionHandler::at_layoutCountWatcher_layoutCountChanged() {
    action(Qn::OpenCurrentUserLayoutMenu)->setEnabled(context()->instance<QnWorkbenchUserLayoutCountWatcher>()->layoutCount() > 0);
}

void QnWorkbenchActionHandler::at_nextLayoutAction_triggered() {
    workbench()->setCurrentLayoutIndex((workbench()->currentLayoutIndex() + 1) % workbench()->layouts().size());
}

void QnWorkbenchActionHandler::at_previousLayoutAction_triggered() {
    workbench()->setCurrentLayoutIndex((workbench()->currentLayoutIndex() - 1 + workbench()->layouts().size()) % workbench()->layouts().size());
}

void QnWorkbenchActionHandler::at_openInLayoutAction_triggered() {
    QnActionParameters parameters = menu()->currentParameters(sender());

    QnLayoutResourcePtr layout = parameters.argument<QnLayoutResourcePtr>(Qn::LayoutResourceRole);
    if(!layout) {
        qnWarning("No layout provided.");
        return;
    }

    QPointF position = parameters.argument<QPointF>(Qn::ItemPositionRole);

    int maxItems = (qnSettings->lightMode() & Qn::LightModeSingleItem)
            ? 1
            : qnSettings->maxSceneVideoItems();

    bool adjustAspectRatio = layout->getItems().isEmpty() || !layout->hasCellAspectRatio();

    QnResourceWidgetList widgets = parameters.widgets();
    if(!widgets.empty() && position.isNull() && layout->getItems().empty()) {
        QHash<QnUuid, QnLayoutItemData> itemDataByUuid;
        foreach(const QnResourceWidget *widget, widgets) {
            QnLayoutItemData data = widget->item()->data();
            itemDataByUuid[data.uuid] = data;
        }

        /* Generate new UUIDs. */
        for(QHash<QnUuid, QnLayoutItemData>::iterator pos = itemDataByUuid.begin(); pos != itemDataByUuid.end(); pos++)
            pos->uuid = QnUuid::createUuid();

        /* Update cross-references. */
        for(QHash<QnUuid, QnLayoutItemData>::iterator pos = itemDataByUuid.begin(); pos != itemDataByUuid.end(); pos++)
            if(!pos->zoomTargetUuid.isNull())
                pos->zoomTargetUuid = itemDataByUuid[pos->zoomTargetUuid].uuid;

        /* Add to layout. */
        foreach(const QnLayoutItemData &data, itemDataByUuid) {
            if (layout->getItems().size() >= maxItems)
                return;

            layout->addItem(data);
        }
    } else {
        // TODO: #Elric server & media resources only!

        QnResourceList resources = parameters.resources();
        if(!resources.isEmpty()) {
            AddToLayoutParams addParams;
            addParams.usePosition = !position.isNull();
            addParams.position = position;
            addParams.time = parameters.argument<qint64>(Qn::ItemTimeRole, -1);
            addToLayout(layout, resources, addParams);
        }
    }


    QnWorkbenchLayout *workbenchLayout = workbench()->currentLayout();
    if (adjustAspectRatio && workbenchLayout->resource() == layout) {
        qreal midAspectRatio = 0.0;
        int count = 0;

        if (!widgets.isEmpty()) {
            /* Here we don't take into account already added widgets. It's ok because
               we can get here only if the layout doesn't have cell aspect ratio, that means
               its widgets don't have aspect ratio too. */
            foreach (QnResourceWidget *widget, widgets) {
                if (widget->hasAspectRatio()) {
                    midAspectRatio += widget->aspectRatio();
                    ++count;
                }
            }
        } else {
            foreach (QnWorkbenchItem *item, workbenchLayout->items()) {
                QnResourceWidget *widget = context()->display()->widget(item);
                if (!widget)
                    continue;

                float aspectRatio = widget->visualChannelAspectRatio();
                if (aspectRatio <= 0)
                    continue;

                midAspectRatio += aspectRatio;
                ++count;
            }
        }

        if (count > 0) {
            midAspectRatio /= count;
            QnAspectRatio cellAspectRatio = QnAspectRatio::closestStandardRatio(midAspectRatio);
            layout->setCellAspectRatio(cellAspectRatio.toFloat());
        } else if (workbenchLayout->items().size() > 1) {
            layout->setCellAspectRatio(qnGlobals->defaultLayoutCellAspectRatio());
        }
    }
}

void QnWorkbenchActionHandler::at_openInCurrentLayoutAction_triggered() {
    QnActionParameters parameters = menu()->currentParameters(sender());
    parameters.setArgument(Qn::LayoutResourceRole, workbench()->currentLayout()->resource());
    menu()->trigger(Qn::OpenInLayoutAction, parameters);
}

void QnWorkbenchActionHandler::at_openInNewLayoutAction_triggered() {
    menu()->trigger(Qn::OpenNewTabAction);
    menu()->trigger(Qn::OpenInCurrentLayoutAction, menu()->currentParameters(sender()));
}

void QnWorkbenchActionHandler::at_openInNewWindowAction_triggered() {
    QnActionParameters parameters = menu()->currentParameters(sender());
    parameters.setArgument(Qn::LayoutResourceRole, workbench()->currentLayout()->resource());

    QnResourceList filtered;
    foreach (const QnResourcePtr &resource, parameters.resources()) {
        if (resource->hasFlags(Qn::media) || resource->hasFlags(Qn::server))
            filtered << resource;
    }
    if (filtered.isEmpty())
        return;

    openResourcesInNewWindow(filtered);
}

void QnWorkbenchActionHandler::at_openLayoutsAction_triggered() {
    foreach(const QnResourcePtr &resource, menu()->currentParameters(sender()).resources()) {
        QnLayoutResourcePtr layoutResource = resource.dynamicCast<QnLayoutResource>();
        if(!layoutResource)
            continue;

        QnWorkbenchLayout *layout = QnWorkbenchLayout::instance(layoutResource);
        if(layout == NULL) {
            layout = new QnWorkbenchLayout(layoutResource, workbench());
            workbench()->addLayout(layout);
        }
        /* Explicit set that we do not control videowall through this layout */
        layout->setData(Qn::VideoWallItemGuidRole, qVariantFromValue(QnUuid()));

        workbench()->setCurrentLayout(layout);
    }
}

void QnWorkbenchActionHandler::at_openLayoutsInNewWindowAction_triggered() {
    // TODO: #GDM #Common this won't work for layouts that are not saved. (de)serialization of layouts is not implemented.
    QnLayoutResourceList layouts = menu()->currentParameters(sender()).resources().filtered<QnLayoutResource>();
    if(layouts.isEmpty())
        return;
    openResourcesInNewWindow(layouts);
}

void QnWorkbenchActionHandler::at_openCurrentLayoutInNewWindowAction_triggered() {
    menu()->trigger(Qn::OpenLayoutsInNewWindowAction, workbench()->currentLayout()->resource());
}

void QnWorkbenchActionHandler::at_openNewTabAction_triggered() {
    QnWorkbenchLayout *layout = new QnWorkbenchLayout(this);

    layout->setName(generateUniqueLayoutName(context()->user(), tr("New Layout"), tr("New Layout %1")));

    workbench()->addLayout(layout);
    workbench()->setCurrentLayout(layout);
}

void QnWorkbenchActionHandler::at_openNewWindowAction_triggered() {
    openNewWindow(QStringList());
}

void QnWorkbenchActionHandler::at_cameraListChecked(int status, const QnCameraListReply& reply, int handle)
{
    if (!m_awaitingMoveCameras.contains(handle))
        return;
    QnVirtualCameraResourceList modifiedResources = m_awaitingMoveCameras.value(handle).cameras;
    QnMediaServerResourcePtr server = m_awaitingMoveCameras.value(handle).dstServer;
    m_awaitingMoveCameras.remove(handle);

    if (status != 0) {
        QnResourceListDialog::exec(
            mainWindow(),
            modifiedResources,
            Qn::MainWindow_Tree_DragCameras_Help,
            tr("Error"),
            QnDeviceDependentStrings::getNameFromSet(
                QnCameraDeviceStringSet(
                    tr("Cannot move these %n devices to server %1. Server is unresponsive.", "", modifiedResources.size()),
                    tr("Cannot move these %n cameras to server %1. Server is unresponsive.", "", modifiedResources.size()),
                    tr("Cannot move these %n I/O modules to server %1. Server is unresponsive.", "", modifiedResources.size())
                ),
                modifiedResources
            ).arg(server->getName()),
            QDialogButtonBox::Ok
            );
        return;
    }

    QnVirtualCameraResourceList errorResources; // TODO: #Elric check server cameras
    for (auto itr = modifiedResources.begin(); itr != modifiedResources.end();) {
        if (!reply.uniqueIdList.contains((*itr)->getUniqueId())) {
            errorResources << *itr;
            itr = modifiedResources.erase(itr);
        } else {
            ++itr;
        }
    }

    if(!errorResources.empty()) {
        QDialogButtonBox::StandardButton result =
            QnResourceListDialog::exec(
                mainWindow(),
                errorResources,
                Qn::MainWindow_Tree_DragCameras_Help,
                tr("Error"),
                QnDeviceDependentStrings::getNameFromSet(
                QnCameraDeviceStringSet(
                        tr("Server %1 is unable to find and access these %n devices. Are you sure you would like to move them?", "", errorResources.size()),
                        tr("Server %1 is unable to find and access these %n cameras. Are you sure you would like to move them?", "", errorResources.size()),
                        tr("Server %1 is unable to find and access these %n I/O modules. Are you sure you would like to move them?", "", errorResources.size())
                    ),
                    modifiedResources
                ).arg(server->getName()),
                QDialogButtonBox::Yes | QDialogButtonBox::No
                );
        /* If user is sure, return invalid cameras back to list. */
        if (result == QDialogButtonBox::Yes)
            modifiedResources << errorResources;
    }

    const QnUuid serverId = server->getId();
    qnResourcesChangesManager->saveCameras(modifiedResources, [serverId](const QnVirtualCameraResourcePtr &camera) {
        camera->setPreferedServerId(serverId);
    });

    qnResourcesChangesManager->saveCamerasCore(modifiedResources, [serverId](const QnVirtualCameraResourcePtr &camera) {
        camera->setParentId(serverId);
    });
}

void QnWorkbenchActionHandler::at_moveCameraAction_triggered() {
    QnActionParameters parameters = menu()->currentParameters(sender());

    QnResourceList resources = parameters.resources();
    QnMediaServerResourcePtr server = parameters.argument<QnMediaServerResourcePtr>(Qn::MediaServerResourceRole);
    if(!server)
        return;
    QnVirtualCameraResourceList resourcesToMove;

    foreach(const QnResourcePtr &resource, resources) {
        if(resource->getParentId() == server->getId())
            continue; /* Moving resource into its owner does nothing. */

        QnVirtualCameraResourcePtr camera = resource.dynamicCast<QnVirtualCameraResource>();
        if(!camera)
            continue;

        resourcesToMove.push_back(camera);
    }
    if (!resourcesToMove.isEmpty()) {
        int handle = server->apiConnection()->checkCameraList(resourcesToMove, this, SLOT(at_cameraListChecked(int, const QnCameraListReply &, int)));
        m_awaitingMoveCameras.insert(handle, CameraMovingInfo(resourcesToMove, server));
    }
}

void QnWorkbenchActionHandler::at_dropResourcesAction_triggered() {
    QnActionParameters parameters = menu()->currentParameters(sender());

    QnResourceList resources = parameters.resources();
    QnLayoutResourceList layouts = resources.filtered<QnLayoutResource>();
    foreach(QnLayoutResourcePtr r, layouts)
        resources.removeOne(r);

    QnVideoWallResourceList videowalls = resources.filtered<QnVideoWallResource>();
    foreach(QnVideoWallResourcePtr r, videowalls)
        resources.removeOne(r);

    if (workbench()->currentLayout()->resource()->locked() &&
            !resources.empty() &&
            layouts.empty() &&
            videowalls.empty()) {
        QnGraphicsMessageBox::information(tr("Layout is locked and cannot be changed."));
        return;
    }

    if (!resources.empty()) {
        parameters.setResources(resources);
        if (menu()->canTrigger(Qn::OpenInCurrentLayoutAction, parameters)) {
            menu()->trigger(Qn::OpenInCurrentLayoutAction, parameters);
        } else {
            QnLayoutResourcePtr layout = workbench()->currentLayout()->resource();
            if (snapshotManager()->isFile(layout)) {
                bool hasLocal = false;
                foreach (const QnResourcePtr &resource, resources) {
                    //TODO: #GDM #Common refactor duplicated code VMS-1725
                    hasLocal |= resource->hasFlags(Qn::url | Qn::local | Qn::media)
                            && !resource->getUrl().startsWith(QnLayoutFileStorageResource::layoutPrefix());
                    if (hasLocal)
                        break;
                }
                if (hasLocal)
                {
                    QnMessageBox::warning(mainWindow(),
                                         tr("Cannot add item"),
                                         tr("Cannot add a local file to Multi-Video"));
                    return;
                }
            }
        }
    }

    if(!layouts.empty())
        menu()->trigger(Qn::OpenAnyNumberOfLayoutsAction, layouts);

    if (!videowalls.empty())
        menu()->trigger(Qn::OpenVideoWallsReviewAction, videowalls);
}

void QnWorkbenchActionHandler::at_dropResourcesIntoNewLayoutAction_triggered() {
    QnActionParameters parameters = menu()->currentParameters(sender());

    QnLayoutResourceList layouts = parameters.resources().filtered<QnLayoutResource>();
    QnVideoWallResourceList videowalls = parameters.resources().filtered<QnVideoWallResource>();

    if(layouts.empty() && (videowalls.size() != parameters.resources().size())) /* There are some media in the drop, open new layout. */
        menu()->trigger(Qn::OpenNewTabAction);

    menu()->trigger(Qn::DropResourcesAction, parameters);
}

void QnWorkbenchActionHandler::at_delayedDropResourcesAction_triggered() {
    QByteArray data = menu()->currentParameters(sender()).argument<QByteArray>(Qn::SerializedDataRole);
    QDataStream stream(&data, QIODevice::ReadOnly);
    QnMimeData mimeData;
    stream >> mimeData;
    if(stream.status() != QDataStream::Ok || mimeData.formats().empty())
        return;

    m_delayedDrops.push_back(mimeData);

    submitDelayedDrops();
}

void QnWorkbenchActionHandler::at_instantDropResourcesAction_triggered()
{
    QByteArray data = menu()->currentParameters(sender()).argument<QByteArray>(Qn::SerializedDataRole);
    QDataStream stream(&data, QIODevice::ReadOnly);
    QnMimeData mimeData;
    stream >> mimeData;
    if(stream.status() != QDataStream::Ok || mimeData.formats().empty())
        return;
    m_instantDrops.push_back(mimeData);

    submitInstantDrop();
}

void QnWorkbenchActionHandler::at_openFileAction_triggered() {
    QStringList filters;
    //filters << tr("All Supported (*.mkv *.mp4 *.mov *.ts *.m2ts *.mpeg *.mpg *.flv *.wmv *.3gp *.jpg *.png *.gif *.bmp *.tiff *.layout)");
    filters << tr("All Supported (*.nov *.avi *.mkv *.mp4 *.mov *.ts *.m2ts *.mpeg *.mpg *.flv *.wmv *.3gp *.jpg *.png *.gif *.bmp *.tiff)");
    filters << tr("Video (*.avi *.mkv *.mp4 *.mov *.ts *.m2ts *.mpeg *.mpg *.flv *.wmv *.3gp)");
    filters << tr("Pictures (*.jpg *.png *.gif *.bmp *.tiff)");
    //filters << tr("Layouts (*.layout)"); // TODO
    filters << tr("All files (*.*)");

    QStringList files = QnFileDialog::getOpenFileNames(mainWindow(),
                                                       tr("Open File"),
                                                       QString(),
                                                       filters.join(lit(";;")),
                                                       0,
                                                       QnCustomFileDialog::fileDialogOptions());

    if (!files.isEmpty())
        menu()->trigger(Qn::DropResourcesAction, addToResourcePool(files));
}

void QnWorkbenchActionHandler::at_openLayoutAction_triggered() {
    QStringList filters;
    filters << tr("All Supported (*.layout)");
    filters << tr("Layouts (*.layout)");
    filters << tr("All files (*.*)");

    QString fileName = QnFileDialog::getOpenFileName(mainWindow(),
                                                     tr("Open File"),
                                                     QString(),
                                                     filters.join(lit(";;")),
                                                     0,
                                                     QnCustomFileDialog::fileDialogOptions());

    if(!fileName.isEmpty())
        menu()->trigger(Qn::DropResourcesAction, addToResourcePool(fileName).filtered<QnLayoutResource>());
}

void QnWorkbenchActionHandler::at_openFolderAction_triggered() {
    QString dirName = QnFileDialog::getExistingDirectory(mainWindow(),
                                                        tr("Select folder..."),
                                                        QString(),
                                                        QnCustomFileDialog::directoryDialogOptions());

    if(!dirName.isEmpty())
        menu()->trigger(Qn::DropResourcesAction, addToResourcePool(dirName));
}

void QnWorkbenchActionHandler::openLayoutSettingsDialog(const QnLayoutResourcePtr &layout) {
    if(!layout)
        return;

    if(!accessController()->hasPermissions(layout, Qn::EditLayoutSettingsPermission))
        return;

    QScopedPointer<QnLayoutSettingsDialog> dialog(new QnLayoutSettingsDialog(mainWindow()));
    dialog->setWindowModality(Qt::ApplicationModal);
    dialog->readFromResource(layout);

    bool backgroundWasEmpty = layout->backgroundImageFilename().isEmpty();
    if(!dialog->exec() || !dialog->submitToResource(layout))
        return;

    /* Move layout items to grid center to best fit the background */
    if (backgroundWasEmpty && !layout->backgroundImageFilename().isEmpty()) {
        QnWorkbenchLayout* wlayout = QnWorkbenchLayout::instance(layout);
        if (wlayout)
            wlayout->centralizeItems();
    }
}

void QnWorkbenchActionHandler::openFailoverPriorityDialog() {
    QScopedPointer<QnFailoverPriorityDialog> dialog(new QnFailoverPriorityDialog(mainWindow()));
    dialog->setWindowModality(Qt::ApplicationModal);
    dialog->exec();
}

void QnWorkbenchActionHandler::openBackupCamerasDialog() {
    QScopedPointer<QnBackupCamerasDialog> dialog(new QnBackupCamerasDialog(mainWindow()));
    dialog->setWindowModality(Qt::ApplicationModal);
    dialog->exec();
}

void QnWorkbenchActionHandler::at_showcaseAction_triggered() {
    QDesktopServices::openUrl(qnSettings->showcaseUrl());
}

void QnWorkbenchActionHandler::at_aboutAction_triggered() {
    QScopedPointer<QnAboutDialog> dialog(new QnAboutDialog(mainWindow()));
    dialog->setWindowModality(Qt::ApplicationModal);
    dialog->exec();
}

void QnWorkbenchActionHandler::at_preferencesGeneralTabAction_triggered() {
    QScopedPointer<QnPreferencesDialog> dialog(new QnPreferencesDialog(mainWindow()));
    dialog->setCurrentPage(QnPreferencesDialog::GeneralPage);
    dialog->setWindowModality(Qt::ApplicationModal);
    dialog->exec();
}

void QnWorkbenchActionHandler::at_preferencesLicensesTabAction_triggered() {
    QnNonModalDialogConstructor<QnSystemAdministrationDialog> dialogConstructor(m_systemAdministrationDialog, mainWindow());
    systemAdministrationDialog()->setCurrentPage(QnSystemAdministrationDialog::LicensesPage);
}

void QnWorkbenchActionHandler::at_preferencesSmtpTabAction_triggered() {
    QnNonModalDialogConstructor<QnSystemAdministrationDialog> dialogConstructor(m_systemAdministrationDialog, mainWindow());
    systemAdministrationDialog()->setCurrentPage(QnSystemAdministrationDialog::SmtpPage);
}

void QnWorkbenchActionHandler::at_preferencesNotificationTabAction_triggered() {
    QScopedPointer<QnPreferencesDialog> dialog(new QnPreferencesDialog(mainWindow()));
    dialog->setCurrentPage(QnPreferencesDialog::NotificationsPage);
    dialog->setWindowModality(Qt::ApplicationModal);
    dialog->exec();
}

void QnWorkbenchActionHandler::at_businessEventsAction_triggered() {
    menu()->trigger(Qn::OpenBusinessRulesAction);
}

void QnWorkbenchActionHandler::at_openBusinessRulesAction_triggered() {
    QnNonModalDialogConstructor<QnBusinessRulesDialog> dialogConstructor(m_businessRulesDialog, mainWindow());

    QString filter;
    QnActionParameters parameters = menu()->currentParameters(sender());
    QnVirtualCameraResourceList cameras = parameters.resources().filtered<QnVirtualCameraResource>();
    if (!cameras.isEmpty()) {
        foreach (const QnVirtualCameraResourcePtr &camera, cameras) {
            filter += camera->getPhysicalId(); //getUniqueId() cannot be used here --gdm
        }
    }
    businessRulesDialog()->setFilter(filter);
}

void QnWorkbenchActionHandler::at_webClientAction_triggered() {
    QnActionParameters parameters = menu()->currentParameters(sender());

    QnMediaServerResourcePtr server = parameters.resource().dynamicCast<QnMediaServerResource>();
    if (!server)
        /* If target server is not provided, open the server we are currently connected to. */
        server = qnCommon->currentServer();

    if (!server)
        return;

    QUrl url(server->getApiUrl());
    url.setUserName(QString());
    url.setPassword(QString());
    url.setScheme(lit("http"));
    url.setPath(lit("/static/index.html"));
    url = QnNetworkProxyFactory::instance()->urlToResource(url, server, lit("proxy"));
    QDesktopServices::openUrl(url);
}

void QnWorkbenchActionHandler::at_systemAdministrationAction_triggered() {
    QnNonModalDialogConstructor<QnSystemAdministrationDialog> dialogConstructor(m_systemAdministrationDialog, mainWindow());
    systemAdministrationDialog()->setCurrentPage(QnSystemAdministrationDialog::GeneralPage);
}

void QnWorkbenchActionHandler::at_systemUpdateAction_triggered() {
    QnNonModalDialogConstructor<QnSystemAdministrationDialog> dialogConstructor(m_systemAdministrationDialog, mainWindow());
    systemAdministrationDialog()->setCurrentPage(QnSystemAdministrationDialog::UpdatesPage);
}

void QnWorkbenchActionHandler::at_userManagementAction_triggered() {
    QnNonModalDialogConstructor<QnSystemAdministrationDialog> dialogConstructor(m_systemAdministrationDialog, mainWindow());
    systemAdministrationDialog()->setCurrentPage(QnSystemAdministrationDialog::UserManagement);
}

qint64 QnWorkbenchActionHandler::getFirstBookmarkTimeMs()
{
    static const qint64 kOneDayOffsetMs = 60 * 60 * 24 * 1000;
    static const qint64 kOneYearOffsetMs = kOneDayOffsetMs *  365;
    const auto nowMs = qnSyncTime->currentMSecsSinceEpoch();
    const auto bookmarksWatcher = context()->instance<QnWorkbenchBookmarksWatcher>();
    const auto firstBookmarkUtcTimeMs = bookmarksWatcher->firstBookmarkUtcTimeMs();
    const bool firstTimeIsNotKnown = (firstBookmarkUtcTimeMs == QnWorkbenchBookmarksWatcher::kUndefinedTime);
    return (firstTimeIsNotKnown ? nowMs - kOneYearOffsetMs : firstBookmarkUtcTimeMs);
}

void QnWorkbenchActionHandler::at_openBookmarksSearchAction_triggered()
{
    const auto parameters = menu()->currentParameters(sender());

    // If time window is specified then set it
    const auto nowMs = qnSyncTime->currentMSecsSinceEpoch();

    const auto filterText = (parameters.hasArgument(Qn::BookmarkTagRole)
        ? parameters.argument(Qn::BookmarkTagRole).toString() : QString());

    const auto timelineWindow = parameters.argument<QnTimePeriod>(Qn::ItemSliderWindowRole);
    const auto endTimeMs = (timelineWindow.isValid()
        ? (timelineWindow.isInfinite() ? nowMs : timelineWindow.endTimeMs()) : nowMs);

    const auto startTimeMs(timelineWindow.isValid()
        ? timelineWindow.startTimeMs : getFirstBookmarkTimeMs());

    const auto dialogCreationFunction = [this, startTimeMs, endTimeMs, filterText]()
    {
        return new QnSearchBookmarksDialog(filterText, startTimeMs, endTimeMs, mainWindow());
    };

    const bool firstTime = m_searchBookmarksDialog.isNull();
    const QnNonModalDialogConstructor<QnSearchBookmarksDialog> creator(m_searchBookmarksDialog, dialogCreationFunction);

    if (!firstTime)
        m_searchBookmarksDialog->setParameters(startTimeMs, endTimeMs, filterText);
}

void QnWorkbenchActionHandler::at_openBusinessLogAction_triggered() {
    QnNonModalDialogConstructor<QnEventLogDialog> dialogConstructor(m_businessEventsLogDialog, mainWindow());

    QnActionParameters parameters = menu()->currentParameters(sender());

    QnBusiness::EventType eventType = parameters.argument(Qn::EventTypeRole, QnBusiness::AnyBusinessEvent);
    QnVirtualCameraResourceList cameras = parameters.resources().filtered<QnVirtualCameraResource>();

    // show diagnostics if Issues action was triggered
    if (eventType != QnBusiness::AnyBusinessEvent || !cameras.isEmpty()) {
        businessEventsLogDialog()->disableUpdateData();
        businessEventsLogDialog()->setEventType(eventType);
        businessEventsLogDialog()->setActionType(QnBusiness::DiagnosticsAction);
        QDate date = QDateTime::currentDateTime().date();
        businessEventsLogDialog()->setDateRange(date, date);
        businessEventsLogDialog()->setCameraList(cameras);
        businessEventsLogDialog()->enableUpdateData();
    }
}

void QnWorkbenchActionHandler::at_openAuditLogAction_triggered() {
    QnNonModalDialogConstructor<QnAuditLogDialog> dialogConstructor(m_auditLogDialog, mainWindow());
    QnActionParameters parameters = menu()->currentParameters(sender());
}

void QnWorkbenchActionHandler::at_cameraListAction_triggered() {
    QnNonModalDialogConstructor<QnCameraListDialog> dialogConstructor(m_cameraListDialog, mainWindow());
    QnActionParameters parameters = menu()->currentParameters(sender());
    QnMediaServerResourcePtr server;
    if (!parameters.resources().isEmpty())
        server = parameters.resource().dynamicCast<QnMediaServerResource>();
    cameraListDialog()->setServer(server);
}

void QnWorkbenchActionHandler::at_thumbnailsSearchAction_triggered() {
    QnActionParameters parameters = menu()->currentParameters(sender());

    QnResourcePtr resource = parameters.resource();
    if(!resource)
        return;

    QnResourceWidget *widget = parameters.widget();
    if (!widget)
        return;

    bool isSearchLayout = workbench()->currentLayout()->isSearchLayout();

    QnTimePeriod period = parameters.argument<QnTimePeriod>(Qn::TimePeriodRole);
    QnTimePeriodList periods = parameters.argument<QnTimePeriodList>(Qn::TimePeriodsRole);

    if (period.isEmpty()) {
        if (!isSearchLayout)
            return;

        period = widget->item()->data(Qn::ItemSliderSelectionRole).value<QnTimePeriod>();
        if (period.isEmpty())
            return;

        periods = widget->item()->data(Qn::TimePeriodsRole).value<QnTimePeriodList>();
    }

    /* Adjust for chunks. If they are provided, they MUST intersect with period */
    if(!periods.empty()) {

        QnTimePeriodList localPeriods = periods.intersected(period);

        qint64 startDelta = localPeriods.begin()->startTimeMs - period.startTimeMs;
        if (startDelta > 0) { //user selected period before the first chunk
            period.startTimeMs += startDelta;
            period.durationMs -= startDelta;
        }

        qint64 endDelta = period.endTimeMs() - localPeriods.last().endTimeMs();
        if (endDelta > 0) { // user selected period after the last chunk
            period.durationMs -= endDelta;
        }
    }


    /* List of possible time steps, in milliseconds. */
    const qint64 steps[] = {
        1000ll * 10,                    /* 10 seconds. */
        1000ll * 15,                    /* 15 seconds. */
        1000ll * 20,                    /* 20 seconds. */
        1000ll * 30,                    /* 30 seconds. */
        1000ll * 60,                    /* 1 minute. */
        1000ll * 60 * 2,                /* 2 minutes. */
        1000ll * 60 * 3,                /* 3 minutes. */
        1000ll * 60 * 5,                /* 5 minutes. */
        1000ll * 60 * 10,               /* 10 minutes. */
        1000ll * 60 * 15,               /* 15 minutes. */
        1000ll * 60 * 20,               /* 20 minutes. */
        1000ll * 60 * 30,               /* 30 minutes. */
        1000ll * 60 * 60,               /* 1 hour. */
        1000ll * 60 * 60 * 2,           /* 2 hours. */
        1000ll * 60 * 60 * 3,           /* 3 hours. */
        1000ll * 60 * 60 * 6,           /* 6 hours. */
        1000ll * 60 * 60 * 12,          /* 12 hours. */
        1000ll * 60 * 60 * 24,          /* 1 day. */
        1000ll * 60 * 60 * 24 * 2,      /* 2 days. */
        1000ll * 60 * 60 * 24 * 3,      /* 3 days. */
        1000ll * 60 * 60 * 24 * 5,      /* 5 days. */
        1000ll * 60 * 60 * 24 * 10,     /* 10 days. */
        1000ll * 60 * 60 * 24 * 20,     /* 20 days. */
        1000ll * 60 * 60 * 24 * 30,     /* 30 days. */
        0,
    };

    const qint64 maxItems = qnSettings->maxPreviewSearchItems();

    if(period.durationMs < steps[1]) {
        QnMessageBox::warning(mainWindow(), tr("Unable to perform preview search."), tr("Selected time period is too short to perform preview search. Please select a longer period."), QMessageBox::Ok);
        return;
    }

    /* Find best time step. */
    qint64 step = 0;
    for(int i = 0; steps[i] > 0; i++) {
        if(period.durationMs < steps[i] * (maxItems - 2)) { /* -2 is here as we're going to snap period ends to closest step points. */
            step = steps[i];
            break;
        }
    }

    int itemCount = 0;
    if(step == 0) {
        /* No luck? Calculate time step based on the maximal number of items. */
        itemCount = maxItems;

        step = period.durationMs / itemCount;
    } else {
        /* In this case we want to adjust the period. */

        if(resource->flags() & Qn::utc) {
            QDateTime startDateTime = QDateTime::fromMSecsSinceEpoch(period.startTimeMs);
            QDateTime endDateTime = QDateTime::fromMSecsSinceEpoch(period.endTimeMs());
            const qint64 dayMSecs = 1000ll * 60 * 60 * 24;

            if(step < dayMSecs) {
                int startMSecs = qFloor(QDateTime(startDateTime.date()).msecsTo(startDateTime), step);
                int endMSecs = qCeil(QDateTime(endDateTime.date()).msecsTo(endDateTime), step);

                startDateTime.setTime(QTime(0, 0, 0, 0));
                startDateTime = startDateTime.addMSecs(startMSecs);

                endDateTime.setTime(QTime(0, 0, 0, 0));
                endDateTime = endDateTime.addMSecs(endMSecs);
            } else {
                int stepDays = step / dayMSecs;

                startDateTime.setTime(QTime(0, 0, 0, 0));
                startDateTime.setDate(QDate::fromJulianDay(qFloor(startDateTime.date().toJulianDay(), stepDays)));

                endDateTime.setTime(QTime(0, 0, 0, 0));
                endDateTime.setDate(QDate::fromJulianDay(qCeil(endDateTime.date().toJulianDay(), stepDays)));
            }

            period = QnTimePeriod(startDateTime.toMSecsSinceEpoch(), endDateTime.toMSecsSinceEpoch() - startDateTime.toMSecsSinceEpoch());
        } else {
            qint64 startTime = qFloor(period.startTimeMs, step);
            qint64 endTime = qCeil(period.endTimeMs(), step);
            period = QnTimePeriod(startTime, endTime - startTime);
        }

        itemCount = qMin(period.durationMs / step, maxItems);
    }

    /* Calculate size of the resulting matrix. */
    qreal desiredItemAspectRatio = qnGlobals->defaultLayoutCellAspectRatio();
    if (widget->hasAspectRatio())
        desiredItemAspectRatio = widget->visualAspectRatio();

    /* Calculate best size for layout cells. */
    qreal desiredCellAspectRatio = desiredItemAspectRatio;

    /* Aspect ratio of the screen free space. */
    QRectF viewportGeometry = display()->boundedViewportGeometry();

    qreal displayAspectRatio = viewportGeometry.isNull()
        ? desiredItemAspectRatio
        : QnGeometry::aspectRatio(viewportGeometry);

    const int matrixWidth = qMax(1, qRound(std::sqrt(displayAspectRatio * itemCount / desiredCellAspectRatio)));

    /* Construct and add a new layout. */
    QnLayoutResourcePtr layout(new QnLayoutResource(qnResTypePool));
    layout->setId(QnUuid::createUuid());
    layout->setName(tr("Preview Search for %1").arg(resource->getName()));
    if(context()->user())
        layout->setParentId(context()->user()->getId());

    qint64 time = period.startTimeMs;
    for(int i = 0; i < itemCount; i++) {
        QnTimePeriod localPeriod (time, step);
        QnTimePeriodList localPeriods = periods.intersected(localPeriod);
        qint64 localTime = time;
        if (!localPeriods.empty())
            localTime = qMax(localTime, localPeriods.begin()->startTimeMs);

        QnLayoutItemData item;
        item.flags = Qn::Pinned;
        item.uuid = QnUuid::createUuid();
        item.combinedGeometry = QRect(i % matrixWidth, i / matrixWidth, 1, 1);
        item.resource.id = resource->getId();
        item.resource.path = resource->getUniqueId();
        item.contrastParams = widget->item()->imageEnhancement();
        item.dewarpingParams = widget->item()->dewarpingParams();
        item.rotation =  widget->item()->rotation();
        item.dataByRole[Qn::ItemPausedRole] = true;
        item.dataByRole[Qn::ItemSliderSelectionRole] = QVariant::fromValue<QnTimePeriod>(localPeriod);
        item.dataByRole[Qn::ItemSliderWindowRole] = QVariant::fromValue<QnTimePeriod>(period);
        item.dataByRole[Qn::ItemTimeRole] = localTime;
        item.dataByRole[Qn::ItemAspectRatioRole] = desiredItemAspectRatio;  // set aspect ratio to make thumbnails load in all cases, see #2619
        item.dataByRole[Qn::TimePeriodsRole] = QVariant::fromValue<QnTimePeriodList>(localPeriods);

        layout->addItem(item);

        time += step;
    }

    layout->setData(Qn::LayoutTimeLabelsRole, true);
    layout->setData(Qn::LayoutSyncStateRole, QVariant::fromValue<QnStreamSynchronizationState>(QnStreamSynchronizationState()));
    layout->setData(Qn::LayoutPermissionsRole, static_cast<int>(Qn::ReadPermission));
    layout->setData(Qn::LayoutSearchStateRole, QVariant::fromValue<QnThumbnailsSearchState>(QnThumbnailsSearchState(period, step)));
    layout->setData(Qn::LayoutCellAspectRatioRole, desiredCellAspectRatio);
    layout->setCellAspectRatio(desiredCellAspectRatio);
    layout->setLocalRange(period);

    resourcePool()->addResource(layout);
    menu()->trigger(Qn::OpenSingleLayoutAction, layout);
}

void QnWorkbenchActionHandler::at_mediaFileSettingsAction_triggered() {
    QnResourcePtr resource = menu()->currentParameters(sender()).resource();
    if (!resource)
        return;

    QnMediaResourcePtr media = resource.dynamicCast<QnMediaResource>();
    if (!media)
        return;

    QScopedPointer<QnMediaFileSettingsDialog> dialog;
    if (resource->hasFlags(Qn::remote))
        dialog.reset(new QnWorkbenchStateDependentDialog<QnMediaFileSettingsDialog>(mainWindow()));
    else
        dialog.reset(new QnMediaFileSettingsDialog(mainWindow()));

    dialog->updateFromResource(media);
    if (dialog->exec()) {
        dialog->submitToResource(media);
    } else {
        QnResourceWidget* centralWidget = display()->widget(Qn::CentralRole);
        if (QnMediaResourceWidget* mediaWidget = dynamic_cast<QnMediaResourceWidget*>(centralWidget))
            mediaWidget->setDewarpingParams(media->getDewarpingParams());
    }
}

void QnWorkbenchActionHandler::at_cameraIssuesAction_triggered()
{
    menu()->trigger(Qn::OpenBusinessLogAction,
                    menu()->currentParameters(sender())
                    .withArgument(Qn::EventTypeRole, QnBusiness::AnyCameraEvent));
}

void QnWorkbenchActionHandler::at_cameraBusinessRulesAction_triggered() {
    menu()->trigger(Qn::OpenBusinessRulesAction,
                    menu()->currentParameters(sender()));
}

void QnWorkbenchActionHandler::at_cameraDiagnosticsAction_triggered() {
    QnVirtualCameraResourcePtr resource = menu()->currentParameters(sender()).resource().dynamicCast<QnVirtualCameraResource>();
    if(!resource)
        return;

    QScopedPointer<QnCameraDiagnosticsDialog> dialog(new QnCameraDiagnosticsDialog(mainWindow()));
    dialog->setResource(resource);
    dialog->restart();
    dialog->exec();
}

void QnWorkbenchActionHandler::at_serverAddCameraManuallyAction_triggered(){
    QnMediaServerResourceList resources = menu()->currentParameters(sender()).resources().filtered<QnMediaServerResource>();
    if(resources.size() != 1)
        return;

    QnMediaServerResourcePtr server = resources[0];

    QnNonModalDialogConstructor<QnCameraAdditionDialog> dialogConstructor(m_cameraAdditionDialog, mainWindow());

    QnCameraAdditionDialog* dialog = cameraAdditionDialog();

    if (dialog->server() != server) {
        if (dialog->state() == QnCameraAdditionDialog::Searching
                || dialog->state() == QnCameraAdditionDialog::Adding) {

            int result = QnMessageBox::warning(
                        mainWindow(),
                        tr("Process in progress..."),
                        tr("Device addition is already in progress. "
                           "Are you sure you want to cancel current process?"), //TODO: #GDM #Common show current process details
                        QMessageBox::Ok | QMessageBox::Cancel,
                        QMessageBox::Cancel
            );
            if (result != QMessageBox::Ok)
                return;
        }
        dialog->setServer(server);
    }
}

void QnWorkbenchActionHandler::at_serverLogsAction_triggered() {
    QnMediaServerResourcePtr server = menu()->currentParameters(sender()).resource().dynamicCast<QnMediaServerResource>();
    if (!server)
        return;

    if (!context()->user())
        return;

    QUrl url = server->getApiUrl();
    url.setScheme(lit("http"));
    url.setPath(lit("/api/showLog"));

    QString login = QnAppServerConnectionFactory::url().userName();
    QString password = QnAppServerConnectionFactory::url().password();
    QUrlQuery urlQuery(url);
    auto nonce = QByteArray::number( qnSyncTime->currentUSecsSinceEpoch(), 16 );
    urlQuery.addQueryItem(
        lit("auth"),
        QLatin1String(createHttpQueryAuthParam(
            login, password, server->realm(), nx_http::Method::GET, nonce)));
    urlQuery.addQueryItem(lit("lines"), QLatin1String("1000"));
    url.setQuery(urlQuery);
    url = QnNetworkProxyFactory::instance()->urlToResource(url, server);
    QDesktopServices::openUrl(url);
}

void QnWorkbenchActionHandler::at_serverIssuesAction_triggered() {
    menu()->trigger(Qn::OpenBusinessLogAction,
                    QnActionParameters().withArgument(Qn::EventTypeRole, QnBusiness::AnyServerEvent));
}

void QnWorkbenchActionHandler::at_pingAction_triggered() {
    QnResourcePtr resource = menu()->currentParameters(sender()).resource();
    if (!resource)
        return;

#ifdef Q_OS_WIN
    QUrl url = QUrl::fromUserInput(resource->getUrl());
    QString host = url.host();
    QString cmd = QLatin1String("cmd /C ping %1 -t");
    QProcess::startDetached(cmd.arg(host));
#endif
#ifdef Q_OS_LINUX
    QUrl url = QUrl::fromUserInput(resource->getUrl());
    QString host = url.host();
    QString cmd = QLatin1String("xterm -e ping %1");
    QProcess::startDetached(cmd.arg(host));
#endif
#ifdef Q_OS_MACX
    QUrl url = QUrl::fromUserInput(resource->getUrl());
    QString host = url.host();
    QnPingDialog *dialog = new QnPingDialog(NULL, Qt::Dialog | Qt::WindowStaysOnTopHint);
    dialog->setHostAddress(host);
    dialog->show();
    dialog->startPings();
#endif

}

void QnWorkbenchActionHandler::at_openInFolderAction_triggered() {
    QnResourcePtr resource = menu()->currentParameters(sender()).resource();
    if(resource.isNull())
        return;

    QnEnvironment::showInGraphicalShell(mainWindow(), resource->getUrl());
}

void QnWorkbenchActionHandler::at_deleteFromDiskAction_triggered() {
    QSet<QnResourcePtr> resources = menu()->currentParameters(sender()).resources().toSet();

    QDialogButtonBox::StandardButton button = QnResourceListDialog::exec(
        mainWindow(),
        resources.toList(),
        tr("Delete Files"),
        tr("Are you sure you want to permanently delete these %n files?", "", resources.size()),
        QDialogButtonBox::Yes | QDialogButtonBox::No
    );
    if(button != QDialogButtonBox::Yes)
        return;

    QnFileProcessor::deleteLocalResources(resources.toList());
}

void QnWorkbenchActionHandler::at_removeLayoutItemAction_triggered() {
    QnLayoutItemIndexList items = menu()->currentParameters(sender()).layoutItems();

    if(items.size() > 1) {
        QDialogButtonBox::StandardButton button = QnResourceListDialog::exec(
            mainWindow(),
            QnActionParameterTypes::resources(items),
            Qn::RemoveItems_Help,
            tr("Remove Items"),
            tr("Are you sure you want to remove these %n items from layout?", "", items.size()),
            QDialogButtonBox::Yes | QDialogButtonBox::No
        );
        if(button != QDialogButtonBox::Yes)
            return;
    }

    QList<QnUuid> orphanedUuids;
    foreach(const QnLayoutItemIndex &index, items) {
        if(index.layout()) {
            index.layout()->removeItem(index.uuid());
        } else {
            orphanedUuids.push_back(index.uuid());
        }
    }

    /* If appserver is not running, we may get removal requests without layout resource. */
    if(!orphanedUuids.isEmpty()) {
        QList<QnWorkbenchLayout *> layouts;
        layouts.push_front(workbench()->currentLayout());
        foreach(const QnUuid &uuid, orphanedUuids) {
            foreach(QnWorkbenchLayout *layout, layouts) {
                if(QnWorkbenchItem *item = layout->item(uuid)) {
                    qnDeleteLater(item);
                    break;
                }
            }
        }
    }
    if (workbench()->currentLayout()->items().isEmpty())
        workbench()->currentLayout()->setCellAspectRatio(-1.0);
}

bool QnWorkbenchActionHandler::validateResourceName(const QnResourcePtr &resource, const QString &newName) const {
    /* Only users and videowall should be checked. Layouts are checked separately, servers and cameras can have the same name. */
    Qn::ResourceFlags checkedFlags = resource->flags() & (Qn::user | Qn::videowall);
    if (!checkedFlags)
        return true;

    /* Resource cannot have both of these flags at once. */
    Q_ASSERT(checkedFlags == Qn::user || checkedFlags == Qn::videowall);

    foreach (const QnResourcePtr &resource, qnResPool->getResources()) {
        if (!resource->hasFlags(checkedFlags))
            continue;
        if (resource->getName().compare(newName, Qt::CaseInsensitive) != 0)
            continue;

        QString title = checkedFlags == Qn::user
            ? tr("User already exists.")
            : tr("Video Wall already exists");

        QString message = checkedFlags == Qn::user
            ? tr("User with the same name already exists")
            : tr("Video Wall with the same name already exists.");

        QnMessageBox::warning(
            mainWindow(),
            title,
            message
            );
        return false;
    }

    return true;
}


void QnWorkbenchActionHandler::at_renameAction_triggered()
{
    QnActionParameters parameters = menu()->currentParameters(sender());

    QnResourcePtr resource;

    Qn::NodeType nodeType = parameters.argument<Qn::NodeType>(Qn::NodeTypeRole, Qn::ResourceNode);
    switch (nodeType)
    {
        case Qn::ResourceNode:
        case Qn::EdgeNode:
        case Qn::RecorderNode:
            resource = parameters.resource();
            break;
        default:
            break;
    }
    if(!resource)
        return;

    QnVirtualCameraResourcePtr camera;
    if (nodeType == Qn::RecorderNode)
    {
        camera = resource.dynamicCast<QnVirtualCameraResource>();
        if (!camera)
            return;
    }

    QString name = parameters.argument<QString>(Qn::ResourceNameRole).trimmed();
    QString oldName = nodeType == Qn::RecorderNode
            ? camera->getGroupName()
            : resource->getName();

    if (name.isEmpty())
    {
        bool ok = false;
        do
        {
            name = QInputDialog::getText(mainWindow(),
                                         tr("Rename"),
                                         tr("Enter new name for the selected item:"),
                                         QLineEdit::Normal,
                                         oldName,
                                         &ok)
                                         .trimmed();
            if (!ok || name.isEmpty() || name == oldName)
                return;

        }
        while (!validateResourceName(resource, name));
    }

    if(name == oldName)
        return;

    if(QnLayoutResourcePtr layout = resource.dynamicCast<QnLayoutResource>())
    {
        context()->instance<QnWorkbenchLayoutsHandler>()->renameLayout(layout, name);
    }
    else if (nodeType == Qn::RecorderNode)
    {
        /* Recorder name should not be validated. */
        QString groupId = camera->getGroupId();

        QnVirtualCameraResourceList modified = qnResPool->getResources().filtered<QnVirtualCameraResource>([groupId](const QnVirtualCameraResourcePtr &camera)
        {
            return camera->getGroupId() == groupId;
        });
        qnResourcesChangesManager->saveCameras(modified, [name](const QnVirtualCameraResourcePtr &camera)
        {
            camera->setUserDefinedGroupName(name);
        });
<<<<<<< HEAD
    } else {
        if (QnMediaServerResourcePtr server = resource.dynamicCast<QnMediaServerResource>())
        {
            qnResourcesChangesManager->saveServer(server, [name](const QnMediaServerResourcePtr &server)
            {
                server->setName(name);
            });
        }

        if (QnVirtualCameraResourcePtr camera = resource.dynamicCast<QnVirtualCameraResource>())
        {
            qnResourcesChangesManager->saveCamera(camera, [name](const QnVirtualCameraResourcePtr &camera)
            {
                camera->setName(name);
            });
        }

        if (QnWebPageResourcePtr webPage = resource.dynamicCast<QnWebPageResource>())
        {
            qnResourcesChangesManager->saveWebPage(webPage, [name](const QnWebPageResourcePtr &webPage)
            {
                webPage->setName(name);
            });
        }
=======
    }
    else if (QnMediaServerResourcePtr server = resource.dynamicCast<QnMediaServerResource>())
    {
        qnResourcesChangesManager->saveServer(server, [name](const QnMediaServerResourcePtr &server) { server->setName(name); });
    }
    else if (QnVirtualCameraResourcePtr camera = resource.dynamicCast<QnVirtualCameraResource>())
    {
        qnResourcesChangesManager->saveCamera(camera, [name](const QnVirtualCameraResourcePtr &camera) { camera->setName(name); });
    }
    else if (QnVideoWallResourcePtr videowall = resource.dynamicCast<QnVideoWallResource>())
    {
        qnResourcesChangesManager->saveVideoWall(videowall, [name](const QnVideoWallResourcePtr &videowall) { videowall->setName(name); } );
    }
    else
    {
        Q_ASSERT_X(false, Q_FUNC_INFO, "Invalid resource type to rename");
>>>>>>> 55585223
    }
}

void QnWorkbenchActionHandler::at_removeFromServerAction_triggered() {
    QnResourceList resources = menu()->currentParameters(sender()).resources();

    /* User cannot delete himself. */
    resources.removeOne(context()->user());

    /* No one can delete Administrator. */
    resources.removeOne(qnResPool->getAdministrator());

    if(resources.isEmpty())
        return;

    auto canAutoDelete = [this](const QnResourcePtr &resource) {
        QnLayoutResourcePtr layoutResource = resource.dynamicCast<QnLayoutResource>();
        if(!layoutResource)
            return false;

        if (qnResPool->isAutoGeneratedLayout(layoutResource))
            return true;

        return snapshotManager()->flags(layoutResource) == Qn::ResourceIsLocal; /* Local, not changed and not being saved. */
    };

    auto deleteResources = [this](const QnResourceList &resources) {

        QnLayoutResourceList localLayouts = resources.filtered<QnLayoutResource>([this](const QnLayoutResourcePtr &layout){
            return snapshotManager()->isLocal(layout);
        });

        QnResourceList remoteResources = resources;

        /* These can be simply deleted from resource pool. */
        for (const QnLayoutResourcePtr &layout: localLayouts) {
            remoteResources.removeOne(layout);
            qnResPool->removeResource(layout);
        }

        qnResourcesChangesManager->deleteResources(remoteResources);
    };


    /* Check if it's OK to delete something without asking. */
    QnResourceList autoDeleting;
    QnResourceList moreResourceToDelete;
    foreach(const QnResourcePtr &resource, resources) {
        if(canAutoDelete(resource))
            autoDeleting << resource;
        else
            moreResourceToDelete << resource;
    }
    if (!autoDeleting.isEmpty())
        deleteResources(autoDeleting);

    foreach (const QnResourcePtr &resource, autoDeleting)
        resources.removeOne(resource);

    if(resources.isEmpty())
        return; /* Nothing to delete. */

    QnVirtualCameraResourceList cameras = resources.filtered<QnVirtualCameraResource>();

    /* Check that we are deleting online auto-found cameras */
    QnVirtualCameraResourceList onlineAutoDiscoveredCameras = cameras.filtered([](const QnVirtualCameraResourcePtr &camera){
        return camera->getStatus() != Qn::Offline
            && !camera->isManuallyAdded();
    });

    QString question;
    /* First version of the dialog - if all resources are cameras and all of them are auto-discovered. */
    if (resources.size() == onlineAutoDiscoveredCameras.size()) {
        question =
            QnDeviceDependentStrings::getNameFromSet(
                QnCameraDeviceStringSet(
                    tr("These %n devices are auto-discovered. They may be auto-discovered again after removing. Are you sure you want to delete them?",
                        "", onlineAutoDiscoveredCameras.size()),
                    tr("These %n cameras are auto-discovered. They may be auto-discovered again after removing. Are you sure you want to delete them?",
                        "", onlineAutoDiscoveredCameras.size()),
                    tr("These %n I/O modules are auto-discovered. They may be auto-discovered again after removing. Are you sure you want to delete them?",
                        "", onlineAutoDiscoveredCameras.size())
                ),
                onlineAutoDiscoveredCameras
            );
    }
    else
    /* Second version - some cameras are auto-discovered, some not. */
    if (cameras.size() == resources.size() && !onlineAutoDiscoveredCameras.isEmpty()) {
        question =
            QnDeviceDependentStrings::getNameFromSet(
                QnCameraDeviceStringSet(
                    tr("%n of these devices are auto-discovered. They may be auto-discovered again after removing. Are you sure you want to delete them?",
                        "", onlineAutoDiscoveredCameras.size()),
                    tr("%n of these cameras are auto-discovered. They may be auto-discovered again after removing. Are you sure you want to delete them?",
                        "", onlineAutoDiscoveredCameras.size()),
                    tr("%n of these I/O modules are auto-discovered. They may be auto-discovered again after removing. Are you sure you want to delete them?",
                        "", onlineAutoDiscoveredCameras.size())
                ),
                cameras
            );
    }
    else
    /* Third version - no auto-discovered cameras in the list. */
    if (cameras.size() == resources.size()) {
        question =
            QnDeviceDependentStrings::getNameFromSet(
                QnCameraDeviceStringSet(
                    tr("Do you really want to delete the following %n devices?",
                        "", cameras.size()),
                    tr("Do you really want to delete the following %n cameras?",
                        "", cameras.size()),
                    tr("Do you really want to delete the following %n I/O modules?",
                        "", cameras.size())
                ),
                cameras
            );
    }
    else
    /* Forth version - cameras and other items. */
    {
        question =
            tr("Do you really want to delete the following %n items?", "", resources.size());
    }

    if (moreResourceToDelete.isEmpty())
        return;

    int helpId = Qn::Empty_Help;
    for (const QnResourcePtr &resource: resources) {
        if (resource->hasFlags(Qn::live_cam)) {
            helpId = Qn::DeletingCamera_Help;
            break;
        }
        if (resource->hasFlags(Qn::layout)) {
            helpId = Qn::DeletingLayout_Help;
            /* We don't break here because camera could be in the list,
             * and camera has a preference. */
        }
    }

    QDialogButtonBox::StandardButton button = QnResourceListDialog::exec(
        mainWindow(),
        resources,
        helpId,
        tr("Delete Resources"),
        question,
        QDialogButtonBox::Yes | QDialogButtonBox::No
        );
    if (button != QDialogButtonBox::Yes)
        return; /* User does not want it deleted. */

    deleteResources(moreResourceToDelete);
}

void QnWorkbenchActionHandler::at_newUserAction_triggered() {
    QnUserResourcePtr user(new QnUserResource());
    user->setPermissions(Qn::GlobalLiveViewerPermissions);

    QScopedPointer<QnUserSettingsDialog> dialog(new QnUserSettingsDialog(mainWindow()));
    dialog->setWindowModality(Qt::ApplicationModal);
    dialog->setUser(user);
    dialog->setElementFlags(QnUserSettingsDialog::CurrentPassword, 0);
    setHelpTopic(dialog.data(), Qn::NewUser_Help);
    do {
        if(!dialog->exec())
            return;
        dialog->submitToResource();
    } while (!validateResourceName(user, user->getName()));

    user->setId(QnUuid::createUuid());
    user->setTypeByName(lit("User"));

    qnResourcesChangesManager->saveUser(user, [](const QnUserResourcePtr &){});
    user->setPassword(QString()); // forget the password now
}

void QnWorkbenchActionHandler::closeApplication(bool force) {
    /* Try close, if force - exit anyway. */
    if (!context()->instance<QnWorkbenchStateManager>()->tryClose(force) && !force)
        return;

    menu()->trigger(Qn::BeforeExitAction);
    qApp->exit(0);
    applauncher::scheduleProcessKill( QCoreApplication::applicationPid(), PROCESS_TERMINATE_TIMEOUT );
}

void QnWorkbenchActionHandler::at_beforeExitAction_triggered() {
    deleteDialogs();
}


QnAdjustVideoDialog* QnWorkbenchActionHandler::adjustVideoDialog() {
    return m_adjustVideoDialog.data();
}

void QnWorkbenchActionHandler::at_adjustVideoAction_triggered()
{
    QnMediaResourceWidget *widget = menu()->currentParameters(sender()).widget<QnMediaResourceWidget>();
    if(!widget)
        return;

    QnNonModalDialogConstructor<QnAdjustVideoDialog> dialogConstructor(m_adjustVideoDialog, mainWindow());
    adjustVideoDialog()->setWidget(widget);
}

void QnWorkbenchActionHandler::at_userSettingsAction_triggered() {
    QnActionParameters params = menu()->currentParameters(sender());
    QnUserResourcePtr user = params.resource().dynamicCast<QnUserResource>();
    if(!user)
        return;

    Qn::Permissions permissions = accessController()->permissions(user);
    if(!(permissions & Qn::ReadPermission))
        return;

    QScopedPointer<QnUserSettingsDialog> dialog(new QnUserSettingsDialog(mainWindow()));
    dialog->setWindowModality(Qt::ApplicationModal);
    dialog->setWindowTitle(tr("User Settings"));
    setHelpTopic(dialog.data(), Qn::UserSettings_Help);

    dialog->setFocusedElement(params.argument<QString>(Qn::FocusElementRole));

    QnUserSettingsDialog::ElementFlags zero(0);

    QnUserSettingsDialog::ElementFlags flags =
        ((permissions & Qn::ReadPermission) ? QnUserSettingsDialog::Visible : zero) |
        ((permissions & Qn::WritePermission) ? QnUserSettingsDialog::Editable : zero);

    QnUserSettingsDialog::ElementFlags loginFlags =
        ((permissions & Qn::ReadPermission) ? QnUserSettingsDialog::Visible : zero) |
        ((permissions & Qn::WriteNamePermission) ? QnUserSettingsDialog::Editable : zero);

    QnUserSettingsDialog::ElementFlags passwordFlags =
        ((permissions & Qn::WritePasswordPermission) ? QnUserSettingsDialog::Visible : zero) | /* There is no point to display flag edit field if password cannot be changed. */
        ((permissions & Qn::WritePasswordPermission) ? QnUserSettingsDialog::Editable : zero);
    passwordFlags &= flags;

    QnUserSettingsDialog::ElementFlags accessRightsFlags =
        ((permissions & Qn::ReadPermission) ? QnUserSettingsDialog::Visible : zero) |
        ((permissions & Qn::WriteAccessRightsPermission) ? QnUserSettingsDialog::Editable : zero);
    accessRightsFlags &= flags;

    QnUserSettingsDialog::ElementFlags emailFlags =
        ((permissions & Qn::ReadEmailPermission) ? QnUserSettingsDialog::Visible : zero) |
        ((permissions & Qn::WriteEmailPermission) ? QnUserSettingsDialog::Editable : zero);
    emailFlags &= flags;

    QnUserSettingsDialog::ElementFlags enabledFlags =
        ((permissions & Qn::WriteAccessRightsPermission) ? QnUserSettingsDialog::Editable | QnUserSettingsDialog::Visible : zero);
    enabledFlags &= flags;

    dialog->setElementFlags(QnUserSettingsDialog::Login, loginFlags);
    dialog->setElementFlags(QnUserSettingsDialog::Password, passwordFlags);
    dialog->setElementFlags(QnUserSettingsDialog::AccessRights, accessRightsFlags);
    dialog->setElementFlags(QnUserSettingsDialog::Email, emailFlags);
    dialog->setElementFlags(QnUserSettingsDialog::Enabled, enabledFlags);


    // TODO #Elric: This is a totally evil hack. Store password hash/salt in user.
    QString currentPassword = QnAppServerConnectionFactory::url().password();
    if(user == context()->user()) {
        dialog->setElementFlags(QnUserSettingsDialog::CurrentPassword, passwordFlags);
        dialog->setCurrentPassword(currentPassword);
    } else {
        dialog->setElementFlags(QnUserSettingsDialog::CurrentPassword, 0);
    }

    dialog->setUser(user);
    if(!dialog->exec() || !dialog->hasChanges())
        return;

    if (!(permissions & Qn::SavePermission))
        return;

    qnResourcesChangesManager->saveUser(user, [&dialog](const QnUserResourcePtr &) {
        dialog->submitToResource();
    });

    //TODO: #GDM SafeMode what to rollback if current password changes cannot be saved?

    QString newPassword = user->getPassword();
    user->setPassword(QString());

    if (user != context()->user() || newPassword.isEmpty() || newPassword == currentPassword)
        return;


    /* Password was changed. Change it in global settings and hope for the best. */
    QUrl url = QnAppServerConnectionFactory::url();
    url.setPassword(newPassword);

    // TODO #elric: This is a totally evil hack. Store password hash/salt in user.
    context()->instance<QnWorkbenchUserWatcher>()->setUserPassword(newPassword);

    QnAppServerConnectionFactory::setUrl(url);

    /* QnAppServerConnectionFactory::url() contains user name in lower case. We'd better use the original name for UI. */
    url.setUserName(user->getName());

    QnConnectionDataList savedConnections = qnSettings->customConnections();
    if (!savedConnections.isEmpty()
        && !savedConnections.first().url.password().isEmpty()
        && qnUrlEqual(savedConnections.first().url, url))
    {
        QnConnectionData current = savedConnections.takeFirst();
        current.url = url;
        savedConnections.prepend(current);
        qnSettings->setCustomConnections(savedConnections);
    }

    QnConnectionData lastUsed = qnSettings->lastUsedConnection();
    if (!lastUsed.url.password().isEmpty() && qnUrlEqual(lastUsed.url, url)) {
        lastUsed.url = url;
        qnSettings->setLastUsedConnection(lastUsed);
    }
}

void QnWorkbenchActionHandler::at_layoutSettingsAction_triggered() {
    QnActionParameters params = menu()->currentParameters(sender());
    openLayoutSettingsDialog(params.resource().dynamicCast<QnLayoutResource>());
}

void QnWorkbenchActionHandler::at_currentLayoutSettingsAction_triggered() {
    openLayoutSettingsDialog(workbench()->currentLayout()->resource());
}

void QnWorkbenchActionHandler::at_setCurrentLayoutItemSpacing0Action_triggered() {
    workbench()->currentLayout()->resource()->setCellSpacing(QSizeF(0.0, 0.0));
    action(Qn::SetCurrentLayoutItemSpacing0Action)->setChecked(true);
}

void QnWorkbenchActionHandler::at_setCurrentLayoutItemSpacing10Action_triggered() {
    workbench()->currentLayout()->resource()->setCellSpacing(QSizeF(0.1, 0.1));
    action(Qn::SetCurrentLayoutItemSpacing10Action)->setChecked(true);
}

void QnWorkbenchActionHandler::at_setCurrentLayoutItemSpacing20Action_triggered() {
    workbench()->currentLayout()->resource()->setCellSpacing(QSizeF(0.2, 0.2));
    action(Qn::SetCurrentLayoutItemSpacing20Action)->setChecked(true);
}

void QnWorkbenchActionHandler::at_setCurrentLayoutItemSpacing30Action_triggered() {
    workbench()->currentLayout()->resource()->setCellSpacing(QSizeF(0.3, 0.3));
    action(Qn::SetCurrentLayoutItemSpacing30Action)->setChecked(true);
}

void QnWorkbenchActionHandler::at_createZoomWindowAction_triggered() {
    QnActionParameters params = menu()->currentParameters(sender());

    QnMediaResourceWidget *widget = params.widget<QnMediaResourceWidget>();
    if(!widget)
        return;

    QRectF rect = params.argument<QRectF>(Qn::ItemZoomRectRole, QRectF(0.25, 0.25, 0.5, 0.5));
    AddToLayoutParams addParams;
    addParams.usePosition = true;
    addParams.position = widget->item()->combinedGeometry().center();
    addParams.zoomWindow = rect;
    addParams.dewarpingParams.enabled = widget->resource()->getDewarpingParams().enabled;  // zoom items on fisheye cameras must always be dewarped
    addParams.zoomUuid = widget->item()->uuid();
    addParams.frameDistinctionColor = params.argument<QColor>(Qn::ItemFrameDistinctionColorRole);
    addParams.rotation = widget->item()->rotation();

    addToLayout(workbench()->currentLayout()->resource(), widget->resource()->toResourcePtr(), addParams);
}

void QnWorkbenchActionHandler::at_setAsBackgroundAction_triggered() {

    auto checkCondition = [this]() {
        if (!context()->user() || !workbench()->currentLayout() || !workbench()->currentLayout()->resource())
            return false; // action should not be triggered while we are not connected

        if(!accessController()->hasPermissions(workbench()->currentLayout()->resource(), Qn::EditLayoutSettingsPermission))
            return false;

        if (workbench()->currentLayout()->resource()->locked())
            return false;
        return true;
    };

    if (!checkCondition())
        return;

    QnProgressDialog *progressDialog = new QnProgressDialog(mainWindow());
    progressDialog->setWindowTitle(tr("Updating Background..."));
    progressDialog->setLabelText(tr("Image processing may take a few moments. Please be patient."));
    progressDialog->setRange(0, 0);
    progressDialog->setCancelButton(NULL);
    connect(progressDialog, &QnProgressDialog::canceled, progressDialog,     &QObject::deleteLater);

    QnActionParameters parameters = menu()->currentParameters(sender());

    QnAppServerImageCache *cache = new QnAppServerImageCache(this);
    cache->setProperty(uploadingImageARPropertyName, parameters.widget()->aspectRatio());
    connect(cache, &QnAppServerImageCache::fileUploaded,   progressDialog,     &QObject::deleteLater);
    connect(cache, &QnAppServerImageCache::fileUploaded,   cache,              &QObject::deleteLater);
    connect(cache, &QnAppServerImageCache::fileUploaded,   this, [this, checkCondition](const QString &filename, QnAppServerFileCache::OperationResult status) {
        if (!checkCondition())
            return;

        if (status == QnAppServerFileCache::OperationResult::sizeLimitExceeded) {
            QnMessageBox::warning(mainWindow(), tr("Error"), tr("Picture is too big. Maximum size is %1 Mb").arg(QnAppServerFileCache::maximumFileSize() / (1024*1024))
                );
            return;
        }

        if (status != QnAppServerFileCache::OperationResult::ok) {
            QnMessageBox::warning(mainWindow(), tr("Error"), tr("Error while uploading picture."));
            return;
        }

        setCurrentLayoutBackground(filename);

    });

    cache->storeImage(parameters.resource()->getUrl());
    progressDialog->exec();
}

void QnWorkbenchActionHandler::setCurrentLayoutBackground(const QString &filename) {
    QnWorkbenchLayout* wlayout = workbench()->currentLayout();
    QnLayoutResourcePtr layout = wlayout->resource();

    layout->setBackgroundImageFilename(filename);
    if (qFuzzyCompare(layout->backgroundOpacity(), 0.0))
        layout->setBackgroundOpacity(0.7);

    wlayout->centralizeItems();
    QRect brect = wlayout->boundingRect();

    int minWidth = qMax(brect.width(), qnGlobals->layoutBackgroundMinSize().width());
    int minHeight = qMax(brect.height(), qnGlobals->layoutBackgroundMinSize().height());

    qreal cellAspectRatio = qnGlobals->defaultLayoutCellAspectRatio();
    if (layout->hasCellAspectRatio()) {
        qreal cellWidth = 1.0 + layout->cellSpacing().width();
        qreal cellHeight = 1.0 / layout->cellAspectRatio() + layout->cellSpacing().height();
        cellAspectRatio = cellWidth / cellHeight;
    }

    qreal aspectRatio = sender()->property(uploadingImageARPropertyName).toReal();

    int w, h;
    qreal targetAspectRatio = aspectRatio / cellAspectRatio;
    if (targetAspectRatio >= 1.0) { // width is greater than height
        h = minHeight;
        w = qRound((qreal)h * targetAspectRatio);
        if (w > qnGlobals->layoutBackgroundMaxSize().width()) {
            w = qnGlobals->layoutBackgroundMaxSize().width();
            h = qRound((qreal)w / targetAspectRatio);
        }

    } else {
        w = minWidth;
        h = qRound((qreal)w / targetAspectRatio);
        if (h > qnGlobals->layoutBackgroundMaxSize().height()) {
            h = qnGlobals->layoutBackgroundMaxSize().height();
            w = qRound((qreal)h * targetAspectRatio);
        }
    }
    layout->setBackgroundSize(QSize(w, h));
}

void QnWorkbenchActionHandler::at_panicWatcher_panicModeChanged() {
    action(Qn::TogglePanicModeAction)->setChecked(context()->instance<QnWorkbenchPanicWatcher>()->isPanicMode());
    //if (!action(Qn::TogglePanicModeAction)->isChecked()) {

    bool enabled =
        context()->instance<QnWorkbenchScheduleWatcher>()->isScheduleEnabled() &&
        (accessController()->globalPermissions() & Qn::GlobalPanicPermission);
    action(Qn::TogglePanicModeAction)->setEnabled(enabled);

    //}
}

void QnWorkbenchActionHandler::at_scheduleWatcher_scheduleEnabledChanged() {
    // TODO: #Elric totally evil copypasta and hacky workaround.
    bool enabled =
        context()->instance<QnWorkbenchScheduleWatcher>()->isScheduleEnabled() &&
        (accessController()->globalPermissions() & Qn::GlobalPanicPermission);

    action(Qn::TogglePanicModeAction)->setEnabled(enabled);
    if (!enabled)
        action(Qn::TogglePanicModeAction)->setChecked(false);
}

void QnWorkbenchActionHandler::at_togglePanicModeAction_toggled(bool checked) {
    QnMediaServerResourceList resources = resourcePool()->getResources<QnMediaServerResource>();

    foreach(QnMediaServerResourcePtr resource, resources)
    {
        bool isPanicMode = resource->getPanicMode() != Qn::PM_None;
        if(isPanicMode != checked) {
            Qn::PanicMode val = Qn::PM_None;
            if (checked)
                val = Qn::PM_User;
            resource->setPanicMode(val);
            propertyDictionary->saveParamsAsync(resource->getId());
        }
    }
}

void QnWorkbenchActionHandler::at_toggleTourAction_toggled(bool checked) {
    if(!checked) {
        m_tourTimer->stop();
        context()->workbench()->setItem(Qn::ZoomedRole, NULL);
    } else {
        m_tourTimer->start(qnSettings->tourCycleTime());
        at_tourTimer_timeout();
    }
}

struct ItemPositionCmp {
    bool operator()(QnWorkbenchItem *l, QnWorkbenchItem *r) const {
        QRect lg = l->geometry();
        QRect rg = r->geometry();
        return lg.y() < rg.y() || (lg.y() == rg.y() && lg.x() < rg.x());
    }
};

void QnWorkbenchActionHandler::at_tourTimer_timeout() {
    QList<QnWorkbenchItem *> items = context()->workbench()->currentLayout()->items().toList();
    qSort(items.begin(), items.end(), ItemPositionCmp());

    if(items.empty()) {
        action(Qn::ToggleTourModeAction)->setChecked(false);
        return;
    }

    QnWorkbenchItem *item = context()->workbench()->item(Qn::ZoomedRole);
    if(item) {
        item = items[(items.indexOf(item) + 1) % items.size()];
    } else {
        item = items[0];
    }
    context()->workbench()->setItem(Qn::ZoomedRole, item);
}

void QnWorkbenchActionHandler::at_workbench_itemChanged(Qn::ItemRole role) {
    if(!workbench()->item(Qn::ZoomedRole))
        action(Qn::ToggleTourModeAction)->setChecked(false);

    if (role == Qn::CentralRole && adjustVideoDialog() && adjustVideoDialog()->isVisible())
    {
        QnWorkbenchItem *item = context()->workbench()->item(Qn::CentralRole);
        QnMediaResourceWidget* widget = dynamic_cast<QnMediaResourceWidget*> (context()->display()->widget(item));
        if (widget)
            adjustVideoDialog()->setWidget(widget);
    }
}

void QnWorkbenchActionHandler::at_whatsThisAction_triggered() {
    if (QWhatsThis::inWhatsThisMode())
        QWhatsThis::leaveWhatsThisMode();
    else
        QWhatsThis::enterWhatsThisMode();
}

void QnWorkbenchActionHandler::at_escapeHotkeyAction_triggered() {
    if (QWhatsThis::inWhatsThisMode()) {
        QWhatsThis::leaveWhatsThisMode();
        return;
    }

    if (action(Qn::ToggleTourModeAction)->isChecked())
        menu()->trigger(Qn::ToggleTourModeAction);
}

void QnWorkbenchActionHandler::at_messageBoxAction_triggered() {
    QString title = menu()->currentParameters(sender()).argument<QString>(Qn::TitleRole);
    QString text = menu()->currentParameters(sender()).argument<QString>(Qn::TextRole);
    if (text.isEmpty())
        text = title;

    QnMessageBox::information(mainWindow(), title, text);
}

void QnWorkbenchActionHandler::at_browseUrlAction_triggered() {
    QString url = menu()->currentParameters(sender()).argument<QString>(Qn::UrlRole);
    if (url.isEmpty())
        return;

    QDesktopServices::openUrl(QUrl::fromUserInput(url));
}

void QnWorkbenchActionHandler::at_versionMismatchMessageAction_triggered() {
    if (qnCommon->isReadOnly())
        return;

    QnWorkbenchVersionMismatchWatcher *watcher = context()->instance<QnWorkbenchVersionMismatchWatcher>();
    if(!watcher->hasMismatches())
        return;

    QnSoftwareVersion latestVersion = watcher->latestVersion();
    QnSoftwareVersion latestMsVersion = watcher->latestVersion(Qn::ServerComponent);

    // if some component is newer than the newest mediaserver, focus on its version
    if (QnWorkbenchVersionMismatchWatcher::versionMismatches(latestVersion, latestMsVersion))
        latestMsVersion = latestVersion;

    QStringList messageParts;
    messageParts << tr("Some components of the system are not updated");
    messageParts << QString();

    foreach(const QnAppInfoMismatchData &data, watcher->mismatchData()) {
        QString component;
        switch(data.component) {
        case Qn::ClientComponent:
            component = tr("Client v%1").arg(data.version.toString());
            break;
        case Qn::ServerComponent: {
            QnMediaServerResourcePtr resource = data.resource.dynamicCast<QnMediaServerResource>();
            if(resource) {
                component = tr("Server v%1 at %2").arg(data.version.toString()).arg(QUrl(resource->getUrl()).host());
            } else {
                component = tr("Server v%1").arg(data.version.toString());
            }
        }
        default:
            break;
        }

        bool updateRequested = (data.component == Qn::ServerComponent) &&
            QnWorkbenchVersionMismatchWatcher::versionMismatches(data.version, latestMsVersion, true);

        if (updateRequested)
            component = setWarningStyleHtml(component);

        messageParts << component;
    }

    messageParts << QString();
    messageParts << tr("Please update all components to the latest version %1.").arg(latestMsVersion.toString());

    QString message = messageParts.join(lit("<br/>"));

    QScopedPointer<QnWorkbenchStateDependentDialog<QnMessageBox> > messageBox(
        new QnWorkbenchStateDependentDialog<QnMessageBox>(mainWindow()));
    messageBox->setIcon(QMessageBox::Warning);
    messageBox->setWindowTitle(tr("Version Mismatch"));
    messageBox->setText(message);
    messageBox->setTextFormat(Qt::RichText);
    messageBox->setStandardButtons(QMessageBox::Cancel);
    setHelpTopic(messageBox.data(), Qn::Upgrade_Help);

    QPushButton *updateButton = messageBox->addButton(tr("Update..."), QMessageBox::HelpRole);
    connect(updateButton, &QPushButton::clicked, this, [this] {
        menu()->trigger(Qn::SystemUpdateAction);
    }, Qt::QueuedConnection);

    messageBox->exec();
}

void QnWorkbenchActionHandler::at_betaVersionMessageAction_triggered() {
    QnMessageBox::warning(mainWindow(),
                         tr("Beta version %1").arg(QnAppInfo::applicationVersion()),
                         tr("This is a beta version of %1.")
                         .arg(qApp->applicationDisplayName()));
}

void QnWorkbenchActionHandler::checkIfStatisticsReportAllowed() {

    const QnMediaServerResourceList servers = qnResPool->getResources<QnMediaServerResource>();

    /* Check if we are not connected yet. */
    if (servers.isEmpty())
        return;

    /* Check if user has already made a decision. */
    if (qnGlobalSettings->isStatisticsAllowedDefined())
        return;

    /* User cannot disable statistics collecting, so don't make him sorrow. */
    if (qnCommon->isReadOnly())
        return;

    /* Suppress notification if no server has internet access. */
    bool atLeastOneServerHasInternetAccess = boost::algorithm::any_of(servers, [](const QnMediaServerResourcePtr &server) {
        return (server->getServerFlags() & Qn::SF_HasPublicIP);
    });
    if (!atLeastOneServerHasInternetAccess)
        return;

    QnMessageBox::information(
        mainWindow(),
        tr("Anonymous Usage Statistics"),
        tr("System sends anonymous usage and crash statistics to the software development team to help us improve your user experience.\n"
           "If you would like to disable this feature you can do so in the System Settings dialog.")
           );

    qnGlobalSettings->setStatisticsAllowed(true);
    qnGlobalSettings->synchronizeNow();
}


void QnWorkbenchActionHandler::at_queueAppRestartAction_triggered() {
    QnActionParameters parameters = menu()->currentParameters(sender());

    QnSoftwareVersion version = parameters.hasArgument(Qn::SoftwareVersionRole)
            ? parameters.argument<QnSoftwareVersion>(Qn::SoftwareVersionRole)
            : QnSoftwareVersion();
    QUrl url = parameters.hasArgument(Qn::UrlRole)
            ? parameters.argument<QUrl>(Qn::UrlRole)
            : context()->user()
              ? QnAppServerConnectionFactory::url()
              : QUrl();
    QByteArray auth = url.toEncoded();

    bool isInstalled = false;
    bool success = applauncher::isVersionInstalled(version, &isInstalled) == applauncher::api::ResultType::ok;
    if (success && isInstalled)
        success = applauncher::restartClient(version, auth) == applauncher::api::ResultType::ok;

    if (!success) {
        QMessageBox::critical(
                    mainWindow(),
                    tr("Launcher process not found."),
                    tr("Cannot restart the client.") + L'\n'
                  + tr("Please close the application and start it again using the shortcut in the start menu.")
                    );
        return;
    }
    menu()->trigger(Qn::DelayedForcedExitAction);
}

void QnWorkbenchActionHandler::at_selectTimeServerAction_triggered() {
    QnNonModalDialogConstructor<QnSystemAdministrationDialog> dialogConstructor(m_systemAdministrationDialog, mainWindow());
    systemAdministrationDialog()->setCurrentPage(QnSystemAdministrationDialog::TimeServerSelection);
}

void QnWorkbenchActionHandler::deleteDialogs() {
    if (businessRulesDialog())
        delete businessRulesDialog();

    if (businessEventsLogDialog())
        delete businessEventsLogDialog();

    if (cameraAdditionDialog())
        delete cameraAdditionDialog();

    if (adjustVideoDialog())
        delete adjustVideoDialog();

    if (cameraListDialog())
        delete cameraListDialog();

    if (systemAdministrationDialog())
        delete systemAdministrationDialog();
}<|MERGE_RESOLUTION|>--- conflicted
+++ resolved
@@ -1728,32 +1728,6 @@
         {
             camera->setUserDefinedGroupName(name);
         });
-<<<<<<< HEAD
-    } else {
-        if (QnMediaServerResourcePtr server = resource.dynamicCast<QnMediaServerResource>())
-        {
-            qnResourcesChangesManager->saveServer(server, [name](const QnMediaServerResourcePtr &server)
-            {
-                server->setName(name);
-            });
-        }
-
-        if (QnVirtualCameraResourcePtr camera = resource.dynamicCast<QnVirtualCameraResource>())
-        {
-            qnResourcesChangesManager->saveCamera(camera, [name](const QnVirtualCameraResourcePtr &camera)
-            {
-                camera->setName(name);
-            });
-        }
-
-        if (QnWebPageResourcePtr webPage = resource.dynamicCast<QnWebPageResource>())
-        {
-            qnResourcesChangesManager->saveWebPage(webPage, [name](const QnWebPageResourcePtr &webPage)
-            {
-                webPage->setName(name);
-            });
-        }
-=======
     }
     else if (QnMediaServerResourcePtr server = resource.dynamicCast<QnMediaServerResource>())
     {
@@ -1767,10 +1741,13 @@
     {
         qnResourcesChangesManager->saveVideoWall(videowall, [name](const QnVideoWallResourcePtr &videowall) { videowall->setName(name); } );
     }
+	else if (QnWebPageResourcePtr webPage = resource.dynamicCast<QnWebPageResource>())
+    {
+        qnResourcesChangesManager->saveWebPage(webPage, [name](const QnWebPageResourcePtr &webPage) {  webPage->setName(name); });
+    }
     else
     {
         Q_ASSERT_X(false, Q_FUNC_INFO, "Invalid resource type to rename");
->>>>>>> 55585223
     }
 }
 
