--- conflicted
+++ resolved
@@ -922,12 +922,8 @@
                         break;
                 }
                 if (hasLocal)
-<<<<<<< HEAD
                 {
-                    QMessageBox::warning(mainWindow(),
-=======
                     QnMessageBox::warning(mainWindow(),
->>>>>>> c8ab160f
                                          tr("Cannot add item"),
                                          tr("Cannot add a local file to Multi-Video"));
                     return;
