#include "workbench_action_handler.h"

#include <cassert>

#include <QtCore/QProcess>

#include <QtWidgets/QApplication>
#include <QtWidgets/QDesktopWidget>
#include <QtGui/QDesktopServices>
#include <QtWidgets/QFileDialog>
#include <QtGui/QImage>
#include <QtWidgets/QWhatsThis>
#include <QtWidgets/QInputDialog>
#include <QtWidgets/QLineEdit>
#include <QtWidgets/QCheckBox>
#include <QtGui/QImageWriter>

#include <utils/license_usage_helper.h>
#include <utils/app_server_image_cache.h>
#include <utils/app_server_notification_cache.h>
#include <utils/applauncher_utils.h>
#include <utils/local_file_cache.h>
#include <utils/common/environment.h>
#include <utils/common/delete_later.h>
#include <utils/common/mime_data.h>
#include <utils/common/event_processors.h>
#include <utils/common/string.h>
#include <utils/common/time.h>
#include <utils/common/email.h>
#include <utils/common/synctime.h>
#include <utils/math/math.h>

#include <api/session_manager.h>

#include <business/business_action_parameters.h>

#include <camera/resource_display.h>
#include <camera/cam_display.h>
#include <camera/caching_time_period_loader.h>

#include <client/client_connection_data.h>
#include <client/client_message_processor.h>

#include <core/resource/camera_resource.h>
#include <core/resource/media_server_resource.h>
#include <core/resource_management/resource_discovery_manager.h>
#include <core/resource_management/resource_pool.h>
#include <core/resource/resource_directory_browser.h>
#include <core/resource/file_processor.h>

#include <plugins/resources/archive/archive_stream_reader.h>
#include <plugins/resources/archive/avi_files/avi_resource.h>
#include <plugins/storage/file_storage/layout_storage_resource.h>

#include <recording/time_period_list.h>

#include <redass/redass_controller.h>

#include <ui/actions/action_manager.h>
#include <ui/actions/action.h>
#include <ui/actions/action_parameter_types.h>
#include <ui/actions/action_target_provider.h>

#include <ui/dialogs/about_dialog.h>
#include <ui/dialogs/login_dialog.h>
#include <ui/dialogs/server_settings_dialog.h>
#include <ui/dialogs/connection_testing_dialog.h>
#include <ui/dialogs/camera_settings_dialog.h>
#include <ui/dialogs/user_settings_dialog.h>
#include <ui/dialogs/resource_list_dialog.h>
#include <ui/dialogs/preferences_dialog.h>
#include <ui/dialogs/camera_addition_dialog.h>
#include <ui/dialogs/progress_dialog.h>
#include <ui/dialogs/business_rules_dialog.h>
#include <ui/dialogs/checkable_message_box.h>
#include <ui/dialogs/layout_settings_dialog.h>
#include <ui/dialogs/custom_file_dialog.h>
#include <ui/dialogs/file_dialog.h>
#include <ui/dialogs/camera_diagnostics_dialog.h>
#include <ui/dialogs/message_box.h>
#include <ui/dialogs/notification_sound_manager_dialog.h>
#include <ui/dialogs/picture_settings_dialog.h>
#include <ui/dialogs/ping_dialog.h>

#include <ui/graphics/items/resource/resource_widget.h>
#include <ui/graphics/items/resource/media_resource_widget.h>
#include <ui/graphics/items/generic/graphics_message_box.h>
#include <ui/graphics/items/controls/time_slider.h>
#include <ui/graphics/instruments/signaling_instrument.h>
#include <ui/graphics/instruments/instrument_manager.h>

#include <ui/common/ui_resource_name.h>

#include <ui/help/help_topic_accessor.h>
#include <ui/help/help_topics.h>

#include <ui/style/globals.h>
#include <ui/style/skin.h>

#include <ui/workbench/workbench.h>
#include <ui/workbench/workbench_display.h>
#include <ui/workbench/workbench_synchronizer.h>
#include <ui/workbench/workbench_layout.h>
#include <ui/workbench/workbench_item.h>
#include <ui/workbench/workbench_context.h>
#include <ui/workbench/workbench_layout_snapshot_manager.h>
#include <ui/workbench/workbench_resource.h>
#include <ui/workbench/workbench_access_controller.h>
#include <ui/workbench/workbench_navigator.h>

#include <ui/workbench/handlers/workbench_notifications_handler.h>
#include <ui/workbench/handlers/workbench_layouts_handler.h>

#include <ui/workbench/watchers/workbench_panic_watcher.h>
#include <ui/workbench/watchers/workbench_schedule_watcher.h>
#include <ui/workbench/watchers/workbench_update_watcher.h>
#include <ui/workbench/watchers/workbench_user_layout_count_watcher.h>
#include <ui/workbench/watchers/workbench_server_time_watcher.h>
#include <ui/workbench/watchers/workbench_version_mismatch_watcher.h>

#include "version.h"

// TODO: #Elric remove this include
#include "../extensions/workbench_stream_synchronizer.h"

#include "core/resource/layout_item_data.h"
#include "ui/dialogs/adjust_video_dialog.h"
#include "ui/graphics/items/resource/resource_widget_renderer.h"
#include "ui/widgets/palette_widget.h"

namespace {
    const char* uploadingImageARPropertyName = "_qn_uploadingImageARPropertyName";
}

//!time that is given to process to exit. After that, appauncher (if present) will try to terminate it
static const quint32 PROCESS_TERMINATE_TIMEOUT = 15000;

// -------------------------------------------------------------------------- //
// QnResourceStatusReplyProcessor
// -------------------------------------------------------------------------- //
detail::QnResourceStatusReplyProcessor::QnResourceStatusReplyProcessor(QnWorkbenchActionHandler *handler, const QnVirtualCameraResourceList &resources, const QList<int> &oldDisabledFlags):
    m_handler(handler),
    m_resources(resources),
    m_oldDisabledFlags(oldDisabledFlags)
{
    assert(oldDisabledFlags.size() == resources.size());
}

void detail::QnResourceStatusReplyProcessor::at_replyReceived( int handle, ec2::ErrorCode errorCode, const QnResourceList& resources ) {
    Q_UNUSED(handle);

    if(m_handler)
        m_handler.data()->at_resources_statusSaved(errorCode, resources, m_oldDisabledFlags);

    deleteLater();
}


// -------------------------------------------------------------------------- //
// QnResourceReplyProcessor
// -------------------------------------------------------------------------- //
detail::QnResourceReplyProcessor::QnResourceReplyProcessor(QObject *parent):
    QObject(parent),
    m_handle(0),
    m_status(0)
{}

void detail::QnResourceReplyProcessor::at_replyReceived(int status, const QnResourceList &resources, int handle) {
    m_status = status;
    m_resources = resources;
    m_handle = handle;

    emit finished(status, resources, handle);
}


// -------------------------------------------------------------------------- //
// QnWorkbenchActionHandler
// -------------------------------------------------------------------------- //
QnWorkbenchActionHandler::QnWorkbenchActionHandler(QObject *parent):
    QObject(parent),
    QnWorkbenchContextAware(parent),
    m_selectionUpdatePending(false),
    m_selectionScope(Qn::SceneScope),
    m_tourTimer(new QTimer())
{
    connect(m_tourTimer,                                        SIGNAL(timeout()),                              this,   SLOT(at_tourTimer_timeout()));
    connect(context(),                                          SIGNAL(userChanged(const QnUserResourcePtr &)), this,   SLOT(at_context_userChanged(const QnUserResourcePtr &)), Qt::QueuedConnection);
    connect(context(),                                          SIGNAL(userChanged(const QnUserResourcePtr &)), this,   SLOT(updateCameraSettingsEditibility()));
    connect(QnClientMessageProcessor::instance(),               SIGNAL(connectionClosed()),                     this,   SLOT(at_messageProcessor_connectionClosed()));
    connect(QnClientMessageProcessor::instance(),               SIGNAL(connectionOpened()),                     this,   SLOT(at_messageProcessor_connectionOpened()));

    /* We're using queued connection here as modifying a field in its change notification handler may lead to problems. */
    connect(workbench(),                                        SIGNAL(layoutsChanged()),                       this,   SLOT(at_workbench_layoutsChanged()), Qt::QueuedConnection);
    connect(workbench(),                                        SIGNAL(itemChanged(Qn::ItemRole)),              this,   SLOT(at_workbench_itemChanged(Qn::ItemRole)));
    connect(workbench(),                                        SIGNAL(cellAspectRatioChanged()),               this,   SLOT(at_workbench_cellAspectRatioChanged()));
    connect(workbench(),                                        SIGNAL(cellSpacingChanged()),                   this,   SLOT(at_workbench_cellSpacingChanged()));
    connect(workbench(),                                        SIGNAL(currentLayoutChanged()),                 this,   SLOT(at_workbench_currentLayoutChanged()));

    connect(action(Qn::MainMenuAction),                         SIGNAL(triggered()),    this,   SLOT(at_mainMenuAction_triggered()));
    connect(action(Qn::OpenCurrentUserLayoutMenu),              SIGNAL(triggered()),    this,   SLOT(at_openCurrentUserLayoutMenuAction_triggered()));
    connect(action(Qn::CheckForUpdatesAction),                  SIGNAL(triggered()),    this,   SLOT(at_checkForUpdatesAction_triggered()));
    connect(action(Qn::ShowcaseAction),                         SIGNAL(triggered()),    this,   SLOT(at_showcaseAction_triggered()));
    connect(action(Qn::AboutAction),                            SIGNAL(triggered()),    this,   SLOT(at_aboutAction_triggered()));
    connect(action(Qn::OpenFileAction),                         SIGNAL(triggered()),    this,   SLOT(at_openFileAction_triggered()));
    connect(action(Qn::OpenLayoutAction),                       SIGNAL(triggered()),    this,   SLOT(at_openLayoutAction_triggered()));
    connect(action(Qn::OpenFolderAction),                       SIGNAL(triggered()),    this,   SLOT(at_openFolderAction_triggered()));
    connect(action(Qn::ConnectToServerAction),                  SIGNAL(triggered()),    this,   SLOT(at_connectToServerAction_triggered()));
    connect(action(Qn::PreferencesGeneralTabAction),            SIGNAL(triggered()),    this,   SLOT(at_preferencesGeneralTabAction_triggered()));
    connect(action(Qn::PreferencesLicensesTabAction),           SIGNAL(triggered()),    this,   SLOT(at_preferencesLicensesTabAction_triggered()));
    connect(action(Qn::PreferencesServerTabAction),             SIGNAL(triggered()),    this,   SLOT(at_preferencesServerTabAction_triggered()));
    connect(action(Qn::PreferencesNotificationTabAction),       SIGNAL(triggered()),    this,   SLOT(at_preferencesNotificationTabAction_triggered()));
    connect(action(Qn::ReconnectAction),                        SIGNAL(triggered()),    this,   SLOT(at_reconnectAction_triggered()));
    connect(action(Qn::DisconnectAction),                       SIGNAL(triggered()),    this,   SLOT(at_disconnectAction_triggered()));
    connect(action(Qn::BusinessEventsAction),                   SIGNAL(triggered()),    this,   SLOT(at_businessEventsAction_triggered()));
    connect(action(Qn::OpenBusinessRulesAction),                SIGNAL(triggered()),    this,   SLOT(at_openBusinessRulesAction_triggered()));
    connect(action(Qn::BusinessEventsLogAction),                SIGNAL(triggered()),    this,   SLOT(at_businessEventsLogAction_triggered()));
    connect(action(Qn::OpenBusinessLogAction),                  SIGNAL(triggered()),    this,   SLOT(at_openBusinessLogAction_triggered()));
    connect(action(Qn::CameraListAction),                       SIGNAL(triggered()),    this,   SLOT(at_cameraListAction_triggered()));
    connect(action(Qn::CameraListByServerAction),               SIGNAL(triggered()),    this,   SLOT(at_cameraListAction_triggered()));
    connect(action(Qn::WebClientAction),                        SIGNAL(triggered()),    this,   SLOT(at_webClientAction_triggered()));
    connect(action(Qn::NextLayoutAction),                       SIGNAL(triggered()),    this,   SLOT(at_nextLayoutAction_triggered()));
    connect(action(Qn::PreviousLayoutAction),                   SIGNAL(triggered()),    this,   SLOT(at_previousLayoutAction_triggered()));
    connect(action(Qn::OpenInLayoutAction),                     SIGNAL(triggered()),    this,   SLOT(at_openInLayoutAction_triggered()));
    connect(action(Qn::OpenInCurrentLayoutAction),              SIGNAL(triggered()),    this,   SLOT(at_openInCurrentLayoutAction_triggered()));
    connect(action(Qn::OpenInNewLayoutAction),                  SIGNAL(triggered()),    this,   SLOT(at_openInNewLayoutAction_triggered()));
    connect(action(Qn::OpenInNewWindowAction),                  SIGNAL(triggered()),    this,   SLOT(at_openInNewWindowAction_triggered()));
    connect(action(Qn::MonitorInCurrentLayoutAction),           SIGNAL(triggered()),    this,   SLOT(at_monitorInCurrentLayoutAction_triggered()));
    connect(action(Qn::MonitorInNewLayoutAction),               SIGNAL(triggered()),    this,   SLOT(at_monitorInNewLayoutAction_triggered()));
    connect(action(Qn::MonitorInNewWindowAction),               SIGNAL(triggered()),    this,   SLOT(at_monitorInNewWindowAction_triggered()));
    connect(action(Qn::OpenSingleLayoutAction),                 SIGNAL(triggered()),    this,   SLOT(at_openLayoutsAction_triggered()));
    connect(action(Qn::OpenMultipleLayoutsAction),              SIGNAL(triggered()),    this,   SLOT(at_openLayoutsAction_triggered()));
    connect(action(Qn::OpenAnyNumberOfLayoutsAction),           SIGNAL(triggered()),    this,   SLOT(at_openLayoutsAction_triggered()));
    connect(action(Qn::OpenLayoutsInNewWindowAction),           SIGNAL(triggered()),    this,   SLOT(at_openLayoutsInNewWindowAction_triggered()));
    connect(action(Qn::OpenCurrentLayoutInNewWindowAction),     SIGNAL(triggered()),    this,   SLOT(at_openCurrentLayoutInNewWindowAction_triggered()));
    connect(action(Qn::OpenNewTabAction),                       SIGNAL(triggered()),    this,   SLOT(at_openNewTabAction_triggered()));
    connect(action(Qn::OpenNewWindowAction),                    SIGNAL(triggered()),    this,   SLOT(at_openNewWindowAction_triggered()));
    connect(action(Qn::UserSettingsAction),                     SIGNAL(triggered()),    this,   SLOT(at_userSettingsAction_triggered()));
    connect(action(Qn::CameraSettingsAction),                   SIGNAL(triggered()),    this,   SLOT(at_cameraSettingsAction_triggered()));
    connect(action(Qn::PictureSettingsAction),                  SIGNAL(triggered()),    this,   SLOT(at_pictureSettingsAction_triggered()));
    connect(action(Qn::CameraIssuesAction),                     SIGNAL(triggered()),    this,   SLOT(at_cameraIssuesAction_triggered()));
    connect(action(Qn::CameraBusinessRulesAction),              SIGNAL(triggered()),    this,   SLOT(at_cameraBusinessRulesAction_triggered()));
    connect(action(Qn::CameraDiagnosticsAction),                SIGNAL(triggered()),    this,   SLOT(at_cameraDiagnosticsAction_triggered()));
    connect(action(Qn::LayoutSettingsAction),                   SIGNAL(triggered()),    this,   SLOT(at_layoutSettingsAction_triggered()));
    connect(action(Qn::CurrentLayoutSettingsAction),            SIGNAL(triggered()),    this,   SLOT(at_currentLayoutSettingsAction_triggered()));
    connect(action(Qn::OpenInCameraSettingsDialogAction),       SIGNAL(triggered()),    this,   SLOT(at_cameraSettingsAction_triggered()));
    connect(action(Qn::ClearCameraSettingsAction),              SIGNAL(triggered()),    this,   SLOT(at_clearCameraSettingsAction_triggered()));
    connect(action(Qn::SelectionChangeAction),                  SIGNAL(triggered()),    this,   SLOT(at_selectionChangeAction_triggered()));
    connect(action(Qn::ServerAddCameraManuallyAction),          SIGNAL(triggered()),    this,   SLOT(at_serverAddCameraManuallyAction_triggered()));
    connect(action(Qn::ServerSettingsAction),                   SIGNAL(triggered()),    this,   SLOT(at_serverSettingsAction_triggered()));
    connect(action(Qn::PingAction),                             SIGNAL(triggered()),    this,   SLOT(at_pingAction_triggered()));
    connect(action(Qn::ServerLogsAction),                       SIGNAL(triggered()),    this,   SLOT(at_serverLogsAction_triggered()));
    connect(action(Qn::ServerIssuesAction),                     SIGNAL(triggered()),    this,   SLOT(at_serverIssuesAction_triggered()));
    connect(action(Qn::YouTubeUploadAction),                    SIGNAL(triggered()),    this,   SLOT(at_youtubeUploadAction_triggered()));
    connect(action(Qn::OpenInFolderAction),                     SIGNAL(triggered()),    this,   SLOT(at_openInFolderAction_triggered()));
    connect(action(Qn::DeleteFromDiskAction),                   SIGNAL(triggered()),    this,   SLOT(at_deleteFromDiskAction_triggered()));
    connect(action(Qn::RemoveLayoutItemAction),                 SIGNAL(triggered()),    this,   SLOT(at_removeLayoutItemAction_triggered()));
    connect(action(Qn::RemoveFromServerAction),                 SIGNAL(triggered()),    this,   SLOT(at_removeFromServerAction_triggered()));
    connect(action(Qn::NewUserAction),                          SIGNAL(triggered()),    this,   SLOT(at_newUserAction_triggered()));
    connect(action(Qn::RenameAction),                           SIGNAL(triggered()),    this,   SLOT(at_renameAction_triggered()));
    connect(action(Qn::DropResourcesAction),                    SIGNAL(triggered()),    this,   SLOT(at_dropResourcesAction_triggered()));
    connect(action(Qn::DelayedDropResourcesAction),             SIGNAL(triggered()),    this,   SLOT(at_delayedDropResourcesAction_triggered()));
    connect(action(Qn::InstantDropResourcesAction),             SIGNAL(triggered()),    this,   SLOT(at_instantDropResourcesAction_triggered()));
    connect(action(Qn::DropResourcesIntoNewLayoutAction),       SIGNAL(triggered()),    this,   SLOT(at_dropResourcesIntoNewLayoutAction_triggered()));
    connect(action(Qn::MoveCameraAction),                       SIGNAL(triggered()),    this,   SLOT(at_moveCameraAction_triggered()));
    connect(action(Qn::AdjustVideoAction),                      SIGNAL(triggered()),    this,   SLOT(at_adjustVideoAction_triggered()));
    connect(action(Qn::ExitAction),                             SIGNAL(triggered()),    this,   SLOT(at_exitAction_triggered()));
    connect(action(Qn::ThumbnailsSearchAction),                 SIGNAL(triggered()),    this,   SLOT(at_thumbnailsSearchAction_triggered()));
    connect(action(Qn::SetCurrentLayoutAspectRatio4x3Action),   SIGNAL(triggered()),    this,   SLOT(at_setCurrentLayoutAspectRatio4x3Action_triggered()));
    connect(action(Qn::SetCurrentLayoutAspectRatio16x9Action),  SIGNAL(triggered()),    this,   SLOT(at_setCurrentLayoutAspectRatio16x9Action_triggered()));
    connect(action(Qn::SetCurrentLayoutItemSpacing0Action),     SIGNAL(triggered()),    this,   SLOT(at_setCurrentLayoutItemSpacing0Action_triggered()));
    connect(action(Qn::SetCurrentLayoutItemSpacing10Action),    SIGNAL(triggered()),    this,   SLOT(at_setCurrentLayoutItemSpacing10Action_triggered()));
    connect(action(Qn::SetCurrentLayoutItemSpacing20Action),    SIGNAL(triggered()),    this,   SLOT(at_setCurrentLayoutItemSpacing20Action_triggered()));
    connect(action(Qn::SetCurrentLayoutItemSpacing30Action),    SIGNAL(triggered()),    this,   SLOT(at_setCurrentLayoutItemSpacing30Action_triggered()));
    connect(action(Qn::CreateZoomWindowAction),                 SIGNAL(triggered()),    this,   SLOT(at_createZoomWindowAction_triggered()));
    connect(action(Qn::Rotate0Action),                          SIGNAL(triggered()),    this,   SLOT(at_rotate0Action_triggered()));
    connect(action(Qn::Rotate90Action),                         SIGNAL(triggered()),    this,   SLOT(at_rotate90Action_triggered()));
    connect(action(Qn::Rotate180Action),                        SIGNAL(triggered()),    this,   SLOT(at_rotate180Action_triggered()));
    connect(action(Qn::Rotate270Action),                        SIGNAL(triggered()),    this,   SLOT(at_rotate270Action_triggered()));
    connect(action(Qn::RadassAutoAction),                       SIGNAL(triggered()),    this,   SLOT(at_radassAutoAction_triggered()));
    connect(action(Qn::RadassLowAction),                        SIGNAL(triggered()),    this,   SLOT(at_radassLowAction_triggered()));
    connect(action(Qn::RadassHighAction),                       SIGNAL(triggered()),    this,   SLOT(at_radassHighAction_triggered()));
    connect(action(Qn::SetAsBackgroundAction),                  SIGNAL(triggered()),    this,   SLOT(at_setAsBackgroundAction_triggered()));
    connect(action(Qn::WhatsThisAction),                        SIGNAL(triggered()),    this,   SLOT(at_whatsThisAction_triggered()));
    connect(action(Qn::EscapeHotkeyAction),                     SIGNAL(triggered()),    this,   SLOT(at_escapeHotkeyAction_triggered()));
    connect(action(Qn::ClearCacheAction),                       SIGNAL(triggered()),    this,   SLOT(at_clearCacheAction_triggered()));
    connect(action(Qn::MessageBoxAction),                       SIGNAL(triggered()),    this,   SLOT(at_messageBoxAction_triggered()));
    connect(action(Qn::BrowseUrlAction),                        SIGNAL(triggered()),    this,   SLOT(at_browseUrlAction_triggered()));
    connect(action(Qn::VersionMismatchMessageAction),           SIGNAL(triggered()),    this,   SLOT(at_versionMismatchMessageAction_triggered()));
    connect(action(Qn::BetaVersionMessageAction),               SIGNAL(triggered()),    this,   SLOT(at_betaVersionMessageAction_triggered()));
    connect(action(Qn::QueueAppRestartAction),                  SIGNAL(triggered()),    this,   SLOT(at_queueAppRestartAction_triggered()), Qt::QueuedConnection);

    connect(action(Qn::TogglePanicModeAction),                  SIGNAL(toggled(bool)),  this,   SLOT(at_togglePanicModeAction_toggled(bool)));
    connect(action(Qn::ToggleTourModeAction),                   SIGNAL(toggled(bool)),  this,   SLOT(at_toggleTourAction_toggled(bool)));
    connect(context()->instance<QnWorkbenchPanicWatcher>(),     SIGNAL(panicModeChanged()), this, SLOT(at_panicWatcher_panicModeChanged()));
    connect(context()->instance<QnWorkbenchScheduleWatcher>(),  SIGNAL(scheduleEnabledChanged()), this, SLOT(at_scheduleWatcher_scheduleEnabledChanged()));
    connect(context()->instance<QnWorkbenchUpdateWatcher>(),    SIGNAL(availableUpdateChanged()), this, SLOT(at_updateWatcher_availableUpdateChanged()));
    connect(context()->instance<QnWorkbenchVersionMismatchWatcher>(), SIGNAL(mismatchDataChanged()), this, SLOT(at_versionMismatchWatcher_mismatchDataChanged()));

    context()->instance<QnAppServerNotificationCache>();

    /* Run handlers that update state. */
    at_messageProcessor_connectionClosed();
    at_panicWatcher_panicModeChanged();
    at_scheduleWatcher_scheduleEnabledChanged();
    at_updateWatcher_availableUpdateChanged();
}

QnWorkbenchActionHandler::~QnWorkbenchActionHandler() {
    disconnect(context(), NULL, this, NULL);
    disconnect(workbench(), NULL, this, NULL);

    foreach(QAction *action, menu()->actions())
        disconnect(action, NULL, this, NULL);

    /* Clean up. */
    if(m_mainMenu)
        delete m_mainMenu.data();

    if(m_currentUserLayoutsMenu)
        delete m_currentUserLayoutsMenu.data();

    if(cameraSettingsDialog())
        delete cameraSettingsDialog();

    if (businessRulesDialog())
        delete businessRulesDialog();

    if (businessEventsLogDialog())
        delete businessEventsLogDialog();

    if (cameraAdditionDialog())
        delete cameraAdditionDialog();

    if (loginDialog())
        delete loginDialog();
}

ec2::AbstractECConnectionPtr QnWorkbenchActionHandler::connection2() const {
    return QnAppServerConnectionFactory::getConnection2();
}

bool QnWorkbenchActionHandler::canAutoDelete(const QnResourcePtr &resource) const {
    QnLayoutResourcePtr layoutResource = resource.dynamicCast<QnLayoutResource>();
    if(!layoutResource)
        return false;

    return snapshotManager()->flags(layoutResource) == Qn::ResourceIsLocal; /* Local, not changed and not being saved. */
}

void QnWorkbenchActionHandler::addToLayout(const QnLayoutResourcePtr &layout, const QnResourcePtr &resource, const AddToLayoutParams &params) const {

    if (qnSettings->lightMode() & Qn::LightModeSingleItem) {
        while (!layout->getItems().isEmpty())
            layout->removeItem(*(layout->getItems().begin()));
    }

    int maxItems = (qnSettings->lightMode() & Qn::LightModeSingleItem)
            ? 1
            : qnSettings->maxSceneVideoItems();

    if (layout->getItems().size() >= maxItems)
        return;

    {
        //TODO: #GDM refactor duplicated code
        bool isServer = resource->hasFlags(QnResource::server);
        bool isMediaResource = resource->hasFlags(QnResource::media);
        bool isLocalResource = resource->hasFlags(QnResource::url | QnResource::local | QnResource::media)
                && !resource->getUrl().startsWith(QnLayoutFileStorageResource::layoutPrefix());
        bool isExportedLayout = layout->hasFlags(QnResource::url | QnResource::local | QnResource::layout);

        bool allowed = isServer || isMediaResource;
        bool forbidden = isExportedLayout && (isServer || isLocalResource);
        if(!allowed || forbidden)
            return;
    }

    QnLayoutItemData data;
    data.resource.id = resource->getId();
    data.resource.path = resource->getUniqueId();
    data.uuid = QUuid::createUuid();
    data.flags = Qn::PendingGeometryAdjustment;
    data.zoomRect = params.zoomWindow;
    data.zoomTargetUuid = params.zoomUuid;
    data.rotation = params.rotation;
    data.contrastParams = params.contrastParams;
    data.dewarpingParams = params.dewarpingParams;
    data.dataByRole[Qn::ItemTimeRole] = params.time;
    if(params.frameDistinctionColor.isValid())
        data.dataByRole[Qn::ItemFrameDistinctionColorRole] = params.frameDistinctionColor;
    if(params.usePosition) {
        data.combinedGeometry = QRectF(params.position, params.position); /* Desired position is encoded into a valid rect. */
    } else {
        data.combinedGeometry = QRectF(QPointF(0.5, 0.5), QPointF(-0.5, -0.5)); /* The fact that any position is OK is encoded into an invalid rect. */
    }
    layout->addItem(data);
}

void QnWorkbenchActionHandler::addToLayout(const QnLayoutResourcePtr &layout, const QnResourceList &resources, const AddToLayoutParams &params) const {
    foreach(const QnResourcePtr &resource, resources)
        addToLayout(layout, resource, params);
}

void QnWorkbenchActionHandler::addToLayout(const QnLayoutResourcePtr &layout, const QList<QnMediaResourcePtr>& resources, const AddToLayoutParams &params) const {
    foreach(const QnMediaResourcePtr &resource, resources)
        addToLayout(layout, resource->toResourcePtr(), params);
}

void QnWorkbenchActionHandler::addToLayout(const QnLayoutResourcePtr &layout, const QList<QString> &files, const AddToLayoutParams &params) const {
    addToLayout(layout, addToResourcePool(files), params);
}

QnResourceList QnWorkbenchActionHandler::addToResourcePool(const QList<QString> &files) const {
    return QnFileProcessor::createResourcesForFiles(QnFileProcessor::findAcceptedFiles(files));
}

QnResourceList QnWorkbenchActionHandler::addToResourcePool(const QString &file) const {
    return QnFileProcessor::createResourcesForFiles(QnFileProcessor::findAcceptedFiles(file));
}

void QnWorkbenchActionHandler::openResourcesInNewWindow(const QnResourceList &resources){
    QMimeData mimeData;
    QnWorkbenchResource::serializeResources(resources, QnWorkbenchResource::resourceMimeTypes(), &mimeData);
    QnMimeData data(&mimeData);
    QByteArray serializedData;
    QDataStream stream(&serializedData, QIODevice::WriteOnly);
    stream << data;

    QStringList arguments;
    if (context()->user())
        arguments << QLatin1String("--delayed-drop");
    else
        arguments << QLatin1String("--instant-drop");
    arguments << QLatin1String(serializedData.toBase64().data());

    openNewWindow(arguments);
}

void QnWorkbenchActionHandler::openNewWindow(const QStringList &args) {
    QStringList arguments = args;
    arguments << QLatin1String("--no-single-application");
    arguments << QLatin1String("--no-version-mismatch-check");

    if (context()->user()) {
        arguments << QLatin1String("--auth");
        arguments << QLatin1String(qnSettings->lastUsedConnection().url.toEncoded());
    }

    /* For now, simply open it at another screen. Don't account for 3+ monitor setups. */
    if(mainWindow()) {
        int screen = qApp->desktop()->screenNumber(mainWindow());
        screen = (screen + 1) % qApp->desktop()->screenCount();

        arguments << QLatin1String("--screen");
        arguments << QString::number(screen);
    }

    if (qnSettings->isDevMode())
        arguments << QLatin1String("--dev-mode-key=razrazraz");

    qDebug() << "Starting new instance with args" << arguments;

    QProcess::startDetached(qApp->applicationFilePath(), arguments);
}

void QnWorkbenchActionHandler::saveCameraSettingsFromDialog(bool checkControls) {
    if(!cameraSettingsDialog())
        return;

    bool hasDbChanges = cameraSettingsDialog()->widget()->hasDbChanges();
    bool hasCameraChanges = cameraSettingsDialog()->widget()->hasCameraChanges();

    if (checkControls && cameraSettingsDialog()->widget()->hasScheduleControlsChanges()){
        // TODO: #Elric #TR remove first space.
        QString message = tr(" Recording changes have not been saved. Pick desired Recording Type, FPS, and Quality and mark the changes on the schedule.");
        int button = QMessageBox::warning(cameraSettingsDialog(), tr("Changes are not applied"), message, QMessageBox::Retry, QMessageBox::Ignore);
        if (button == QMessageBox::Retry) {
            cameraSettingsDialog()->ignoreAcceptOnce();
            return;
        } else {
            cameraSettingsDialog()->widget()->clearScheduleControlsChanges();
        }
    } else if (checkControls && cameraSettingsDialog()->widget()->hasMotionControlsChanges()){
        QString message = tr("Actual motion sensitivity was not changed. To change motion sensitivity draw rectangles on the image.");
        int button = QMessageBox::warning(cameraSettingsDialog(), tr("Changes are not applied"), message, QMessageBox::Retry, QMessageBox::Ignore);
        if (button == QMessageBox::Retry){
            cameraSettingsDialog()->ignoreAcceptOnce();
            return;
        } else {
            cameraSettingsDialog()->widget()->clearMotionControlsChanges();
        }
    }

    if (!hasDbChanges && !hasCameraChanges && !cameraSettingsDialog()->widget()->hasAnyCameraChanges()) {
        return;
    }

    QnVirtualCameraResourceList cameras = cameraSettingsDialog()->widget()->cameras();
    if(cameras.empty())
        return;

    /* Dialog will be shown inside */
    if (!cameraSettingsDialog()->widget()->isValidMotionRegion())
        return;

    //checking if showing Licenses limit exceeded is appropriate
    if( cameraSettingsDialog()->widget()->licensedParametersModified() )
    {
        QnLicenseUsageHelper helper(cameras, cameraSettingsDialog()->widget()->isScheduleEnabled());
        if (!helper.isValid())
        {
            QString message = tr("Licenses limit exceeded. The changes will be saved, but will not take effect.");
            QMessageBox::warning(cameraSettingsDialog(), tr("Could not apply changes"), message);
            cameraSettingsDialog()->widget()->setScheduleEnabled(false);
        }
    }

    /* Submit and save it. */
    cameraSettingsDialog()->widget()->submitToResources();

    if (hasDbChanges) {
        connection2()->getCameraManager()->save( cameras, this, 
            [this, cameras]( int reqID, ec2::ErrorCode errorCode ) {
                at_resources_saved( reqID, errorCode, cameras );
            } );
        /*
        foreach(const QnResourcePtr &camera, cameras) {
            connection2()->getResourceManager()->save(
                camera->getId(), camera->getProperties(),
                this, &QnWorkbenchActionHandler::at_resources_properties_saved  );
        }
        */
    }

    if (hasCameraChanges) {
        saveAdvancedCameraSettingsAsync(cameras);
    }
}

void QnWorkbenchActionHandler::saveAdvancedCameraSettingsAsync(QnVirtualCameraResourceList cameras)
{
    if (cameraSettingsDialog()->widget()->mode() != QnCameraSettingsWidget::SingleMode || cameras.size() != 1)
    {
        //Advanced camera settings must be available only for single mode
        Q_ASSERT(false);
    }

    QnVirtualCameraResourcePtr cameraPtr = cameras.front();
    QnMediaServerConnectionPtr serverConnectionPtr = cameraSettingsDialog()->widget()->getServerConnection();
    if (serverConnectionPtr.isNull())
    {
        QString error = lit("Connection refused"); // #TR #Elric

        QString failedParams;
        QList< QPair< QString, QVariant> >::ConstIterator it =
            cameraSettingsDialog()->widget()->getModifiedAdvancedParams().begin();
        for (; it != cameraSettingsDialog()->widget()->getModifiedAdvancedParams().end(); ++it)
        {
            QString formattedParam(it->first.right(it->first.length() - 2));
            failedParams += lit("\n"); // #TR #Elric
            failedParams += formattedParam.replace(lit("%%"), lit("->")); // #TR? #Elric
        }

        if (!failedParams.isEmpty()) {
            QMessageBox::warning(
                mainWindow(),
                tr("Could not save parameters"),
                tr("Failed to save the following parameters (%1):\n%2").arg(error, failedParams)
            );

            cameraSettingsDialog()->widget()->updateFromResources();
        }

        return;
    }

    // TODO: #Elric method called even if nothing has changed
    // TODO: #Elric result slot at_camera_settings_saved() is not called
    serverConnectionPtr->setParamsAsync(cameraPtr, cameraSettingsDialog()->widget()->getModifiedAdvancedParams(),
        this, SLOT(at_camera_settings_saved(int, const QList<QPair<QString, bool> >&)) );
}

void QnWorkbenchActionHandler::rotateItems(int degrees){
    QnResourceWidgetList widgets = menu()->currentParameters(sender()).widgets();
    if(!widgets.empty()) {
        foreach(const QnResourceWidget *widget, widgets)
            widget->item()->setRotation(degrees);
    }
}

void QnWorkbenchActionHandler::setResolutionMode(Qn::ResolutionMode resolutionMode) {
    qnRedAssController->setMode(resolutionMode);
}

QnWorkbenchNotificationsHandler* QnWorkbenchActionHandler::notificationsHandler() const {
    return context()->instance<QnWorkbenchNotificationsHandler>();
}

QnCameraSettingsDialog *QnWorkbenchActionHandler::cameraSettingsDialog() const {
    return m_cameraSettingsDialog.data();
}

QnBusinessRulesDialog *QnWorkbenchActionHandler::businessRulesDialog() const {
    return m_businessRulesDialog.data();
}

QnEventLogDialog *QnWorkbenchActionHandler::businessEventsLogDialog() const {
    return m_businessEventsLogDialog.data();
}

QnCameraListDialog *QnWorkbenchActionHandler::cameraListDialog() const {
    return m_cameraListDialog.data();
}

QnCameraAdditionDialog *QnWorkbenchActionHandler::cameraAdditionDialog() const {
    return m_cameraAdditionDialog.data();
}

QnLoginDialog *QnWorkbenchActionHandler::loginDialog() const {
    return m_loginDialog.data();
}

void QnWorkbenchActionHandler::updateCameraSettingsEditibility() {
    if(!cameraSettingsDialog())
        return;

    Qn::Permissions permissions = accessController()->permissions(cameraSettingsDialog()->widget()->cameras());
    cameraSettingsDialog()->widget()->setReadOnly(!(permissions & Qn::WritePermission));
}

void QnWorkbenchActionHandler::updateCameraSettingsFromSelection() {
    if(!cameraSettingsDialog() || cameraSettingsDialog()->isHidden() || !m_selectionUpdatePending)
        return;

    m_selectionUpdatePending = false;

    QnActionTargetProvider *provider = menu()->targetProvider();
    if(!provider)
        return;

    Qn::ActionScope scope = provider->currentScope();
    if(scope != Qn::SceneScope && scope != Qn::TreeScope) {
        scope = m_selectionScope;
    } else {
        m_selectionScope = scope;
    }

    menu()->trigger(Qn::OpenInCameraSettingsDialogAction, provider->currentParameters(scope));
}

void QnWorkbenchActionHandler::submitDelayedDrops() {
    if(!context()->user())
        return;

    if (!context()->workbench()->currentLayout()->resource())
        return;

    foreach(const QnMimeData &data, m_delayedDrops) {
        QMimeData mimeData;
        data.toMimeData(&mimeData);

        QnResourceList resources = QnWorkbenchResource::deserializeResources(&mimeData);
        QnLayoutResourceList layouts = resources.filtered<QnLayoutResource>();
        if (!layouts.isEmpty()){
            workbench()->clear();
            menu()->trigger(Qn::OpenAnyNumberOfLayoutsAction, layouts);
        } else {
            menu()->trigger(Qn::OpenInCurrentLayoutAction, resources);
        }
    }

    m_delayedDrops.clear();
}

void QnWorkbenchActionHandler::submitInstantDrop() {

    if (QnResourceDiscoveryManager::instance()->state() == QnResourceDiscoveryManager::initialSearch) {
        // local resources is not ready yet
        QTimer::singleShot(100, this, SLOT(submitInstantDrop()));
        return;
    }

    foreach(const QnMimeData &data, m_instantDrops) {
        QMimeData mimeData;
        data.toMimeData(&mimeData);

        QnResourceList resources = QnWorkbenchResource::deserializeResources(&mimeData);

        QnLayoutResourceList layouts = resources.filtered<QnLayoutResource>();
        if (!layouts.isEmpty()){
            workbench()->clear();
            menu()->trigger(Qn::OpenAnyNumberOfLayoutsAction, layouts);
        } else {
            menu()->trigger(Qn::OpenInCurrentLayoutAction, resources);
        }
    }
    m_instantDrops.clear();
}



// -------------------------------------------------------------------------- //
// Handlers
// -------------------------------------------------------------------------- //
void QnWorkbenchActionHandler::at_context_userChanged(const QnUserResourcePtr &user) {
    if(!user)
        return;

    /* Open all user's layouts. */
    //if(qnSettings->isLayoutsOpenedOnLogin()) {
        //QnLayoutResourceList layouts = context()->resourcePool()->getResourcesWithParentId(user->getId()).filtered<QnLayoutResource>();
        //menu()->trigger(Qn::OpenAnyNumberOfLayoutsAction, layouts);
    //}

    // we should not change state when using "Open in New Window"
    if (m_delayedDrops.isEmpty()) {
        QnWorkbenchState state = qnSettings->userWorkbenchStates().value(user->getName());
        workbench()->update(state);

        /* Delete orphaned layouts. */
        foreach(const QnLayoutResourcePtr &layout, context()->resourcePool()->getResourcesWithParentId(QnId()).filtered<QnLayoutResource>())
            if(snapshotManager()->isLocal(layout) && !snapshotManager()->isFile(layout))
                resourcePool()->removeResource(layout);

        /* Sometimes we get here when 'New layout' has already been added. But all user's layouts must be created AFTER this method.
         * Otherwise the user will see uncreated layouts in layout selection menu.
         * As temporary workaround we can just remove that layouts. */
        // TODO: #dklychkov Do not create new empty layout before this method end. See: at_openNewTabAction_triggered()
        if (user) {
            foreach(const QnLayoutResourcePtr &layout, context()->resourcePool()->getResourcesWithParentId(user->getId()).filtered<QnLayoutResource>()) {
                if(snapshotManager()->isLocal(layout) && !snapshotManager()->isFile(layout))
                    resourcePool()->removeResource(layout);
            }
        }

        /* Close all other layouts. */
        foreach(QnWorkbenchLayout *layout, workbench()->layouts()) {
            QnLayoutResourcePtr resource = layout->resource();
            if(resource->getParentId() != user->getId())
                workbench()->removeLayout(layout);
        }
    }

    submitDelayedDrops();
}

void QnWorkbenchActionHandler::at_workbench_layoutsChanged() {
    if(!workbench()->layouts().empty())
        return;

    menu()->trigger(Qn::OpenNewTabAction);
    //submitDelayedDrops();
}

void QnWorkbenchActionHandler::at_workbench_cellAspectRatioChanged() {
    qreal value = workbench()->currentLayout()->hasCellAspectRatio()
                  ? workbench()->currentLayout()->cellAspectRatio()
                  : qnGlobals->defaultLayoutCellAspectRatio();

    if (qFuzzyCompare(4.0 / 3.0, value))
        action(Qn::SetCurrentLayoutAspectRatio4x3Action)->setChecked(true);
    else
        action(Qn::SetCurrentLayoutAspectRatio16x9Action)->setChecked(true); //default value
}

void QnWorkbenchActionHandler::at_workbench_cellSpacingChanged() {
    qreal value = workbench()->currentLayout()->cellSpacing().width();

    if (qFuzzyCompare(0.0, value))
        action(Qn::SetCurrentLayoutItemSpacing0Action)->setChecked(true);
    else if (qFuzzyCompare(0.2, value))
        action(Qn::SetCurrentLayoutItemSpacing20Action)->setChecked(true);
    else if (qFuzzyCompare(0.3, value))
        action(Qn::SetCurrentLayoutItemSpacing30Action)->setChecked(true);
    else
        action(Qn::SetCurrentLayoutItemSpacing10Action)->setChecked(true); //default value
}

void QnWorkbenchActionHandler::at_workbench_currentLayoutChanged() {
    action(Qn::RadassAutoAction)->setChecked(true);
    qnRedAssController->setMode(Qn::AutoResolution);
}

void QnWorkbenchActionHandler::at_messageProcessor_connectionClosed() {
    action(Qn::ConnectToServerAction)->setIcon(qnSkin->icon("titlebar/disconnected.png"));
    action(Qn::ConnectToServerAction)->setText(tr("Connect to Server..."));

    if (!mainWindow())
        return;

    if (cameraAdditionDialog())
        cameraAdditionDialog()->hide();
    context()->instance<QnAppServerNotificationCache>()->clear();
}

void QnWorkbenchActionHandler::at_messageProcessor_connectionOpened() {
    action(Qn::ConnectToServerAction)->setIcon(qnSkin->icon("titlebar/connected.png"));
    action(Qn::ConnectToServerAction)->setText(tr("Connect to Another Server...")); // TODO: #GDM use conditional texts?

    context()->instance<QnAppServerNotificationCache>()->getFileList();
}

void QnWorkbenchActionHandler::at_mainMenuAction_triggered() {
    m_mainMenu = menu()->newMenu(Qn::MainScope, mainWindow());

    action(Qn::MainMenuAction)->setMenu(m_mainMenu.data());
}

void QnWorkbenchActionHandler::at_openCurrentUserLayoutMenuAction_triggered() {
    m_currentUserLayoutsMenu = menu()->newMenu(Qn::OpenCurrentUserLayoutMenu, Qn::TitleBarScope);

    action(Qn::OpenCurrentUserLayoutMenu)->setMenu(m_currentUserLayoutsMenu.data());
}

void QnWorkbenchActionHandler::at_layoutCountWatcher_layoutCountChanged() {
    action(Qn::OpenCurrentUserLayoutMenu)->setEnabled(context()->instance<QnWorkbenchUserLayoutCountWatcher>()->layoutCount() > 0);
}

void QnWorkbenchActionHandler::at_nextLayoutAction_triggered() {
    workbench()->setCurrentLayoutIndex((workbench()->currentLayoutIndex() + 1) % workbench()->layouts().size());
}

void QnWorkbenchActionHandler::at_previousLayoutAction_triggered() {
    workbench()->setCurrentLayoutIndex((workbench()->currentLayoutIndex() - 1 + workbench()->layouts().size()) % workbench()->layouts().size());
}

void QnWorkbenchActionHandler::at_openInLayoutAction_triggered() {
    QnActionParameters parameters = menu()->currentParameters(sender());

    QnLayoutResourcePtr layout = parameters.argument<QnLayoutResourcePtr>(Qn::LayoutResourceRole);
    if(!layout) {
        qnWarning("No layout provided.");
        return;
    }

    QPointF position = parameters.argument<QPointF>(Qn::ItemPositionRole);

    int maxItems = (qnSettings->lightMode() & Qn::LightModeSingleItem)
            ? 1
            : qnSettings->maxSceneVideoItems();

    bool adjustAspectRatio = layout->getItems().isEmpty() || !layout->hasCellAspectRatio();

    QnResourceWidgetList widgets = parameters.widgets();
    if(!widgets.empty() && position.isNull() && layout->getItems().empty()) {
        QHash<QUuid, QnLayoutItemData> itemDataByUuid;
        foreach(const QnResourceWidget *widget, widgets) {
            QnLayoutItemData data = widget->item()->data();
            itemDataByUuid[data.uuid] = data;
        }

        /* Generate new UUIDs. */
        for(QHash<QUuid, QnLayoutItemData>::iterator pos = itemDataByUuid.begin(); pos != itemDataByUuid.end(); pos++)
            pos->uuid = QUuid::createUuid();

        /* Update cross-references. */
        for(QHash<QUuid, QnLayoutItemData>::iterator pos = itemDataByUuid.begin(); pos != itemDataByUuid.end(); pos++)
            if(!pos->zoomTargetUuid.isNull())
                pos->zoomTargetUuid = itemDataByUuid[pos->zoomTargetUuid].uuid;

        /* Add to layout. */
        foreach(const QnLayoutItemData &data, itemDataByUuid) {
            if (layout->getItems().size() >= maxItems)
                return;

            layout->addItem(data);
        }
    } else {
        // TODO: #Elric server & media resources only!

        QnResourceList resources = parameters.resources();
        if(!resources.isEmpty()) {
            AddToLayoutParams addParams;
            addParams.usePosition = !position.isNull();
            addParams.position = position;
            addParams.time = parameters.argument<qint64>(Qn::ItemTimeRole, -1);
            addToLayout(layout, resources, addParams);
        }
    }


    QnWorkbenchLayout *workbenchLayout = workbench()->currentLayout();
    if (adjustAspectRatio && workbenchLayout->resource() == layout) {
        const qreal normalAspectRatio = 4.0 / 3.0;
        const qreal wideAspectRatio = 16.0 / 9.0;

        qreal cellAspectRatio = -1.0;
        qreal midAspectRatio = 0.0;
        int count = 0;


        if (!widgets.isEmpty()) {
            /* Here we don't take into account already added widgets. It's ok because
               we can get here only if the layout doesn't have cell aspect ratio, that means
               its widgets don't have aspect ratio too. */
            foreach (QnResourceWidget *widget, widgets) {
                if (widget->hasAspectRatio()) {
                    midAspectRatio += widget->aspectRatio();
                    ++count;
                }
            }
        } else {
            foreach (QnWorkbenchItem *item, workbenchLayout->items()) {
                QnResourceWidget *widget = context()->display()->widget(item);
                if (widget && widget->hasAspectRatio()) {
                    midAspectRatio += widget->aspectRatio();
                    ++count;
                }
            }
        }

        if (count > 0) {
            midAspectRatio /= count;
            cellAspectRatio = (qAbs(midAspectRatio - normalAspectRatio) < qAbs(midAspectRatio - wideAspectRatio))
                              ? normalAspectRatio : wideAspectRatio;
        }

        if (cellAspectRatio > 0)
            layout->setCellAspectRatio(cellAspectRatio);
        else if (workbenchLayout->items().size() > 1)
            layout->setCellAspectRatio(qnGlobals->defaultLayoutCellAspectRatio());
    }
}

void QnWorkbenchActionHandler::at_monitorInCurrentLayoutAction_triggered() {
    QnActionParameters parameters = menu()->currentParameters(sender());
    parameters.setArgument(Qn::LayoutResourceRole, workbench()->currentLayout()->resource());

    QnResourceList servers = parameters.resources().filtered<QnMediaServerResource>();
    if (servers.isEmpty())
        return;
    parameters.setResources(servers);

    menu()->trigger(Qn::OpenInLayoutAction, parameters);
}

void QnWorkbenchActionHandler::at_monitorInNewLayoutAction_triggered() {
    menu()->trigger(Qn::OpenNewTabAction);
    menu()->trigger(Qn::MonitorInCurrentLayoutAction, menu()->currentParameters(sender()));
}

void QnWorkbenchActionHandler::at_monitorInNewWindowAction_triggered() {
    QnActionParameters parameters = menu()->currentParameters(sender());
    parameters.setArgument(Qn::LayoutResourceRole, workbench()->currentLayout()->resource());

    QnResourceList servers = parameters.resources().filtered<QnMediaServerResource>();
    if (servers.isEmpty())
        return;

    openResourcesInNewWindow(servers);
}

void QnWorkbenchActionHandler::at_openInCurrentLayoutAction_triggered() {
    QnActionParameters parameters = menu()->currentParameters(sender());
    parameters.setArgument(Qn::LayoutResourceRole, workbench()->currentLayout()->resource());
<<<<<<< HEAD

    QnResourceList filtered;
    foreach (const QnResourcePtr &resource, parameters.resources()) {
        if (!resource->hasFlags(QnResource::server))    //servers are handled in "Monitor" action set
            filtered << resource;
    }
    if (filtered.isEmpty())
        return;
    parameters.setResources(filtered);

    menu()->trigger(Qn::OpenInLayoutAction, parameters);
=======
    QnWorkbenchStreamSynchronizer *synchronizer = context()->instance<QnWorkbenchStreamSynchronizer>();

    if (synchronizer->isRunning() && !navigator()->isLive() && parameters.widgets().isEmpty()) {
        // split resources in two groups: local and non-local and specify different initial time for them
        // TODO: #dklychkov add ability to specify different time for resources and then simplify the code below
        QnResourceList resources = parameters.resources();
        QnResourceList localResources;
        foreach (const QnResourcePtr &resource, resources) {
            if (resource->flags().testFlag(QnResource::local)) {
                localResources.append(resource);
                resources.removeOne(resource);
            }
        }
        if (!localResources.isEmpty()) {
            parameters.setResources(localResources);
            menu()->trigger(Qn::OpenInLayoutAction, parameters);
        }
        if (!resources.isEmpty()) {
            parameters.setResources(resources);
            parameters.setArgument(Qn::ItemTimeRole, navigator()->timeSlider()->sliderPosition());
            menu()->trigger(Qn::OpenInLayoutAction, parameters);
        }
    } else {
        menu()->trigger(Qn::OpenInLayoutAction, parameters);
    }
>>>>>>> 0c0b47c0
}

void QnWorkbenchActionHandler::at_openInNewLayoutAction_triggered() {
    menu()->trigger(Qn::OpenNewTabAction);
    menu()->trigger(Qn::OpenInCurrentLayoutAction, menu()->currentParameters(sender()));
}

void QnWorkbenchActionHandler::at_openInNewWindowAction_triggered() {
    QnActionParameters parameters = menu()->currentParameters(sender());
    parameters.setArgument(Qn::LayoutResourceRole, workbench()->currentLayout()->resource());

    QnResourceList filtered;
    foreach (const QnResourcePtr &resource, parameters.resources()) {
        if (resource->hasFlags(QnResource::media))    //servers are handled in "Monitor" action set
            filtered << resource;
    }
    if (filtered.isEmpty())
        return;

    openResourcesInNewWindow(filtered);
}

void QnWorkbenchActionHandler::at_openLayoutsAction_triggered() {
    foreach(const QnResourcePtr &resource, menu()->currentParameters(sender()).resources()) {
        QnLayoutResourcePtr layoutResource = resource.dynamicCast<QnLayoutResource>();
        if(!layoutResource)
            continue;

        QnWorkbenchLayout *layout = QnWorkbenchLayout::instance(layoutResource);
        if(layout == NULL) {
            layout = new QnWorkbenchLayout(layoutResource, workbench());
            workbench()->addLayout(layout);
        }

        workbench()->setCurrentLayout(layout);
    }
}

void QnWorkbenchActionHandler::at_openLayoutsInNewWindowAction_triggered() {
    // TODO: #GDM this won't work for layouts that are not saved. (de)serialization of layouts is not implemented.
    QnLayoutResourceList layouts = menu()->currentParameters(sender()).resources().filtered<QnLayoutResource>();
    if(layouts.isEmpty())
        return;
    openResourcesInNewWindow(layouts);
}

void QnWorkbenchActionHandler::at_openCurrentLayoutInNewWindowAction_triggered() {
    menu()->trigger(Qn::OpenLayoutsInNewWindowAction, workbench()->currentLayout()->resource());
}

void QnWorkbenchActionHandler::at_openNewTabAction_triggered() {
    QnWorkbenchLayout *layout = new QnWorkbenchLayout(this);

    layout->setName(generateUniqueLayoutName(context()->user(), tr("New layout"), tr("New layout %1")));

    workbench()->addLayout(layout);
    workbench()->setCurrentLayout(layout);
}

void QnWorkbenchActionHandler::at_openNewWindowAction_triggered() {
    openNewWindow(QStringList());
}

void QnWorkbenchActionHandler::at_moveCameraAction_triggered() {
    QnActionParameters parameters = menu()->currentParameters(sender());

    QnResourceList resources = parameters.resources();
    QnMediaServerResourcePtr server = parameters.argument<QnMediaServerResourcePtr>(Qn::MediaServerResourceRole);
    if(!server)
        return;
    QnVirtualCameraResourceList serverCameras = resourcePool()->getResourcesWithParentId(server->getId()).filtered<QnVirtualCameraResource>();

    QnVirtualCameraResourceList modifiedResources;
    QnResourceList errorResources;
    QList<int> oldDisabledFlags;

    foreach(const QnResourcePtr &resource, resources) {
        if(resource->getParentId() == server->getId())
            continue; /* Moving resource into its owner does nothing. */

        QnVirtualCameraResourcePtr sourceCamera = resource.dynamicCast<QnVirtualCameraResource>();
        if(!sourceCamera)
            continue;

        QString physicalId = sourceCamera->getPhysicalId();

        QnVirtualCameraResourcePtr replacedCamera;
        foreach(const QnVirtualCameraResourcePtr &otherCamera, serverCameras) {
            if(otherCamera->getPhysicalId() == physicalId) {
                replacedCamera = otherCamera;
                break;
            }
        }

        if(replacedCamera) {
            oldDisabledFlags.push_back(replacedCamera->isDisabled());
            replacedCamera->setScheduleDisabled(sourceCamera->isScheduleDisabled());
            replacedCamera->setScheduleTasks(sourceCamera->getScheduleTasks());
            replacedCamera->setAuth(sourceCamera->getAuth());
            replacedCamera->setAudioEnabled(sourceCamera->isAudioEnabled());
            replacedCamera->setMotionRegionList(sourceCamera->getMotionRegionList(), QnDomainMemory);
            replacedCamera->setName(sourceCamera->getName());
            replacedCamera->setDisabled(false);

            oldDisabledFlags.push_back(sourceCamera->isDisabled());
            sourceCamera->setDisabled(true);

            modifiedResources.push_back(sourceCamera);
            modifiedResources.push_back(replacedCamera);

            QnResourcePtr newServer = resourcePool()->getResourceById(sourceCamera->getParentId());
            if (newServer->getStatus() == QnResource::Offline)
                sourceCamera->setStatus(QnResource::Offline);
        } else {
            errorResources.push_back(resource);
        }
    }

    if(!errorResources.empty()) {
        QnResourceListDialog::exec(
            mainWindow(),
            errorResources,
            Qn::MainWindow_Tree_DragCameras_Help,
            tr("Error"),
            tr("Camera(s) cannot be moved to server '%1'. It might have been offline since the server is up.").arg(server->getName()),
            QDialogButtonBox::Ok
        );
    }

    if(!modifiedResources.empty()) {
        detail::QnResourceStatusReplyProcessor *processor = new detail::QnResourceStatusReplyProcessor(this, modifiedResources, oldDisabledFlags);
        connection2()->getCameraManager()->save( modifiedResources, processor,\
            [processor, modifiedResources]( int reqID, ec2::ErrorCode errorCode ) {
                processor->at_replyReceived( reqID, errorCode, modifiedResources );
            });
    }
}

void QnWorkbenchActionHandler::at_dropResourcesAction_triggered() {
    QnActionParameters parameters = menu()->currentParameters(sender());

    QnResourceList resources = parameters.resources();
    QnLayoutResourceList layouts = resources.filtered<QnLayoutResource>();
    foreach(QnLayoutResourcePtr r, layouts)
        resources.removeOne(r);

    if (workbench()->currentLayout()->resource()->locked() &&
            !resources.empty() &&
            layouts.empty()) {
        QnGraphicsMessageBox::information(tr("Layout is locked and cannot be changed."));
        return;
    }

    if (!resources.empty()) {
        parameters.setResources(resources);
        if (menu()->canTrigger(Qn::OpenInCurrentLayoutAction, parameters) || menu()->canTrigger(Qn::MonitorInCurrentLayoutAction, parameters)) {
            menu()->trigger(Qn::OpenInCurrentLayoutAction, parameters);
            menu()->trigger(Qn::MonitorInCurrentLayoutAction, parameters);
        } else {
            QnLayoutResourcePtr layout = workbench()->currentLayout()->resource();
            if (layout->hasFlags(QnResource::url | QnResource::local | QnResource::layout)) {
                bool hasLocal = false;
                foreach (const QnResourcePtr &resource, resources) {
                    //TODO: #GDM refactor duplicated code
                    hasLocal |= resource->hasFlags(QnResource::url | QnResource::local | QnResource::media)
                            && !resource->getUrl().startsWith(QnLayoutFileStorageResource::layoutPrefix());
                    if (hasLocal)
                        break;
                }
                if (hasLocal)
                    QMessageBox::warning(mainWindow(), 
                                         tr("Cannot add item"),
                                         tr("Cannot add a local file to Multi-Video"));
            }
        }
    }
    if(!layouts.empty())
        menu()->trigger(Qn::OpenAnyNumberOfLayoutsAction, layouts);
}

void QnWorkbenchActionHandler::at_dropResourcesIntoNewLayoutAction_triggered() {
    QnActionParameters parameters = menu()->currentParameters(sender());

    QnLayoutResourceList layouts = parameters.resources().filtered<QnLayoutResource>();
    if(layouts.empty()) /* That's media drop, open new layout. */
        menu()->trigger(Qn::OpenNewTabAction);

    menu()->trigger(Qn::DropResourcesAction, parameters);
}

void QnWorkbenchActionHandler::at_delayedDropResourcesAction_triggered() {
    QByteArray data = menu()->currentParameters(sender()).argument<QByteArray>(Qn::SerializedDataRole);
    QDataStream stream(&data, QIODevice::ReadOnly);
    QnMimeData mimeData;
    stream >> mimeData;
    if(stream.status() != QDataStream::Ok || mimeData.formats().empty())
        return;

    m_delayedDrops.push_back(mimeData);

    submitDelayedDrops();
}

void QnWorkbenchActionHandler::at_instantDropResourcesAction_triggered()
{
    QByteArray data = menu()->currentParameters(sender()).argument<QByteArray>(Qn::SerializedDataRole);
    QDataStream stream(&data, QIODevice::ReadOnly);
    QnMimeData mimeData;
    stream >> mimeData;
    if(stream.status() != QDataStream::Ok || mimeData.formats().empty())
        return;
    m_instantDrops.push_back(mimeData);

    submitInstantDrop();
}

void QnWorkbenchActionHandler::at_openFileAction_triggered() {
    QStringList filters;
    //filters << tr("All Supported (*.mkv *.mp4 *.mov *.ts *.m2ts *.mpeg *.mpg *.flv *.wmv *.3gp *.jpg *.png *.gif *.bmp *.tiff *.layout)");
    filters << tr("All Supported (*.nov *.avi *.mkv *.mp4 *.mov *.ts *.m2ts *.mpeg *.mpg *.flv *.wmv *.3gp *.jpg *.png *.gif *.bmp *.tiff)");
    filters << tr("Video (*.avi *.mkv *.mp4 *.mov *.ts *.m2ts *.mpeg *.mpg *.flv *.wmv *.3gp)");
    filters << tr("Pictures (*.jpg *.png *.gif *.bmp *.tiff)");
    //filters << tr("Layouts (*.layout)"); // TODO
    filters << tr("All files (*.*)");

    QStringList files = QFileDialog::getOpenFileNames(mainWindow(),
                                                      tr("Open file"),
                                                      QString(),
                                                      filters.join(lit(";;")),
                                                      0,
                                                      QnCustomFileDialog::fileDialogOptions());

    if (!files.isEmpty())
        menu()->trigger(Qn::DropResourcesAction, addToResourcePool(files));
}

void QnWorkbenchActionHandler::at_openLayoutAction_triggered() {
    QStringList filters;
    filters << tr("All Supported (*.layout)");
    filters << tr("Layouts (*.layout)");
    filters << tr("All files (*.*)");

    QString fileName = QFileDialog::getOpenFileName(mainWindow(),
                                                    tr("Open file"),
                                                    QString(),
                                                    filters.join(lit(";;")),
                                                    0,
                                                    QnCustomFileDialog::fileDialogOptions());

    if(!fileName.isEmpty())
        menu()->trigger(Qn::DropResourcesAction, addToResourcePool(fileName).filtered<QnLayoutResource>());
}

void QnWorkbenchActionHandler::at_openFolderAction_triggered() {
    QString dirName = QnFileDialog::getExistingDirectory(mainWindow(),
                                                        tr("Select folder..."),
                                                        QString(),
                                                        QnCustomFileDialog::directoryDialogOptions());

    if(!dirName.isEmpty())
        menu()->trigger(Qn::DropResourcesAction, addToResourcePool(dirName));
}

void QnWorkbenchActionHandler::notifyAboutUpdate(bool alwaysNotify) {
    QnUpdateInfoItem update = context()->instance<QnWorkbenchUpdateWatcher>()->availableUpdate();
    if(update.isNull()) {
        if(alwaysNotify)
            QMessageBox::information(mainWindow(), tr("Information"), tr("No updates available."));
        return;
    }

    QnSoftwareVersion ignoredUpdateVersion = qnSettings->ignoredUpdateVersion();
    bool ignoreThisVersion = update.engineVersion <= ignoredUpdateVersion;
    bool thisVersionWasIgnored = ignoreThisVersion;
    if(ignoreThisVersion && !alwaysNotify)
        return;

    QnCheckableMessageBox::question(
        mainWindow(),
        Qn::Upgrade_Help,
        tr("Software update is available"),
        tr("Version %1 is available for download at <a href=\"%2\">%2</a>.").arg(update.productVersion.toString()).arg(update.url.toString()),
        tr("Don't notify again about this update."),
        &ignoreThisVersion,
        QDialogButtonBox::Ok | QDialogButtonBox::Cancel,
        QDialogButtonBox::Ok
    );

    if(ignoreThisVersion != thisVersionWasIgnored)
        qnSettings->setIgnoredUpdateVersion(ignoreThisVersion ? update.engineVersion : QnSoftwareVersion());
}

void QnWorkbenchActionHandler::openLayoutSettingsDialog(const QnLayoutResourcePtr &layout) {
    if(!layout)
        return;

    if(!accessController()->hasPermissions(layout, Qn::EditLayoutSettingsPermission))
        return;

    QScopedPointer<QnLayoutSettingsDialog> dialog(new QnLayoutSettingsDialog(mainWindow()));
    dialog->setWindowModality(Qt::ApplicationModal);
    dialog->setWindowTitle(tr("Layout Settings"));
    dialog->readFromResource(layout);

    bool backgroundWasEmpty = layout->backgroundImageFilename().isEmpty();
    if(!dialog->exec() || !dialog->submitToResource(layout))
        return;

    /* Move layout items to grid center to best fit the background */
    if (backgroundWasEmpty && !layout->backgroundImageFilename().isEmpty()) {
        QnWorkbenchLayout* wlayout = QnWorkbenchLayout::instance(layout);
        if (wlayout)
            wlayout->centralizeItems();
    }
}

void QnWorkbenchActionHandler::at_updateWatcher_availableUpdateChanged() {
    if (qnSettings->isAutoCheckForUpdates() && qnSettings->isUpdatesEnabled())
        notifyAboutUpdate(false);
}

void QnWorkbenchActionHandler::at_checkForUpdatesAction_triggered() {
    notifyAboutUpdate(true);
}

void QnWorkbenchActionHandler::at_showcaseAction_triggered() {
    QDesktopServices::openUrl(qnSettings->showcaseUrl());
}

void QnWorkbenchActionHandler::at_aboutAction_triggered() {
    QScopedPointer<QnAboutDialog> dialog(new QnAboutDialog(mainWindow()));
    dialog->setWindowModality(Qt::ApplicationModal);
    dialog->exec();
}

void QnWorkbenchActionHandler::at_preferencesGeneralTabAction_triggered() {
    QScopedPointer<QnPreferencesDialog> dialog(new QnPreferencesDialog(context(), mainWindow()));
    dialog->setCurrentPage(QnPreferencesDialog::GeneralPage);
    dialog->setWindowModality(Qt::ApplicationModal);
    dialog->exec();
}

void QnWorkbenchActionHandler::at_preferencesLicensesTabAction_triggered() {
    QScopedPointer<QnPreferencesDialog> dialog(new QnPreferencesDialog(context(), mainWindow()));
    dialog->setCurrentPage(QnPreferencesDialog::LicensesPage);
    dialog->setWindowModality(Qt::ApplicationModal);
    dialog->exec();
}

void QnWorkbenchActionHandler::at_preferencesServerTabAction_triggered() {
    QScopedPointer<QnPreferencesDialog> dialog(new QnPreferencesDialog(context(), mainWindow()));
    dialog->setCurrentPage(QnPreferencesDialog::ServerPage);
    dialog->setWindowModality(Qt::ApplicationModal);
    dialog->exec();
}

void QnWorkbenchActionHandler::at_preferencesNotificationTabAction_triggered() {
    QScopedPointer<QnPreferencesDialog> dialog(new QnPreferencesDialog(context(), mainWindow()));
    dialog->setCurrentPage(QnPreferencesDialog::NotificationsPage);
    dialog->setWindowModality(Qt::ApplicationModal);
    dialog->exec();
}

void QnWorkbenchActionHandler::at_businessEventsAction_triggered() {
    menu()->trigger(Qn::OpenBusinessRulesAction);
}

void QnWorkbenchActionHandler::at_openBusinessRulesAction_triggered() {
    bool newlyCreated = false;
    if(!businessRulesDialog()) {
        m_businessRulesDialog = new QnBusinessRulesDialog(mainWindow());
        newlyCreated = true;
    }

    QString filter;
    QnActionParameters parameters = menu()->currentParameters(sender());
    QnVirtualCameraResourceList cameras = parameters.resources().filtered<QnVirtualCameraResource>();
    if (!cameras.isEmpty()) {
        foreach (const QnVirtualCameraResourcePtr &camera, cameras) {
            filter += camera->getPhysicalId(); //getUniqueId() cannot be used here --gdm
        }
    }
    businessRulesDialog()->setFilter(filter);

    QRect oldGeometry = businessRulesDialog()->geometry();
    businessRulesDialog()->show();
    businessRulesDialog()->raise();
    businessRulesDialog()->activateWindow(); // TODO: #Elric show raise activateWindow? Maybe we should also do grabKeyboard, grabMouse? wtf, really?
    if(!newlyCreated)
        businessRulesDialog()->setGeometry(oldGeometry);
}

void QnWorkbenchActionHandler::at_webClientAction_triggered() {
    QUrl url(QnAppServerConnectionFactory::defaultUrl());
    url.setUserName(QString());
    url.setPassword(QString());
    url.setPath(QLatin1String("/web/"));
    QDesktopServices::openUrl(url);
}

void QnWorkbenchActionHandler::at_businessEventsLogAction_triggered() {
    menu()->trigger(Qn::OpenBusinessLogAction);
}

void QnWorkbenchActionHandler::at_openBusinessLogAction_triggered() {
    bool newlyCreated = false;
    if(!businessEventsLogDialog()) {
        m_businessEventsLogDialog = new QnEventLogDialog(mainWindow(), context());
        newlyCreated = true;
    }

    QnActionParameters parameters = menu()->currentParameters(sender());

    BusinessEventType::Value eventType = parameters.argument(Qn::EventTypeRole, BusinessEventType::AnyBusinessEvent);
    QnVirtualCameraResourceList cameras = parameters.resources().filtered<QnVirtualCameraResource>();

    // show diagnostics if Issues action was triggered
    if (eventType != BusinessEventType::AnyBusinessEvent || !cameras.isEmpty()) {
        businessEventsLogDialog()->disableUpdateData();
        businessEventsLogDialog()->setEventType(eventType);
        businessEventsLogDialog()->setActionType(BusinessActionType::Diagnostics);
        QDate date = QDateTime::currentDateTime().date();
        businessEventsLogDialog()->setDateRange(date, date);
        businessEventsLogDialog()->setCameraList(cameras);
        businessEventsLogDialog()->enableUpdateData();
    }

    QRect oldGeometry = businessEventsLogDialog()->geometry();
    businessEventsLogDialog()->show();
    businessEventsLogDialog()->raise();
    businessEventsLogDialog()->activateWindow(); // TODO: #Elric show raise activateWindow? Maybe we should also do grabKeyboard, grabMouse? wtf, really?
    if(!newlyCreated)
        businessEventsLogDialog()->setGeometry(oldGeometry);
}

void QnWorkbenchActionHandler::at_cameraListAction_triggered()
{
    QnMediaServerResourcePtr server = menu()->currentParameters(sender()).resource().dynamicCast<QnMediaServerResource>();

    bool newlyCreated = false;
    if(!cameraListDialog()) {
        m_cameraListDialog = new QnCameraListDialog(mainWindow());
        newlyCreated = true;
    }
    QRect oldGeometry = cameraListDialog()->geometry();
    cameraListDialog()->setServer(server);
    cameraListDialog()->show();
    cameraListDialog()->raise();
    cameraListDialog()->activateWindow(); // TODO: #Elric show raise activateWindow? Maybe we should also do grabKeyboard, grabMouse? wtf, really?
    if(!newlyCreated)
        cameraListDialog()->setGeometry(oldGeometry);
}

void QnWorkbenchActionHandler::at_connectToServerAction_triggered() {
    const QUrl lastUsedUrl = qnSettings->lastUsedConnection().url;
    if (lastUsedUrl.isValid() && lastUsedUrl != QnAppServerConnectionFactory::defaultUrl())
        return;

    if (!loginDialog()) {
        m_loginDialog = new QnLoginDialog(mainWindow(), context());
        loginDialog()->setModal(true);
    }
    while(true) {
        QnActionParameters parameters = menu()->currentParameters(sender());
        loginDialog()->setAutoConnect(parameters.argument(Qn::AutoConnectRole, false));

        if(!loginDialog()->exec())
            return;

        if(!context()->user())
            break; /* We weren't connected, so layouts cannot be saved. */

        QnWorkbenchState state;
        workbench()->submit(state);

        if(!context()->instance<QnWorkbenchLayoutsHandler>()->closeAllLayouts(true))
            continue;

        QnWorkbenchStateHash states = qnSettings->userWorkbenchStates();
        states[context()->user()->getName()] = state;
        qnSettings->setUserWorkbenchStates(states);
        break;
    }
    menu()->trigger(Qn::ClearCameraSettingsAction);

    QnConnectionDataList connections = qnSettings->customConnections();

    QnConnectionData connectionData;
    connectionData.url = loginDialog()->currentUrl();
    qnSettings->setLastUsedConnection(connectionData);

    qnSettings->setStoredPassword(loginDialog()->rememberPassword()
                ? connectionData.url.password()
                : QString()
                  );

    // remove previous "Last used connection"
    connections.removeOne(QnConnectionDataList::defaultLastUsedNameKey());

    QUrl cleanUrl(connectionData.url);
    cleanUrl.setPassword(QString());
    QnConnectionData selected = connections.getByName(loginDialog()->currentName());
    if (selected.url == cleanUrl){
        connections.removeOne(selected.name);
        connections.prepend(selected);
    } else {
        // save "Last used connection"
        QnConnectionData last(connectionData);
        last.name = QnConnectionDataList::defaultLastUsedNameKey();
        last.url.setPassword(QString());
        connections.prepend(last);
    }
    qnSettings->setCustomConnections(connections);

    //updateStoredConnections(connectionData);

    if (loginDialog()->restartPending())
        QTimer::singleShot(10, this, SLOT(at_exitAction_triggered()));
    else
        menu()->trigger(Qn::ReconnectAction, QnActionParameters().withArgument(Qn::ConnectionInfoRole, loginDialog()->currentInfo()));
}

void QnWorkbenchActionHandler::at_reconnectAction_triggered() {
    QnActionParameters parameters = menu()->currentParameters(sender());

    const QnConnectionData connectionData = qnSettings->lastUsedConnection();
    if (!connectionData.isValid())
        return;

    QnConnectionInfoPtr connectionInfo = parameters.argument<QnConnectionInfoPtr>(Qn::ConnectionInfoRole);
    if(connectionInfo.isNull()) {

        QnConnectionRequestResult result;
        QnAppServerConnectionFactory::ec2ConnectionFactory()->connect(
            connectionData.url, &result, &QnConnectionRequestResult::processEc2Reply );
        if(result.exec() != 0)
            return;

        connectionInfo = result.reply<QnConnectionInfoPtr>();
    }

    // TODO: #Elric maybe we need to check server-client compatibility here? --done //GDM
    { // I think we should move this common code to common place --gdm
        bool compatibleProduct = qnSettings->isDevMode() || connectionInfo->brand.isEmpty()
                || connectionInfo->brand == QLatin1String(QN_PRODUCT_NAME_SHORT);
        if (!compatibleProduct)
            return;

        QnCompatibilityChecker remoteChecker(connectionInfo->compatibilityItems);
        QnCompatibilityChecker localChecker(localCompatibilityItems());
        QnCompatibilityChecker* compatibilityChecker;
        if (remoteChecker.size() > localChecker.size()) {
            compatibilityChecker = &remoteChecker;
        } else {
            compatibilityChecker = &localChecker;
        }

        if (!compatibilityChecker->isCompatible(QLatin1String("Client"), QnSoftwareVersion(QN_ENGINE_VERSION), QLatin1String("ECS"), connectionInfo->version))
            return;
    }



    QnAppServerConnectionFactory::setDefaultMediaProxyPort(connectionInfo->proxyPort);

    QnSessionManager::instance()->stop();

    QnAppServerConnectionFactory::setCurrentVersion(connectionInfo->version);
    QnAppServerConnectionFactory::setDefaultUrl(connectionData.url);

    // repopulate the resource pool
    QnResource::stopCommandProc();
    QnResourceDiscoveryManager::instance()->stop();

#ifndef STANDALONE_MODE
    static const char *appserverAddedPropertyName = "_qn_appserverAdded";
    if(!QnResourceDiscoveryManager::instance()->property(appserverAddedPropertyName).toBool()) {
        QnResourceDiscoveryManager::instance()->setProperty(appserverAddedPropertyName, true);
    }
#endif

    // don't remove local resources
    const QnResourceList remoteResources = resourcePool()->getResourcesWithFlag(QnResource::remote);
    resourcePool()->setLayoutsUpdated(false);
    resourcePool()->removeResources(remoteResources);
    // Also remove layouts that were just added and have no 'remote' flag set.
    //TODO: #Elric hack.
    foreach(const QnLayoutResourcePtr &layout, resourcePool()->getResources().filtered<QnLayoutResource>())
        if(!(snapshotManager()->flags(layout) & Qn::ResourceIsLocal))
            resourcePool()->removeResource(layout);
    resourcePool()->setLayoutsUpdated(true);

    qnLicensePool->reset();

    notificationsHandler()->clear();

    QnSessionManager::instance()->start();

    QnResourceDiscoveryManager::instance()->start();

    QnResource::startCommandProc();

    context()->setUserName(connectionData.url.userName());

    at_messageProcessor_connectionOpened();
}

void QnWorkbenchActionHandler::at_disconnectAction_triggered() {
    if(context()->user() && !context()->instance<QnWorkbenchLayoutsHandler>()->closeAllLayouts(true))
        return;

    // TODO: #GDM Factor out common code from reconnect/disconnect/login actions.

    menu()->trigger(Qn::ClearCameraSettingsAction);

//    QnSessionManager::instance()->stop(); // omfg... logic sucks
    QnResource::stopCommandProc();
    QnResourceDiscoveryManager::instance()->stop();

    // don't remove local resources
    const QnResourceList remoteResources = resourcePool()->getResourcesWithFlag(QnResource::remote);
    resourcePool()->setLayoutsUpdated(false);
    resourcePool()->removeResources(remoteResources);
    // Also remove layouts that were just added and have no 'remote' flag set.
    //TODO: #Elric hack.
    foreach(const QnLayoutResourcePtr &layout, resourcePool()->getResources().filtered<QnLayoutResource>())
        if(!(snapshotManager()->flags(layout) & Qn::ResourceIsLocal))
            resourcePool()->removeResource(layout);
    resourcePool()->setLayoutsUpdated(true);

    qnLicensePool->reset();

    QnAppServerConnectionFactory::setCurrentVersion(QnSoftwareVersion());
    // TODO: #Elric save workbench state on logout.

    notificationsHandler()->clear();

    qnSettings->setStoredPassword(QString());
}

void QnWorkbenchActionHandler::at_thumbnailsSearchAction_triggered() {
    QnActionParameters parameters = menu()->currentParameters(sender());

    QnResourcePtr resource = parameters.resource();
    if(!resource)
        return;

    QnTimePeriod period = parameters.argument<QnTimePeriod>(Qn::TimePeriodRole);
    if(period.isEmpty())
        return;

    QnTimePeriodList periods = parameters.argument<QnTimePeriodList>(Qn::TimePeriodsRole);

    /* List of possible time steps, in milliseconds. */
    const qint64 steps[] = {
        1000ll * 10,                    /* 10 seconds. */
        1000ll * 15,                    /* 15 seconds. */
        1000ll * 20,                    /* 20 seconds. */
        1000ll * 30,                    /* 30 seconds. */
        1000ll * 60,                    /* 1 minute. */
        1000ll * 60 * 2,                /* 2 minutes. */
        1000ll * 60 * 3,                /* 3 minutes. */
        1000ll * 60 * 5,                /* 5 minutes. */
        1000ll * 60 * 10,               /* 10 minutes. */
        1000ll * 60 * 15,               /* 15 minutes. */
        1000ll * 60 * 20,               /* 20 minutes. */
        1000ll * 60 * 30,               /* 30 minutes. */
        1000ll * 60 * 60,               /* 1 hour. */
        1000ll * 60 * 60 * 2,           /* 2 hours. */
        1000ll * 60 * 60 * 3,           /* 3 hours. */
        1000ll * 60 * 60 * 6,           /* 6 hours. */
        1000ll * 60 * 60 * 12,          /* 12 hours. */
        1000ll * 60 * 60 * 24,          /* 1 day. */
        1000ll * 60 * 60 * 24 * 2,      /* 2 days. */
        1000ll * 60 * 60 * 24 * 3,      /* 3 days. */
        1000ll * 60 * 60 * 24 * 5,      /* 5 days. */
        1000ll * 60 * 60 * 24 * 10,     /* 10 days. */
        1000ll * 60 * 60 * 24 * 20,     /* 20 days. */
        1000ll * 60 * 60 * 24 * 30,     /* 30 days. */
        0,
    };

    const qint64 maxItems = qnSettings->maxPreviewSearchItems();

    if(period.durationMs < steps[1]) {
        QMessageBox::warning(mainWindow(), tr("Could not perform preview search"), tr("Selected time period is too short to perform preview search. Please select a longer period."), QMessageBox::Ok);
        return;
    }

    /* Find best time step. */
    qint64 step = 0;
    for(int i = 0; steps[i] > 0; i++) {
        if(period.durationMs < steps[i] * (maxItems - 2)) { /* -2 is here as we're going to snap period ends to closest step points. */
            step = steps[i];
            break;
        }
    }

    int itemCount = 0;
    if(step == 0) {
        /* No luck? Calculate time step based on the maximal number of items. */
        itemCount = maxItems;

        step = period.durationMs / itemCount;
    } else {
        /* In this case we want to adjust the period. */

        if(resource->flags() & QnResource::utc) {
            QDateTime startDateTime = QDateTime::fromMSecsSinceEpoch(period.startTimeMs);
            QDateTime endDateTime = QDateTime::fromMSecsSinceEpoch(period.endTimeMs());
            const qint64 dayMSecs = 1000ll * 60 * 60 * 24;

            if(step < dayMSecs) {
                int startMSecs = qFloor(QDateTime(startDateTime.date()).msecsTo(startDateTime), step);
                int endMSecs = qCeil(QDateTime(endDateTime.date()).msecsTo(endDateTime), step);

                startDateTime.setTime(QTime(0, 0, 0, 0));
                startDateTime = startDateTime.addMSecs(startMSecs);

                endDateTime.setTime(QTime(0, 0, 0, 0));
                endDateTime = endDateTime.addMSecs(endMSecs);
            } else {
                int stepDays = step / dayMSecs;

                startDateTime.setTime(QTime(0, 0, 0, 0));
                startDateTime.setDate(QDate::fromJulianDay(qFloor(startDateTime.date().toJulianDay(), stepDays)));

                endDateTime.setTime(QTime(0, 0, 0, 0));
                endDateTime.setDate(QDate::fromJulianDay(qCeil(endDateTime.date().toJulianDay(), stepDays)));
            }

            period = QnTimePeriod(startDateTime.toMSecsSinceEpoch(), endDateTime.toMSecsSinceEpoch() - startDateTime.toMSecsSinceEpoch());
        } else {
            qint64 startTime = qFloor(period.startTimeMs, step);
            qint64 endTime = qCeil(period.endTimeMs(), step);
            period = QnTimePeriod(startTime, endTime - startTime);
        }

        itemCount = qMin(period.durationMs / step, maxItems);
    }

    /* Adjust for chunks. */
    if(!periods.isEmpty()) {
        qint64 startTime = periods[0].startTimeMs;

        while(startTime > period.startTimeMs + step / 2) {
            period.startTimeMs += step;
            period.durationMs -= step;
            itemCount--;
        }

        /*qint64 endTime = qnSyncTime->currentMSecsSinceEpoch();
        while(endTime < period.startTimeMs + period.durationMs) {
            period.durationMs -= step;
            itemCount--
        }*/
    }

    /* Calculate size of the resulting matrix. */
    qreal desiredAspectRatio = qnGlobals->defaultLayoutCellAspectRatio();
    QnResourceWidget *widget = parameters.widget();
    if (widget && widget->hasAspectRatio())
        desiredAspectRatio = widget->aspectRatio();

    const int matrixWidth = qMax(1, qRound(std::sqrt(desiredAspectRatio * itemCount)));

    /* Construct and add a new layout. */
    QnLayoutResourcePtr layout(new QnLayoutResource());
    layout->setGuid(QUuid::createUuid());
    layout->setName(tr("Preview Search for %1").arg(resource->getName()));
    layout->setTypeByName(lit("Layout"));
    if(context()->user())
        layout->setParentId(context()->user()->getId());

    qint64 time = period.startTimeMs;
    for(int i = 0; i < itemCount; i++) {
        QnLayoutItemData item;
        item.flags = Qn::Pinned;
        item.uuid = QUuid::createUuid();
        item.combinedGeometry = QRect(i % matrixWidth, i / matrixWidth, 1, 1);
        item.resource.id = resource->getId();
        item.resource.path = resource->getUniqueId();
        item.contrastParams = widget->item()->imageEnhancement();
        item.dewarpingParams = widget->item()->dewarpingParams();
        item.dataByRole[Qn::ItemPausedRole] = true;
        item.dataByRole[Qn::ItemSliderSelectionRole] = QVariant::fromValue<QnTimePeriod>(QnTimePeriod(time, step));
        item.dataByRole[Qn::ItemSliderWindowRole] = QVariant::fromValue<QnTimePeriod>(period);
        item.dataByRole[Qn::ItemTimeRole] = time;

        layout->addItem(item);

        time += step;
    }

    layout->setData(Qn::LayoutTimeLabelsRole, true);
    layout->setData(Qn::LayoutSyncStateRole, QVariant::fromValue<QnStreamSynchronizationState>(QnStreamSynchronizationState()));
    layout->setData(Qn::LayoutPermissionsRole, static_cast<int>(Qn::ReadPermission));
    layout->setData(Qn::LayoutSearchStateRole, QVariant::fromValue<QnThumbnailsSearchState>(QnThumbnailsSearchState(period, step)));
    layout->setData(Qn::LayoutCellAspectRatioRole, desiredAspectRatio);
    layout->setLocalRange(period);

    resourcePool()->addResource(layout);
    menu()->trigger(Qn::OpenSingleLayoutAction, layout);
}

void QnWorkbenchActionHandler::at_cameraSettingsAction_triggered() {
    QnVirtualCameraResourceList resources = menu()->currentParameters(sender()).resources().filtered<QnVirtualCameraResource>();
    bool newlyCreated = false;
    if(!cameraSettingsDialog()) {
        m_cameraSettingsDialog = new QnCameraSettingsDialog(mainWindow());
        newlyCreated = true;

        connect(cameraSettingsDialog(), SIGNAL(buttonClicked(QDialogButtonBox::StandardButton)),        this, SLOT(at_cameraSettingsDialog_buttonClicked(QDialogButtonBox::StandardButton)));
        connect(cameraSettingsDialog(), SIGNAL(scheduleExported(const QnVirtualCameraResourceList &)),  this, SLOT(at_cameraSettingsDialog_scheduleExported(const QnVirtualCameraResourceList &)));
        connect(cameraSettingsDialog(), SIGNAL(rejected()),                                             this, SLOT(at_cameraSettingsDialog_rejected()));
        connect(cameraSettingsDialog(), SIGNAL(advancedSettingChanged()),                               this, SLOT(at_cameraSettingsDialog_advancedSettingChanged()));
        connect(cameraSettingsDialog(), SIGNAL(cameraOpenRequested()),                                  this, SLOT(at_cameraSettingsDialog_cameraOpenRequested()));
    }

    if(cameraSettingsDialog()->widget()->resources() != resources) {
        if(cameraSettingsDialog()->isVisible() && (
           cameraSettingsDialog()->widget()->hasDbChanges() || cameraSettingsDialog()->widget()->hasCameraChanges()))
        {
            QDialogButtonBox::StandardButton button = QnResourceListDialog::exec(
                mainWindow(),
                QnResourceList(cameraSettingsDialog()->widget()->resources()),
                tr("Camera(s) not Saved"),
                tr("Save changes to the following %n camera(s)?", "", cameraSettingsDialog()->widget()->resources().size()),
                QDialogButtonBox::Yes | QDialogButtonBox::No
            );
            if(button == QDialogButtonBox::Yes)
                saveCameraSettingsFromDialog();
        }
    }
    cameraSettingsDialog()->widget()->setResources(resources);
    updateCameraSettingsEditibility();

    QRect oldGeometry = cameraSettingsDialog()->geometry();
    cameraSettingsDialog()->show();
    if(!newlyCreated)
        cameraSettingsDialog()->setGeometry(oldGeometry);
}

void QnWorkbenchActionHandler::at_pictureSettingsAction_triggered() {
    QnResourcePtr resource = menu()->currentParameters(sender()).resource();
    if (!resource)
        return;

    QnMediaResourcePtr media = resource.dynamicCast<QnMediaResource>();
    if (!media)
        return;

    QScopedPointer<QnPictureSettingsDialog> dialog(new QnPictureSettingsDialog(mainWindow()));
    dialog->updateFromResource(media);
    if (dialog->exec()) {
        dialog->submitToResource(media);
    } else {
        QnResourceWidget* centralWidget = display()->widget(Qn::CentralRole);
        if (QnMediaResourceWidget* mediaWidget = dynamic_cast<QnMediaResourceWidget*>(centralWidget))
            mediaWidget->setDewarpingParams(media->getDewarpingParams());
    }
}

void QnWorkbenchActionHandler::at_cameraIssuesAction_triggered()
{
    menu()->trigger(Qn::OpenBusinessLogAction,
                    menu()->currentParameters(sender())
                    .withArgument(Qn::EventTypeRole, BusinessEventType::AnyCameraIssue));
}

void QnWorkbenchActionHandler::at_cameraBusinessRulesAction_triggered() {
    menu()->trigger(Qn::OpenBusinessRulesAction,
                    menu()->currentParameters(sender()));
}

void QnWorkbenchActionHandler::at_cameraDiagnosticsAction_triggered() {
    QnVirtualCameraResourcePtr resource = menu()->currentParameters(sender()).resource().dynamicCast<QnVirtualCameraResource>();
    if(!resource)
        return;

    QScopedPointer<QnCameraDiagnosticsDialog> dialog(new QnCameraDiagnosticsDialog(mainWindow()));
    dialog->setResource(resource);
    dialog->restart();
    dialog->exec();
}

void QnWorkbenchActionHandler::at_clearCameraSettingsAction_triggered() {
    if(cameraSettingsDialog() && cameraSettingsDialog()->isVisible())
        menu()->trigger(Qn::OpenInCameraSettingsDialogAction, QnResourceList());
}

void QnWorkbenchActionHandler::at_cameraSettingsDialog_buttonClicked(QDialogButtonBox::StandardButton button) {
    switch(button) {
    case QDialogButtonBox::Ok:
    case QDialogButtonBox::Apply:
        saveCameraSettingsFromDialog(true);
        break;
    case QDialogButtonBox::Cancel:
        cameraSettingsDialog()->widget()->reject();
        break;
    default:
        break;
    }
}

void QnWorkbenchActionHandler::at_cameraSettingsDialog_cameraOpenRequested() {
    QnResourceList resources = cameraSettingsDialog()->widget()->resources();
    menu()->trigger(Qn::OpenInNewLayoutAction, resources);

    cameraSettingsDialog()->widget()->setResources(resources);
    m_selectionUpdatePending = false;
}

void QnWorkbenchActionHandler::at_cameraSettingsDialog_scheduleExported(const QnVirtualCameraResourceList &cameras){
    connection2()->getCameraManager()->save( cameras, this,
        [this, cameras]( int reqID, ec2::ErrorCode errorCode ) {
            at_resources_saved( reqID, errorCode, cameras ); 
    } );
}

void QnWorkbenchActionHandler::at_cameraSettingsDialog_rejected() {
    cameraSettingsDialog()->widget()->updateFromResources();
}

void QnWorkbenchActionHandler::at_cameraSettingsDialog_advancedSettingChanged() {
    if(!cameraSettingsDialog())
        return;

    bool hasCameraChanges = cameraSettingsDialog()->widget()->hasCameraChanges();

    if (!hasCameraChanges) {
        return;
    }

    QnVirtualCameraResourceList cameras = cameraSettingsDialog()->widget()->cameras();
    if(cameras.empty())
        return;

    cameraSettingsDialog()->widget()->submitToResources();
    saveAdvancedCameraSettingsAsync(cameras);
}

void QnWorkbenchActionHandler::at_selectionChangeAction_triggered() {
    if(!cameraSettingsDialog() || cameraSettingsDialog()->isHidden() || m_selectionUpdatePending)
        return;

    m_selectionUpdatePending = true;
    QTimer::singleShot(50, this, SLOT(updateCameraSettingsFromSelection()));
}

void QnWorkbenchActionHandler::at_serverAddCameraManuallyAction_triggered(){
    QnMediaServerResourceList resources = menu()->currentParameters(sender()).resources().filtered<QnMediaServerResource>();
    if(resources.size() != 1)
        return;

    QnMediaServerResourcePtr server = resources[0];

    bool newlyCreated = false;
    if(!cameraAdditionDialog()) {
        m_cameraAdditionDialog = new QnCameraAdditionDialog(mainWindow());
        newlyCreated = true;
    }
    QnCameraAdditionDialog* dialog = cameraAdditionDialog();

    if (dialog->server() != server) {
        if (dialog->state() == QnCameraAdditionDialog::Searching
                || dialog->state() == QnCameraAdditionDialog::Adding) {

            int result = QMessageBox::warning(
                        mainWindow(),
                        tr("Process is in progress"),
                        tr("Camera addition is already in progress."\
                           "Are you sure you want to cancel current process?"), //TODO: #GDM show current process details
                        QMessageBox::Ok | QMessageBox::Cancel,
                        QMessageBox::Cancel
            );
            if (result != QMessageBox::Ok)
                return;
        }
        dialog->setServer(server);
    }

    QRect oldGeometry = cameraAdditionDialog()->geometry();
    cameraAdditionDialog()->show();
    if(!newlyCreated)
        cameraAdditionDialog()->setGeometry(oldGeometry);
}

void QnWorkbenchActionHandler::at_serverSettingsAction_triggered() {
    QnMediaServerResourceList servers = menu()->currentParameters(sender()).resources().filtered<QnMediaServerResource>();
    QnMediaServerResourcePtr server = servers.isEmpty() ? QnMediaServerResourcePtr() : servers.first();
    if(!server)
        return;

    QScopedPointer<QnServerSettingsDialog> dialog(new QnServerSettingsDialog(server, mainWindow()));
    dialog->setWindowModality(Qt::ApplicationModal);
    if(!dialog->exec())
        return;

    // TODO: #Elric move submitToResources here.
    connection2()->getMediaServerManager()->save( server, this,
        [this]( int reqID, ec2::ErrorCode errorCode, QnMediaServerResourcePtr savedServerRes ) {
            at_resources_saved( reqID, errorCode, QnResourceList() << savedServerRes );
        } );
}

void QnWorkbenchActionHandler::at_serverLogsAction_triggered() {
    QnMediaServerResourceList servers = menu()->currentParameters(sender()).resources().filtered<QnMediaServerResource>();
    QnMediaServerResourcePtr server = servers.isEmpty() ? QnMediaServerResourcePtr() : servers.first();
    if(!server)
        return;

    QUrl serverUrl = server->getApiUrl();
    
    // TODO: #Elric total encapsulation failure, there should be no proxy-related logic here.
    QUrl url;
    if(!server->getProxyHost().isEmpty()) {
        url.setScheme(lit("http"));
        url.setHost(server->getProxyHost());
        url.setPort(server->getProxyPort());
        url.setPath(lit("/proxy/%4:%5/api/showLog").arg(serverUrl.host()).arg(serverUrl.port()));
    } else {
        url = serverUrl;
        url.setPath(lit("/api/showLog"));
    }
    url.setQuery(lit("lines=1000"));

    QnConnectionData lastUsedConnection = qnSettings->lastUsedConnection();
    url.setUserName(lastUsedConnection.url.userName());
    url.setPassword(lastUsedConnection.url.password());
    
    QDesktopServices::openUrl(url);
}

void QnWorkbenchActionHandler::at_serverIssuesAction_triggered() {
    menu()->trigger(Qn::OpenBusinessLogAction,
                    QnActionParameters().withArgument(Qn::EventTypeRole, BusinessEventType::AnyServerIssue));
}

void QnWorkbenchActionHandler::at_pingAction_triggered() {
    QnResourcePtr resource = menu()->currentParameters(sender()).resource();
    if (!resource)
        return;

#ifdef Q_OS_WIN
    QUrl url = QUrl::fromUserInput(resource->getUrl());
    QString host = url.host();
    QString cmd = QLatin1String("cmd /C ping %1 -t");
    QProcess::startDetached(cmd.arg(host));
#endif
#ifdef Q_OS_LINUX
    QUrl url = QUrl::fromUserInput(resource->getUrl());
    QString host = url.host();
    QString cmd = QLatin1String("xterm -e ping %1");
    QProcess::startDetached(cmd.arg(host));
#endif
#ifdef Q_OS_MACX
    QUrl url = QUrl::fromUserInput(resource->getUrl());
    QString host = url.host();
    QnPingDialog *dialog = new QnPingDialog(NULL, Qt::Dialog | Qt::WindowStaysOnTopHint);
    dialog->setHostAddress(host);
    dialog->show();
    dialog->startPings();
#endif

}

void QnWorkbenchActionHandler::at_youtubeUploadAction_triggered() {
    /* QnResourcePtr resource = menu()->currentParameters(sender()).resource();
    if(resource.isNull())
        return;

    QScopedPointer<YouTubeUploadDialog> dialog(new YouTubeUploadDialog(context(), resource, widget()));
    dialog->setWindowModality(Qt::ApplicationModal);
    dialog->exec(); */
}

void QnWorkbenchActionHandler::at_openInFolderAction_triggered() {
    QnResourcePtr resource = menu()->currentParameters(sender()).resource();
    if(resource.isNull())
        return;

    QnEnvironment::showInGraphicalShell(mainWindow(), resource->getUrl());
}

void QnWorkbenchActionHandler::at_deleteFromDiskAction_triggered() {
    QSet<QnResourcePtr> resources = menu()->currentParameters(sender()).resources().toSet();

    QDialogButtonBox::StandardButton button = QnResourceListDialog::exec(
        mainWindow(),
        resources.toList(),
        tr("Delete Files"),
        tr("Are you sure you want to permanently delete these %n file(s)?", "", resources.size()),
        QDialogButtonBox::Yes | QDialogButtonBox::No
    );
    if(button != QDialogButtonBox::Yes)
        return;

    QnFileProcessor::deleteLocalResources(resources.toList());
}

void QnWorkbenchActionHandler::at_removeLayoutItemAction_triggered() {
    QnLayoutItemIndexList items = menu()->currentParameters(sender()).layoutItems();

    if(items.size() > 1) {
        QDialogButtonBox::StandardButton button = QnResourceListDialog::exec(
            mainWindow(),
            QnActionParameterTypes::resources(items),
            Qn::RemoveItems_Help,
            tr("Remove Items"),
            tr("Are you sure you want to remove these %n item(s) from layout?", "", items.size()),
            QDialogButtonBox::Yes | QDialogButtonBox::No
        );
        if(button != QDialogButtonBox::Yes)
            return;
    }

    QList<QUuid> orphanedUuids;
    foreach(const QnLayoutItemIndex &index, items) {
        if(index.layout()) {
            index.layout()->removeItem(index.uuid());
        } else {
            orphanedUuids.push_back(index.uuid());
        }
    }

    /* If appserver is not running, we may get removal requests without layout resource. */
    if(!orphanedUuids.isEmpty()) {
        QList<QnWorkbenchLayout *> layouts;
        layouts.push_front(workbench()->currentLayout());
        foreach(const QUuid &uuid, orphanedUuids) {
            foreach(QnWorkbenchLayout *layout, layouts) {
                if(QnWorkbenchItem *item = layout->item(uuid)) {
                    qnDeleteLater(item);
                    break;
                }
            }
        }
    }
}

void QnWorkbenchActionHandler::at_renameAction_triggered() {
    QnActionParameters parameters = menu()->currentParameters(sender());

    QnResourcePtr resource = parameters.resource();
    if(!resource)
        return;

    QString name = parameters.argument<QString>(Qn::ResourceNameRole).trimmed();
    if(name.isEmpty()) {
        bool ok = false;
        name = QInputDialog::getText(mainWindow(),
                                     tr("Rename"),
                                     tr("Enter new name for the selected item:"),
                                     QLineEdit::Normal,
                                     resource->getName(),
                                     &ok);
        if (!ok || name.isEmpty())
            return;
    }

    if(name == resource->getName())
        return;

    if(QnLayoutResourcePtr layout = resource.dynamicCast<QnLayoutResource>()) {
        context()->instance<QnWorkbenchLayoutsHandler>()->renameLayout(layout, name);
    } else {
        resource->setName(name);
        connection2()->getResourceManager()->save( resource, this,
            [this, resource]( int reqID, ec2::ErrorCode errorCode ) {
                at_resources_saved( reqID, errorCode, QnResourceList() << resource );
            });
    }
}

void QnWorkbenchActionHandler::at_removeFromServerAction_triggered() {
    QnResourceList resources = menu()->currentParameters(sender()).resources();

    /* User cannot delete himself. */
    resources.removeOne(context()->user());
    if(resources.isEmpty())
        return;

    /* Check if it's OK to delete everything without asking. */
    bool okToDelete = true;
    foreach(const QnResourcePtr &resource, resources) {
        if(!canAutoDelete(resource)) {
            okToDelete = false;
            break;
        }
    }

    /* Ask if needed. */
    if(!okToDelete) {
        QDialogButtonBox::StandardButton button = QnResourceListDialog::exec(
            mainWindow(),
            resources,
            tr("Delete Resources"),
            tr("Do you really want to delete the following %n item(s)?", "", resources.size()),
            QDialogButtonBox::Yes | QDialogButtonBox::No
        );
        okToDelete = button == QDialogButtonBox::Yes;
    }

    if(!okToDelete)
        return; /* User does not want it deleted. */

    foreach(const QnResourcePtr &resource, resources) {
        if(QnLayoutResourcePtr layout = resource.dynamicCast<QnLayoutResource>()) {
            if(snapshotManager()->isLocal(layout)) {
                resourcePool()->removeResource(resource); /* This one can be simply deleted from resource pool. */
                continue;
            }
        }

        connection2()->getResourceManager()->remove( resource->getId(), this, &QnWorkbenchActionHandler::at_resource_deleted );
    }
}

void QnWorkbenchActionHandler::at_newUserAction_triggered() {
    QnUserResourcePtr user(new QnUserResource());
    user->setPermissions(Qn::GlobalLiveViewerPermissions);

    QScopedPointer<QnUserSettingsDialog> dialog(new QnUserSettingsDialog(context(), mainWindow()));
    dialog->setWindowModality(Qt::ApplicationModal);
    dialog->setEditorPermissions(accessController()->globalPermissions());
    dialog->setUser(user);
    dialog->setElementFlags(QnUserSettingsDialog::CurrentPassword, 0);
    setHelpTopic(dialog.data(), Qn::NewUser_Help);

    if(!dialog->exec())
        return;

    dialog->submitToResource();
    user->setId(QUuid::createUuid());
    user->setTypeByName(lit("User"));

    connection2()->getUserManager()->save(
        user, this,
        [this, user]( int reqID, ec2::ErrorCode errorCode ) {
            at_resources_saved( reqID, errorCode, QnResourceList() << user );
        } );
    user->setPassword(QString()); // forget the password now
}

void QnWorkbenchActionHandler::at_exitAction_triggered() {
    if(context()->user()) { // TODO: #Elric factor out
        QnWorkbenchState state;
        workbench()->submit(state);

        QnWorkbenchStateHash states = qnSettings->userWorkbenchStates();
        states[context()->user()->getName()] = state;
        qnSettings->setUserWorkbenchStates(states);
    }

    if (businessRulesDialog() && businessRulesDialog()->isVisible()) {
        businessRulesDialog()->activateWindow();
        if (!businessRulesDialog()->canClose())
            return;
        businessRulesDialog()->hide();
    }

    menu()->trigger(Qn::ClearCameraSettingsAction);
    if(!context()->instance<QnWorkbenchLayoutsHandler>()->closeAllLayouts(true))
        return;

        qApp->exit(0);
        applauncher::scheduleProcessKill( QCoreApplication::applicationPid(), PROCESS_TERMINATE_TIMEOUT );
    }

QnAdjustVideoDialog* QnWorkbenchActionHandler::adjustVideoDialog()
{
    if (!m_adjustVideoDialog)
        m_adjustVideoDialog = new QnAdjustVideoDialog(mainWindow());
    return m_adjustVideoDialog.data();
}

void QnWorkbenchActionHandler::at_adjustVideoAction_triggered()
{
    QnMediaResourceWidget *widget = menu()->currentParameters(sender()).widget<QnMediaResourceWidget>();
    if(!widget)
        return;

    adjustVideoDialog()->setWidget(widget);
    adjustVideoDialog()->show();
}

void QnWorkbenchActionHandler::at_userSettingsAction_triggered() {
    QnActionParameters params = menu()->currentParameters(sender());
    QnUserResourcePtr user = params.resource().dynamicCast<QnUserResource>();
    if(!user)
        return;

    Qn::Permissions permissions = accessController()->permissions(user);
    if(!(permissions & Qn::ReadPermission))
        return;

    QScopedPointer<QnUserSettingsDialog> dialog(new QnUserSettingsDialog(context(), mainWindow()));
    dialog->setWindowModality(Qt::ApplicationModal);
    dialog->setWindowTitle(tr("User Settings"));
    setHelpTopic(dialog.data(), Qn::UserSettings_Help);

    dialog->setFocusedElement(params.argument<QString>(Qn::FocusElementRole));

    QnUserSettingsDialog::ElementFlags zero(0);

    QnUserSettingsDialog::ElementFlags flags =
        ((permissions & Qn::ReadPermission) ? QnUserSettingsDialog::Visible : zero) |
        ((permissions & Qn::WritePermission) ? QnUserSettingsDialog::Editable : zero);

    QnUserSettingsDialog::ElementFlags loginFlags =
        ((permissions & Qn::ReadPermission) ? QnUserSettingsDialog::Visible : zero) |
        ((permissions & Qn::WriteNamePermission) ? QnUserSettingsDialog::Editable : zero);

    QnUserSettingsDialog::ElementFlags passwordFlags =
        ((permissions & Qn::WritePasswordPermission) ? QnUserSettingsDialog::Visible : zero) | /* There is no point to display flag edit field if password cannot be changed. */
        ((permissions & Qn::WritePasswordPermission) ? QnUserSettingsDialog::Editable : zero);
    passwordFlags &= flags;

    QnUserSettingsDialog::ElementFlags accessRightsFlags =
        ((permissions & Qn::ReadPermission) ? QnUserSettingsDialog::Visible : zero) |
        ((permissions & Qn::WriteAccessRightsPermission) ? QnUserSettingsDialog::Editable : zero);
    accessRightsFlags &= flags;

    QnUserSettingsDialog::ElementFlags emailFlags =
        ((permissions & Qn::ReadEmailPermission) ? QnUserSettingsDialog::Visible : zero) |
        ((permissions & Qn::WriteEmailPermission) ? QnUserSettingsDialog::Editable : zero);
    emailFlags &= flags;

    dialog->setElementFlags(QnUserSettingsDialog::Login, loginFlags);
    dialog->setElementFlags(QnUserSettingsDialog::Password, passwordFlags);
    dialog->setElementFlags(QnUserSettingsDialog::AccessRights, accessRightsFlags);
    dialog->setElementFlags(QnUserSettingsDialog::Email, emailFlags);
    dialog->setEditorPermissions(accessController()->globalPermissions());


    // TODO #elric: This is a totally evil hack. Store password hash/salt in user.
    QString currentPassword = qnSettings->lastUsedConnection().url.password();
    if(user == context()->user()) {
        dialog->setElementFlags(QnUserSettingsDialog::CurrentPassword, passwordFlags);
        dialog->setCurrentPassword(currentPassword);
    } else {
        dialog->setElementFlags(QnUserSettingsDialog::CurrentPassword, 0);
    }

    dialog->setUser(user);
    if(!dialog->exec() || !dialog->hasChanges())
        return;

    if(permissions & Qn::SavePermission) {
        dialog->submitToResource();

        connection2()->getUserManager()->save(
            user, this,
            [this, user]( int reqID, ec2::ErrorCode errorCode ) {
                at_resources_saved( reqID, errorCode, QnResourceList() << user );
            } );

        QString newPassword = user->getPassword();
        user->setPassword(QString());
        if(user == context()->user() && !newPassword.isEmpty() && newPassword != currentPassword) {
            /* Password was changed. Change it in global settings and hope for the best. */
            QnConnectionData data = qnSettings->lastUsedConnection();
            data.url.setPassword(newPassword);
            qnSettings->setLastUsedConnection(data);

            QnAppServerConnectionFactory::setDefaultUrl(data.url);
        }
    }
}

void QnWorkbenchActionHandler::at_layoutSettingsAction_triggered() {
    QnActionParameters params = menu()->currentParameters(sender());
    openLayoutSettingsDialog(params.resource().dynamicCast<QnLayoutResource>());
}

void QnWorkbenchActionHandler::at_currentLayoutSettingsAction_triggered() {
    openLayoutSettingsDialog(workbench()->currentLayout()->resource());
}


void QnWorkbenchActionHandler::at_camera_settings_saved(int httpStatusCode, const QList<QPair<QString, bool> >& operationResult)
{
    QString error = httpStatusCode == 0? lit("Possibly, appropriate camera's service is unavailable now"):
        lit("Mediaserver returned the following error code : ") + httpStatusCode; // #TR #Elric

    QString failedParams;
    QList<QPair<QString, bool> >::ConstIterator it = operationResult.begin();
    for (; it != operationResult.end(); ++it)
    {
        if (!it->second) {
            QString formattedParam(lit("Advanced->") + it->first.right(it->first.length() - 2));
            failedParams += lit("\n");
            failedParams += formattedParam.replace(lit("%%"), lit("->")); // TODO: #Elric #TR
        }
    }

    if (!failedParams.isEmpty()) {
        QMessageBox::warning(
            mainWindow(),
            tr("Could not save parameters"),
            tr("Failed to save the following parameters (%1):\n%2").arg(error, failedParams)
        );

        cameraSettingsDialog()->widget()->updateFromResources();
    }
}

void QnWorkbenchActionHandler::at_setCurrentLayoutAspectRatio4x3Action_triggered() {
    workbench()->currentLayout()->resource()->setCellAspectRatio(4.0 / 3.0);
    action(Qn::SetCurrentLayoutAspectRatio4x3Action)->setChecked(true);
}

void QnWorkbenchActionHandler::at_setCurrentLayoutAspectRatio16x9Action_triggered() {
    workbench()->currentLayout()->resource()->setCellAspectRatio(16.0 / 9.0);
    action(Qn::SetCurrentLayoutAspectRatio16x9Action)->setChecked(true);
}

void QnWorkbenchActionHandler::at_setCurrentLayoutItemSpacing0Action_triggered() {
    workbench()->currentLayout()->resource()->setCellSpacing(QSizeF(0.0, 0.0));
    action(Qn::SetCurrentLayoutItemSpacing0Action)->setChecked(true);
}

void QnWorkbenchActionHandler::at_setCurrentLayoutItemSpacing10Action_triggered() {
    workbench()->currentLayout()->resource()->setCellSpacing(QSizeF(0.1, 0.1));
    action(Qn::SetCurrentLayoutItemSpacing10Action)->setChecked(true);
}

void QnWorkbenchActionHandler::at_setCurrentLayoutItemSpacing20Action_triggered() {
    workbench()->currentLayout()->resource()->setCellSpacing(QSizeF(0.2, 0.2));
    action(Qn::SetCurrentLayoutItemSpacing20Action)->setChecked(true);
}

void QnWorkbenchActionHandler::at_setCurrentLayoutItemSpacing30Action_triggered() {
    workbench()->currentLayout()->resource()->setCellSpacing(QSizeF(0.3, 0.3));
    action(Qn::SetCurrentLayoutItemSpacing30Action)->setChecked(true);
}

void QnWorkbenchActionHandler::at_createZoomWindowAction_triggered() {
    QnActionParameters params = menu()->currentParameters(sender());

    QnMediaResourceWidget *widget = params.widget<QnMediaResourceWidget>();
    if(!widget)
        return;

    QRectF rect = params.argument<QRectF>(Qn::ItemZoomRectRole, QRectF(0.25, 0.25, 0.5, 0.5));
    AddToLayoutParams addParams;
    addParams.usePosition = true;
    addParams.position = widget->item()->combinedGeometry().center();
    addParams.zoomWindow = rect;
    addParams.dewarpingParams.enabled = widget->dewarpingParams().enabled;
    addParams.zoomUuid = widget->item()->uuid();
    addParams.frameDistinctionColor = params.argument<QColor>(Qn::ItemFrameDistinctionColorRole);
    addParams.rotation = widget->item()->rotation();

    addToLayout(workbench()->currentLayout()->resource(), widget->resource()->toResourcePtr(), addParams);
}

void QnWorkbenchActionHandler::at_rotate0Action_triggered(){
    rotateItems(0);
}

void QnWorkbenchActionHandler::at_rotate90Action_triggered(){
    rotateItems(90);
}

void QnWorkbenchActionHandler::at_rotate180Action_triggered(){
    rotateItems(180);
}

void QnWorkbenchActionHandler::at_rotate270Action_triggered(){
    rotateItems(270);
}

void QnWorkbenchActionHandler::at_radassAutoAction_triggered() {
    setResolutionMode(Qn::AutoResolution);
}

void QnWorkbenchActionHandler::at_radassLowAction_triggered() {
    setResolutionMode(Qn::LowResolution);
}

void QnWorkbenchActionHandler::at_radassHighAction_triggered() {
    setResolutionMode(Qn::HighResolution);
}

void QnWorkbenchActionHandler::at_setAsBackgroundAction_triggered() {
    if (!context()->user() || !workbench()->currentLayout()->resource())
        return; // action should not be triggered while we are not connected

    if(!accessController()->hasPermissions(workbench()->currentLayout()->resource(), Qn::EditLayoutSettingsPermission))
        return;

    if (workbench()->currentLayout()->resource()->locked())
        return;

    QnProgressDialog *progressDialog = new QnProgressDialog(mainWindow());
    progressDialog->setWindowTitle(tr("Updating background"));
    progressDialog->setLabelText(tr("Image processing can take a lot of time. Please be patient."));
    progressDialog->setRange(0, 0);
    progressDialog->setCancelButton(NULL);
    connect(progressDialog,   SIGNAL(canceled()),                   progressDialog,     SLOT(deleteLater()));

    QnAppServerImageCache *cache = new QnAppServerImageCache(this);
    cache->setProperty(uploadingImageARPropertyName, menu()->currentParameters(sender()).widget()->aspectRatio());
    connect(cache,            SIGNAL(fileUploaded(QString, bool)),  this,               SLOT(at_backgroundImageStored(QString, bool)));
    connect(cache,            SIGNAL(fileUploaded(QString,bool)),   progressDialog,     SLOT(deleteLater()));
    connect(cache,            SIGNAL(fileUploaded(QString, bool)),  cache,              SLOT(deleteLater()));

    cache->storeImage(menu()->currentParameters(sender()).resource()->getUrl());
    progressDialog->exec();
}

void QnWorkbenchActionHandler::at_backgroundImageStored(const QString &filename, bool success) {
    if (!context()->user())
        return; // action should not be triggered while we are not connected

    QnWorkbenchLayout* wlayout = workbench()->currentLayout();
    if (!wlayout)
        return; //security check

    QnLayoutResourcePtr layout = wlayout->resource();
    if (!layout)
        return; //security check

    if(!accessController()->hasPermissions(layout, Qn::EditLayoutSettingsPermission))
        return;

    if (layout->locked())
        return;

    if (!success) {
        QMessageBox::warning(mainWindow(), tr("Error"), tr("Image cannot be uploaded"));
        return;
    }

    layout->setBackgroundImageFilename(filename);
    if (qFuzzyCompare(layout->backgroundOpacity(), 0.0))
        layout->setBackgroundOpacity(0.7);

    wlayout->centralizeItems();
    QRect brect = wlayout->boundingRect();

    int minWidth = qMax(brect.width(), qnGlobals->layoutBackgroundMinSize().width());
    int minHeight = qMax(brect.height(), qnGlobals->layoutBackgroundMinSize().height());

    qreal cellAspectRatio = qnGlobals->defaultLayoutCellAspectRatio();
    if (layout->hasCellAspectRatio()) {
        qreal cellWidth = 1.0 + layout->cellSpacing().width();
        qreal cellHeight = 1.0 / layout->cellAspectRatio() + layout->cellSpacing().height();
        cellAspectRatio = cellWidth / cellHeight;
    }

    qreal aspectRatio = sender()->property(uploadingImageARPropertyName).toReal();

    int w, h;
    qreal targetAspectRatio = aspectRatio / cellAspectRatio;
    if (targetAspectRatio >= 1.0) { // width is greater than height
        h = minHeight;
        w = qRound((qreal)h * targetAspectRatio);
        if (w > qnGlobals->layoutBackgroundMaxSize().width()) {
            w = qnGlobals->layoutBackgroundMaxSize().width();
            h = qRound((qreal)w / targetAspectRatio);
        }

    } else {
        w = minWidth;
        h = qRound((qreal)w / targetAspectRatio);
        if (h > qnGlobals->layoutBackgroundMaxSize().height()) {
            h = qnGlobals->layoutBackgroundMaxSize().height();
            w = qRound((qreal)h * targetAspectRatio);
        }
    }
    layout->setBackgroundSize(QSize(w, h));
}

void QnWorkbenchActionHandler::at_resources_saved( int handle, ec2::ErrorCode errorCode, const QnResourceList& resources ) {
    Q_UNUSED(handle);

    if( errorCode == ec2::ErrorCode::ok )
        return;

    if (resources.isEmpty())
        return;

    QnResourceListDialog::exec(
                mainWindow(),
                resources,
                tr("Error"),
                tr("Could not save the following %n items to Enterprise Controller.", "", resources.size()),
                QDialogButtonBox::Ok
                );

}

void QnWorkbenchActionHandler::at_resources_properties_saved( int /*handle*/, ec2::ErrorCode /*errorCode */)
{
    //TODO/IMPL
}

void QnWorkbenchActionHandler::at_resource_deleted( int handle, ec2::ErrorCode errorCode ) {
    Q_UNUSED(handle);

    if( errorCode == ec2::ErrorCode::ok )
        return;

    QMessageBox::critical(mainWindow(), tr("Could not delete resource"), tr("An error has occurred while trying to delete a resource from Enterprise Controller. \n\nError description: '%2'").arg(ec2::toString(errorCode)));
}

void QnWorkbenchActionHandler::at_resources_statusSaved(ec2::ErrorCode errorCode, const QnResourceList &resources, const QList<int> &oldDisabledFlags) {
    if(errorCode == ec2::ErrorCode::ok || resources.isEmpty())
        return;

    QnResourceListDialog::exec(
        mainWindow(),
        resources,
        tr("Error"),
        tr("Could not save changes made to the following %n resource(s).", "", resources.size()),
        QDialogButtonBox::Ok
    );

    for(int i = 0; i < resources.size(); i++)
        resources[i]->setDisabled(oldDisabledFlags[i]);
}

void QnWorkbenchActionHandler::at_panicWatcher_panicModeChanged() {
    action(Qn::TogglePanicModeAction)->setChecked(context()->instance<QnWorkbenchPanicWatcher>()->isPanicMode());
    //if (!action(Qn::TogglePanicModeAction)->isChecked()) {

    bool enabled = 
        context()->instance<QnWorkbenchScheduleWatcher>()->isScheduleEnabled() &&
        (accessController()->globalPermissions() & Qn::GlobalPanicPermission);
    action(Qn::TogglePanicModeAction)->setEnabled(enabled);

    //}
}

void QnWorkbenchActionHandler::at_scheduleWatcher_scheduleEnabledChanged() {
    // TODO: #Elric totally evil copypasta and hacky workaround.
    bool enabled = 
        context()->instance<QnWorkbenchScheduleWatcher>()->isScheduleEnabled() &&
        (accessController()->globalPermissions() & Qn::GlobalPanicPermission);

    action(Qn::TogglePanicModeAction)->setEnabled(enabled);
    if (!enabled)
        action(Qn::TogglePanicModeAction)->setChecked(false);
}

void QnWorkbenchActionHandler::at_togglePanicModeAction_toggled(bool checked) {
    QnMediaServerResourceList resources = resourcePool()->getResources().filtered<QnMediaServerResource>();

    foreach(QnMediaServerResourcePtr resource, resources)
    {
        bool isPanicMode = resource->getPanicMode() != Qn::PM_None;
        if(isPanicMode != checked) {
            Qn::PanicMode val = Qn::PM_None;
            if (checked)
                val = Qn::PM_User;
            resource->setPanicMode(val);
            connection2()->getMediaServerManager()->save( resource, this,
                [this, resource]( int reqID, ec2::ErrorCode errorCode ) {
                    at_resources_saved( reqID, errorCode, QnResourceList() << resource );
                });
        }
    }
}

void QnWorkbenchActionHandler::at_toggleTourAction_toggled(bool checked) {
    if(!checked) {
        m_tourTimer->stop();
        context()->workbench()->setItem(Qn::ZoomedRole, NULL);
    } else {
        m_tourTimer->start(qnSettings->tourCycleTime());
        at_tourTimer_timeout();
    }
}

struct ItemPositionCmp {
    bool operator()(QnWorkbenchItem *l, QnWorkbenchItem *r) const {
        QRect lg = l->geometry();
        QRect rg = r->geometry();
        return lg.y() < rg.y() || (lg.y() == rg.y() && lg.x() < rg.x());
    }
};

void QnWorkbenchActionHandler::at_tourTimer_timeout() {
    QList<QnWorkbenchItem *> items = context()->workbench()->currentLayout()->items().toList();
    qSort(items.begin(), items.end(), ItemPositionCmp());

    if(items.empty()) {
        action(Qn::ToggleTourModeAction)->setChecked(false);
        return;
    }

    QnWorkbenchItem *item = context()->workbench()->item(Qn::ZoomedRole);
    if(item) {
        item = items[(items.indexOf(item) + 1) % items.size()];
    } else {
        item = items[0];
    }
    context()->workbench()->setItem(Qn::ZoomedRole, item);
}

void QnWorkbenchActionHandler::at_workbench_itemChanged(Qn::ItemRole role) {
    if(!workbench()->item(Qn::ZoomedRole))
        action(Qn::ToggleTourModeAction)->setChecked(false);

    if (role == Qn::CentralRole && adjustVideoDialog()->isVisible())
    {
        QnWorkbenchItem *item = context()->workbench()->item(Qn::CentralRole);
        QnMediaResourceWidget* widget = dynamic_cast<QnMediaResourceWidget*> (context()->display()->widget(item));
        if (widget)
            adjustVideoDialog()->setWidget(widget);
    }
}

void QnWorkbenchActionHandler::at_whatsThisAction_triggered() {
    QWhatsThis::enterWhatsThisMode();
}

void QnWorkbenchActionHandler::at_escapeHotkeyAction_triggered() {
    if (action(Qn::ToggleTourModeAction)->isChecked())
        menu()->trigger(Qn::ToggleTourModeAction);
    else
        menu()->trigger(Qn::EffectiveMaximizeAction);
}

void QnWorkbenchActionHandler::at_clearCacheAction_triggered() {
    QnAppServerFileCache::clearLocalCache();
}

void QnWorkbenchActionHandler::at_messageBoxAction_triggered() {
    QString title = menu()->currentParameters(sender()).argument<QString>(Qn::TitleRole);
    QString text = menu()->currentParameters(sender()).argument<QString>(Qn::TextRole);
    if (text.isEmpty())
        text = title;

    QMessageBox::information(mainWindow(), title, text);
}

void QnWorkbenchActionHandler::at_browseUrlAction_triggered() {
    QString url = menu()->currentParameters(sender()).argument<QString>(Qn::UrlRole);
    if (url.isEmpty())
        return;

    QDesktopServices::openUrl(QUrl::fromUserInput(url));
}

void QnWorkbenchActionHandler::at_versionMismatchMessageAction_triggered() {
    QnWorkbenchVersionMismatchWatcher *watcher = context()->instance<QnWorkbenchVersionMismatchWatcher>();
    if(!watcher->hasMismatches())
        return;

    QnSoftwareVersion latestVersion = watcher->latestVersion();
    QnSoftwareVersion latestMsVersion = watcher->latestVersion(Qn::MediaServerComponent);

    // if some component is newer than the newest mediaserver, focus on its version
    if (QnWorkbenchVersionMismatchWatcher::versionMismatches(latestVersion, latestMsVersion))
        latestMsVersion = latestVersion;

    QString components;
    foreach(const QnVersionMismatchData &data, watcher->mismatchData()) {
        QString component;
        switch(data.component) {
        case Qn::ClientComponent:
            component = tr("Client v%1<br/>").arg(data.version.toString());
            break;
        case Qn::EnterpriseControllerComponent:
            component = tr("Enterprise Controller v%1<br/>").arg(data.version.toString());
            break;
        case Qn::MediaServerComponent: {
            QnMediaServerResourcePtr resource = data.resource.dynamicCast<QnMediaServerResource>();
            if(resource) {
                component = tr("Media Server v%1 at %2<br/>").arg(data.version.toString()).arg(QUrl(resource->getUrl()).host());
            } else {
                component = tr("Media Server v%1<br/>").arg(data.version.toString());
            }
        }
        default:
            break;
        }

        bool updateRequested = false;
        switch (data.component) {
        case Qn::MediaServerComponent:
            updateRequested = QnWorkbenchVersionMismatchWatcher::versionMismatches(data.version, latestMsVersion, true);
            break;
        case Qn::EnterpriseControllerComponent:
            updateRequested = QnWorkbenchVersionMismatchWatcher::versionMismatches(data.version, latestVersion);
            break;
        case Qn::ClientComponent:
            updateRequested = false;
            break;
        default:
            break;
        }

        if (updateRequested)
            component = QString(lit("<font color=\"%1\">%2</font>")).arg(qnGlobals->errorTextColor().name()).arg(component);
        
        components += component;
    }


    QString message = tr(
        "Some components of the system are not upgraded:<br/>"
        "<br/>"
        "%1"
        "<br/>"
        "Please upgrade all components to the latest version %2."
    ).arg(components).arg(latestMsVersion.toString());

    QnMessageBox::warning(mainWindow(), Qn::VersionMismatch_Help, tr("Version Mismatch"), message);
}

void QnWorkbenchActionHandler::at_versionMismatchWatcher_mismatchDataChanged() {
    menu()->trigger(Qn::VersionMismatchMessageAction);
}

void QnWorkbenchActionHandler::at_betaVersionMessageAction_triggered() {
    QMessageBox::warning(mainWindow(),
                         tr("Beta version"),
                         tr("You are running beta version of %1.")
                         .arg(QLatin1String(QN_APPLICATION_NAME)));
}

void QnWorkbenchActionHandler::at_queueAppRestartAction_triggered() {
    QnActionParameters parameters = menu()->currentParameters(sender());

    QnSoftwareVersion version = parameters.hasArgument(Qn::SoftwareVersionRole)
            ? parameters.argument<QnSoftwareVersion>(Qn::SoftwareVersionRole)
            : QnSoftwareVersion();
    QUrl url = parameters.hasArgument(Qn::UrlRole)
            ? parameters.argument<QUrl>(Qn::UrlRole)
            : context()->user()
              ? QnAppServerConnectionFactory::defaultUrl()
              : QUrl();
    QByteArray auth = url.toEncoded();

    bool isInstalled;
    bool success = applauncher::isVersionInstalled(version, &isInstalled) == applauncher::api::ResultType::ok;
    if (success && isInstalled) {
        //TODO: #GDM wtf? whats up with order?
        if(context()->user()) { // TODO: #Elric factor out
            QnWorkbenchState state;
            workbench()->submit(state);

            QnWorkbenchStateHash states = qnSettings->userWorkbenchStates();
            states[context()->user()->getName()] = state;
            qnSettings->setUserWorkbenchStates(states);
        }

        //TODO: #GDM factor out
        if(!context()->instance<QnWorkbenchLayoutsHandler>()->closeAllLayouts(true)) {
            return;
        }
        menu()->trigger(Qn::ClearCameraSettingsAction);

        success = applauncher::restartClient(version, auth) == applauncher::api::ResultType::ok;
    }

    if (!success) {
        QMessageBox::critical(
                    mainWindow(),
                    tr("Launcher process is not found"),
                    tr("Cannot restart the client.\n"
                       "Please close the application and start it again using the shortcut in the start menu.")
                    );
        return;
    }
    qApp->exit(0);
    applauncher::scheduleProcessKill( QCoreApplication::applicationPid(), PROCESS_TERMINATE_TIMEOUT );
}
<|MERGE_RESOLUTION|>--- conflicted
+++ resolved
@@ -954,7 +954,6 @@
 void QnWorkbenchActionHandler::at_openInCurrentLayoutAction_triggered() {
     QnActionParameters parameters = menu()->currentParameters(sender());
     parameters.setArgument(Qn::LayoutResourceRole, workbench()->currentLayout()->resource());
-<<<<<<< HEAD
 
     QnResourceList filtered;
     foreach (const QnResourcePtr &resource, parameters.resources()) {
@@ -965,8 +964,6 @@
         return;
     parameters.setResources(filtered);
 
-    menu()->trigger(Qn::OpenInLayoutAction, parameters);
-=======
     QnWorkbenchStreamSynchronizer *synchronizer = context()->instance<QnWorkbenchStreamSynchronizer>();
 
     if (synchronizer->isRunning() && !navigator()->isLive() && parameters.widgets().isEmpty()) {
@@ -992,7 +989,6 @@
     } else {
         menu()->trigger(Qn::OpenInLayoutAction, parameters);
     }
->>>>>>> 0c0b47c0
 }
 
 void QnWorkbenchActionHandler::at_openInNewLayoutAction_triggered() {
