#include "workbench_action_handler.h"

#include <cassert>

#include <QtCore/QProcess>

#include <QtWidgets/QApplication>
#include <QtWidgets/QDesktopWidget>
#include <QtGui/QDesktopServices>
#include <QtWidgets/QFileDialog>
#include <QtGui/QImage>
#include <QtWidgets/QWhatsThis>
#include <QtWidgets/QInputDialog>
#include <QtWidgets/QLineEdit>
#include <QtWidgets/QCheckBox>
#include <QtGui/QImageWriter>

#include <utils/license_usage_helper.h>
#include <utils/app_server_image_cache.h>
#include <utils/app_server_notification_cache.h>
#include <utils/applauncher_utils.h>
#include <utils/local_file_cache.h>
#include <utils/common/environment.h>
#include <utils/common/delete_later.h>
#include <utils/common/mime_data.h>
#include <utils/common/event_processors.h>
#include <utils/common/string.h>
#include <utils/common/time.h>
#include <utils/common/email.h>
#include <utils/common/synctime.h>
#include <utils/math/math.h>

#include <api/session_manager.h>

#include <business/business_action_parameters.h>

#include <camera/resource_display.h>
#include <camera/cam_display.h>
#include <camera/caching_time_period_loader.h>

#include <client/client_connection_data.h>
#include <client/client_message_processor.h>

#include <core/resource/camera_resource.h>
#include <core/resource/media_server_resource.h>
#include <core/resource_management/resource_discovery_manager.h>
#include <core/resource_management/resource_pool.h>
#include <core/resource/resource_directory_browser.h>
#include <core/resource/file_processor.h>

#include <plugins/resources/archive/archive_stream_reader.h>
#include <plugins/resources/archive/avi_files/avi_resource.h>
#include <plugins/storage/file_storage/layout_storage_resource.h>

#include <recording/time_period_list.h>

#include <redass/redass_controller.h>

#include <ui/actions/action_manager.h>
#include <ui/actions/action.h>
#include <ui/actions/action_parameter_types.h>
#include <ui/actions/action_target_provider.h>

#include <ui/dialogs/about_dialog.h>
#include <ui/dialogs/login_dialog.h>
#include <ui/dialogs/server_settings_dialog.h>
#include <ui/dialogs/connection_testing_dialog.h>
#include <ui/dialogs/camera_settings_dialog.h>
#include <ui/dialogs/user_settings_dialog.h>
#include <ui/dialogs/resource_list_dialog.h>
#include <ui/dialogs/preferences_dialog.h>
#include <ui/dialogs/camera_addition_dialog.h>
#include <ui/dialogs/progress_dialog.h>
#include <ui/dialogs/business_rules_dialog.h>
#include <ui/dialogs/checkable_message_box.h>
#include <ui/dialogs/layout_settings_dialog.h>
#include <ui/dialogs/custom_file_dialog.h>
#include <ui/dialogs/file_dialog.h>
#include <ui/dialogs/camera_diagnostics_dialog.h>
#include <ui/dialogs/message_box.h>
#include <ui/dialogs/notification_sound_manager_dialog.h>
#include <ui/dialogs/picture_settings_dialog.h>
#include <ui/dialogs/ping_dialog.h>

#include <ui/graphics/items/resource/resource_widget.h>
#include <ui/graphics/items/resource/media_resource_widget.h>
#include <ui/graphics/items/generic/graphics_message_box.h>
#include <ui/graphics/items/controls/time_slider.h>
#include <ui/graphics/instruments/signaling_instrument.h>
#include <ui/graphics/instruments/instrument_manager.h>

#include <ui/common/ui_resource_name.h>

#include <ui/help/help_topic_accessor.h>
#include <ui/help/help_topics.h>

#include <ui/style/globals.h>
#include <ui/style/skin.h>

#include <ui/workbench/workbench.h>
#include <ui/workbench/workbench_display.h>
#include <ui/workbench/workbench_synchronizer.h>
#include <ui/workbench/workbench_layout.h>
#include <ui/workbench/workbench_item.h>
#include <ui/workbench/workbench_context.h>
#include <ui/workbench/workbench_layout_snapshot_manager.h>
#include <ui/workbench/workbench_resource.h>
#include <ui/workbench/workbench_access_controller.h>
#include <ui/workbench/workbench_navigator.h>

#include <ui/workbench/handlers/workbench_notifications_handler.h>
#include <ui/workbench/handlers/workbench_layouts_handler.h>

#include <ui/workbench/watchers/workbench_panic_watcher.h>
#include <ui/workbench/watchers/workbench_schedule_watcher.h>
#include <ui/workbench/watchers/workbench_update_watcher.h>
#include <ui/workbench/watchers/workbench_user_layout_count_watcher.h>
#include <ui/workbench/watchers/workbench_server_time_watcher.h>
#include <ui/workbench/watchers/workbench_version_mismatch_watcher.h>

#include "version.h"

// TODO: #Elric remove this include
#include "../extensions/workbench_stream_synchronizer.h"

#include "core/resource/layout_item_data.h"
#include "ui/dialogs/adjust_video_dialog.h"
#include "ui/graphics/items/resource/resource_widget_renderer.h"
#include "ui/widgets/palette_widget.h"

namespace {
    const char* uploadingImageARPropertyName = "_qn_uploadingImageARPropertyName";
}

//!time that is given to process to exit. After that, appauncher (if present) will try to terminate it
static const quint32 PROCESS_TERMINATE_TIMEOUT = 15000;

// -------------------------------------------------------------------------- //
// QnResourceStatusReplyProcessor
// -------------------------------------------------------------------------- //
detail::QnResourceStatusReplyProcessor::QnResourceStatusReplyProcessor(QnWorkbenchActionHandler *handler, const QnVirtualCameraResourceList &resources, const QList<int> &oldDisabledFlags):
    m_handler(handler),
    m_resources(resources),
    m_oldDisabledFlags(oldDisabledFlags)
{
    assert(oldDisabledFlags.size() == resources.size());
}

void detail::QnResourceStatusReplyProcessor::at_replyReceived( int handle, ec2::ErrorCode errorCode, const QnResourceList& resources ) {
    Q_UNUSED(handle);

    if(m_handler)
        m_handler.data()->at_resources_statusSaved(errorCode, resources, m_oldDisabledFlags);

    deleteLater();
}


// -------------------------------------------------------------------------- //
// QnResourceReplyProcessor
// -------------------------------------------------------------------------- //
detail::QnResourceReplyProcessor::QnResourceReplyProcessor(QObject *parent):
    QObject(parent),
    m_handle(0),
    m_status(0)
{}

void detail::QnResourceReplyProcessor::at_replyReceived(int status, const QnResourceList &resources, int handle) {
    m_status = status;
    m_resources = resources;
    m_handle = handle;

    emit finished(status, resources, handle);
}


// -------------------------------------------------------------------------- //
// QnWorkbenchActionHandler
// -------------------------------------------------------------------------- //
QnWorkbenchActionHandler::QnWorkbenchActionHandler(QObject *parent):
    QObject(parent),
    QnWorkbenchContextAware(parent),
    m_selectionUpdatePending(false),
    m_selectionScope(Qn::SceneScope),
    m_tourTimer(new QTimer())
{
    connect(m_tourTimer,                                        SIGNAL(timeout()),                              this,   SLOT(at_tourTimer_timeout()));
    connect(context(),                                          SIGNAL(userChanged(const QnUserResourcePtr &)), this,   SLOT(at_context_userChanged(const QnUserResourcePtr &)), Qt::QueuedConnection);
    connect(context(),                                          SIGNAL(userChanged(const QnUserResourcePtr &)), this,   SLOT(updateCameraSettingsEditibility()));
    connect(QnClientMessageProcessor::instance(),               SIGNAL(connectionClosed()),                     this,   SLOT(at_messageProcessor_connectionClosed()));
    connect(QnClientMessageProcessor::instance(),               SIGNAL(connectionOpened()),                     this,   SLOT(at_messageProcessor_connectionOpened()));

    /* We're using queued connection here as modifying a field in its change notification handler may lead to problems. */
    connect(workbench(),                                        SIGNAL(layoutsChanged()),                       this,   SLOT(at_workbench_layoutsChanged()), Qt::QueuedConnection);
    connect(workbench(),                                        SIGNAL(itemChanged(Qn::ItemRole)),              this,   SLOT(at_workbench_itemChanged(Qn::ItemRole)));
    connect(workbench(),                                        SIGNAL(cellAspectRatioChanged()),               this,   SLOT(at_workbench_cellAspectRatioChanged()));
    connect(workbench(),                                        SIGNAL(cellSpacingChanged()),                   this,   SLOT(at_workbench_cellSpacingChanged()));
    connect(workbench(),                                        SIGNAL(currentLayoutChanged()),                 this,   SLOT(at_workbench_currentLayoutChanged()));

    connect(action(Qn::MainMenuAction),                         SIGNAL(triggered()),    this,   SLOT(at_mainMenuAction_triggered()));
    connect(action(Qn::OpenCurrentUserLayoutMenu),              SIGNAL(triggered()),    this,   SLOT(at_openCurrentUserLayoutMenuAction_triggered()));
    connect(action(Qn::CheckForUpdatesAction),                  SIGNAL(triggered()),    this,   SLOT(at_checkForUpdatesAction_triggered()));
    connect(action(Qn::ShowcaseAction),                         SIGNAL(triggered()),    this,   SLOT(at_showcaseAction_triggered()));
    connect(action(Qn::AboutAction),                            SIGNAL(triggered()),    this,   SLOT(at_aboutAction_triggered()));
    /* These actions may be activated via context menu. In this case the topmost event loop will be finishing and this somehow affects runModal method of NSSavePanel in MacOS.
     * File dialog execution will be failed. (see a comment in qcocoafiledialoghelper.mm)
     * To make dialogs work we're using queued connection here. */
    connect(action(Qn::OpenFileAction),                         SIGNAL(triggered()),    this,   SLOT(at_openFileAction_triggered()), Qt::QueuedConnection);
    connect(action(Qn::OpenLayoutAction),                       SIGNAL(triggered()),    this,   SLOT(at_openLayoutAction_triggered()), Qt::QueuedConnection);
    connect(action(Qn::OpenFolderAction),                       SIGNAL(triggered()),    this,   SLOT(at_openFolderAction_triggered()), Qt::QueuedConnection);
    connect(action(Qn::ConnectToServerAction),                  SIGNAL(triggered()),    this,   SLOT(at_connectToServerAction_triggered()));
    connect(action(Qn::PreferencesGeneralTabAction),            SIGNAL(triggered()),    this,   SLOT(at_preferencesGeneralTabAction_triggered()));
    connect(action(Qn::PreferencesLicensesTabAction),           SIGNAL(triggered()),    this,   SLOT(at_preferencesLicensesTabAction_triggered()));
    connect(action(Qn::PreferencesServerTabAction),             SIGNAL(triggered()),    this,   SLOT(at_preferencesServerTabAction_triggered()));
    connect(action(Qn::PreferencesNotificationTabAction),       SIGNAL(triggered()),    this,   SLOT(at_preferencesNotificationTabAction_triggered()));
    connect(action(Qn::ReconnectAction),                        SIGNAL(triggered()),    this,   SLOT(at_reconnectAction_triggered()));
    connect(action(Qn::DisconnectAction),                       SIGNAL(triggered()),    this,   SLOT(at_disconnectAction_triggered()));
    connect(action(Qn::BusinessEventsAction),                   SIGNAL(triggered()),    this,   SLOT(at_businessEventsAction_triggered()));
    connect(action(Qn::OpenBusinessRulesAction),                SIGNAL(triggered()),    this,   SLOT(at_openBusinessRulesAction_triggered()));
    connect(action(Qn::BusinessEventsLogAction),                SIGNAL(triggered()),    this,   SLOT(at_businessEventsLogAction_triggered()));
    connect(action(Qn::OpenBusinessLogAction),                  SIGNAL(triggered()),    this,   SLOT(at_openBusinessLogAction_triggered()));
    connect(action(Qn::CameraListAction),                       SIGNAL(triggered()),    this,   SLOT(at_cameraListAction_triggered()));
    connect(action(Qn::CameraListByServerAction),               SIGNAL(triggered()),    this,   SLOT(at_cameraListAction_triggered()));
    connect(action(Qn::WebClientAction),                        SIGNAL(triggered()),    this,   SLOT(at_webClientAction_triggered()));
    connect(action(Qn::NextLayoutAction),                       SIGNAL(triggered()),    this,   SLOT(at_nextLayoutAction_triggered()));
    connect(action(Qn::PreviousLayoutAction),                   SIGNAL(triggered()),    this,   SLOT(at_previousLayoutAction_triggered()));
    connect(action(Qn::OpenInLayoutAction),                     SIGNAL(triggered()),    this,   SLOT(at_openInLayoutAction_triggered()));
    connect(action(Qn::OpenInCurrentLayoutAction),              SIGNAL(triggered()),    this,   SLOT(at_openInCurrentLayoutAction_triggered()));
    connect(action(Qn::OpenInNewLayoutAction),                  SIGNAL(triggered()),    this,   SLOT(at_openInNewLayoutAction_triggered()));
    connect(action(Qn::OpenInNewWindowAction),                  SIGNAL(triggered()),    this,   SLOT(at_openInNewWindowAction_triggered()));
    connect(action(Qn::MonitorInCurrentLayoutAction),           SIGNAL(triggered()),    this,   SLOT(at_monitorInCurrentLayoutAction_triggered()));
    connect(action(Qn::MonitorInNewLayoutAction),               SIGNAL(triggered()),    this,   SLOT(at_monitorInNewLayoutAction_triggered()));
    connect(action(Qn::MonitorInNewWindowAction),               SIGNAL(triggered()),    this,   SLOT(at_monitorInNewWindowAction_triggered()));
    connect(action(Qn::OpenSingleLayoutAction),                 SIGNAL(triggered()),    this,   SLOT(at_openLayoutsAction_triggered()));
    connect(action(Qn::OpenMultipleLayoutsAction),              SIGNAL(triggered()),    this,   SLOT(at_openLayoutsAction_triggered()));
    connect(action(Qn::OpenAnyNumberOfLayoutsAction),           SIGNAL(triggered()),    this,   SLOT(at_openLayoutsAction_triggered()));
    connect(action(Qn::OpenLayoutsInNewWindowAction),           SIGNAL(triggered()),    this,   SLOT(at_openLayoutsInNewWindowAction_triggered()));
    connect(action(Qn::OpenCurrentLayoutInNewWindowAction),     SIGNAL(triggered()),    this,   SLOT(at_openCurrentLayoutInNewWindowAction_triggered()));
    connect(action(Qn::OpenNewTabAction),                       SIGNAL(triggered()),    this,   SLOT(at_openNewTabAction_triggered()));
    connect(action(Qn::OpenNewWindowAction),                    SIGNAL(triggered()),    this,   SLOT(at_openNewWindowAction_triggered()));
    connect(action(Qn::UserSettingsAction),                     SIGNAL(triggered()),    this,   SLOT(at_userSettingsAction_triggered()));
    connect(action(Qn::CameraSettingsAction),                   SIGNAL(triggered()),    this,   SLOT(at_cameraSettingsAction_triggered()));
    connect(action(Qn::PictureSettingsAction),                  SIGNAL(triggered()),    this,   SLOT(at_pictureSettingsAction_triggered()));
    connect(action(Qn::CameraIssuesAction),                     SIGNAL(triggered()),    this,   SLOT(at_cameraIssuesAction_triggered()));
    connect(action(Qn::CameraBusinessRulesAction),              SIGNAL(triggered()),    this,   SLOT(at_cameraBusinessRulesAction_triggered()));
    connect(action(Qn::CameraDiagnosticsAction),                SIGNAL(triggered()),    this,   SLOT(at_cameraDiagnosticsAction_triggered()));
    connect(action(Qn::LayoutSettingsAction),                   SIGNAL(triggered()),    this,   SLOT(at_layoutSettingsAction_triggered()));
    connect(action(Qn::CurrentLayoutSettingsAction),            SIGNAL(triggered()),    this,   SLOT(at_currentLayoutSettingsAction_triggered()));
    connect(action(Qn::OpenInCameraSettingsDialogAction),       SIGNAL(triggered()),    this,   SLOT(at_cameraSettingsAction_triggered()));
    connect(action(Qn::ClearCameraSettingsAction),              SIGNAL(triggered()),    this,   SLOT(at_clearCameraSettingsAction_triggered()));
    connect(action(Qn::SelectionChangeAction),                  SIGNAL(triggered()),    this,   SLOT(at_selectionChangeAction_triggered()));
    connect(action(Qn::ServerAddCameraManuallyAction),          SIGNAL(triggered()),    this,   SLOT(at_serverAddCameraManuallyAction_triggered()));
    connect(action(Qn::ServerSettingsAction),                   SIGNAL(triggered()),    this,   SLOT(at_serverSettingsAction_triggered()));
    connect(action(Qn::PingAction),                             SIGNAL(triggered()),    this,   SLOT(at_pingAction_triggered()));
    connect(action(Qn::ServerLogsAction),                       SIGNAL(triggered()),    this,   SLOT(at_serverLogsAction_triggered()));
    connect(action(Qn::ServerIssuesAction),                     SIGNAL(triggered()),    this,   SLOT(at_serverIssuesAction_triggered()));
    connect(action(Qn::YouTubeUploadAction),                    SIGNAL(triggered()),    this,   SLOT(at_youtubeUploadAction_triggered()));
    connect(action(Qn::OpenInFolderAction),                     SIGNAL(triggered()),    this,   SLOT(at_openInFolderAction_triggered()));
    connect(action(Qn::DeleteFromDiskAction),                   SIGNAL(triggered()),    this,   SLOT(at_deleteFromDiskAction_triggered()));
    connect(action(Qn::RemoveLayoutItemAction),                 SIGNAL(triggered()),    this,   SLOT(at_removeLayoutItemAction_triggered()));
    connect(action(Qn::RemoveFromServerAction),                 SIGNAL(triggered()),    this,   SLOT(at_removeFromServerAction_triggered()));
    connect(action(Qn::NewUserAction),                          SIGNAL(triggered()),    this,   SLOT(at_newUserAction_triggered()));
    connect(action(Qn::RenameAction),                           SIGNAL(triggered()),    this,   SLOT(at_renameAction_triggered()));
    connect(action(Qn::DropResourcesAction),                    SIGNAL(triggered()),    this,   SLOT(at_dropResourcesAction_triggered()));
    connect(action(Qn::DelayedDropResourcesAction),             SIGNAL(triggered()),    this,   SLOT(at_delayedDropResourcesAction_triggered()));
    connect(action(Qn::InstantDropResourcesAction),             SIGNAL(triggered()),    this,   SLOT(at_instantDropResourcesAction_triggered()));
    connect(action(Qn::DropResourcesIntoNewLayoutAction),       SIGNAL(triggered()),    this,   SLOT(at_dropResourcesIntoNewLayoutAction_triggered()));
    connect(action(Qn::MoveCameraAction),                       SIGNAL(triggered()),    this,   SLOT(at_moveCameraAction_triggered()));
    connect(action(Qn::AdjustVideoAction),                      SIGNAL(triggered()),    this,   SLOT(at_adjustVideoAction_triggered()));
    connect(action(Qn::ExitAction),                             SIGNAL(triggered()),    this,   SLOT(at_exitAction_triggered()));
    connect(action(Qn::ThumbnailsSearchAction),                 SIGNAL(triggered()),    this,   SLOT(at_thumbnailsSearchAction_triggered()));
    connect(action(Qn::SetCurrentLayoutAspectRatio4x3Action),   SIGNAL(triggered()),    this,   SLOT(at_setCurrentLayoutAspectRatio4x3Action_triggered()));
    connect(action(Qn::SetCurrentLayoutAspectRatio16x9Action),  SIGNAL(triggered()),    this,   SLOT(at_setCurrentLayoutAspectRatio16x9Action_triggered()));
    connect(action(Qn::SetCurrentLayoutItemSpacing0Action),     SIGNAL(triggered()),    this,   SLOT(at_setCurrentLayoutItemSpacing0Action_triggered()));
    connect(action(Qn::SetCurrentLayoutItemSpacing10Action),    SIGNAL(triggered()),    this,   SLOT(at_setCurrentLayoutItemSpacing10Action_triggered()));
    connect(action(Qn::SetCurrentLayoutItemSpacing20Action),    SIGNAL(triggered()),    this,   SLOT(at_setCurrentLayoutItemSpacing20Action_triggered()));
    connect(action(Qn::SetCurrentLayoutItemSpacing30Action),    SIGNAL(triggered()),    this,   SLOT(at_setCurrentLayoutItemSpacing30Action_triggered()));
    connect(action(Qn::CreateZoomWindowAction),                 SIGNAL(triggered()),    this,   SLOT(at_createZoomWindowAction_triggered()));
    connect(action(Qn::Rotate0Action),                          SIGNAL(triggered()),    this,   SLOT(at_rotate0Action_triggered()));
    connect(action(Qn::Rotate90Action),                         SIGNAL(triggered()),    this,   SLOT(at_rotate90Action_triggered()));
    connect(action(Qn::Rotate180Action),                        SIGNAL(triggered()),    this,   SLOT(at_rotate180Action_triggered()));
    connect(action(Qn::Rotate270Action),                        SIGNAL(triggered()),    this,   SLOT(at_rotate270Action_triggered()));
    connect(action(Qn::RadassAutoAction),                       SIGNAL(triggered()),    this,   SLOT(at_radassAutoAction_triggered()));
    connect(action(Qn::RadassLowAction),                        SIGNAL(triggered()),    this,   SLOT(at_radassLowAction_triggered()));
    connect(action(Qn::RadassHighAction),                       SIGNAL(triggered()),    this,   SLOT(at_radassHighAction_triggered()));
    connect(action(Qn::SetAsBackgroundAction),                  SIGNAL(triggered()),    this,   SLOT(at_setAsBackgroundAction_triggered()));
    connect(action(Qn::WhatsThisAction),                        SIGNAL(triggered()),    this,   SLOT(at_whatsThisAction_triggered()));
    connect(action(Qn::EscapeHotkeyAction),                     SIGNAL(triggered()),    this,   SLOT(at_escapeHotkeyAction_triggered()));
    connect(action(Qn::ClearCacheAction),                       SIGNAL(triggered()),    this,   SLOT(at_clearCacheAction_triggered()));
    connect(action(Qn::MessageBoxAction),                       SIGNAL(triggered()),    this,   SLOT(at_messageBoxAction_triggered()));
    connect(action(Qn::BrowseUrlAction),                        SIGNAL(triggered()),    this,   SLOT(at_browseUrlAction_triggered()));
    connect(action(Qn::VersionMismatchMessageAction),           SIGNAL(triggered()),    this,   SLOT(at_versionMismatchMessageAction_triggered()));
    connect(action(Qn::BetaVersionMessageAction),               SIGNAL(triggered()),    this,   SLOT(at_betaVersionMessageAction_triggered()));
    connect(action(Qn::QueueAppRestartAction),                  SIGNAL(triggered()),    this,   SLOT(at_queueAppRestartAction_triggered()), Qt::QueuedConnection);

    connect(action(Qn::TogglePanicModeAction),                  SIGNAL(toggled(bool)),  this,   SLOT(at_togglePanicModeAction_toggled(bool)));
    connect(action(Qn::ToggleTourModeAction),                   SIGNAL(toggled(bool)),  this,   SLOT(at_toggleTourAction_toggled(bool)));
    connect(context()->instance<QnWorkbenchPanicWatcher>(),     SIGNAL(panicModeChanged()), this, SLOT(at_panicWatcher_panicModeChanged()));
    connect(context()->instance<QnWorkbenchScheduleWatcher>(),  SIGNAL(scheduleEnabledChanged()), this, SLOT(at_scheduleWatcher_scheduleEnabledChanged()));
    connect(context()->instance<QnWorkbenchUpdateWatcher>(),    SIGNAL(availableUpdateChanged()), this, SLOT(at_updateWatcher_availableUpdateChanged()));
    connect(context()->instance<QnWorkbenchVersionMismatchWatcher>(), SIGNAL(mismatchDataChanged()), this, SLOT(at_versionMismatchWatcher_mismatchDataChanged()));

    context()->instance<QnAppServerNotificationCache>();

    /* Run handlers that update state. */
    at_messageProcessor_connectionClosed();
    at_panicWatcher_panicModeChanged();
    at_scheduleWatcher_scheduleEnabledChanged();
    at_updateWatcher_availableUpdateChanged();
}

QnWorkbenchActionHandler::~QnWorkbenchActionHandler() {
    disconnect(context(), NULL, this, NULL);
    disconnect(workbench(), NULL, this, NULL);

    foreach(QAction *action, menu()->actions())
        disconnect(action, NULL, this, NULL);

    /* Clean up. */
    if(m_mainMenu)
        delete m_mainMenu.data();

    if(m_currentUserLayoutsMenu)
        delete m_currentUserLayoutsMenu.data();

    if(cameraSettingsDialog())
        delete cameraSettingsDialog();

    if (businessRulesDialog())
        delete businessRulesDialog();

    if (businessEventsLogDialog())
        delete businessEventsLogDialog();

    if (cameraAdditionDialog())
        delete cameraAdditionDialog();

    if (loginDialog())
        delete loginDialog();
}

ec2::AbstractECConnectionPtr QnWorkbenchActionHandler::connection2() const {
    return QnAppServerConnectionFactory::getConnection2();
}

bool QnWorkbenchActionHandler::canAutoDelete(const QnResourcePtr &resource) const {
    QnLayoutResourcePtr layoutResource = resource.dynamicCast<QnLayoutResource>();
    if(!layoutResource)
        return false;

    return snapshotManager()->flags(layoutResource) == Qn::ResourceIsLocal; /* Local, not changed and not being saved. */
}

void QnWorkbenchActionHandler::addToLayout(const QnLayoutResourcePtr &layout, const QnResourcePtr &resource, const AddToLayoutParams &params) const {

    if (qnSettings->lightMode() & Qn::LightModeSingleItem) {
        while (!layout->getItems().isEmpty())
            layout->removeItem(*(layout->getItems().begin()));
    }

    int maxItems = (qnSettings->lightMode() & Qn::LightModeSingleItem)
            ? 1
            : qnSettings->maxSceneVideoItems();

    if (layout->getItems().size() >= maxItems)
        return;

    {
        //TODO: #GDM refactor duplicated code
        bool isServer = resource->hasFlags(QnResource::server);
        bool isMediaResource = resource->hasFlags(QnResource::media);
        bool isLocalResource = resource->hasFlags(QnResource::url | QnResource::local | QnResource::media)
                && !resource->getUrl().startsWith(QnLayoutFileStorageResource::layoutPrefix());
        bool isExportedLayout = layout->hasFlags(QnResource::url | QnResource::local | QnResource::layout);

        bool allowed = isServer || isMediaResource;
        bool forbidden = isExportedLayout && (isServer || isLocalResource);
        if(!allowed || forbidden)
            return;
    }

    QnLayoutItemData data;
    data.resource.id = resource->getId();
    data.resource.path = resource->getUniqueId();
    data.uuid = QUuid::createUuid();
    data.flags = Qn::PendingGeometryAdjustment;
    data.zoomRect = params.zoomWindow;
    data.zoomTargetUuid = params.zoomUuid;
    data.rotation = params.rotation;
    data.contrastParams = params.contrastParams;
    data.dewarpingParams = params.dewarpingParams;
    data.dataByRole[Qn::ItemTimeRole] = params.time;
    if(params.frameDistinctionColor.isValid())
        data.dataByRole[Qn::ItemFrameDistinctionColorRole] = params.frameDistinctionColor;
    if(params.usePosition) {
        data.combinedGeometry = QRectF(params.position, params.position); /* Desired position is encoded into a valid rect. */
    } else {
        data.combinedGeometry = QRectF(QPointF(0.5, 0.5), QPointF(-0.5, -0.5)); /* The fact that any position is OK is encoded into an invalid rect. */
    }
    layout->addItem(data);
}

void QnWorkbenchActionHandler::addToLayout(const QnLayoutResourcePtr &layout, const QnResourceList &resources, const AddToLayoutParams &params) const {
    foreach(const QnResourcePtr &resource, resources)
        addToLayout(layout, resource, params);
}

void QnWorkbenchActionHandler::addToLayout(const QnLayoutResourcePtr &layout, const QList<QnMediaResourcePtr>& resources, const AddToLayoutParams &params) const {
    foreach(const QnMediaResourcePtr &resource, resources)
        addToLayout(layout, resource->toResourcePtr(), params);
}

void QnWorkbenchActionHandler::addToLayout(const QnLayoutResourcePtr &layout, const QList<QString> &files, const AddToLayoutParams &params) const {
    addToLayout(layout, addToResourcePool(files), params);
}

QnResourceList QnWorkbenchActionHandler::addToResourcePool(const QList<QString> &files) const {
    return QnFileProcessor::createResourcesForFiles(QnFileProcessor::findAcceptedFiles(files));
}

QnResourceList QnWorkbenchActionHandler::addToResourcePool(const QString &file) const {
    return QnFileProcessor::createResourcesForFiles(QnFileProcessor::findAcceptedFiles(file));
}

void QnWorkbenchActionHandler::openResourcesInNewWindow(const QnResourceList &resources){
    QMimeData mimeData;
    QnWorkbenchResource::serializeResources(resources, QnWorkbenchResource::resourceMimeTypes(), &mimeData);
    QnMimeData data(&mimeData);
    QByteArray serializedData;
    QDataStream stream(&serializedData, QIODevice::WriteOnly);
    stream << data;

    QStringList arguments;
    if (context()->user())
        arguments << QLatin1String("--delayed-drop");
    else
        arguments << QLatin1String("--instant-drop");
    arguments << QLatin1String(serializedData.toBase64().data());

    openNewWindow(arguments);
}

void QnWorkbenchActionHandler::openNewWindow(const QStringList &args) {
    QStringList arguments = args;
    arguments << QLatin1String("--no-single-application");
    arguments << QLatin1String("--no-version-mismatch-check");

    if (context()->user()) {
        arguments << QLatin1String("--auth");
        arguments << QLatin1String(qnSettings->lastUsedConnection().url.toEncoded());
    }

    /* For now, simply open it at another screen. Don't account for 3+ monitor setups. */
    if(mainWindow()) {
        int screen = qApp->desktop()->screenNumber(mainWindow());
        screen = (screen + 1) % qApp->desktop()->screenCount();

        arguments << QLatin1String("--screen");
        arguments << QString::number(screen);
    }

    if (qnSettings->isDevMode())
        arguments << QLatin1String("--dev-mode-key=razrazraz");

    qDebug() << "Starting new instance with args" << arguments;

    QProcess::startDetached(qApp->applicationFilePath(), arguments);
}

void QnWorkbenchActionHandler::saveCameraSettingsFromDialog(bool checkControls) {
    if(!cameraSettingsDialog())
        return;

    bool hasDbChanges = cameraSettingsDialog()->widget()->hasDbChanges();
    bool hasCameraChanges = cameraSettingsDialog()->widget()->hasCameraChanges();

    if (checkControls && cameraSettingsDialog()->widget()->hasScheduleControlsChanges()){
        // TODO: #Elric #TR remove first space.
        QString message = tr(" Recording changes have not been saved. Pick desired Recording Type, FPS, and Quality and mark the changes on the schedule.");
        int button = QMessageBox::warning(cameraSettingsDialog(), tr("Changes are not applied"), message, QMessageBox::Retry, QMessageBox::Ignore);
        if (button == QMessageBox::Retry) {
            cameraSettingsDialog()->ignoreAcceptOnce();
            return;
        } else {
            cameraSettingsDialog()->widget()->clearScheduleControlsChanges();
        }
    } else if (checkControls && cameraSettingsDialog()->widget()->hasMotionControlsChanges()){
        QString message = tr("Actual motion sensitivity was not changed. To change motion sensitivity draw rectangles on the image.");
        int button = QMessageBox::warning(cameraSettingsDialog(), tr("Changes are not applied"), message, QMessageBox::Retry, QMessageBox::Ignore);
        if (button == QMessageBox::Retry){
            cameraSettingsDialog()->ignoreAcceptOnce();
            return;
        } else {
            cameraSettingsDialog()->widget()->clearMotionControlsChanges();
        }
    }

    if (!hasDbChanges && !hasCameraChanges && !cameraSettingsDialog()->widget()->hasAnyCameraChanges()) {
        return;
    }

    QnVirtualCameraResourceList cameras = cameraSettingsDialog()->widget()->cameras();
    if(cameras.empty())
        return;

    /* Dialog will be shown inside */
    if (!cameraSettingsDialog()->widget()->isValidMotionRegion())
        return;

    //checking if showing Licenses limit exceeded is appropriate
    if( cameraSettingsDialog()->widget()->licensedParametersModified() )
    {
        QnLicenseUsageHelper helper(cameras, cameraSettingsDialog()->widget()->isScheduleEnabled());
        if (!helper.isValid())
        {
            QString message = tr("Licenses limit exceeded. The changes will be saved, but will not take effect.");
            QMessageBox::warning(cameraSettingsDialog(), tr("Could not apply changes"), message);
            cameraSettingsDialog()->widget()->setScheduleEnabled(false);
        }
    }

    /* Submit and save it. */
    cameraSettingsDialog()->widget()->submitToResources();

    if (hasDbChanges) {
        connection2()->getCameraManager()->save( cameras, this, 
            [this, cameras]( int reqID, ec2::ErrorCode errorCode ) {
                at_resources_saved( reqID, errorCode, cameras );
            } );
        /*
        foreach(const QnResourcePtr &camera, cameras) {
            connection2()->getResourceManager()->save(
                camera->getId(), camera->getProperties(),
                this, &QnWorkbenchActionHandler::at_resources_properties_saved  );
        }
        */
    }

    if (hasCameraChanges) {
        saveAdvancedCameraSettingsAsync(cameras);
    }
}

void QnWorkbenchActionHandler::saveAdvancedCameraSettingsAsync(QnVirtualCameraResourceList cameras)
{
    if (cameraSettingsDialog()->widget()->mode() != QnCameraSettingsWidget::SingleMode || cameras.size() != 1)
    {
        //Advanced camera settings must be available only for single mode
        Q_ASSERT(false);
    }

    QnVirtualCameraResourcePtr cameraPtr = cameras.front();
    QnMediaServerConnectionPtr serverConnectionPtr = cameraSettingsDialog()->widget()->getServerConnection();
    if (serverConnectionPtr.isNull())
    {
        QString error = lit("Connection refused"); // #TR #Elric

        QString failedParams;
        QList< QPair< QString, QVariant> >::ConstIterator it =
            cameraSettingsDialog()->widget()->getModifiedAdvancedParams().begin();
        for (; it != cameraSettingsDialog()->widget()->getModifiedAdvancedParams().end(); ++it)
        {
            QString formattedParam(it->first.right(it->first.length() - 2));
            failedParams += lit("\n"); // #TR #Elric
            failedParams += formattedParam.replace(lit("%%"), lit("->")); // #TR? #Elric
        }

        if (!failedParams.isEmpty()) {
            QMessageBox::warning(
                mainWindow(),
                tr("Could not save parameters"),
                tr("Failed to save the following parameters (%1):\n%2").arg(error, failedParams)
            );

            cameraSettingsDialog()->widget()->updateFromResources();
        }

        return;
    }

    // TODO: #Elric method called even if nothing has changed
    // TODO: #Elric result slot at_camera_settings_saved() is not called
    serverConnectionPtr->setParamsAsync(cameraPtr, cameraSettingsDialog()->widget()->getModifiedAdvancedParams(),
        this, SLOT(at_camera_settings_saved(int, const QList<QPair<QString, bool> >&)) );
}

void QnWorkbenchActionHandler::rotateItems(int degrees){
    QnResourceWidgetList widgets = menu()->currentParameters(sender()).widgets();
    if(!widgets.empty()) {
        foreach(const QnResourceWidget *widget, widgets)
            widget->item()->setRotation(degrees);
    }
}

void QnWorkbenchActionHandler::setResolutionMode(Qn::ResolutionMode resolutionMode) {
    qnRedAssController->setMode(resolutionMode);
}

QnWorkbenchNotificationsHandler* QnWorkbenchActionHandler::notificationsHandler() const {
    return context()->instance<QnWorkbenchNotificationsHandler>();
}

QnCameraSettingsDialog *QnWorkbenchActionHandler::cameraSettingsDialog() const {
    return m_cameraSettingsDialog.data();
}

QnBusinessRulesDialog *QnWorkbenchActionHandler::businessRulesDialog() const {
    return m_businessRulesDialog.data();
}

QnEventLogDialog *QnWorkbenchActionHandler::businessEventsLogDialog() const {
    return m_businessEventsLogDialog.data();
}

QnCameraListDialog *QnWorkbenchActionHandler::cameraListDialog() const {
    return m_cameraListDialog.data();
}

QnCameraAdditionDialog *QnWorkbenchActionHandler::cameraAdditionDialog() const {
    return m_cameraAdditionDialog.data();
}

QnLoginDialog *QnWorkbenchActionHandler::loginDialog() const {
    return m_loginDialog.data();
}

void QnWorkbenchActionHandler::updateCameraSettingsEditibility() {
    if(!cameraSettingsDialog())
        return;

    Qn::Permissions permissions = accessController()->permissions(cameraSettingsDialog()->widget()->cameras());
    cameraSettingsDialog()->widget()->setReadOnly(!(permissions & Qn::WritePermission));
}

void QnWorkbenchActionHandler::updateCameraSettingsFromSelection() {
    if(!cameraSettingsDialog() || cameraSettingsDialog()->isHidden() || !m_selectionUpdatePending)
        return;

    m_selectionUpdatePending = false;

    QnActionTargetProvider *provider = menu()->targetProvider();
    if(!provider)
        return;

    Qn::ActionScope scope = provider->currentScope();
    if(scope != Qn::SceneScope && scope != Qn::TreeScope) {
        scope = m_selectionScope;
    } else {
        m_selectionScope = scope;
    }

    menu()->trigger(Qn::OpenInCameraSettingsDialogAction, provider->currentParameters(scope));
}

void QnWorkbenchActionHandler::submitDelayedDrops() {
    if(!context()->user())
        return;

    if (!context()->workbench()->currentLayout()->resource())
        return;

    foreach(const QnMimeData &data, m_delayedDrops) {
        QMimeData mimeData;
        data.toMimeData(&mimeData);

        QnResourceList resources = QnWorkbenchResource::deserializeResources(&mimeData);
        QnLayoutResourceList layouts = resources.filtered<QnLayoutResource>();
        if (!layouts.isEmpty()){
            workbench()->clear();
            menu()->trigger(Qn::OpenAnyNumberOfLayoutsAction, layouts);
        } else {
            menu()->trigger(Qn::OpenInCurrentLayoutAction, resources);
        }
    }

    m_delayedDrops.clear();
}

void QnWorkbenchActionHandler::submitInstantDrop() {

    if (QnResourceDiscoveryManager::instance()->state() == QnResourceDiscoveryManager::initialSearch) {
        // local resources is not ready yet
        QTimer::singleShot(100, this, SLOT(submitInstantDrop()));
        return;
    }

    foreach(const QnMimeData &data, m_instantDrops) {
        QMimeData mimeData;
        data.toMimeData(&mimeData);

        QnResourceList resources = QnWorkbenchResource::deserializeResources(&mimeData);

        QnLayoutResourceList layouts = resources.filtered<QnLayoutResource>();
        if (!layouts.isEmpty()){
            workbench()->clear();
            menu()->trigger(Qn::OpenAnyNumberOfLayoutsAction, layouts);
        } else {
            menu()->trigger(Qn::OpenInCurrentLayoutAction, resources);
        }
    }
    m_instantDrops.clear();
}



// -------------------------------------------------------------------------- //
// Handlers
// -------------------------------------------------------------------------- //
void QnWorkbenchActionHandler::at_context_userChanged(const QnUserResourcePtr &user) {
    if(!user)
        return;

    /* Open all user's layouts. */
    //if(qnSettings->isLayoutsOpenedOnLogin()) {
        //QnLayoutResourceList layouts = context()->resourcePool()->getResourcesWithParentId(user->getId()).filtered<QnLayoutResource>();
        //menu()->trigger(Qn::OpenAnyNumberOfLayoutsAction, layouts);
    //}

    // we should not change state when using "Open in New Window"
    if (m_delayedDrops.isEmpty()) {
        QnWorkbenchState state = qnSettings->userWorkbenchStates().value(user->getName());
        workbench()->update(state);

        /* Delete orphaned layouts. */
        foreach(const QnLayoutResourcePtr &layout, context()->resourcePool()->getResourcesWithParentId(QnId()).filtered<QnLayoutResource>())
            if(snapshotManager()->isLocal(layout) && !snapshotManager()->isFile(layout))
                resourcePool()->removeResource(layout);

        /* Sometimes we get here when 'New layout' has already been added. But all user's layouts must be created AFTER this method.
         * Otherwise the user will see uncreated layouts in layout selection menu.
         * As temporary workaround we can just remove that layouts. */
        // TODO: #dklychkov Do not create new empty layout before this method end. See: at_openNewTabAction_triggered()
        if (user) {
            foreach(const QnLayoutResourcePtr &layout, context()->resourcePool()->getResourcesWithParentId(user->getId()).filtered<QnLayoutResource>()) {
                if(snapshotManager()->isLocal(layout) && !snapshotManager()->isFile(layout))
                    resourcePool()->removeResource(layout);
            }
        }

        /* Close all other layouts. */
        foreach(QnWorkbenchLayout *layout, workbench()->layouts()) {
            QnLayoutResourcePtr resource = layout->resource();
            if(resource->getParentId() != user->getId())
                workbench()->removeLayout(layout);
        }
    }

    submitDelayedDrops();
}

void QnWorkbenchActionHandler::at_workbench_layoutsChanged() {
    if(!workbench()->layouts().empty())
        return;

    menu()->trigger(Qn::OpenNewTabAction);
    //submitDelayedDrops();
}

void QnWorkbenchActionHandler::at_workbench_cellAspectRatioChanged() {
    qreal value = workbench()->currentLayout()->hasCellAspectRatio()
                  ? workbench()->currentLayout()->cellAspectRatio()
                  : qnGlobals->defaultLayoutCellAspectRatio();

    if (qFuzzyCompare(4.0 / 3.0, value))
        action(Qn::SetCurrentLayoutAspectRatio4x3Action)->setChecked(true);
    else
        action(Qn::SetCurrentLayoutAspectRatio16x9Action)->setChecked(true); //default value
}

void QnWorkbenchActionHandler::at_workbench_cellSpacingChanged() {
    qreal value = workbench()->currentLayout()->cellSpacing().width();

    if (qFuzzyCompare(0.0, value))
        action(Qn::SetCurrentLayoutItemSpacing0Action)->setChecked(true);
    else if (qFuzzyCompare(0.2, value))
        action(Qn::SetCurrentLayoutItemSpacing20Action)->setChecked(true);
    else if (qFuzzyCompare(0.3, value))
        action(Qn::SetCurrentLayoutItemSpacing30Action)->setChecked(true);
    else
        action(Qn::SetCurrentLayoutItemSpacing10Action)->setChecked(true); //default value
}

void QnWorkbenchActionHandler::at_workbench_currentLayoutChanged() {
    action(Qn::RadassAutoAction)->setChecked(true);
    qnRedAssController->setMode(Qn::AutoResolution);
}

void QnWorkbenchActionHandler::at_messageProcessor_connectionClosed() {
    action(Qn::ConnectToServerAction)->setIcon(qnSkin->icon("titlebar/disconnected.png"));
    action(Qn::ConnectToServerAction)->setText(tr("Connect to Server..."));

    if (!mainWindow())
        return;

    if (cameraAdditionDialog())
        cameraAdditionDialog()->hide();
    context()->instance<QnAppServerNotificationCache>()->clear();
}

void QnWorkbenchActionHandler::at_messageProcessor_connectionOpened() {
    action(Qn::ConnectToServerAction)->setIcon(qnSkin->icon("titlebar/connected.png"));
    action(Qn::ConnectToServerAction)->setText(tr("Connect to Another Server...")); // TODO: #GDM use conditional texts?

    context()->instance<QnAppServerNotificationCache>()->getFileList();
}

void QnWorkbenchActionHandler::at_mainMenuAction_triggered() {
    m_mainMenu = menu()->newMenu(Qn::MainScope, mainWindow());

    action(Qn::MainMenuAction)->setMenu(m_mainMenu.data());
}

void QnWorkbenchActionHandler::at_openCurrentUserLayoutMenuAction_triggered() {
    m_currentUserLayoutsMenu = menu()->newMenu(Qn::OpenCurrentUserLayoutMenu, Qn::TitleBarScope);

    action(Qn::OpenCurrentUserLayoutMenu)->setMenu(m_currentUserLayoutsMenu.data());
}

void QnWorkbenchActionHandler::at_layoutCountWatcher_layoutCountChanged() {
    action(Qn::OpenCurrentUserLayoutMenu)->setEnabled(context()->instance<QnWorkbenchUserLayoutCountWatcher>()->layoutCount() > 0);
}

void QnWorkbenchActionHandler::at_nextLayoutAction_triggered() {
    workbench()->setCurrentLayoutIndex((workbench()->currentLayoutIndex() + 1) % workbench()->layouts().size());
}

void QnWorkbenchActionHandler::at_previousLayoutAction_triggered() {
    workbench()->setCurrentLayoutIndex((workbench()->currentLayoutIndex() - 1 + workbench()->layouts().size()) % workbench()->layouts().size());
}

void QnWorkbenchActionHandler::at_openInLayoutAction_triggered() {
    QnActionParameters parameters = menu()->currentParameters(sender());

    QnLayoutResourcePtr layout = parameters.argument<QnLayoutResourcePtr>(Qn::LayoutResourceRole);
    if(!layout) {
        qnWarning("No layout provided.");
        return;
    }

    QPointF position = parameters.argument<QPointF>(Qn::ItemPositionRole);

    int maxItems = (qnSettings->lightMode() & Qn::LightModeSingleItem)
            ? 1
            : qnSettings->maxSceneVideoItems();

    bool adjustAspectRatio = layout->getItems().isEmpty() || !layout->hasCellAspectRatio();

    QnResourceWidgetList widgets = parameters.widgets();
    if(!widgets.empty() && position.isNull() && layout->getItems().empty()) {
        QHash<QUuid, QnLayoutItemData> itemDataByUuid;
        foreach(const QnResourceWidget *widget, widgets) {
            QnLayoutItemData data = widget->item()->data();
            itemDataByUuid[data.uuid] = data;
        }

        /* Generate new UUIDs. */
        for(QHash<QUuid, QnLayoutItemData>::iterator pos = itemDataByUuid.begin(); pos != itemDataByUuid.end(); pos++)
            pos->uuid = QUuid::createUuid();

        /* Update cross-references. */
        for(QHash<QUuid, QnLayoutItemData>::iterator pos = itemDataByUuid.begin(); pos != itemDataByUuid.end(); pos++)
            if(!pos->zoomTargetUuid.isNull())
                pos->zoomTargetUuid = itemDataByUuid[pos->zoomTargetUuid].uuid;

        /* Add to layout. */
        foreach(const QnLayoutItemData &data, itemDataByUuid) {
            if (layout->getItems().size() >= maxItems)
                return;

            layout->addItem(data);
        }
    } else {
        // TODO: #Elric server & media resources only!

        QnResourceList resources = parameters.resources();
        if(!resources.isEmpty()) {
            AddToLayoutParams addParams;
            addParams.usePosition = !position.isNull();
            addParams.position = position;
            addParams.time = parameters.argument<qint64>(Qn::ItemTimeRole, -1);
            addToLayout(layout, resources, addParams);
        }
    }


    QnWorkbenchLayout *workbenchLayout = workbench()->currentLayout();
    if (adjustAspectRatio && workbenchLayout->resource() == layout) {
        const qreal normalAspectRatio = 4.0 / 3.0;
        const qreal wideAspectRatio = 16.0 / 9.0;

        qreal cellAspectRatio = -1.0;
        qreal midAspectRatio = 0.0;
        int count = 0;


        if (!widgets.isEmpty()) {
            /* Here we don't take into account already added widgets. It's ok because
               we can get here only if the layout doesn't have cell aspect ratio, that means
               its widgets don't have aspect ratio too. */
            foreach (QnResourceWidget *widget, widgets) {
                if (widget->hasAspectRatio()) {
                    midAspectRatio += widget->aspectRatio();
                    ++count;
                }
            }
        } else {
            foreach (QnWorkbenchItem *item, workbenchLayout->items()) {
                QnResourceWidget *widget = context()->display()->widget(item);
                if (widget && widget->hasAspectRatio()) {
                    midAspectRatio += widget->aspectRatio();
                    ++count;
                }
            }
        }

        if (count > 0) {
            midAspectRatio /= count;
            cellAspectRatio = (qAbs(midAspectRatio - normalAspectRatio) < qAbs(midAspectRatio - wideAspectRatio))
                              ? normalAspectRatio : wideAspectRatio;
        }

        if (cellAspectRatio > 0)
            layout->setCellAspectRatio(cellAspectRatio);
        else if (workbenchLayout->items().size() > 1)
            layout->setCellAspectRatio(qnGlobals->defaultLayoutCellAspectRatio());
    }
}

void QnWorkbenchActionHandler::at_monitorInCurrentLayoutAction_triggered() {
    QnActionParameters parameters = menu()->currentParameters(sender());
    parameters.setArgument(Qn::LayoutResourceRole, workbench()->currentLayout()->resource());

    QnResourceList servers = parameters.resources().filtered<QnMediaServerResource>();
    if (servers.isEmpty())
        return;
    parameters.setResources(servers);

    menu()->trigger(Qn::OpenInLayoutAction, parameters);
}

void QnWorkbenchActionHandler::at_monitorInNewLayoutAction_triggered() {
    menu()->trigger(Qn::OpenNewTabAction);
    menu()->trigger(Qn::MonitorInCurrentLayoutAction, menu()->currentParameters(sender()));
}

void QnWorkbenchActionHandler::at_monitorInNewWindowAction_triggered() {
    QnActionParameters parameters = menu()->currentParameters(sender());
    parameters.setArgument(Qn::LayoutResourceRole, workbench()->currentLayout()->resource());

    QnResourceList servers = parameters.resources().filtered<QnMediaServerResource>();
    if (servers.isEmpty())
        return;

    openResourcesInNewWindow(servers);
}

void QnWorkbenchActionHandler::at_openInCurrentLayoutAction_triggered() {
    QnActionParameters parameters = menu()->currentParameters(sender());
    parameters.setArgument(Qn::LayoutResourceRole, workbench()->currentLayout()->resource());

    QnResourceList filtered;
    foreach (const QnResourcePtr &resource, parameters.resources()) {
        if (!resource->hasFlags(QnResource::server))    //servers are handled in "Monitor" action set
            filtered << resource;
    }
    if (filtered.isEmpty())
        return;
    parameters.setResources(filtered);

    QnWorkbenchStreamSynchronizer *synchronizer = context()->instance<QnWorkbenchStreamSynchronizer>();

    if (synchronizer->isRunning() && !navigator()->isLive() && parameters.widgets().isEmpty()) {
        // split resources in two groups: local and non-local and specify different initial time for them
        // TODO: #dklychkov add ability to specify different time for resources and then simplify the code below
        QnResourceList resources = parameters.resources();
        QnResourceList localResources;
        foreach (const QnResourcePtr &resource, resources) {
            if (resource->flags().testFlag(QnResource::local)) {
                localResources.append(resource);
                resources.removeOne(resource);
            }
        }
        if (!localResources.isEmpty()) {
            parameters.setResources(localResources);
            menu()->trigger(Qn::OpenInLayoutAction, parameters);
        }
        if (!resources.isEmpty()) {
            parameters.setResources(resources);
            parameters.setArgument(Qn::ItemTimeRole, navigator()->timeSlider()->sliderPosition());
            menu()->trigger(Qn::OpenInLayoutAction, parameters);
        }
    } else {
        menu()->trigger(Qn::OpenInLayoutAction, parameters);
    }
}

void QnWorkbenchActionHandler::at_openInNewLayoutAction_triggered() {
    menu()->trigger(Qn::OpenNewTabAction);
    menu()->trigger(Qn::OpenInCurrentLayoutAction, menu()->currentParameters(sender()));
}

void QnWorkbenchActionHandler::at_openInNewWindowAction_triggered() {
    QnActionParameters parameters = menu()->currentParameters(sender());
    parameters.setArgument(Qn::LayoutResourceRole, workbench()->currentLayout()->resource());

    QnResourceList filtered;
    foreach (const QnResourcePtr &resource, parameters.resources()) {
        if (resource->hasFlags(QnResource::media))    //servers are handled in "Monitor" action set
            filtered << resource;
    }
    if (filtered.isEmpty())
        return;

    openResourcesInNewWindow(filtered);
}

void QnWorkbenchActionHandler::at_openLayoutsAction_triggered() {
    foreach(const QnResourcePtr &resource, menu()->currentParameters(sender()).resources()) {
        QnLayoutResourcePtr layoutResource = resource.dynamicCast<QnLayoutResource>();
        if(!layoutResource)
            continue;

        QnWorkbenchLayout *layout = QnWorkbenchLayout::instance(layoutResource);
        if(layout == NULL) {
            layout = new QnWorkbenchLayout(layoutResource, workbench());
            workbench()->addLayout(layout);
        }

        workbench()->setCurrentLayout(layout);
    }
}

void QnWorkbenchActionHandler::at_openLayoutsInNewWindowAction_triggered() {
    // TODO: #GDM this won't work for layouts that are not saved. (de)serialization of layouts is not implemented.
    QnLayoutResourceList layouts = menu()->currentParameters(sender()).resources().filtered<QnLayoutResource>();
    if(layouts.isEmpty())
        return;
    openResourcesInNewWindow(layouts);
}

void QnWorkbenchActionHandler::at_openCurrentLayoutInNewWindowAction_triggered() {
    menu()->trigger(Qn::OpenLayoutsInNewWindowAction, workbench()->currentLayout()->resource());
}

void QnWorkbenchActionHandler::at_openNewTabAction_triggered() {
    QnWorkbenchLayout *layout = new QnWorkbenchLayout(this);

    layout->setName(generateUniqueLayoutName(context()->user(), tr("New layout"), tr("New layout %1")));

    workbench()->addLayout(layout);
    workbench()->setCurrentLayout(layout);
}

void QnWorkbenchActionHandler::at_openNewWindowAction_triggered() {
    openNewWindow(QStringList());
}

void QnWorkbenchActionHandler::at_moveCameraAction_triggered() {
    QnActionParameters parameters = menu()->currentParameters(sender());

    QnResourceList resources = parameters.resources();
    QnMediaServerResourcePtr server = parameters.argument<QnMediaServerResourcePtr>(Qn::MediaServerResourceRole);
    if(!server)
        return;
    QnVirtualCameraResourceList serverCameras = resourcePool()->getResourcesWithParentId(server->getId()).filtered<QnVirtualCameraResource>();

    QnVirtualCameraResourceList modifiedResources;
    QnResourceList errorResources;
    QList<int> oldDisabledFlags;

    foreach(const QnResourcePtr &resource, resources) {
        if(resource->getParentId() == server->getId())
            continue; /* Moving resource into its owner does nothing. */

        QnVirtualCameraResourcePtr sourceCamera = resource.dynamicCast<QnVirtualCameraResource>();
        if(!sourceCamera)
            continue;

        QString physicalId = sourceCamera->getPhysicalId();

        QnVirtualCameraResourcePtr replacedCamera;
        foreach(const QnVirtualCameraResourcePtr &otherCamera, serverCameras) {
            if(otherCamera->getPhysicalId() == physicalId) {
                replacedCamera = otherCamera;
                break;
            }
        }

        if(replacedCamera) {
            oldDisabledFlags.push_back(replacedCamera->isDisabled());
            replacedCamera->setScheduleDisabled(sourceCamera->isScheduleDisabled());
            replacedCamera->setScheduleTasks(sourceCamera->getScheduleTasks());
            replacedCamera->setAuth(sourceCamera->getAuth());
            replacedCamera->setAudioEnabled(sourceCamera->isAudioEnabled());
            replacedCamera->setMotionRegionList(sourceCamera->getMotionRegionList(), QnDomainMemory);
            replacedCamera->setName(sourceCamera->getName());
            replacedCamera->setDisabled(false);

            oldDisabledFlags.push_back(sourceCamera->isDisabled());
            sourceCamera->setDisabled(true);

            modifiedResources.push_back(sourceCamera);
            modifiedResources.push_back(replacedCamera);

            QnResourcePtr newServer = resourcePool()->getResourceById(sourceCamera->getParentId());
            if (newServer->getStatus() == QnResource::Offline)
                sourceCamera->setStatus(QnResource::Offline);
        } else {
            errorResources.push_back(resource);
        }
    }

    if(!errorResources.empty()) {
        QnResourceListDialog::exec(
            mainWindow(),
            errorResources,
            Qn::MainWindow_Tree_DragCameras_Help,
            tr("Error"),
            tr("Camera(s) cannot be moved to server '%1'. It might have been offline since the server is up.").arg(server->getName()),
            QDialogButtonBox::Ok
        );
    }

    if(!modifiedResources.empty()) {
        detail::QnResourceStatusReplyProcessor *processor = new detail::QnResourceStatusReplyProcessor(this, modifiedResources, oldDisabledFlags);
        connection2()->getCameraManager()->save( modifiedResources, processor,\
            [processor, modifiedResources]( int reqID, ec2::ErrorCode errorCode ) {
                processor->at_replyReceived( reqID, errorCode, modifiedResources );
            });
    }
}

void QnWorkbenchActionHandler::at_dropResourcesAction_triggered() {
    QnActionParameters parameters = menu()->currentParameters(sender());

    QnResourceList resources = parameters.resources();
    QnLayoutResourceList layouts = resources.filtered<QnLayoutResource>();
    foreach(QnLayoutResourcePtr r, layouts)
        resources.removeOne(r);

    if (workbench()->currentLayout()->resource()->locked() &&
            !resources.empty() &&
            layouts.empty()) {
        QnGraphicsMessageBox::information(tr("Layout is locked and cannot be changed."));
        return;
    }

    if (!resources.empty()) {
        parameters.setResources(resources);
        if (menu()->canTrigger(Qn::OpenInCurrentLayoutAction, parameters) || menu()->canTrigger(Qn::MonitorInCurrentLayoutAction, parameters)) {
            menu()->trigger(Qn::OpenInCurrentLayoutAction, parameters);
            menu()->trigger(Qn::MonitorInCurrentLayoutAction, parameters);
        } else {
            QnLayoutResourcePtr layout = workbench()->currentLayout()->resource();
            if (layout->hasFlags(QnResource::url | QnResource::local | QnResource::layout)) {
                bool hasLocal = false;
                foreach (const QnResourcePtr &resource, resources) {
                    //TODO: #GDM refactor duplicated code
                    hasLocal |= resource->hasFlags(QnResource::url | QnResource::local | QnResource::media)
                            && !resource->getUrl().startsWith(QnLayoutFileStorageResource::layoutPrefix());
                    if (hasLocal)
                        break;
                }
                if (hasLocal)
                    QMessageBox::warning(mainWindow(), 
                                         tr("Cannot add item"),
                                         tr("Cannot add a local file to Multi-Video"));
            }
        }
    }
    if(!layouts.empty())
        menu()->trigger(Qn::OpenAnyNumberOfLayoutsAction, layouts);
}

void QnWorkbenchActionHandler::at_dropResourcesIntoNewLayoutAction_triggered() {
    QnActionParameters parameters = menu()->currentParameters(sender());

    QnLayoutResourceList layouts = parameters.resources().filtered<QnLayoutResource>();
    if(layouts.empty()) /* That's media drop, open new layout. */
        menu()->trigger(Qn::OpenNewTabAction);

    menu()->trigger(Qn::DropResourcesAction, parameters);
}

void QnWorkbenchActionHandler::at_delayedDropResourcesAction_triggered() {
    QByteArray data = menu()->currentParameters(sender()).argument<QByteArray>(Qn::SerializedDataRole);
    QDataStream stream(&data, QIODevice::ReadOnly);
    QnMimeData mimeData;
    stream >> mimeData;
    if(stream.status() != QDataStream::Ok || mimeData.formats().empty())
        return;

    m_delayedDrops.push_back(mimeData);

    submitDelayedDrops();
}

void QnWorkbenchActionHandler::at_instantDropResourcesAction_triggered()
{
    QByteArray data = menu()->currentParameters(sender()).argument<QByteArray>(Qn::SerializedDataRole);
    QDataStream stream(&data, QIODevice::ReadOnly);
    QnMimeData mimeData;
    stream >> mimeData;
    if(stream.status() != QDataStream::Ok || mimeData.formats().empty())
        return;
    m_instantDrops.push_back(mimeData);

    submitInstantDrop();
}

void QnWorkbenchActionHandler::at_openFileAction_triggered() {
    QStringList filters;
    //filters << tr("All Supported (*.mkv *.mp4 *.mov *.ts *.m2ts *.mpeg *.mpg *.flv *.wmv *.3gp *.jpg *.png *.gif *.bmp *.tiff *.layout)");
    filters << tr("All Supported (*.nov *.avi *.mkv *.mp4 *.mov *.ts *.m2ts *.mpeg *.mpg *.flv *.wmv *.3gp *.jpg *.png *.gif *.bmp *.tiff)");
    filters << tr("Video (*.avi *.mkv *.mp4 *.mov *.ts *.m2ts *.mpeg *.mpg *.flv *.wmv *.3gp)");
    filters << tr("Pictures (*.jpg *.png *.gif *.bmp *.tiff)");
    //filters << tr("Layouts (*.layout)"); // TODO
    filters << tr("All files (*.*)");

    QStringList files = QFileDialog::getOpenFileNames(mainWindow(),
                                                      tr("Open file"),
                                                      QString(),
                                                      filters.join(lit(";;")),
                                                      0,
                                                      QnCustomFileDialog::fileDialogOptions());

    if (!files.isEmpty())
        menu()->trigger(Qn::DropResourcesAction, addToResourcePool(files));
}

void QnWorkbenchActionHandler::at_openLayoutAction_triggered() {
    QStringList filters;
    filters << tr("All Supported (*.layout)");
    filters << tr("Layouts (*.layout)");
    filters << tr("All files (*.*)");

    QString fileName = QFileDialog::getOpenFileName(mainWindow(),
                                                    tr("Open file"),
                                                    QString(),
                                                    filters.join(lit(";;")),
                                                    0,
                                                    QnCustomFileDialog::fileDialogOptions());

    if(!fileName.isEmpty())
        menu()->trigger(Qn::DropResourcesAction, addToResourcePool(fileName).filtered<QnLayoutResource>());
}

void QnWorkbenchActionHandler::at_openFolderAction_triggered() {
    QString dirName = QnFileDialog::getExistingDirectory(mainWindow(),
                                                        tr("Select folder..."),
                                                        QString(),
                                                        QnCustomFileDialog::directoryDialogOptions());

    if(!dirName.isEmpty())
        menu()->trigger(Qn::DropResourcesAction, addToResourcePool(dirName));
}

void QnWorkbenchActionHandler::notifyAboutUpdate(bool alwaysNotify) {
    QnUpdateInfoItem update = context()->instance<QnWorkbenchUpdateWatcher>()->availableUpdate();
    if(update.isNull()) {
        if(alwaysNotify)
            QMessageBox::information(mainWindow(), tr("Information"), tr("No updates available."));
        return;
    }

    QnSoftwareVersion ignoredUpdateVersion = qnSettings->ignoredUpdateVersion();
    bool ignoreThisVersion = update.engineVersion <= ignoredUpdateVersion;
    bool thisVersionWasIgnored = ignoreThisVersion;
    if(ignoreThisVersion && !alwaysNotify)
        return;

    QnCheckableMessageBox::question(
        mainWindow(),
        Qn::Upgrade_Help,
        tr("Software update is available"),
        tr("Version %1 is available for download at <a href=\"%2\">%2</a>.").arg(update.productVersion.toString()).arg(update.url.toString()),
        tr("Don't notify again about this update."),
        &ignoreThisVersion,
        QDialogButtonBox::Ok | QDialogButtonBox::Cancel,
        QDialogButtonBox::Ok
    );

    if(ignoreThisVersion != thisVersionWasIgnored)
        qnSettings->setIgnoredUpdateVersion(ignoreThisVersion ? update.engineVersion : QnSoftwareVersion());
}

void QnWorkbenchActionHandler::openLayoutSettingsDialog(const QnLayoutResourcePtr &layout) {
    if(!layout)
        return;

    if(!accessController()->hasPermissions(layout, Qn::EditLayoutSettingsPermission))
        return;

    QScopedPointer<QnLayoutSettingsDialog> dialog(new QnLayoutSettingsDialog(mainWindow()));
    dialog->setWindowModality(Qt::ApplicationModal);
    dialog->setWindowTitle(tr("Layout Settings"));
    dialog->readFromResource(layout);

    bool backgroundWasEmpty = layout->backgroundImageFilename().isEmpty();
    if(!dialog->exec() || !dialog->submitToResource(layout))
        return;

    /* Move layout items to grid center to best fit the background */
    if (backgroundWasEmpty && !layout->backgroundImageFilename().isEmpty()) {
        QnWorkbenchLayout* wlayout = QnWorkbenchLayout::instance(layout);
        if (wlayout)
            wlayout->centralizeItems();
    }
}

void QnWorkbenchActionHandler::at_updateWatcher_availableUpdateChanged() {
    if (qnSettings->isAutoCheckForUpdates() && qnSettings->isUpdatesEnabled())
        notifyAboutUpdate(false);
}

void QnWorkbenchActionHandler::at_checkForUpdatesAction_triggered() {
    notifyAboutUpdate(true);
}

void QnWorkbenchActionHandler::at_showcaseAction_triggered() {
    QDesktopServices::openUrl(qnSettings->showcaseUrl());
}

void QnWorkbenchActionHandler::at_aboutAction_triggered() {
    QScopedPointer<QnAboutDialog> dialog(new QnAboutDialog(mainWindow()));
    dialog->setWindowModality(Qt::ApplicationModal);
    dialog->exec();
}

void QnWorkbenchActionHandler::at_preferencesGeneralTabAction_triggered() {
    QScopedPointer<QnPreferencesDialog> dialog(new QnPreferencesDialog(context(), mainWindow()));
    dialog->setCurrentPage(QnPreferencesDialog::GeneralPage);
    dialog->setWindowModality(Qt::ApplicationModal);
    dialog->exec();
}

void QnWorkbenchActionHandler::at_preferencesLicensesTabAction_triggered() {
    QScopedPointer<QnPreferencesDialog> dialog(new QnPreferencesDialog(context(), mainWindow()));
    dialog->setCurrentPage(QnPreferencesDialog::LicensesPage);
    dialog->setWindowModality(Qt::ApplicationModal);
    dialog->exec();
}

void QnWorkbenchActionHandler::at_preferencesServerTabAction_triggered() {
    QScopedPointer<QnPreferencesDialog> dialog(new QnPreferencesDialog(context(), mainWindow()));
    dialog->setCurrentPage(QnPreferencesDialog::ServerPage);
    dialog->setWindowModality(Qt::ApplicationModal);
    dialog->exec();
}

void QnWorkbenchActionHandler::at_preferencesNotificationTabAction_triggered() {
    QScopedPointer<QnPreferencesDialog> dialog(new QnPreferencesDialog(context(), mainWindow()));
    dialog->setCurrentPage(QnPreferencesDialog::NotificationsPage);
    dialog->setWindowModality(Qt::ApplicationModal);
    dialog->exec();
}

void QnWorkbenchActionHandler::at_businessEventsAction_triggered() {
    menu()->trigger(Qn::OpenBusinessRulesAction);
}

void QnWorkbenchActionHandler::at_openBusinessRulesAction_triggered() {
    bool newlyCreated = false;
    if(!businessRulesDialog()) {
        m_businessRulesDialog = new QnBusinessRulesDialog(mainWindow());
        newlyCreated = true;
    }

    QString filter;
    QnActionParameters parameters = menu()->currentParameters(sender());
    QnVirtualCameraResourceList cameras = parameters.resources().filtered<QnVirtualCameraResource>();
    if (!cameras.isEmpty()) {
        foreach (const QnVirtualCameraResourcePtr &camera, cameras) {
            filter += camera->getPhysicalId(); //getUniqueId() cannot be used here --gdm
        }
    }
    businessRulesDialog()->setFilter(filter);

    QRect oldGeometry = businessRulesDialog()->geometry();
    businessRulesDialog()->show();
    businessRulesDialog()->raise();
    businessRulesDialog()->activateWindow(); // TODO: #Elric show raise activateWindow? Maybe we should also do grabKeyboard, grabMouse? wtf, really?
    if(!newlyCreated)
        businessRulesDialog()->setGeometry(oldGeometry);
}

void QnWorkbenchActionHandler::at_webClientAction_triggered() {
    QUrl url(QnAppServerConnectionFactory::defaultUrl());
    url.setUserName(QString());
    url.setPassword(QString());
    url.setPath(QLatin1String("/web/"));
    QDesktopServices::openUrl(url);
}

void QnWorkbenchActionHandler::at_businessEventsLogAction_triggered() {
    menu()->trigger(Qn::OpenBusinessLogAction);
}

void QnWorkbenchActionHandler::at_openBusinessLogAction_triggered() {
    bool newlyCreated = false;
    if(!businessEventsLogDialog()) {
        m_businessEventsLogDialog = new QnEventLogDialog(mainWindow(), context());
        newlyCreated = true;
    }

    QnActionParameters parameters = menu()->currentParameters(sender());

    BusinessEventType::Value eventType = parameters.argument(Qn::EventTypeRole, BusinessEventType::AnyBusinessEvent);
    QnVirtualCameraResourceList cameras = parameters.resources().filtered<QnVirtualCameraResource>();

    // show diagnostics if Issues action was triggered
    if (eventType != BusinessEventType::AnyBusinessEvent || !cameras.isEmpty()) {
        businessEventsLogDialog()->disableUpdateData();
        businessEventsLogDialog()->setEventType(eventType);
        businessEventsLogDialog()->setActionType(BusinessActionType::Diagnostics);
        QDate date = QDateTime::currentDateTime().date();
        businessEventsLogDialog()->setDateRange(date, date);
        businessEventsLogDialog()->setCameraList(cameras);
        businessEventsLogDialog()->enableUpdateData();
    }

    QRect oldGeometry = businessEventsLogDialog()->geometry();
    businessEventsLogDialog()->show();
    businessEventsLogDialog()->raise();
    businessEventsLogDialog()->activateWindow(); // TODO: #Elric show raise activateWindow? Maybe we should also do grabKeyboard, grabMouse? wtf, really?
    if(!newlyCreated)
        businessEventsLogDialog()->setGeometry(oldGeometry);
}

void QnWorkbenchActionHandler::at_cameraListAction_triggered()
{
    QnMediaServerResourcePtr server = menu()->currentParameters(sender()).resource().dynamicCast<QnMediaServerResource>();

    bool newlyCreated = false;
    if(!cameraListDialog()) {
        m_cameraListDialog = new QnCameraListDialog(mainWindow());
        newlyCreated = true;
    }
    QRect oldGeometry = cameraListDialog()->geometry();
    cameraListDialog()->setServer(server);
    cameraListDialog()->show();
    cameraListDialog()->raise();
    cameraListDialog()->activateWindow(); // TODO: #Elric show raise activateWindow? Maybe we should also do grabKeyboard, grabMouse? wtf, really?
    if(!newlyCreated)
        cameraListDialog()->setGeometry(oldGeometry);
}

void QnWorkbenchActionHandler::at_connectToServerAction_triggered() {
    const QUrl lastUsedUrl = qnSettings->lastUsedConnection().url;
    if (lastUsedUrl.isValid() && lastUsedUrl != QnAppServerConnectionFactory::defaultUrl())
        return;

    if (!loginDialog()) {
        m_loginDialog = new QnLoginDialog(mainWindow(), context());
        loginDialog()->setModal(true);
    }
    while(true) {
        QnActionParameters parameters = menu()->currentParameters(sender());
        loginDialog()->setAutoConnect(parameters.argument(Qn::AutoConnectRole, false));

        if(!loginDialog()->exec())
            return;

        if(!context()->user())
            break; /* We weren't connected, so layouts cannot be saved. */

        QnWorkbenchState state;
        workbench()->submit(state);

        if(!context()->instance<QnWorkbenchLayoutsHandler>()->closeAllLayouts(true))
            continue;

        QnWorkbenchStateHash states = qnSettings->userWorkbenchStates();
        states[context()->user()->getName()] = state;
        qnSettings->setUserWorkbenchStates(states);
        break;
    }
    menu()->trigger(Qn::ClearCameraSettingsAction);

    QnConnectionDataList connections = qnSettings->customConnections();

    QnConnectionData connectionData;
    connectionData.url = loginDialog()->currentUrl();
    qnSettings->setLastUsedConnection(connectionData);

    qnSettings->setStoredPassword(loginDialog()->rememberPassword()
                ? connectionData.url.password()
                : QString()
                  );

    // remove previous "Last used connection"
    connections.removeOne(QnConnectionDataList::defaultLastUsedNameKey());

    QUrl cleanUrl(connectionData.url);
    cleanUrl.setPassword(QString());
    QnConnectionData selected = connections.getByName(loginDialog()->currentName());
    if (selected.url == cleanUrl){
        connections.removeOne(selected.name);
        connections.prepend(selected);
    } else {
        // save "Last used connection"
        QnConnectionData last(connectionData);
        last.name = QnConnectionDataList::defaultLastUsedNameKey();
        last.url.setPassword(QString());
        connections.prepend(last);
    }
    qnSettings->setCustomConnections(connections);

    //updateStoredConnections(connectionData);

    if (loginDialog()->restartPending())
        QTimer::singleShot(10, this, SLOT(at_exitAction_triggered()));
    else
        menu()->trigger(Qn::ReconnectAction, QnActionParameters().withArgument(Qn::ConnectionInfoRole, loginDialog()->currentInfo()));
}

void QnWorkbenchActionHandler::at_reconnectAction_triggered() 
{
    QnCommonMessageProcessor::instance()->init(QnAppServerConnectionFactory::getConnection2());

    QnActionParameters parameters = menu()->currentParameters(sender());

    const QnConnectionData connectionData = qnSettings->lastUsedConnection();
    if (!connectionData.isValid())
        return;

    QnConnectionInfoPtr connectionInfo = parameters.argument<QnConnectionInfoPtr>(Qn::ConnectionInfoRole);
    if(connectionInfo.isNull()) {

        QnConnectionRequestResult result;
        QnAppServerConnectionFactory::ec2ConnectionFactory()->connect(
            connectionData.url, &result, &QnConnectionRequestResult::processEc2Reply );
        if(result.exec() != 0)
            return;

        connectionInfo = result.reply<QnConnectionInfoPtr>();
    }

    // TODO: #Elric maybe we need to check server-client compatibility here? --done //GDM
    { // I think we should move this common code to common place --gdm
        bool compatibleProduct = qnSettings->isDevMode() || connectionInfo->brand.isEmpty()
                || connectionInfo->brand == QLatin1String(QN_PRODUCT_NAME_SHORT);
        if (!compatibleProduct)
            return;

        QnCompatibilityChecker remoteChecker(connectionInfo->compatibilityItems);
        QnCompatibilityChecker localChecker(localCompatibilityItems());
        QnCompatibilityChecker* compatibilityChecker;
        if (remoteChecker.size() > localChecker.size()) {
            compatibilityChecker = &remoteChecker;
        } else {
            compatibilityChecker = &localChecker;
        }

        if (!compatibilityChecker->isCompatible(QLatin1String("Client"), QnSoftwareVersion(QN_ENGINE_VERSION), QLatin1String("ECS"), connectionInfo->version))
            return;
    }



    QnAppServerConnectionFactory::setDefaultMediaProxyPort(connectionInfo->proxyPort);

    QnSessionManager::instance()->stop();

    QnAppServerConnectionFactory::setCurrentVersion(connectionInfo->version);
    QnAppServerConnectionFactory::setDefaultUrl(connectionData.url);

    // repopulate the resource pool
    QnResource::stopCommandProc();
    QnResourceDiscoveryManager::instance()->stop();

#ifndef STANDALONE_MODE
    static const char *appserverAddedPropertyName = "_qn_appserverAdded";
    if(!QnResourceDiscoveryManager::instance()->property(appserverAddedPropertyName).toBool()) {
        QnResourceDiscoveryManager::instance()->setProperty(appserverAddedPropertyName, true);
    }
#endif

    // don't remove local resources
    const QnResourceList remoteResources = resourcePool()->getResourcesWithFlag(QnResource::remote);
    resourcePool()->setLayoutsUpdated(false);
    resourcePool()->removeResources(remoteResources);
    // Also remove layouts that were just added and have no 'remote' flag set.
    //TODO: #Elric hack.
    foreach(const QnLayoutResourcePtr &layout, resourcePool()->getResources().filtered<QnLayoutResource>())
        if(!(snapshotManager()->flags(layout) & Qn::ResourceIsLocal))
            resourcePool()->removeResource(layout);
    resourcePool()->setLayoutsUpdated(true);

    qnLicensePool->reset();

    notificationsHandler()->clear();

    QnSessionManager::instance()->start();

    QnResourceDiscoveryManager::instance()->start();

    QnResource::startCommandProc();

    context()->setUserName(connectionData.url.userName());

    at_messageProcessor_connectionOpened();
}

void QnWorkbenchActionHandler::at_disconnectAction_triggered() {
    if(context()->user() && !context()->instance<QnWorkbenchLayoutsHandler>()->closeAllLayouts(true))
        return;

    // TODO: #GDM Factor out common code from reconnect/disconnect/login actions.

    menu()->trigger(Qn::ClearCameraSettingsAction);

//    QnSessionManager::instance()->stop(); // omfg... logic sucks
    QnResource::stopCommandProc();
    QnResourceDiscoveryManager::instance()->stop();

    // don't remove local resources
    const QnResourceList remoteResources = resourcePool()->getResourcesWithFlag(QnResource::remote);
    resourcePool()->setLayoutsUpdated(false);
    resourcePool()->removeResources(remoteResources);
    // Also remove layouts that were just added and have no 'remote' flag set.
    //TODO: #Elric hack.
    foreach(const QnLayoutResourcePtr &layout, resourcePool()->getResources().filtered<QnLayoutResource>())
        if(!(snapshotManager()->flags(layout) & Qn::ResourceIsLocal))
            resourcePool()->removeResource(layout);
    resourcePool()->setLayoutsUpdated(true);

    qnLicensePool->reset();

    QnAppServerConnectionFactory::setCurrentVersion(QnSoftwareVersion());
    // TODO: #Elric save workbench state on logout.

    notificationsHandler()->clear();

    qnSettings->setStoredPassword(QString());
}

void QnWorkbenchActionHandler::at_thumbnailsSearchAction_triggered() {
    QnActionParameters parameters = menu()->currentParameters(sender());

    QnResourcePtr resource = parameters.resource();
    if(!resource)
        return;

    QnTimePeriod period = parameters.argument<QnTimePeriod>(Qn::TimePeriodRole);
    if(period.isEmpty())
        return;

    QnTimePeriodList periods = parameters.argument<QnTimePeriodList>(Qn::TimePeriodsRole);

    /* List of possible time steps, in milliseconds. */
    const qint64 steps[] = {
        1000ll * 10,                    /* 10 seconds. */
        1000ll * 15,                    /* 15 seconds. */
        1000ll * 20,                    /* 20 seconds. */
        1000ll * 30,                    /* 30 seconds. */
        1000ll * 60,                    /* 1 minute. */
        1000ll * 60 * 2,                /* 2 minutes. */
        1000ll * 60 * 3,                /* 3 minutes. */
        1000ll * 60 * 5,                /* 5 minutes. */
        1000ll * 60 * 10,               /* 10 minutes. */
        1000ll * 60 * 15,               /* 15 minutes. */
        1000ll * 60 * 20,               /* 20 minutes. */
        1000ll * 60 * 30,               /* 30 minutes. */
        1000ll * 60 * 60,               /* 1 hour. */
        1000ll * 60 * 60 * 2,           /* 2 hours. */
        1000ll * 60 * 60 * 3,           /* 3 hours. */
        1000ll * 60 * 60 * 6,           /* 6 hours. */
        1000ll * 60 * 60 * 12,          /* 12 hours. */
        1000ll * 60 * 60 * 24,          /* 1 day. */
        1000ll * 60 * 60 * 24 * 2,      /* 2 days. */
        1000ll * 60 * 60 * 24 * 3,      /* 3 days. */
        1000ll * 60 * 60 * 24 * 5,      /* 5 days. */
        1000ll * 60 * 60 * 24 * 10,     /* 10 days. */
        1000ll * 60 * 60 * 24 * 20,     /* 20 days. */
        1000ll * 60 * 60 * 24 * 30,     /* 30 days. */
        0,
    };

    const qint64 maxItems = qnSettings->maxPreviewSearchItems();

    if(period.durationMs < steps[1]) {
        QMessageBox::warning(mainWindow(), tr("Could not perform preview search"), tr("Selected time period is too short to perform preview search. Please select a longer period."), QMessageBox::Ok);
        return;
    }

    /* Find best time step. */
    qint64 step = 0;
    for(int i = 0; steps[i] > 0; i++) {
        if(period.durationMs < steps[i] * (maxItems - 2)) { /* -2 is here as we're going to snap period ends to closest step points. */
            step = steps[i];
            break;
        }
    }

    int itemCount = 0;
    if(step == 0) {
        /* No luck? Calculate time step based on the maximal number of items. */
        itemCount = maxItems;

        step = period.durationMs / itemCount;
    } else {
        /* In this case we want to adjust the period. */

        if(resource->flags() & QnResource::utc) {
            QDateTime startDateTime = QDateTime::fromMSecsSinceEpoch(period.startTimeMs);
            QDateTime endDateTime = QDateTime::fromMSecsSinceEpoch(period.endTimeMs());
            const qint64 dayMSecs = 1000ll * 60 * 60 * 24;

            if(step < dayMSecs) {
                int startMSecs = qFloor(QDateTime(startDateTime.date()).msecsTo(startDateTime), step);
                int endMSecs = qCeil(QDateTime(endDateTime.date()).msecsTo(endDateTime), step);

                startDateTime.setTime(QTime(0, 0, 0, 0));
                startDateTime = startDateTime.addMSecs(startMSecs);

                endDateTime.setTime(QTime(0, 0, 0, 0));
                endDateTime = endDateTime.addMSecs(endMSecs);
            } else {
                int stepDays = step / dayMSecs;

                startDateTime.setTime(QTime(0, 0, 0, 0));
                startDateTime.setDate(QDate::fromJulianDay(qFloor(startDateTime.date().toJulianDay(), stepDays)));

                endDateTime.setTime(QTime(0, 0, 0, 0));
                endDateTime.setDate(QDate::fromJulianDay(qCeil(endDateTime.date().toJulianDay(), stepDays)));
            }

            period = QnTimePeriod(startDateTime.toMSecsSinceEpoch(), endDateTime.toMSecsSinceEpoch() - startDateTime.toMSecsSinceEpoch());
        } else {
            qint64 startTime = qFloor(period.startTimeMs, step);
            qint64 endTime = qCeil(period.endTimeMs(), step);
            period = QnTimePeriod(startTime, endTime - startTime);
        }

        itemCount = qMin(period.durationMs / step, maxItems);
    }

    /* Adjust for chunks. */
    if(!periods.isEmpty()) {
        qint64 startTime = periods[0].startTimeMs;

        while(startTime > period.startTimeMs + step / 2) {
            period.startTimeMs += step;
            period.durationMs -= step;
            itemCount--;
        }

        /*qint64 endTime = qnSyncTime->currentMSecsSinceEpoch();
        while(endTime < period.startTimeMs + period.durationMs) {
            period.durationMs -= step;
            itemCount--
        }*/
    }

    /* Calculate size of the resulting matrix. */
    qreal desiredAspectRatio = qnGlobals->defaultLayoutCellAspectRatio();
    QnResourceWidget *widget = parameters.widget();
    if (widget && widget->hasAspectRatio())
        desiredAspectRatio = widget->aspectRatio();

    const int matrixWidth = qMax(1, qRound(std::sqrt(desiredAspectRatio * itemCount)));

    /* Construct and add a new layout. */
    QnLayoutResourcePtr layout(new QnLayoutResource());
    layout->setGuid(QUuid::createUuid());
    layout->setName(tr("Preview Search for %1").arg(resource->getName()));
    layout->setTypeByName(lit("Layout"));
    if(context()->user())
        layout->setParentId(context()->user()->getId());

    qint64 time = period.startTimeMs;
    for(int i = 0; i < itemCount; i++) {
        QnLayoutItemData item;
        item.flags = Qn::Pinned;
        item.uuid = QUuid::createUuid();
        item.combinedGeometry = QRect(i % matrixWidth, i / matrixWidth, 1, 1);
        item.resource.id = resource->getId();
        item.resource.path = resource->getUniqueId();
        item.contrastParams = widget->item()->imageEnhancement();
        item.dewarpingParams = widget->item()->dewarpingParams();
        item.dataByRole[Qn::ItemPausedRole] = true;
        item.dataByRole[Qn::ItemSliderSelectionRole] = QVariant::fromValue<QnTimePeriod>(QnTimePeriod(time, step));
        item.dataByRole[Qn::ItemSliderWindowRole] = QVariant::fromValue<QnTimePeriod>(period);
        item.dataByRole[Qn::ItemTimeRole] = time;

        layout->addItem(item);

        time += step;
    }

    layout->setData(Qn::LayoutTimeLabelsRole, true);
    layout->setData(Qn::LayoutSyncStateRole, QVariant::fromValue<QnStreamSynchronizationState>(QnStreamSynchronizationState()));
    layout->setData(Qn::LayoutPermissionsRole, static_cast<int>(Qn::ReadPermission));
    layout->setData(Qn::LayoutSearchStateRole, QVariant::fromValue<QnThumbnailsSearchState>(QnThumbnailsSearchState(period, step)));
    layout->setData(Qn::LayoutCellAspectRatioRole, desiredAspectRatio);
    layout->setLocalRange(period);

    resourcePool()->addResource(layout);
    menu()->trigger(Qn::OpenSingleLayoutAction, layout);
}

void QnWorkbenchActionHandler::at_cameraSettingsAction_triggered() {
    QnVirtualCameraResourceList resources = menu()->currentParameters(sender()).resources().filtered<QnVirtualCameraResource>();
    bool newlyCreated = false;
    if(!cameraSettingsDialog()) {
        m_cameraSettingsDialog = new QnCameraSettingsDialog(mainWindow());
        newlyCreated = true;

        connect(cameraSettingsDialog(), SIGNAL(buttonClicked(QDialogButtonBox::StandardButton)),        this, SLOT(at_cameraSettingsDialog_buttonClicked(QDialogButtonBox::StandardButton)));
        connect(cameraSettingsDialog(), SIGNAL(scheduleExported(const QnVirtualCameraResourceList &)),  this, SLOT(at_cameraSettingsDialog_scheduleExported(const QnVirtualCameraResourceList &)));
        connect(cameraSettingsDialog(), SIGNAL(rejected()),                                             this, SLOT(at_cameraSettingsDialog_rejected()));
        connect(cameraSettingsDialog(), SIGNAL(advancedSettingChanged()),                               this, SLOT(at_cameraSettingsDialog_advancedSettingChanged()));
        connect(cameraSettingsDialog(), SIGNAL(cameraOpenRequested()),                                  this, SLOT(at_cameraSettingsDialog_cameraOpenRequested()));
    }

    if(cameraSettingsDialog()->widget()->resources() != resources) {
        if(cameraSettingsDialog()->isVisible() && (
           cameraSettingsDialog()->widget()->hasDbChanges() || cameraSettingsDialog()->widget()->hasCameraChanges()))
        {
            QDialogButtonBox::StandardButton button = QnResourceListDialog::exec(
                mainWindow(),
                QnResourceList(cameraSettingsDialog()->widget()->resources()),
                tr("Camera(s) not Saved"),
                tr("Save changes to the following %n camera(s)?", "", cameraSettingsDialog()->widget()->resources().size()),
                QDialogButtonBox::Yes | QDialogButtonBox::No
            );
            if(button == QDialogButtonBox::Yes)
                saveCameraSettingsFromDialog();
        }
    }
    cameraSettingsDialog()->widget()->setResources(resources);
    updateCameraSettingsEditibility();

    QRect oldGeometry = cameraSettingsDialog()->geometry();
    cameraSettingsDialog()->show();
    if(!newlyCreated)
        cameraSettingsDialog()->setGeometry(oldGeometry);
}

void QnWorkbenchActionHandler::at_pictureSettingsAction_triggered() {
    QnResourcePtr resource = menu()->currentParameters(sender()).resource();
    if (!resource)
        return;

    QnMediaResourcePtr media = resource.dynamicCast<QnMediaResource>();
    if (!media)
        return;

    QScopedPointer<QnPictureSettingsDialog> dialog(new QnPictureSettingsDialog(mainWindow()));
    dialog->updateFromResource(media);
    if (dialog->exec()) {
        dialog->submitToResource(media);
    } else {
        QnResourceWidget* centralWidget = display()->widget(Qn::CentralRole);
        if (QnMediaResourceWidget* mediaWidget = dynamic_cast<QnMediaResourceWidget*>(centralWidget))
            mediaWidget->setDewarpingParams(media->getDewarpingParams());
    }
}

void QnWorkbenchActionHandler::at_cameraIssuesAction_triggered()
{
    menu()->trigger(Qn::OpenBusinessLogAction,
                    menu()->currentParameters(sender())
                    .withArgument(Qn::EventTypeRole, BusinessEventType::AnyCameraIssue));
}

void QnWorkbenchActionHandler::at_cameraBusinessRulesAction_triggered() {
    menu()->trigger(Qn::OpenBusinessRulesAction,
                    menu()->currentParameters(sender()));
}

void QnWorkbenchActionHandler::at_cameraDiagnosticsAction_triggered() {
    QnVirtualCameraResourcePtr resource = menu()->currentParameters(sender()).resource().dynamicCast<QnVirtualCameraResource>();
    if(!resource)
        return;

    QScopedPointer<QnCameraDiagnosticsDialog> dialog(new QnCameraDiagnosticsDialog(mainWindow()));
    dialog->setResource(resource);
    dialog->restart();
    dialog->exec();
}

void QnWorkbenchActionHandler::at_clearCameraSettingsAction_triggered() {
    if(cameraSettingsDialog() && cameraSettingsDialog()->isVisible())
        menu()->trigger(Qn::OpenInCameraSettingsDialogAction, QnResourceList());
}

void QnWorkbenchActionHandler::at_cameraSettingsDialog_buttonClicked(QDialogButtonBox::StandardButton button) {
    switch(button) {
    case QDialogButtonBox::Ok:
    case QDialogButtonBox::Apply:
        saveCameraSettingsFromDialog(true);
        break;
    case QDialogButtonBox::Cancel:
        cameraSettingsDialog()->widget()->reject();
        break;
    default:
        break;
    }
}

void QnWorkbenchActionHandler::at_cameraSettingsDialog_cameraOpenRequested() {
    QnResourceList resources = cameraSettingsDialog()->widget()->resources();
    menu()->trigger(Qn::OpenInNewLayoutAction, resources);

    cameraSettingsDialog()->widget()->setResources(resources);
    m_selectionUpdatePending = false;
}

void QnWorkbenchActionHandler::at_cameraSettingsDialog_scheduleExported(const QnVirtualCameraResourceList &cameras){
    connection2()->getCameraManager()->save( cameras, this,
        [this, cameras]( int reqID, ec2::ErrorCode errorCode ) {
            at_resources_saved( reqID, errorCode, cameras ); 
    } );
}

void QnWorkbenchActionHandler::at_cameraSettingsDialog_rejected() {
    cameraSettingsDialog()->widget()->updateFromResources();
}

void QnWorkbenchActionHandler::at_cameraSettingsDialog_advancedSettingChanged() {
    if(!cameraSettingsDialog())
        return;

    bool hasCameraChanges = cameraSettingsDialog()->widget()->hasCameraChanges();

    if (!hasCameraChanges) {
        return;
    }

    QnVirtualCameraResourceList cameras = cameraSettingsDialog()->widget()->cameras();
    if(cameras.empty())
        return;

    cameraSettingsDialog()->widget()->submitToResources();
    saveAdvancedCameraSettingsAsync(cameras);
}

void QnWorkbenchActionHandler::at_selectionChangeAction_triggered() {
    if(!cameraSettingsDialog() || cameraSettingsDialog()->isHidden() || m_selectionUpdatePending)
        return;

    m_selectionUpdatePending = true;
    QTimer::singleShot(50, this, SLOT(updateCameraSettingsFromSelection()));
}

void QnWorkbenchActionHandler::at_serverAddCameraManuallyAction_triggered(){
    QnMediaServerResourceList resources = menu()->currentParameters(sender()).resources().filtered<QnMediaServerResource>();
    if(resources.size() != 1)
        return;

    QnMediaServerResourcePtr server = resources[0];

    bool newlyCreated = false;
    if(!cameraAdditionDialog()) {
        m_cameraAdditionDialog = new QnCameraAdditionDialog(mainWindow());
        newlyCreated = true;
    }
    QnCameraAdditionDialog* dialog = cameraAdditionDialog();

    if (dialog->server() != server) {
        if (dialog->state() == QnCameraAdditionDialog::Searching
                || dialog->state() == QnCameraAdditionDialog::Adding) {

            int result = QMessageBox::warning(
                        mainWindow(),
                        tr("Process is in progress"),
                        tr("Camera addition is already in progress."\
                           "Are you sure you want to cancel current process?"), //TODO: #GDM show current process details
                        QMessageBox::Ok | QMessageBox::Cancel,
                        QMessageBox::Cancel
            );
            if (result != QMessageBox::Ok)
                return;
        }
        dialog->setServer(server);
    }

    QRect oldGeometry = cameraAdditionDialog()->geometry();
    cameraAdditionDialog()->show();
    if(!newlyCreated)
        cameraAdditionDialog()->setGeometry(oldGeometry);
}

void QnWorkbenchActionHandler::at_serverSettingsAction_triggered() {
    QnMediaServerResourceList servers = menu()->currentParameters(sender()).resources().filtered<QnMediaServerResource>();
    QnMediaServerResourcePtr server = servers.isEmpty() ? QnMediaServerResourcePtr() : servers.first();
    if(!server)
        return;

    QScopedPointer<QnServerSettingsDialog> dialog(new QnServerSettingsDialog(server, mainWindow()));
    dialog->setWindowModality(Qt::ApplicationModal);
    if(!dialog->exec())
        return;

    // TODO: #Elric move submitToResources here.
    connection2()->getMediaServerManager()->save( server, this,
        [this]( int reqID, ec2::ErrorCode errorCode, QnMediaServerResourcePtr savedServerRes ) {
            at_resources_saved( reqID, errorCode, QnResourceList() << savedServerRes );
        } );
}

void QnWorkbenchActionHandler::at_serverLogsAction_triggered() {
    QnMediaServerResourceList servers = menu()->currentParameters(sender()).resources().filtered<QnMediaServerResource>();
    QnMediaServerResourcePtr server = servers.isEmpty() ? QnMediaServerResourcePtr() : servers.first();
    if(!server)
        return;

    QUrl serverUrl = server->getApiUrl();
    
    // TODO: #Elric total encapsulation failure, there should be no proxy-related logic here.
    QUrl url;
    if(!server->getProxyHost().isEmpty()) {
        url.setScheme(lit("http"));
        url.setHost(server->getProxyHost());
        url.setPort(server->getProxyPort());
        url.setPath(lit("/proxy/%4:%5/api/showLog").arg(serverUrl.host()).arg(serverUrl.port()));
    } else {
        url = serverUrl;
        url.setPath(lit("/api/showLog"));
    }
    url.setQuery(lit("lines=1000"));

    QnConnectionData lastUsedConnection = qnSettings->lastUsedConnection();
    url.setUserName(lastUsedConnection.url.userName());
    url.setPassword(lastUsedConnection.url.password());
    
    QDesktopServices::openUrl(url);
}

void QnWorkbenchActionHandler::at_serverIssuesAction_triggered() {
    menu()->trigger(Qn::OpenBusinessLogAction,
                    QnActionParameters().withArgument(Qn::EventTypeRole, BusinessEventType::AnyServerIssue));
}

void QnWorkbenchActionHandler::at_pingAction_triggered() {
    QnResourcePtr resource = menu()->currentParameters(sender()).resource();
    if (!resource)
        return;

#ifdef Q_OS_WIN
    QUrl url = QUrl::fromUserInput(resource->getUrl());
    QString host = url.host();
    QString cmd = QLatin1String("cmd /C ping %1 -t");
    QProcess::startDetached(cmd.arg(host));
#endif
#ifdef Q_OS_LINUX
    QUrl url = QUrl::fromUserInput(resource->getUrl());
    QString host = url.host();
    QString cmd = QLatin1String("xterm -e ping %1");
    QProcess::startDetached(cmd.arg(host));
#endif
#ifdef Q_OS_MACX
    QUrl url = QUrl::fromUserInput(resource->getUrl());
    QString host = url.host();
    QnPingDialog *dialog = new QnPingDialog(NULL, Qt::Dialog | Qt::WindowStaysOnTopHint);
    dialog->setHostAddress(host);
    dialog->show();
    dialog->startPings();
#endif

}

void QnWorkbenchActionHandler::at_youtubeUploadAction_triggered() {
    /* QnResourcePtr resource = menu()->currentParameters(sender()).resource();
    if(resource.isNull())
        return;

    QScopedPointer<YouTubeUploadDialog> dialog(new YouTubeUploadDialog(context(), resource, widget()));
    dialog->setWindowModality(Qt::ApplicationModal);
    dialog->exec(); */
}

void QnWorkbenchActionHandler::at_openInFolderAction_triggered() {
    QnResourcePtr resource = menu()->currentParameters(sender()).resource();
    if(resource.isNull())
        return;

    QnEnvironment::showInGraphicalShell(mainWindow(), resource->getUrl());
}

void QnWorkbenchActionHandler::at_deleteFromDiskAction_triggered() {
    QSet<QnResourcePtr> resources = menu()->currentParameters(sender()).resources().toSet();

    QDialogButtonBox::StandardButton button = QnResourceListDialog::exec(
        mainWindow(),
        resources.toList(),
        tr("Delete Files"),
        tr("Are you sure you want to permanently delete these %n file(s)?", "", resources.size()),
        QDialogButtonBox::Yes | QDialogButtonBox::No
    );
    if(button != QDialogButtonBox::Yes)
        return;

    QnFileProcessor::deleteLocalResources(resources.toList());
}

void QnWorkbenchActionHandler::at_removeLayoutItemAction_triggered() {
    QnLayoutItemIndexList items = menu()->currentParameters(sender()).layoutItems();

    if(items.size() > 1) {
        QDialogButtonBox::StandardButton button = QnResourceListDialog::exec(
            mainWindow(),
            QnActionParameterTypes::resources(items),
            Qn::RemoveItems_Help,
            tr("Remove Items"),
            tr("Are you sure you want to remove these %n item(s) from layout?", "", items.size()),
            QDialogButtonBox::Yes | QDialogButtonBox::No
        );
        if(button != QDialogButtonBox::Yes)
            return;
    }

    QList<QUuid> orphanedUuids;
    foreach(const QnLayoutItemIndex &index, items) {
        if(index.layout()) {
            index.layout()->removeItem(index.uuid());
        } else {
            orphanedUuids.push_back(index.uuid());
        }
    }

    /* If appserver is not running, we may get removal requests without layout resource. */
    if(!orphanedUuids.isEmpty()) {
        QList<QnWorkbenchLayout *> layouts;
        layouts.push_front(workbench()->currentLayout());
        foreach(const QUuid &uuid, orphanedUuids) {
            foreach(QnWorkbenchLayout *layout, layouts) {
                if(QnWorkbenchItem *item = layout->item(uuid)) {
                    qnDeleteLater(item);
                    break;
                }
            }
        }
    }
}

void QnWorkbenchActionHandler::at_renameAction_triggered() {
    QnActionParameters parameters = menu()->currentParameters(sender());

    QnResourcePtr resource = parameters.resource();
    if(!resource)
        return;

    Qn::NodeType nodeType = parameters.hasArgument(Qn::NodeTypeRole)
            ? static_cast<Qn::NodeType>(parameters.argument(Qn::NodeTypeRole).toInt())
            : Qn::ResourceNode;

    QnVirtualCameraResourcePtr camera;
    if (nodeType == Qn::RecorderNode) {
        camera = resource.dynamicCast<QnVirtualCameraResource>();
        if (!camera)
            return;
    }

    QString name = parameters.argument<QString>(Qn::ResourceNameRole).trimmed();
    QString oldName = nodeType == Qn::RecorderNode
            ? camera->getGroupName()
            : resource->getName();

    if(name.isEmpty()) {
        bool ok = false;
        name = QInputDialog::getText(mainWindow(),
                                     tr("Rename"),
                                     tr("Enter new name for the selected item:"),
                                     QLineEdit::Normal,
                                     oldName,
                                     &ok);
        if (!ok || name.isEmpty())
            return;
    }

    if(name == oldName)
        return;

    if(QnLayoutResourcePtr layout = resource.dynamicCast<QnLayoutResource>()) {
        context()->instance<QnWorkbenchLayoutsHandler>()->renameLayout(layout, name);
    } else if (nodeType == Qn::RecorderNode) {
        QString groupId = camera->getGroupId();
        QnVirtualCameraResourceList modified;
        foreach(const QnResourcePtr &resource, qnResPool->getResources()) {
            QnVirtualCameraResourcePtr cam = resource.dynamicCast<QnVirtualCameraResource>();
            if (!cam || cam->getGroupId() != groupId)
                continue;
            cam->setGroupName(name);
            modified << cam;
        }
<<<<<<< HEAD
        // connection2()->saveAsync(modified, this, SLOT(at_resources_saved(int, const QnResourceList &, int)));
=======
        connection2()->getCameraManager()->save(modified, this, 
            [this, modified]( int reqID, ec2::ErrorCode errorCode ) {
                at_resources_saved( reqID, errorCode, modified );
            } );



>>>>>>> 7a88ad89
    } else {
        resource->setName(name);
        connection2()->getResourceManager()->save( resource, this,
            [this, resource]( int reqID, ec2::ErrorCode errorCode ) {
                at_resources_saved( reqID, errorCode, QnResourceList() << resource );
            });
    }
}

void QnWorkbenchActionHandler::at_removeFromServerAction_triggered() {
    QnResourceList resources = menu()->currentParameters(sender()).resources();

    /* User cannot delete himself. */
    resources.removeOne(context()->user());
    if(resources.isEmpty())
        return;

    /* Check if it's OK to delete everything without asking. */
    bool okToDelete = true;
    foreach(const QnResourcePtr &resource, resources) {
        if(!canAutoDelete(resource)) {
            okToDelete = false;
            break;
        }
    }

    /* Ask if needed. */
    if(!okToDelete) {
        QDialogButtonBox::StandardButton button = QnResourceListDialog::exec(
            mainWindow(),
            resources,
            tr("Delete Resources"),
            tr("Do you really want to delete the following %n item(s)?", "", resources.size()),
            QDialogButtonBox::Yes | QDialogButtonBox::No
        );
        okToDelete = button == QDialogButtonBox::Yes;
    }

    if(!okToDelete)
        return; /* User does not want it deleted. */

    foreach(const QnResourcePtr &resource, resources) {
        if(QnLayoutResourcePtr layout = resource.dynamicCast<QnLayoutResource>()) {
            if(snapshotManager()->isLocal(layout)) {
                resourcePool()->removeResource(resource); /* This one can be simply deleted from resource pool. */
                continue;
            }
        }

        connection2()->getResourceManager()->remove( resource->getId(), this, &QnWorkbenchActionHandler::at_resource_deleted );
    }
}

void QnWorkbenchActionHandler::at_newUserAction_triggered() {
    QnUserResourcePtr user(new QnUserResource());
    user->setPermissions(Qn::GlobalLiveViewerPermissions);

    QScopedPointer<QnUserSettingsDialog> dialog(new QnUserSettingsDialog(context(), mainWindow()));
    dialog->setWindowModality(Qt::ApplicationModal);
    dialog->setEditorPermissions(accessController()->globalPermissions());
    dialog->setUser(user);
    dialog->setElementFlags(QnUserSettingsDialog::CurrentPassword, 0);
    setHelpTopic(dialog.data(), Qn::NewUser_Help);

    if(!dialog->exec())
        return;

    dialog->submitToResource();
    user->setId(QUuid::createUuid());
    user->setTypeByName(lit("User"));

    connection2()->getUserManager()->save(
        user, this,
        [this, user]( int reqID, ec2::ErrorCode errorCode ) {
            at_resources_saved( reqID, errorCode, QnResourceList() << user );
        } );
    user->setPassword(QString()); // forget the password now
}

void QnWorkbenchActionHandler::at_exitAction_triggered() {
    if(context()->user()) { // TODO: #Elric factor out
        QnWorkbenchState state;
        workbench()->submit(state);

        QnWorkbenchStateHash states = qnSettings->userWorkbenchStates();
        states[context()->user()->getName()] = state;
        qnSettings->setUserWorkbenchStates(states);
    }

    if (businessRulesDialog() && businessRulesDialog()->isVisible()) {
        businessRulesDialog()->activateWindow();
        if (!businessRulesDialog()->canClose())
            return;
        businessRulesDialog()->hide();
    }

    menu()->trigger(Qn::ClearCameraSettingsAction);
    if(!context()->instance<QnWorkbenchLayoutsHandler>()->closeAllLayouts(true))
        return;

        qApp->exit(0);
        applauncher::scheduleProcessKill( QCoreApplication::applicationPid(), PROCESS_TERMINATE_TIMEOUT );
    }

QnAdjustVideoDialog* QnWorkbenchActionHandler::adjustVideoDialog()
{
    if (!m_adjustVideoDialog)
        m_adjustVideoDialog = new QnAdjustVideoDialog(mainWindow());
    return m_adjustVideoDialog.data();
}

void QnWorkbenchActionHandler::at_adjustVideoAction_triggered()
{
    QnMediaResourceWidget *widget = menu()->currentParameters(sender()).widget<QnMediaResourceWidget>();
    if(!widget)
        return;

    adjustVideoDialog()->setWidget(widget);
    adjustVideoDialog()->show();
}

void QnWorkbenchActionHandler::at_userSettingsAction_triggered() {
    QnActionParameters params = menu()->currentParameters(sender());
    QnUserResourcePtr user = params.resource().dynamicCast<QnUserResource>();
    if(!user)
        return;

    Qn::Permissions permissions = accessController()->permissions(user);
    if(!(permissions & Qn::ReadPermission))
        return;

    QScopedPointer<QnUserSettingsDialog> dialog(new QnUserSettingsDialog(context(), mainWindow()));
    dialog->setWindowModality(Qt::ApplicationModal);
    dialog->setWindowTitle(tr("User Settings"));
    setHelpTopic(dialog.data(), Qn::UserSettings_Help);

    dialog->setFocusedElement(params.argument<QString>(Qn::FocusElementRole));

    QnUserSettingsDialog::ElementFlags zero(0);

    QnUserSettingsDialog::ElementFlags flags =
        ((permissions & Qn::ReadPermission) ? QnUserSettingsDialog::Visible : zero) |
        ((permissions & Qn::WritePermission) ? QnUserSettingsDialog::Editable : zero);

    QnUserSettingsDialog::ElementFlags loginFlags =
        ((permissions & Qn::ReadPermission) ? QnUserSettingsDialog::Visible : zero) |
        ((permissions & Qn::WriteNamePermission) ? QnUserSettingsDialog::Editable : zero);

    QnUserSettingsDialog::ElementFlags passwordFlags =
        ((permissions & Qn::WritePasswordPermission) ? QnUserSettingsDialog::Visible : zero) | /* There is no point to display flag edit field if password cannot be changed. */
        ((permissions & Qn::WritePasswordPermission) ? QnUserSettingsDialog::Editable : zero);
    passwordFlags &= flags;

    QnUserSettingsDialog::ElementFlags accessRightsFlags =
        ((permissions & Qn::ReadPermission) ? QnUserSettingsDialog::Visible : zero) |
        ((permissions & Qn::WriteAccessRightsPermission) ? QnUserSettingsDialog::Editable : zero);
    accessRightsFlags &= flags;

    QnUserSettingsDialog::ElementFlags emailFlags =
        ((permissions & Qn::ReadEmailPermission) ? QnUserSettingsDialog::Visible : zero) |
        ((permissions & Qn::WriteEmailPermission) ? QnUserSettingsDialog::Editable : zero);
    emailFlags &= flags;

    dialog->setElementFlags(QnUserSettingsDialog::Login, loginFlags);
    dialog->setElementFlags(QnUserSettingsDialog::Password, passwordFlags);
    dialog->setElementFlags(QnUserSettingsDialog::AccessRights, accessRightsFlags);
    dialog->setElementFlags(QnUserSettingsDialog::Email, emailFlags);
    dialog->setEditorPermissions(accessController()->globalPermissions());


    // TODO #elric: This is a totally evil hack. Store password hash/salt in user.
    QString currentPassword = qnSettings->lastUsedConnection().url.password();
    if(user == context()->user()) {
        dialog->setElementFlags(QnUserSettingsDialog::CurrentPassword, passwordFlags);
        dialog->setCurrentPassword(currentPassword);
    } else {
        dialog->setElementFlags(QnUserSettingsDialog::CurrentPassword, 0);
    }

    dialog->setUser(user);
    if(!dialog->exec() || !dialog->hasChanges())
        return;

    if(permissions & Qn::SavePermission) {
        dialog->submitToResource();

        connection2()->getUserManager()->save(
            user, this,
            [this, user]( int reqID, ec2::ErrorCode errorCode ) {
                at_resources_saved( reqID, errorCode, QnResourceList() << user );
            } );

        QString newPassword = user->getPassword();
        user->setPassword(QString());
        if(user == context()->user() && !newPassword.isEmpty() && newPassword != currentPassword) {
            /* Password was changed. Change it in global settings and hope for the best. */
            QnConnectionData data = qnSettings->lastUsedConnection();
            data.url.setPassword(newPassword);
            qnSettings->setLastUsedConnection(data);

            QnAppServerConnectionFactory::setDefaultUrl(data.url);
        }
    }
}

void QnWorkbenchActionHandler::at_layoutSettingsAction_triggered() {
    QnActionParameters params = menu()->currentParameters(sender());
    openLayoutSettingsDialog(params.resource().dynamicCast<QnLayoutResource>());
}

void QnWorkbenchActionHandler::at_currentLayoutSettingsAction_triggered() {
    openLayoutSettingsDialog(workbench()->currentLayout()->resource());
}


void QnWorkbenchActionHandler::at_camera_settings_saved(int httpStatusCode, const QList<QPair<QString, bool> >& operationResult)
{
    QString error = httpStatusCode == 0? lit("Possibly, appropriate camera's service is unavailable now"):
        lit("Mediaserver returned the following error code : ") + httpStatusCode; // #TR #Elric

    QString failedParams;
    QList<QPair<QString, bool> >::ConstIterator it = operationResult.begin();
    for (; it != operationResult.end(); ++it)
    {
        if (!it->second) {
            QString formattedParam(lit("Advanced->") + it->first.right(it->first.length() - 2));
            failedParams += lit("\n");
            failedParams += formattedParam.replace(lit("%%"), lit("->")); // TODO: #Elric #TR
        }
    }

    if (!failedParams.isEmpty()) {
        QMessageBox::warning(
            mainWindow(),
            tr("Could not save parameters"),
            tr("Failed to save the following parameters (%1):\n%2").arg(error, failedParams)
        );

        cameraSettingsDialog()->widget()->updateFromResources();
    }
}

void QnWorkbenchActionHandler::at_setCurrentLayoutAspectRatio4x3Action_triggered() {
    workbench()->currentLayout()->resource()->setCellAspectRatio(4.0 / 3.0);
    action(Qn::SetCurrentLayoutAspectRatio4x3Action)->setChecked(true);
}

void QnWorkbenchActionHandler::at_setCurrentLayoutAspectRatio16x9Action_triggered() {
    workbench()->currentLayout()->resource()->setCellAspectRatio(16.0 / 9.0);
    action(Qn::SetCurrentLayoutAspectRatio16x9Action)->setChecked(true);
}

void QnWorkbenchActionHandler::at_setCurrentLayoutItemSpacing0Action_triggered() {
    workbench()->currentLayout()->resource()->setCellSpacing(QSizeF(0.0, 0.0));
    action(Qn::SetCurrentLayoutItemSpacing0Action)->setChecked(true);
}

void QnWorkbenchActionHandler::at_setCurrentLayoutItemSpacing10Action_triggered() {
    workbench()->currentLayout()->resource()->setCellSpacing(QSizeF(0.1, 0.1));
    action(Qn::SetCurrentLayoutItemSpacing10Action)->setChecked(true);
}

void QnWorkbenchActionHandler::at_setCurrentLayoutItemSpacing20Action_triggered() {
    workbench()->currentLayout()->resource()->setCellSpacing(QSizeF(0.2, 0.2));
    action(Qn::SetCurrentLayoutItemSpacing20Action)->setChecked(true);
}

void QnWorkbenchActionHandler::at_setCurrentLayoutItemSpacing30Action_triggered() {
    workbench()->currentLayout()->resource()->setCellSpacing(QSizeF(0.3, 0.3));
    action(Qn::SetCurrentLayoutItemSpacing30Action)->setChecked(true);
}

void QnWorkbenchActionHandler::at_createZoomWindowAction_triggered() {
    QnActionParameters params = menu()->currentParameters(sender());

    QnMediaResourceWidget *widget = params.widget<QnMediaResourceWidget>();
    if(!widget)
        return;

    QRectF rect = params.argument<QRectF>(Qn::ItemZoomRectRole, QRectF(0.25, 0.25, 0.5, 0.5));
    AddToLayoutParams addParams;
    addParams.usePosition = true;
    addParams.position = widget->item()->combinedGeometry().center();
    addParams.zoomWindow = rect;
    addParams.dewarpingParams.enabled = widget->dewarpingParams().enabled;
    addParams.zoomUuid = widget->item()->uuid();
    addParams.frameDistinctionColor = params.argument<QColor>(Qn::ItemFrameDistinctionColorRole);
    addParams.rotation = widget->item()->rotation();

    addToLayout(workbench()->currentLayout()->resource(), widget->resource()->toResourcePtr(), addParams);
}

void QnWorkbenchActionHandler::at_rotate0Action_triggered(){
    rotateItems(0);
}

void QnWorkbenchActionHandler::at_rotate90Action_triggered(){
    rotateItems(90);
}

void QnWorkbenchActionHandler::at_rotate180Action_triggered(){
    rotateItems(180);
}

void QnWorkbenchActionHandler::at_rotate270Action_triggered(){
    rotateItems(270);
}

void QnWorkbenchActionHandler::at_radassAutoAction_triggered() {
    setResolutionMode(Qn::AutoResolution);
}

void QnWorkbenchActionHandler::at_radassLowAction_triggered() {
    setResolutionMode(Qn::LowResolution);
}

void QnWorkbenchActionHandler::at_radassHighAction_triggered() {
    setResolutionMode(Qn::HighResolution);
}

void QnWorkbenchActionHandler::at_setAsBackgroundAction_triggered() {
    if (!context()->user() || !workbench()->currentLayout()->resource())
        return; // action should not be triggered while we are not connected

    if(!accessController()->hasPermissions(workbench()->currentLayout()->resource(), Qn::EditLayoutSettingsPermission))
        return;

    if (workbench()->currentLayout()->resource()->locked())
        return;

    QnProgressDialog *progressDialog = new QnProgressDialog(mainWindow());
    progressDialog->setWindowTitle(tr("Updating background"));
    progressDialog->setLabelText(tr("Image processing can take a lot of time. Please be patient."));
    progressDialog->setRange(0, 0);
    progressDialog->setCancelButton(NULL);
    connect(progressDialog,   SIGNAL(canceled()),                   progressDialog,     SLOT(deleteLater()));

    QnAppServerImageCache *cache = new QnAppServerImageCache(this);
    cache->setProperty(uploadingImageARPropertyName, menu()->currentParameters(sender()).widget()->aspectRatio());
    connect(cache,            SIGNAL(fileUploaded(QString, bool)),  this,               SLOT(at_backgroundImageStored(QString, bool)));
    connect(cache,            SIGNAL(fileUploaded(QString,bool)),   progressDialog,     SLOT(deleteLater()));
    connect(cache,            SIGNAL(fileUploaded(QString, bool)),  cache,              SLOT(deleteLater()));

    cache->storeImage(menu()->currentParameters(sender()).resource()->getUrl());
    progressDialog->exec();
}

void QnWorkbenchActionHandler::at_backgroundImageStored(const QString &filename, bool success) {
    if (!context()->user())
        return; // action should not be triggered while we are not connected

    QnWorkbenchLayout* wlayout = workbench()->currentLayout();
    if (!wlayout)
        return; //security check

    QnLayoutResourcePtr layout = wlayout->resource();
    if (!layout)
        return; //security check

    if(!accessController()->hasPermissions(layout, Qn::EditLayoutSettingsPermission))
        return;

    if (layout->locked())
        return;

    if (!success) {
        QMessageBox::warning(mainWindow(), tr("Error"), tr("Image cannot be uploaded"));
        return;
    }

    layout->setBackgroundImageFilename(filename);
    if (qFuzzyCompare(layout->backgroundOpacity(), 0.0))
        layout->setBackgroundOpacity(0.7);

    wlayout->centralizeItems();
    QRect brect = wlayout->boundingRect();

    int minWidth = qMax(brect.width(), qnGlobals->layoutBackgroundMinSize().width());
    int minHeight = qMax(brect.height(), qnGlobals->layoutBackgroundMinSize().height());

    qreal cellAspectRatio = qnGlobals->defaultLayoutCellAspectRatio();
    if (layout->hasCellAspectRatio()) {
        qreal cellWidth = 1.0 + layout->cellSpacing().width();
        qreal cellHeight = 1.0 / layout->cellAspectRatio() + layout->cellSpacing().height();
        cellAspectRatio = cellWidth / cellHeight;
    }

    qreal aspectRatio = sender()->property(uploadingImageARPropertyName).toReal();

    int w, h;
    qreal targetAspectRatio = aspectRatio / cellAspectRatio;
    if (targetAspectRatio >= 1.0) { // width is greater than height
        h = minHeight;
        w = qRound((qreal)h * targetAspectRatio);
        if (w > qnGlobals->layoutBackgroundMaxSize().width()) {
            w = qnGlobals->layoutBackgroundMaxSize().width();
            h = qRound((qreal)w / targetAspectRatio);
        }

    } else {
        w = minWidth;
        h = qRound((qreal)w / targetAspectRatio);
        if (h > qnGlobals->layoutBackgroundMaxSize().height()) {
            h = qnGlobals->layoutBackgroundMaxSize().height();
            w = qRound((qreal)h * targetAspectRatio);
        }
    }
    layout->setBackgroundSize(QSize(w, h));
}

void QnWorkbenchActionHandler::at_resources_saved( int handle, ec2::ErrorCode errorCode, const QnResourceList& resources ) {
    Q_UNUSED(handle);

    if( errorCode == ec2::ErrorCode::ok )
        return;

    if (resources.isEmpty())
        return;

    QnResourceListDialog::exec(
                mainWindow(),
                resources,
                tr("Error"),
                tr("Could not save the following %n items to Enterprise Controller.", "", resources.size()),
                QDialogButtonBox::Ok
                );

}

void QnWorkbenchActionHandler::at_resources_properties_saved( int /*handle*/, ec2::ErrorCode /*errorCode */)
{
    //TODO/IMPL
}

void QnWorkbenchActionHandler::at_resource_deleted( int handle, ec2::ErrorCode errorCode ) {
    Q_UNUSED(handle);

    if( errorCode == ec2::ErrorCode::ok )
        return;

    QMessageBox::critical(mainWindow(), tr("Could not delete resource"), tr("An error has occurred while trying to delete a resource from Enterprise Controller. \n\nError description: '%2'").arg(ec2::toString(errorCode)));
}

void QnWorkbenchActionHandler::at_resources_statusSaved(ec2::ErrorCode errorCode, const QnResourceList &resources, const QList<int> &oldDisabledFlags) {
    if(errorCode == ec2::ErrorCode::ok || resources.isEmpty())
        return;

    QnResourceListDialog::exec(
        mainWindow(),
        resources,
        tr("Error"),
        tr("Could not save changes made to the following %n resource(s).", "", resources.size()),
        QDialogButtonBox::Ok
    );

    for(int i = 0; i < resources.size(); i++)
        resources[i]->setDisabled(oldDisabledFlags[i]);
}

void QnWorkbenchActionHandler::at_panicWatcher_panicModeChanged() {
    action(Qn::TogglePanicModeAction)->setChecked(context()->instance<QnWorkbenchPanicWatcher>()->isPanicMode());
    //if (!action(Qn::TogglePanicModeAction)->isChecked()) {

    bool enabled = 
        context()->instance<QnWorkbenchScheduleWatcher>()->isScheduleEnabled() &&
        (accessController()->globalPermissions() & Qn::GlobalPanicPermission);
    action(Qn::TogglePanicModeAction)->setEnabled(enabled);

    //}
}

void QnWorkbenchActionHandler::at_scheduleWatcher_scheduleEnabledChanged() {
    // TODO: #Elric totally evil copypasta and hacky workaround.
    bool enabled = 
        context()->instance<QnWorkbenchScheduleWatcher>()->isScheduleEnabled() &&
        (accessController()->globalPermissions() & Qn::GlobalPanicPermission);

    action(Qn::TogglePanicModeAction)->setEnabled(enabled);
    if (!enabled)
        action(Qn::TogglePanicModeAction)->setChecked(false);
}

void QnWorkbenchActionHandler::at_togglePanicModeAction_toggled(bool checked) {
    QnMediaServerResourceList resources = resourcePool()->getResources().filtered<QnMediaServerResource>();

    foreach(QnMediaServerResourcePtr resource, resources)
    {
        bool isPanicMode = resource->getPanicMode() != Qn::PM_None;
        if(isPanicMode != checked) {
            Qn::PanicMode val = Qn::PM_None;
            if (checked)
                val = Qn::PM_User;
            resource->setPanicMode(val);
            connection2()->getMediaServerManager()->save( resource, this,
                [this, resource]( int reqID, ec2::ErrorCode errorCode ) {
                    at_resources_saved( reqID, errorCode, QnResourceList() << resource );
                });
        }
    }
}

void QnWorkbenchActionHandler::at_toggleTourAction_toggled(bool checked) {
    if(!checked) {
        m_tourTimer->stop();
        context()->workbench()->setItem(Qn::ZoomedRole, NULL);
    } else {
        m_tourTimer->start(qnSettings->tourCycleTime());
        at_tourTimer_timeout();
    }
}

struct ItemPositionCmp {
    bool operator()(QnWorkbenchItem *l, QnWorkbenchItem *r) const {
        QRect lg = l->geometry();
        QRect rg = r->geometry();
        return lg.y() < rg.y() || (lg.y() == rg.y() && lg.x() < rg.x());
    }
};

void QnWorkbenchActionHandler::at_tourTimer_timeout() {
    QList<QnWorkbenchItem *> items = context()->workbench()->currentLayout()->items().toList();
    qSort(items.begin(), items.end(), ItemPositionCmp());

    if(items.empty()) {
        action(Qn::ToggleTourModeAction)->setChecked(false);
        return;
    }

    QnWorkbenchItem *item = context()->workbench()->item(Qn::ZoomedRole);
    if(item) {
        item = items[(items.indexOf(item) + 1) % items.size()];
    } else {
        item = items[0];
    }
    context()->workbench()->setItem(Qn::ZoomedRole, item);
}

void QnWorkbenchActionHandler::at_workbench_itemChanged(Qn::ItemRole role) {
    if(!workbench()->item(Qn::ZoomedRole))
        action(Qn::ToggleTourModeAction)->setChecked(false);

    if (role == Qn::CentralRole && adjustVideoDialog()->isVisible())
    {
        QnWorkbenchItem *item = context()->workbench()->item(Qn::CentralRole);
        QnMediaResourceWidget* widget = dynamic_cast<QnMediaResourceWidget*> (context()->display()->widget(item));
        if (widget)
            adjustVideoDialog()->setWidget(widget);
    }
}

void QnWorkbenchActionHandler::at_whatsThisAction_triggered() {
    QWhatsThis::enterWhatsThisMode();
}

void QnWorkbenchActionHandler::at_escapeHotkeyAction_triggered() {
    if (action(Qn::ToggleTourModeAction)->isChecked())
        menu()->trigger(Qn::ToggleTourModeAction);
    else
        menu()->trigger(Qn::EffectiveMaximizeAction);
}

void QnWorkbenchActionHandler::at_clearCacheAction_triggered() {
    QnAppServerFileCache::clearLocalCache();
}

void QnWorkbenchActionHandler::at_messageBoxAction_triggered() {
    QString title = menu()->currentParameters(sender()).argument<QString>(Qn::TitleRole);
    QString text = menu()->currentParameters(sender()).argument<QString>(Qn::TextRole);
    if (text.isEmpty())
        text = title;

    QMessageBox::information(mainWindow(), title, text);
}

void QnWorkbenchActionHandler::at_browseUrlAction_triggered() {
    QString url = menu()->currentParameters(sender()).argument<QString>(Qn::UrlRole);
    if (url.isEmpty())
        return;

    QDesktopServices::openUrl(QUrl::fromUserInput(url));
}

void QnWorkbenchActionHandler::at_versionMismatchMessageAction_triggered() {
    QnWorkbenchVersionMismatchWatcher *watcher = context()->instance<QnWorkbenchVersionMismatchWatcher>();
    if(!watcher->hasMismatches())
        return;

    QnSoftwareVersion latestVersion = watcher->latestVersion();
    QnSoftwareVersion latestMsVersion = watcher->latestVersion(Qn::MediaServerComponent);

    // if some component is newer than the newest mediaserver, focus on its version
    if (QnWorkbenchVersionMismatchWatcher::versionMismatches(latestVersion, latestMsVersion))
        latestMsVersion = latestVersion;

    QString components;
    foreach(const QnVersionMismatchData &data, watcher->mismatchData()) {
        QString component;
        switch(data.component) {
        case Qn::ClientComponent:
            component = tr("Client v%1<br/>").arg(data.version.toString());
            break;
        case Qn::EnterpriseControllerComponent:
            component = tr("Enterprise Controller v%1<br/>").arg(data.version.toString());
            break;
        case Qn::MediaServerComponent: {
            QnMediaServerResourcePtr resource = data.resource.dynamicCast<QnMediaServerResource>();
            if(resource) {
                component = tr("Media Server v%1 at %2<br/>").arg(data.version.toString()).arg(QUrl(resource->getUrl()).host());
            } else {
                component = tr("Media Server v%1<br/>").arg(data.version.toString());
            }
        }
        default:
            break;
        }

        bool updateRequested = false;
        switch (data.component) {
        case Qn::MediaServerComponent:
            updateRequested = QnWorkbenchVersionMismatchWatcher::versionMismatches(data.version, latestMsVersion, true);
            break;
        case Qn::EnterpriseControllerComponent:
            updateRequested = QnWorkbenchVersionMismatchWatcher::versionMismatches(data.version, latestVersion);
            break;
        case Qn::ClientComponent:
            updateRequested = false;
            break;
        default:
            break;
        }

        if (updateRequested)
            component = QString(lit("<font color=\"%1\">%2</font>")).arg(qnGlobals->errorTextColor().name()).arg(component);
        
        components += component;
    }


    QString message = tr(
        "Some components of the system are not upgraded:<br/>"
        "<br/>"
        "%1"
        "<br/>"
        "Please upgrade all components to the latest version %2."
    ).arg(components).arg(latestMsVersion.toString());

    QnMessageBox::warning(mainWindow(), Qn::VersionMismatch_Help, tr("Version Mismatch"), message);
}

void QnWorkbenchActionHandler::at_versionMismatchWatcher_mismatchDataChanged() {
    menu()->trigger(Qn::VersionMismatchMessageAction);
}

void QnWorkbenchActionHandler::at_betaVersionMessageAction_triggered() {
    QMessageBox::warning(mainWindow(),
                         tr("Beta version"),
                         tr("You are running beta version of %1.")
                         .arg(QLatin1String(QN_APPLICATION_NAME)));
}

void QnWorkbenchActionHandler::at_queueAppRestartAction_triggered() {
    QnActionParameters parameters = menu()->currentParameters(sender());

    QnSoftwareVersion version = parameters.hasArgument(Qn::SoftwareVersionRole)
            ? parameters.argument<QnSoftwareVersion>(Qn::SoftwareVersionRole)
            : QnSoftwareVersion();
    QUrl url = parameters.hasArgument(Qn::UrlRole)
            ? parameters.argument<QUrl>(Qn::UrlRole)
            : context()->user()
              ? QnAppServerConnectionFactory::defaultUrl()
              : QUrl();
    QByteArray auth = url.toEncoded();

    bool isInstalled;
    bool success = applauncher::isVersionInstalled(version, &isInstalled) == applauncher::api::ResultType::ok;
    if (success && isInstalled) {
        //TODO: #GDM wtf? whats up with order?
        if(context()->user()) { // TODO: #Elric factor out
            QnWorkbenchState state;
            workbench()->submit(state);

            QnWorkbenchStateHash states = qnSettings->userWorkbenchStates();
            states[context()->user()->getName()] = state;
            qnSettings->setUserWorkbenchStates(states);
        }

        //TODO: #GDM factor out
        if(!context()->instance<QnWorkbenchLayoutsHandler>()->closeAllLayouts(true)) {
            return;
        }
        menu()->trigger(Qn::ClearCameraSettingsAction);

        success = applauncher::restartClient(version, auth) == applauncher::api::ResultType::ok;
    }

    if (!success) {
        QMessageBox::critical(
                    mainWindow(),
                    tr("Launcher process is not found"),
                    tr("Cannot restart the client.\n"
                       "Please close the application and start it again using the shortcut in the start menu.")
                    );
        return;
    }
    qApp->exit(0);
    applauncher::scheduleProcessKill( QCoreApplication::applicationPid(), PROCESS_TERMINATE_TIMEOUT );
}
<|MERGE_RESOLUTION|>--- conflicted
+++ resolved
@@ -2186,9 +2186,6 @@
             cam->setGroupName(name);
             modified << cam;
         }
-<<<<<<< HEAD
-        // connection2()->saveAsync(modified, this, SLOT(at_resources_saved(int, const QnResourceList &, int)));
-=======
         connection2()->getCameraManager()->save(modified, this, 
             [this, modified]( int reqID, ec2::ErrorCode errorCode ) {
                 at_resources_saved( reqID, errorCode, modified );
@@ -2196,7 +2193,6 @@
 
 
 
->>>>>>> 7a88ad89
     } else {
         resource->setName(name);
         connection2()->getResourceManager()->save( resource, this,
