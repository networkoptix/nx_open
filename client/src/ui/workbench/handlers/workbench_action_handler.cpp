--- conflicted
+++ resolved
@@ -129,10 +129,6 @@
 #include <utils/common/event_processors.h>
 #include <utils/common/string.h>
 #include <utils/common/time.h>
-<<<<<<< HEAD
-=======
-#include <utils/email/email.h>
->>>>>>> dea7085f
 #include <utils/common/synctime.h>
 #include <utils/common/scoped_value_rollback.h>
 #include <utils/common/url.h>
@@ -233,12 +229,8 @@
     connect(action(Qn::PreferencesNotificationTabAction),       SIGNAL(triggered()),    this,   SLOT(at_preferencesNotificationTabAction_triggered()));
     connect(action(Qn::BusinessEventsAction),                   SIGNAL(triggered()),    this,   SLOT(at_businessEventsAction_triggered()));
     connect(action(Qn::OpenBusinessRulesAction),                SIGNAL(triggered()),    this,   SLOT(at_openBusinessRulesAction_triggered()));
-<<<<<<< HEAD
+    connect(action(Qn::OpenFailoverPriorityAction),             &QAction::triggered,    this,   &QnWorkbenchActionHandler::openFailoverPriorityDialog);
     connect(action(Qn::OpenBookmarksSearchAction),              SIGNAL(triggered()),    this,   SLOT(at_openBookmarksSearchAction_triggered()));
-=======
-    connect(action(Qn::OpenFailoverPriorityAction),             &QAction::triggered,    this,   &QnWorkbenchActionHandler::openFailoverPriorityDialog);
-    connect(action(Qn::BusinessEventsLogAction),                SIGNAL(triggered()),    this,   SLOT(at_businessEventsLogAction_triggered()));
->>>>>>> dea7085f
     connect(action(Qn::OpenBusinessLogAction),                  SIGNAL(triggered()),    this,   SLOT(at_openBusinessLogAction_triggered()));
     connect(action(Qn::OpenAuditLogAction),                     SIGNAL(triggered()),    this,   SLOT(at_openAuditLogAction_triggered()));
     connect(action(Qn::CameraListAction),                       SIGNAL(triggered()),    this,   SLOT(at_cameraListAction_triggered()));
