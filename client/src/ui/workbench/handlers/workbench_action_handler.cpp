--- conflicted
+++ resolved
@@ -2375,10 +2375,10 @@
     if(dialog->exec() != QDialog::Accepted)
         return;
 
-<<<<<<< HEAD
     // TODO: #GDM replace if there is a preset with the same name. Maybe ask to replace.
 
-    if (!widget->ptzController()->createPreset(QnPtzPreset(QUuid::createUuid().toString(), dialog->name())))
+    QString presetId = QUuid::createUuid().toString();
+    if (!widget->ptzController()->createPreset(QnPtzPreset(presetId, dialog->name())))
         return;
 
     if(n > 2) {
@@ -2401,17 +2401,10 @@
         widget->ptzController()->activateTour(tour.id);
     }
 
-    //TODO: #GDM save hotkey
-=======
-    QString presetId = QUuid::createUuid().toString();
-    if (!widget->ptzController()->createPreset(QnPtzPreset(presetId, dialog->name())))
-        return;
-
     if (dialog->hotkey() >= 0) {
         hotkeys[presetId] = dialog->hotkey();
         context()->instance<QnPtzHotkeyKvPairWatcher>()->updateHotkeys(widget->camera()->getId(), hotkeys);
     }
->>>>>>> f73449c0
 
 #if 0
         QMessageBox::critical(
