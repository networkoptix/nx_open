#include "workbench_action_handler.h"

#include <cassert>

#include <QtCore/QProcess>

#include <QtWidgets/QApplication>
#include <QtWidgets/QDesktopWidget>
#include <QtGui/QDesktopServices>
#include <QtGui/QImage>
#include <QtWidgets/QWhatsThis>
#include <QtWidgets/QInputDialog>
#include <QtWidgets/QLineEdit>
#include <QtWidgets/QCheckBox>
#include <QtGui/QImageWriter>

#include <api/network_proxy_factory.h>

#include <business/business_action_parameters.h>

#include <camera/resource_display.h>
#include <camera/cam_display.h>

#include <client/client_connection_data.h>
#include <client/client_message_processor.h>

#include <common/common_module.h>

#include <core/resource/camera_resource.h>
#include <core/resource/media_server_resource.h>
#include <core/resource_management/resource_discovery_manager.h>
#include <core/resource_management/resource_pool.h>
#include <core/resource/resource_directory_browser.h>
#include <core/resource/file_processor.h>
#include <core/resource/videowall_resource.h>
#include <core/resource/videowall_item.h>

#include <plugins/resource/archive/archive_stream_reader.h>
#include <plugins/resource/avi/avi_resource.h>
#include <plugins/storage/file_storage/layout_storage_resource.h>

#include <recording/time_period_list.h>

#include <redass/redass_controller.h>

#include <ui/actions/action_manager.h>
#include <ui/actions/action.h>
#include <ui/actions/action_parameter_types.h>
#include <ui/actions/action_target_provider.h>

#include <ui/dialogs/about_dialog.h>
#include <ui/dialogs/server_settings_dialog.h>
#include <ui/dialogs/connection_testing_dialog.h>
#include <ui/dialogs/camera_settings_dialog.h>
#include <ui/dialogs/user_settings_dialog.h>
#include <ui/dialogs/resource_list_dialog.h>
#include <ui/dialogs/preferences_dialog.h>
#include <ui/dialogs/camera_addition_dialog.h>
#include <ui/dialogs/progress_dialog.h>
#include <ui/dialogs/business_rules_dialog.h>
#include <ui/dialogs/checkable_message_box.h>
#include <ui/dialogs/layout_settings_dialog.h>
#include <ui/dialogs/custom_file_dialog.h>
#include <ui/dialogs/file_dialog.h>
#include <ui/dialogs/camera_diagnostics_dialog.h>
#include <ui/dialogs/message_box.h>
#include <ui/dialogs/notification_sound_manager_dialog.h>
#include <ui/dialogs/picture_settings_dialog.h>
#include <ui/dialogs/ping_dialog.h>
#include <ui/dialogs/system_administration_dialog.h>
#include <ui/dialogs/non_modal_dialog_constructor.h>

#include <ui/graphics/items/resource/resource_widget.h>
#include <ui/graphics/items/resource/media_resource_widget.h>
#include <ui/graphics/items/generic/graphics_message_box.h>
#include <ui/graphics/items/controls/time_slider.h>
#include <ui/graphics/instruments/signaling_instrument.h>
#include <ui/graphics/instruments/instrument_manager.h>

#include <ui/common/ui_resource_name.h>

#include <ui/help/help_topic_accessor.h>
#include <ui/help/help_topics.h>

#include <ui/style/globals.h>

#include <ui/workbench/workbench.h>
#include <ui/workbench/workbench_display.h>
#include <ui/workbench/workbench_synchronizer.h>
#include <ui/workbench/workbench_layout.h>
#include <ui/workbench/workbench_item.h>
#include <ui/workbench/workbench_context.h>
#include <ui/workbench/workbench_layout_snapshot_manager.h>
#include <ui/workbench/workbench_resource.h>
#include <ui/workbench/workbench_access_controller.h>
#include <ui/workbench/workbench_navigator.h>
#include <ui/workbench/workbench_state_manager.h>

#include <ui/workbench/handlers/workbench_layouts_handler.h>            //TODO: #GDM dependencies

#include <ui/workbench/watchers/workbench_user_watcher.h>
#include <ui/workbench/watchers/workbench_panic_watcher.h>
#include <ui/workbench/watchers/workbench_schedule_watcher.h>
#include <ui/workbench/watchers/workbench_update_watcher.h>
#include <ui/workbench/watchers/workbench_user_layout_count_watcher.h>
#include <ui/workbench/watchers/workbench_server_time_watcher.h>
#include <ui/workbench/watchers/workbench_version_mismatch_watcher.h>

#include <utils/app_server_image_cache.h>

#include <utils/applauncher_utils.h>
#include <utils/local_file_cache.h>
#include <utils/common/environment.h>
#include <utils/common/delete_later.h>
#include <utils/common/mime_data.h>
#include <utils/common/event_processors.h>
#include <utils/common/string.h>
#include <utils/common/time.h>
#include <utils/common/email.h>
#include <utils/common/synctime.h>
#include <utils/common/scoped_value_rollback.h>
#include <utils/math/math.h>

#ifdef Q_OS_MACX
#include <utils/mac_utils.h>
#endif

#include "version.h"

// TODO: #Elric remove this include
#include "../extensions/workbench_stream_synchronizer.h"

#include "core/resource/layout_item_data.h"
#include "ui/dialogs/adjust_video_dialog.h"
#include "ui/graphics/items/resource/resource_widget_renderer.h"
#include "ui/widgets/palette_widget.h"

namespace {
    const char* uploadingImageARPropertyName = "_qn_uploadingImageARPropertyName";
}

//!time that is given to process to exit. After that, applauncher (if present) will try to terminate it
static const quint32 PROCESS_TERMINATE_TIMEOUT = 15000;

// -------------------------------------------------------------------------- //
// QnResourceStatusReplyProcessor
// -------------------------------------------------------------------------- //
detail::QnResourceStatusReplyProcessor::QnResourceStatusReplyProcessor(QnWorkbenchActionHandler *handler, const QnVirtualCameraResourceList &resources):
    m_handler(handler),
    m_resources(resources)
{}

void detail::QnResourceStatusReplyProcessor::at_replyReceived( int handle, ec2::ErrorCode errorCode, const QnResourceList& resources ) {
    Q_UNUSED(handle);

    if(m_handler)
        m_handler.data()->at_resources_statusSaved(errorCode, resources);

    deleteLater();
}


// -------------------------------------------------------------------------- //
// QnResourceReplyProcessor
// -------------------------------------------------------------------------- //
detail::QnResourceReplyProcessor::QnResourceReplyProcessor(QObject *parent):
    QObject(parent),
    m_handle(0),
    m_status(0)
{}

void detail::QnResourceReplyProcessor::at_replyReceived(int status, const QnResourceList &resources, int handle) {
    m_status = status;
    m_resources = resources;
    m_handle = handle;

    emit finished(status, resources, handle);
}

// -------------------------------------------------------------------------- //
// QnWorkbenchActionHandler
// -------------------------------------------------------------------------- //
QnWorkbenchActionHandler::QnWorkbenchActionHandler(QObject *parent):
    QObject(parent),
    QnWorkbenchContextAware(parent),
    m_delayedDropGuard(false),
    m_tourTimer(new QTimer())
{
    connect(m_tourTimer,                                        SIGNAL(timeout()),                              this,   SLOT(at_tourTimer_timeout()));
    connect(context(),                                          SIGNAL(userChanged(const QnUserResourcePtr &)), this,   SLOT(at_context_userChanged(const QnUserResourcePtr &)), Qt::QueuedConnection);
    
    /* We're using queued connection here as modifying a field in its change notification handler may lead to problems. */
    connect(workbench(),                                        SIGNAL(layoutsChanged()),                       this,   SLOT(at_workbench_layoutsChanged()), Qt::QueuedConnection);
    connect(workbench(),                                        SIGNAL(itemChanged(Qn::ItemRole)),              this,   SLOT(at_workbench_itemChanged(Qn::ItemRole)));
    connect(workbench(),                                        SIGNAL(cellAspectRatioChanged()),               this,   SLOT(at_workbench_cellAspectRatioChanged()));
    connect(workbench(),                                        SIGNAL(cellSpacingChanged()),                   this,   SLOT(at_workbench_cellSpacingChanged()));
    connect(workbench(),                                        SIGNAL(currentLayoutChanged()),                 this,   SLOT(at_workbench_currentLayoutChanged()));

    connect(action(Qn::MainMenuAction),                         SIGNAL(triggered()),    this,   SLOT(at_mainMenuAction_triggered()));
    connect(action(Qn::OpenCurrentUserLayoutMenu),              SIGNAL(triggered()),    this,   SLOT(at_openCurrentUserLayoutMenuAction_triggered()));
    connect(action(Qn::ShowcaseAction),                         SIGNAL(triggered()),    this,   SLOT(at_showcaseAction_triggered()));
    connect(action(Qn::AboutAction),                            SIGNAL(triggered()),    this,   SLOT(at_aboutAction_triggered()));
    /* These actions may be activated via context menu. In this case the topmost event loop will be finishing and this somehow affects runModal method of NSSavePanel in MacOS.
     * File dialog execution will be failed. (see a comment in qcocoafiledialoghelper.mm)
     * To make dialogs work we're using queued connection here. */
    connect(action(Qn::OpenFileAction),                         SIGNAL(triggered()),    this,   SLOT(at_openFileAction_triggered()));
    connect(action(Qn::OpenLayoutAction),                       SIGNAL(triggered()),    this,   SLOT(at_openLayoutAction_triggered()));
    connect(action(Qn::OpenFolderAction),                       SIGNAL(triggered()),    this,   SLOT(at_openFolderAction_triggered()));
    
    connect(action(Qn::PreferencesGeneralTabAction),            SIGNAL(triggered()),    this,   SLOT(at_preferencesGeneralTabAction_triggered()));
    connect(action(Qn::PreferencesLicensesTabAction),           SIGNAL(triggered()),    this,   SLOT(at_preferencesLicensesTabAction_triggered()));
    connect(action(Qn::PreferencesSmtpTabAction),               SIGNAL(triggered()),    this,   SLOT(at_preferencesSmtpTabAction_triggered()));
    connect(action(Qn::PreferencesNotificationTabAction),       SIGNAL(triggered()),    this,   SLOT(at_preferencesNotificationTabAction_triggered()));
    connect(action(Qn::BusinessEventsAction),                   SIGNAL(triggered()),    this,   SLOT(at_businessEventsAction_triggered()));
    connect(action(Qn::OpenBusinessRulesAction),                SIGNAL(triggered()),    this,   SLOT(at_openBusinessRulesAction_triggered()));
    connect(action(Qn::BusinessEventsLogAction),                SIGNAL(triggered()),    this,   SLOT(at_businessEventsLogAction_triggered()));
    connect(action(Qn::OpenBusinessLogAction),                  SIGNAL(triggered()),    this,   SLOT(at_openBusinessLogAction_triggered()));
    connect(action(Qn::CameraListAction),                       SIGNAL(triggered()),    this,   SLOT(at_cameraListAction_triggered()));
    connect(action(Qn::CameraListByServerAction),               SIGNAL(triggered()),    this,   SLOT(at_cameraListAction_triggered()));
    connect(action(Qn::WebClientAction),                        SIGNAL(triggered()),    this,   SLOT(at_webClientAction_triggered()));
    connect(action(Qn::SystemAdministrationAction),             SIGNAL(triggered()),    this,   SLOT(at_systemAdministrationAction_triggered()));
    connect(action(Qn::NextLayoutAction),                       SIGNAL(triggered()),    this,   SLOT(at_nextLayoutAction_triggered()));
    connect(action(Qn::PreviousLayoutAction),                   SIGNAL(triggered()),    this,   SLOT(at_previousLayoutAction_triggered()));
    connect(action(Qn::OpenInLayoutAction),                     SIGNAL(triggered()),    this,   SLOT(at_openInLayoutAction_triggered()));
    connect(action(Qn::OpenInCurrentLayoutAction),              SIGNAL(triggered()),    this,   SLOT(at_openInCurrentLayoutAction_triggered()));
    connect(action(Qn::OpenInNewLayoutAction),                  SIGNAL(triggered()),    this,   SLOT(at_openInNewLayoutAction_triggered()));
    connect(action(Qn::OpenInNewWindowAction),                  SIGNAL(triggered()),    this,   SLOT(at_openInNewWindowAction_triggered()));
    connect(action(Qn::OpenSingleLayoutAction),                 SIGNAL(triggered()),    this,   SLOT(at_openLayoutsAction_triggered()));
    connect(action(Qn::OpenMultipleLayoutsAction),              SIGNAL(triggered()),    this,   SLOT(at_openLayoutsAction_triggered()));
    connect(action(Qn::OpenAnyNumberOfLayoutsAction),           SIGNAL(triggered()),    this,   SLOT(at_openLayoutsAction_triggered()));
    connect(action(Qn::OpenLayoutsInNewWindowAction),           SIGNAL(triggered()),    this,   SLOT(at_openLayoutsInNewWindowAction_triggered()));
    connect(action(Qn::OpenCurrentLayoutInNewWindowAction),     SIGNAL(triggered()),    this,   SLOT(at_openCurrentLayoutInNewWindowAction_triggered()));
    connect(action(Qn::OpenNewTabAction),                       SIGNAL(triggered()),    this,   SLOT(at_openNewTabAction_triggered()));
    connect(action(Qn::OpenNewWindowAction),                    SIGNAL(triggered()),    this,   SLOT(at_openNewWindowAction_triggered()));
    connect(action(Qn::UserSettingsAction),                     SIGNAL(triggered()),    this,   SLOT(at_userSettingsAction_triggered()));
    connect(action(Qn::CameraSettingsAction),                   SIGNAL(triggered()),    this,   SLOT(at_cameraSettingsAction_triggered()));
    connect(action(Qn::PictureSettingsAction),                  SIGNAL(triggered()),    this,   SLOT(at_pictureSettingsAction_triggered()));
    connect(action(Qn::CameraIssuesAction),                     SIGNAL(triggered()),    this,   SLOT(at_cameraIssuesAction_triggered()));
    connect(action(Qn::CameraBusinessRulesAction),              SIGNAL(triggered()),    this,   SLOT(at_cameraBusinessRulesAction_triggered()));
    connect(action(Qn::CameraDiagnosticsAction),                SIGNAL(triggered()),    this,   SLOT(at_cameraDiagnosticsAction_triggered()));
    connect(action(Qn::LayoutSettingsAction),                   SIGNAL(triggered()),    this,   SLOT(at_layoutSettingsAction_triggered()));
    connect(action(Qn::CurrentLayoutSettingsAction),            SIGNAL(triggered()),    this,   SLOT(at_currentLayoutSettingsAction_triggered()));
    connect(action(Qn::OpenInCameraSettingsDialogAction),       SIGNAL(triggered()),    this,   SLOT(at_cameraSettingsAction_triggered()));
    
    connect(action(Qn::ServerAddCameraManuallyAction),          SIGNAL(triggered()),    this,   SLOT(at_serverAddCameraManuallyAction_triggered()));
    connect(action(Qn::ServerSettingsAction),                   SIGNAL(triggered()),    this,   SLOT(at_serverSettingsAction_triggered()));
    connect(action(Qn::PingAction),                             SIGNAL(triggered()),    this,   SLOT(at_pingAction_triggered()));
    connect(action(Qn::ServerLogsAction),                       SIGNAL(triggered()),    this,   SLOT(at_serverLogsAction_triggered()));
    connect(action(Qn::ServerIssuesAction),                     SIGNAL(triggered()),    this,   SLOT(at_serverIssuesAction_triggered()));
    connect(action(Qn::OpenInFolderAction),                     SIGNAL(triggered()),    this,   SLOT(at_openInFolderAction_triggered()));
    connect(action(Qn::DeleteFromDiskAction),                   SIGNAL(triggered()),    this,   SLOT(at_deleteFromDiskAction_triggered()));
    connect(action(Qn::RemoveLayoutItemAction),                 SIGNAL(triggered()),    this,   SLOT(at_removeLayoutItemAction_triggered()));
    connect(action(Qn::RemoveFromServerAction),                 SIGNAL(triggered()),    this,   SLOT(at_removeFromServerAction_triggered()));
    connect(action(Qn::NewUserAction),                          SIGNAL(triggered()),    this,   SLOT(at_newUserAction_triggered()));
    connect(action(Qn::RenameAction),                           SIGNAL(triggered()),    this,   SLOT(at_renameAction_triggered()));
    connect(action(Qn::DropResourcesAction),                    SIGNAL(triggered()),    this,   SLOT(at_dropResourcesAction_triggered()));
    connect(action(Qn::DelayedDropResourcesAction),             SIGNAL(triggered()),    this,   SLOT(at_delayedDropResourcesAction_triggered()));
    connect(action(Qn::InstantDropResourcesAction),             SIGNAL(triggered()),    this,   SLOT(at_instantDropResourcesAction_triggered()));
    connect(action(Qn::DropResourcesIntoNewLayoutAction),       SIGNAL(triggered()),    this,   SLOT(at_dropResourcesIntoNewLayoutAction_triggered()));
    connect(action(Qn::MoveCameraAction),                       SIGNAL(triggered()),    this,   SLOT(at_moveCameraAction_triggered()));
    connect(action(Qn::AdjustVideoAction),                      SIGNAL(triggered()),    this,   SLOT(at_adjustVideoAction_triggered()));
    connect(action(Qn::ExitAction),                             SIGNAL(triggered()),    this,   SLOT(at_exitAction_triggered()));
    connect(action(Qn::ThumbnailsSearchAction),                 SIGNAL(triggered()),    this,   SLOT(at_thumbnailsSearchAction_triggered()));
    connect(action(Qn::SetCurrentLayoutAspectRatio4x3Action),   SIGNAL(triggered()),    this,   SLOT(at_setCurrentLayoutAspectRatio4x3Action_triggered()));
    connect(action(Qn::SetCurrentLayoutAspectRatio16x9Action),  SIGNAL(triggered()),    this,   SLOT(at_setCurrentLayoutAspectRatio16x9Action_triggered()));
    connect(action(Qn::SetCurrentLayoutItemSpacing0Action),     SIGNAL(triggered()),    this,   SLOT(at_setCurrentLayoutItemSpacing0Action_triggered()));
    connect(action(Qn::SetCurrentLayoutItemSpacing10Action),    SIGNAL(triggered()),    this,   SLOT(at_setCurrentLayoutItemSpacing10Action_triggered()));
    connect(action(Qn::SetCurrentLayoutItemSpacing20Action),    SIGNAL(triggered()),    this,   SLOT(at_setCurrentLayoutItemSpacing20Action_triggered()));
    connect(action(Qn::SetCurrentLayoutItemSpacing30Action),    SIGNAL(triggered()),    this,   SLOT(at_setCurrentLayoutItemSpacing30Action_triggered()));
    connect(action(Qn::CreateZoomWindowAction),                 SIGNAL(triggered()),    this,   SLOT(at_createZoomWindowAction_triggered()));
    connect(action(Qn::Rotate0Action),                          SIGNAL(triggered()),    this,   SLOT(at_rotate0Action_triggered()));
    connect(action(Qn::Rotate90Action),                         SIGNAL(triggered()),    this,   SLOT(at_rotate90Action_triggered()));
    connect(action(Qn::Rotate180Action),                        SIGNAL(triggered()),    this,   SLOT(at_rotate180Action_triggered()));
    connect(action(Qn::Rotate270Action),                        SIGNAL(triggered()),    this,   SLOT(at_rotate270Action_triggered()));
    connect(action(Qn::RadassAutoAction),                       SIGNAL(triggered()),    this,   SLOT(at_radassAutoAction_triggered()));
    connect(action(Qn::RadassLowAction),                        SIGNAL(triggered()),    this,   SLOT(at_radassLowAction_triggered()));
    connect(action(Qn::RadassHighAction),                       SIGNAL(triggered()),    this,   SLOT(at_radassHighAction_triggered()));
    connect(action(Qn::SetAsBackgroundAction),                  SIGNAL(triggered()),    this,   SLOT(at_setAsBackgroundAction_triggered()));
    connect(action(Qn::WhatsThisAction),                        SIGNAL(triggered()),    this,   SLOT(at_whatsThisAction_triggered()));
    connect(action(Qn::EscapeHotkeyAction),                     SIGNAL(triggered()),    this,   SLOT(at_escapeHotkeyAction_triggered()));
    connect(action(Qn::ClearCacheAction),                       SIGNAL(triggered()),    this,   SLOT(at_clearCacheAction_triggered()));
    connect(action(Qn::MessageBoxAction),                       SIGNAL(triggered()),    this,   SLOT(at_messageBoxAction_triggered()));
    connect(action(Qn::BrowseUrlAction),                        SIGNAL(triggered()),    this,   SLOT(at_browseUrlAction_triggered()));
    connect(action(Qn::VersionMismatchMessageAction),           SIGNAL(triggered()),    this,   SLOT(at_versionMismatchMessageAction_triggered()));
    connect(action(Qn::BetaVersionMessageAction),               SIGNAL(triggered()),    this,   SLOT(at_betaVersionMessageAction_triggered()));
    connect(action(Qn::QueueAppRestartAction),                  SIGNAL(triggered()),    this,   SLOT(at_queueAppRestartAction_triggered()), Qt::QueuedConnection);

    connect(action(Qn::TogglePanicModeAction),                  SIGNAL(toggled(bool)),  this,   SLOT(at_togglePanicModeAction_toggled(bool)));
    connect(action(Qn::ToggleTourModeAction),                   SIGNAL(toggled(bool)),  this,   SLOT(at_toggleTourAction_toggled(bool)));
    connect(context()->instance<QnWorkbenchPanicWatcher>(),     SIGNAL(panicModeChanged()), this, SLOT(at_panicWatcher_panicModeChanged()));
    connect(context()->instance<QnWorkbenchScheduleWatcher>(),  SIGNAL(scheduleEnabledChanged()), this, SLOT(at_scheduleWatcher_scheduleEnabledChanged()));
    connect(context()->instance<QnWorkbenchUpdateWatcher>(),    SIGNAL(availableUpdateChanged()), this, SLOT(at_updateWatcher_availableUpdateChanged()));
    connect(context()->instance<QnWorkbenchVersionMismatchWatcher>(), SIGNAL(mismatchDataChanged()), this, SLOT(at_versionMismatchWatcher_mismatchDataChanged()));

    connect(action(Qn::ExitActionDelayed), &QAction::triggered, action(Qn::ExitAction), &QAction::trigger, Qt::QueuedConnection);
    connect(action(Qn::BeforeExitAction),  &QAction::triggered, this, &QnWorkbenchActionHandler::at_beforeExitAction_triggered);

    /* Run handlers that update state. */
    at_panicWatcher_panicModeChanged();
    at_scheduleWatcher_scheduleEnabledChanged();
    at_updateWatcher_availableUpdateChanged();
}

QnWorkbenchActionHandler::~QnWorkbenchActionHandler() {
    disconnect(context(), NULL, this, NULL);
    disconnect(workbench(), NULL, this, NULL);

    foreach(QAction *action, menu()->actions())
        disconnect(action, NULL, this, NULL);

    /* Clean up. */
    if(m_mainMenu)
        delete m_mainMenu.data();

    if(m_currentUserLayoutsMenu)
        delete m_currentUserLayoutsMenu.data();

    deleteDialogs();
}

ec2::AbstractECConnectionPtr QnWorkbenchActionHandler::connection2() const {
    return QnAppServerConnectionFactory::getConnection2();
}

void QnWorkbenchActionHandler::addToLayout(const QnLayoutResourcePtr &layout, const QnResourcePtr &resource, const AddToLayoutParams &params) const {

    if (qnSettings->lightMode() & Qn::LightModeSingleItem) {
        while (!layout->getItems().isEmpty())
            layout->removeItem(*(layout->getItems().begin()));
    }

    int maxItems = (qnSettings->lightMode() & Qn::LightModeSingleItem)
            ? 1
            : qnSettings->maxSceneVideoItems();

    if (layout->getItems().size() >= maxItems)
        return;

    {
        //TODO: #GDM #Common refactor duplicated code
        bool isServer = resource->hasFlags(QnResource::server);
        bool isMediaResource = resource->hasFlags(QnResource::media);
        bool isLocalResource = resource->hasFlags(QnResource::url | QnResource::local | QnResource::media)
                && !resource->getUrl().startsWith(QnLayoutFileStorageResource::layoutPrefix());
        bool isExportedLayout = snapshotManager()->isFile(layout);

        bool allowed = isServer || isMediaResource;
        bool forbidden = isExportedLayout && (isServer || isLocalResource);
        if(!allowed || forbidden)
            return;
    }

    QnLayoutItemData data;
    data.resource.id = resource->getId();
    data.resource.path = resource->getUniqueId();
    data.uuid = QUuid::createUuid();
    data.flags = Qn::PendingGeometryAdjustment;
    data.zoomRect = params.zoomWindow;
    data.zoomTargetUuid = params.zoomUuid;
    data.rotation = params.rotation;
    data.contrastParams = params.contrastParams;
    data.dewarpingParams = params.dewarpingParams;
    data.dataByRole[Qn::ItemTimeRole] = params.time;
    if(params.frameDistinctionColor.isValid())
        data.dataByRole[Qn::ItemFrameDistinctionColorRole] = params.frameDistinctionColor;
    if(params.usePosition) {
        data.combinedGeometry = QRectF(params.position, params.position); /* Desired position is encoded into a valid rect. */
    } else {
        data.combinedGeometry = QRectF(QPointF(0.5, 0.5), QPointF(-0.5, -0.5)); /* The fact that any position is OK is encoded into an invalid rect. */
    }
    layout->addItem(data);
}

void QnWorkbenchActionHandler::addToLayout(const QnLayoutResourcePtr &layout, const QnResourceList &resources, const AddToLayoutParams &params) const {
    foreach(const QnResourcePtr &resource, resources)
        addToLayout(layout, resource, params);
}

void QnWorkbenchActionHandler::addToLayout(const QnLayoutResourcePtr &layout, const QList<QnMediaResourcePtr>& resources, const AddToLayoutParams &params) const {
    foreach(const QnMediaResourcePtr &resource, resources)
        addToLayout(layout, resource->toResourcePtr(), params);
}

void QnWorkbenchActionHandler::addToLayout(const QnLayoutResourcePtr &layout, const QList<QString> &files, const AddToLayoutParams &params) const {
    addToLayout(layout, addToResourcePool(files), params);
}

QnResourceList QnWorkbenchActionHandler::addToResourcePool(const QList<QString> &files) const {
    return QnFileProcessor::createResourcesForFiles(QnFileProcessor::findAcceptedFiles(files));
}

QnResourceList QnWorkbenchActionHandler::addToResourcePool(const QString &file) const {
    return QnFileProcessor::createResourcesForFiles(QnFileProcessor::findAcceptedFiles(file));
}

void QnWorkbenchActionHandler::openResourcesInNewWindow(const QnResourceList &resources){
    QMimeData mimeData;
    QnWorkbenchResource::serializeResources(resources, QnWorkbenchResource::resourceMimeTypes(), &mimeData);
    QnMimeData data(&mimeData);
    QByteArray serializedData;
    QDataStream stream(&serializedData, QIODevice::WriteOnly);
    stream << data;

    QStringList arguments;
    if (context()->user())
        arguments << QLatin1String("--delayed-drop");
    else
        arguments << QLatin1String("--instant-drop");
    arguments << QLatin1String(serializedData.toBase64().data());

    openNewWindow(arguments);
}

void QnWorkbenchActionHandler::openNewWindow(const QStringList &args) {
    QStringList arguments = args;
    arguments << lit("--no-single-application");
    arguments << lit("--no-version-mismatch-check");

    if (context()->user()) {
        arguments << lit("--auth");
        arguments << QString::fromUtf8(QnAppServerConnectionFactory::url().toEncoded());
    }

    /* For now, simply open it at another screen. Don't account for 3+ monitor setups. */
    if(mainWindow()) {
        int screen = qApp->desktop()->screenNumber(mainWindow());
        screen = (screen + 1) % qApp->desktop()->screenCount();

        arguments << QLatin1String("--screen");
        arguments << QString::number(screen);
    }

    if (qnSettings->isDevMode())
        arguments << lit("--dev-mode-key=razrazraz");

    qDebug() << "Starting new instance with args" << arguments;

#ifdef Q_OS_MACX
    mac_startDetached(qApp->applicationFilePath(), arguments);
#else
    QProcess::startDetached(qApp->applicationFilePath(), arguments);
#endif
}

void QnWorkbenchActionHandler::rotateItems(int degrees){
    QnResourceWidgetList widgets = menu()->currentParameters(sender()).widgets();
    if(!widgets.empty()) {
        foreach(const QnResourceWidget *widget, widgets)
            widget->item()->setRotation(degrees);
    }
}

void QnWorkbenchActionHandler::setResolutionMode(Qn::ResolutionMode resolutionMode) {
    qnRedAssController->setMode(resolutionMode);
}

QnCameraSettingsDialog *QnWorkbenchActionHandler::cameraSettingsDialog() const {
    return m_cameraSettingsDialog.data();
}

QnBusinessRulesDialog *QnWorkbenchActionHandler::businessRulesDialog() const {
    return m_businessRulesDialog.data();
}

QnEventLogDialog *QnWorkbenchActionHandler::businessEventsLogDialog() const {
    return m_businessEventsLogDialog.data();
}

QnCameraListDialog *QnWorkbenchActionHandler::cameraListDialog() const {
    return m_cameraListDialog.data();
}

QnCameraAdditionDialog *QnWorkbenchActionHandler::cameraAdditionDialog() const {
    return m_cameraAdditionDialog.data();
}

QnSystemAdministrationDialog *QnWorkbenchActionHandler::systemAdministrationDialog() const {
    return m_systemAdministrationDialog.data();
}

void QnWorkbenchActionHandler::submitDelayedDrops() {
    if (m_delayedDropGuard)
        return;

    if(!context()->user())
        return;

    if (!context()->workbench()->currentLayout()->resource())
        return;


    QN_SCOPED_VALUE_ROLLBACK(&m_delayedDropGuard, true);

    foreach(const QnMimeData &data, m_delayedDrops) {
        QMimeData mimeData;
        data.toMimeData(&mimeData);

        QnResourceList resources = QnWorkbenchResource::deserializeResources(&mimeData);
        QnLayoutResourceList layouts = resources.filtered<QnLayoutResource>();
        if (!layouts.isEmpty()){
            workbench()->clear();
            menu()->trigger(Qn::OpenAnyNumberOfLayoutsAction, layouts);
        } else {
            menu()->trigger(Qn::OpenInCurrentLayoutAction, resources);
        }
    }

    m_delayedDrops.clear();
}

void QnWorkbenchActionHandler::submitInstantDrop() {

    if (QnResourceDiscoveryManager::instance()->state() == QnResourceDiscoveryManager::InitialSearch) {
        // local resources are not ready yet
        QTimer::singleShot(100, this, SLOT(submitInstantDrop()));
        return;
    }

    foreach(const QnMimeData &data, m_instantDrops) {
        QMimeData mimeData;
        data.toMimeData(&mimeData);

        QnResourceList resources = QnWorkbenchResource::deserializeResources(&mimeData);

        QnLayoutResourceList layouts = resources.filtered<QnLayoutResource>();
        if (!layouts.isEmpty()){
            workbench()->clear();
            menu()->trigger(Qn::OpenAnyNumberOfLayoutsAction, layouts);
        } else {
            menu()->trigger(Qn::OpenInCurrentLayoutAction, resources);
        }
    }
    m_instantDrops.clear();
}



// -------------------------------------------------------------------------- //
// Handlers
// -------------------------------------------------------------------------- //

void QnWorkbenchActionHandler::at_context_userChanged(const QnUserResourcePtr &user) {
    if(!user)
        return;

    /* Open all user's layouts. */
    //if(qnSettings->isLayoutsOpenedOnLogin()) {
        //QnLayoutResourceList layouts = context()->resourcePool()->getResourcesWithParentId(user->getId()).filtered<QnLayoutResource>();
        //menu()->trigger(Qn::OpenAnyNumberOfLayoutsAction, layouts);
    //}

    // we should not change state when using "Open in New Window"
    if (m_delayedDrops.isEmpty() && !qnSettings->isVideoWallMode()) {
        QnWorkbenchState state = qnSettings->userWorkbenchStates().value(user->getName());
        workbench()->update(state);

        /* Delete orphaned layouts. */
        foreach(const QnLayoutResourcePtr &layout, context()->resourcePool()->getResourcesWithParentId(QnId()).filtered<QnLayoutResource>())
            if(snapshotManager()->isLocal(layout) && !snapshotManager()->isFile(layout))
                resourcePool()->removeResource(layout);
    }

    /* Sometimes we get here when 'New layout' has already been added. But all user's layouts must be created AFTER this method.
    * Otherwise the user will see uncreated layouts in layout selection menu.
    * As temporary workaround we can just remove that layouts. */
    // TODO: #dklychkov Do not create new empty layout before this method end. See: at_openNewTabAction_triggered()
    if (user) {
        foreach(const QnLayoutResourcePtr &layout, context()->resourcePool()->getResourcesWithParentId(user->getId()).filtered<QnLayoutResource>()) {
            if(snapshotManager()->isLocal(layout) && !snapshotManager()->isFile(layout))
                resourcePool()->removeResource(layout);
        }
    }

    /* Close all other layouts. */
    foreach(QnWorkbenchLayout *layout, workbench()->layouts()) {
        QnLayoutResourcePtr resource = layout->resource();
        if(resource->getParentId() != user->getId())
            workbench()->removeLayout(layout);
    }


    submitDelayedDrops();
}

void QnWorkbenchActionHandler::at_workbench_layoutsChanged() {
    if(!workbench()->layouts().empty())
        return;

    menu()->trigger(Qn::OpenNewTabAction);
}

void QnWorkbenchActionHandler::at_workbench_cellAspectRatioChanged() {
    qreal value = workbench()->currentLayout()->hasCellAspectRatio()
                  ? workbench()->currentLayout()->cellAspectRatio()
                  : qnGlobals->defaultLayoutCellAspectRatio();

    if (qFuzzyCompare(4.0 / 3.0, value))
        action(Qn::SetCurrentLayoutAspectRatio4x3Action)->setChecked(true);
    else
        action(Qn::SetCurrentLayoutAspectRatio16x9Action)->setChecked(true); //default value
}

void QnWorkbenchActionHandler::at_workbench_cellSpacingChanged() {
    qreal value = workbench()->currentLayout()->cellSpacing().width();

    if (qFuzzyCompare(0.0, value))
        action(Qn::SetCurrentLayoutItemSpacing0Action)->setChecked(true);
    else if (qFuzzyCompare(0.2, value))
        action(Qn::SetCurrentLayoutItemSpacing20Action)->setChecked(true);
    else if (qFuzzyCompare(0.3, value))
        action(Qn::SetCurrentLayoutItemSpacing30Action)->setChecked(true);
    else
        action(Qn::SetCurrentLayoutItemSpacing10Action)->setChecked(true); //default value
}

void QnWorkbenchActionHandler::at_workbench_currentLayoutChanged() {
    action(Qn::RadassAutoAction)->setChecked(true);
    qnRedAssController->setMode(Qn::AutoResolution);
    submitDelayedDrops();
}

void QnWorkbenchActionHandler::at_mainMenuAction_triggered() {
    if (qnSettings->isVideoWallMode())
        return;

    m_mainMenu = menu()->newMenu(Qn::MainScope, mainWindow());

    action(Qn::MainMenuAction)->setMenu(m_mainMenu.data());
}

void QnWorkbenchActionHandler::at_openCurrentUserLayoutMenuAction_triggered() {
    if (qnSettings->isVideoWallMode())
        return;

    m_currentUserLayoutsMenu = menu()->newMenu(Qn::OpenCurrentUserLayoutMenu, Qn::TitleBarScope);

    action(Qn::OpenCurrentUserLayoutMenu)->setMenu(m_currentUserLayoutsMenu.data());
}

void QnWorkbenchActionHandler::at_layoutCountWatcher_layoutCountChanged() {
    action(Qn::OpenCurrentUserLayoutMenu)->setEnabled(context()->instance<QnWorkbenchUserLayoutCountWatcher>()->layoutCount() > 0);
}

void QnWorkbenchActionHandler::at_nextLayoutAction_triggered() {
    workbench()->setCurrentLayoutIndex((workbench()->currentLayoutIndex() + 1) % workbench()->layouts().size());
}

void QnWorkbenchActionHandler::at_previousLayoutAction_triggered() {
    workbench()->setCurrentLayoutIndex((workbench()->currentLayoutIndex() - 1 + workbench()->layouts().size()) % workbench()->layouts().size());
}

void QnWorkbenchActionHandler::at_openInLayoutAction_triggered() {
    QnActionParameters parameters = menu()->currentParameters(sender());

    QnLayoutResourcePtr layout = parameters.argument<QnLayoutResourcePtr>(Qn::LayoutResourceRole);
    if(!layout) {
        qnWarning("No layout provided.");
        return;
    }

    QPointF position = parameters.argument<QPointF>(Qn::ItemPositionRole);

    int maxItems = (qnSettings->lightMode() & Qn::LightModeSingleItem)
            ? 1
            : qnSettings->maxSceneVideoItems();

    bool adjustAspectRatio = layout->getItems().isEmpty() || !layout->hasCellAspectRatio();

    QnResourceWidgetList widgets = parameters.widgets();
    if(!widgets.empty() && position.isNull() && layout->getItems().empty()) {
        QHash<QUuid, QnLayoutItemData> itemDataByUuid;
        foreach(const QnResourceWidget *widget, widgets) {
            QnLayoutItemData data = widget->item()->data();
            itemDataByUuid[data.uuid] = data;
        }

        /* Generate new UUIDs. */
        for(QHash<QUuid, QnLayoutItemData>::iterator pos = itemDataByUuid.begin(); pos != itemDataByUuid.end(); pos++)
            pos->uuid = QUuid::createUuid();

        /* Update cross-references. */
        for(QHash<QUuid, QnLayoutItemData>::iterator pos = itemDataByUuid.begin(); pos != itemDataByUuid.end(); pos++)
            if(!pos->zoomTargetUuid.isNull())
                pos->zoomTargetUuid = itemDataByUuid[pos->zoomTargetUuid].uuid;

        /* Add to layout. */
        foreach(const QnLayoutItemData &data, itemDataByUuid) {
            if (layout->getItems().size() >= maxItems)
                return;

            layout->addItem(data);
        }
    } else {
        // TODO: #Elric server & media resources only!

        QnResourceList resources = parameters.resources();
        if(!resources.isEmpty()) {
            AddToLayoutParams addParams;
            addParams.usePosition = !position.isNull();
            addParams.position = position;
            addParams.time = parameters.argument<qint64>(Qn::ItemTimeRole, -1);
            addToLayout(layout, resources, addParams);
        }
    }


    QnWorkbenchLayout *workbenchLayout = workbench()->currentLayout();
    if (adjustAspectRatio && workbenchLayout->resource() == layout) {
        const qreal normalAspectRatio = 4.0 / 3.0;
        const qreal wideAspectRatio = 16.0 / 9.0;

        qreal cellAspectRatio = -1.0;
        qreal midAspectRatio = 0.0;
        int count = 0;


        if (!widgets.isEmpty()) {
            /* Here we don't take into account already added widgets. It's ok because
               we can get here only if the layout doesn't have cell aspect ratio, that means
               its widgets don't have aspect ratio too. */
            foreach (QnResourceWidget *widget, widgets) {
                if (widget->hasAspectRatio()) {
                    midAspectRatio += widget->aspectRatio();
                    ++count;
                }
            }
        } else {
            foreach (QnWorkbenchItem *item, workbenchLayout->items()) {
                QnResourceWidget *widget = context()->display()->widget(item);
                if (widget && widget->hasAspectRatio()) {
                    midAspectRatio += widget->aspectRatio();
                    ++count;
                }
            }
        }

        if (count > 0) {
            midAspectRatio /= count;
            cellAspectRatio = (qAbs(midAspectRatio - normalAspectRatio) < qAbs(midAspectRatio - wideAspectRatio))
                              ? normalAspectRatio : wideAspectRatio;
        }

        if (cellAspectRatio > 0)
            layout->setCellAspectRatio(cellAspectRatio);
        else if (workbenchLayout->items().size() > 1)
            layout->setCellAspectRatio(qnGlobals->defaultLayoutCellAspectRatio());
    }
}

void QnWorkbenchActionHandler::at_openInCurrentLayoutAction_triggered() {
    QnActionParameters parameters = menu()->currentParameters(sender());
    parameters.setArgument(Qn::LayoutResourceRole, workbench()->currentLayout()->resource());

    QnWorkbenchStreamSynchronizer *synchronizer = context()->instance<QnWorkbenchStreamSynchronizer>();

    /* if synchronizer is running now and we want to add an item to the scene with the specified time, synchronization should be disabled. */
    if (parameters.hasArgument(Qn::ItemTimeRole) && synchronizer->isRunning())
        synchronizer->stop();

    bool hasNonLocalItems = false;
    foreach (QnWorkbenchItem *item, workbench()->currentLayout()->items()) {
        QnResourcePtr resource = qnResPool->getResourceByUniqId(item->resourceUid());
        if (!resource->hasFlags(QnResource::local)) {
            hasNonLocalItems = true;
            break;
        }
    }

    if (hasNonLocalItems && synchronizer->isRunning() && !navigator()->isLive() && parameters.widgets().isEmpty()) {
        // split resources in two groups: local and non-local and specify different initial time for them
        // TODO: #dklychkov add ability to specify different time for resources and then simplify the code below
        QnResourceList resources = parameters.resources();
        QnResourceList localResources;
        foreach (const QnResourcePtr &resource, resources) {
            if (resource->flags().testFlag(QnResource::local)) {
                localResources.append(resource);
                resources.removeOne(resource);
            }
        }
        if (!localResources.isEmpty()) {
            parameters.setResources(localResources);
            menu()->trigger(Qn::OpenInLayoutAction, parameters);
        }
        if (!resources.isEmpty()) {
            parameters.setResources(resources);
            parameters.setArgument(Qn::ItemTimeRole, navigator()->timeSlider()->sliderPosition());

            QnStreamSynchronizationState synchronizerState = synchronizer->state();
            synchronizer->stop();
            menu()->trigger(Qn::OpenInLayoutAction, parameters);
            synchronizer->setState(synchronizerState);
        }
    } else {
        menu()->trigger(Qn::OpenInLayoutAction, parameters);
    }
}

void QnWorkbenchActionHandler::at_openInNewLayoutAction_triggered() {
    menu()->trigger(Qn::OpenNewTabAction);
    menu()->trigger(Qn::OpenInCurrentLayoutAction, menu()->currentParameters(sender()));
}

void QnWorkbenchActionHandler::at_openInNewWindowAction_triggered() {
    QnActionParameters parameters = menu()->currentParameters(sender());
    parameters.setArgument(Qn::LayoutResourceRole, workbench()->currentLayout()->resource());

    QnResourceList filtered;
    foreach (const QnResourcePtr &resource, parameters.resources()) {
        if (resource->hasFlags(QnResource::media) || resource->hasFlags(QnResource::server))
            filtered << resource;
    }
    if (filtered.isEmpty())
        return;

    openResourcesInNewWindow(filtered);
}

void QnWorkbenchActionHandler::at_openLayoutsAction_triggered() {
    foreach(const QnResourcePtr &resource, menu()->currentParameters(sender()).resources()) {
        QnLayoutResourcePtr layoutResource = resource.dynamicCast<QnLayoutResource>();
        if(!layoutResource)
            continue;

        QnWorkbenchLayout *layout = QnWorkbenchLayout::instance(layoutResource);
        if(layout == NULL) {
            layout = new QnWorkbenchLayout(layoutResource, workbench());
            workbench()->addLayout(layout);
        }
        /* Explicit set that we do not control videowall through this layout */
        layout->setData(Qn::VideoWallItemGuidRole, qVariantFromValue(QUuid()));

        workbench()->setCurrentLayout(layout);
    }
}

void QnWorkbenchActionHandler::at_openLayoutsInNewWindowAction_triggered() {
    // TODO: #GDM #Common this won't work for layouts that are not saved. (de)serialization of layouts is not implemented.
    QnLayoutResourceList layouts = menu()->currentParameters(sender()).resources().filtered<QnLayoutResource>();
    if(layouts.isEmpty())
        return;
    openResourcesInNewWindow(layouts);
}

void QnWorkbenchActionHandler::at_openCurrentLayoutInNewWindowAction_triggered() {
    menu()->trigger(Qn::OpenLayoutsInNewWindowAction, workbench()->currentLayout()->resource());
}

void QnWorkbenchActionHandler::at_openNewTabAction_triggered() {
    QnWorkbenchLayout *layout = new QnWorkbenchLayout(this);

    layout->setName(generateUniqueLayoutName(context()->user(), tr("New layout"), tr("New layout %1")));

    workbench()->addLayout(layout);
    workbench()->setCurrentLayout(layout);
}

void QnWorkbenchActionHandler::at_openNewWindowAction_triggered() {
    openNewWindow(QStringList());
}

void QnWorkbenchActionHandler::at_moveCameraAction_triggered() {
    QnActionParameters parameters = menu()->currentParameters(sender());

    QnResourceList resources = parameters.resources();
    QnMediaServerResourcePtr server = parameters.argument<QnMediaServerResourcePtr>(Qn::MediaServerResourceRole);
    if(!server)
        return;
    QnVirtualCameraResourceList serverCameras = resourcePool()->getResourcesWithParentId(server->getId()).filtered<QnVirtualCameraResource>();

    QnVirtualCameraResourceList modifiedResources;
    QnResourceList errorResources; // TODO: #Elric check server cameras

    // TODO: #Elric implement proper rollback in case of an error

    foreach(const QnResourcePtr &resource, resources) {
        if(resource->getParentId() == server->getId())
            continue; /* Moving resource into its owner does nothing. */

        QnVirtualCameraResourcePtr camera = resource.dynamicCast<QnVirtualCameraResource>();
        if(!camera)
            continue;

        camera->setParentId(server->getId());
        camera->setStatus(QnResource::Offline);
        modifiedResources.push_back(camera);

        if (server->getStatus() == QnResource::Offline)
            camera->setStatus(QnResource::Offline);
    }

    if(!errorResources.empty()) {
        QnResourceListDialog::exec(
            mainWindow(),
            errorResources,
            Qn::MainWindow_Tree_DragCameras_Help,
            tr("Error"),
            tr("Camera(s) cannot be moved to server '%1'. It might have been offline since the server is up.").arg(server->getName()), // TODO: #Elric need saner error message
            QDialogButtonBox::Ok
        );
    }

    if(!modifiedResources.empty()) {
        detail::QnResourceStatusReplyProcessor *processor = new detail::QnResourceStatusReplyProcessor(this, modifiedResources);
        connection2()->getCameraManager()->save(
            modifiedResources, 
            processor,
            [processor, modifiedResources](int reqID, ec2::ErrorCode errorCode) {
                processor->at_replyReceived(reqID, errorCode, modifiedResources);
            }
        );
    }
}

void QnWorkbenchActionHandler::at_dropResourcesAction_triggered() {
    QnActionParameters parameters = menu()->currentParameters(sender());

    QnResourceList resources = parameters.resources();
    QnLayoutResourceList layouts = resources.filtered<QnLayoutResource>();
    foreach(QnLayoutResourcePtr r, layouts)
        resources.removeOne(r);

    QnVideoWallResourceList videowalls = resources.filtered<QnVideoWallResource>();
    foreach(QnVideoWallResourcePtr r, videowalls)
        resources.removeOne(r);

    if (workbench()->currentLayout()->resource()->locked() &&
            !resources.empty() &&
            layouts.empty() &&
            videowalls.empty()) {
        QnGraphicsMessageBox::information(tr("Layout is locked and cannot be changed."));
        return;
    }

    if (!resources.empty()) {
        parameters.setResources(resources);
        if (menu()->canTrigger(Qn::OpenInCurrentLayoutAction, parameters)) {
            menu()->trigger(Qn::OpenInCurrentLayoutAction, parameters);
        } else {
            QnLayoutResourcePtr layout = workbench()->currentLayout()->resource();
            if (layout->hasFlags(QnResource::url | QnResource::local | QnResource::layout)) {
                bool hasLocal = false;
                foreach (const QnResourcePtr &resource, resources) {
                    //TODO: #GDM #Common refactor duplicated code
                    hasLocal |= resource->hasFlags(QnResource::url | QnResource::local | QnResource::media)
                            && !resource->getUrl().startsWith(QnLayoutFileStorageResource::layoutPrefix());
                    if (hasLocal)
                        break;
                }
                if (hasLocal)
                    QMessageBox::warning(mainWindow(), 
                                         tr("Cannot add item"),
                                         tr("Cannot add a local file to Multi-Video"));
            }
        }
    }

    if(!layouts.empty())
        menu()->trigger(Qn::OpenAnyNumberOfLayoutsAction, layouts);

    if (!videowalls.empty())
        menu()->trigger(Qn::OpenVideoWallsReviewAction, videowalls);
}

void QnWorkbenchActionHandler::at_dropResourcesIntoNewLayoutAction_triggered() {
    QnActionParameters parameters = menu()->currentParameters(sender());

    QnLayoutResourceList layouts = parameters.resources().filtered<QnLayoutResource>();
    QnVideoWallResourceList videowalls = parameters.resources().filtered<QnVideoWallResource>();

    if(layouts.empty() && (videowalls.size() != parameters.resources().size())) /* There are some media in the drop, open new layout. */
        menu()->trigger(Qn::OpenNewTabAction);

    menu()->trigger(Qn::DropResourcesAction, parameters);
}

void QnWorkbenchActionHandler::at_delayedDropResourcesAction_triggered() {
    QByteArray data = menu()->currentParameters(sender()).argument<QByteArray>(Qn::SerializedDataRole);
    QDataStream stream(&data, QIODevice::ReadOnly);
    QnMimeData mimeData;
    stream >> mimeData;
    if(stream.status() != QDataStream::Ok || mimeData.formats().empty())
        return;

    m_delayedDrops.push_back(mimeData);

    submitDelayedDrops();
}

void QnWorkbenchActionHandler::at_instantDropResourcesAction_triggered()
{
    QByteArray data = menu()->currentParameters(sender()).argument<QByteArray>(Qn::SerializedDataRole);
    QDataStream stream(&data, QIODevice::ReadOnly);
    QnMimeData mimeData;
    stream >> mimeData;
    if(stream.status() != QDataStream::Ok || mimeData.formats().empty())
        return;
    m_instantDrops.push_back(mimeData);

    submitInstantDrop();
}

void QnWorkbenchActionHandler::at_openFileAction_triggered() {
    QStringList filters;
    //filters << tr("All Supported (*.mkv *.mp4 *.mov *.ts *.m2ts *.mpeg *.mpg *.flv *.wmv *.3gp *.jpg *.png *.gif *.bmp *.tiff *.layout)");
    filters << tr("All Supported (*.nov *.avi *.mkv *.mp4 *.mov *.ts *.m2ts *.mpeg *.mpg *.flv *.wmv *.3gp *.jpg *.png *.gif *.bmp *.tiff)");
    filters << tr("Video (*.avi *.mkv *.mp4 *.mov *.ts *.m2ts *.mpeg *.mpg *.flv *.wmv *.3gp)");
    filters << tr("Pictures (*.jpg *.png *.gif *.bmp *.tiff)");
    //filters << tr("Layouts (*.layout)"); // TODO
    filters << tr("All files (*.*)");

    QStringList files = QnFileDialog::getOpenFileNames(mainWindow(),
                                                       tr("Open file"),
                                                       QString(),
                                                       filters.join(lit(";;")),
                                                       0,
                                                       QnCustomFileDialog::fileDialogOptions());

    if (!files.isEmpty())
        menu()->trigger(Qn::DropResourcesAction, addToResourcePool(files));
}

void QnWorkbenchActionHandler::at_openLayoutAction_triggered() {
    QStringList filters;
    filters << tr("All Supported (*.layout)");
    filters << tr("Layouts (*.layout)");
    filters << tr("All files (*.*)");

    QString fileName = QnFileDialog::getOpenFileName(mainWindow(),
                                                     tr("Open file"),
                                                     QString(),
                                                     filters.join(lit(";;")),
                                                     0,
                                                     QnCustomFileDialog::fileDialogOptions());

    if(!fileName.isEmpty())
        menu()->trigger(Qn::DropResourcesAction, addToResourcePool(fileName).filtered<QnLayoutResource>());
}

void QnWorkbenchActionHandler::at_openFolderAction_triggered() {
    QString dirName = QnFileDialog::getExistingDirectory(mainWindow(),
                                                        tr("Select folder..."),
                                                        QString(),
                                                        QnCustomFileDialog::directoryDialogOptions());

    if(!dirName.isEmpty())
        menu()->trigger(Qn::DropResourcesAction, addToResourcePool(dirName));
}

void QnWorkbenchActionHandler::notifyAboutUpdate() {
    QnUpdateInfoItem update = context()->instance<QnWorkbenchUpdateWatcher>()->availableUpdate();
    if(update.isNull())
        return;

    QnSoftwareVersion ignoredUpdateVersion = qnSettings->ignoredUpdateVersion();
    bool ignoreThisVersion = update.engineVersion <= ignoredUpdateVersion;
    bool thisVersionWasIgnored = ignoreThisVersion;
    if(ignoreThisVersion)
        return;

    QnCheckableMessageBox::question(
        mainWindow(),
        Qn::Upgrade_Help,
        tr("Software update is available"),
        tr("Version %1 is available for download at <a href=\"%2\">%2</a>.").arg(update.productVersion.toString()).arg(update.url.toString()),
        tr("Don't notify again about this update."),
        &ignoreThisVersion,
        QDialogButtonBox::Ok | QDialogButtonBox::Cancel,
        QDialogButtonBox::Ok,
        QDialogButtonBox::Cancel
    );

    if(ignoreThisVersion != thisVersionWasIgnored)
        qnSettings->setIgnoredUpdateVersion(ignoreThisVersion ? update.engineVersion : QnSoftwareVersion());
}

void QnWorkbenchActionHandler::openLayoutSettingsDialog(const QnLayoutResourcePtr &layout) {
    if(!layout)
        return;

    if(!accessController()->hasPermissions(layout, Qn::EditLayoutSettingsPermission))
        return;

    QScopedPointer<QnLayoutSettingsDialog> dialog(new QnLayoutSettingsDialog(mainWindow()));
    dialog->setWindowModality(Qt::ApplicationModal);
    dialog->readFromResource(layout);

    bool backgroundWasEmpty = layout->backgroundImageFilename().isEmpty();
    if(!dialog->exec() || !dialog->submitToResource(layout))
        return;

    /* Move layout items to grid center to best fit the background */
    if (backgroundWasEmpty && !layout->backgroundImageFilename().isEmpty()) {
        QnWorkbenchLayout* wlayout = QnWorkbenchLayout::instance(layout);
        if (wlayout)
            wlayout->centralizeItems();
    }
}

void QnWorkbenchActionHandler::at_updateWatcher_availableUpdateChanged() {
    if (qnSettings->isAutoCheckForUpdates())
        notifyAboutUpdate();
}

void QnWorkbenchActionHandler::at_showcaseAction_triggered() {
    QDesktopServices::openUrl(qnSettings->showcaseUrl());
}

void QnWorkbenchActionHandler::at_aboutAction_triggered() {
    QScopedPointer<QnAboutDialog> dialog(new QnAboutDialog(mainWindow()));
    dialog->setWindowModality(Qt::ApplicationModal);
    dialog->exec();
}

void QnWorkbenchActionHandler::at_preferencesGeneralTabAction_triggered() {
    QScopedPointer<QnPreferencesDialog> dialog(new QnPreferencesDialog(mainWindow()));
    dialog->setCurrentPage(QnPreferencesDialog::GeneralPage);
    dialog->setWindowModality(Qt::ApplicationModal);
    dialog->exec();
}

void QnWorkbenchActionHandler::at_preferencesLicensesTabAction_triggered() {
    QnNonModalDialogConstructor<QnSystemAdministrationDialog> dialogConstructor(m_systemAdministrationDialog, mainWindow());
    systemAdministrationDialog()->setCurrentPage(QnSystemAdministrationDialog::LicensesPage);
}

void QnWorkbenchActionHandler::at_preferencesSmtpTabAction_triggered() {
    QnNonModalDialogConstructor<QnSystemAdministrationDialog> dialogConstructor(m_systemAdministrationDialog, mainWindow());
    systemAdministrationDialog()->setCurrentPage(QnSystemAdministrationDialog::SmtpPage);
}

void QnWorkbenchActionHandler::at_preferencesNotificationTabAction_triggered() {
    QScopedPointer<QnPreferencesDialog> dialog(new QnPreferencesDialog(mainWindow()));
    dialog->setCurrentPage(QnPreferencesDialog::NotificationsPage);
    dialog->setWindowModality(Qt::ApplicationModal);
    dialog->exec();
}

void QnWorkbenchActionHandler::at_businessEventsAction_triggered() {
    menu()->trigger(Qn::OpenBusinessRulesAction);
}

void QnWorkbenchActionHandler::at_openBusinessRulesAction_triggered() {
    QnNonModalDialogConstructor<QnBusinessRulesDialog> dialogConstructor(m_businessRulesDialog, mainWindow());

    QString filter;
    QnActionParameters parameters = menu()->currentParameters(sender());
    QnVirtualCameraResourceList cameras = parameters.resources().filtered<QnVirtualCameraResource>();
    if (!cameras.isEmpty()) {
        foreach (const QnVirtualCameraResourcePtr &camera, cameras) {
            filter += camera->getPhysicalId(); //getUniqueId() cannot be used here --gdm
        }
    }
    businessRulesDialog()->setFilter(filter);
}

void QnWorkbenchActionHandler::at_webClientAction_triggered() {
    QUrl url(QnAppServerConnectionFactory::url());
    url.setUserName(QString());
    url.setPassword(QString());
    url.setPath(QLatin1String("/web/"));
    QDesktopServices::openUrl(url);
}

void QnWorkbenchActionHandler::at_systemAdministrationAction_triggered() {
    QnNonModalDialogConstructor<QnSystemAdministrationDialog> dialogConstructor(m_systemAdministrationDialog, mainWindow());
    systemAdministrationDialog()->setCurrentPage(QnSystemAdministrationDialog::GeneralPage);
}

void QnWorkbenchActionHandler::at_businessEventsLogAction_triggered() {
    menu()->trigger(Qn::OpenBusinessLogAction);
}

void QnWorkbenchActionHandler::at_openBusinessLogAction_triggered() {
    QnNonModalDialogConstructor<QnEventLogDialog> dialogConstructor(m_businessEventsLogDialog, mainWindow());

    QnActionParameters parameters = menu()->currentParameters(sender());

    QnBusiness::EventType eventType = parameters.argument(Qn::EventTypeRole, QnBusiness::AnyBusinessEvent);
    QnVirtualCameraResourceList cameras = parameters.resources().filtered<QnVirtualCameraResource>();

    // show diagnostics if Issues action was triggered
    if (eventType != QnBusiness::AnyBusinessEvent || !cameras.isEmpty()) {
        businessEventsLogDialog()->disableUpdateData();
        businessEventsLogDialog()->setEventType(eventType);
        businessEventsLogDialog()->setActionType(QnBusiness::DiagnosticsAction);
        QDate date = QDateTime::currentDateTime().date();
        businessEventsLogDialog()->setDateRange(date, date);
        businessEventsLogDialog()->setCameraList(cameras);
        businessEventsLogDialog()->enableUpdateData();
    }
}

void QnWorkbenchActionHandler::at_cameraListAction_triggered() {
    QnNonModalDialogConstructor<QnCameraListDialog> dialogConstructor(m_cameraListDialog, mainWindow());
    QnActionParameters parameters = menu()->currentParameters(sender());
    QnMediaServerResourcePtr server;
    if (!parameters.resources().isEmpty())
        server = parameters.resource().dynamicCast<QnMediaServerResource>();
    cameraListDialog()->setServer(server);
}

<<<<<<< HEAD
void QnWorkbenchActionHandler::at_connectToServerAction_triggered() {
    const QUrl lastUsedUrl = qnSettings->lastUsedConnection().url;
    if (lastUsedUrl.isValid() && lastUsedUrl != QnAppServerConnectionFactory::defaultUrl())
        return;

    if (!loginDialog()) {
        m_loginDialog = new QnLoginDialog(mainWindow(), context());
        loginDialog()->setModal(true);
    }
    while(true) {
        QnActionParameters parameters = menu()->currentParameters(sender());
        loginDialog()->setAutoConnect(parameters.argument(Qn::AutoConnectRole, false));

        if(!loginDialog()->exec())
            return;

        if(!context()->user())
            break; /* We weren't connected, so layouts cannot be saved. */

        QnWorkbenchState state;
        workbench()->submit(state);

        if(!context()->instance<QnWorkbenchLayoutsHandler>()->closeAllLayouts(true))
            continue;

        QnWorkbenchStateHash states = qnSettings->userWorkbenchStates();
        states[context()->user()->getName()] = state;
        qnSettings->setUserWorkbenchStates(states);
        break;
    }
    menu()->trigger(Qn::ClearCameraSettingsAction);

    QnConnectionDataList connections = qnSettings->customConnections();

    QnConnectionData connectionData;
    connectionData.url = loginDialog()->currentUrl();
    qnSettings->setLastUsedConnection(connectionData);

    qnSettings->setStoredPassword(loginDialog()->rememberPassword()
                ? connectionData.url.password()
                : QString()
                  );

    // remove previous "Last used connection"
    connections.removeOne(QnConnectionDataList::defaultLastUsedNameKey());

    QUrl cleanUrl(connectionData.url);
    cleanUrl.setPassword(QString());
    QnConnectionData selected = connections.getByName(loginDialog()->currentName());
    if (selected.url == cleanUrl){
        connections.removeOne(selected.name);
        connections.prepend(selected);
    } else {
        // save "Last used connection"
        QnConnectionData last(connectionData);
        last.name = QnConnectionDataList::defaultLastUsedNameKey();
        last.url.setPassword(QString());
        connections.prepend(last);
    }
    qnSettings->setCustomConnections(connections);

    //updateStoredConnections(connectionData);

    if (loginDialog()->restartPending())
        QTimer::singleShot(10, this, SLOT(at_exitAction_triggered()));
    else
        menu()->trigger(Qn::ReconnectAction, QnActionParameters().withArgument(Qn::ConnectionInfoRole, loginDialog()->currentInfo()));
}

void QnWorkbenchActionHandler::at_reconnectAction_triggered() {
    QnActionParameters parameters = menu()->currentParameters(sender());

    const QnConnectionData connectionData = qnSettings->lastUsedConnection();
    if (!connectionData.isValid())
        return;
    
    QnConnectionInfo connectionInfo;
    if (parameters.hasArgument(Qn::ConnectionInfoRole)) {   // we have received info from Login Dialog
        connectionInfo = parameters.argument<QnConnectionInfo>(Qn::ConnectionInfoRole);
    } else {  // auto-login by previous credentials
        QnEc2ConnectionRequestResult result;
        QnAppServerConnectionFactory::ec2ConnectionFactory()->connect(
            connectionData.url, &result, &QnEc2ConnectionRequestResult::processEc2Reply );

        QnGraphicsMessageBox* connectingMessageBox = qnSettings->isVideoWallMode()
            ? QnGraphicsMessageBox::information(tr("Connecting..."), INT_MAX)
            : NULL;

        //here we are going to inner event loop
        int errCode = result.exec();
        if (connectingMessageBox)
            connectingMessageBox->hideImmideately();
        
        if (errCode != 0) {
            if (qnSettings->isVideoWallMode()) {
                QnGraphicsMessageBox* reconnectingMessageBox = QnGraphicsMessageBox::informationTicking(tr("Connection failed. Reconnecting in %1..."), videowallReconnectTimeoutMSec);
                connect(reconnectingMessageBox, &QnGraphicsMessageBox::finished, action(Qn::ReconnectAction), &QAction::trigger);
            }
            return;
        }

        QnAppServerConnectionFactory::setEc2Connection( result.connection());
        connectionInfo = result.reply<QnConnectionInfo>();
    }
    QnCommonMessageProcessor::instance()->init(NULL);
    QnCommonMessageProcessor::instance()->init(QnAppServerConnectionFactory::getConnection2());

    auto incompatibilityHandler = [this]() {
        if (!qnSettings->isVideoWallMode())
            return;
        QnGraphicsMessageBox* incompatibleMessageBox = QnGraphicsMessageBox::informationTicking(tr("Incompatible server. Closing in %1..."), videowallCloseTimeoutMSec);
        connect(incompatibleMessageBox, &QnGraphicsMessageBox::finished, action(Qn::ExitAction), &QAction::trigger);
    };

    { // I think we should move this common code to common place --gdm
        bool compatibleProduct = qnSettings->isDevMode() || connectionInfo.brand.isEmpty()
                || connectionInfo.brand == QLatin1String(QN_PRODUCT_NAME_SHORT);
        if (!compatibleProduct) {
            incompatibilityHandler();
            return;
        }

        QnCompatibilityChecker remoteChecker(connectionInfo.compatibilityItems);
        QnCompatibilityChecker localChecker(localCompatibilityItems());
        QnCompatibilityChecker* compatibilityChecker;
        if (remoteChecker.size() > localChecker.size()) {
            compatibilityChecker = &remoteChecker;
        } else {
            compatibilityChecker = &localChecker;
        }

        if (!compatibilityChecker->isCompatible(QLatin1String("Client"), qnCommon->engineVersion(), QLatin1String("ECS"), connectionInfo.version)) {
            incompatibilityHandler();
            return;
        }
    }

    QnSessionManager::instance()->stop();

    QnAppServerConnectionFactory::setCurrentVersion(connectionInfo.version);
    QnAppServerConnectionFactory::setDefaultUrl(connectionData.url);

    // repopulate the resource pool
    QnResource::stopCommandProc();
    QnResourceDiscoveryManager::instance()->stop();

#ifndef STANDALONE_MODE
    static const char *appserverAddedPropertyName = "_qn_appserverAdded";
    if(!QnResourceDiscoveryManager::instance()->property(appserverAddedPropertyName).toBool()) {
        QnResourceDiscoveryManager::instance()->setProperty(appserverAddedPropertyName, true);
    }
#endif

    // Also remove layouts that were just added and have no 'remote' flag set.
    foreach(const QnLayoutResourcePtr &layout, resourcePool()->getResources().filtered<QnLayoutResource>())
        if(!(snapshotManager()->flags(layout) & Qn::ResourceIsLocal))
            resourcePool()->removeResource(layout);

    // don't remove local resources
    const QnResourceList remoteResources = resourcePool()->getResourcesWithFlag(QnResource::remote);
    resourcePool()->removeResources(remoteResources);
    

    qnLicensePool->reset();

    notificationsHandler()->clear();

    QnSessionManager::instance()->start();

    QnResourceDiscoveryManager::instance()->start();

    QnResource::startCommandProc();

    context()->setUserName(connectionData.url.userName());
}

void QnWorkbenchActionHandler::at_disconnectAction_triggered() {
    QnActionParameters parameters = menu()->currentParameters(sender());
    bool force = parameters.hasArgument(Qn::ForceRole)
        ? parameters.argument(Qn::ForceRole).toBool()
        : false;

    //closeAllLayouts should return true in case of force disconnect
    if( context()->user() && !context()->instance<QnWorkbenchLayoutsHandler>()->closeAllLayouts(true, force)) 
        return;

    // TODO: #GDM #Common Factor out common code from reconnect/disconnect/login actions.

    menu()->trigger(Qn::ClearCameraSettingsAction);

    QnResource::stopCommandProc();
    QnResourceDiscoveryManager::instance()->stop();
    QnSessionManager::instance()->stop();

    // Also remove layouts that were just added and have no 'remote' flag set.
    foreach(const QnLayoutResourcePtr &layout, resourcePool()->getResources().filtered<QnLayoutResource>())
        if(!(snapshotManager()->flags(layout) & Qn::ResourceIsLocal))
            resourcePool()->removeResource(layout);

    // don't remove local resources
    const QnResourceList remoteResources = resourcePool()->getResourcesWithFlag(QnResource::remote);
    resourcePool()->removeResources(remoteResources);

    qnLicensePool->reset();

    QnAppServerConnectionFactory::setCurrentVersion(QnSoftwareVersion());
    QnAppServerConnectionFactory::setEc2Connection( NULL);
    QnCommonMessageProcessor::instance()->init(NULL);

    // TODO: #Elric save workbench state on logout.
    // TODO: #GDM save workbench state on connectionClosed() =)

    notificationsHandler()->clear();

    qnSettings->setStoredPassword(QString());

    if (m_connectingMessageBox != NULL) {
        m_connectingMessageBox->disconnect(this);
        m_connectingMessageBox->hideImmideately();
        m_connectingMessageBox = NULL;
    }
}

=======
>>>>>>> a72d7757
void QnWorkbenchActionHandler::at_thumbnailsSearchAction_triggered() {
    QnActionParameters parameters = menu()->currentParameters(sender());

    QnResourcePtr resource = parameters.resource();
    if(!resource)
        return;

    bool isSearchLayout = workbench()->currentLayout()->data().contains(Qn::LayoutSearchStateRole);
    
    QnTimePeriod period = parameters.argument<QnTimePeriod>(Qn::TimePeriodRole);
    QnTimePeriodList periods = parameters.argument<QnTimePeriodList>(Qn::TimePeriodsRole);

    if (period.isEmpty()) {
        if (!isSearchLayout)
            return;

        QnResourceWidget *widget = parameters.widget();
        if (!widget)
            return;
        
        period = widget->item()->data(Qn::ItemSliderSelectionRole).value<QnTimePeriod>();
        if (period.isEmpty())
            return;

        periods = widget->item()->data(Qn::TimePeriodsRole).value<QnTimePeriodList>();
    }

    /* Adjust for chunks. If they are provided, they MUST intersect with period */
    if(!periods.isEmpty()) {

        QnTimePeriodList localPeriods = periods.intersected(period);

        qint64 startDelta = localPeriods.first().startTimeMs - period.startTimeMs;
        if (startDelta > 0) { //user selected period before the first chunk
            period.startTimeMs += startDelta;
            period.durationMs -= startDelta;
        }

        qint64 endDelta = period.endTimeMs() - localPeriods.last().endTimeMs();
        if (endDelta > 0) { // user selected period after the last chunk
            period.durationMs -= endDelta;
        }       
    }


    /* List of possible time steps, in milliseconds. */
    const qint64 steps[] = {
        1000ll * 10,                    /* 10 seconds. */
        1000ll * 15,                    /* 15 seconds. */
        1000ll * 20,                    /* 20 seconds. */
        1000ll * 30,                    /* 30 seconds. */
        1000ll * 60,                    /* 1 minute. */
        1000ll * 60 * 2,                /* 2 minutes. */
        1000ll * 60 * 3,                /* 3 minutes. */
        1000ll * 60 * 5,                /* 5 minutes. */
        1000ll * 60 * 10,               /* 10 minutes. */
        1000ll * 60 * 15,               /* 15 minutes. */
        1000ll * 60 * 20,               /* 20 minutes. */
        1000ll * 60 * 30,               /* 30 minutes. */
        1000ll * 60 * 60,               /* 1 hour. */
        1000ll * 60 * 60 * 2,           /* 2 hours. */
        1000ll * 60 * 60 * 3,           /* 3 hours. */
        1000ll * 60 * 60 * 6,           /* 6 hours. */
        1000ll * 60 * 60 * 12,          /* 12 hours. */
        1000ll * 60 * 60 * 24,          /* 1 day. */
        1000ll * 60 * 60 * 24 * 2,      /* 2 days. */
        1000ll * 60 * 60 * 24 * 3,      /* 3 days. */
        1000ll * 60 * 60 * 24 * 5,      /* 5 days. */
        1000ll * 60 * 60 * 24 * 10,     /* 10 days. */
        1000ll * 60 * 60 * 24 * 20,     /* 20 days. */
        1000ll * 60 * 60 * 24 * 30,     /* 30 days. */
        0,
    };

    const qint64 maxItems = qnSettings->maxPreviewSearchItems();

    if(period.durationMs < steps[1]) {
        QMessageBox::warning(mainWindow(), tr("Could not perform preview search"), tr("Selected time period is too short to perform preview search. Please select a longer period."), QMessageBox::Ok);
        return;
    }

    /* Find best time step. */
    qint64 step = 0;
    for(int i = 0; steps[i] > 0; i++) {
        if(period.durationMs < steps[i] * (maxItems - 2)) { /* -2 is here as we're going to snap period ends to closest step points. */
            step = steps[i];
            break;
        }
    }

    int itemCount = 0;
    if(step == 0) {
        /* No luck? Calculate time step based on the maximal number of items. */
        itemCount = maxItems;

        step = period.durationMs / itemCount;
    } else {
        /* In this case we want to adjust the period. */

        if(resource->flags() & QnResource::utc) {
            QDateTime startDateTime = QDateTime::fromMSecsSinceEpoch(period.startTimeMs);
            QDateTime endDateTime = QDateTime::fromMSecsSinceEpoch(period.endTimeMs());
            const qint64 dayMSecs = 1000ll * 60 * 60 * 24;

            if(step < dayMSecs) {
                int startMSecs = qFloor(QDateTime(startDateTime.date()).msecsTo(startDateTime), step);
                int endMSecs = qCeil(QDateTime(endDateTime.date()).msecsTo(endDateTime), step);

                startDateTime.setTime(QTime(0, 0, 0, 0));
                startDateTime = startDateTime.addMSecs(startMSecs);

                endDateTime.setTime(QTime(0, 0, 0, 0));
                endDateTime = endDateTime.addMSecs(endMSecs);
            } else {
                int stepDays = step / dayMSecs;

                startDateTime.setTime(QTime(0, 0, 0, 0));
                startDateTime.setDate(QDate::fromJulianDay(qFloor(startDateTime.date().toJulianDay(), stepDays)));

                endDateTime.setTime(QTime(0, 0, 0, 0));
                endDateTime.setDate(QDate::fromJulianDay(qCeil(endDateTime.date().toJulianDay(), stepDays)));
            }

            period = QnTimePeriod(startDateTime.toMSecsSinceEpoch(), endDateTime.toMSecsSinceEpoch() - startDateTime.toMSecsSinceEpoch());
        } else {
            qint64 startTime = qFloor(period.startTimeMs, step);
            qint64 endTime = qCeil(period.endTimeMs(), step);
            period = QnTimePeriod(startTime, endTime - startTime);
        }

        itemCount = qMin(period.durationMs / step, maxItems);
    }

    /* Calculate size of the resulting matrix. */
    qreal desiredAspectRatio = qnGlobals->defaultLayoutCellAspectRatio();
    QnResourceWidget *widget = parameters.widget();
    if (widget && widget->hasAspectRatio())
        desiredAspectRatio = widget->aspectRatio();

    const int matrixWidth = qMax(1, qRound(std::sqrt(desiredAspectRatio * itemCount)));

    /* Construct and add a new layout. */
    QnLayoutResourcePtr layout(new QnLayoutResource());
    layout->setId(QUuid::createUuid());
    layout->setName(tr("Preview Search for %1").arg(resource->getName()));
    layout->setTypeByName(lit("Layout"));
    if(context()->user())
        layout->setParentId(context()->user()->getId());

    qint64 time = period.startTimeMs;
    for(int i = 0; i < itemCount; i++) {
        QnTimePeriod localPeriod (time, step);
        QnTimePeriodList localPeriods = periods.intersected(localPeriod);
        qint64 localTime = time;
        if (!localPeriods.isEmpty())
            localTime = qMax(localTime, localPeriods.first().startTimeMs);

        QnLayoutItemData item;
        item.flags = Qn::Pinned;
        item.uuid = QUuid::createUuid();
        item.combinedGeometry = QRect(i % matrixWidth, i / matrixWidth, 1, 1);
        item.resource.id = resource->getId();
        item.resource.path = resource->getUniqueId();
        item.contrastParams = widget->item()->imageEnhancement();
        item.dewarpingParams = widget->item()->dewarpingParams();
        item.dataByRole[Qn::ItemPausedRole] = true;
        item.dataByRole[Qn::ItemSliderSelectionRole] = QVariant::fromValue<QnTimePeriod>(localPeriod);
        item.dataByRole[Qn::ItemSliderWindowRole] = QVariant::fromValue<QnTimePeriod>(period);
        item.dataByRole[Qn::ItemTimeRole] = localTime;
        item.dataByRole[Qn::ItemAspectRatioRole] = desiredAspectRatio;  // set aspect ratio to make thumbnails load in all cases, see #2619
        item.dataByRole[Qn::TimePeriodsRole] = QVariant::fromValue<QnTimePeriodList>(localPeriods);

        layout->addItem(item);

        time += step;
    }

    layout->setData(Qn::LayoutTimeLabelsRole, true);
    layout->setData(Qn::LayoutSyncStateRole, QVariant::fromValue<QnStreamSynchronizationState>(QnStreamSynchronizationState()));
    layout->setData(Qn::LayoutPermissionsRole, static_cast<int>(Qn::ReadPermission));
    layout->setData(Qn::LayoutSearchStateRole, QVariant::fromValue<QnThumbnailsSearchState>(QnThumbnailsSearchState(period, step)));
    layout->setData(Qn::LayoutCellAspectRatioRole, desiredAspectRatio);
    layout->setLocalRange(period);

    resourcePool()->addResource(layout);
    menu()->trigger(Qn::OpenSingleLayoutAction, layout);
}

void QnWorkbenchActionHandler::at_cameraSettingsAction_triggered() {
    QnVirtualCameraResourceList cameras = menu()->currentParameters(sender()).resources().filtered<QnVirtualCameraResource>();

    QnNonModalDialogConstructor<QnCameraSettingsDialog> dialogConstructor(m_cameraSettingsDialog, mainWindow());

    cameraSettingsDialog()->setCameras(cameras);
}

void QnWorkbenchActionHandler::at_pictureSettingsAction_triggered() {
    QnResourcePtr resource = menu()->currentParameters(sender()).resource();
    if (!resource)
        return;

    QnMediaResourcePtr media = resource.dynamicCast<QnMediaResource>();
    if (!media)
        return;

    QScopedPointer<QnPictureSettingsDialog> dialog;
    if (resource->hasFlags(QnResource::remote))
        dialog.reset(new QnWorkbenchStateDependentDialog<QnPictureSettingsDialog>(mainWindow()));
    else
        dialog.reset(new QnPictureSettingsDialog(mainWindow()));
    
    dialog->updateFromResource(media);
    if (dialog->exec()) {
        dialog->submitToResource(media);
    } else {
        QnResourceWidget* centralWidget = display()->widget(Qn::CentralRole);
        if (QnMediaResourceWidget* mediaWidget = dynamic_cast<QnMediaResourceWidget*>(centralWidget))
            mediaWidget->setDewarpingParams(media->getDewarpingParams());
    }
}

void QnWorkbenchActionHandler::at_cameraIssuesAction_triggered()
{
    menu()->trigger(Qn::OpenBusinessLogAction,
                    menu()->currentParameters(sender())
                    .withArgument(Qn::EventTypeRole, QnBusiness::AnyCameraEvent));
}

void QnWorkbenchActionHandler::at_cameraBusinessRulesAction_triggered() {
    menu()->trigger(Qn::OpenBusinessRulesAction,
                    menu()->currentParameters(sender()));
}

void QnWorkbenchActionHandler::at_cameraDiagnosticsAction_triggered() {
    QnVirtualCameraResourcePtr resource = menu()->currentParameters(sender()).resource().dynamicCast<QnVirtualCameraResource>();
    if(!resource)
        return;

    QScopedPointer<QnCameraDiagnosticsDialog> dialog(new QnCameraDiagnosticsDialog(mainWindow()));
    dialog->setResource(resource);
    dialog->restart();
    dialog->exec();
}

void QnWorkbenchActionHandler::at_serverAddCameraManuallyAction_triggered(){
    QnMediaServerResourceList resources = menu()->currentParameters(sender()).resources().filtered<QnMediaServerResource>();
    if(resources.size() != 1)
        return;

    QnMediaServerResourcePtr server = resources[0];

    QnNonModalDialogConstructor<QnCameraAdditionDialog> dialogConstructor(m_cameraAdditionDialog, mainWindow());

    QnCameraAdditionDialog* dialog = cameraAdditionDialog();

    if (dialog->server() != server) {
        if (dialog->state() == QnCameraAdditionDialog::Searching
                || dialog->state() == QnCameraAdditionDialog::Adding) {

            int result = QMessageBox::warning(
                        mainWindow(),
                        tr("Process is in progress"),
                        tr("Camera addition is already in progress."\
                           "Are you sure you want to cancel current process?"), //TODO: #GDM #Common show current process details
                        QMessageBox::Ok | QMessageBox::Cancel,
                        QMessageBox::Cancel
            );
            if (result != QMessageBox::Ok)
                return;
        }
        dialog->setServer(server);
    }
}

void QnWorkbenchActionHandler::at_serverSettingsAction_triggered() {
    QnMediaServerResourcePtr server = menu()->currentParameters(sender()).resource().dynamicCast<QnMediaServerResource>();
    if(!server)
        return;

    QScopedPointer<QnServerSettingsDialog> dialog(new QnServerSettingsDialog(server, mainWindow()));
    dialog->setWindowModality(Qt::ApplicationModal);
    if(!dialog->exec())
        return;

    // TODO: #Elric move submitToResources here.
    connection2()->getMediaServerManager()->save( server, this,
        [this]( int reqID, ec2::ErrorCode errorCode, QnMediaServerResourcePtr savedServerRes ) {
            at_resources_saved( reqID, errorCode, QnResourceList() << savedServerRes );
        } );
}

void QnWorkbenchActionHandler::at_serverLogsAction_triggered() {
    QnMediaServerResourcePtr server = menu()->currentParameters(sender()).resource().dynamicCast<QnMediaServerResource>();
    if(!server)
        return;

    if (!context()->user())
        return;

    QUrl url = server->getApiUrl();
    url.setScheme(lit("http"));
    url.setPath( lit("/api/showLog") );
    url.setQuery(lit("lines=1000"));
    
    //setting credentials for access to resource
    url.setUserName(QnAppServerConnectionFactory::url().userName());
    url.setPassword(QnAppServerConnectionFactory::url().password());

    if( !QnNetworkProxyFactory::instance()->fillUrlWithRouteToResource(
            server,
            &url,
            QnNetworkProxyFactory::placeCredentialsToUrl ) )
    {
        //could not find route to server. Can it really happen?
        //TODO: #ak some error message
    }
    
    QDesktopServices::openUrl(url);
}

void QnWorkbenchActionHandler::at_serverIssuesAction_triggered() {
    menu()->trigger(Qn::OpenBusinessLogAction,
                    QnActionParameters().withArgument(Qn::EventTypeRole, QnBusiness::AnyServerEvent));
}

void QnWorkbenchActionHandler::at_pingAction_triggered() {
    QnResourcePtr resource = menu()->currentParameters(sender()).resource();
    if (!resource)
        return;

#ifdef Q_OS_WIN
    QUrl url = QUrl::fromUserInput(resource->getUrl());
    QString host = url.host();
    QString cmd = QLatin1String("cmd /C ping %1 -t");
    QProcess::startDetached(cmd.arg(host));
#endif
#ifdef Q_OS_LINUX
    QUrl url = QUrl::fromUserInput(resource->getUrl());
    QString host = url.host();
    QString cmd = QLatin1String("xterm -e ping %1");
    QProcess::startDetached(cmd.arg(host));
#endif
#ifdef Q_OS_MACX
    QUrl url = QUrl::fromUserInput(resource->getUrl());
    QString host = url.host();
    QnPingDialog *dialog = new QnPingDialog(NULL, Qt::Dialog | Qt::WindowStaysOnTopHint);
    dialog->setHostAddress(host);
    dialog->show();
    dialog->startPings();
#endif

}

void QnWorkbenchActionHandler::at_openInFolderAction_triggered() {
    QnResourcePtr resource = menu()->currentParameters(sender()).resource();
    if(resource.isNull())
        return;

    QnEnvironment::showInGraphicalShell(mainWindow(), resource->getUrl());
}

void QnWorkbenchActionHandler::at_deleteFromDiskAction_triggered() {
    QSet<QnResourcePtr> resources = menu()->currentParameters(sender()).resources().toSet();

    QDialogButtonBox::StandardButton button = QnResourceListDialog::exec(
        mainWindow(),
        resources.toList(),
        tr("Delete Files"),
        tr("Are you sure you want to permanently delete these %n file(s)?", "", resources.size()),
        QDialogButtonBox::Yes | QDialogButtonBox::No
    );
    if(button != QDialogButtonBox::Yes)
        return;

    QnFileProcessor::deleteLocalResources(resources.toList());
}

void QnWorkbenchActionHandler::at_removeLayoutItemAction_triggered() {
    QnLayoutItemIndexList items = menu()->currentParameters(sender()).layoutItems();

    if(items.size() > 1) {
        QDialogButtonBox::StandardButton button = QnResourceListDialog::exec(
            mainWindow(),
            QnActionParameterTypes::resources(items),
            Qn::RemoveItems_Help,
            tr("Remove Items"),
            tr("Are you sure you want to remove these %n item(s) from layout?", "", items.size()),
            QDialogButtonBox::Yes | QDialogButtonBox::No
        );
        if(button != QDialogButtonBox::Yes)
            return;
    }

    QList<QUuid> orphanedUuids;
    foreach(const QnLayoutItemIndex &index, items) {
        if(index.layout()) {
            index.layout()->removeItem(index.uuid());
        } else {
            orphanedUuids.push_back(index.uuid());
        }
    }

    /* If appserver is not running, we may get removal requests without layout resource. */
    if(!orphanedUuids.isEmpty()) {
        QList<QnWorkbenchLayout *> layouts;
        layouts.push_front(workbench()->currentLayout());
        foreach(const QUuid &uuid, orphanedUuids) {
            foreach(QnWorkbenchLayout *layout, layouts) {
                if(QnWorkbenchItem *item = layout->item(uuid)) {
                    qnDeleteLater(item);
                    break;
                }
            }
        }
    }
}

bool QnWorkbenchActionHandler::validateResourceName(const QnResourcePtr &resource, const QString &newName) const {
    /* Only users and videowall should be checked. Layouts are checked separately, servers and cameras can have the same name. */
    QnResource::Flags checkedFlags = resource->flags() & (QnResource::user | QnResource::videowall);
    if (!checkedFlags)
        return true;

    /* Resource cannot have both of these flags at once. */
    Q_ASSERT(checkedFlags == QnResource::user || checkedFlags == QnResource::videowall);

    foreach (const QnResourcePtr &resource, qnResPool->getResources()) {
        if (!resource->hasFlags(checkedFlags))
            continue;
        if (resource->getName() != newName)
            continue;

        QString title = checkedFlags == QnResource::user
            ? tr("User already exists.")
            : tr("Video Wall already exists");

        QString message = checkedFlags == QnResource::user 
            ? tr("User with the same name already exists")
            : tr("Video Wall with the same name already exists");

        QMessageBox::warning(
            mainWindow(),
            title,
            message
            );
        return false;
    }

    return true;
}


void QnWorkbenchActionHandler::at_renameAction_triggered() {
    QnActionParameters parameters = menu()->currentParameters(sender());

    QnResourcePtr resource;

    Qn::NodeType nodeType = parameters.argument<Qn::NodeType>(Qn::NodeTypeRole, Qn::ResourceNode);
    switch (nodeType)
    {
    case Qn::ResourceNode:
    case Qn::EdgeNode:
    case Qn::RecorderNode:
        resource = parameters.resource();
        break;
    default:
        break;
    }
    if(!resource)
        return;

    QnVirtualCameraResourcePtr camera;
    if (nodeType == Qn::RecorderNode) {
        camera = resource.dynamicCast<QnVirtualCameraResource>();
        if (!camera)
            return;
    }

    QString name = parameters.argument<QString>(Qn::ResourceNameRole).trimmed();
    QString oldName = nodeType == Qn::RecorderNode
            ? camera->getGroupName()
            : resource->getName();

    if(name.isEmpty()) {
        bool ok = false;
        do {
            name = QInputDialog::getText(mainWindow(),
                                         tr("Rename"),
                                         tr("Enter new name for the selected item:"),
                                         QLineEdit::Normal,
                                         oldName,
                                         &ok)
                                         .trimmed();
            if (!ok || name.isEmpty() || name == oldName)
                return;

        } while (!validateResourceName(resource, name));
    }

    if(name == oldName)
        return;

    if(QnLayoutResourcePtr layout = resource.dynamicCast<QnLayoutResource>()) {
        context()->instance<QnWorkbenchLayoutsHandler>()->renameLayout(layout, name);
    } else if (nodeType == Qn::RecorderNode) {
        /* Recorder name should not be validated. */
        QString groupId = camera->getGroupId();
        QnVirtualCameraResourceList modified;
        foreach(const QnResourcePtr &resource, qnResPool->getResources()) {
            QnVirtualCameraResourcePtr cam = resource.dynamicCast<QnVirtualCameraResource>();
            if (!cam || cam->getGroupId() != groupId)
                continue;
            cam->setGroupName(name);
            modified << cam;
        }
        connection2()->getCameraManager()->save(modified, this, 
            [this, modified, oldName]( int reqID, ec2::ErrorCode errorCode ) {
                at_resources_saved( reqID, errorCode, modified );
                if (errorCode != ec2::ErrorCode::ok)
                    foreach (const QnVirtualCameraResourcePtr &camera, modified)
                        camera->setGroupName(oldName);
            } );



    } else {
        if (!validateResourceName(resource, name))
            return;

        resource->setName(name);
        connection2()->getResourceManager()->save( resource, this,
            [this, resource, oldName]( int reqID, ec2::ErrorCode errorCode ) {
                at_resources_saved( reqID, errorCode, QnResourceList() << resource );
                if (errorCode != ec2::ErrorCode::ok)
                    resource->setName(oldName);
            });
    }
}

void QnWorkbenchActionHandler::at_removeFromServerAction_triggered() {
    QnResourceList resources = menu()->currentParameters(sender()).resources();

    /* User cannot delete himself. */
    resources.removeOne(context()->user());
    if(resources.isEmpty())
        return;

    auto canAutoDelete = [this](const QnResourcePtr &resource) {
        QnLayoutResourcePtr layoutResource = resource.dynamicCast<QnLayoutResource>();
        if(!layoutResource)
            return false;

        return snapshotManager()->flags(layoutResource) == Qn::ResourceIsLocal; /* Local, not changed and not being saved. */
    };

    auto deleteResource = [this](const QnResourcePtr &resource) {
        if(QnLayoutResourcePtr layout = resource.dynamicCast<QnLayoutResource>()) {
            if(snapshotManager()->isLocal(layout)) {
                resourcePool()->removeResource(resource); /* This one can be simply deleted from resource pool. */
                return;
            }
        }

        // if we are deleting an edge camera, also delete its server
        QUuid parentToDelete = resource.dynamicCast<QnVirtualCameraResource>() && //check for camera to avoid unnecessary parent lookup
            QnMediaServerResource::isEdgeServer(resource->getParentResource())
            ? resource->getParentId()
            : QUuid();

        connection2()->getResourceManager()->remove( resource->getId(), this, &QnWorkbenchActionHandler::at_resource_deleted );
        if (!parentToDelete.isNull())
            connection2()->getResourceManager()->remove(parentToDelete, this, &QnWorkbenchActionHandler::at_resource_deleted );
    };

    /* Check if it's OK to delete something without asking. */
    QnResourceList autoDeleting;
    foreach(const QnResourcePtr &resource, resources) {
        if(!canAutoDelete(resource))
            continue;
        autoDeleting << resource;
        deleteResource(resource);
    }
    foreach (const QnResourcePtr &resource, autoDeleting)
        resources.removeOne(resource);

    if(resources.isEmpty())
        return; /* Nothing to delete. */

    /* Check that we are deleting online auto-found cameras */ 
    QnResourceList onlineAutoDiscoveredCameras;
    foreach(const QnResourcePtr &resource, resources) {
        QnVirtualCameraResourcePtr camera = resource.dynamicCast<QnVirtualCameraResource>();
        if (!camera ||
            camera->getStatus() == QnResource::Offline || 
            camera->isManuallyAdded()) 
                continue;
        onlineAutoDiscoveredCameras << camera;
    } 

    QString question;
    /* First version of the dialog if all cameras are auto-discovered. */
    if (resources.size() == onlineAutoDiscoveredCameras.size()) 
        question = tr("These %n cameras are auto-discovered.\n"\
            "They may be auto-discovered again after removing.\n"\
            "Are you sure you want to delete them",
            "", resources.size());
    else 
    /* Second version - some cameras are auto-discovered, some not. */
    if (!onlineAutoDiscoveredCameras.isEmpty())
        question = tr("%n of these %1 cameras are auto-discovered.\n"\
            "They may be auto-discovered again after removing.\n"\
            "Are you sure you want to delete them",
            "", onlineAutoDiscoveredCameras.size()).arg(resources.size());
     else
    /* Third version - no auto-discovered cameras in the list. */
        question = tr("Do you really want to delete the following %n item(s)?",
            "", resources.size());
    
    
    QDialogButtonBox::StandardButton button = QnResourceListDialog::exec(
        mainWindow(),
        resources,
        tr("Delete Resources"),
        question,
        QDialogButtonBox::Yes | QDialogButtonBox::No
        );
    if (button != QDialogButtonBox::Yes)
        return; /* User does not want it deleted. */

    foreach(const QnResourcePtr &resource, resources)
        deleteResource(resource);   
}

void QnWorkbenchActionHandler::at_newUserAction_triggered() {
    QnUserResourcePtr user(new QnUserResource());
    user->setPermissions(Qn::GlobalLiveViewerPermissions);

    QScopedPointer<QnUserSettingsDialog> dialog(new QnUserSettingsDialog(context(), mainWindow()));
    dialog->setWindowModality(Qt::ApplicationModal);
    dialog->setEditorPermissions(accessController()->globalPermissions());
    dialog->setUser(user);
    dialog->setElementFlags(QnUserSettingsDialog::CurrentPassword, 0);
    setHelpTopic(dialog.data(), Qn::NewUser_Help);
    do {
        if(!dialog->exec())
            return;
        dialog->submitToResource();
    } while (!validateResourceName(user, user->getName())); 

    user->setId(QUuid::createUuid());
    user->setTypeByName(lit("User"));

    connection2()->getUserManager()->save(
        user, this,
        [this, user]( int reqID, ec2::ErrorCode errorCode ) {
            at_resources_saved( reqID, errorCode, QnResourceList() << user );
        } );
    user->setPassword(QString()); // forget the password now
}

void QnWorkbenchActionHandler::at_exitAction_triggered() {
    if (!context()->instance<QnWorkbenchStateManager>()->tryClose(false))
        return;

    menu()->trigger(Qn::BeforeExitAction);
    qApp->exit(0);
    applauncher::scheduleProcessKill( QCoreApplication::applicationPid(), PROCESS_TERMINATE_TIMEOUT );
}

void QnWorkbenchActionHandler::at_beforeExitAction_triggered() {
    deleteDialogs();
}


QnAdjustVideoDialog* QnWorkbenchActionHandler::adjustVideoDialog() {
    return m_adjustVideoDialog.data();
}

void QnWorkbenchActionHandler::at_adjustVideoAction_triggered()
{
    QnMediaResourceWidget *widget = menu()->currentParameters(sender()).widget<QnMediaResourceWidget>();
    if(!widget)
        return;

    QnNonModalDialogConstructor<QnAdjustVideoDialog> dialogConstructor(m_adjustVideoDialog, mainWindow());
    adjustVideoDialog()->setWidget(widget);
}

void QnWorkbenchActionHandler::at_userSettingsAction_triggered() {
    QnActionParameters params = menu()->currentParameters(sender());
    QnUserResourcePtr user = params.resource().dynamicCast<QnUserResource>();
    if(!user)
        return;

    Qn::Permissions permissions = accessController()->permissions(user);
    if(!(permissions & Qn::ReadPermission))
        return;

    QScopedPointer<QnUserSettingsDialog> dialog(new QnUserSettingsDialog(context(), mainWindow()));
    dialog->setWindowModality(Qt::ApplicationModal);
    dialog->setWindowTitle(tr("User Settings"));
    setHelpTopic(dialog.data(), Qn::UserSettings_Help);

    dialog->setFocusedElement(params.argument<QString>(Qn::FocusElementRole));

    QnUserSettingsDialog::ElementFlags zero(0);

    QnUserSettingsDialog::ElementFlags flags =
        ((permissions & Qn::ReadPermission) ? QnUserSettingsDialog::Visible : zero) |
        ((permissions & Qn::WritePermission) ? QnUserSettingsDialog::Editable : zero);

    QnUserSettingsDialog::ElementFlags loginFlags =
        ((permissions & Qn::ReadPermission) ? QnUserSettingsDialog::Visible : zero) |
        ((permissions & Qn::WriteNamePermission) ? QnUserSettingsDialog::Editable : zero);

    QnUserSettingsDialog::ElementFlags passwordFlags =
        ((permissions & Qn::WritePasswordPermission) ? QnUserSettingsDialog::Visible : zero) | /* There is no point to display flag edit field if password cannot be changed. */
        ((permissions & Qn::WritePasswordPermission) ? QnUserSettingsDialog::Editable : zero);
    passwordFlags &= flags;

    QnUserSettingsDialog::ElementFlags accessRightsFlags =
        ((permissions & Qn::ReadPermission) ? QnUserSettingsDialog::Visible : zero) |
        ((permissions & Qn::WriteAccessRightsPermission) ? QnUserSettingsDialog::Editable : zero);
    accessRightsFlags &= flags;

    QnUserSettingsDialog::ElementFlags emailFlags =
        ((permissions & Qn::ReadEmailPermission) ? QnUserSettingsDialog::Visible : zero) |
        ((permissions & Qn::WriteEmailPermission) ? QnUserSettingsDialog::Editable : zero);
    emailFlags &= flags;

    dialog->setElementFlags(QnUserSettingsDialog::Login, loginFlags);
    dialog->setElementFlags(QnUserSettingsDialog::Password, passwordFlags);
    dialog->setElementFlags(QnUserSettingsDialog::AccessRights, accessRightsFlags);
    dialog->setElementFlags(QnUserSettingsDialog::Email, emailFlags);
    dialog->setEditorPermissions(accessController()->globalPermissions());


    // TODO #Elric: This is a totally evil hack. Store password hash/salt in user.
    QString currentPassword = QnAppServerConnectionFactory::url().password();
    if(user == context()->user()) {
        dialog->setElementFlags(QnUserSettingsDialog::CurrentPassword, passwordFlags);
        dialog->setCurrentPassword(currentPassword);
    } else {
        dialog->setElementFlags(QnUserSettingsDialog::CurrentPassword, 0);
    }

    dialog->setUser(user);
    if(!dialog->exec() || !dialog->hasChanges())
        return;

    if(permissions & Qn::SavePermission) {
        dialog->submitToResource();

        connection2()->getUserManager()->save(
            user, this, 
            [this, user]( int reqID, ec2::ErrorCode errorCode ) {
                at_resources_saved( reqID, errorCode, QnResourceList() << user );
            } );

        QString newPassword = user->getPassword();
        user->setPassword(QString());
        if(user == context()->user() && !newPassword.isEmpty() && newPassword != currentPassword) {
            /* Password was changed. Change it in global settings and hope for the best. */
            QUrl url = QnAppServerConnectionFactory::url();
            url.setPassword(newPassword);

            // TODO #elric: This is a totally evil hack. Store password hash/salt in user.
            context()->instance<QnWorkbenchUserWatcher>()->setUserPassword(newPassword);

            QnAppServerConnectionFactory::setUrl(url);
            qnSettings->setStoredPassword(qnSettings->storedPassword().isEmpty()
                ? QString()
                : newPassword);
        }
    }
}

void QnWorkbenchActionHandler::at_layoutSettingsAction_triggered() {
    QnActionParameters params = menu()->currentParameters(sender());
    openLayoutSettingsDialog(params.resource().dynamicCast<QnLayoutResource>());
}

void QnWorkbenchActionHandler::at_currentLayoutSettingsAction_triggered() {
    openLayoutSettingsDialog(workbench()->currentLayout()->resource());
}

void QnWorkbenchActionHandler::at_setCurrentLayoutAspectRatio4x3Action_triggered() {
    workbench()->currentLayout()->resource()->setCellAspectRatio(4.0 / 3.0);
    action(Qn::SetCurrentLayoutAspectRatio4x3Action)->setChecked(true);
}

void QnWorkbenchActionHandler::at_setCurrentLayoutAspectRatio16x9Action_triggered() {
    workbench()->currentLayout()->resource()->setCellAspectRatio(16.0 / 9.0);
    action(Qn::SetCurrentLayoutAspectRatio16x9Action)->setChecked(true);
}

void QnWorkbenchActionHandler::at_setCurrentLayoutItemSpacing0Action_triggered() {
    workbench()->currentLayout()->resource()->setCellSpacing(QSizeF(0.0, 0.0));
    action(Qn::SetCurrentLayoutItemSpacing0Action)->setChecked(true);
}

void QnWorkbenchActionHandler::at_setCurrentLayoutItemSpacing10Action_triggered() {
    workbench()->currentLayout()->resource()->setCellSpacing(QSizeF(0.1, 0.1));
    action(Qn::SetCurrentLayoutItemSpacing10Action)->setChecked(true);
}

void QnWorkbenchActionHandler::at_setCurrentLayoutItemSpacing20Action_triggered() {
    workbench()->currentLayout()->resource()->setCellSpacing(QSizeF(0.2, 0.2));
    action(Qn::SetCurrentLayoutItemSpacing20Action)->setChecked(true);
}

void QnWorkbenchActionHandler::at_setCurrentLayoutItemSpacing30Action_triggered() {
    workbench()->currentLayout()->resource()->setCellSpacing(QSizeF(0.3, 0.3));
    action(Qn::SetCurrentLayoutItemSpacing30Action)->setChecked(true);
}

void QnWorkbenchActionHandler::at_createZoomWindowAction_triggered() {
    QnActionParameters params = menu()->currentParameters(sender());

    QnMediaResourceWidget *widget = params.widget<QnMediaResourceWidget>();
    if(!widget)
        return;

    QRectF rect = params.argument<QRectF>(Qn::ItemZoomRectRole, QRectF(0.25, 0.25, 0.5, 0.5));
    AddToLayoutParams addParams;
    addParams.usePosition = true;
    addParams.position = widget->item()->combinedGeometry().center();
    addParams.zoomWindow = rect;
    addParams.dewarpingParams.enabled = widget->resource()->getDewarpingParams().enabled;  // zoom items on fisheye cameras must always be dewarped
    addParams.zoomUuid = widget->item()->uuid();
    addParams.frameDistinctionColor = params.argument<QColor>(Qn::ItemFrameDistinctionColorRole);
    addParams.rotation = widget->item()->rotation();

    addToLayout(workbench()->currentLayout()->resource(), widget->resource()->toResourcePtr(), addParams);
}

void QnWorkbenchActionHandler::at_rotate0Action_triggered(){
    rotateItems(0);
}

void QnWorkbenchActionHandler::at_rotate90Action_triggered(){
    rotateItems(90);
}

void QnWorkbenchActionHandler::at_rotate180Action_triggered(){
    rotateItems(180);
}

void QnWorkbenchActionHandler::at_rotate270Action_triggered(){
    rotateItems(270);
}

void QnWorkbenchActionHandler::at_radassAutoAction_triggered() {
    setResolutionMode(Qn::AutoResolution);
}

void QnWorkbenchActionHandler::at_radassLowAction_triggered() {
    setResolutionMode(Qn::LowResolution);
}

void QnWorkbenchActionHandler::at_radassHighAction_triggered() {
    setResolutionMode(Qn::HighResolution);
}

void QnWorkbenchActionHandler::at_setAsBackgroundAction_triggered() {
    if (!context()->user() || !workbench()->currentLayout()->resource())
        return; // action should not be triggered while we are not connected

    if(!accessController()->hasPermissions(workbench()->currentLayout()->resource(), Qn::EditLayoutSettingsPermission))
        return;

    if (workbench()->currentLayout()->resource()->locked())
        return;

    QnProgressDialog *progressDialog = new QnProgressDialog(mainWindow());
    progressDialog->setWindowTitle(tr("Updating background"));
    progressDialog->setLabelText(tr("Image processing can take a lot of time. Please be patient."));
    progressDialog->setRange(0, 0);
    progressDialog->setCancelButton(NULL);
    connect(progressDialog,   SIGNAL(canceled()),                   progressDialog,     SLOT(deleteLater()));

    QnAppServerImageCache *cache = new QnAppServerImageCache(this);
    cache->setProperty(uploadingImageARPropertyName, menu()->currentParameters(sender()).widget()->aspectRatio());
    connect(cache,            SIGNAL(fileUploaded(QString, bool)),  this,               SLOT(at_backgroundImageStored(QString, bool)));
    connect(cache,            SIGNAL(fileUploaded(QString,bool)),   progressDialog,     SLOT(deleteLater()));
    connect(cache,            SIGNAL(fileUploaded(QString, bool)),  cache,              SLOT(deleteLater()));

    cache->storeImage(menu()->currentParameters(sender()).resource()->getUrl());
    progressDialog->exec();
}

void QnWorkbenchActionHandler::at_backgroundImageStored(const QString &filename, bool success) {
    if (!context()->user())
        return; // action should not be triggered while we are not connected

    QnWorkbenchLayout* wlayout = workbench()->currentLayout();
    if (!wlayout)
        return; //security check

    QnLayoutResourcePtr layout = wlayout->resource();
    if (!layout)
        return; //security check

    if(!accessController()->hasPermissions(layout, Qn::EditLayoutSettingsPermission))
        return;

    if (layout->locked())
        return;

    if (!success) {
        QMessageBox::warning(mainWindow(), tr("Error"), tr("Image cannot be uploaded"));
        return;
    }

    layout->setBackgroundImageFilename(filename);
    if (qFuzzyCompare(layout->backgroundOpacity(), 0.0))
        layout->setBackgroundOpacity(0.7);

    wlayout->centralizeItems();
    QRect brect = wlayout->boundingRect();

    int minWidth = qMax(brect.width(), qnGlobals->layoutBackgroundMinSize().width());
    int minHeight = qMax(brect.height(), qnGlobals->layoutBackgroundMinSize().height());

    qreal cellAspectRatio = qnGlobals->defaultLayoutCellAspectRatio();
    if (layout->hasCellAspectRatio()) {
        qreal cellWidth = 1.0 + layout->cellSpacing().width();
        qreal cellHeight = 1.0 / layout->cellAspectRatio() + layout->cellSpacing().height();
        cellAspectRatio = cellWidth / cellHeight;
    }

    qreal aspectRatio = sender()->property(uploadingImageARPropertyName).toReal();

    int w, h;
    qreal targetAspectRatio = aspectRatio / cellAspectRatio;
    if (targetAspectRatio >= 1.0) { // width is greater than height
        h = minHeight;
        w = qRound((qreal)h * targetAspectRatio);
        if (w > qnGlobals->layoutBackgroundMaxSize().width()) {
            w = qnGlobals->layoutBackgroundMaxSize().width();
            h = qRound((qreal)w / targetAspectRatio);
        }

    } else {
        w = minWidth;
        h = qRound((qreal)w / targetAspectRatio);
        if (h > qnGlobals->layoutBackgroundMaxSize().height()) {
            h = qnGlobals->layoutBackgroundMaxSize().height();
            w = qRound((qreal)h * targetAspectRatio);
        }
    }
    layout->setBackgroundSize(QSize(w, h));
}

void QnWorkbenchActionHandler::at_resources_saved( int handle, ec2::ErrorCode errorCode, const QnResourceList& resources ) {
    Q_UNUSED(handle);

    if( errorCode == ec2::ErrorCode::ok )
        return;

    if (!resources.isEmpty()) {
        QnResourceListDialog::exec(
            mainWindow(),
            resources,
            tr("Error"),
            tr("Could not save the following %n items to Server.", "", resources.size()),
            QDialogButtonBox::Ok
        );
    } else { // Note that we may get reply of size 0 if Server is down.
        QMessageBox::warning(
                    mainWindow(),
                    tr("Changes are not applied"),
                    tr("Could not save changes to Server."));
    }
}

void QnWorkbenchActionHandler::at_resources_properties_saved( int /*handle*/, ec2::ErrorCode /*errorCode */)
{
    //TODO/IMPL
}

void QnWorkbenchActionHandler::at_resource_deleted( int handle, ec2::ErrorCode errorCode ) {
    Q_UNUSED(handle);

    if( errorCode == ec2::ErrorCode::ok )
        return;

    QMessageBox::critical(mainWindow(), tr("Could not delete resource"), tr("An error has occurred while trying to delete a resource from Server. \n\nError description: '%2'").arg(ec2::toString(errorCode)));
}

void QnWorkbenchActionHandler::at_resources_statusSaved(ec2::ErrorCode errorCode, const QnResourceList &resources) {
    if(errorCode == ec2::ErrorCode::ok || resources.isEmpty())
        return;

    QnResourceListDialog::exec(
        mainWindow(),
        resources,
        tr("Error"),
        tr("Could not save changes made to the following %n resource(s).", "", resources.size()),
        QDialogButtonBox::Ok
    );
}

void QnWorkbenchActionHandler::at_panicWatcher_panicModeChanged() {
    action(Qn::TogglePanicModeAction)->setChecked(context()->instance<QnWorkbenchPanicWatcher>()->isPanicMode());
    //if (!action(Qn::TogglePanicModeAction)->isChecked()) {

    bool enabled = 
        context()->instance<QnWorkbenchScheduleWatcher>()->isScheduleEnabled() &&
        (accessController()->globalPermissions() & Qn::GlobalPanicPermission);
    action(Qn::TogglePanicModeAction)->setEnabled(enabled);

    //}
}

void QnWorkbenchActionHandler::at_scheduleWatcher_scheduleEnabledChanged() {
    // TODO: #Elric totally evil copypasta and hacky workaround.
    bool enabled = 
        context()->instance<QnWorkbenchScheduleWatcher>()->isScheduleEnabled() &&
        (accessController()->globalPermissions() & Qn::GlobalPanicPermission);

    action(Qn::TogglePanicModeAction)->setEnabled(enabled);
    if (!enabled)
        action(Qn::TogglePanicModeAction)->setChecked(false);
}

void QnWorkbenchActionHandler::at_togglePanicModeAction_toggled(bool checked) {
    QnMediaServerResourceList resources = resourcePool()->getResources().filtered<QnMediaServerResource>();

    foreach(QnMediaServerResourcePtr resource, resources)
    {
        bool isPanicMode = resource->getPanicMode() != Qn::PM_None;
        if(isPanicMode != checked) {
            Qn::PanicMode val = Qn::PM_None;
            if (checked)
                val = Qn::PM_User;
            resource->setPanicMode(val);
            connection2()->getMediaServerManager()->save( resource, this,
                [this, resource]( int reqID, ec2::ErrorCode errorCode ) {
                    at_resources_saved( reqID, errorCode, QnResourceList() << resource );
                });
        }
    }
}

void QnWorkbenchActionHandler::at_toggleTourAction_toggled(bool checked) {
    if(!checked) {
        m_tourTimer->stop();
        context()->workbench()->setItem(Qn::ZoomedRole, NULL);
    } else {
        m_tourTimer->start(qnSettings->tourCycleTime());
        at_tourTimer_timeout();
    }
}

struct ItemPositionCmp {
    bool operator()(QnWorkbenchItem *l, QnWorkbenchItem *r) const {
        QRect lg = l->geometry();
        QRect rg = r->geometry();
        return lg.y() < rg.y() || (lg.y() == rg.y() && lg.x() < rg.x());
    }
};

void QnWorkbenchActionHandler::at_tourTimer_timeout() {
    QList<QnWorkbenchItem *> items = context()->workbench()->currentLayout()->items().toList();
    qSort(items.begin(), items.end(), ItemPositionCmp());

    if(items.empty()) {
        action(Qn::ToggleTourModeAction)->setChecked(false);
        return;
    }

    QnWorkbenchItem *item = context()->workbench()->item(Qn::ZoomedRole);
    if(item) {
        item = items[(items.indexOf(item) + 1) % items.size()];
    } else {
        item = items[0];
    }
    context()->workbench()->setItem(Qn::ZoomedRole, item);
}

void QnWorkbenchActionHandler::at_workbench_itemChanged(Qn::ItemRole role) {
    if(!workbench()->item(Qn::ZoomedRole))
        action(Qn::ToggleTourModeAction)->setChecked(false);

    if (role == Qn::CentralRole && adjustVideoDialog() && adjustVideoDialog()->isVisible())
    {
        QnWorkbenchItem *item = context()->workbench()->item(Qn::CentralRole);
        QnMediaResourceWidget* widget = dynamic_cast<QnMediaResourceWidget*> (context()->display()->widget(item));
        if (widget)
            adjustVideoDialog()->setWidget(widget);
    }
}

void QnWorkbenchActionHandler::at_whatsThisAction_triggered() {
    QWhatsThis::enterWhatsThisMode();
}

void QnWorkbenchActionHandler::at_escapeHotkeyAction_triggered() {
    if (action(Qn::ToggleTourModeAction)->isChecked())
        menu()->trigger(Qn::ToggleTourModeAction);
    else
        menu()->trigger(Qn::EffectiveMaximizeAction);
}

void QnWorkbenchActionHandler::at_clearCacheAction_triggered() {
    QnAppServerFileCache::clearLocalCache();
}

void QnWorkbenchActionHandler::at_messageBoxAction_triggered() {
    QString title = menu()->currentParameters(sender()).argument<QString>(Qn::TitleRole);
    QString text = menu()->currentParameters(sender()).argument<QString>(Qn::TextRole);
    if (text.isEmpty())
        text = title;

    QMessageBox::information(mainWindow(), title, text);
}

void QnWorkbenchActionHandler::at_browseUrlAction_triggered() {
    QString url = menu()->currentParameters(sender()).argument<QString>(Qn::UrlRole);
    if (url.isEmpty())
        return;

    QDesktopServices::openUrl(QUrl::fromUserInput(url));
}

void QnWorkbenchActionHandler::at_versionMismatchMessageAction_triggered() {
    QnWorkbenchVersionMismatchWatcher *watcher = context()->instance<QnWorkbenchVersionMismatchWatcher>();
    if(!watcher->hasMismatches())
        return;

    QnSoftwareVersion latestVersion = watcher->latestVersion();
    QnSoftwareVersion latestMsVersion = watcher->latestVersion(Qn::MediaServerComponent);

    // if some component is newer than the newest mediaserver, focus on its version
    if (QnWorkbenchVersionMismatchWatcher::versionMismatches(latestVersion, latestMsVersion))
        latestMsVersion = latestVersion;

    QString components;
    foreach(const QnVersionMismatchData &data, watcher->mismatchData()) {
        QString component;
        switch(data.component) {
        case Qn::ClientComponent:
            component = tr("Client v%1<br/>").arg(data.version.toString());
            break;
        case Qn::EnterpriseControllerComponent:
            component = tr("Server v%1<br/>").arg(data.version.toString());
            break;
        case Qn::MediaServerComponent: {
            QnMediaServerResourcePtr resource = data.resource.dynamicCast<QnMediaServerResource>();
            if(resource) {
                component = tr("Server v%1 at %2<br/>").arg(data.version.toString()).arg(QUrl(resource->getUrl()).host());
            } else {
                component = tr("Server v%1<br/>").arg(data.version.toString());
            }
        }
        default:
            break;
        }

        bool updateRequested = false;
        switch (data.component) {
        case Qn::MediaServerComponent:
            updateRequested = QnWorkbenchVersionMismatchWatcher::versionMismatches(data.version, latestMsVersion, true);
            break;
        case Qn::EnterpriseControllerComponent:
            updateRequested = QnWorkbenchVersionMismatchWatcher::versionMismatches(data.version, latestVersion);
            break;
        case Qn::ClientComponent:
            updateRequested = false;
            break;
        default:
            break;
        }

        if (updateRequested)
            component = QString(lit("<font color=\"%1\">%2</font>")).arg(qnGlobals->errorTextColor().name()).arg(component);
        
        components += component;
    }


    QString message = tr(
        "Some components of the system are not upgraded:<br/>"
        "<br/>"
        "%1"
        "<br/>"
        "Please upgrade all components to the latest version %2."
    ).arg(components).arg(latestMsVersion.toString());

    QnMessageBox::warning(mainWindow(), Qn::VersionMismatch_Help, tr("Version Mismatch"), message);
}

void QnWorkbenchActionHandler::at_versionMismatchWatcher_mismatchDataChanged() {
    menu()->trigger(Qn::VersionMismatchMessageAction);
}

void QnWorkbenchActionHandler::at_betaVersionMessageAction_triggered() {
    QMessageBox::warning(mainWindow(),
                         tr("Beta version %1").arg(lit(QN_APPLICATION_VERSION)),
                         tr("You are running beta version of %1.")
                         .arg(lit(QN_APPLICATION_NAME)));
}

void QnWorkbenchActionHandler::at_queueAppRestartAction_triggered() {
    QnActionParameters parameters = menu()->currentParameters(sender());

    QnSoftwareVersion version = parameters.hasArgument(Qn::SoftwareVersionRole)
            ? parameters.argument<QnSoftwareVersion>(Qn::SoftwareVersionRole)
            : QnSoftwareVersion();
    QUrl url = parameters.hasArgument(Qn::UrlRole)
            ? parameters.argument<QUrl>(Qn::UrlRole)
            : context()->user()
              ? QnAppServerConnectionFactory::url()
              : QUrl();
    QByteArray auth = url.toEncoded();

    bool isInstalled;
    bool success = applauncher::isVersionInstalled(version, &isInstalled) == applauncher::api::ResultType::ok;
    if (success && isInstalled)
        success = applauncher::restartClient(version, auth) == applauncher::api::ResultType::ok;

    if (!success) {
        QMessageBox::critical(
                    mainWindow(),
                    tr("Launcher process is not found"),
                    tr("Cannot restart the client.\n"
                       "Please close the application and start it again using the shortcut in the start menu.")
                    );
        return;
    }
    menu()->trigger(Qn::ExitActionDelayed);
    applauncher::scheduleProcessKill( QCoreApplication::applicationPid(), PROCESS_TERMINATE_TIMEOUT );
}

void QnWorkbenchActionHandler::deleteDialogs() {
    if(cameraSettingsDialog())
        delete cameraSettingsDialog();

    if (businessRulesDialog())
        delete businessRulesDialog();

    if (businessEventsLogDialog())
        delete businessEventsLogDialog();

    if (cameraAdditionDialog())
        delete cameraAdditionDialog();

    if (adjustVideoDialog())
        delete adjustVideoDialog();

    if (cameraListDialog())
        delete cameraListDialog();

    if (systemAdministrationDialog())
        delete systemAdministrationDialog();
}<|MERGE_RESOLUTION|>--- conflicted
+++ resolved
@@ -1199,232 +1199,6 @@
     cameraListDialog()->setServer(server);
 }
 
-<<<<<<< HEAD
-void QnWorkbenchActionHandler::at_connectToServerAction_triggered() {
-    const QUrl lastUsedUrl = qnSettings->lastUsedConnection().url;
-    if (lastUsedUrl.isValid() && lastUsedUrl != QnAppServerConnectionFactory::defaultUrl())
-        return;
-
-    if (!loginDialog()) {
-        m_loginDialog = new QnLoginDialog(mainWindow(), context());
-        loginDialog()->setModal(true);
-    }
-    while(true) {
-        QnActionParameters parameters = menu()->currentParameters(sender());
-        loginDialog()->setAutoConnect(parameters.argument(Qn::AutoConnectRole, false));
-
-        if(!loginDialog()->exec())
-            return;
-
-        if(!context()->user())
-            break; /* We weren't connected, so layouts cannot be saved. */
-
-        QnWorkbenchState state;
-        workbench()->submit(state);
-
-        if(!context()->instance<QnWorkbenchLayoutsHandler>()->closeAllLayouts(true))
-            continue;
-
-        QnWorkbenchStateHash states = qnSettings->userWorkbenchStates();
-        states[context()->user()->getName()] = state;
-        qnSettings->setUserWorkbenchStates(states);
-        break;
-    }
-    menu()->trigger(Qn::ClearCameraSettingsAction);
-
-    QnConnectionDataList connections = qnSettings->customConnections();
-
-    QnConnectionData connectionData;
-    connectionData.url = loginDialog()->currentUrl();
-    qnSettings->setLastUsedConnection(connectionData);
-
-    qnSettings->setStoredPassword(loginDialog()->rememberPassword()
-                ? connectionData.url.password()
-                : QString()
-                  );
-
-    // remove previous "Last used connection"
-    connections.removeOne(QnConnectionDataList::defaultLastUsedNameKey());
-
-    QUrl cleanUrl(connectionData.url);
-    cleanUrl.setPassword(QString());
-    QnConnectionData selected = connections.getByName(loginDialog()->currentName());
-    if (selected.url == cleanUrl){
-        connections.removeOne(selected.name);
-        connections.prepend(selected);
-    } else {
-        // save "Last used connection"
-        QnConnectionData last(connectionData);
-        last.name = QnConnectionDataList::defaultLastUsedNameKey();
-        last.url.setPassword(QString());
-        connections.prepend(last);
-    }
-    qnSettings->setCustomConnections(connections);
-
-    //updateStoredConnections(connectionData);
-
-    if (loginDialog()->restartPending())
-        QTimer::singleShot(10, this, SLOT(at_exitAction_triggered()));
-    else
-        menu()->trigger(Qn::ReconnectAction, QnActionParameters().withArgument(Qn::ConnectionInfoRole, loginDialog()->currentInfo()));
-}
-
-void QnWorkbenchActionHandler::at_reconnectAction_triggered() {
-    QnActionParameters parameters = menu()->currentParameters(sender());
-
-    const QnConnectionData connectionData = qnSettings->lastUsedConnection();
-    if (!connectionData.isValid())
-        return;
-    
-    QnConnectionInfo connectionInfo;
-    if (parameters.hasArgument(Qn::ConnectionInfoRole)) {   // we have received info from Login Dialog
-        connectionInfo = parameters.argument<QnConnectionInfo>(Qn::ConnectionInfoRole);
-    } else {  // auto-login by previous credentials
-        QnEc2ConnectionRequestResult result;
-        QnAppServerConnectionFactory::ec2ConnectionFactory()->connect(
-            connectionData.url, &result, &QnEc2ConnectionRequestResult::processEc2Reply );
-
-        QnGraphicsMessageBox* connectingMessageBox = qnSettings->isVideoWallMode()
-            ? QnGraphicsMessageBox::information(tr("Connecting..."), INT_MAX)
-            : NULL;
-
-        //here we are going to inner event loop
-        int errCode = result.exec();
-        if (connectingMessageBox)
-            connectingMessageBox->hideImmideately();
-        
-        if (errCode != 0) {
-            if (qnSettings->isVideoWallMode()) {
-                QnGraphicsMessageBox* reconnectingMessageBox = QnGraphicsMessageBox::informationTicking(tr("Connection failed. Reconnecting in %1..."), videowallReconnectTimeoutMSec);
-                connect(reconnectingMessageBox, &QnGraphicsMessageBox::finished, action(Qn::ReconnectAction), &QAction::trigger);
-            }
-            return;
-        }
-
-        QnAppServerConnectionFactory::setEc2Connection( result.connection());
-        connectionInfo = result.reply<QnConnectionInfo>();
-    }
-    QnCommonMessageProcessor::instance()->init(NULL);
-    QnCommonMessageProcessor::instance()->init(QnAppServerConnectionFactory::getConnection2());
-
-    auto incompatibilityHandler = [this]() {
-        if (!qnSettings->isVideoWallMode())
-            return;
-        QnGraphicsMessageBox* incompatibleMessageBox = QnGraphicsMessageBox::informationTicking(tr("Incompatible server. Closing in %1..."), videowallCloseTimeoutMSec);
-        connect(incompatibleMessageBox, &QnGraphicsMessageBox::finished, action(Qn::ExitAction), &QAction::trigger);
-    };
-
-    { // I think we should move this common code to common place --gdm
-        bool compatibleProduct = qnSettings->isDevMode() || connectionInfo.brand.isEmpty()
-                || connectionInfo.brand == QLatin1String(QN_PRODUCT_NAME_SHORT);
-        if (!compatibleProduct) {
-            incompatibilityHandler();
-            return;
-        }
-
-        QnCompatibilityChecker remoteChecker(connectionInfo.compatibilityItems);
-        QnCompatibilityChecker localChecker(localCompatibilityItems());
-        QnCompatibilityChecker* compatibilityChecker;
-        if (remoteChecker.size() > localChecker.size()) {
-            compatibilityChecker = &remoteChecker;
-        } else {
-            compatibilityChecker = &localChecker;
-        }
-
-        if (!compatibilityChecker->isCompatible(QLatin1String("Client"), qnCommon->engineVersion(), QLatin1String("ECS"), connectionInfo.version)) {
-            incompatibilityHandler();
-            return;
-        }
-    }
-
-    QnSessionManager::instance()->stop();
-
-    QnAppServerConnectionFactory::setCurrentVersion(connectionInfo.version);
-    QnAppServerConnectionFactory::setDefaultUrl(connectionData.url);
-
-    // repopulate the resource pool
-    QnResource::stopCommandProc();
-    QnResourceDiscoveryManager::instance()->stop();
-
-#ifndef STANDALONE_MODE
-    static const char *appserverAddedPropertyName = "_qn_appserverAdded";
-    if(!QnResourceDiscoveryManager::instance()->property(appserverAddedPropertyName).toBool()) {
-        QnResourceDiscoveryManager::instance()->setProperty(appserverAddedPropertyName, true);
-    }
-#endif
-
-    // Also remove layouts that were just added and have no 'remote' flag set.
-    foreach(const QnLayoutResourcePtr &layout, resourcePool()->getResources().filtered<QnLayoutResource>())
-        if(!(snapshotManager()->flags(layout) & Qn::ResourceIsLocal))
-            resourcePool()->removeResource(layout);
-
-    // don't remove local resources
-    const QnResourceList remoteResources = resourcePool()->getResourcesWithFlag(QnResource::remote);
-    resourcePool()->removeResources(remoteResources);
-    
-
-    qnLicensePool->reset();
-
-    notificationsHandler()->clear();
-
-    QnSessionManager::instance()->start();
-
-    QnResourceDiscoveryManager::instance()->start();
-
-    QnResource::startCommandProc();
-
-    context()->setUserName(connectionData.url.userName());
-}
-
-void QnWorkbenchActionHandler::at_disconnectAction_triggered() {
-    QnActionParameters parameters = menu()->currentParameters(sender());
-    bool force = parameters.hasArgument(Qn::ForceRole)
-        ? parameters.argument(Qn::ForceRole).toBool()
-        : false;
-
-    //closeAllLayouts should return true in case of force disconnect
-    if( context()->user() && !context()->instance<QnWorkbenchLayoutsHandler>()->closeAllLayouts(true, force)) 
-        return;
-
-    // TODO: #GDM #Common Factor out common code from reconnect/disconnect/login actions.
-
-    menu()->trigger(Qn::ClearCameraSettingsAction);
-
-    QnResource::stopCommandProc();
-    QnResourceDiscoveryManager::instance()->stop();
-    QnSessionManager::instance()->stop();
-
-    // Also remove layouts that were just added and have no 'remote' flag set.
-    foreach(const QnLayoutResourcePtr &layout, resourcePool()->getResources().filtered<QnLayoutResource>())
-        if(!(snapshotManager()->flags(layout) & Qn::ResourceIsLocal))
-            resourcePool()->removeResource(layout);
-
-    // don't remove local resources
-    const QnResourceList remoteResources = resourcePool()->getResourcesWithFlag(QnResource::remote);
-    resourcePool()->removeResources(remoteResources);
-
-    qnLicensePool->reset();
-
-    QnAppServerConnectionFactory::setCurrentVersion(QnSoftwareVersion());
-    QnAppServerConnectionFactory::setEc2Connection( NULL);
-    QnCommonMessageProcessor::instance()->init(NULL);
-
-    // TODO: #Elric save workbench state on logout.
-    // TODO: #GDM save workbench state on connectionClosed() =)
-
-    notificationsHandler()->clear();
-
-    qnSettings->setStoredPassword(QString());
-
-    if (m_connectingMessageBox != NULL) {
-        m_connectingMessageBox->disconnect(this);
-        m_connectingMessageBox->hideImmideately();
-        m_connectingMessageBox = NULL;
-    }
-}
-
-=======
->>>>>>> a72d7757
 void QnWorkbenchActionHandler::at_thumbnailsSearchAction_triggered() {
     QnActionParameters parameters = menu()->currentParameters(sender());
 
