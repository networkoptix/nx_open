#include "workbench_action_handler.h"

#include <cassert>

#include <QtCore/QProcess>

#include <QtWidgets/QApplication>
#include <QtWidgets/QDesktopWidget>
#include <QtGui/QDesktopServices>
#include <QtGui/QImage>
#include <QtWidgets/QWhatsThis>
#include <QtWidgets/QInputDialog>
#include <QtWidgets/QLineEdit>
#include <QtWidgets/QCheckBox>
#include <QtGui/QImageWriter>

#include <api/network_proxy_factory.h>

#include <business/business_action_parameters.h>

#include <camera/resource_display.h>
#include <camera/cam_display.h>

#include <client/client_connection_data.h>
#include <client/client_message_processor.h>

#include <common/common_module.h>

#include <core/resource/resource.h>
#include <core/resource/camera_resource.h>
#include <core/resource/media_server_resource.h>
#include <core/resource_management/resource_discovery_manager.h>
#include <core/resource_management/resource_pool.h>
#include <core/resource/resource_directory_browser.h>
#include <core/resource/file_processor.h>
#include <core/resource/videowall_resource.h>
#include <core/resource/videowall_item.h>

#include <plugins/resource/archive/archive_stream_reader.h>
#include <plugins/resource/avi/avi_resource.h>
#include <plugins/storage/file_storage/layout_storage_resource.h>

#include <recording/time_period_list.h>

#include <redass/redass_controller.h>

#include <ui/actions/action_manager.h>
#include <ui/actions/action.h>
#include <ui/actions/action_parameter_types.h>
#include <ui/actions/action_target_provider.h>

#include <ui/dialogs/about_dialog.h>
#include <ui/dialogs/server_settings_dialog.h>
#include <ui/dialogs/connection_testing_dialog.h>
#include <ui/dialogs/camera_settings_dialog.h>
#include <ui/dialogs/user_settings_dialog.h>
#include <ui/dialogs/resource_list_dialog.h>
#include <ui/dialogs/preferences_dialog.h>
#include <ui/dialogs/camera_addition_dialog.h>
#include <ui/dialogs/progress_dialog.h>
#include <ui/dialogs/business_rules_dialog.h>
#include <ui/dialogs/checkable_message_box.h>
#include <ui/dialogs/layout_settings_dialog.h>
#include <ui/dialogs/custom_file_dialog.h>
#include <ui/dialogs/file_dialog.h>
#include <ui/dialogs/camera_diagnostics_dialog.h>
#include <ui/dialogs/message_box.h>
#include <ui/dialogs/notification_sound_manager_dialog.h>
#include <ui/dialogs/picture_settings_dialog.h>
#include <ui/dialogs/ping_dialog.h>
#include <ui/dialogs/system_administration_dialog.h>
#include <ui/dialogs/non_modal_dialog_constructor.h>

#include <ui/graphics/items/resource/resource_widget.h>
#include <ui/graphics/items/resource/media_resource_widget.h>
#include <ui/graphics/items/generic/graphics_message_box.h>
#include <ui/graphics/items/controls/time_slider.h>
#include <ui/graphics/instruments/signaling_instrument.h>
#include <ui/graphics/instruments/instrument_manager.h>

#include <ui/common/ui_resource_name.h>

#include <ui/help/help_topic_accessor.h>
#include <ui/help/help_topics.h>

#include <ui/style/globals.h>

#include <ui/workbench/workbench.h>
#include <ui/workbench/workbench_display.h>
#include <ui/workbench/workbench_synchronizer.h>
#include <ui/workbench/workbench_layout.h>
#include <ui/workbench/workbench_item.h>
#include <ui/workbench/workbench_context.h>
#include <ui/workbench/workbench_layout_snapshot_manager.h>
#include <ui/workbench/workbench_resource.h>
#include <ui/workbench/workbench_access_controller.h>
#include <ui/workbench/workbench_navigator.h>
#include <ui/workbench/workbench_state_manager.h>

#include <ui/workbench/handlers/workbench_layouts_handler.h>            //TODO: #GDM dependencies

#include <ui/workbench/watchers/workbench_user_watcher.h>
#include <ui/workbench/watchers/workbench_panic_watcher.h>
#include <ui/workbench/watchers/workbench_schedule_watcher.h>
#include <ui/workbench/watchers/workbench_update_watcher.h>
#include <ui/workbench/watchers/workbench_user_layout_count_watcher.h>
#include <ui/workbench/watchers/workbench_server_time_watcher.h>
#include <ui/workbench/watchers/workbench_version_mismatch_watcher.h>


#include <utils/app_server_image_cache.h>

#include <utils/applauncher_utils.h>
#include <utils/local_file_cache.h>
#include <utils/common/environment.h>
#include <utils/common/delete_later.h>
#include <utils/common/mime_data.h>
#include <utils/common/event_processors.h>
#include <utils/common/string.h>
#include <utils/common/time.h>
#include <utils/common/email.h>
#include <utils/common/synctime.h>
#include <utils/common/scoped_value_rollback.h>
#include <utils/math/math.h>


#ifdef Q_OS_MACX
#include <utils/mac_utils.h>
#endif

#include "version.h"

// TODO: #Elric remove this include
#include "../extensions/workbench_stream_synchronizer.h"

#include "core/resource/layout_item_data.h"
#include "ui/dialogs/adjust_video_dialog.h"
#include "ui/graphics/items/resource/resource_widget_renderer.h"
#include "ui/widgets/palette_widget.h"

namespace {
    const char* uploadingImageARPropertyName = "_qn_uploadingImageARPropertyName";
}

//!time that is given to process to exit. After that, applauncher (if present) will try to terminate it
static const quint32 PROCESS_TERMINATE_TIMEOUT = 15000;

// -------------------------------------------------------------------------- //
// QnResourceStatusReplyProcessor
// -------------------------------------------------------------------------- //
detail::QnResourceStatusReplyProcessor::QnResourceStatusReplyProcessor(QnWorkbenchActionHandler *handler, const QnVirtualCameraResourceList &resources):
    m_handler(handler),
    m_resources(resources)
{}

void detail::QnResourceStatusReplyProcessor::at_replyReceived( int handle, ec2::ErrorCode errorCode, const QnResourceList& resources ) {
    Q_UNUSED(handle);

    if(m_handler)
        m_handler.data()->at_resources_statusSaved(errorCode, resources);

    deleteLater();
}


// -------------------------------------------------------------------------- //
// QnResourceReplyProcessor
// -------------------------------------------------------------------------- //
detail::QnResourceReplyProcessor::QnResourceReplyProcessor(QObject *parent):
    QObject(parent),
    m_handle(0),
    m_status(0)
{}

void detail::QnResourceReplyProcessor::at_replyReceived(int status, const QnResourceList &resources, int handle) {
    m_status = status;
    m_resources = resources;
    m_handle = handle;

    emit finished(status, resources, handle);
}

// -------------------------------------------------------------------------- //
// QnWorkbenchActionHandler
// -------------------------------------------------------------------------- //
QnWorkbenchActionHandler::QnWorkbenchActionHandler(QObject *parent):
    QObject(parent),
    QnWorkbenchContextAware(parent),
    m_delayedDropGuard(false),
    m_tourTimer(new QTimer())
{
    connect(m_tourTimer,                                        SIGNAL(timeout()),                              this,   SLOT(at_tourTimer_timeout()));
    connect(context(),                                          SIGNAL(userChanged(const QnUserResourcePtr &)), this,   SLOT(at_context_userChanged(const QnUserResourcePtr &)), Qt::QueuedConnection);
    
    /* We're using queued connection here as modifying a field in its change notification handler may lead to problems. */
    connect(workbench(),                                        SIGNAL(layoutsChanged()),                       this,   SLOT(at_workbench_layoutsChanged()), Qt::QueuedConnection);
    connect(workbench(),                                        SIGNAL(itemChanged(Qn::ItemRole)),              this,   SLOT(at_workbench_itemChanged(Qn::ItemRole)));
    connect(workbench(),                                        SIGNAL(cellAspectRatioChanged()),               this,   SLOT(at_workbench_cellAspectRatioChanged()));
    connect(workbench(),                                        SIGNAL(cellSpacingChanged()),                   this,   SLOT(at_workbench_cellSpacingChanged()));
    connect(workbench(),                                        SIGNAL(currentLayoutChanged()),                 this,   SLOT(at_workbench_currentLayoutChanged()));

    connect(action(Qn::MainMenuAction),                         SIGNAL(triggered()),    this,   SLOT(at_mainMenuAction_triggered()));
    connect(action(Qn::OpenCurrentUserLayoutMenu),              SIGNAL(triggered()),    this,   SLOT(at_openCurrentUserLayoutMenuAction_triggered()));
    connect(action(Qn::ShowcaseAction),                         SIGNAL(triggered()),    this,   SLOT(at_showcaseAction_triggered()));
    connect(action(Qn::AboutAction),                            SIGNAL(triggered()),    this,   SLOT(at_aboutAction_triggered()));
    /* These actions may be activated via context menu. In this case the topmost event loop will be finishing and this somehow affects runModal method of NSSavePanel in MacOS.
     * File dialog execution will be failed. (see a comment in qcocoafiledialoghelper.mm)
     * To make dialogs work we're using queued connection here. */
    connect(action(Qn::OpenFileAction),                         SIGNAL(triggered()),    this,   SLOT(at_openFileAction_triggered()));
    connect(action(Qn::OpenLayoutAction),                       SIGNAL(triggered()),    this,   SLOT(at_openLayoutAction_triggered()));
    connect(action(Qn::OpenFolderAction),                       SIGNAL(triggered()),    this,   SLOT(at_openFolderAction_triggered()));
    
    connect(action(Qn::PreferencesGeneralTabAction),            SIGNAL(triggered()),    this,   SLOT(at_preferencesGeneralTabAction_triggered()));
    connect(action(Qn::PreferencesLicensesTabAction),           SIGNAL(triggered()),    this,   SLOT(at_preferencesLicensesTabAction_triggered()));
    connect(action(Qn::PreferencesSmtpTabAction),               SIGNAL(triggered()),    this,   SLOT(at_preferencesSmtpTabAction_triggered()));
    connect(action(Qn::PreferencesNotificationTabAction),       SIGNAL(triggered()),    this,   SLOT(at_preferencesNotificationTabAction_triggered()));
    connect(action(Qn::BusinessEventsAction),                   SIGNAL(triggered()),    this,   SLOT(at_businessEventsAction_triggered()));
    connect(action(Qn::OpenBusinessRulesAction),                SIGNAL(triggered()),    this,   SLOT(at_openBusinessRulesAction_triggered()));
    connect(action(Qn::BusinessEventsLogAction),                SIGNAL(triggered()),    this,   SLOT(at_businessEventsLogAction_triggered()));
    connect(action(Qn::OpenBusinessLogAction),                  SIGNAL(triggered()),    this,   SLOT(at_openBusinessLogAction_triggered()));
    connect(action(Qn::CameraListAction),                       SIGNAL(triggered()),    this,   SLOT(at_cameraListAction_triggered()));
    connect(action(Qn::CameraListByServerAction),               SIGNAL(triggered()),    this,   SLOT(at_cameraListAction_triggered()));
    connect(action(Qn::WebClientAction),                        SIGNAL(triggered()),    this,   SLOT(at_webClientAction_triggered()));
    connect(action(Qn::SystemAdministrationAction),             SIGNAL(triggered()),    this,   SLOT(at_systemAdministrationAction_triggered()));
    connect(action(Qn::NextLayoutAction),                       SIGNAL(triggered()),    this,   SLOT(at_nextLayoutAction_triggered()));
    connect(action(Qn::PreviousLayoutAction),                   SIGNAL(triggered()),    this,   SLOT(at_previousLayoutAction_triggered()));
    connect(action(Qn::OpenInLayoutAction),                     SIGNAL(triggered()),    this,   SLOT(at_openInLayoutAction_triggered()));
    connect(action(Qn::OpenInCurrentLayoutAction),              SIGNAL(triggered()),    this,   SLOT(at_openInCurrentLayoutAction_triggered()));
    connect(action(Qn::OpenInNewLayoutAction),                  SIGNAL(triggered()),    this,   SLOT(at_openInNewLayoutAction_triggered()));
    connect(action(Qn::OpenInNewWindowAction),                  SIGNAL(triggered()),    this,   SLOT(at_openInNewWindowAction_triggered()));
    connect(action(Qn::OpenSingleLayoutAction),                 SIGNAL(triggered()),    this,   SLOT(at_openLayoutsAction_triggered()));
    connect(action(Qn::OpenMultipleLayoutsAction),              SIGNAL(triggered()),    this,   SLOT(at_openLayoutsAction_triggered()));
    connect(action(Qn::OpenAnyNumberOfLayoutsAction),           SIGNAL(triggered()),    this,   SLOT(at_openLayoutsAction_triggered()));
    connect(action(Qn::OpenLayoutsInNewWindowAction),           SIGNAL(triggered()),    this,   SLOT(at_openLayoutsInNewWindowAction_triggered()));
    connect(action(Qn::OpenCurrentLayoutInNewWindowAction),     SIGNAL(triggered()),    this,   SLOT(at_openCurrentLayoutInNewWindowAction_triggered()));
    connect(action(Qn::OpenNewTabAction),                       SIGNAL(triggered()),    this,   SLOT(at_openNewTabAction_triggered()));
    connect(action(Qn::OpenNewWindowAction),                    SIGNAL(triggered()),    this,   SLOT(at_openNewWindowAction_triggered()));
    connect(action(Qn::UserSettingsAction),                     SIGNAL(triggered()),    this,   SLOT(at_userSettingsAction_triggered()));
    connect(action(Qn::CameraSettingsAction),                   SIGNAL(triggered()),    this,   SLOT(at_cameraSettingsAction_triggered()));
    connect(action(Qn::PictureSettingsAction),                  SIGNAL(triggered()),    this,   SLOT(at_pictureSettingsAction_triggered()));
    connect(action(Qn::CameraIssuesAction),                     SIGNAL(triggered()),    this,   SLOT(at_cameraIssuesAction_triggered()));
    connect(action(Qn::CameraBusinessRulesAction),              SIGNAL(triggered()),    this,   SLOT(at_cameraBusinessRulesAction_triggered()));
    connect(action(Qn::CameraDiagnosticsAction),                SIGNAL(triggered()),    this,   SLOT(at_cameraDiagnosticsAction_triggered()));
    connect(action(Qn::LayoutSettingsAction),                   SIGNAL(triggered()),    this,   SLOT(at_layoutSettingsAction_triggered()));
    connect(action(Qn::CurrentLayoutSettingsAction),            SIGNAL(triggered()),    this,   SLOT(at_currentLayoutSettingsAction_triggered()));
    connect(action(Qn::OpenInCameraSettingsDialogAction),       SIGNAL(triggered()),    this,   SLOT(at_cameraSettingsAction_triggered()));
    
    connect(action(Qn::ServerAddCameraManuallyAction),          SIGNAL(triggered()),    this,   SLOT(at_serverAddCameraManuallyAction_triggered()));
    connect(action(Qn::ServerSettingsAction),                   SIGNAL(triggered()),    this,   SLOT(at_serverSettingsAction_triggered()));
    connect(action(Qn::PingAction),                             SIGNAL(triggered()),    this,   SLOT(at_pingAction_triggered()));
    connect(action(Qn::ServerLogsAction),                       SIGNAL(triggered()),    this,   SLOT(at_serverLogsAction_triggered()));
    connect(action(Qn::ServerIssuesAction),                     SIGNAL(triggered()),    this,   SLOT(at_serverIssuesAction_triggered()));
    connect(action(Qn::OpenInFolderAction),                     SIGNAL(triggered()),    this,   SLOT(at_openInFolderAction_triggered()));
    connect(action(Qn::DeleteFromDiskAction),                   SIGNAL(triggered()),    this,   SLOT(at_deleteFromDiskAction_triggered()));
    connect(action(Qn::RemoveLayoutItemAction),                 SIGNAL(triggered()),    this,   SLOT(at_removeLayoutItemAction_triggered()));
    connect(action(Qn::RemoveFromServerAction),                 SIGNAL(triggered()),    this,   SLOT(at_removeFromServerAction_triggered()));
    connect(action(Qn::NewUserAction),                          SIGNAL(triggered()),    this,   SLOT(at_newUserAction_triggered()));
    connect(action(Qn::RenameAction),                           SIGNAL(triggered()),    this,   SLOT(at_renameAction_triggered()));
    connect(action(Qn::DropResourcesAction),                    SIGNAL(triggered()),    this,   SLOT(at_dropResourcesAction_triggered()));
    connect(action(Qn::DelayedDropResourcesAction),             SIGNAL(triggered()),    this,   SLOT(at_delayedDropResourcesAction_triggered()));
    connect(action(Qn::InstantDropResourcesAction),             SIGNAL(triggered()),    this,   SLOT(at_instantDropResourcesAction_triggered()));
    connect(action(Qn::DropResourcesIntoNewLayoutAction),       SIGNAL(triggered()),    this,   SLOT(at_dropResourcesIntoNewLayoutAction_triggered()));
    connect(action(Qn::MoveCameraAction),                       SIGNAL(triggered()),    this,   SLOT(at_moveCameraAction_triggered()));
    connect(action(Qn::AdjustVideoAction),                      SIGNAL(triggered()),    this,   SLOT(at_adjustVideoAction_triggered()));
    connect(action(Qn::ExitAction),                             SIGNAL(triggered()),    this,   SLOT(at_exitAction_triggered()));
    connect(action(Qn::ThumbnailsSearchAction),                 SIGNAL(triggered()),    this,   SLOT(at_thumbnailsSearchAction_triggered()));
    connect(action(Qn::SetCurrentLayoutAspectRatio4x3Action),   SIGNAL(triggered()),    this,   SLOT(at_setCurrentLayoutAspectRatio4x3Action_triggered()));
    connect(action(Qn::SetCurrentLayoutAspectRatio16x9Action),  SIGNAL(triggered()),    this,   SLOT(at_setCurrentLayoutAspectRatio16x9Action_triggered()));
    connect(action(Qn::SetCurrentLayoutItemSpacing0Action),     SIGNAL(triggered()),    this,   SLOT(at_setCurrentLayoutItemSpacing0Action_triggered()));
    connect(action(Qn::SetCurrentLayoutItemSpacing10Action),    SIGNAL(triggered()),    this,   SLOT(at_setCurrentLayoutItemSpacing10Action_triggered()));
    connect(action(Qn::SetCurrentLayoutItemSpacing20Action),    SIGNAL(triggered()),    this,   SLOT(at_setCurrentLayoutItemSpacing20Action_triggered()));
    connect(action(Qn::SetCurrentLayoutItemSpacing30Action),    SIGNAL(triggered()),    this,   SLOT(at_setCurrentLayoutItemSpacing30Action_triggered()));
    connect(action(Qn::CreateZoomWindowAction),                 SIGNAL(triggered()),    this,   SLOT(at_createZoomWindowAction_triggered()));
    connect(action(Qn::Rotate0Action),                          SIGNAL(triggered()),    this,   SLOT(at_rotate0Action_triggered()));
    connect(action(Qn::Rotate90Action),                         SIGNAL(triggered()),    this,   SLOT(at_rotate90Action_triggered()));
    connect(action(Qn::Rotate180Action),                        SIGNAL(triggered()),    this,   SLOT(at_rotate180Action_triggered()));
    connect(action(Qn::Rotate270Action),                        SIGNAL(triggered()),    this,   SLOT(at_rotate270Action_triggered()));
    connect(action(Qn::RadassAutoAction),                       SIGNAL(triggered()),    this,   SLOT(at_radassAutoAction_triggered()));
    connect(action(Qn::RadassLowAction),                        SIGNAL(triggered()),    this,   SLOT(at_radassLowAction_triggered()));
    connect(action(Qn::RadassHighAction),                       SIGNAL(triggered()),    this,   SLOT(at_radassHighAction_triggered()));
    connect(action(Qn::SetAsBackgroundAction),                  SIGNAL(triggered()),    this,   SLOT(at_setAsBackgroundAction_triggered()));
    connect(action(Qn::WhatsThisAction),                        SIGNAL(triggered()),    this,   SLOT(at_whatsThisAction_triggered()));
    connect(action(Qn::EscapeHotkeyAction),                     SIGNAL(triggered()),    this,   SLOT(at_escapeHotkeyAction_triggered()));
    connect(action(Qn::ClearCacheAction),                       SIGNAL(triggered()),    this,   SLOT(at_clearCacheAction_triggered()));
    connect(action(Qn::MessageBoxAction),                       SIGNAL(triggered()),    this,   SLOT(at_messageBoxAction_triggered()));
    connect(action(Qn::BrowseUrlAction),                        SIGNAL(triggered()),    this,   SLOT(at_browseUrlAction_triggered()));
    connect(action(Qn::VersionMismatchMessageAction),           SIGNAL(triggered()),    this,   SLOT(at_versionMismatchMessageAction_triggered()));
    connect(action(Qn::BetaVersionMessageAction),               SIGNAL(triggered()),    this,   SLOT(at_betaVersionMessageAction_triggered()));
    connect(action(Qn::QueueAppRestartAction),                  SIGNAL(triggered()),    this,   SLOT(at_queueAppRestartAction_triggered()), Qt::QueuedConnection);

    connect(action(Qn::TogglePanicModeAction),                  SIGNAL(toggled(bool)),  this,   SLOT(at_togglePanicModeAction_toggled(bool)));
    connect(action(Qn::ToggleTourModeAction),                   SIGNAL(toggled(bool)),  this,   SLOT(at_toggleTourAction_toggled(bool)));
    connect(context()->instance<QnWorkbenchPanicWatcher>(),     SIGNAL(panicModeChanged()), this, SLOT(at_panicWatcher_panicModeChanged()));
    connect(context()->instance<QnWorkbenchScheduleWatcher>(),  SIGNAL(scheduleEnabledChanged()), this, SLOT(at_scheduleWatcher_scheduleEnabledChanged()));
    connect(context()->instance<QnWorkbenchUpdateWatcher>(),    SIGNAL(availableUpdateChanged()), this, SLOT(at_updateWatcher_availableUpdateChanged()));
    connect(context()->instance<QnWorkbenchVersionMismatchWatcher>(), SIGNAL(mismatchDataChanged()), this, SLOT(at_versionMismatchWatcher_mismatchDataChanged()));

    connect(action(Qn::ExitActionDelayed), &QAction::triggered, action(Qn::ExitAction), &QAction::trigger, Qt::QueuedConnection);
    connect(action(Qn::BeforeExitAction),  &QAction::triggered, this, &QnWorkbenchActionHandler::at_beforeExitAction_triggered);

    /* Run handlers that update state. */
    at_panicWatcher_panicModeChanged();
    at_scheduleWatcher_scheduleEnabledChanged();
    at_updateWatcher_availableUpdateChanged();
}

QnWorkbenchActionHandler::~QnWorkbenchActionHandler() {
    disconnect(context(), NULL, this, NULL);
    disconnect(workbench(), NULL, this, NULL);

    foreach(QAction *action, menu()->actions())
        disconnect(action, NULL, this, NULL);

    /* Clean up. */
    if(m_mainMenu)
        delete m_mainMenu.data();

    if(m_currentUserLayoutsMenu)
        delete m_currentUserLayoutsMenu.data();

    deleteDialogs();
}

ec2::AbstractECConnectionPtr QnWorkbenchActionHandler::connection2() const {
    return QnAppServerConnectionFactory::getConnection2();
}

void QnWorkbenchActionHandler::addToLayout(const QnLayoutResourcePtr &layout, const QnResourcePtr &resource, const AddToLayoutParams &params) const {

    if (qnSettings->lightMode() & Qn::LightModeSingleItem) {
        while (!layout->getItems().isEmpty())
            layout->removeItem(*(layout->getItems().begin()));
    }

    int maxItems = (qnSettings->lightMode() & Qn::LightModeSingleItem)
            ? 1
            : qnSettings->maxSceneVideoItems();

    if (layout->getItems().size() >= maxItems)
        return;

    {
        //TODO: #GDM #Common refactor duplicated code
        bool isServer = resource->hasFlags(Qn::server);
        bool isMediaResource = resource->hasFlags(Qn::media);
        bool isLocalResource = resource->hasFlags(Qn::url | Qn::local | Qn::media)
                && !resource->getUrl().startsWith(QnLayoutFileStorageResource::layoutPrefix());
        bool isExportedLayout = snapshotManager()->isFile(layout);

        bool allowed = isServer || isMediaResource;
        bool forbidden = isExportedLayout && (isServer || isLocalResource);
        if(!allowed || forbidden)
            return;
    }

    QnLayoutItemData data;
    data.resource.id = resource->getId();
    data.resource.path = resource->getUniqueId();
    data.uuid = QUuid::createUuid();
    data.flags = Qn::PendingGeometryAdjustment;
    data.zoomRect = params.zoomWindow;
    data.zoomTargetUuid = params.zoomUuid;
    data.rotation = params.rotation;
    data.contrastParams = params.contrastParams;
    data.dewarpingParams = params.dewarpingParams;
    data.dataByRole[Qn::ItemTimeRole] = params.time;
    if(params.frameDistinctionColor.isValid())
        data.dataByRole[Qn::ItemFrameDistinctionColorRole] = params.frameDistinctionColor;
    if(params.usePosition) {
        data.combinedGeometry = QRectF(params.position, params.position); /* Desired position is encoded into a valid rect. */
    } else {
        data.combinedGeometry = QRectF(QPointF(0.5, 0.5), QPointF(-0.5, -0.5)); /* The fact that any position is OK is encoded into an invalid rect. */
    }
    layout->addItem(data);
}

void QnWorkbenchActionHandler::addToLayout(const QnLayoutResourcePtr &layout, const QnResourceList &resources, const AddToLayoutParams &params) const {
    foreach(const QnResourcePtr &resource, resources)
        addToLayout(layout, resource, params);
}

void QnWorkbenchActionHandler::addToLayout(const QnLayoutResourcePtr &layout, const QList<QnMediaResourcePtr>& resources, const AddToLayoutParams &params) const {
    foreach(const QnMediaResourcePtr &resource, resources)
        addToLayout(layout, resource->toResourcePtr(), params);
}

void QnWorkbenchActionHandler::addToLayout(const QnLayoutResourcePtr &layout, const QList<QString> &files, const AddToLayoutParams &params) const {
    addToLayout(layout, addToResourcePool(files), params);
}

QnResourceList QnWorkbenchActionHandler::addToResourcePool(const QList<QString> &files) const {
    return QnFileProcessor::createResourcesForFiles(QnFileProcessor::findAcceptedFiles(files));
}

QnResourceList QnWorkbenchActionHandler::addToResourcePool(const QString &file) const {
    return QnFileProcessor::createResourcesForFiles(QnFileProcessor::findAcceptedFiles(file));
}

void QnWorkbenchActionHandler::openResourcesInNewWindow(const QnResourceList &resources){
    QMimeData mimeData;
    QnWorkbenchResource::serializeResources(resources, QnWorkbenchResource::resourceMimeTypes(), &mimeData);
    QnMimeData data(&mimeData);
    QByteArray serializedData;
    QDataStream stream(&serializedData, QIODevice::WriteOnly);
    stream << data;

    QStringList arguments;
    if (context()->user())
        arguments << QLatin1String("--delayed-drop");
    else
        arguments << QLatin1String("--instant-drop");
    arguments << QLatin1String(serializedData.toBase64().data());

    openNewWindow(arguments);
}

void QnWorkbenchActionHandler::openNewWindow(const QStringList &args) {
    QStringList arguments = args;
    arguments << lit("--no-single-application");
    arguments << lit("--no-version-mismatch-check");

    if (context()->user()) {
        arguments << lit("--auth");
        arguments << QString::fromUtf8(QnAppServerConnectionFactory::url().toEncoded());
    }

    /* For now, simply open it at another screen. Don't account for 3+ monitor setups. */
    if(mainWindow()) {
        int screen = qApp->desktop()->screenNumber(mainWindow());
        screen = (screen + 1) % qApp->desktop()->screenCount();

        arguments << QLatin1String("--screen");
        arguments << QString::number(screen);
    }

    if (qnSettings->isDevMode())
        arguments << lit("--dev-mode-key=razrazraz");

    qDebug() << "Starting new instance with args" << arguments;

#ifdef Q_OS_MACX
    mac_startDetached(qApp->applicationFilePath(), arguments);
#else
    QProcess::startDetached(qApp->applicationFilePath(), arguments);
#endif
}

void QnWorkbenchActionHandler::rotateItems(int degrees){
    QnResourceWidgetList widgets = menu()->currentParameters(sender()).widgets();
    if(!widgets.empty()) {
        foreach(const QnResourceWidget *widget, widgets)
            widget->item()->setRotation(degrees);
    }
}

void QnWorkbenchActionHandler::setResolutionMode(Qn::ResolutionMode resolutionMode) {
    qnRedAssController->setMode(resolutionMode);
}

QnCameraSettingsDialog *QnWorkbenchActionHandler::cameraSettingsDialog() const {
    return m_cameraSettingsDialog.data();
}

QnBusinessRulesDialog *QnWorkbenchActionHandler::businessRulesDialog() const {
    return m_businessRulesDialog.data();
}

QnEventLogDialog *QnWorkbenchActionHandler::businessEventsLogDialog() const {
    return m_businessEventsLogDialog.data();
}

QnCameraListDialog *QnWorkbenchActionHandler::cameraListDialog() const {
    return m_cameraListDialog.data();
}

QnCameraAdditionDialog *QnWorkbenchActionHandler::cameraAdditionDialog() const {
    return m_cameraAdditionDialog.data();
}

QnSystemAdministrationDialog *QnWorkbenchActionHandler::systemAdministrationDialog() const {
    return m_systemAdministrationDialog.data();
}

void QnWorkbenchActionHandler::submitDelayedDrops() {
    if (m_delayedDropGuard)
        return;

    if(!context()->user())
        return;

    if (!context()->workbench()->currentLayout()->resource())
        return;


    QN_SCOPED_VALUE_ROLLBACK(&m_delayedDropGuard, true);

    foreach(const QnMimeData &data, m_delayedDrops) {
        QMimeData mimeData;
        data.toMimeData(&mimeData);

        QnResourceList resources = QnWorkbenchResource::deserializeResources(&mimeData);
        QnLayoutResourceList layouts = resources.filtered<QnLayoutResource>();
        if (!layouts.isEmpty()){
            workbench()->clear();
            menu()->trigger(Qn::OpenAnyNumberOfLayoutsAction, layouts);
        } else {
            menu()->trigger(Qn::OpenInCurrentLayoutAction, resources);
        }
    }

    m_delayedDrops.clear();
}

void QnWorkbenchActionHandler::submitInstantDrop() {

    if (QnResourceDiscoveryManager::instance()->state() == QnResourceDiscoveryManager::InitialSearch) {
        // local resources are not ready yet
        QTimer::singleShot(100, this, SLOT(submitInstantDrop()));
        return;
    }

    foreach(const QnMimeData &data, m_instantDrops) {
        QMimeData mimeData;
        data.toMimeData(&mimeData);

        QnResourceList resources = QnWorkbenchResource::deserializeResources(&mimeData);

        QnLayoutResourceList layouts = resources.filtered<QnLayoutResource>();
        if (!layouts.isEmpty()){
            workbench()->clear();
            menu()->trigger(Qn::OpenAnyNumberOfLayoutsAction, layouts);
        } else {
            menu()->trigger(Qn::OpenInCurrentLayoutAction, resources);
        }
    }
    m_instantDrops.clear();
}



// -------------------------------------------------------------------------- //
// Handlers
// -------------------------------------------------------------------------- //

void QnWorkbenchActionHandler::at_context_userChanged(const QnUserResourcePtr &user) {
    if(!user)
        return;

    /* Open all user's layouts. */
    //if(qnSettings->isLayoutsOpenedOnLogin()) {
        //QnLayoutResourceList layouts = context()->resourcePool()->getResourcesWithParentId(user->getId()).filtered<QnLayoutResource>();
        //menu()->trigger(Qn::OpenAnyNumberOfLayoutsAction, layouts);
    //}

    // we should not change state when using "Open in New Window"
    if (m_delayedDrops.isEmpty() && !qnSettings->isVideoWallMode()) {
        QnWorkbenchState state = qnSettings->userWorkbenchStates().value(user->getName());
        workbench()->update(state);

        /* Delete orphaned layouts. */
        foreach(const QnLayoutResourcePtr &layout, context()->resourcePool()->getResourcesWithParentId(QUuid()).filtered<QnLayoutResource>())
            if(snapshotManager()->isLocal(layout) && !snapshotManager()->isFile(layout))
                resourcePool()->removeResource(layout);
    }

    /* Sometimes we get here when 'New layout' has already been added. But all user's layouts must be created AFTER this method.
    * Otherwise the user will see uncreated layouts in layout selection menu.
    * As temporary workaround we can just remove that layouts. */
    // TODO: #dklychkov Do not create new empty layout before this method end. See: at_openNewTabAction_triggered()
    if (user) {
        foreach(const QnLayoutResourcePtr &layout, context()->resourcePool()->getResourcesWithParentId(user->getId()).filtered<QnLayoutResource>()) {
            if(snapshotManager()->isLocal(layout) && !snapshotManager()->isFile(layout))
                resourcePool()->removeResource(layout);
        }
    }

    /* Close all other layouts. */
    foreach(QnWorkbenchLayout *layout, workbench()->layouts()) {
        QnLayoutResourcePtr resource = layout->resource();
        if(resource->getParentId() != user->getId())
            workbench()->removeLayout(layout);
    }


    submitDelayedDrops();
}

void QnWorkbenchActionHandler::at_workbench_layoutsChanged() {
    if(!workbench()->layouts().empty())
        return;

    menu()->trigger(Qn::OpenNewTabAction);
}

void QnWorkbenchActionHandler::at_workbench_cellAspectRatioChanged() {
    qreal value = workbench()->currentLayout()->hasCellAspectRatio()
                  ? workbench()->currentLayout()->cellAspectRatio()
                  : qnGlobals->defaultLayoutCellAspectRatio();

    if (qFuzzyCompare(4.0 / 3.0, value))
        action(Qn::SetCurrentLayoutAspectRatio4x3Action)->setChecked(true);
    else
        action(Qn::SetCurrentLayoutAspectRatio16x9Action)->setChecked(true); //default value
}

void QnWorkbenchActionHandler::at_workbench_cellSpacingChanged() {
    qreal value = workbench()->currentLayout()->cellSpacing().width();

    if (qFuzzyCompare(0.0, value))
        action(Qn::SetCurrentLayoutItemSpacing0Action)->setChecked(true);
    else if (qFuzzyCompare(0.2, value))
        action(Qn::SetCurrentLayoutItemSpacing20Action)->setChecked(true);
    else if (qFuzzyCompare(0.3, value))
        action(Qn::SetCurrentLayoutItemSpacing30Action)->setChecked(true);
    else
        action(Qn::SetCurrentLayoutItemSpacing10Action)->setChecked(true); //default value
}

void QnWorkbenchActionHandler::at_workbench_currentLayoutChanged() {
    action(Qn::RadassAutoAction)->setChecked(true);
    qnRedAssController->setMode(Qn::AutoResolution);
    submitDelayedDrops();

}

void QnWorkbenchActionHandler::at_mainMenuAction_triggered() {
    if (qnSettings->isVideoWallMode())
        return;

    m_mainMenu = menu()->newMenu(Qn::MainScope, mainWindow());

    action(Qn::MainMenuAction)->setMenu(m_mainMenu.data());
}

void QnWorkbenchActionHandler::at_openCurrentUserLayoutMenuAction_triggered() {
    if (qnSettings->isVideoWallMode())
        return;

    m_currentUserLayoutsMenu = menu()->newMenu(Qn::OpenCurrentUserLayoutMenu, Qn::TitleBarScope);

    action(Qn::OpenCurrentUserLayoutMenu)->setMenu(m_currentUserLayoutsMenu.data());
}

void QnWorkbenchActionHandler::at_layoutCountWatcher_layoutCountChanged() {
    action(Qn::OpenCurrentUserLayoutMenu)->setEnabled(context()->instance<QnWorkbenchUserLayoutCountWatcher>()->layoutCount() > 0);
}

void QnWorkbenchActionHandler::at_nextLayoutAction_triggered() {
    workbench()->setCurrentLayoutIndex((workbench()->currentLayoutIndex() + 1) % workbench()->layouts().size());
}

void QnWorkbenchActionHandler::at_previousLayoutAction_triggered() {
    workbench()->setCurrentLayoutIndex((workbench()->currentLayoutIndex() - 1 + workbench()->layouts().size()) % workbench()->layouts().size());
}

void QnWorkbenchActionHandler::at_openInLayoutAction_triggered() {
    QnActionParameters parameters = menu()->currentParameters(sender());

    QnLayoutResourcePtr layout = parameters.argument<QnLayoutResourcePtr>(Qn::LayoutResourceRole);
    if(!layout) {
        qnWarning("No layout provided.");
        return;
    }

    QPointF position = parameters.argument<QPointF>(Qn::ItemPositionRole);

    int maxItems = (qnSettings->lightMode() & Qn::LightModeSingleItem)
            ? 1
            : qnSettings->maxSceneVideoItems();

    bool adjustAspectRatio = layout->getItems().isEmpty() || !layout->hasCellAspectRatio();

    QnResourceWidgetList widgets = parameters.widgets();
    if(!widgets.empty() && position.isNull() && layout->getItems().empty()) {
        QHash<QUuid, QnLayoutItemData> itemDataByUuid;
        foreach(const QnResourceWidget *widget, widgets) {
            QnLayoutItemData data = widget->item()->data();
            itemDataByUuid[data.uuid] = data;
        }

        /* Generate new UUIDs. */
        for(QHash<QUuid, QnLayoutItemData>::iterator pos = itemDataByUuid.begin(); pos != itemDataByUuid.end(); pos++)
            pos->uuid = QUuid::createUuid();

        /* Update cross-references. */
        for(QHash<QUuid, QnLayoutItemData>::iterator pos = itemDataByUuid.begin(); pos != itemDataByUuid.end(); pos++)
            if(!pos->zoomTargetUuid.isNull())
                pos->zoomTargetUuid = itemDataByUuid[pos->zoomTargetUuid].uuid;

        /* Add to layout. */
        foreach(const QnLayoutItemData &data, itemDataByUuid) {
            if (layout->getItems().size() >= maxItems)
                return;

            layout->addItem(data);
        }
    } else {
        // TODO: #Elric server & media resources only!

        QnResourceList resources = parameters.resources();
        if(!resources.isEmpty()) {
            AddToLayoutParams addParams;
            addParams.usePosition = !position.isNull();
            addParams.position = position;
            addParams.time = parameters.argument<qint64>(Qn::ItemTimeRole, -1);
            addToLayout(layout, resources, addParams);
        }
    }


    QnWorkbenchLayout *workbenchLayout = workbench()->currentLayout();
    if (adjustAspectRatio && workbenchLayout->resource() == layout) {
        const qreal normalAspectRatio = 4.0 / 3.0;
        const qreal wideAspectRatio = 16.0 / 9.0;

        qreal cellAspectRatio = -1.0;
        qreal midAspectRatio = 0.0;
        int count = 0;


        if (!widgets.isEmpty()) {
            /* Here we don't take into account already added widgets. It's ok because
               we can get here only if the layout doesn't have cell aspect ratio, that means
               its widgets don't have aspect ratio too. */
            foreach (QnResourceWidget *widget, widgets) {
                if (widget->hasAspectRatio()) {
                    midAspectRatio += widget->aspectRatio();
                    ++count;
                }
            }
        } else {
            foreach (QnWorkbenchItem *item, workbenchLayout->items()) {
                QnResourceWidget *widget = context()->display()->widget(item);
                if (widget && widget->hasAspectRatio()) {
                    midAspectRatio += widget->aspectRatio();
                    ++count;
                }
            }
        }

        if (count > 0) {
            midAspectRatio /= count;
            cellAspectRatio = (qAbs(midAspectRatio - normalAspectRatio) < qAbs(midAspectRatio - wideAspectRatio))
                              ? normalAspectRatio : wideAspectRatio;
        }

        if (cellAspectRatio > 0)
            layout->setCellAspectRatio(cellAspectRatio);
        else if (workbenchLayout->items().size() > 1)
            layout->setCellAspectRatio(qnGlobals->defaultLayoutCellAspectRatio());
    }
}

void QnWorkbenchActionHandler::at_openInCurrentLayoutAction_triggered() {
    QnActionParameters parameters = menu()->currentParameters(sender());
    parameters.setArgument(Qn::LayoutResourceRole, workbench()->currentLayout()->resource());
<<<<<<< HEAD

    QnWorkbenchStreamSynchronizer *synchronizer = context()->instance<QnWorkbenchStreamSynchronizer>();

    /* if synchronizer is running now and we want to add an item to the scene with the specified time, synchronization should be disabled. */
    if (parameters.hasArgument(Qn::ItemTimeRole) && synchronizer->isRunning())
        synchronizer->stop();

    bool hasNonLocalItems = false;
    foreach (QnWorkbenchItem *item, workbench()->currentLayout()->items()) {
        QnResourcePtr resource = qnResPool->getResourceByUniqId(item->resourceUid());
        if (!resource->hasFlags(Qn::local)) {
            hasNonLocalItems = true;
            break;
        }
    }

    if (hasNonLocalItems && synchronizer->isRunning() && !navigator()->isLive() && parameters.widgets().isEmpty()) {
        // split resources in two groups: local and non-local and specify different initial time for them
        // TODO: #dklychkov add ability to specify different time for resources and then simplify the code below
        QnResourceList resources = parameters.resources();
        QnResourceList localResources;
        foreach (const QnResourcePtr &resource, resources) {
            if (resource->flags().testFlag(Qn::local)) {
                localResources.append(resource);
                resources.removeOne(resource);
            }
        }
        if (!localResources.isEmpty()) {
            parameters.setResources(localResources);
            menu()->trigger(Qn::OpenInLayoutAction, parameters);
        }
        if (!resources.isEmpty()) {
            parameters.setResources(resources);
            parameters.setArgument(Qn::ItemTimeRole, navigator()->timeSlider()->sliderPosition());

            QnStreamSynchronizationState synchronizerState = synchronizer->state();
            synchronizer->stop();
            menu()->trigger(Qn::OpenInLayoutAction, parameters);
            synchronizer->setState(synchronizerState);
        }
    } else {
        menu()->trigger(Qn::OpenInLayoutAction, parameters);
    }
=======
    menu()->trigger(Qn::OpenInLayoutAction, parameters);
>>>>>>> 5862f03a
}

void QnWorkbenchActionHandler::at_openInNewLayoutAction_triggered() {
    menu()->trigger(Qn::OpenNewTabAction);
    menu()->trigger(Qn::OpenInCurrentLayoutAction, menu()->currentParameters(sender()));
}

void QnWorkbenchActionHandler::at_openInNewWindowAction_triggered() {
    QnActionParameters parameters = menu()->currentParameters(sender());
    parameters.setArgument(Qn::LayoutResourceRole, workbench()->currentLayout()->resource());

    QnResourceList filtered;
    foreach (const QnResourcePtr &resource, parameters.resources()) {
        if (resource->hasFlags(Qn::media) || resource->hasFlags(Qn::server))
            filtered << resource;
    }
    if (filtered.isEmpty())
        return;

    openResourcesInNewWindow(filtered);
}

void QnWorkbenchActionHandler::at_openLayoutsAction_triggered() {
    foreach(const QnResourcePtr &resource, menu()->currentParameters(sender()).resources()) {
        QnLayoutResourcePtr layoutResource = resource.dynamicCast<QnLayoutResource>();
        if(!layoutResource)
            continue;

        QnWorkbenchLayout *layout = QnWorkbenchLayout::instance(layoutResource);
        if(layout == NULL) {
            layout = new QnWorkbenchLayout(layoutResource, workbench());
            workbench()->addLayout(layout);
        }
        /* Explicit set that we do not control videowall through this layout */
        layout->setData(Qn::VideoWallItemGuidRole, qVariantFromValue(QUuid()));

        workbench()->setCurrentLayout(layout);
    }
}

void QnWorkbenchActionHandler::at_openLayoutsInNewWindowAction_triggered() {
    // TODO: #GDM #Common this won't work for layouts that are not saved. (de)serialization of layouts is not implemented.
    QnLayoutResourceList layouts = menu()->currentParameters(sender()).resources().filtered<QnLayoutResource>();
    if(layouts.isEmpty())
        return;
    openResourcesInNewWindow(layouts);
}

void QnWorkbenchActionHandler::at_openCurrentLayoutInNewWindowAction_triggered() {
    menu()->trigger(Qn::OpenLayoutsInNewWindowAction, workbench()->currentLayout()->resource());
}

void QnWorkbenchActionHandler::at_openNewTabAction_triggered() {
    QnWorkbenchLayout *layout = new QnWorkbenchLayout(this);

    layout->setName(generateUniqueLayoutName(context()->user(), tr("New layout"), tr("New layout %1")));

    workbench()->addLayout(layout);
    workbench()->setCurrentLayout(layout);
}

void QnWorkbenchActionHandler::at_openNewWindowAction_triggered() {
    openNewWindow(QStringList());
}

void QnWorkbenchActionHandler::at_moveCameraAction_triggered() {
    QnActionParameters parameters = menu()->currentParameters(sender());

    QnResourceList resources = parameters.resources();
    QnMediaServerResourcePtr server = parameters.argument<QnMediaServerResourcePtr>(Qn::MediaServerResourceRole);
    if(!server)
        return;
    QnVirtualCameraResourceList serverCameras = resourcePool()->getResourcesWithParentId(server->getId()).filtered<QnVirtualCameraResource>();

    QnVirtualCameraResourceList modifiedResources;
    QnResourceList errorResources; // TODO: #Elric check server cameras

    // TODO: #Elric implement proper rollback in case of an error

    foreach(const QnResourcePtr &resource, resources) {
        if(resource->getParentId() == server->getId())
            continue; /* Moving resource into its owner does nothing. */

        QnVirtualCameraResourcePtr camera = resource.dynamicCast<QnVirtualCameraResource>();
        if(!camera)
            continue;

        camera->setParentId(server->getId());
        camera->setStatus(Qn::Offline);
        modifiedResources.push_back(camera);

        if (server->getStatus() == Qn::Offline)
            camera->setStatus(Qn::Offline);
    }

    if(!errorResources.empty()) {
        QnResourceListDialog::exec(
            mainWindow(),
            errorResources,
            Qn::MainWindow_Tree_DragCameras_Help,
            tr("Error"),
            tr("Camera(s) cannot be moved to server '%1'. It might have been offline since the server is up.").arg(server->getName()), // TODO: #Elric need saner error message
            QDialogButtonBox::Ok
        );
    }

    if(!modifiedResources.empty()) {
        detail::QnResourceStatusReplyProcessor *processor = new detail::QnResourceStatusReplyProcessor(this, modifiedResources);
        connection2()->getCameraManager()->save(
            modifiedResources, 
            processor,
            [processor, modifiedResources](int reqID, ec2::ErrorCode errorCode) {
                processor->at_replyReceived(reqID, errorCode, modifiedResources);
            }
        );
    }
}

void QnWorkbenchActionHandler::at_dropResourcesAction_triggered() {
    QnActionParameters parameters = menu()->currentParameters(sender());

    QnResourceList resources = parameters.resources();
    QnLayoutResourceList layouts = resources.filtered<QnLayoutResource>();
    foreach(QnLayoutResourcePtr r, layouts)
        resources.removeOne(r);

    QnVideoWallResourceList videowalls = resources.filtered<QnVideoWallResource>();
    foreach(QnVideoWallResourcePtr r, videowalls)
        resources.removeOne(r);

    if (workbench()->currentLayout()->resource()->locked() &&
            !resources.empty() &&
            layouts.empty() &&
            videowalls.empty()) {
        QnGraphicsMessageBox::information(tr("Layout is locked and cannot be changed."));
        return;
    }

    if (!resources.empty()) {
        parameters.setResources(resources);
        if (menu()->canTrigger(Qn::OpenInCurrentLayoutAction, parameters)) {
            menu()->trigger(Qn::OpenInCurrentLayoutAction, parameters);
        } else {
            QnLayoutResourcePtr layout = workbench()->currentLayout()->resource();
            if (layout->hasFlags(Qn::url | Qn::local | Qn::layout)) {
                bool hasLocal = false;
                foreach (const QnResourcePtr &resource, resources) {
                    //TODO: #GDM #Common refactor duplicated code
                    hasLocal |= resource->hasFlags(Qn::url | Qn::local | Qn::media)
                            && !resource->getUrl().startsWith(QnLayoutFileStorageResource::layoutPrefix());
                    if (hasLocal)
                        break;
                }
                if (hasLocal)
                    QMessageBox::warning(mainWindow(), 
                                         tr("Cannot add item"),
                                         tr("Cannot add a local file to Multi-Video"));
            }
        }
    }

    if(!layouts.empty())
        menu()->trigger(Qn::OpenAnyNumberOfLayoutsAction, layouts);

    if (!videowalls.empty())
        menu()->trigger(Qn::OpenVideoWallsReviewAction, videowalls);
}

void QnWorkbenchActionHandler::at_dropResourcesIntoNewLayoutAction_triggered() {
    QnActionParameters parameters = menu()->currentParameters(sender());

    QnLayoutResourceList layouts = parameters.resources().filtered<QnLayoutResource>();
    QnVideoWallResourceList videowalls = parameters.resources().filtered<QnVideoWallResource>();

    if(layouts.empty() && (videowalls.size() != parameters.resources().size())) /* There are some media in the drop, open new layout. */
        menu()->trigger(Qn::OpenNewTabAction);

    menu()->trigger(Qn::DropResourcesAction, parameters);
}

void QnWorkbenchActionHandler::at_delayedDropResourcesAction_triggered() {
    QByteArray data = menu()->currentParameters(sender()).argument<QByteArray>(Qn::SerializedDataRole);
    QDataStream stream(&data, QIODevice::ReadOnly);
    QnMimeData mimeData;
    stream >> mimeData;
    if(stream.status() != QDataStream::Ok || mimeData.formats().empty())
        return;

    m_delayedDrops.push_back(mimeData);

    submitDelayedDrops();
}

void QnWorkbenchActionHandler::at_instantDropResourcesAction_triggered()
{
    QByteArray data = menu()->currentParameters(sender()).argument<QByteArray>(Qn::SerializedDataRole);
    QDataStream stream(&data, QIODevice::ReadOnly);
    QnMimeData mimeData;
    stream >> mimeData;
    if(stream.status() != QDataStream::Ok || mimeData.formats().empty())
        return;
    m_instantDrops.push_back(mimeData);

    submitInstantDrop();
}

void QnWorkbenchActionHandler::at_openFileAction_triggered() {
    QStringList filters;
    //filters << tr("All Supported (*.mkv *.mp4 *.mov *.ts *.m2ts *.mpeg *.mpg *.flv *.wmv *.3gp *.jpg *.png *.gif *.bmp *.tiff *.layout)");
    filters << tr("All Supported (*.nov *.avi *.mkv *.mp4 *.mov *.ts *.m2ts *.mpeg *.mpg *.flv *.wmv *.3gp *.jpg *.png *.gif *.bmp *.tiff)");
    filters << tr("Video (*.avi *.mkv *.mp4 *.mov *.ts *.m2ts *.mpeg *.mpg *.flv *.wmv *.3gp)");
    filters << tr("Pictures (*.jpg *.png *.gif *.bmp *.tiff)");
    //filters << tr("Layouts (*.layout)"); // TODO
    filters << tr("All files (*.*)");

    QStringList files = QnFileDialog::getOpenFileNames(mainWindow(),
                                                       tr("Open file"),
                                                       QString(),
                                                       filters.join(lit(";;")),
                                                       0,
                                                       QnCustomFileDialog::fileDialogOptions());

    if (!files.isEmpty())
        menu()->trigger(Qn::DropResourcesAction, addToResourcePool(files));
}

void QnWorkbenchActionHandler::at_openLayoutAction_triggered() {
    QStringList filters;
    filters << tr("All Supported (*.layout)");
    filters << tr("Layouts (*.layout)");
    filters << tr("All files (*.*)");

    QString fileName = QnFileDialog::getOpenFileName(mainWindow(),
                                                     tr("Open file"),
                                                     QString(),
                                                     filters.join(lit(";;")),
                                                     0,
                                                     QnCustomFileDialog::fileDialogOptions());

    if(!fileName.isEmpty())
        menu()->trigger(Qn::DropResourcesAction, addToResourcePool(fileName).filtered<QnLayoutResource>());
}

void QnWorkbenchActionHandler::at_openFolderAction_triggered() {
    QString dirName = QnFileDialog::getExistingDirectory(mainWindow(),
                                                        tr("Select folder..."),
                                                        QString(),
                                                        QnCustomFileDialog::directoryDialogOptions());

    if(!dirName.isEmpty())
        menu()->trigger(Qn::DropResourcesAction, addToResourcePool(dirName));
}

void QnWorkbenchActionHandler::notifyAboutUpdate() {
    QnUpdateInfoItem update = context()->instance<QnWorkbenchUpdateWatcher>()->availableUpdate();
    if(update.isNull())
        return;

    QnSoftwareVersion ignoredUpdateVersion = qnSettings->ignoredUpdateVersion();
    bool ignoreThisVersion = update.engineVersion <= ignoredUpdateVersion;
    bool thisVersionWasIgnored = ignoreThisVersion;
    if(ignoreThisVersion)
        return;

    QnCheckableMessageBox::question(
        mainWindow(),
        Qn::Upgrade_Help,
        tr("Software update is available"),
        tr("Version %1 is available for download at <a href=\"%2\">%2</a>.").arg(update.productVersion.toString()).arg(update.url.toString()),
        tr("Don't notify again about this update."),
        &ignoreThisVersion,
        QDialogButtonBox::Ok | QDialogButtonBox::Cancel,
        QDialogButtonBox::Ok,
        QDialogButtonBox::Cancel
    );

    if(ignoreThisVersion != thisVersionWasIgnored)
        qnSettings->setIgnoredUpdateVersion(ignoreThisVersion ? update.engineVersion : QnSoftwareVersion());
}

void QnWorkbenchActionHandler::openLayoutSettingsDialog(const QnLayoutResourcePtr &layout) {
    if(!layout)
        return;

    if(!accessController()->hasPermissions(layout, Qn::EditLayoutSettingsPermission))
        return;

    QScopedPointer<QnLayoutSettingsDialog> dialog(new QnLayoutSettingsDialog(mainWindow()));
    dialog->setWindowModality(Qt::ApplicationModal);
    dialog->readFromResource(layout);

    bool backgroundWasEmpty = layout->backgroundImageFilename().isEmpty();
    if(!dialog->exec() || !dialog->submitToResource(layout))
        return;

    /* Move layout items to grid center to best fit the background */
    if (backgroundWasEmpty && !layout->backgroundImageFilename().isEmpty()) {
        QnWorkbenchLayout* wlayout = QnWorkbenchLayout::instance(layout);
        if (wlayout)
            wlayout->centralizeItems();
    }
}

void QnWorkbenchActionHandler::at_updateWatcher_availableUpdateChanged() {
    if (qnSettings->isAutoCheckForUpdates())
        notifyAboutUpdate();
}

void QnWorkbenchActionHandler::at_showcaseAction_triggered() {
    QDesktopServices::openUrl(qnSettings->showcaseUrl());
}

void QnWorkbenchActionHandler::at_aboutAction_triggered() {
    QScopedPointer<QnAboutDialog> dialog(new QnAboutDialog(mainWindow()));
    dialog->setWindowModality(Qt::ApplicationModal);
    dialog->exec();
}

void QnWorkbenchActionHandler::at_preferencesGeneralTabAction_triggered() {
    QScopedPointer<QnPreferencesDialog> dialog(new QnPreferencesDialog(mainWindow()));
    dialog->setCurrentPage(QnPreferencesDialog::GeneralPage);
    dialog->setWindowModality(Qt::ApplicationModal);
    dialog->exec();
}

void QnWorkbenchActionHandler::at_preferencesLicensesTabAction_triggered() {
    QnNonModalDialogConstructor<QnSystemAdministrationDialog> dialogConstructor(m_systemAdministrationDialog, mainWindow());
    systemAdministrationDialog()->setCurrentPage(QnSystemAdministrationDialog::LicensesPage);
}

void QnWorkbenchActionHandler::at_preferencesSmtpTabAction_triggered() {
    QnNonModalDialogConstructor<QnSystemAdministrationDialog> dialogConstructor(m_systemAdministrationDialog, mainWindow());
    systemAdministrationDialog()->setCurrentPage(QnSystemAdministrationDialog::SmtpPage);
}

void QnWorkbenchActionHandler::at_preferencesNotificationTabAction_triggered() {
    QScopedPointer<QnPreferencesDialog> dialog(new QnPreferencesDialog(mainWindow()));
    dialog->setCurrentPage(QnPreferencesDialog::NotificationsPage);
    dialog->setWindowModality(Qt::ApplicationModal);
    dialog->exec();
}

void QnWorkbenchActionHandler::at_businessEventsAction_triggered() {
    menu()->trigger(Qn::OpenBusinessRulesAction);
}

void QnWorkbenchActionHandler::at_openBusinessRulesAction_triggered() {
    QnNonModalDialogConstructor<QnBusinessRulesDialog> dialogConstructor(m_businessRulesDialog, mainWindow());

    QString filter;
    QnActionParameters parameters = menu()->currentParameters(sender());
    QnVirtualCameraResourceList cameras = parameters.resources().filtered<QnVirtualCameraResource>();
    if (!cameras.isEmpty()) {
        foreach (const QnVirtualCameraResourcePtr &camera, cameras) {
            filter += camera->getPhysicalId(); //getUniqueId() cannot be used here --gdm
        }
    }
    businessRulesDialog()->setFilter(filter);
}

void QnWorkbenchActionHandler::at_webClientAction_triggered() {
    QUrl url(QnAppServerConnectionFactory::url());
    url.setUserName(QString());
    url.setPassword(QString());
    url.setPath(QLatin1String("/web/"));
    QDesktopServices::openUrl(url);
}

void QnWorkbenchActionHandler::at_systemAdministrationAction_triggered() {
    QnNonModalDialogConstructor<QnSystemAdministrationDialog> dialogConstructor(m_systemAdministrationDialog, mainWindow());
    systemAdministrationDialog()->setCurrentPage(QnSystemAdministrationDialog::GeneralPage);
}

void QnWorkbenchActionHandler::at_businessEventsLogAction_triggered() {
    menu()->trigger(Qn::OpenBusinessLogAction);
}

void QnWorkbenchActionHandler::at_openBusinessLogAction_triggered() {
    QnNonModalDialogConstructor<QnEventLogDialog> dialogConstructor(m_businessEventsLogDialog, mainWindow());

    QnActionParameters parameters = menu()->currentParameters(sender());

    QnBusiness::EventType eventType = parameters.argument(Qn::EventTypeRole, QnBusiness::AnyBusinessEvent);
    QnVirtualCameraResourceList cameras = parameters.resources().filtered<QnVirtualCameraResource>();

    // show diagnostics if Issues action was triggered
    if (eventType != QnBusiness::AnyBusinessEvent || !cameras.isEmpty()) {
        businessEventsLogDialog()->disableUpdateData();
        businessEventsLogDialog()->setEventType(eventType);
        businessEventsLogDialog()->setActionType(QnBusiness::DiagnosticsAction);
        QDate date = QDateTime::currentDateTime().date();
        businessEventsLogDialog()->setDateRange(date, date);
        businessEventsLogDialog()->setCameraList(cameras);
        businessEventsLogDialog()->enableUpdateData();
    }
}

void QnWorkbenchActionHandler::at_cameraListAction_triggered() {
    QnNonModalDialogConstructor<QnCameraListDialog> dialogConstructor(m_cameraListDialog, mainWindow());
    QnActionParameters parameters = menu()->currentParameters(sender());
    QnMediaServerResourcePtr server;
    if (!parameters.resources().isEmpty())
        server = parameters.resource().dynamicCast<QnMediaServerResource>();
    cameraListDialog()->setServer(server);
}

void QnWorkbenchActionHandler::at_thumbnailsSearchAction_triggered() {
    QnActionParameters parameters = menu()->currentParameters(sender());

    QnResourcePtr resource = parameters.resource();
    if(!resource)
        return;

    bool isSearchLayout = workbench()->currentLayout()->data().contains(Qn::LayoutSearchStateRole);
    
    QnTimePeriod period = parameters.argument<QnTimePeriod>(Qn::TimePeriodRole);
    QnTimePeriodList periods = parameters.argument<QnTimePeriodList>(Qn::TimePeriodsRole);

    if (period.isEmpty()) {
        if (!isSearchLayout)
            return;

        QnResourceWidget *widget = parameters.widget();
        if (!widget)
            return;
        
        period = widget->item()->data(Qn::ItemSliderSelectionRole).value<QnTimePeriod>();
        if (period.isEmpty())
            return;

        periods = widget->item()->data(Qn::TimePeriodsRole).value<QnTimePeriodList>();
    }

    /* Adjust for chunks. If they are provided, they MUST intersect with period */
    if(!periods.isEmpty()) {

        QnTimePeriodList localPeriods = periods.intersected(period);

        qint64 startDelta = localPeriods.first().startTimeMs - period.startTimeMs;
        if (startDelta > 0) { //user selected period before the first chunk
            period.startTimeMs += startDelta;
            period.durationMs -= startDelta;
        }

        qint64 endDelta = period.endTimeMs() - localPeriods.last().endTimeMs();
        if (endDelta > 0) { // user selected period after the last chunk
            period.durationMs -= endDelta;
        }       
    }


    /* List of possible time steps, in milliseconds. */
    const qint64 steps[] = {
        1000ll * 10,                    /* 10 seconds. */
        1000ll * 15,                    /* 15 seconds. */
        1000ll * 20,                    /* 20 seconds. */
        1000ll * 30,                    /* 30 seconds. */
        1000ll * 60,                    /* 1 minute. */
        1000ll * 60 * 2,                /* 2 minutes. */
        1000ll * 60 * 3,                /* 3 minutes. */
        1000ll * 60 * 5,                /* 5 minutes. */
        1000ll * 60 * 10,               /* 10 minutes. */
        1000ll * 60 * 15,               /* 15 minutes. */
        1000ll * 60 * 20,               /* 20 minutes. */
        1000ll * 60 * 30,               /* 30 minutes. */
        1000ll * 60 * 60,               /* 1 hour. */
        1000ll * 60 * 60 * 2,           /* 2 hours. */
        1000ll * 60 * 60 * 3,           /* 3 hours. */
        1000ll * 60 * 60 * 6,           /* 6 hours. */
        1000ll * 60 * 60 * 12,          /* 12 hours. */
        1000ll * 60 * 60 * 24,          /* 1 day. */
        1000ll * 60 * 60 * 24 * 2,      /* 2 days. */
        1000ll * 60 * 60 * 24 * 3,      /* 3 days. */
        1000ll * 60 * 60 * 24 * 5,      /* 5 days. */
        1000ll * 60 * 60 * 24 * 10,     /* 10 days. */
        1000ll * 60 * 60 * 24 * 20,     /* 20 days. */
        1000ll * 60 * 60 * 24 * 30,     /* 30 days. */
        0,
    };

    const qint64 maxItems = qnSettings->maxPreviewSearchItems();

    if(period.durationMs < steps[1]) {
        QMessageBox::warning(mainWindow(), tr("Could not perform preview search"), tr("Selected time period is too short to perform preview search. Please select a longer period."), QMessageBox::Ok);
        return;
    }

    /* Find best time step. */
    qint64 step = 0;
    for(int i = 0; steps[i] > 0; i++) {
        if(period.durationMs < steps[i] * (maxItems - 2)) { /* -2 is here as we're going to snap period ends to closest step points. */
            step = steps[i];
            break;
        }
    }

    int itemCount = 0;
    if(step == 0) {
        /* No luck? Calculate time step based on the maximal number of items. */
        itemCount = maxItems;

        step = period.durationMs / itemCount;
    } else {
        /* In this case we want to adjust the period. */

        if(resource->flags() & Qn::utc) {
            QDateTime startDateTime = QDateTime::fromMSecsSinceEpoch(period.startTimeMs);
            QDateTime endDateTime = QDateTime::fromMSecsSinceEpoch(period.endTimeMs());
            const qint64 dayMSecs = 1000ll * 60 * 60 * 24;

            if(step < dayMSecs) {
                int startMSecs = qFloor(QDateTime(startDateTime.date()).msecsTo(startDateTime), step);
                int endMSecs = qCeil(QDateTime(endDateTime.date()).msecsTo(endDateTime), step);

                startDateTime.setTime(QTime(0, 0, 0, 0));
                startDateTime = startDateTime.addMSecs(startMSecs);

                endDateTime.setTime(QTime(0, 0, 0, 0));
                endDateTime = endDateTime.addMSecs(endMSecs);
            } else {
                int stepDays = step / dayMSecs;

                startDateTime.setTime(QTime(0, 0, 0, 0));
                startDateTime.setDate(QDate::fromJulianDay(qFloor(startDateTime.date().toJulianDay(), stepDays)));

                endDateTime.setTime(QTime(0, 0, 0, 0));
                endDateTime.setDate(QDate::fromJulianDay(qCeil(endDateTime.date().toJulianDay(), stepDays)));
            }

            period = QnTimePeriod(startDateTime.toMSecsSinceEpoch(), endDateTime.toMSecsSinceEpoch() - startDateTime.toMSecsSinceEpoch());
        } else {
            qint64 startTime = qFloor(period.startTimeMs, step);
            qint64 endTime = qCeil(period.endTimeMs(), step);
            period = QnTimePeriod(startTime, endTime - startTime);
        }

        itemCount = qMin(period.durationMs / step, maxItems);
    }

    /* Calculate size of the resulting matrix. */
    qreal desiredAspectRatio = qnGlobals->defaultLayoutCellAspectRatio();
    QnResourceWidget *widget = parameters.widget();
    if (widget && widget->hasAspectRatio())
        desiredAspectRatio = widget->aspectRatio();

    const int matrixWidth = qMax(1, qRound(std::sqrt(desiredAspectRatio * itemCount)));

    /* Construct and add a new layout. */
    QnLayoutResourcePtr layout(new QnLayoutResource());
    layout->setId(QUuid::createUuid());
    layout->setName(tr("Preview Search for %1").arg(resource->getName()));
    layout->setTypeByName(lit("Layout"));
    if(context()->user())
        layout->setParentId(context()->user()->getId());

    qint64 time = period.startTimeMs;
    for(int i = 0; i < itemCount; i++) {
        QnTimePeriod localPeriod (time, step);
        QnTimePeriodList localPeriods = periods.intersected(localPeriod);
        qint64 localTime = time;
        if (!localPeriods.isEmpty())
            localTime = qMax(localTime, localPeriods.first().startTimeMs);

        QnLayoutItemData item;
        item.flags = Qn::Pinned;
        item.uuid = QUuid::createUuid();
        item.combinedGeometry = QRect(i % matrixWidth, i / matrixWidth, 1, 1);
        item.resource.id = resource->getId();
        item.resource.path = resource->getUniqueId();
        item.contrastParams = widget->item()->imageEnhancement();
        item.dewarpingParams = widget->item()->dewarpingParams();
        item.dataByRole[Qn::ItemPausedRole] = true;
        item.dataByRole[Qn::ItemSliderSelectionRole] = QVariant::fromValue<QnTimePeriod>(localPeriod);
        item.dataByRole[Qn::ItemSliderWindowRole] = QVariant::fromValue<QnTimePeriod>(period);
        item.dataByRole[Qn::ItemTimeRole] = localTime;
        item.dataByRole[Qn::ItemAspectRatioRole] = desiredAspectRatio;  // set aspect ratio to make thumbnails load in all cases, see #2619
        item.dataByRole[Qn::TimePeriodsRole] = QVariant::fromValue<QnTimePeriodList>(localPeriods);

        layout->addItem(item);

        time += step;
    }

    layout->setData(Qn::LayoutTimeLabelsRole, true);
    layout->setData(Qn::LayoutSyncStateRole, QVariant::fromValue<QnStreamSynchronizationState>(QnStreamSynchronizationState()));
    layout->setData(Qn::LayoutPermissionsRole, static_cast<int>(Qn::ReadPermission));
    layout->setData(Qn::LayoutSearchStateRole, QVariant::fromValue<QnThumbnailsSearchState>(QnThumbnailsSearchState(period, step)));
    layout->setData(Qn::LayoutCellAspectRatioRole, desiredAspectRatio);
    layout->setLocalRange(period);

    resourcePool()->addResource(layout);
    menu()->trigger(Qn::OpenSingleLayoutAction, layout);
}

void QnWorkbenchActionHandler::at_cameraSettingsAction_triggered() {
    QnVirtualCameraResourceList cameras = menu()->currentParameters(sender()).resources().filtered<QnVirtualCameraResource>();

    QnNonModalDialogConstructor<QnCameraSettingsDialog> dialogConstructor(m_cameraSettingsDialog, mainWindow());

    cameraSettingsDialog()->setCameras(cameras);
}

void QnWorkbenchActionHandler::at_pictureSettingsAction_triggered() {
    QnResourcePtr resource = menu()->currentParameters(sender()).resource();
    if (!resource)
        return;

    QnMediaResourcePtr media = resource.dynamicCast<QnMediaResource>();
    if (!media)
        return;

    QScopedPointer<QnPictureSettingsDialog> dialog;
    if (resource->hasFlags(Qn::remote))
        dialog.reset(new QnWorkbenchStateDependentDialog<QnPictureSettingsDialog>(mainWindow()));
    else
        dialog.reset(new QnPictureSettingsDialog(mainWindow()));
    
    dialog->updateFromResource(media);
    if (dialog->exec()) {
        dialog->submitToResource(media);
    } else {
        QnResourceWidget* centralWidget = display()->widget(Qn::CentralRole);
        if (QnMediaResourceWidget* mediaWidget = dynamic_cast<QnMediaResourceWidget*>(centralWidget))
            mediaWidget->setDewarpingParams(media->getDewarpingParams());
    }
}

void QnWorkbenchActionHandler::at_cameraIssuesAction_triggered()
{
    menu()->trigger(Qn::OpenBusinessLogAction,
                    menu()->currentParameters(sender())
                    .withArgument(Qn::EventTypeRole, QnBusiness::AnyCameraEvent));
}

void QnWorkbenchActionHandler::at_cameraBusinessRulesAction_triggered() {
    menu()->trigger(Qn::OpenBusinessRulesAction,
                    menu()->currentParameters(sender()));
}

void QnWorkbenchActionHandler::at_cameraDiagnosticsAction_triggered() {
    QnVirtualCameraResourcePtr resource = menu()->currentParameters(sender()).resource().dynamicCast<QnVirtualCameraResource>();
    if(!resource)
        return;

    QScopedPointer<QnCameraDiagnosticsDialog> dialog(new QnCameraDiagnosticsDialog(mainWindow()));
    dialog->setResource(resource);
    dialog->restart();
    dialog->exec();
}

void QnWorkbenchActionHandler::at_serverAddCameraManuallyAction_triggered(){
    QnMediaServerResourceList resources = menu()->currentParameters(sender()).resources().filtered<QnMediaServerResource>();
    if(resources.size() != 1)
        return;

    QnMediaServerResourcePtr server = resources[0];

    QnNonModalDialogConstructor<QnCameraAdditionDialog> dialogConstructor(m_cameraAdditionDialog, mainWindow());

    QnCameraAdditionDialog* dialog = cameraAdditionDialog();

    if (dialog->server() != server) {
        if (dialog->state() == QnCameraAdditionDialog::Searching
                || dialog->state() == QnCameraAdditionDialog::Adding) {

            int result = QMessageBox::warning(
                        mainWindow(),
                        tr("Process is in progress"),
                        tr("Camera addition is already in progress."\
                           "Are you sure you want to cancel current process?"), //TODO: #GDM #Common show current process details
                        QMessageBox::Ok | QMessageBox::Cancel,
                        QMessageBox::Cancel
            );
            if (result != QMessageBox::Ok)
                return;
        }
        dialog->setServer(server);
    }
}

void QnWorkbenchActionHandler::at_serverSettingsAction_triggered() {
    QnMediaServerResourcePtr server = menu()->currentParameters(sender()).resource().dynamicCast<QnMediaServerResource>();
    if(!server)
        return;

    QScopedPointer<QnServerSettingsDialog> dialog(new QnServerSettingsDialog(server, mainWindow()));
    dialog->setWindowModality(Qt::ApplicationModal);
    if(!dialog->exec())
        return;

    // TODO: #Elric move submitToResources here.
    connection2()->getMediaServerManager()->save( server, this,
        [this]( int reqID, ec2::ErrorCode errorCode, QnMediaServerResourcePtr savedServerRes ) {
            at_resources_saved( reqID, errorCode, QnResourceList() << savedServerRes );
        } );
}

void QnWorkbenchActionHandler::at_serverLogsAction_triggered() {
    QnMediaServerResourcePtr server = menu()->currentParameters(sender()).resource().dynamicCast<QnMediaServerResource>();
    if(!server)
        return;

    if (!context()->user())
        return;

    QUrl url = server->getApiUrl();
    url.setScheme(lit("http"));
    url.setPath( lit("/api/showLog") );
    url.setQuery(lit("lines=1000"));
    
    //setting credentials for access to resource
    url.setUserName(QnAppServerConnectionFactory::url().userName());
    url.setPassword(QnAppServerConnectionFactory::url().password());

    if( !QnNetworkProxyFactory::instance()->fillUrlWithRouteToResource(
            server,
            &url,
            QnNetworkProxyFactory::placeCredentialsToUrl ) )
    {
        //could not find route to server. Can it really happen?
        //TODO: #ak some error message
    }
    
    QDesktopServices::openUrl(url);
}

void QnWorkbenchActionHandler::at_serverIssuesAction_triggered() {
    menu()->trigger(Qn::OpenBusinessLogAction,
                    QnActionParameters().withArgument(Qn::EventTypeRole, QnBusiness::AnyServerEvent));
}

void QnWorkbenchActionHandler::at_pingAction_triggered() {
    QnResourcePtr resource = menu()->currentParameters(sender()).resource();
    if (!resource)
        return;

#ifdef Q_OS_WIN
    QUrl url = QUrl::fromUserInput(resource->getUrl());
    QString host = url.host();
    QString cmd = QLatin1String("cmd /C ping %1 -t");
    QProcess::startDetached(cmd.arg(host));
#endif
#ifdef Q_OS_LINUX
    QUrl url = QUrl::fromUserInput(resource->getUrl());
    QString host = url.host();
    QString cmd = QLatin1String("xterm -e ping %1");
    QProcess::startDetached(cmd.arg(host));
#endif
#ifdef Q_OS_MACX
    QUrl url = QUrl::fromUserInput(resource->getUrl());
    QString host = url.host();
    QnPingDialog *dialog = new QnPingDialog(NULL, Qt::Dialog | Qt::WindowStaysOnTopHint);
    dialog->setHostAddress(host);
    dialog->show();
    dialog->startPings();
#endif

}

void QnWorkbenchActionHandler::at_openInFolderAction_triggered() {
    QnResourcePtr resource = menu()->currentParameters(sender()).resource();
    if(resource.isNull())
        return;

    QnEnvironment::showInGraphicalShell(mainWindow(), resource->getUrl());
}

void QnWorkbenchActionHandler::at_deleteFromDiskAction_triggered() {
    QSet<QnResourcePtr> resources = menu()->currentParameters(sender()).resources().toSet();

    QDialogButtonBox::StandardButton button = QnResourceListDialog::exec(
        mainWindow(),
        resources.toList(),
        tr("Delete Files"),
        tr("Are you sure you want to permanently delete these %n file(s)?", "", resources.size()),
        QDialogButtonBox::Yes | QDialogButtonBox::No
    );
    if(button != QDialogButtonBox::Yes)
        return;

    QnFileProcessor::deleteLocalResources(resources.toList());
}

void QnWorkbenchActionHandler::at_removeLayoutItemAction_triggered() {
    QnLayoutItemIndexList items = menu()->currentParameters(sender()).layoutItems();

    if(items.size() > 1) {
        QDialogButtonBox::StandardButton button = QnResourceListDialog::exec(
            mainWindow(),
            QnActionParameterTypes::resources(items),
            Qn::RemoveItems_Help,
            tr("Remove Items"),
            tr("Are you sure you want to remove these %n item(s) from layout?", "", items.size()),
            QDialogButtonBox::Yes | QDialogButtonBox::No
        );
        if(button != QDialogButtonBox::Yes)
            return;
    }

    QList<QUuid> orphanedUuids;
    foreach(const QnLayoutItemIndex &index, items) {
        if(index.layout()) {
            index.layout()->removeItem(index.uuid());
        } else {
            orphanedUuids.push_back(index.uuid());
        }
    }

    /* If appserver is not running, we may get removal requests without layout resource. */
    if(!orphanedUuids.isEmpty()) {
        QList<QnWorkbenchLayout *> layouts;
        layouts.push_front(workbench()->currentLayout());
        foreach(const QUuid &uuid, orphanedUuids) {
            foreach(QnWorkbenchLayout *layout, layouts) {
                if(QnWorkbenchItem *item = layout->item(uuid)) {
                    qnDeleteLater(item);
                    break;
                }
            }
        }
    }
}

bool QnWorkbenchActionHandler::validateResourceName(const QnResourcePtr &resource, const QString &newName) const {
    /* Only users and videowall should be checked. Layouts are checked separately, servers and cameras can have the same name. */
    Qn::ResourceFlags checkedFlags = resource->flags() & (Qn::user | Qn::videowall);
    if (!checkedFlags)
        return true;

    /* Resource cannot have both of these flags at once. */
    Q_ASSERT(checkedFlags == Qn::user || checkedFlags == Qn::videowall);

    foreach (const QnResourcePtr &resource, qnResPool->getResources()) {
        if (!resource->hasFlags(checkedFlags))
            continue;
        if (resource->getName() != newName)
            continue;

        QString title = checkedFlags == Qn::user
            ? tr("User already exists.")
            : tr("Video Wall already exists");

        QString message = checkedFlags == Qn::user 
            ? tr("User with the same name already exists")
            : tr("Video Wall with the same name already exists");

        QMessageBox::warning(
            mainWindow(),
            title,
            message
            );
        return false;
    }

    return true;
}


void QnWorkbenchActionHandler::at_renameAction_triggered() {
    QnActionParameters parameters = menu()->currentParameters(sender());

    QnResourcePtr resource;

    Qn::NodeType nodeType = parameters.argument<Qn::NodeType>(Qn::NodeTypeRole, Qn::ResourceNode);
    switch (nodeType)
    {
    case Qn::ResourceNode:
    case Qn::EdgeNode:
    case Qn::RecorderNode:
        resource = parameters.resource();
        break;
    default:
        break;
    }
    if(!resource)
        return;

    QnVirtualCameraResourcePtr camera;
    if (nodeType == Qn::RecorderNode) {
        camera = resource.dynamicCast<QnVirtualCameraResource>();
        if (!camera)
            return;
    }

    QString name = parameters.argument<QString>(Qn::ResourceNameRole).trimmed();
    QString oldName = nodeType == Qn::RecorderNode
            ? camera->getGroupName()
            : resource->getName();

    if(name.isEmpty()) {
        bool ok = false;
        do {
            name = QInputDialog::getText(mainWindow(),
                                         tr("Rename"),
                                         tr("Enter new name for the selected item:"),
                                         QLineEdit::Normal,
                                         oldName,
                                         &ok)
                                         .trimmed();
            if (!ok || name.isEmpty() || name == oldName)
                return;

        } while (!validateResourceName(resource, name));
    }

    if(name == oldName)
        return;

    if(QnLayoutResourcePtr layout = resource.dynamicCast<QnLayoutResource>()) {
        context()->instance<QnWorkbenchLayoutsHandler>()->renameLayout(layout, name);
    } else if (nodeType == Qn::RecorderNode) {
        /* Recorder name should not be validated. */
        QString groupId = camera->getGroupId();
        QnVirtualCameraResourceList modified;
        foreach(const QnResourcePtr &resource, qnResPool->getResources()) {
            QnVirtualCameraResourcePtr cam = resource.dynamicCast<QnVirtualCameraResource>();
            if (!cam || cam->getGroupId() != groupId)
                continue;
            cam->setGroupName(name);
            modified << cam;
        }
        connection2()->getCameraManager()->save(modified, this, 
            [this, modified, oldName]( int reqID, ec2::ErrorCode errorCode ) {
                at_resources_saved( reqID, errorCode, modified );
                if (errorCode != ec2::ErrorCode::ok)
                    foreach (const QnVirtualCameraResourcePtr &camera, modified)
                        camera->setGroupName(oldName);
            } );



    } else {
        if (!validateResourceName(resource, name))
            return;

        resource->setName(name);

        // I've removed command "saveResource" because it cause sync issue in p2p mode. The problem because of we have transactions with different hash:
        // for instance saveServer and saveResource. But result data will depend of transactions order.

        QnMediaServerResourcePtr mServer = resource.dynamicCast<QnMediaServerResource>();
        QnVirtualCameraResourcePtr camera = resource.dynamicCast<QnVirtualCameraResource>();
        QnUserResourcePtr user = resource.dynamicCast<QnUserResource>();
        QnLayoutResourcePtr layout = resource.dynamicCast<QnLayoutResource>();
        auto callback = [this, resource, oldName]( int reqID, ec2::ErrorCode errorCode ) {
            at_resources_saved( reqID, errorCode, QnResourceList() << resource );
            if (errorCode != ec2::ErrorCode::ok)
                resource->setName(oldName);
        };
        if (mServer)
            connection2()->getMediaServerManager()->save(mServer, this, callback);
        else if (camera)
            connection2()->getCameraManager()->save( QnVirtualCameraResourceList() << camera, this, callback);
        else if (user) 
            connection2()->getUserManager()->save( user, this, callback );
        else if (layout)
            connection2()->getLayoutManager()->save( QnLayoutResourceList() << layout, this, callback);
    }
}

void QnWorkbenchActionHandler::at_removeFromServerAction_triggered() {
    QnResourceList resources = menu()->currentParameters(sender()).resources();

    /* User cannot delete himself. */
    resources.removeOne(context()->user());
    if(resources.isEmpty())
        return;

    auto canAutoDelete = [this](const QnResourcePtr &resource) {
        QnLayoutResourcePtr layoutResource = resource.dynamicCast<QnLayoutResource>();
        if(!layoutResource)
            return false;

        return snapshotManager()->flags(layoutResource) == Qn::ResourceIsLocal; /* Local, not changed and not being saved. */
    };

    auto deleteResource = [this](const QnResourcePtr &resource) {
        if(QnLayoutResourcePtr layout = resource.dynamicCast<QnLayoutResource>()) {
            if(snapshotManager()->isLocal(layout)) {
                resourcePool()->removeResource(resource); /* This one can be simply deleted from resource pool. */
                return;
            }
        }

        // if we are deleting an edge camera, also delete its server
        QUuid parentToDelete = resource.dynamicCast<QnVirtualCameraResource>() && //check for camera to avoid unnecessary parent lookup
            QnMediaServerResource::isEdgeServer(resource->getParentResource())
            ? resource->getParentId()
            : QUuid();

        connection2()->getResourceManager()->remove( resource->getId(), this, &QnWorkbenchActionHandler::at_resource_deleted );
        if (!parentToDelete.isNull())
            connection2()->getResourceManager()->remove(parentToDelete, this, &QnWorkbenchActionHandler::at_resource_deleted );
    };

    /* Check if it's OK to delete something without asking. */
    QnResourceList autoDeleting;
    foreach(const QnResourcePtr &resource, resources) {
        if(!canAutoDelete(resource))
            continue;
        autoDeleting << resource;
        deleteResource(resource);
    }
    foreach (const QnResourcePtr &resource, autoDeleting)
        resources.removeOne(resource);

    if(resources.isEmpty())
        return; /* Nothing to delete. */

    /* Check that we are deleting online auto-found cameras */ 
    QnResourceList onlineAutoDiscoveredCameras;
    foreach(const QnResourcePtr &resource, resources) {
        QnVirtualCameraResourcePtr camera = resource.dynamicCast<QnVirtualCameraResource>();
        if (!camera ||
            camera->getStatus() == Qn::Offline || 
            camera->isManuallyAdded()) 
                continue;
        onlineAutoDiscoveredCameras << camera;
    } 

    QString question;
    /* First version of the dialog if all cameras are auto-discovered. */
    if (resources.size() == onlineAutoDiscoveredCameras.size()) 
        question = tr("These %n cameras are auto-discovered.\n"\
            "They may be auto-discovered again after removing.\n"\
            "Are you sure you want to delete them",
            "", resources.size());
    else 
    /* Second version - some cameras are auto-discovered, some not. */
    if (!onlineAutoDiscoveredCameras.isEmpty())
        question = tr("%n of these %1 cameras are auto-discovered.\n"\
            "They may be auto-discovered again after removing.\n"\
            "Are you sure you want to delete them",
            "", onlineAutoDiscoveredCameras.size()).arg(resources.size());
     else
    /* Third version - no auto-discovered cameras in the list. */
        question = tr("Do you really want to delete the following %n item(s)?",
            "", resources.size());
    
    
    QDialogButtonBox::StandardButton button = QnResourceListDialog::exec(
        mainWindow(),
        resources,
        tr("Delete Resources"),
        question,
        QDialogButtonBox::Yes | QDialogButtonBox::No
        );
    if (button != QDialogButtonBox::Yes)
        return; /* User does not want it deleted. */

    foreach(const QnResourcePtr &resource, resources)
        deleteResource(resource);   
}

void QnWorkbenchActionHandler::at_newUserAction_triggered() {
    QnUserResourcePtr user(new QnUserResource());
    user->setPermissions(Qn::GlobalLiveViewerPermissions);

    QScopedPointer<QnUserSettingsDialog> dialog(new QnUserSettingsDialog(context(), mainWindow()));
    dialog->setWindowModality(Qt::ApplicationModal);
    dialog->setUser(user);
    dialog->setElementFlags(QnUserSettingsDialog::CurrentPassword, 0);
    setHelpTopic(dialog.data(), Qn::NewUser_Help);
    do {
        if(!dialog->exec())
            return;
        dialog->submitToResource();
    } while (!validateResourceName(user, user->getName())); 

    user->setId(QUuid::createUuid());
    user->setTypeByName(lit("User"));

    connection2()->getUserManager()->save(
        user, this,
        [this, user]( int reqID, ec2::ErrorCode errorCode ) {
            at_resources_saved( reqID, errorCode, QnResourceList() << user );
        } );
    user->setPassword(QString()); // forget the password now
}

void QnWorkbenchActionHandler::at_exitAction_triggered() {
    if (!context()->instance<QnWorkbenchStateManager>()->tryClose(false))
        return;

    menu()->trigger(Qn::BeforeExitAction);
    qApp->exit(0);
    applauncher::scheduleProcessKill( QCoreApplication::applicationPid(), PROCESS_TERMINATE_TIMEOUT );
}

void QnWorkbenchActionHandler::at_beforeExitAction_triggered() {
    deleteDialogs();
}


QnAdjustVideoDialog* QnWorkbenchActionHandler::adjustVideoDialog() {
    return m_adjustVideoDialog.data();
}

void QnWorkbenchActionHandler::at_adjustVideoAction_triggered()
{
    QnMediaResourceWidget *widget = menu()->currentParameters(sender()).widget<QnMediaResourceWidget>();
    if(!widget)
        return;

    QnNonModalDialogConstructor<QnAdjustVideoDialog> dialogConstructor(m_adjustVideoDialog, mainWindow());
    adjustVideoDialog()->setWidget(widget);
}

void QnWorkbenchActionHandler::at_userSettingsAction_triggered() {
    QnActionParameters params = menu()->currentParameters(sender());
    QnUserResourcePtr user = params.resource().dynamicCast<QnUserResource>();
    if(!user)
        return;

    Qn::Permissions permissions = accessController()->permissions(user);
    if(!(permissions & Qn::ReadPermission))
        return;

    QScopedPointer<QnUserSettingsDialog> dialog(new QnUserSettingsDialog(context(), mainWindow()));
    dialog->setWindowModality(Qt::ApplicationModal);
    dialog->setWindowTitle(tr("User Settings"));
    setHelpTopic(dialog.data(), Qn::UserSettings_Help);

    dialog->setFocusedElement(params.argument<QString>(Qn::FocusElementRole));

    QnUserSettingsDialog::ElementFlags zero(0);

    QnUserSettingsDialog::ElementFlags flags =
        ((permissions & Qn::ReadPermission) ? QnUserSettingsDialog::Visible : zero) |
        ((permissions & Qn::WritePermission) ? QnUserSettingsDialog::Editable : zero);

    QnUserSettingsDialog::ElementFlags loginFlags =
        ((permissions & Qn::ReadPermission) ? QnUserSettingsDialog::Visible : zero) |
        ((permissions & Qn::WriteNamePermission) ? QnUserSettingsDialog::Editable : zero);

    QnUserSettingsDialog::ElementFlags passwordFlags =
        ((permissions & Qn::WritePasswordPermission) ? QnUserSettingsDialog::Visible : zero) | /* There is no point to display flag edit field if password cannot be changed. */
        ((permissions & Qn::WritePasswordPermission) ? QnUserSettingsDialog::Editable : zero);
    passwordFlags &= flags;

    QnUserSettingsDialog::ElementFlags accessRightsFlags =
        ((permissions & Qn::ReadPermission) ? QnUserSettingsDialog::Visible : zero) |
        ((permissions & Qn::WriteAccessRightsPermission) ? QnUserSettingsDialog::Editable : zero);
    accessRightsFlags &= flags;

    QnUserSettingsDialog::ElementFlags emailFlags =
        ((permissions & Qn::ReadEmailPermission) ? QnUserSettingsDialog::Visible : zero) |
        ((permissions & Qn::WriteEmailPermission) ? QnUserSettingsDialog::Editable : zero);
    emailFlags &= flags;

    dialog->setElementFlags(QnUserSettingsDialog::Login, loginFlags);
    dialog->setElementFlags(QnUserSettingsDialog::Password, passwordFlags);
    dialog->setElementFlags(QnUserSettingsDialog::AccessRights, accessRightsFlags);
    dialog->setElementFlags(QnUserSettingsDialog::Email, emailFlags);


    // TODO #Elric: This is a totally evil hack. Store password hash/salt in user.
    QString currentPassword = QnAppServerConnectionFactory::url().password();
    if(user == context()->user()) {
        dialog->setElementFlags(QnUserSettingsDialog::CurrentPassword, passwordFlags);
        dialog->setCurrentPassword(currentPassword);
    } else {
        dialog->setElementFlags(QnUserSettingsDialog::CurrentPassword, 0);
    }

    dialog->setUser(user);
    if(!dialog->exec() || !dialog->hasChanges())
        return;

    if(permissions & Qn::SavePermission) {
        dialog->submitToResource();

        connection2()->getUserManager()->save(
            user, this, 
            [this, user]( int reqID, ec2::ErrorCode errorCode ) {
                at_resources_saved( reqID, errorCode, QnResourceList() << user );
            } );

        QString newPassword = user->getPassword();
        user->setPassword(QString());
        if(user == context()->user() && !newPassword.isEmpty() && newPassword != currentPassword) {
            /* Password was changed. Change it in global settings and hope for the best. */
            QUrl url = QnAppServerConnectionFactory::url();
            url.setPassword(newPassword);

            // TODO #elric: This is a totally evil hack. Store password hash/salt in user.
            context()->instance<QnWorkbenchUserWatcher>()->setUserPassword(newPassword);

            QnAppServerConnectionFactory::setUrl(url);
            qnSettings->setStoredPassword(qnSettings->storedPassword().isEmpty()
                ? QString()
                : newPassword);
        }
    }
}

void QnWorkbenchActionHandler::at_layoutSettingsAction_triggered() {
    QnActionParameters params = menu()->currentParameters(sender());
    openLayoutSettingsDialog(params.resource().dynamicCast<QnLayoutResource>());
}

void QnWorkbenchActionHandler::at_currentLayoutSettingsAction_triggered() {
    openLayoutSettingsDialog(workbench()->currentLayout()->resource());
}

void QnWorkbenchActionHandler::at_setCurrentLayoutAspectRatio4x3Action_triggered() {
    workbench()->currentLayout()->resource()->setCellAspectRatio(4.0 / 3.0);
    action(Qn::SetCurrentLayoutAspectRatio4x3Action)->setChecked(true);
}

void QnWorkbenchActionHandler::at_setCurrentLayoutAspectRatio16x9Action_triggered() {
    workbench()->currentLayout()->resource()->setCellAspectRatio(16.0 / 9.0);
    action(Qn::SetCurrentLayoutAspectRatio16x9Action)->setChecked(true);
}

void QnWorkbenchActionHandler::at_setCurrentLayoutItemSpacing0Action_triggered() {
    workbench()->currentLayout()->resource()->setCellSpacing(QSizeF(0.0, 0.0));
    action(Qn::SetCurrentLayoutItemSpacing0Action)->setChecked(true);
}

void QnWorkbenchActionHandler::at_setCurrentLayoutItemSpacing10Action_triggered() {
    workbench()->currentLayout()->resource()->setCellSpacing(QSizeF(0.1, 0.1));
    action(Qn::SetCurrentLayoutItemSpacing10Action)->setChecked(true);
}

void QnWorkbenchActionHandler::at_setCurrentLayoutItemSpacing20Action_triggered() {
    workbench()->currentLayout()->resource()->setCellSpacing(QSizeF(0.2, 0.2));
    action(Qn::SetCurrentLayoutItemSpacing20Action)->setChecked(true);
}

void QnWorkbenchActionHandler::at_setCurrentLayoutItemSpacing30Action_triggered() {
    workbench()->currentLayout()->resource()->setCellSpacing(QSizeF(0.3, 0.3));
    action(Qn::SetCurrentLayoutItemSpacing30Action)->setChecked(true);
}

void QnWorkbenchActionHandler::at_createZoomWindowAction_triggered() {
    QnActionParameters params = menu()->currentParameters(sender());

    QnMediaResourceWidget *widget = params.widget<QnMediaResourceWidget>();
    if(!widget)
        return;

    QRectF rect = params.argument<QRectF>(Qn::ItemZoomRectRole, QRectF(0.25, 0.25, 0.5, 0.5));
    AddToLayoutParams addParams;
    addParams.usePosition = true;
    addParams.position = widget->item()->combinedGeometry().center();
    addParams.zoomWindow = rect;
    addParams.dewarpingParams.enabled = widget->resource()->getDewarpingParams().enabled;  // zoom items on fisheye cameras must always be dewarped
    addParams.zoomUuid = widget->item()->uuid();
    addParams.frameDistinctionColor = params.argument<QColor>(Qn::ItemFrameDistinctionColorRole);
    addParams.rotation = widget->item()->rotation();

    addToLayout(workbench()->currentLayout()->resource(), widget->resource()->toResourcePtr(), addParams);
}

void QnWorkbenchActionHandler::at_rotate0Action_triggered(){
    rotateItems(0);
}

void QnWorkbenchActionHandler::at_rotate90Action_triggered(){
    rotateItems(90);
}

void QnWorkbenchActionHandler::at_rotate180Action_triggered(){
    rotateItems(180);
}

void QnWorkbenchActionHandler::at_rotate270Action_triggered(){
    rotateItems(270);
}

void QnWorkbenchActionHandler::at_radassAutoAction_triggered() {
    setResolutionMode(Qn::AutoResolution);
}

void QnWorkbenchActionHandler::at_radassLowAction_triggered() {
    setResolutionMode(Qn::LowResolution);
}

void QnWorkbenchActionHandler::at_radassHighAction_triggered() {
    setResolutionMode(Qn::HighResolution);
}

void QnWorkbenchActionHandler::at_setAsBackgroundAction_triggered() {
    if (!context()->user() || !workbench()->currentLayout()->resource())
        return; // action should not be triggered while we are not connected

    if(!accessController()->hasPermissions(workbench()->currentLayout()->resource(), Qn::EditLayoutSettingsPermission))
        return;

    if (workbench()->currentLayout()->resource()->locked())
        return;

    QnProgressDialog *progressDialog = new QnProgressDialog(mainWindow());
    progressDialog->setWindowTitle(tr("Updating background"));
    progressDialog->setLabelText(tr("Image processing can take a lot of time. Please be patient."));
    progressDialog->setRange(0, 0);
    progressDialog->setCancelButton(NULL);
    connect(progressDialog,   SIGNAL(canceled()),                   progressDialog,     SLOT(deleteLater()));

    QnAppServerImageCache *cache = new QnAppServerImageCache(this);
    cache->setProperty(uploadingImageARPropertyName, menu()->currentParameters(sender()).widget()->aspectRatio());
    connect(cache,            SIGNAL(fileUploaded(QString, bool)),  this,               SLOT(at_backgroundImageStored(QString, bool)));
    connect(cache,            SIGNAL(fileUploaded(QString,bool)),   progressDialog,     SLOT(deleteLater()));
    connect(cache,            SIGNAL(fileUploaded(QString, bool)),  cache,              SLOT(deleteLater()));

    cache->storeImage(menu()->currentParameters(sender()).resource()->getUrl());
    progressDialog->exec();
}

void QnWorkbenchActionHandler::at_backgroundImageStored(const QString &filename, bool success) {
    if (!context()->user())
        return; // action should not be triggered while we are not connected

    QnWorkbenchLayout* wlayout = workbench()->currentLayout();
    if (!wlayout)
        return; //security check

    QnLayoutResourcePtr layout = wlayout->resource();
    if (!layout)
        return; //security check

    if(!accessController()->hasPermissions(layout, Qn::EditLayoutSettingsPermission))
        return;

    if (layout->locked())
        return;

    if (!success) {
        QMessageBox::warning(mainWindow(), tr("Error"), tr("Image cannot be uploaded"));
        return;
    }

    layout->setBackgroundImageFilename(filename);
    if (qFuzzyCompare(layout->backgroundOpacity(), 0.0))
        layout->setBackgroundOpacity(0.7);

    wlayout->centralizeItems();
    QRect brect = wlayout->boundingRect();

    int minWidth = qMax(brect.width(), qnGlobals->layoutBackgroundMinSize().width());
    int minHeight = qMax(brect.height(), qnGlobals->layoutBackgroundMinSize().height());

    qreal cellAspectRatio = qnGlobals->defaultLayoutCellAspectRatio();
    if (layout->hasCellAspectRatio()) {
        qreal cellWidth = 1.0 + layout->cellSpacing().width();
        qreal cellHeight = 1.0 / layout->cellAspectRatio() + layout->cellSpacing().height();
        cellAspectRatio = cellWidth / cellHeight;
    }

    qreal aspectRatio = sender()->property(uploadingImageARPropertyName).toReal();

    int w, h;
    qreal targetAspectRatio = aspectRatio / cellAspectRatio;
    if (targetAspectRatio >= 1.0) { // width is greater than height
        h = minHeight;
        w = qRound((qreal)h * targetAspectRatio);
        if (w > qnGlobals->layoutBackgroundMaxSize().width()) {
            w = qnGlobals->layoutBackgroundMaxSize().width();
            h = qRound((qreal)w / targetAspectRatio);
        }

    } else {
        w = minWidth;
        h = qRound((qreal)w / targetAspectRatio);
        if (h > qnGlobals->layoutBackgroundMaxSize().height()) {
            h = qnGlobals->layoutBackgroundMaxSize().height();
            w = qRound((qreal)h * targetAspectRatio);
        }
    }
    layout->setBackgroundSize(QSize(w, h));
}

void QnWorkbenchActionHandler::at_resources_saved( int handle, ec2::ErrorCode errorCode, const QnResourceList& resources ) {
    Q_UNUSED(handle);

    if( errorCode == ec2::ErrorCode::ok )
        return;

    if (!resources.isEmpty()) {
        QnResourceListDialog::exec(
            mainWindow(),
            resources,
            tr("Error"),
            tr("Could not save the following %n items to Server.", "", resources.size()),
            QDialogButtonBox::Ok
        );
    } else { // Note that we may get reply of size 0 if Server is down.
        QMessageBox::warning(
                    mainWindow(),
                    tr("Changes are not applied"),
                    tr("Could not save changes to Server."));
    }
}

void QnWorkbenchActionHandler::at_resources_properties_saved( int /*handle*/, ec2::ErrorCode /*errorCode */)
{
    //TODO/IMPL
}

void QnWorkbenchActionHandler::at_resource_deleted( int handle, ec2::ErrorCode errorCode ) {
    Q_UNUSED(handle);

    if( errorCode == ec2::ErrorCode::ok )
        return;

    QMessageBox::critical(mainWindow(), tr("Could not delete resource"), tr("An error has occurred while trying to delete a resource from Server. \n\nError description: '%2'").arg(ec2::toString(errorCode)));
}

void QnWorkbenchActionHandler::at_resources_statusSaved(ec2::ErrorCode errorCode, const QnResourceList &resources) {
    if(errorCode == ec2::ErrorCode::ok || resources.isEmpty())
        return;

    QnResourceListDialog::exec(
        mainWindow(),
        resources,
        tr("Error"),
        tr("Could not save changes made to the following %n resource(s).", "", resources.size()),
        QDialogButtonBox::Ok
    );
}

void QnWorkbenchActionHandler::at_panicWatcher_panicModeChanged() {
    action(Qn::TogglePanicModeAction)->setChecked(context()->instance<QnWorkbenchPanicWatcher>()->isPanicMode());
    //if (!action(Qn::TogglePanicModeAction)->isChecked()) {

    bool enabled = 
        context()->instance<QnWorkbenchScheduleWatcher>()->isScheduleEnabled() &&
        (accessController()->globalPermissions() & Qn::GlobalPanicPermission);
    action(Qn::TogglePanicModeAction)->setEnabled(enabled);

    //}
}

void QnWorkbenchActionHandler::at_scheduleWatcher_scheduleEnabledChanged() {
    // TODO: #Elric totally evil copypasta and hacky workaround.
    bool enabled = 
        context()->instance<QnWorkbenchScheduleWatcher>()->isScheduleEnabled() &&
        (accessController()->globalPermissions() & Qn::GlobalPanicPermission);

    action(Qn::TogglePanicModeAction)->setEnabled(enabled);
    if (!enabled)
        action(Qn::TogglePanicModeAction)->setChecked(false);
}

void QnWorkbenchActionHandler::at_togglePanicModeAction_toggled(bool checked) {
    QnMediaServerResourceList resources = resourcePool()->getResources().filtered<QnMediaServerResource>();

    foreach(QnMediaServerResourcePtr resource, resources)
    {
        bool isPanicMode = resource->getPanicMode() != Qn::PM_None;
        if(isPanicMode != checked) {
            Qn::PanicMode val = Qn::PM_None;
            if (checked)
                val = Qn::PM_User;
            resource->setPanicMode(val);
            connection2()->getMediaServerManager()->save( resource, this,
                [this, resource]( int reqID, ec2::ErrorCode errorCode ) {
                    at_resources_saved( reqID, errorCode, QnResourceList() << resource );
                });
        }
    }
}

void QnWorkbenchActionHandler::at_toggleTourAction_toggled(bool checked) {
    if(!checked) {
        m_tourTimer->stop();
        context()->workbench()->setItem(Qn::ZoomedRole, NULL);
    } else {
        m_tourTimer->start(qnSettings->tourCycleTime());
        at_tourTimer_timeout();
    }
}

struct ItemPositionCmp {
    bool operator()(QnWorkbenchItem *l, QnWorkbenchItem *r) const {
        QRect lg = l->geometry();
        QRect rg = r->geometry();
        return lg.y() < rg.y() || (lg.y() == rg.y() && lg.x() < rg.x());
    }
};

void QnWorkbenchActionHandler::at_tourTimer_timeout() {
    QList<QnWorkbenchItem *> items = context()->workbench()->currentLayout()->items().toList();
    qSort(items.begin(), items.end(), ItemPositionCmp());

    if(items.empty()) {
        action(Qn::ToggleTourModeAction)->setChecked(false);
        return;
    }

    QnWorkbenchItem *item = context()->workbench()->item(Qn::ZoomedRole);
    if(item) {
        item = items[(items.indexOf(item) + 1) % items.size()];
    } else {
        item = items[0];
    }
    context()->workbench()->setItem(Qn::ZoomedRole, item);
}

void QnWorkbenchActionHandler::at_workbench_itemChanged(Qn::ItemRole role) {
    if(!workbench()->item(Qn::ZoomedRole))
        action(Qn::ToggleTourModeAction)->setChecked(false);

    if (role == Qn::CentralRole && adjustVideoDialog() && adjustVideoDialog()->isVisible())
    {
        QnWorkbenchItem *item = context()->workbench()->item(Qn::CentralRole);
        QnMediaResourceWidget* widget = dynamic_cast<QnMediaResourceWidget*> (context()->display()->widget(item));
        if (widget)
            adjustVideoDialog()->setWidget(widget);
    }
}

void QnWorkbenchActionHandler::at_whatsThisAction_triggered() {
    QWhatsThis::enterWhatsThisMode();
}

void QnWorkbenchActionHandler::at_escapeHotkeyAction_triggered() {
    if (action(Qn::ToggleTourModeAction)->isChecked())
        menu()->trigger(Qn::ToggleTourModeAction);
    else
        menu()->trigger(Qn::EffectiveMaximizeAction);
}

void QnWorkbenchActionHandler::at_clearCacheAction_triggered() {
    QnAppServerFileCache::clearLocalCache();
}

void QnWorkbenchActionHandler::at_messageBoxAction_triggered() {
    QString title = menu()->currentParameters(sender()).argument<QString>(Qn::TitleRole);
    QString text = menu()->currentParameters(sender()).argument<QString>(Qn::TextRole);
    if (text.isEmpty())
        text = title;

    QMessageBox::information(mainWindow(), title, text);
}

void QnWorkbenchActionHandler::at_browseUrlAction_triggered() {
    QString url = menu()->currentParameters(sender()).argument<QString>(Qn::UrlRole);
    if (url.isEmpty())
        return;

    QDesktopServices::openUrl(QUrl::fromUserInput(url));
}

void QnWorkbenchActionHandler::at_versionMismatchMessageAction_triggered() {
    QnWorkbenchVersionMismatchWatcher *watcher = context()->instance<QnWorkbenchVersionMismatchWatcher>();
    if(!watcher->hasMismatches())
        return;

    QnSoftwareVersion latestVersion = watcher->latestVersion();
    QnSoftwareVersion latestMsVersion = watcher->latestVersion(Qn::ServerComponent);

    // if some component is newer than the newest mediaserver, focus on its version
    if (QnWorkbenchVersionMismatchWatcher::versionMismatches(latestVersion, latestMsVersion))
        latestMsVersion = latestVersion;

    QString components;
    foreach(const QnVersionMismatchData &data, watcher->mismatchData()) {
        QString component;
        switch(data.component) {
        case Qn::ClientComponent:
            component = tr("Client v%1<br/>").arg(data.version.toString());
            break;
        case Qn::ServerComponent: {
            QnMediaServerResourcePtr resource = data.resource.dynamicCast<QnMediaServerResource>();
            if(resource) {
                component = tr("Server v%1 at %2<br/>").arg(data.version.toString()).arg(QUrl(resource->getUrl()).host());
            } else {
                component = tr("Server v%1<br/>").arg(data.version.toString());
            }
        }
        default:
            break;
        }

        bool updateRequested = false;
        switch (data.component) {
        case Qn::ServerComponent:
            updateRequested = QnWorkbenchVersionMismatchWatcher::versionMismatches(data.version, latestMsVersion, true);
            break;
        case Qn::ClientComponent:
            updateRequested = false;
            break;
        default:
            break;
        }

        if (updateRequested)
            component = QString(lit("<font color=\"%1\">%2</font>")).arg(qnGlobals->errorTextColor().name()).arg(component);
        
        components += component;
    }


    QString message = tr(
        "Some components of the system are not upgraded:<br/>"
        "<br/>"
        "%1"
        "<br/>"
        "Please upgrade all components to the latest version %2."
    ).arg(components).arg(latestMsVersion.toString());

    QnMessageBox::warning(mainWindow(), Qn::VersionMismatch_Help, tr("Version Mismatch"), message);
}

void QnWorkbenchActionHandler::at_versionMismatchWatcher_mismatchDataChanged() {
    menu()->trigger(Qn::VersionMismatchMessageAction);
}

void QnWorkbenchActionHandler::at_betaVersionMessageAction_triggered() {
    QMessageBox::warning(mainWindow(),
                         tr("Beta version %1").arg(lit(QN_APPLICATION_VERSION)),
                         tr("You are running beta version of %1.")
                         .arg(lit(QN_APPLICATION_NAME)));
}

void QnWorkbenchActionHandler::at_queueAppRestartAction_triggered() {
    QnActionParameters parameters = menu()->currentParameters(sender());

    QnSoftwareVersion version = parameters.hasArgument(Qn::SoftwareVersionRole)
            ? parameters.argument<QnSoftwareVersion>(Qn::SoftwareVersionRole)
            : QnSoftwareVersion();
    QUrl url = parameters.hasArgument(Qn::UrlRole)
            ? parameters.argument<QUrl>(Qn::UrlRole)
            : context()->user()
              ? QnAppServerConnectionFactory::url()
              : QUrl();
    QByteArray auth = url.toEncoded();

    bool isInstalled;
    bool success = applauncher::isVersionInstalled(version, &isInstalled) == applauncher::api::ResultType::ok;
    if (success && isInstalled)
        success = applauncher::restartClient(version, auth) == applauncher::api::ResultType::ok;

    if (!success) {
        QMessageBox::critical(
                    mainWindow(),
                    tr("Launcher process is not found"),
                    tr("Cannot restart the client.\n"
                       "Please close the application and start it again using the shortcut in the start menu.")
                    );
        return;
    }
    menu()->trigger(Qn::ExitActionDelayed);
    applauncher::scheduleProcessKill( QCoreApplication::applicationPid(), PROCESS_TERMINATE_TIMEOUT );
}

void QnWorkbenchActionHandler::deleteDialogs() {
    if(cameraSettingsDialog())
        delete cameraSettingsDialog();

    if (businessRulesDialog())
        delete businessRulesDialog();

    if (businessEventsLogDialog())
        delete businessEventsLogDialog();

    if (cameraAdditionDialog())
        delete cameraAdditionDialog();

    if (adjustVideoDialog())
        delete adjustVideoDialog();

    if (cameraListDialog())
        delete cameraListDialog();

    if (systemAdministrationDialog())
        delete systemAdministrationDialog();
}<|MERGE_RESOLUTION|>--- conflicted
+++ resolved
@@ -754,53 +754,7 @@
 void QnWorkbenchActionHandler::at_openInCurrentLayoutAction_triggered() {
     QnActionParameters parameters = menu()->currentParameters(sender());
     parameters.setArgument(Qn::LayoutResourceRole, workbench()->currentLayout()->resource());
-<<<<<<< HEAD
-
-    QnWorkbenchStreamSynchronizer *synchronizer = context()->instance<QnWorkbenchStreamSynchronizer>();
-
-    /* if synchronizer is running now and we want to add an item to the scene with the specified time, synchronization should be disabled. */
-    if (parameters.hasArgument(Qn::ItemTimeRole) && synchronizer->isRunning())
-        synchronizer->stop();
-
-    bool hasNonLocalItems = false;
-    foreach (QnWorkbenchItem *item, workbench()->currentLayout()->items()) {
-        QnResourcePtr resource = qnResPool->getResourceByUniqId(item->resourceUid());
-        if (!resource->hasFlags(Qn::local)) {
-            hasNonLocalItems = true;
-            break;
-        }
-    }
-
-    if (hasNonLocalItems && synchronizer->isRunning() && !navigator()->isLive() && parameters.widgets().isEmpty()) {
-        // split resources in two groups: local and non-local and specify different initial time for them
-        // TODO: #dklychkov add ability to specify different time for resources and then simplify the code below
-        QnResourceList resources = parameters.resources();
-        QnResourceList localResources;
-        foreach (const QnResourcePtr &resource, resources) {
-            if (resource->flags().testFlag(Qn::local)) {
-                localResources.append(resource);
-                resources.removeOne(resource);
-            }
-        }
-        if (!localResources.isEmpty()) {
-            parameters.setResources(localResources);
-            menu()->trigger(Qn::OpenInLayoutAction, parameters);
-        }
-        if (!resources.isEmpty()) {
-            parameters.setResources(resources);
-            parameters.setArgument(Qn::ItemTimeRole, navigator()->timeSlider()->sliderPosition());
-
-            QnStreamSynchronizationState synchronizerState = synchronizer->state();
-            synchronizer->stop();
-            menu()->trigger(Qn::OpenInLayoutAction, parameters);
-            synchronizer->setState(synchronizerState);
-        }
-    } else {
-        menu()->trigger(Qn::OpenInLayoutAction, parameters);
-    }
-=======
     menu()->trigger(Qn::OpenInLayoutAction, parameters);
->>>>>>> 5862f03a
 }
 
 void QnWorkbenchActionHandler::at_openInNewLayoutAction_triggered() {
