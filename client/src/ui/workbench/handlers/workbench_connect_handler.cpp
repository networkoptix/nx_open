--- conflicted
+++ resolved
@@ -378,14 +378,9 @@
     if (!context()->instance<QnWorkbenchStateManager>()->tryClose(force))
         return false;
 
-<<<<<<< HEAD
-    if (!force) {
-        qnGlobalSettings->synchronizeNow();
-=======
     if (!force)
     {
         QnGlobalSettings::instance()->synchronizeNow();
->>>>>>> 0d1c4876
         qnSettings->setLastUsedConnection(QnConnectionData());
     }
 
