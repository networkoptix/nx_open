#include "workbench_connect_handler.h"

#include <QtNetwork/QHostInfo>

#include <api/abstract_connection.h>
#include <api/app_server_connection.h>
#include <api/runtime_info_manager.h>
#include <api/session_manager.h>
#include <api/global_settings.h>
#include <api/model/connection_info.h>

#include <common/common_module.h>

#include <client/client_connection_data.h>
#include <client/client_message_processor.h>
#include <client/client_settings.h>
#include <client/client_runtime_settings.h>

#include <core/resource/resource.h>
#include <core/resource/layout_resource.h>
#include <core/resource/media_server_resource.h>
#include <core/resource/user_resource.h>
#include <core/resource/camera_user_attribute_pool.h>
#include <core/resource/media_server_user_attributes.h>
#include <core/resource_management/resource_pool.h>
#include <core/resource_management/resource_properties.h>
#include <core/resource_management/status_dictionary.h>

#include <nx_ec/ec_proto_version.h>
#include <llutil/hardware_id.h>

#include <platform/hardware_information.h>

#include <ui/actions/action.h>
#include <ui/actions/action_manager.h>
#include <ui/actions/action_parameter_types.h>

#include <ui/dialogs/login_dialog.h>
#include <ui/dialogs/reconnect_info_dialog.h>
#include <ui/dialogs/non_modal_dialog_constructor.h>

#include <ui/graphics/items/generic/graphics_message_box.h>
#include <ui/graphics/opengl/gl_functions.h>

#include <ui/style/skin.h>

#include <ui/workbench/workbench.h>
#include <ui/workbench/workbench_context.h>
#include <ui/workbench/workbench_layout_snapshot_manager.h>
#include <ui/workbench/workbench_state_manager.h>
#include <ui/workbench/workbench_access_controller.h>

#include <ui/workbench/watchers/workbench_version_mismatch_watcher.h>
#include <ui/workbench/watchers/workbench_user_watcher.h>

#include <utils/app_server_notification_cache.h>
#include <utils/connection_diagnostics_helper.h>
#include <utils/common/collection.h>
#include <utils/common/synctime.h>
#include <utils/network/module_finder.h>
#include <utils/network/router.h>
#include <utils/reconnect_helper.h>

#include "compatibility.h"

namespace {
    const int videowallReconnectTimeoutMSec = 5000;
    const int videowallCloseTimeoutMSec = 10000;

    const int maxReconnectTimeout = 10*1000;                // 10 seconds
    const int maxVideowallReconnectTimeout = 96*60*60*1000; // 4 days
}

QnWorkbenchConnectHandler::QnWorkbenchConnectHandler(QObject *parent /*= 0*/):
    base_type(parent),
    QnWorkbenchContextAware(parent),
    m_connectingMessageBox(NULL),
    m_connectingHandle(0),
    m_readyForConnection(true)
{
    connect(QnClientMessageProcessor::instance(),   &QnClientMessageProcessor::connectionOpened,    this,   &QnWorkbenchConnectHandler::at_messageProcessor_connectionOpened);
    connect(QnClientMessageProcessor::instance(),   &QnClientMessageProcessor::connectionClosed,    this,   &QnWorkbenchConnectHandler::at_messageProcessor_connectionClosed);
    connect(QnClientMessageProcessor::instance(),   &QnClientMessageProcessor::initialResourcesReceived,    this,   [this] {
        /* Reload all dialogs and dependent data. */
        context()->instance<QnWorkbenchStateManager>()->forcedUpdate();

        /* Collect and send crash dumps if allowed */
        m_crashReporter.scanAndReportAsync(qnResPool->getAdministrator(), qnSettings->rawSettings());

        /* We are just reconnected automatically, e.g. after update. */
        if (!m_readyForConnection)
            return;

        m_readyForConnection = false;

        QnWorkbenchVersionMismatchWatcher *watcher = context()->instance<QnWorkbenchVersionMismatchWatcher>();
        if(!watcher->hasMismatches())
            return;

        if (!accessController()->hasGlobalPermissions(Qn::GlobalProtectedPermission))
            return;

        menu()->trigger(Qn::VersionMismatchMessageAction);
    });

    QnWorkbenchUserWatcher* userWatcher = context()->instance<QnWorkbenchUserWatcher>();
    connect(userWatcher, &QnWorkbenchUserWatcher::reconnectRequired, this, &QnWorkbenchConnectHandler::at_reconnectAction_triggered);

    connect(action(Qn::ConnectAction),              &QAction::triggered,                            this,   &QnWorkbenchConnectHandler::at_connectAction_triggered);
    connect(action(Qn::ReconnectAction),            &QAction::triggered,                            this,   &QnWorkbenchConnectHandler::at_reconnectAction_triggered);
    connect(action(Qn::DisconnectAction),           &QAction::triggered,                            this,   &QnWorkbenchConnectHandler::at_disconnectAction_triggered);

    connect(action(Qn::OpenLoginDialogAction),      &QAction::triggered,                            this,   &QnWorkbenchConnectHandler::showLoginDialog);
    connect(action(Qn::BeforeExitAction),           &QAction::triggered,                            this,   &QnWorkbenchConnectHandler::at_beforeExitAction_triggered);

    context()->instance<QnAppServerNotificationCache>();
}

QnWorkbenchConnectHandler::~QnWorkbenchConnectHandler() {
    if (loginDialog())
        delete loginDialog();
}

ec2::AbstractECConnectionPtr QnWorkbenchConnectHandler::connection2() const {
    return QnAppServerConnectionFactory::getConnection2();
}

QnLoginDialog * QnWorkbenchConnectHandler::loginDialog() const {
    return m_loginDialog.data();
}

void QnWorkbenchConnectHandler::at_messageProcessor_connectionOpened() {
    action(Qn::OpenLoginDialogAction)->setIcon(qnSkin->icon("titlebar/connected.png"));
    action(Qn::OpenLoginDialogAction)->setText(tr("Connect to Another Server...")); // TODO: #GDM #Common use conditional texts?

    hideMessageBox();

    connect(QnRuntimeInfoManager::instance(),   &QnRuntimeInfoManager::runtimeInfoChanged,  this, [this](const QnPeerRuntimeInfo &info) 
    {
        if (info.uuid != qnCommon->moduleGUID())
            return;
        connection2()->sendRuntimeData(info.data);
    });


    connect( QnAppServerConnectionFactory::getConnection2()->getTimeManager().get(), &ec2::AbstractTimeManager::timeChanged,
        QnSyncTime::instance(), static_cast<void(QnSyncTime::*)(qint64)>(&QnSyncTime::updateTime) );

    //connection2()->sendRuntimeData(QnRuntimeInfoManager::instance()->localInfo().data);
    qnCommon->setLocalSystemName(connection2()->connectionInfo().systemName);
}

void QnWorkbenchConnectHandler::at_messageProcessor_connectionClosed() {

    if( QnAppServerConnectionFactory::getConnection2() )
    {
        disconnect( QnAppServerConnectionFactory::getConnection2().get(), nullptr, this, nullptr );
        disconnect( QnAppServerConnectionFactory::getConnection2().get(), nullptr, QnSyncTime::instance(), nullptr );
    }

    disconnect(QnRuntimeInfoManager::instance(),   &QnRuntimeInfoManager::runtimeInfoChanged,  this, NULL);

    /* Don't do anything if we are closing client. */
    if (!mainWindow())
        return;

    /* If we were not disconnected intentionally try to restore connection. */
    if (connected()) {
        if (tryToRestoreConnection())
            return;
        /* Otherwise, disconnect fully. */    
        disconnectFromServer(true);
        showLoginDialog();
    }
        
    clearConnection();
}

void QnWorkbenchConnectHandler::at_connectAction_triggered() {
    // ask user if he wants to save changes
<<<<<<< HEAD
    bool force = qnRuntime->isActiveXMode() || qnRuntime->isVideoWallMode();
=======
    bool force = qnSettings->isActiveXMode() || qnSettings->isVideoWallMode();
>>>>>>> ecb715c1
    if (connected() && !disconnectFromServer(force))
        return; 

    QnActionParameters parameters = menu()->currentParameters(sender());
    QUrl url = parameters.argument(Qn::UrlRole, QUrl());

    if (url.isValid()) {
        /* ActiveX plugin */
<<<<<<< HEAD
        if (qnRuntime->isActiveXMode()) {
=======
        if (qnSettings->isActiveXMode()) {
>>>>>>> ecb715c1
            if (connectToServer(url, true) != ec2::ErrorCode::ok) {
                QnGraphicsMessageBox::information(tr("Could not connect to server..."), 1000 * 60 * 60 * 24);
                menu()->trigger(Qn::ExitAction);
            }
        } else
        /* Videowall item */
        if (qnRuntime->isVideoWallMode()) {
            //TODO: #GDM #High videowall should try indefinitely
            if (connectToServer(url, true) != ec2::ErrorCode::ok) {
                QnGraphicsMessageBox* incompatibleMessageBox = QnGraphicsMessageBox::informationTicking(tr("Could not connect to server. Closing in %1..."), videowallCloseTimeoutMSec);
                connect(incompatibleMessageBox, &QnGraphicsMessageBox::finished, action(Qn::ExitAction), &QAction::trigger);
            }
        } 
        else
        /* Login Dialog or 'Open in new window' with url */
        { 
            //try connect; if not - show login dialog
            if (connectToServer(url) != ec2::ErrorCode::ok)
                showLoginDialog();
        }
    } else {
        /* Try to load last used connection. */
        url = qnSettings->lastUsedConnection().url;
        if (!url.isValid())
            url = qnSettings->defaultConnection().url;

        /* Try to connect with saved password. */
        if (qnSettings->autoLogin() 
            && url.isValid() 
            && !url.password().isEmpty()) 
        {
            if (connectToServer(url) != ec2::ErrorCode::ok)
                showLoginDialog();
        } else 
        /* No saved password, just open Login Dialog. */ 
        {
            showLoginDialog();
        }
    }
}    

void QnWorkbenchConnectHandler::at_reconnectAction_triggered() {
    /* Reconnect call should not be executed while we are disconnected. */
    if (!context()->user())
        return;

    QUrl currentUrl = QnAppServerConnectionFactory::url(); 
    if (connected())
        disconnectFromServer(true);
    if (connectToServer(currentUrl) != ec2::ErrorCode::ok)
        showLoginDialog();
}
 
void QnWorkbenchConnectHandler::at_disconnectAction_triggered() {
    QnActionParameters parameters = menu()->currentParameters(sender());
    bool force = parameters.hasArgument(Qn::ForceRole)
        ? parameters.argument(Qn::ForceRole).toBool()
        : false;
    disconnectFromServer(force);
}

bool QnWorkbenchConnectHandler::connected() const {
    return !qnCommon->remoteGUID().isNull();
}

ec2::ErrorCode QnWorkbenchConnectHandler::connectToServer(const QUrl &appServerUrl, bool silent) {
    if (!silent) {
        Q_ASSERT(!connected());
        if (connected())
            return ec2::ErrorCode::ok;
    }
    
    /* Hiding message box from previous connect. */
    hideMessageBox();

    ec2::ApiClientInfoData clientData;
    {
        const auto hwId = LLUtil::getMainHardwareIds(0, qnSettings->rawSettings()).last();
        clientData.id = QnUuid::fromHardwareId(hwId);

        const auto& hw = HardwareInformation::instance();
        clientData.phisicalMemory = hw.phisicalMemory;
        clientData.cpuArchitecture = hw.cpuArchitecture;
        clientData.cpuModelName = hw.cpuModelName;

        const auto gl = QnGlFunctions::openGLCachedInfo();
        clientData.openGLRenderer = gl.renderer;
        clientData.openGLVersion = gl.version;
        clientData.openGLVendor = gl.vendor;
    }

    QnEc2ConnectionRequestResult result;
    m_connectingHandle = QnAppServerConnectionFactory::ec2ConnectionFactory()->connect(
        appServerUrl, clientData, &result, &QnEc2ConnectionRequestResult::processEc2Reply );
    if (!silent)
        m_connectingMessageBox = QnGraphicsMessageBox::information(tr("Connecting..."), INT_MAX);

    //here we are going to inner event loop
    ec2::ErrorCode errCode = static_cast<ec2::ErrorCode>(result.exec());

    /* Check if we have entered 'connect' method again while were in 'connecting...' state */
    if (m_connectingHandle != result.handle())
        return ec2::ErrorCode::ok;
    m_connectingHandle = 0;

    /* Hiding message box from current connect. */
    hideMessageBox();

    QnConnectionInfo connectionInfo = result.reply<QnConnectionInfo>();
    QWidget* parentWidget = (m_loginDialog && m_loginDialog->isActiveWindow())
        ? m_loginDialog.data()
        : mainWindow();
    QnConnectionDiagnosticsHelper::Result status = silent
        ? QnConnectionDiagnosticsHelper::validateConnectionLight(connectionInfo, errCode)
        : QnConnectionDiagnosticsHelper::validateConnection(connectionInfo, errCode, appServerUrl, parentWidget);

    switch (status) {
    case QnConnectionDiagnosticsHelper::Result::Failure:
        return errCode == ec2::ErrorCode::ok 
            ? ec2::ErrorCode::incompatiblePeer  /* Substitute value for incompatible peers. */
            : errCode;
    case QnConnectionDiagnosticsHelper::Result::Restart:
        menu()->trigger(Qn::DelayedForcedExitAction);
        return ec2::ErrorCode::ok; // to avoid cycle
    default:    //success
        break;
    }

    QnAppServerConnectionFactory::setUrl(connectionInfo.ecUrl);
    QnAppServerConnectionFactory::setEc2Connection(result.connection());
    QnAppServerConnectionFactory::setCurrentVersion(connectionInfo.version);

    QnClientMessageProcessor::instance()->init(QnAppServerConnectionFactory::getConnection2());

    QnSessionManager::instance()->start();
    QnResource::startCommandProc();

    context()->setUserName(appServerUrl.userName());

    //QnRouter::instance()->setEnforcedConnection(QnRoutePoint(connectionInfo.ecsGuid, connectionInfo.ecUrl.host(), connectionInfo.ecUrl.port()));

    return ec2::ErrorCode::ok;
}

bool QnWorkbenchConnectHandler::disconnectFromServer(bool force) {
    if (!context()->instance<QnWorkbenchStateManager>()->tryClose(force))
        return false;

    if (!force) {
        QnGlobalSettings::instance()->synchronizeNow();
        qnSettings->setLastUsedConnection(QnConnectionData());
    }

    hideMessageBox();

    //QnRouter::instance()->setEnforcedConnection(QnRoutePoint());
    QnClientMessageProcessor::instance()->init(NULL);
    QnAppServerConnectionFactory::setEc2Connection(NULL);
    QnAppServerConnectionFactory::setUrl(QUrl());
    QnAppServerConnectionFactory::setCurrentVersion(QnSoftwareVersion());
    QnSessionManager::instance()->stop();
    QnResource::stopCommandProc();

    context()->setUserName(QString());

    return true;
}


void QnWorkbenchConnectHandler::hideMessageBox() {
    if (!m_connectingMessageBox)
        return;
    
    m_connectingMessageBox->disconnect(this);
    m_connectingMessageBox->hideImmideately();
    m_connectingMessageBox = NULL;
}


void QnWorkbenchConnectHandler::showLoginDialog() {
    if (qnSettings->isActiveXMode() || qnSettings->isVideoWallMode())
        return;

    QnNonModalDialogConstructor<QnLoginDialog> dialogConstructor(m_loginDialog, mainWindow());
    dialogConstructor.resetGeometry();

    /* Abort current connect. */
    m_connectingHandle = 0;
    hideMessageBox();
}


void QnWorkbenchConnectHandler::clearConnection() {
    context()->instance<QnWorkbenchStateManager>()->tryClose(true);

    /* Get ready for the next connection. */
    m_readyForConnection = true;

    action(Qn::OpenLoginDialogAction)->setIcon(qnSkin->icon("titlebar/disconnected.png"));
    action(Qn::OpenLoginDialogAction)->setText(tr("Connect to Server..."));

    /* Remove all remote resources. */
    const QnResourceList remoteResources = resourcePool()->getResourcesWithFlag(Qn::remote);

    QVector<QnUuid> idList;
    idList.reserve(remoteResources.size());
    foreach(const QnResourcePtr& res, remoteResources)
        idList.push_back(res->getId());

    resourcePool()->removeResources(remoteResources);
    resourcePool()->removeResources(resourcePool()->getAllIncompatibleResources());

    QnCameraUserAttributePool::instance()->clear();
    QnMediaServerUserAttributesPool::instance()->clear();

    propertyDictionary->clear(idList);
    qnStatusDictionary->clear(idList);

    /* Also remove layouts that were just added and have no 'remote' flag set. */
    foreach(const QnLayoutResourcePtr &layout, resourcePool()->getResources<QnLayoutResource>()) {
        bool isLocal = snapshotManager()->isLocal(layout);
        bool isFile = snapshotManager()->isFile(layout);
        if(isLocal && isFile)  //do not remove exported layouts
            continue;
        resourcePool()->removeResource(layout);
    }

    qnLicensePool->reset();
    qnCommon->setLocalSystemName(QString());
}

bool QnWorkbenchConnectHandler::tryToRestoreConnection() {
    QUrl currentUrl = QnAppServerConnectionFactory::url();
    if (currentUrl.isEmpty())
        return false;

    QScopedPointer<QnReconnectHelper> reconnectHelper(new QnReconnectHelper());
    if (reconnectHelper->servers().isEmpty())
        return false;

    QPointer<QnReconnectInfoDialog> reconnectInfoDialog(new QnReconnectInfoDialog(mainWindow()));
    reconnectInfoDialog->setServers(reconnectHelper->servers());

    connect(QnClientMessageProcessor::instance(),   &QnClientMessageProcessor::connectionOpened,    reconnectInfoDialog.data(),     &QDialog::hide);
    reconnectInfoDialog->show();

    bool success = false;

    /* Here we will wait for the reconnect or cancel. */
    while (reconnectInfoDialog && !reconnectInfoDialog->wasCanceled()) {
        reconnectInfoDialog->setCurrentServer(reconnectHelper->currentServer());

        /* Here inner event loop will be started. */
        ec2::ErrorCode errCode = connectToServer(reconnectHelper->currentUrl(), true);

        /* Main window can be closed in the event loop so the dialog will be freed. */
        if (!reconnectInfoDialog)
            return true;

        /* If user press cancel while we are connecting, connection should be broken. */
        if (reconnectInfoDialog && reconnectInfoDialog->wasCanceled()) {
            reconnectInfoDialog->hide();
            reconnectInfoDialog->deleteLater();
            return false;
        }

        if (errCode == ec2::ErrorCode::ok) {
            success = true;
            break;
        }

        //TODO: #dklychkov #GDM When client tries to reconnect to a single server very often we can get "unauthorized" reply,
        //      because we try to connect before the server initialized its auth classes.

        if (errCode == ec2::ErrorCode::incompatiblePeer || errCode == ec2::ErrorCode::unauthorized)
            reconnectHelper->markServerAsInvalid(reconnectHelper->currentServer());

        /* Find next valid server for reconnect. */
        QnMediaServerResourceList allServers = reconnectHelper->servers();
        bool found = true;
        do {
            reconnectHelper->next();
            /* We have found at least one correct interface for the server. */
            found = reconnectHelper->currentUrl().isValid();
            if (!found) /* Do not try to connect to invalid servers. */
                allServers.removeOne(reconnectHelper->currentServer());
        } while (!found && !allServers.isEmpty());

        /* Break cycle if we cannot find any valid server. */
        if (!found) 
            break;
    }

    /* Main window can be closed in the event loop so the dialog will be freed. */
    if (!reconnectInfoDialog)
        return true;

    disconnect(QnClientMessageProcessor::instance(), NULL, reconnectInfoDialog, NULL);
    reconnectInfoDialog->deleteLater();
    if (reconnectInfoDialog->wasCanceled())
        return false;
    return success;
}


void QnWorkbenchConnectHandler::at_beforeExitAction_triggered() {
    disconnectFromServer(true);

    if (loginDialog())
        delete loginDialog();
}

<|MERGE_RESOLUTION|>--- conflicted
+++ resolved
@@ -178,11 +178,7 @@
 
 void QnWorkbenchConnectHandler::at_connectAction_triggered() {
     // ask user if he wants to save changes
-<<<<<<< HEAD
     bool force = qnRuntime->isActiveXMode() || qnRuntime->isVideoWallMode();
-=======
-    bool force = qnSettings->isActiveXMode() || qnSettings->isVideoWallMode();
->>>>>>> ecb715c1
     if (connected() && !disconnectFromServer(force))
         return; 
 
@@ -191,11 +187,7 @@
 
     if (url.isValid()) {
         /* ActiveX plugin */
-<<<<<<< HEAD
         if (qnRuntime->isActiveXMode()) {
-=======
-        if (qnSettings->isActiveXMode()) {
->>>>>>> ecb715c1
             if (connectToServer(url, true) != ec2::ErrorCode::ok) {
                 QnGraphicsMessageBox::information(tr("Could not connect to server..."), 1000 * 60 * 60 * 24);
                 menu()->trigger(Qn::ExitAction);
