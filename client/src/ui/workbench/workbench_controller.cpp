--- conflicted
+++ resolved
@@ -658,20 +658,6 @@
         suggetion = tr("Recorded Video");
 
     while (true) {
-<<<<<<< HEAD
-        QString filePath = QnFileDialog::getSaveFileName(
-            display()->view(),
-            tr("Save Recording As..."),
-            previousDir + QLatin1Char('/') + suggetion,
-            tr("AVI (Audio/Video Interleaved) (*.avi)"),
-            &selectedFilter,
-            QnCustomFileDialog::fileDialogOptions()
-        );
-
-        if (!filePath.isEmpty()) {
-            if (!filePath.endsWith(QLatin1String(".avi"), Qt::CaseInsensitive))
-                filePath += selectedFilter.mid(selectedFilter.indexOf(QLatin1Char('.')), 4);
-=======
         QScopedPointer<QnCustomFileDialog> dialog(new QnCustomFileDialog(
                                                       display()->view(),
                                                       tr("Save Recording As..."),
@@ -686,7 +672,6 @@
             QString selectedExtension = dialog->selectedExtension();
             if (!filePath.endsWith(selectedExtension, Qt::CaseInsensitive))
                 filePath += selectedExtension;
->>>>>>> e4ab7b42
 
             QFile::remove(filePath);
             if (!QFile::rename(recordedFileName, filePath)) {
