#include "workbench_controller.h"
#include <cassert>
#include <cmath> /* For std::floor. */
#include <limits>
#include <QGraphicsScene>
#include <QGraphicsView>
#include <QGLWidget>
#include <QGraphicsLinearLayout>
#include <QAction>
#include <QMenu>
#include <QMessageBox>
#include <QLabel>
#include <QPropertyAnimation>
#include <QFileInfo>
#include <QSettings>
#include <QFileDialog>
#include <QGraphicsProxyWidget>

#include <core/resourcemanagment/security_cam_resource.h>
#include <core/resource/directory_browser.h>
#include <core/resourcemanagment/resource_pool.h>

#include <camera/resource_display.h>
#include <camera/camdisplay.h>

#include <ui/screen_recording/screen_recorder.h>
#include <ui/preferences/preferences_wnd.h>

#include <ui/animation/viewport_animator.h>

#include <ui/graphics/instruments/instrument_manager.h>
#include <ui/graphics/instruments/hand_scroll_instrument.h>
#include <ui/graphics/instruments/wheel_zoom_instrument.h>
#include <ui/graphics/instruments/rubber_band_instrument.h>
#include <ui/graphics/instruments/drag_instrument.h>
#include <ui/graphics/instruments/rotation_instrument.h>
#include <ui/graphics/instruments/click_instrument.h>
#include <ui/graphics/instruments/bounding_instrument.h>
#include <ui/graphics/instruments/stop_instrument.h>
#include <ui/graphics/instruments/stop_accepted_instrument.h>
#include <ui/graphics/instruments/forwarding_instrument.h>
#include <ui/graphics/instruments/transform_listener_instrument.h>
#include <ui/graphics/instruments/selection_fixup_instrument.h>
#include <ui/graphics/instruments/drop_instrument.h>
#include <ui/graphics/instruments/resizing_instrument.h>
#include <ui/graphics/instruments/ui_elements_instrument.h>
#include <ui/graphics/instruments/resize_hover_instrument.h>
#include <ui/graphics/instruments/signaling_instrument.h>
#include <ui/graphics/instruments/motion_selection_instrument.h>
#include <ui/graphics/instruments/animation_instrument.h>
#include <ui/graphics/instruments/selection_overlay_hack_instrument.h>

#include <ui/graphics/items/resource_widget.h>
#include <ui/graphics/items/grid_item.h>
#include <ui/graphics/items/opacity_hover_item.h>

#include <ui/videoitem/navigationitem.h>
#include <ui/navigationtreewidget.h>

#include <ui/context_menu/menu_wrapper.h>

#include <file_processor.h>

#include "workbench_layout.h"
#include "workbench_item.h"
#include "workbench_grid_mapper.h"
#include "workbench.h"
#include "workbench_display.h"

#include "ui/device_settings/camera_schedule_widget.h"
#include "ui/device_settings/camera_motionmask_widget.h"

Q_DECLARE_METATYPE(VariantAnimator *);

namespace {
    class AspectRatioMagnitudeCalculator: public TypedMagnitudeCalculator<QPointF> {
    public:
        AspectRatioMagnitudeCalculator(qreal aspectRatio):
            m_aspectRatio(aspectRatio)
        {}

    protected:
        virtual qreal calculateInternal(const void *value) const override {
            const QPointF &p = *static_cast<const QPointF *>(value);

            return qMax(qAbs(p.x() / m_aspectRatio), qAbs(p.y()));
        }

    private:
        qreal m_aspectRatio;
    };

    QAction *newAction(const QString &text, const QString &shortcut, QObject *parent = NULL) {
        QAction *result = new QAction(text, parent);
        result->setShortcut(shortcut);
        return result;
    }

    QRegion createRoundRegion(int rSmall, int rLarge, const QRect &rect) {
        QRegion region;

        int circleX = rLarge;

        int circleY = rSmall-1;
        for (int y = 0; y < qMin(rect.height(), rSmall); ++y)
        {
            // calculate circle Point
            int x = circleX - std::sqrt((double) rLarge*rLarge - (circleY-y)*(circleY-y)) + 0.5;
            region += QRect(x,y, rect.width()-x*2,1);
        }
        for (int y = qMin(rect.height(), rSmall); y < rect.height() - rSmall; ++y)
            region += QRect(0,y, rect.width(),1);

        circleY = rect.height() - rSmall;
        for (int y = rect.height() - rSmall; y < rect.height(); ++y)
        {
            // calculate circle Point
            int x = circleX - std::sqrt((double) rLarge*rLarge - (circleY-y)*(circleY-y)) + 0.5;
            region += QRect(x,y, rect.width()-x*2,1);
        }
        return region;
    }

    QSize bestSingleBoundedSize(QnWorkbenchGridMapper *mapper, int bound, Qt::Orientation boundOrientation, qreal aspectRatio) {
        QSizeF sceneSize = mapper->mapFromGrid(boundOrientation == Qt::Horizontal ? QSize(bound, 0) : QSize(0, bound));
        if(boundOrientation == Qt::Horizontal) {
            sceneSize.setHeight(sceneSize.width() / aspectRatio);
        } else {
            sceneSize.setWidth(sceneSize.height() * aspectRatio);
        }

        QSize gridSize0 = mapper->mapToGrid(sceneSize);
        QSize gridSize1 = gridSize0;
        if(boundOrientation == Qt::Horizontal) {
            gridSize1.setHeight(qMax(gridSize1.height() - 1, 1));
        } else {
            gridSize1.setWidth(qMax(gridSize1.width() - 1, 1));
        }

        qreal distance0 = std::abs(std::log(SceneUtility::aspectRatio(mapper->mapFromGrid(gridSize0)) / aspectRatio)) / 1.25; /* Prefer larger size. */
        qreal distance1 = std::abs(std::log(SceneUtility::aspectRatio(mapper->mapFromGrid(gridSize1)) / aspectRatio));
        return distance0 < distance1 ? gridSize0 : gridSize1;
    }

    QSize bestDoubleBoundedSize(QnWorkbenchGridMapper *mapper, const QSize &bound, qreal aspectRatio) {
        qreal boundAspectRatio = SceneUtility::aspectRatio(mapper->mapFromGrid(bound));

        if(aspectRatio < boundAspectRatio) {
            return bestSingleBoundedSize(mapper, bound.height(), Qt::Vertical, aspectRatio);
        } else {
            return bestSingleBoundedSize(mapper, bound.width(), Qt::Horizontal, aspectRatio);
        }
    }

    QRect bestDoubleBoundedGeometry(QnWorkbenchGridMapper *mapper, const QRect &bound, qreal aspectRatio) {
        QSize size = bestDoubleBoundedSize(mapper, bound.size(), aspectRatio);

        return QRect(
            bound.topLeft() + SceneUtility::toPoint(bound.size() - size) / 2,
            size
        );
    }

    QPoint invalidDragDelta() {
        return QPoint(std::numeric_limits<int>::max(), std::numeric_limits<int>::max());
    }

    const char *opacityAnimatorPropertyName = "_qn_itemOpacityAnimator";

    /** Opacity of video items when they are dragged / resized. */
    const qreal widgetManipulationOpacity = 0.3;

    const qreal normalTreeOpacity = 0.7;
    const qreal hoverTreeOpacity = 0.95;

    const qreal normalSliderOpacity = 0.5;
    const qreal hoverSliderOpacity = 0.95;

} // anonymous namespace

QnWorkbenchController::QnWorkbenchController(QnWorkbenchDisplay *display, QObject *parent):
    QObject(parent),
    m_display(display),
    m_manager(display->instrumentManager()),
    m_resizedWidget(NULL),
    m_dragDelta(invalidDragDelta())
{
    ::memset(m_widgetByRole, 0, sizeof(m_widgetByRole));

    QEvent::Type mouseEventTypeArray[] = {
        QEvent::GraphicsSceneMousePress,
        QEvent::GraphicsSceneMouseMove,
        QEvent::GraphicsSceneMouseRelease,
        QEvent::GraphicsSceneMouseDoubleClick,
        QEvent::GraphicsSceneHoverEnter,
        QEvent::GraphicsSceneHoverMove,
        QEvent::GraphicsSceneHoverLeave
    };

    Instrument::EventTypeSet mouseEventTypes = Instrument::makeSet(mouseEventTypeArray);
    Instrument::EventTypeSet wheelEventTypes = Instrument::makeSet(QEvent::GraphicsSceneWheel);

    /* Install and configure instruments. */
    ClickInstrument *itemLeftClickInstrument = new ClickInstrument(Qt::LeftButton, 300, Instrument::ITEM, this);
    ClickInstrument *itemRightClickInstrument = new ClickInstrument(Qt::RightButton, 0, Instrument::ITEM, this);
    ClickInstrument *itemMiddleClickInstrument = new ClickInstrument(Qt::MiddleButton, 0, Instrument::ITEM, this);
    ClickInstrument *sceneClickInstrument = new ClickInstrument(Qt::LeftButton | Qt::RightButton, 0, Instrument::SCENE, this);
    m_handScrollInstrument = new HandScrollInstrument(this);
    m_wheelZoomInstrument = new WheelZoomInstrument(this);
    m_rubberBandInstrument = new RubberBandInstrument(this);
    m_rotationInstrument = new RotationInstrument(this);
    m_resizingInstrument = new ResizingInstrument(this);
    m_archiveDropInstrument = new DropInstrument(this, this);
    m_uiElementsInstrument = new UiElementsInstrument(this);
    BoundingInstrument *boundingInstrument = m_display->boundingInstrument();
    SelectionOverlayHackInstrument *selectionOverlayHackInstrument = m_display->selectionOverlayHackInstrument();
    m_dragInstrument = new DragInstrument(this);
    ForwardingInstrument *itemMouseForwardingInstrument = new ForwardingInstrument(Instrument::ITEM, mouseEventTypes, this);
    SelectionFixupInstrument *selectionFixupInstrument = new SelectionFixupInstrument(this);
    m_motionSelectionInstrument = new MotionSelectionInstrument(this);
    //m_motionSelectionInstrument->recursiveDisable();

    m_rubberBandInstrument->setRubberBandZValue(m_display->layerZValue(QnWorkbenchDisplay::EFFECTS_LAYER));
    m_rotationInstrument->setRotationItemZValue(m_display->layerZValue(QnWorkbenchDisplay::EFFECTS_LAYER));
    m_resizingInstrument->setEffectiveDistance(5);

    /* Item instruments. */
    m_manager->installInstrument(new StopInstrument(Instrument::ITEM, mouseEventTypes, this));
    m_manager->installInstrument(m_resizingInstrument->resizeHoverInstrument());
    m_manager->installInstrument(selectionFixupInstrument);
    m_manager->installInstrument(itemMouseForwardingInstrument);
    m_manager->installInstrument(selectionFixupInstrument->preForwardingInstrument());
    m_manager->installInstrument(itemLeftClickInstrument);
    m_manager->installInstrument(itemRightClickInstrument);
    m_manager->installInstrument(itemMiddleClickInstrument);

    /* Scene instruments. */
    m_manager->installInstrument(new StopInstrument(Instrument::SCENE, wheelEventTypes, this));
    m_manager->installInstrument(m_wheelZoomInstrument);
    m_manager->installInstrument(new StopAcceptedInstrument(Instrument::SCENE, wheelEventTypes, this));
    m_manager->installInstrument(new ForwardingInstrument(Instrument::SCENE, wheelEventTypes, this));

    m_manager->installInstrument(new StopInstrument(Instrument::SCENE, mouseEventTypes, this));
    m_manager->installInstrument(sceneClickInstrument);
    m_manager->installInstrument(new StopAcceptedInstrument(Instrument::SCENE, mouseEventTypes, this));
    m_manager->installInstrument(new ForwardingInstrument(Instrument::SCENE, mouseEventTypes, this));

    /* View/viewport instruments. */
    m_manager->installInstrument(m_uiElementsInstrument, InstallationMode::INSTALL_BEFORE, m_display->paintForwardingInstrument());
    m_manager->installInstrument(m_rotationInstrument, InstallationMode::INSTALL_AFTER, m_display->transformationListenerInstrument());
    m_manager->installInstrument(m_resizingInstrument);
    m_manager->installInstrument(m_dragInstrument);
    m_manager->installInstrument(m_rubberBandInstrument);
    m_manager->installInstrument(m_handScrollInstrument);
    m_manager->installInstrument(m_archiveDropInstrument);
    m_manager->installInstrument(m_motionSelectionInstrument);

    connect(itemLeftClickInstrument,    SIGNAL(pressed(QGraphicsView *, QGraphicsItem *, const ClickInfo &)),                       this,                           SLOT(at_item_leftPressed(QGraphicsView *, QGraphicsItem *, const ClickInfo &)));
    connect(itemLeftClickInstrument,    SIGNAL(clicked(QGraphicsView *, QGraphicsItem *, const ClickInfo &)),                       this,                           SLOT(at_item_leftClicked(QGraphicsView *, QGraphicsItem *, const ClickInfo &)));
    connect(itemLeftClickInstrument,    SIGNAL(doubleClicked(QGraphicsView *, QGraphicsItem *, const ClickInfo &)),                 this,                           SLOT(at_item_doubleClicked(QGraphicsView *, QGraphicsItem *, const ClickInfo &)));
    connect(itemRightClickInstrument,   SIGNAL(clicked(QGraphicsView *, QGraphicsItem *, const ClickInfo &)),                       this,                           SLOT(at_item_rightClicked(QGraphicsView *, QGraphicsItem *, const ClickInfo &)));
    connect(itemMiddleClickInstrument,  SIGNAL(clicked(QGraphicsView *, QGraphicsItem *, const ClickInfo &)),                       this,                           SLOT(at_item_middleClicked(QGraphicsView *, QGraphicsItem *, const ClickInfo &)));
    connect(sceneClickInstrument,       SIGNAL(clicked(QGraphicsView *, const ClickInfo &)),                                        this,                           SLOT(at_scene_clicked(QGraphicsView *, const ClickInfo &)));
    connect(sceneClickInstrument,       SIGNAL(doubleClicked(QGraphicsView *, const ClickInfo &)),                                  this,                           SLOT(at_scene_doubleClicked(QGraphicsView *, const ClickInfo &)));
    connect(m_dragInstrument,           SIGNAL(dragStarted(QGraphicsView *, QList<QGraphicsItem *>)),                               this,                           SLOT(at_dragStarted(QGraphicsView *, QList<QGraphicsItem *>)));
    connect(m_dragInstrument,           SIGNAL(drag(QGraphicsView *, QList<QGraphicsItem *>)),                                      this,                           SLOT(at_drag(QGraphicsView *, QList<QGraphicsItem *>)));
    connect(m_dragInstrument,           SIGNAL(dragFinished(QGraphicsView *, QList<QGraphicsItem *>)),                              this,                           SLOT(at_dragFinished(QGraphicsView *, QList<QGraphicsItem *>)));
    connect(m_resizingInstrument,       SIGNAL(resizingStarted(QGraphicsView *, QGraphicsWidget *, const ResizingInfo &)),          this,                           SLOT(at_resizingStarted(QGraphicsView *, QGraphicsWidget *, const ResizingInfo &)));
    connect(m_resizingInstrument,       SIGNAL(resizing(QGraphicsView *, QGraphicsWidget *, const ResizingInfo &)),                 this,                           SLOT(at_resizing(QGraphicsView *, QGraphicsWidget *, const ResizingInfo &)));
    connect(m_resizingInstrument,       SIGNAL(resizingFinished(QGraphicsView *, QGraphicsWidget *, const ResizingInfo &)),         this,                           SLOT(at_resizingFinished(QGraphicsView *, QGraphicsWidget *, const ResizingInfo &)));
    connect(m_rotationInstrument,       SIGNAL(rotationStarted(QGraphicsView *, QnResourceWidget *)),                               this,                           SLOT(at_rotationStarted(QGraphicsView *, QnResourceWidget *)));
    connect(m_rotationInstrument,       SIGNAL(rotationFinished(QGraphicsView *, QnResourceWidget *)),                              this,                           SLOT(at_rotationFinished(QGraphicsView *, QnResourceWidget *)));

    connect(m_handScrollInstrument,     SIGNAL(scrollStarted(QGraphicsView *)),                                                     boundingInstrument,             SLOT(dontEnforcePosition(QGraphicsView *)));
    connect(m_handScrollInstrument,     SIGNAL(scrollFinished(QGraphicsView *)),                                                    boundingInstrument,             SLOT(enforcePosition(QGraphicsView *)));

    connect(m_display,                  SIGNAL(viewportGrabbed()),                                                                  m_handScrollInstrument,         SLOT(recursiveDisable()));
    connect(m_display,                  SIGNAL(viewportUngrabbed()),                                                                m_handScrollInstrument,         SLOT(recursiveEnable()));
    connect(m_display,                  SIGNAL(viewportGrabbed()),                                                                  m_wheelZoomInstrument,          SLOT(recursiveDisable()));
    connect(m_display,                  SIGNAL(viewportUngrabbed()),                                                                m_wheelZoomInstrument,          SLOT(recursiveEnable()));

    connect(m_resizingInstrument,       SIGNAL(resizingProcessStarted(QGraphicsView *, QGraphicsWidget *, const ResizingInfo &)),   itemMouseForwardingInstrument,  SLOT(recursiveDisable()));
    connect(m_resizingInstrument,       SIGNAL(resizingProcessFinished(QGraphicsView *, QGraphicsWidget *, const ResizingInfo &)),  itemMouseForwardingInstrument,  SLOT(recursiveEnable()));
    connect(m_dragInstrument,           SIGNAL(dragProcessStarted(QGraphicsView *)),                                                itemMouseForwardingInstrument,  SLOT(recursiveDisable()));
    connect(m_dragInstrument,           SIGNAL(dragProcessFinished(QGraphicsView *)),                                               itemMouseForwardingInstrument,  SLOT(recursiveEnable()));
    connect(m_rotationInstrument,       SIGNAL(rotationProcessStarted(QGraphicsView *, QnResourceWidget *)),                        itemMouseForwardingInstrument,  SLOT(recursiveDisable()));
    connect(m_rotationInstrument,       SIGNAL(rotationProcessFinished(QGraphicsView *, QnResourceWidget *)),                       itemMouseForwardingInstrument,  SLOT(recursiveEnable()));
    connect(m_handScrollInstrument,     SIGNAL(scrollProcessStarted(QGraphicsView *)),                                              itemMouseForwardingInstrument,  SLOT(recursiveDisable()));
    connect(m_handScrollInstrument,     SIGNAL(scrollProcessFinished(QGraphicsView *)),                                             itemMouseForwardingInstrument,  SLOT(recursiveEnable()));
    connect(m_rubberBandInstrument,     SIGNAL(rubberBandProcessStarted(QGraphicsView *)),                                          itemMouseForwardingInstrument,  SLOT(recursiveDisable()));
    connect(m_rubberBandInstrument,     SIGNAL(rubberBandProcessFinished(QGraphicsView *)),                                         itemMouseForwardingInstrument,  SLOT(recursiveEnable()));
    connect(m_motionSelectionInstrument,  SIGNAL(selectionProcessStarted(QGraphicsView *, QnResourceWidget *)),                     itemMouseForwardingInstrument,  SLOT(recursiveDisable()));
    connect(m_motionSelectionInstrument,  SIGNAL(selectionProcessFinished(QGraphicsView *, QnResourceWidget *)),                    itemMouseForwardingInstrument,  SLOT(recursiveEnable()));

    connect(m_dragInstrument,           SIGNAL(dragStarted(QGraphicsView *, QList<QGraphicsItem *>)),                               selectionOverlayHackInstrument, SLOT(recursiveDisable()));
    connect(m_dragInstrument,           SIGNAL(dragFinished(QGraphicsView *, QList<QGraphicsItem *>)),                              selectionOverlayHackInstrument, SLOT(recursiveEnable()));
    connect(m_rubberBandInstrument,     SIGNAL(rubberBandStarted(QGraphicsView *)),                                                 selectionOverlayHackInstrument, SLOT(recursiveDisable()));
    connect(m_rubberBandInstrument,     SIGNAL(rubberBandFinished(QGraphicsView *)),                                                selectionOverlayHackInstrument, SLOT(recursiveEnable()));
    connect(m_resizingInstrument,       SIGNAL(resizingStarted(QGraphicsView *, QGraphicsWidget *, const ResizingInfo &)),          selectionOverlayHackInstrument, SLOT(recursiveDisable()));
    connect(m_resizingInstrument,       SIGNAL(resizingFinished(QGraphicsView *, QGraphicsWidget *, const ResizingInfo &)),         selectionOverlayHackInstrument, SLOT(recursiveEnable()));

    connect(m_resizingInstrument,       SIGNAL(resizingProcessStarted(QGraphicsView *, QGraphicsWidget *, const ResizingInfo &)),   m_dragInstrument,               SLOT(recursiveDisable()));
    connect(m_resizingInstrument,       SIGNAL(resizingProcessFinished(QGraphicsView *, QGraphicsWidget *, const ResizingInfo &)),  m_dragInstrument,               SLOT(recursiveEnable()));
    connect(m_resizingInstrument,       SIGNAL(resizingProcessStarted(QGraphicsView *, QGraphicsWidget *, const ResizingInfo &)),   m_rubberBandInstrument,         SLOT(recursiveDisable()));
    connect(m_resizingInstrument,       SIGNAL(resizingProcessFinished(QGraphicsView *, QGraphicsWidget *, const ResizingInfo &)),  m_rubberBandInstrument,         SLOT(recursiveEnable()));

    connect(m_rotationInstrument,       SIGNAL(rotationProcessStarted(QGraphicsView *, QnResourceWidget *)),                        m_dragInstrument,               SLOT(recursiveDisable()));
    connect(m_rotationInstrument,       SIGNAL(rotationProcessFinished(QGraphicsView *, QnResourceWidget *)),                       m_dragInstrument,               SLOT(recursiveEnable()));
    connect(m_rotationInstrument,       SIGNAL(rotationProcessStarted(QGraphicsView *, QnResourceWidget *)),                        m_rubberBandInstrument,         SLOT(recursiveDisable()));
    connect(m_rotationInstrument,       SIGNAL(rotationProcessFinished(QGraphicsView *, QnResourceWidget *)),                       m_rubberBandInstrument,         SLOT(recursiveEnable()));
    connect(m_rotationInstrument,       SIGNAL(rotationProcessStarted(QGraphicsView *, QnResourceWidget *)),                        m_resizingInstrument,           SLOT(recursiveDisable()));
    connect(m_rotationInstrument,       SIGNAL(rotationProcessFinished(QGraphicsView *, QnResourceWidget *)),                       m_resizingInstrument,           SLOT(recursiveEnable()));

    connect(m_motionSelectionInstrument,  SIGNAL(selectionProcessStarted(QGraphicsView *, QnResourceWidget *)),                     m_dragInstrument,               SLOT(recursiveDisable()));
    connect(m_motionSelectionInstrument,  SIGNAL(selectionProcessFinished(QGraphicsView *, QnResourceWidget *)),                    m_dragInstrument,               SLOT(recursiveEnable()));
    connect(m_motionSelectionInstrument,  SIGNAL(selectionProcessStarted(QGraphicsView *, QnResourceWidget *)),                     m_resizingInstrument,           SLOT(recursiveDisable()));
    connect(m_motionSelectionInstrument,  SIGNAL(selectionProcessFinished(QGraphicsView *, QnResourceWidget *)),                    m_resizingInstrument,           SLOT(recursiveEnable()));

    /* Create controls. */
    QGraphicsWidget *controlsWidget = m_uiElementsInstrument->widget();
    m_display->setLayer(controlsWidget, QnWorkbenchDisplay::UI_ELEMENTS_LAYER);

    /* Navigation slider. */
    m_navigationItem = new NavigationItem(controlsWidget);

    QnOpacityHoverItem *navigationHoverItem = new QnOpacityHoverItem(display->animationInstrument()->animationTimer(), m_navigationItem);
    navigationHoverItem->setTargetHoverOpacity(hoverSliderOpacity);
    navigationHoverItem->setTargetNormalOpacity(normalSliderOpacity);
    navigationHoverItem->setAnimationSpeed(0.1);
    navigationHoverItem->setAnimationTimeLimit(global_opacity_change_period);
    
    /* Tree widget. */
    m_treeWidget = new NavigationTreeWidget();

    m_treeItem = new QGraphicsProxyWidget(controlsWidget);
    m_treeItem->setWidget(m_treeWidget);
    m_treeItem->setCacheMode(QGraphicsItem::ItemCoordinateCache);

    QnOpacityHoverItem *treeHoverItem = new QnOpacityHoverItem(display->animationInstrument()->animationTimer(), m_treeItem);
    treeHoverItem->setTargetHoverOpacity(hoverTreeOpacity);
    treeHoverItem->setTargetNormalOpacity(normalTreeOpacity);
    treeHoverItem->setAnimationSpeed(0.1);
    treeHoverItem->setAnimationTimeLimit(global_opacity_change_period);

    m_treePositionAnimator = new VariantAnimator(this);
    m_treePositionAnimator->setTimer(display->animationInstrument()->animationTimer());
    m_treePositionAnimator->setTargetObject(m_treeItem);
    m_treePositionAnimator->setAccessor(new PropertyAccessor("pos"));
    m_treePositionAnimator->setSpeed(100.0);
    m_treePositionAnimator->setTimeLimit(500);

    /* Place it all in layout. */
    //QGraphicsLinearLayout *horizontalLayout = new QGraphicsLinearLayout(Qt::Horizontal);
    //horizontalLayout->setContentsMargins(0.0, 0.0, 0.0, 0.0);
    //horizontalLayout->setSpacing(0.0);
    //horizontalLayout->addItem(m_treeItem);
    //horizontalLayout->addStretch(0x1000);

    //QGraphicsLinearLayout *verticalLayout = new QGraphicsLinearLayout(Qt::Vertical);
    //verticalLayout->setContentsMargins(0.0, 0.0, 0.0, 0.0);
    //verticalLayout->setSpacing(0.0);
    //verticalLayout->addItem(horizontalLayout);
    //verticalLayout->setStretchFactor(horizontalLayout, 0x1000);
    //verticalLayout->addStretch(0x1000);
    //verticalLayout->addItem(m_navigationItem);
    //controlsWidget->setLayout(verticalLayout);

    connect(controlsWidget,             SIGNAL(geometryChanged()),                                                                  this,                           SLOT(at_controlsWidget_geometryChanged()));
    connect(m_navigationItem,           SIGNAL(geometryChanged()),                                                                  this,                           SLOT(at_navigationItem_geometryChanged()));
    connect(m_navigationItem,           SIGNAL(playbackMaskChanged(const QnTimePeriodList&)),                                       m_display,                      SIGNAL(playbackMaskChanged(const QnTimePeriodList&)));
    connect(m_treeWidget,               SIGNAL(activated(uint)),                                                                    this,                           SLOT(at_treeWidget_activated(uint)));
    connect(m_treeItem,                 SIGNAL(geometryChanged()),                                                                  this,                           SLOT(at_treeItem_geometryChanged()));
    //at_controlsWidget_geometryChanged();

    /* Connect to display. */
    connect(m_display,                  SIGNAL(widgetChanged(QnWorkbench::ItemRole)),                                               this,                           SLOT(at_display_widgetChanged(QnWorkbench::ItemRole)));
    connect(m_display,                  SIGNAL(viewportGrabbed()),                                                                  this,                           SLOT(at_viewportGrabbed()));
    connect(m_display,                  SIGNAL(viewportUngrabbed()),                                                                this,                           SLOT(at_viewportUngrabbed()));
    connect(m_display,                  SIGNAL(widgetAdded(QnResourceWidget *)),                                                    this,                           SLOT(at_display_widgetAdded(QnResourceWidget *)));
    connect(m_display,                  SIGNAL(widgetAboutToBeRemoved(QnResourceWidget *)),                                         this,                           SLOT(at_display_widgetAboutToBeRemoved(QnResourceWidget *)));

    /* Set up context menu. */
#if 0
    QAction *addFilesAction             = newAction(tr("Add file(s)"),          tr("Ins"),          this);
    QAction *addFolderAction            = newAction(tr("Add folder"),           tr("Shift+Ins"),    this);
    QAction *addCameraAction            = newAction(tr("Add camera"),           tr("Ctrl+Ins"),     this);
    QAction *newCameraAction            = newAction(tr("New camera"),           tr("Ctrl+C"),       this);
    QAction *newLayoutAction            = newAction(tr("New layout"),           tr("Ctrl+L"),       this);
    QAction *undoAction                 = newAction(tr("Undo"),                 tr("Ctrl+Z"),       this);
    QAction *redoAction                 = newAction(tr("Redo"),                 tr("Ctrl+Shift+Z"), this);
    QAction *fitInViewAction            = newAction(tr("Fit in view"),          tr("Ctrl+V"),       this);
    QAction *fullscreenAction           = newAction(tr("Toggle fullscreen"),    tr("Ctrl+Enter"),   this);
    QAction *startStopRecordingAction   = newAction(tr("Start/stop"),           tr("Alt+R"),        this);
    QAction *recordingSettingsAction    = newAction(tr("Settings"),             QString(),          this);
    QAction *saveLayoutAction           = newAction(tr("Save layout"),          tr("Ctrl+S"),       this);
    QAction *saveLayoutAsAction         = newAction(tr("Save layout as..."),    tr("Ctrl+Shift+S"), this);
    QAction *preferencesAction          = newAction(tr("Preferences"),          tr("Ctrl+P"),       this);
    QAction *exportLayoutAction         = newAction(tr("Export layout"),        tr("Ctrl+Shift+E"), this);
#endif
    m_randomGridAction                  = newAction(tr("Randomize grid"), tr(""),                   this);
    //QAction *exitAction                 = newAction(tr("Exit"),                 tr("Alt+F4"),       this);
    m_showMotionAction                  = newAction(tr("Show motion view/search grid"),          tr(""),             this);
    m_hideMotionAction                  = newAction(tr("Hide motion view/search grid"),          tr(""),             this);
    m_startRecordingAction              = newAction(tr("Start screen recording"), tr(""),           this);
    m_stopRecordingAction               = newAction(tr("Stop screen recording"), tr(""),            this);
    QAction *toggleRecordingAction      = newAction(tr("Start/stop screen recording"), tr("Alt+R"), this);
    m_recordingSettingsActions          = newAction(tr("Screen recording settings"), tr(""),        this);

    connect(m_showMotionAction,         SIGNAL(triggered(bool)),                                                    this,                           SLOT(at_showMotionAction_triggered()));
    connect(m_hideMotionAction,         SIGNAL(triggered(bool)),                                                    this,                           SLOT(at_hideMotionAction_triggered()));
    connect(m_startRecordingAction,     SIGNAL(triggered(bool)),                                                    this,                           SLOT(at_startRecordingAction_triggered()));
    connect(m_stopRecordingAction,      SIGNAL(triggered(bool)),                                                    this,                           SLOT(at_stopRecordingAction_triggered()));
    connect(toggleRecordingAction,      SIGNAL(triggered(bool)),                                                    this,                           SLOT(at_toggleRecordingAction_triggered()));
    connect(m_recordingSettingsActions, SIGNAL(triggered(bool)),                                                    this,                           SLOT(at_recordingSettingsActions_triggered()));

    connect(m_randomGridAction,         SIGNAL(triggered(bool)),                                                    this,                           SLOT(at_randomGridAction_triggered()));

    m_itemContextMenu = new QMenu(display->view());

    /* Init screen recorder. */
    m_screenRecorder = new QnScreenRecorder(this);
    if(m_screenRecorder->isSupported()) {
        connect(m_screenRecorder,           SIGNAL(recordingStarted()),                                                 this,                           SLOT(at_screenRecorder_recordingStarted()));
        connect(m_screenRecorder,           SIGNAL(recordingFinished(const QString &)),                                 this,                           SLOT(at_screenRecorder_recordingFinished(const QString &)));
        connect(m_screenRecorder,           SIGNAL(error(const QString &)),                                             this,                           SLOT(at_screenRecorder_error(const QString &)));

        m_display->view()->addAction(toggleRecordingAction);
    }
    m_countdownCanceled = false;
    m_recordingLabel = 0;
    m_recordingAnimation = 0;
}

QnWorkbenchController::~QnWorkbenchController() {
    disconnect(m_screenRecorder, NULL, this, NULL);
    m_screenRecorder->stopRecording();
}

QnWorkbenchDisplay *QnWorkbenchController::display() const {
    return m_display;
}

QnWorkbench *QnWorkbenchController::workbench() const {
    return m_display->workbench();
}

QnWorkbenchLayout *QnWorkbenchController::layout() const {
    return m_display->workbench()->layout();
}

QnWorkbenchGridMapper *QnWorkbenchController::mapper() const {
    return m_display->workbench()->mapper();
}

VariantAnimator *QnWorkbenchController::opacityAnimator(QnResourceWidget *widget) {
    VariantAnimator *animator = widget->property(opacityAnimatorPropertyName).value<VariantAnimator *>();
    if(animator != NULL)
        return animator;

    animator = new VariantAnimator(widget);
    animator->setTargetObject(widget);
    animator->setTimer(display()->animationInstrument()->animationTimer());
    animator->setAccessor(new PropertyAccessor("opacity"));
    animator->setSpeed(1.0);
    widget->setProperty(opacityAnimatorPropertyName, QVariant::fromValue<VariantAnimator *>(animator));
    return animator;
}

void QnWorkbenchController::drop(const QUrl &url, const QPointF &gridPos, bool findAccepted) {
    drop(url.toLocalFile(), gridPos, findAccepted);
}

void QnWorkbenchController::drop(const QList<QUrl> &urls, const QPointF &gridPos, bool findAccepted) {
    QList<QString> files;
    foreach(const QUrl &url, urls)
        files.push_back(url.toLocalFile());
    drop(files, gridPos, findAccepted);
}

void QnWorkbenchController::drop(const QString &file, const QPointF &gridPos, bool findAccepted) {
    QList<QString> files;
    files.push_back(file);
    drop(files, gridPos, findAccepted);
}

void QnWorkbenchController::drop(const QList<QString> &files, const QPointF &gridPos, bool findAccepted) {
    const QList<QString> validFiles = !findAccepted ? files : QnFileProcessor::findAcceptedFiles(files);
    if(validFiles.empty())
        return;

    drop(QnFileProcessor::createResourcesForFiles(validFiles), gridPos);
}

void QnWorkbenchController::drop(const QnResourceList &resources, const QPointF &gridPos) {
    foreach(const QnResourcePtr &resource, resources)
        drop(resource, gridPos);
}

void QnWorkbenchController::drop(const QnResourcePtr &resource, const QPointF &gridPos) {
    QnWorkbenchItem *item = new QnWorkbenchItem(resource->getUniqueId());
    item->setFlag(QnWorkbenchItem::Pinned, false);
    item->setCombinedGeometry(QRectF(gridPos - QPointF(0.5, 0.5), QSizeF(1.0, 1.0)));
    layout()->addItem(item);

    QnResourceWidget *widget = display()->widget(item);

    /* Assume 4:3 AR of a single channel. In most cases, it will work fine. */
    const QnVideoResourceLayout *videoLayout = widget->display()->videoLayout();
    qreal estimatedAspectRatio = (4.0 * videoLayout->width()) / (3.0 * videoLayout->height());
    QSize size(1, 1);
    if(estimatedAspectRatio > 1.0) {
        size = bestSingleBoundedSize(mapper(), 1, Qt::Vertical, estimatedAspectRatio);
    } else {
        size = bestSingleBoundedSize(mapper(), 1, Qt::Horizontal, estimatedAspectRatio);
    }

    /* Adjust item's geometry for the new size. */
    if(size != item->geometry().size()) {
        QRectF combinedGeometry = item->combinedGeometry();
        combinedGeometry.moveTopLeft(combinedGeometry.topLeft() - toPoint(size - combinedGeometry.size()) / 2.0);
        combinedGeometry.setSize(size);
        item->setCombinedGeometry(combinedGeometry);
    }

    /* Pin the item. */
    AspectRatioMagnitudeCalculator metric(aspectRatio(display()->view()->viewport()->size()) / aspectRatio(workbench()->mapper()->step()));
    QRect geometry = layout()->closestFreeSlot(gridPos, size, &metric);
    layout()->pinItem(item, geometry);

    display()->fitInView();
}

void QnWorkbenchController::updateGeometryDelta(QnResourceWidget *widget) {
    if(widget->item()->isPinned())
        return;

    QRectF widgetGeometry = widget->geometry();

    QRectF gridGeometry = mapper()->mapFromGrid(widget->item()->geometry());

    QSizeF step = mapper()->step();
    QRectF geometryDelta = QRectF(
        (widgetGeometry.left()   - gridGeometry.left())   / step.width(),
        (widgetGeometry.top()    - gridGeometry.top())    / step.height(),
        (widgetGeometry.width()  - gridGeometry.width())  / step.width(),
        (widgetGeometry.height() - gridGeometry.height()) / step.height()
    );

    widget->item()->setGeometryDelta(geometryDelta);
}

void QnWorkbenchController::hideTree() {
    m_treePositionAnimator->animateTo(QPointF(-m_treeItem->size().width() - 100.0 /* Just in case */, 0.0));
}

void QnWorkbenchController::showTree() {
    m_treePositionAnimator->animateTo(QPointF(0.0, 0.0));
}

// -------------------------------------------------------------------------- //
// Handlers
// -------------------------------------------------------------------------- //
void QnWorkbenchController::at_resizingStarted(QGraphicsView *, QGraphicsWidget *item, const ResizingInfo &) {
    qDebug("RESIZING STARTED");

    m_resizedWidget = dynamic_cast<QnResourceWidget *>(item);
    if(m_resizedWidget == NULL)
        return;

    m_display->bringToFront(m_resizedWidget);
    m_display->gridItem()->animatedShow();
    opacityAnimator(m_resizedWidget)->animateTo(widgetManipulationOpacity);
}

void QnWorkbenchController::at_resizing(QGraphicsView *, QGraphicsWidget *item, const ResizingInfo &info) {
    if(m_resizedWidget != item)
        return;

    QnResourceWidget *widget = m_resizedWidget;

    QRectF newSceneGeometry = widget->geometry();

    /* Calculate new size in grid coordinates. */
    QSizeF gridSizeF = mapper()->mapToGridF(newSceneGeometry.size());
    QSize gridSize = QSize(
        qMax(1, qRound(gridSizeF.width())), 
        qMax(1, qRound(gridSizeF.height()))
    );

    /* Adjust for aspect ratio. */
    if(widget->hasAspectRatio()) {
        if(widget->aspectRatio() > 1.0) {
            gridSize = bestSingleBoundedSize(mapper(), gridSize.width(), Qt::Horizontal, widget->aspectRatio());
        } else {
            gridSize = bestSingleBoundedSize(mapper(), gridSize.height(), Qt::Vertical, widget->aspectRatio());
        }
    }

    /* Calculate new grid rect based on the dragged frame section. */
    QRect newResizingWidgetRect = resizeRect(widget->item()->geometry(), gridSize, info.frameSection());
    if(newResizingWidgetRect != m_resizedWidgetRect) {
        QnWorkbenchLayout::Disposition disposition;
        workbench()->layout()->canMoveItem(widget->item(), newResizingWidgetRect, &disposition);

        m_display->gridItem()->setCellState(m_resizedWidgetRect, QnGridItem::INITIAL);
        m_display->gridItem()->setCellState(disposition.free, QnGridItem::ALLOWED);
        m_display->gridItem()->setCellState(disposition.occupied, QnGridItem::DISALLOWED);

        m_resizedWidgetRect = newResizingWidgetRect;
    }
}

void QnWorkbenchController::at_resizingFinished(QGraphicsView *, QGraphicsWidget *item, const ResizingInfo &) {
    qDebug("RESIZING FINISHED");

    if(m_resizedWidget != item)
        return;

    QnResourceWidget *widget = m_resizedWidget;

    m_display->gridItem()->animatedHide();
    opacityAnimator(m_resizedWidget)->animateTo(1.0);

    /* Resize if possible. */
    QSet<QnWorkbenchItem *> entities = layout()->items(m_resizedWidgetRect);
    entities.remove(widget->item());
    if (entities.empty()) {
        widget->item()->setGeometry(m_resizedWidgetRect);
        updateGeometryDelta(widget);
    }

    m_display->synchronize(widget->item());

    /* Clean up resizing state. */
    m_display->gridItem()->setCellState(m_resizedWidgetRect, QnGridItem::INITIAL);
    m_resizedWidgetRect = QRect();
    m_resizedWidget = NULL;
}

void QnWorkbenchController::at_dragStarted(QGraphicsView *, const QList<QGraphicsItem *> &items) {
    qDebug("DRAGGING STARTED");

    /* Bring to front preserving relative order. */
    m_display->bringToFront(items);
    m_display->setLayer(items, QnWorkbenchDisplay::FRONT_LAYER);

    /* Show grid. */
    m_display->gridItem()->animatedShow();

    /* Build item lists. */
    m_draggedItems = items;
    foreach (QGraphicsItem *item, m_draggedItems) {
        QnResourceWidget *widget = dynamic_cast<QnResourceWidget *>(item);
        if(widget == NULL)
            continue;

        m_draggedWorkbenchItems.push_back(widget->item());

        opacityAnimator(widget)->animateTo(widgetManipulationOpacity);
    }

    /* Un-raise if raised is among the dragged. */
    //QnResourceWidget *raisedWidget = display()->widget(workbench()->raisedItem());
    //if(raisedWidget != NULL && items.contains(raisedWidget))
    //    workbench()->setRaisedItem(NULL);
}

void QnWorkbenchController::at_drag(QGraphicsView *, const QList<QGraphicsItem *> &) {
    if(m_draggedWorkbenchItems.empty())
        return;

    QPoint newDragDelta = mapper()->mapToGrid(display()->widget(m_draggedWorkbenchItems[0])->geometry()).topLeft() - m_draggedWorkbenchItems[0]->geometry().topLeft();
    if(newDragDelta != m_dragDelta) {
        m_display->gridItem()->setCellState(m_dragGeometries, QnGridItem::INITIAL);

        m_dragDelta = newDragDelta;
        m_replacedWorkbenchItems.clear();
        m_dragGeometries.clear();

        /* Handle single widget case. */
        bool finished = false;
        if(m_draggedWorkbenchItems.size() == 1) {
            QnWorkbenchItem *draggedWorkbenchItem = m_draggedWorkbenchItems[0];

            /* Find item that dragged item was dropped on. */
            QPoint cursorPos = QCursor::pos();
            QSet<QnWorkbenchItem *> replacedWorkbenchItems = layout()->items(draggedWorkbenchItem->geometry().adjusted(m_dragDelta.x(), m_dragDelta.y(), m_dragDelta.x(), m_dragDelta.y()));
            if(replacedWorkbenchItems.size() == 1) {
                QnWorkbenchItem *replacedWorkbenchItem = *replacedWorkbenchItems.begin();

                /* Switch places if dropping smaller one on a bigger one. */
                if(replacedWorkbenchItem != NULL && replacedWorkbenchItem != draggedWorkbenchItem && draggedWorkbenchItem->isPinned()) {
                    QSizeF draggedSize = draggedWorkbenchItem->geometry().size();
                    QSizeF replacedSize = replacedWorkbenchItem->geometry().size();
                    if(replacedSize.width() > draggedSize.width() && replacedSize.height() > draggedSize.height()) {
                        QnResourceWidget *draggedWidget = display()->widget(draggedWorkbenchItem);
                        QnResourceWidget *replacedWidget = display()->widget(replacedWorkbenchItem);

                        m_replacedWorkbenchItems.push_back(replacedWorkbenchItem);

                        if(draggedWidget->hasAspectRatio()) {
                            m_dragGeometries.push_back(bestDoubleBoundedGeometry(mapper(), replacedWorkbenchItem->geometry(), draggedWidget->aspectRatio()));
                        } else {
                            m_dragGeometries.push_back(replacedWorkbenchItem->geometry());
                        }

                        if(replacedWidget->hasAspectRatio()) {
                            m_dragGeometries.push_back(bestDoubleBoundedGeometry(mapper(), draggedWorkbenchItem->geometry(), replacedWidget->aspectRatio()));
                        } else {
                            m_dragGeometries.push_back(draggedWorkbenchItem->geometry());
                        }

                        finished = true;
                    }
                }
            }
        }

        /* Handle all other cases. */
        if(!finished) {
            QList<QRect> replacedGeometries;
            foreach (QnWorkbenchItem *workbenchItem, m_draggedWorkbenchItems) {
                QRect geometry = workbenchItem->geometry().adjusted(m_dragDelta.x(), m_dragDelta.y(), m_dragDelta.x(), m_dragDelta.y());
                m_dragGeometries.push_back(geometry);
                if(workbenchItem->isPinned())
                    replacedGeometries.push_back(geometry);
            }

            m_replacedWorkbenchItems = layout()->items(replacedGeometries).subtract(m_draggedWorkbenchItems.toSet()).toList();
            
            replacedGeometries.clear();
            foreach (QnWorkbenchItem *workbenchItem, m_replacedWorkbenchItems)
                replacedGeometries.push_back(workbenchItem->geometry().adjusted(-m_dragDelta.x(), -m_dragDelta.y(), -m_dragDelta.x(), -m_dragDelta.y()));

            m_dragGeometries.append(replacedGeometries);
            finished = true;
        }

        QnWorkbenchLayout::Disposition disposition;
        layout()->canMoveItems(m_draggedWorkbenchItems + m_replacedWorkbenchItems, m_dragGeometries, &disposition);

        m_display->gridItem()->setCellState(disposition.free, QnGridItem::ALLOWED);
        m_display->gridItem()->setCellState(disposition.occupied, QnGridItem::DISALLOWED);
    }
}

void QnWorkbenchController::at_dragFinished(QGraphicsView *, const QList<QGraphicsItem *> &) {
    qDebug("DRAGGING FINISHED");

    if(m_draggedWorkbenchItems.empty())
        return;

    /* Hide grid. */
    m_display->gridItem()->animatedHide();

    /* Do drag. */
    QList<QnWorkbenchItem *> workbenchItems = m_draggedWorkbenchItems + m_replacedWorkbenchItems;
    bool success = layout()->moveItems(workbenchItems, m_dragGeometries);

    foreach(QnWorkbenchItem *item, workbenchItems) {
        QnResourceWidget *widget = display()->widget(item);

        /* Adjust geometry deltas if everything went fine. */
        if(success)
            updateGeometryDelta(widget);

        /* Animate opacity back. */
        opacityAnimator(widget)->animateTo(1.0);
    }

    /* Re-sync everything. */
    foreach(QnWorkbenchItem *workbenchItem, workbenchItems)
        m_display->synchronize(workbenchItem);

    /* Un-raise the raised item if it was among the dragged ones. */
    QnWorkbenchItem *raisedItem = workbench()->item(QnWorkbench::RAISED);
    if(raisedItem != NULL && workbenchItems.contains(raisedItem))
        workbench()->setItem(QnWorkbench::RAISED, NULL);

    /* Clean up dragging state. */
    m_display->gridItem()->setCellState(m_dragGeometries, QnGridItem::INITIAL);
    m_dragDelta = invalidDragDelta();
    m_draggedItems.clear();
    m_draggedWorkbenchItems.clear();
    m_replacedWorkbenchItems.clear();
    m_dragGeometries.clear();
}

void QnWorkbenchController::at_rotationStarted(QGraphicsView *, QnResourceWidget *widget) {
    m_display->bringToFront(widget);
}

void QnWorkbenchController::at_rotationFinished(QGraphicsView *, QnResourceWidget *widget) {
    if(widget == NULL)
        return; /* We may get NULL if the widget being rotated gets deleted. */

    widget->item()->setRotation(widget->rotation());
}

void QnWorkbenchController::at_item_clicked(QGraphicsView *view, QGraphicsItem *item, const ClickInfo &info) {
    switch(info.button()) {
    case Qt::LeftButton:
        at_item_leftClicked(view, item, info);
        break;
    case Qt::RightButton:
        at_item_rightClicked(view, item, info);
        break;
    case Qt::MiddleButton:
        at_item_middleClicked(view, item, info);
        break;
    default:
        break;
    }
}

// TODO: remove function
void QnWorkbenchController::at_item_leftPressed(QGraphicsView *, QGraphicsItem *item, const ClickInfo &info) {
    if(info.modifiers() != 0)
        return;

    if(item->isSelected())
        return;

    QnResourceWidget *widget = dynamic_cast<QnResourceWidget *>(item);
    if(widget == NULL)
        return;
}

void QnWorkbenchController::at_item_leftClicked(QGraphicsView *, QGraphicsItem *item, const ClickInfo &info) {
    if(info.modifiers() != 0)
        return;

    if(workbench()->item(QnWorkbench::ZOOMED) != NULL)
        return; /* Don't change currently raised item if we're zoomed. It is surprising for the user. */

    QnResourceWidget *widget = dynamic_cast<QnResourceWidget *>(item);
    if(widget == NULL)
        return;

    QnWorkbenchItem *workbenchItem = widget->item();

    workbench()->setItem(QnWorkbench::RAISED, workbench()->item(QnWorkbench::RAISED) == workbenchItem ? NULL : workbenchItem);
}

void QnWorkbenchController::at_item_rightClicked(QGraphicsView *, QGraphicsItem *item, const ClickInfo &info) {
    QnResourceWidget *widget = dynamic_cast<QnResourceWidget *>(item);
    if(widget == NULL)
        return;
    
    /* Right click does not select items. 
     * However, we need to select the item under mouse for the menu to work as expected. */
    if(!widget->isSelected()) {
        widget->scene()->clearSelection();
        widget->setSelected(true);
    }

    m_itemContextMenu->removeAction(m_hideMotionAction);
    m_itemContextMenu->removeAction(m_showMotionAction);

    int gridnowDisplayed = isMotionGridDisplayed();
    if (gridnowDisplayed == 1)
        m_itemContextMenu->addAction(m_hideMotionAction);
    else if (gridnowDisplayed == 0)
        m_itemContextMenu->addAction(m_showMotionAction);
    else {
        m_itemContextMenu->addAction(m_hideMotionAction);
        m_itemContextMenu->addAction(m_showMotionAction);
    }


    m_itemContextMenu->exec(info.screenPos());
}

void QnWorkbenchController::at_item_middleClicked(QGraphicsView *, QGraphicsItem *item, const ClickInfo &) {
    QnResourceWidget *widget = dynamic_cast<QnResourceWidget *>(item);
    if(widget == NULL)
        return;

    widget->item()->setRotation(0);
}

void QnWorkbenchController::at_item_doubleClicked(QGraphicsView *, QGraphicsItem *item, const ClickInfo &) {
    QnResourceWidget *widget = dynamic_cast<QnResourceWidget *>(item);
    if(widget == NULL)
        return;

    m_display->scene()->clearSelection();
    widget->setSelected(true);

    QnWorkbenchItem *workbenchItem = widget->item();
    QnWorkbenchItem *zoomedItem = workbench()->item(QnWorkbench::ZOOMED);
    if(zoomedItem == workbenchItem) {
        QRectF viewportGeometry = m_display->viewportGeometry();
        QRectF zoomedItemGeometry = m_display->itemGeometry(zoomedItem);

        if(contains(zoomedItemGeometry.size(), viewportGeometry.size()) && !qFuzzyCompare(viewportGeometry, zoomedItemGeometry)) {
            workbench()->setItem(QnWorkbench::ZOOMED, NULL);
            workbench()->setItem(QnWorkbench::ZOOMED, workbenchItem);
        } else {
            workbench()->setItem(QnWorkbench::ZOOMED, NULL);
        }
    } else {
        workbench()->setItem(QnWorkbench::ZOOMED, workbenchItem);
    }
}

void QnWorkbenchController::at_scene_clicked(QGraphicsView *view, const ClickInfo &info) {
    if(info.button() == Qt::LeftButton) {
        at_scene_leftClicked(view, info);
    } else {
        at_scene_rightClicked(view, info);
    }
}

void QnWorkbenchController::at_scene_leftClicked(QGraphicsView *, const ClickInfo &) {
    if(workbench() == NULL)
        return;

    workbench()->setItem(QnWorkbench::RAISED, NULL);
}

void QnWorkbenchController::at_scene_rightClicked(QGraphicsView *, const ClickInfo &info) {
    QScopedPointer<QMenu> menu(new QMenu(display()->view()));
    if(m_screenRecorder->isSupported()) {
        if(m_screenRecorder->isRecording() || (m_recordingAnimation && m_recordingAnimation->state() == QAbstractAnimation::Running)) {
            menu->addAction(m_stopRecordingAction);
        } else {
            menu->addAction(m_startRecordingAction);
        }
    }
    menu->addAction(m_recordingSettingsActions);

    //menu->addAction(m_randomGridAction);

    menu->exec(info.screenPos());
}

void QnWorkbenchController::at_scene_doubleClicked(QGraphicsView *, const ClickInfo &) {
    if(workbench() == NULL)
        return;

    workbench()->setItem(QnWorkbench::ZOOMED, NULL);
    m_display->fitInView();
}

void QnWorkbenchController::at_viewportGrabbed() {
    qDebug("VIEWPORT GRABBED");
}

void QnWorkbenchController::at_viewportUngrabbed() {
    qDebug("VIEWPORT UNGRABBED");
}

void QnWorkbenchController::at_display_widgetChanged(QnWorkbench::ItemRole role) {
    QnResourceWidget *widget = m_display->widget(role);
    QnResourceWidget *oldWidget = m_widgetByRole[role];
    if(widget == oldWidget)
        return;

    m_widgetByRole[role] = widget;

    /* Update navigation item's target. */
    QnResourceWidget *navigatedWidget = m_widgetByRole[QnWorkbench::ZOOMED];
    if(navigatedWidget == NULL)
        navigatedWidget = m_widgetByRole[QnWorkbench::RAISED];
    m_navigationItem->setVideoCamera(widget == NULL ? NULL : navigatedWidget->display()->camera());

    switch(role) {
    case QnWorkbench::ZOOMED: {
        bool effective = widget == NULL;
        m_resizingInstrument->setEffective(effective);
        m_resizingInstrument->resizeHoverInstrument()->setEffective(effective);
        m_dragInstrument->setEffective(effective);
        break;
    }
    default:
        break;
    }
}

void QnWorkbenchController::at_display_widgetAdded(QnResourceWidget *widget) {
    if(widget->display() == NULL || widget->display()->camera() == NULL)
        return;

    QnSecurityCamResourcePtr cameraResource = widget->resource().dynamicCast<QnSecurityCamResource>();
    if(cameraResource != NULL) 
    {
        connect(widget, SIGNAL(motionRegionSelected(QnResourcePtr, QRegion)), m_navigationItem, SLOT(loadMotionPeriods(QnResourcePtr, QRegion)));
        m_navigationItem->addReserveCamera(widget->display()->camera());
    }
}

void QnWorkbenchController::at_display_widgetAboutToBeRemoved(QnResourceWidget *widget) {
    if(widget->display() == NULL || widget->display()->camera() == NULL)
        return;

    QnSecurityCamResourcePtr cameraResource = widget->resource().dynamicCast<QnSecurityCamResource>();
    if(cameraResource != NULL)
        m_navigationItem->removeReserveCamera(widget->display()->camera());
}

void QnWorkbenchController::updateViewportMargins() {
    m_display->setViewportMargins(QMargins(
        std::floor(qMax(0.0, m_treeItem->pos().x() + m_treeItem->size().width())),
        0,
        0,
        std::floor(m_navigationItem->size().height())
    ));
}

<<<<<<< HEAD
void QnWorkbenchController::at_controlsWidget_geometryChanged() {
    QGraphicsWidget *controlsWidget = m_uiElementsInstrument->widget();
    QSizeF size = controlsWidget->size();
    if(qFuzzyCompare(m_controlsWidgetSize, size))
        return;
    m_controlsWidgetSize = size;

    /* We lay everything out manually. */

    m_navigationItem->setGeometry(QRectF(
        0.0,
        size.height() - m_navigationItem->size().height(),
        size.width(),
        m_navigationItem->size().height()
    ));

    m_treeItem->setGeometry(QRectF(
        m_treeItem->pos().x(),
        m_treeItem->pos().y(),
        m_treeItem->size().width(),
        size.height() - m_navigationItem->size().height()
    ));
}

void QnWorkbenchController::at_navigationItem_geometryChanged() {
    updateViewportMargins();
}

void QnWorkbenchController::at_treeItem_geometryChanged() {
    updateViewportMargins();
=======
void QnWorkbenchController::at_hideMotionAction_triggered() {
    displayMotionGrid(display()->scene()->selectedItems(), false);
    //m_motionSelectionInstrument->recursiveDisable();
>>>>>>> 6625de8a
}

void QnWorkbenchController::at_showMotionAction_triggered() 
{
    displayMotionGrid(display()->scene()->selectedItems(), true);
    //m_motionSelectionInstrument->recursiveEnable();

#if 0
    
    CameraScheduleWidget* test1 = new CameraScheduleWidget(0);
    test1->show();
#endif
#if 0
    QnResourceWidget* widget = dynamic_cast<QnResourceWidget*> (display()->scene()->selectedItems()[0]);
    QnCameraMotionMaskWidget* test2 = new QnCameraMotionMaskWidget(widget->resource()->getUniqueId());
    test2->show();
#endif
}

int QnWorkbenchController::isMotionGridDisplayed() 
{
    bool allDisplayed = true;
    bool allNonDisplayed = true;
    foreach(QGraphicsItem *item, display()->scene()->selectedItems()) 
    {
        QnResourceWidget *widget = dynamic_cast<QnResourceWidget *>(item);
        if(widget == NULL)
            continue;
        allDisplayed &= widget->isMotionGridDisplayed();
        allNonDisplayed &= !widget->isMotionGridDisplayed();
    }
    if (allDisplayed)
        return 1;
    else if (allNonDisplayed)
        return 0;
    else
        return -1;
}

void QnWorkbenchController::displayMotionGrid(const QList<QGraphicsItem *> &items, bool display) {
    foreach(QGraphicsItem *item, items) {
        QnResourceWidget *widget = dynamic_cast<QnResourceWidget *>(item);
        if(widget == NULL)
            continue;

        widget->setDisplayFlag(QnResourceWidget::DISPLAY_MOTION_GRID, display);
    }
}

void QnWorkbenchController::at_toggleRecordingAction_triggered() {
    if(m_screenRecorder->isRecording() || (m_recordingAnimation && m_recordingAnimation->state() == QAbstractAnimation::Running)) {
        at_stopRecordingAction_triggered(); 
    } else {
        at_startRecordingAction_triggered();
    }
}

void QnWorkbenchController::at_startRecordingAction_triggered() {
    if(m_screenRecorder->isRecording())
        return;

    if(!m_screenRecorder->isSupported())
        return;

    m_countdownCanceled = false;

    QGLWidget *widget = qobject_cast<QGLWidget *>(display()->view()->viewport());
    if(widget == NULL) {
        qnWarning("Viewport was expected to be a QGLWidget.");
        return;
    }

    QWidget *view = display()->view();

    if (m_recordingLabel == 0)
        m_recordingLabel = new QLabel(view);

    m_recordingLabel->setWindowFlags(Qt::FramelessWindowHint | Qt::WindowStaysOnTopHint | Qt::Tool);
    m_recordingLabel->resize(200, 200);
    m_recordingLabel->move(view->mapToGlobal(QPoint(0, 0)) + toPoint(view->size() - m_recordingLabel->size()) / 2);

    m_recordingLabel->setMask(createRoundRegion(18, 18, m_recordingLabel->rect()));
    m_recordingLabel->setText(tr("Recording started"));
    m_recordingLabel->setAlignment(Qt::AlignCenter);
    m_recordingLabel->setStyleSheet(QLatin1String("QLabel { font-size:22px; border-width: 2px; border-style: inset; border-color: #535353; border-radius: 18px; background: #212150; color: #a6a6a6; selection-background-color: ltblue }"));
    m_recordingLabel->setFocusPolicy(Qt::NoFocus);
    m_recordingLabel->show();

    if (m_recordingAnimation == 0)
        m_recordingAnimation = new QPropertyAnimation(m_recordingLabel, "windowOpacity", m_recordingLabel);
    m_recordingAnimation->setEasingCurve(QEasingCurve::OutCubic);
    m_recordingAnimation->setDuration(3000);
    m_recordingAnimation->setStartValue(1.0);
    m_recordingAnimation->setEndValue(0.6);

    m_recordingAnimation->disconnect();
    connect(m_recordingAnimation, SIGNAL(finished()), this, SLOT(at_recordingAnimation_finished()));
    connect(m_recordingAnimation, SIGNAL(valueChanged(QVariant)), this, SLOT(at_recordingAnimation_valueChanged(QVariant)));
    m_recordingLabel->setText(tr("Ready"));
    m_recordingAnimation->start();
}

void QnWorkbenchController::at_recordingAnimation_finished()
{
    m_recordingLabel->hide();
    if (!m_countdownCanceled)
    {
        QGLWidget *widget = qobject_cast<QGLWidget *>(display()->view()->viewport());
        if(widget)
            m_screenRecorder->startRecording(widget);
    }
    m_countdownCanceled = false;
};

void QnWorkbenchController::at_recordingAnimation_valueChanged(QVariant value)
{
    static double TICKS = 3;

    QPropertyAnimation* animation = dynamic_cast<QPropertyAnimation*> (sender());
    if (!animation)
        return;

    double normValue = 1.0 - (double) animation->currentTime() / animation->duration();

    QLabel* label = dynamic_cast<QLabel*> (animation->targetObject());
    if (!label)
        return;

    if (m_countdownCanceled) {
        label->setText(tr("Cancelled"));
        return;
    }

    double d = normValue * (TICKS+1);
    if (d >= TICKS)
        return;
    int n = int (d) + 1;
    label->setText(QString::number(n));
}

void QnWorkbenchController::at_stopRecordingAction_triggered() {
    if(!m_screenRecorder->isRecording()) {
        m_countdownCanceled = true;
        return;
    }

    if(!m_screenRecorder->isSupported())
        return;

    m_screenRecorder->stopRecording();
}

void QnWorkbenchController::at_recordingSettingsActions_triggered() {
    QScopedPointer<PreferencesWindow> dialog(new PreferencesWindow(display()->view()));
    dialog->setCurrentTab(4);
    dialog->exec();
}

void QnWorkbenchController::at_screenRecorder_error(const QString &errorMessage) {
    QMessageBox::warning(display()->view(), tr("Warning"), tr("Can't start recording due to following error: %1").arg(errorMessage));
}

void QnWorkbenchController::at_screenRecorder_recordingStarted() {
}

void QnWorkbenchController::at_screenRecorder_recordingFinished(const QString &recordedFileName) {
    QString suggetion = QFileInfo(recordedFileName).fileName();
    if (suggetion.isEmpty())
        suggetion = tr("recorded_video");

    QSettings settings;
    settings.beginGroup(QLatin1String("videoRecording"));

    QString previousDir = settings.value(QLatin1String("previousDir")).toString();
    QString selectedFilter;
    while (1) {
        QString filePath = QFileDialog::getSaveFileName(
            display()->view(), 
            tr("Save Recording As..."),
            previousDir + QLatin1Char('/') + suggetion,
            tr("Transport Stream (*.ts)"),
            &selectedFilter,
            QFileDialog::DontUseNativeDialog
        );

        if (!filePath.isEmpty()) {
            if (!filePath.endsWith(QLatin1String(".ts"), Qt::CaseInsensitive))
                filePath += selectedFilter.mid(selectedFilter.indexOf(QLatin1Char('.')), 3);
            
            QFile::remove(filePath);
            if (!QFile::rename(recordedFileName, filePath)) {
                QString message = QObject::tr("Can't overwrite file '%1'. Please try another name.").arg(filePath);
                CL_LOG(cl_logWARNING) cl_log.log(message, cl_logWARNING);
                QMessageBox::warning(display()->view(), QObject::tr("Warning"), message, QMessageBox::Ok, QMessageBox::NoButton);
                continue;
            }

            QnResourcePtr res = QnResourceDirectoryBrowser::instance().checkFile(filePath);
            if (res)
                qnResPool->addResource(res);

            settings.setValue(QLatin1String("previousDir"), QFileInfo(filePath).absolutePath());
        } else {
            QFile::remove(recordedFileName);
        }
        break;
    }
    settings.endGroup();
}


void QnWorkbenchController::at_randomGridAction_triggered() {
    display()->workbench()->mapper()->setSpacing(QSizeF(50 * rand() / RAND_MAX, 50 * rand() / RAND_MAX));
    display()->workbench()->mapper()->setCellSize(QSizeF(300 * rand() / RAND_MAX, 300 * rand() / RAND_MAX));
}

void QnWorkbenchController::at_treeWidget_activated(uint resourceId) {
    QnResourcePtr resource = qnResPool->getResourceById(QnId(QString::number(resourceId))); // TODO: bad, makes assumptions on QnId internals.

    QnMediaResourcePtr mediaResource = resource.dynamicCast<QnMediaResource>();
    if (!mediaResource.isNull() && layout()->items(mediaResource->getUniqueId()).isEmpty()) {
        QPointF gridPos = display()->mapViewportToGridF(display()->view()->viewport()->geometry().center());
        drop(resource, gridPos);
    }
}


<|MERGE_RESOLUTION|>--- conflicted
+++ resolved
@@ -1008,7 +1008,6 @@
     ));
 }
 
-<<<<<<< HEAD
 void QnWorkbenchController::at_controlsWidget_geometryChanged() {
     QGraphicsWidget *controlsWidget = m_uiElementsInstrument->widget();
     QSizeF size = controlsWidget->size();
@@ -1039,11 +1038,11 @@
 
 void QnWorkbenchController::at_treeItem_geometryChanged() {
     updateViewportMargins();
-=======
+}
+
 void QnWorkbenchController::at_hideMotionAction_triggered() {
     displayMotionGrid(display()->scene()->selectedItems(), false);
     //m_motionSelectionInstrument->recursiveDisable();
->>>>>>> 6625de8a
 }
 
 void QnWorkbenchController::at_showMotionAction_triggered() 
