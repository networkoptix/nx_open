--- conflicted
+++ resolved
@@ -323,34 +323,13 @@
     controlsWidget->setFlag(QGraphicsItem::ItemIsPanel);
     m_display->setLayer(controlsWidget, QnWorkbenchDisplay::UI_ELEMENTS_LAYER);
 
-<<<<<<< HEAD
-    QGraphicsLinearLayout *verticalLayout = new QGraphicsLinearLayout(Qt::Vertical);
-    verticalLayout->setContentsMargins(0.0, 0.0, 0.0, 0.0);
-    controlsWidget->setLayout(verticalLayout);
-    
-    m_navigationItem = new NavigationItem(controlsWidget);
-
-   
-
-
-    //NavigationTreeWidget *w = new NavigationTreeWidget();
-    //CachingProxyWidget *pw = new CachingProxyWidget();
-    //pw->setWidget(w);
-
-    //QGraphicsLinearLayout *hl = new QGraphicsLinearLayout(Qt::Horizontal);
-    //hl->addItem(pw);
-    //hl->addStretch(0x1000);
-
-    //verticalLayout->addItem(hl);
-    //verticalLayout->setStretchFactor(hl, 0x1000);
-=======
     QnSingleEventSignalizator *deactivationSignalizator = new QnSingleEventSignalizator(this);
     deactivationSignalizator->setEventType(QEvent::WindowDeactivate);
     controlsWidget->installEventFilter(deactivationSignalizator);
->>>>>>> a5d80b47
 
     /* Navigation slider. */
     m_navigationItem = new NavigationItem(controlsWidget);
+
 
     QnOpacityHoverItem *navigationHoverItem = new QnOpacityHoverItem(display->animationInstrument()->animationTimer(), m_navigationItem);
     navigationHoverItem->setTargetHoverOpacity(hoverSliderOpacity);
@@ -385,14 +364,10 @@
     connect(controlsWidget,             SIGNAL(geometryChanged()),                                                                  this,                           SLOT(at_controlsWidget_geometryChanged()));
     connect(m_navigationItem,           SIGNAL(geometryChanged()),                                                                  this,                           SLOT(at_navigationItem_geometryChanged()));
     connect(m_navigationItem,           SIGNAL(playbackMaskChanged(const QnTimePeriodList&)),                                       m_display,                      SIGNAL(playbackMaskChanged(const QnTimePeriodList&)));
-<<<<<<< HEAD
     connect(m_display, SIGNAL(displayingStateChanged(QnResourcePtr, bool)), m_navigationItem, SLOT(onDisplayingStateChanged(QnResourcePtr, bool)));
 
-
-=======
     connect(m_treeWidget,               SIGNAL(activated(uint)),                                                                    this,                           SLOT(at_treeWidget_activated(uint)));
     connect(m_treeItem,                 SIGNAL(geometryChanged()),                                                                  this,                           SLOT(at_treeItem_geometryChanged()));
->>>>>>> a5d80b47
 
     /* Connect to display. */
     connect(m_display,                  SIGNAL(widgetChanged(QnWorkbench::ItemRole)),                                               this,                           SLOT(at_display_widgetChanged(QnWorkbench::ItemRole)));
