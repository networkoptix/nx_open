#include "workbench_ui.h"
#include <cassert>
#include <cmath> /* For std::floor. */

#include <QtCore/QSettings>
#include <QtCore/QTimer>

#include <QtWidgets/QComboBox>
#include <QtWidgets/QGraphicsScene>
#include <QtWidgets/QGraphicsView>
#include <QtWidgets/QGraphicsProxyWidget>
#include <QtWidgets/QGraphicsLinearLayout>
#include <QtWidgets/QStyle>
#include <QtWidgets/QApplication>
#include <QtWidgets/QMenu>

#include <core/dataprovider/abstract_streamdataprovider.h>
#include <core/resource/security_cam_resource.h>
#include <core/resource/layout_resource.h>

#include <camera/resource_display.h>

#include <ui/animation/viewport_animator.h>
#include <ui/animation/animator_group.h>
#include <ui/animation/opacity_animator.h>

#include <ui/graphics/instruments/instrument_manager.h>
#include <ui/graphics/instruments/animation_instrument.h>
#include <ui/graphics/instruments/forwarding_instrument.h>
#include <ui/graphics/instruments/bounding_instrument.h>
#include <ui/graphics/instruments/activity_listener_instrument.h>
#include <ui/graphics/instruments/fps_counting_instrument.h>
#include <ui/graphics/instruments/drop_instrument.h>
#include <ui/graphics/instruments/focus_listener_instrument.h>
#include <ui/graphics/instruments/hand_scroll_instrument.h>
#include <ui/graphics/items/standard/graphics_widget.h>
#include <ui/graphics/items/generic/image_button_widget.h>
#include <ui/graphics/items/generic/masked_proxy_widget.h>
#include <ui/graphics/items/generic/clickable_widgets.h>
#include <ui/graphics/items/generic/framed_widget.h>
#include <ui/graphics/items/generic/tool_tip_widget.h>
#include <ui/graphics/items/generic/ui_elements_widget.h>
#include <ui/graphics/items/generic/proxy_label.h>
#include <ui/graphics/items/generic/graphics_message_box.h>
#include <ui/graphics/items/controls/navigation_item.h>
#include <ui/graphics/items/controls/time_slider.h>
#include <ui/graphics/items/controls/speed_slider.h>
#include <ui/graphics/items/controls/volume_slider.h>
#include <ui/graphics/items/controls/time_scroll_bar.h>
#include <ui/graphics/items/controls/control_background_widget.h>
#include <ui/graphics/items/resource/resource_widget.h>
#include <ui/graphics/items/notifications/notifications_collection_widget.h>
#include <ui/common/palette.h>
#include <ui/processors/hover_processor.h>

#include <ui/actions/action_manager.h>
#include <ui/actions/action.h>
#include <ui/actions/action_parameter_types.h>
#include <ui/help/help_topic_accessor.h>
#include <ui/help/help_topics.h>
#include <ui/widgets/calendar_widget.h>
#include <ui/widgets/day_time_widget.h>
#include <ui/widgets/resource_browser_widget.h>
#include <ui/widgets/layout_tab_bar.h>
#include <ui/widgets/search_line_edit.h>
#include <ui/style/skin.h>
#include <ui/style/noptix_style.h>
#include <ui/workaround/qtbug_workaround.h>
#include <ui/screen_recording/screen_recorder.h>

#include <utils/common/event_processors.h>
#include <utils/common/scoped_value_rollback.h>
#include <utils/common/checked_cast.h>
#include <client/client_settings.h>

#include "openal/qtvaudiodevice.h"
#include "core/resource_management/resource_pool.h"
#include "plugins/resources/archive/avi_files/avi_resource.h"

#include "watchers/workbench_render_watcher.h"
#include "workbench.h"
#include "workbench_display.h"
#include "workbench_layout.h"
#include "workbench_context.h"
#include "workbench_navigator.h"
#include "workbench_access_controller.h"


namespace {

    QnImageButtonWidget *newActionButton(QAction *action, qreal sizeMultiplier = 1.0, int helpTopicId = -1, QGraphicsItem *parent = NULL) {
        int baseSize = QApplication::style()->pixelMetric(QStyle::PM_ToolBarIconSize, NULL, NULL);

        qreal height = baseSize * sizeMultiplier;
        qreal width = height * QnGeometry::aspectRatio(action->icon().actualSize(QSize(1024, 1024)));

        QnImageButtonWidget *button;

        qreal rotationSpeed = action->property(Qn::ToolButtonCheckedRotationSpeed).toReal();
        if(!qFuzzyIsNull(rotationSpeed)) {
            QnRotatingImageButtonWidget *rotatingButton = new QnRotatingImageButtonWidget(parent);
            rotatingButton->setRotationSpeed(rotationSpeed);
            button = rotatingButton;
        } else {
            button = new QnImageButtonWidget(parent);
        }

        button->setSizePolicy(QSizePolicy::Fixed, QSizePolicy::Fixed, QSizePolicy::ToolButton);
        button->setFixedSize(width, height);
        button->setDefaultAction(action);
        button->setCached(true);

        if(helpTopicId != -1)
            setHelpTopic(button, helpTopicId);

        return button;
    }

    QnImageButtonWidget *newShowHideButton(QGraphicsItem *parent = NULL, QAction *action = NULL) {
        QnImageButtonWidget *button = new QnImageButtonWidget(parent);
        button->resize(15, 45);
        if (action)
            button->setDefaultAction(action);
        else
            button->setCheckable(true);
        button->setIcon(qnSkin->icon("panel/slide_right.png", "panel/slide_left.png"));
        
        button->setProperty(Qn::NoHandScrollOver, true);
        button->setCached(true);

        setHelpTopic(button, Qn::MainWindow_Pin_Help);
        return button;
    }

    QnImageButtonWidget *newPinButton(QGraphicsItem *parent = NULL, QAction *action = NULL) {
        QnImageButtonWidget *button = new QnImageButtonWidget(parent);

        int size = QApplication::style()->pixelMetric(QStyle::PM_ToolBarIconSize, NULL, NULL);
        button->resize(size, size);
        if (action)
            button->setDefaultAction(action);
        else
            button->setCheckable(true);
        button->setIcon(qnSkin->icon("panel/pin.png", "panel/unpin.png"));
        button->setCached(true);
        setHelpTopic(button, Qn::MainWindow_Pin_Help);
        return button;
    }

    QGraphicsWidget *newSpacerWidget(qreal w, qreal h) {
        GraphicsWidget *result = new GraphicsWidget();
        result->setMinimumSize(QSizeF(w, h));
        result->setMaximumSize(result->minimumSize());
        return result;
    }

    class QnTopResizerWidget: public GraphicsWidget {
        typedef GraphicsWidget base_type;

    public:
        QnTopResizerWidget(QGraphicsItem *parent = NULL, Qt::WindowFlags wFlags = 0):
            base_type(parent, wFlags)
        {
            setAcceptedMouseButtons(Qt::LeftButton);
            setCursor(Qt::SizeVerCursor);
            setAcceptHoverEvents(false);
            setFlag(ItemHasNoContents, true);
            setFlag(ItemIsMovable, true);
            setHandlingFlag(ItemHandlesMovement, true);
        }
    };


    class QnRightResizerWidget: public GraphicsWidget {
        typedef GraphicsWidget base_type;

    public:
        QnRightResizerWidget(QGraphicsItem *parent = NULL, Qt::WindowFlags wFlags = 0):
            base_type(parent, wFlags)
        {
            setAcceptedMouseButtons(Qt::LeftButton);
            setCursor(Qt::SizeHorCursor);
            setAcceptHoverEvents(false);
            setFlag(ItemHasNoContents, true);
            setFlag(ItemIsMovable, true);
            setHandlingFlag(ItemHandlesMovement, true);
        }
    };

    class QnTabBarGraphicsProxyWidget: public QGraphicsProxyWidget {
        typedef QGraphicsProxyWidget base_type;
    public:
        QnTabBarGraphicsProxyWidget(QGraphicsItem *parent = NULL, Qt::WindowFlags windowFlags = 0): base_type(parent, windowFlags) {}

    protected:
        virtual bool eventFilter(QObject *object, QEvent *event) override {
            if(object == widget()) {
                if(event->type() == QEvent::Move)
                    return false; /* Don't propagate moves. */

                if(event->type() == QEvent::UpdateRequest && isVisible())
                    widget()->setAttribute(Qt::WA_Mapped); /* This one gets cleared for no reason in some cases. We just hack it around. */
            }

            return base_type::eventFilter(object, event);
        }

        virtual QVariant itemChange(GraphicsItemChange change, const QVariant &value) override {
            if(change == ItemPositionChange || change == ItemPositionHasChanged)
                return value; /* Don't propagate moves. */

            return base_type::itemChange(change, value);
        }
    };

    const qreal normalTreeOpacity = 0.85;
    const qreal hoverTreeOpacity = 0.95;
    const qreal normalTreeBackgroundOpacity = 0.5;
    const qreal hoverTreeBackgroundOpacity = 1.0;

    const qreal normalSliderOpacity = 0.5;
    const qreal hoverSliderOpacity = 0.95;

    const qreal normalTitleBackgroundOpacity = 0.5;
    const qreal hoverTitleBackgroundOpacity = 0.95;

    const qreal normalNotificationsOpacity = 0.85;
    const qreal hoverNotificationsOpacity = 0.95;
    const qreal normalNotificationsBackgroundOpacity = 0.5;
    const qreal hoverNotificationsBackgroundOpacity = 1.0;

    const qreal normalCalendarOpacity = 0.5;
    const qreal hoverCalendarOpacity = 0.95;

    const qreal opaque = 1.0;
    const qreal hidden = 0.0;

    const int hideConstrolsTimeoutMSec = 2000;
    const int closeConstrolsTimeoutMSec = 2000;

    const int sliderAutoHideTimeoutMSec = 10000;

} // anonymous namespace

static QtMessageHandler previousMsgHandler = 0;
static QnDebugProxyLabel* debugLabel = 0;

static void uiMsgHandler(QtMsgType type, const QMessageLogContext& ctx, const QString& msg)
{
    if (previousMsgHandler) {
        previousMsgHandler(type, ctx, msg);
    } 
    if (!debugLabel)
        return;
    debugLabel->appendTextQueued(msg);
}


QnWorkbenchUi::QnWorkbenchUi(QObject *parent):
    base_type(parent),
    QnWorkbenchContextAware(parent),
    m_instrumentManager(display()->instrumentManager()),
    m_flags(0),
    m_treeVisible(false),
    m_titleUsed(false),
    m_titleVisible(false),
    m_sliderVisible(false),
    m_notificationsPinned(false),
    m_notificationsOpened(false),
    m_notificationsVisible(false),
    m_calendarOpened(false),
    m_calendarVisible(false),
    m_dayTimeOpened(false),
    m_windowButtonsUsed(true),
    m_ignoreClickEvent(false),
    m_inactive(false),
    m_inFreespace(false),
    m_ignoreSliderResizerGeometryChanges(false),
    m_ignoreSliderResizerGeometryChanges2(false),
    m_ignoreTreeResizerGeometryChanges(false),
    m_ignoreTreeResizerGeometryChanges2(false),
    m_sliderZoomingIn(false),
    m_sliderZoomingOut(false),
    m_lastThumbnailsHeight(48.0),

    m_notificationsBackgroundItem(NULL),
    m_notificationsItem(NULL),
    m_notificationsPinButton(NULL),
    m_notificationsShowButton(NULL),
    m_notificationsOpacityProcessor(NULL),
    m_notificationsHidingProcessor(NULL),
    m_notificationsShowingProcessor(NULL),
    m_notificationsXAnimator(NULL),
    m_notificationsOpacityAnimatorGroup(NULL),

    m_inCalendarGeometryUpdate(false),
    m_inDayTimeGeometryUpdate(false),
    m_inSearchGeometryUpdate(false)
{
    memset(m_widgetByRole, 0, sizeof(m_widgetByRole));

    QGraphicsLayout::setInstantInvalidatePropagation(true);

    /* Install and configure instruments. */
    m_fpsCountingInstrument = new FpsCountingInstrument(333, this);
    m_controlsActivityInstrument = new ActivityListenerInstrument(true, hideConstrolsTimeoutMSec, this);

    m_instrumentManager->installInstrument(m_fpsCountingInstrument, InstallationMode::InstallBefore, display()->paintForwardingInstrument());
    m_instrumentManager->installInstrument(m_controlsActivityInstrument);

    connect(m_controlsActivityInstrument, &ActivityListenerInstrument::activityStopped,                                             this,                           &QnWorkbenchUi::at_activityStopped);
    connect(m_controlsActivityInstrument, &ActivityListenerInstrument::activityResumed,                                             this,                           &QnWorkbenchUi::at_activityStarted);
    connect(m_fpsCountingInstrument,    &FpsCountingInstrument::fpsChanged,                                                         this,                           &QnWorkbenchUi::at_fpsChanged);

    /* Create controls. */
    createControlsWidget();

    /* Animation. */
    setTimer(m_instrumentManager->animationTimer());
    startListening();

    /* Fps counter. */
    createFpsWidget();

    m_searchWidget = new QnSearchLineEdit(NULL);
    m_searchWidget->setAttribute(Qt::WA_TranslucentBackground);

    m_searchItem = new QnMaskedProxyWidget(m_controlsWidget);
    m_searchItem->setWidget(m_searchWidget);

    connect(m_searchItem,   &QnMaskedProxyWidget::paintRectChanged,     this,   &QnWorkbenchUi::at_searchItem_paintGeometryChanged);
    connect(m_searchItem,   &QGraphicsWidget::geometryChanged,          this,   &QnWorkbenchUi::at_searchItem_paintGeometryChanged);

    /* Tree panel. */
    createTreeWidget();

    /* Title bar. */
    createTitleWidget();

    if (!(qnSettings->lightMode() & Qn::LightModeNoNotifications))
        createNotificationsWidget();

    /* Calendar. */
    createCalendarWidget();

    /* Navigation slider. */
    createSliderWidget();

    /* Debug overlay */
    createDebugWidget();

    initGraphicsMessageBox();

    /* Connect to display. */
    display()->view()->addAction(action(Qn::FreespaceAction));
    connect(action(Qn::FreespaceAction),&QAction::triggered,                        this,           &QnWorkbenchUi::at_freespaceAction_triggered);
    connect(action(Qn::EffectiveMaximizeAction), &QAction::triggered,               this,           &QnWorkbenchUi::at_fullscreenAction_triggered);
    connect(display(),                  &QnWorkbenchDisplay::viewportGrabbed,       this,           &QnWorkbenchUi::disableProxyUpdates);
    connect(display(),                  &QnWorkbenchDisplay::viewportUngrabbed,     this,           &QnWorkbenchUi::enableProxyUpdates);
    connect(display(),                  &QnWorkbenchDisplay::widgetChanged,         this,           &QnWorkbenchUi::at_display_widgetChanged);

    /* Init fields. */
    m_pinOffset = (24 - QApplication::style()->pixelMetric(QStyle::PM_ToolBarIconSize, NULL, NULL)) / 2.0;

    setFlags(HideWhenNormal | HideWhenZoomed | AdjustMargins);

    setSliderVisible(false, false);
    setTreeVisible(true, false);
    setTitleVisible(true, false);
    setTitleUsed(false);
    setNotificationsVisible(true, false);
    setCalendarOpened(false, false);
    setDayTimeWidgetOpened(false, false);
    setCalendarVisible(false);
    updateControlsVisibility(false);

    //TODO: #GDM think about a refactoring
    bool treeOpened = qnSettings->isTreeOpened(); //quite a hack because m_treePinButton sets tree opened if it is pinned
    bool notificationsOpened = qnSettings->isNotificationsOpened(); //same shit
    m_treePinButton->setChecked(qnSettings->isTreePinned());
    if (m_notificationsPinButton)
        m_notificationsPinButton->setChecked(qnSettings->isNotificationsPinned());
    setTreeOpened(treeOpened, false);
    setTitleOpened(qnSettings->isTitleOpened(), false, false);
    setSliderOpened(qnSettings->isSliderOpened(), false, false);
    setNotificationsOpened(notificationsOpened, false);

    /* Set up title D&D. */
    DropInstrument *dropInstrument = new DropInstrument(true, context(), this);
    display()->instrumentManager()->installInstrument(dropInstrument);
    dropInstrument->setSurface(m_titleBackgroundItem);
}

QnWorkbenchUi::~QnWorkbenchUi() {
    debugLabel = 0;
    /* The disconnect call is needed so that our methods don't get triggered while
     * the ui machinery is shutting down. */
    disconnectAll();

    delete m_controlsWidget;
}

Qn::ActionScope QnWorkbenchUi::currentScope() const {
    QGraphicsItem *focusItem = display()->scene()->focusItem();
    if(focusItem == m_treeItem) {
        return Qn::TreeScope;
    } else if(focusItem == m_sliderItem) {
        return Qn::SliderScope;
    } else if(focusItem == m_tabBarItem) {
        return Qn::TitleBarScope;
    } else if(!focusItem || dynamic_cast<QnResourceWidget *>(focusItem)) {
        return Qn::SceneScope;
    } else {
        return Qn::MainScope;
    }
}

QnActionParameters QnWorkbenchUi::currentParameters(Qn::ActionScope scope) const {
    /* Get items. */
    switch(scope) {
    case Qn::TitleBarScope:
        return m_tabBarWidget->currentParameters(scope);
    case Qn::TreeScope:
        return m_treeWidget->currentParameters(scope);
    default:
        return QnActionParameters(currentTarget(scope));
    }
}

QVariant QnWorkbenchUi::currentTarget(Qn::ActionScope scope) const {
    /* Get items. */
    switch(scope) {
    case Qn::SliderScope:
        return QVariant::fromValue(navigator()->currentWidget());
    case Qn::SceneScope:
        return QVariant::fromValue(QnActionParameterTypes::widgets(display()->scene()->selectedItems()));
    default:
        return QVariant();
    }
}

void QnWorkbenchUi::setTreeOpened(bool opened, bool animate, bool save) {
    if (qnSettings->lightMode() & Qn::LightModeNoAnimation)
        animate = false;

    m_inFreespace = false;

    m_treeShowingProcessor->forceHoverLeave(); /* So that it don't bring it back. */

    QN_SCOPED_VALUE_ROLLBACK(&m_ignoreClickEvent, true);
    action(Qn::ToggleTreeAction)->setChecked(opened);

    qreal newX = opened ? 0.0 : -m_treeItem->size().width() - 1.0 /* Just in case. */;
    if (animate) {
        m_treeXAnimator->animateTo(newX);
    } else {
        m_treeXAnimator->stop();
        m_treeItem->setX(newX);
    }

    if (save)
        qnSettings->setTreeOpened(opened);
}

void QnWorkbenchUi::setSliderOpened(bool opened, bool animate, bool save) {
    if (qnSettings->isVideoWallMode()) {
        opened = true;
        save = false;
    }

    if (qnSettings->lightMode() & Qn::LightModeNoAnimation)
        animate = false;

    m_inFreespace = false;

    QN_SCOPED_VALUE_ROLLBACK(&m_ignoreClickEvent, true);
    action(Qn::ToggleSliderAction)->setChecked(opened);

    qreal newY = m_controlsWidgetRect.bottom() + (opened ? -m_sliderItem->size().height() : 48.0 /* So that tooltips are not opened. */);
    if (animate) {
        m_sliderYAnimator->animateTo(newY);
    } else {
        m_sliderYAnimator->stop();
        m_sliderItem->setY(newY);
    }

    updateCalendarVisibility(animate);

    if (save)
        qnSettings->setSliderOpened(opened);
}

void QnWorkbenchUi::setTitleOpened(bool opened, bool animate, bool save) {
    if (qnSettings->lightMode() & Qn::LightModeNoAnimation)
        animate = false;

    m_inFreespace = false;

    QN_SCOPED_VALUE_ROLLBACK(&m_ignoreClickEvent, true);
    action(Qn::ToggleTitleBarAction)->setChecked(opened);

    if (save)
        qnSettings->setTitleOpened(opened);

    if(!m_titleUsed)
        return;

    qreal newY = opened ? 0.0 : -m_titleItem->size().height() - 1.0;
    if (animate) {
        m_titleYAnimator->animateTo(newY);
    } else {
        m_titleYAnimator->stop();
        m_titleItem->setY(newY);
    }
}

void QnWorkbenchUi::setNotificationsOpened(bool opened, bool animate, bool save) {
    if (qnSettings->lightMode() & Qn::LightModeNoAnimation)
        animate = false;

    if (!m_notificationsItem)
        return;

    m_inFreespace = false;

    m_notificationsShowingProcessor->forceHoverLeave(); /* So that it don't bring it back. */

    m_notificationsOpened = opened;

    qreal newX = m_controlsWidgetRect.right() + (opened ? -m_notificationsItem->size().width() : 1.0 /* Just in case. */);
    if (animate) {
        m_notificationsXAnimator->setSpeed(m_notificationsItem->size().width() * 2.0);
        m_notificationsXAnimator->animateTo(newX);
    } else {
        m_notificationsXAnimator->stop();
        m_notificationsItem->setX(newX);
    }

    QN_SCOPED_VALUE_ROLLBACK(&m_ignoreClickEvent, true);
    m_notificationsShowButton->setChecked(opened);

    if (save)
        qnSettings->setNotificationsOpened(opened);
}

void QnWorkbenchUi::setCalendarOpened(bool opened, bool animate) {
    if (qnSettings->lightMode() & Qn::LightModeNoAnimation)
        animate = false;

    m_inFreespace = false;

    m_calendarOpened = opened;

    QSizeF newSize = opened ? QSizeF(250, 200) : QSizeF(250, 0);
    if (animate) {
        m_calendarSizeAnimator->animateTo(newSize);
    } else {
        m_calendarSizeAnimator->stop();
        m_calendarItem->setPaintSize(newSize);
    }

    action(Qn::ToggleCalendarAction)->setChecked(opened);

    if(!opened)
        setDayTimeWidgetOpened(opened, animate);

    QN_SCOPED_VALUE_ROLLBACK(&m_ignoreClickEvent, true);
    m_calendarShowButton->setChecked(opened);
}

void QnWorkbenchUi::setDayTimeWidgetOpened(bool opened, bool animate) {
    if (qnSettings->lightMode() & Qn::LightModeNoAnimation)
        animate = false;

    m_inFreespace = false;

    m_dayTimeOpened = opened;

    QSizeF newSize = opened ? QSizeF(250, 120) : QSizeF(250, 0);
    if (animate) {
        m_dayTimeSizeAnimator->animateTo(newSize);
    } else {
        m_dayTimeSizeAnimator->stop();
        m_dayTimeItem->setPaintSize(newSize);
    }
}

void QnWorkbenchUi::setTreeVisible(bool visible, bool animate) {
    if (qnSettings->lightMode() & Qn::LightModeNoAnimation)
        animate = false;

    bool changed = m_treeVisible != visible;

    m_treeVisible = visible;

    updateTreeOpacity(animate);
    if(changed)
        updateTreeGeometry();
}

void QnWorkbenchUi::setSliderVisible(bool visible, bool animate) {
    if (qnSettings->lightMode() & Qn::LightModeNoAnimation)
        animate = false;

    bool changed = m_sliderVisible != visible;

    m_sliderVisible = visible;
    if (qnSettings->isVideoWallMode()) {
        if (visible)
            m_sliderAutoHideTimer->start(sliderAutoHideTimeoutMSec);
        else
            m_sliderAutoHideTimer->stop();
    }

    updateSliderOpacity(animate);
    if(changed) {
        updateTreeGeometry();
        updateNotificationsGeometry();
        updateCalendarVisibility(animate);

        m_sliderItem->setEnabled(m_sliderVisible); /* So that it doesn't handle mouse events while disappearing. */
    }
}

void QnWorkbenchUi::setSliderHidden() {
    setSliderVisible(false, true);
}

void QnWorkbenchUi::setTitleVisible(bool visible, bool animate) {
    if (qnSettings->lightMode() & Qn::LightModeNoAnimation)
        animate = false;

    bool changed = m_titleVisible != visible;

    m_titleVisible = visible;

    updateTitleOpacity(animate);
    if(changed) {
        updateTreeGeometry();
        updateNotificationsGeometry();
    }
}

void QnWorkbenchUi::setNotificationsVisible(bool visible, bool animate) {
    if (qnSettings->lightMode() & Qn::LightModeNoAnimation)
        animate = false;

    if (!m_notificationsItem)
        return;

    bool changed = m_notificationsVisible != visible;

    m_notificationsVisible = visible;

    updateNotificationsOpacity(animate);
    if(changed)
        updateNotificationsGeometry();
}

void QnWorkbenchUi::setCalendarVisible(bool visible, bool animate) {
    if (qnSettings->lightMode() & Qn::LightModeNoAnimation)
        animate = false;

    bool changed = m_calendarVisible != visible;

    m_calendarVisible = visible;

    updateCalendarOpacity(animate);
    if(changed) {
        updateNotificationsGeometry();
    }
}

void QnWorkbenchUi::setProxyUpdatesEnabled(bool updatesEnabled) {
    m_treeItem->setUpdatesEnabled(updatesEnabled);
}

void QnWorkbenchUi::setTitleUsed(bool used) {
    m_titleItem->setVisible(used);
    m_titleBackgroundItem->setVisible(used);
    m_titleShowButton->setVisible(used);

    if(used) {
        m_titleUsed = used;

        setTitleOpened(isTitleOpened(), false, false);

        at_titleItem_geometryChanged();

        /* For reasons unknown, tab bar's size gets messed up when it is shown
         * after new items are added to it. Re-embedding helps, probably there is
         * a better workaround. */
        QTabBar *widget = checked_cast<QTabBar *>(m_tabBarItem->widget());
        m_tabBarItem->setWidget(NULL);
        m_tabBarItem->setWidget(widget);

        /* There are cases where even re-embedding doesn't help.
         * So we cheat even more, forcing the tab bar to refresh. */
        QTabBar::Shape shape = widget->shape();
        widget->setShape(QTabBar::TriangularWest);
        widget->setShape(shape);
    } else {
        m_titleItem->setPos(0.0, -m_titleItem->size().height() - 1.0);

        m_titleUsed = used;
    }
}

void QnWorkbenchUi::setWindowButtonsUsed(bool windowButtonsUsed) {
    if(m_windowButtonsUsed == windowButtonsUsed)
        return;

    m_windowButtonsUsed = windowButtonsUsed;

    if(m_windowButtonsUsed) {
        m_titleRightButtonsLayout->addItem(m_windowButtonsWidget);
        m_windowButtonsWidget->setVisible(true);
    } else {
        m_titleRightButtonsLayout->removeItem(m_windowButtonsWidget);
        m_windowButtonsWidget->setVisible(false);
    }
}

void QnWorkbenchUi::setTreeOpacity(qreal foregroundOpacity, qreal backgroundOpacity, bool animate) {
    if (qnSettings->lightMode() & Qn::LightModeNoAnimation)
        animate = false;

    if(animate) {
        m_treeOpacityAnimatorGroup->pause();
        opacityAnimator(m_treeItem)->setTargetValue(foregroundOpacity);
        opacityAnimator(m_treePinButton)->setTargetValue(foregroundOpacity);
        opacityAnimator(m_treeBackgroundItem)->setTargetValue(backgroundOpacity);
        opacityAnimator(m_treeShowButton)->setTargetValue(backgroundOpacity);
        m_treeOpacityAnimatorGroup->start();
    } else {
        m_treeOpacityAnimatorGroup->stop();
        m_treeItem->setOpacity(foregroundOpacity);
        m_treePinButton->setOpacity(foregroundOpacity);
        m_treeBackgroundItem->setOpacity(backgroundOpacity);
        m_treeShowButton->setOpacity(backgroundOpacity);
    }

    m_treeResizerWidget->setVisible(!qFuzzyIsNull(foregroundOpacity));
}

void QnWorkbenchUi::setSliderOpacity(qreal opacity, bool animate) {
    if (qnSettings->lightMode() & Qn::LightModeNoAnimation)
        animate = false;

    if(animate) {
        m_sliderOpacityAnimatorGroup->pause();
        opacityAnimator(m_sliderItem)->setTargetValue(opacity);
        opacityAnimator(m_sliderShowButton)->setTargetValue(opacity);
        m_sliderOpacityAnimatorGroup->start();
    } else {
        m_sliderOpacityAnimatorGroup->stop();
        m_sliderItem->setOpacity(opacity);
        m_sliderShowButton->setOpacity(opacity);
    }

    m_sliderResizerWidget->setVisible(!qFuzzyIsNull(opacity));
}

void QnWorkbenchUi::setTitleOpacity(qreal foregroundOpacity, qreal backgroundOpacity, bool animate) {
    if (qnSettings->lightMode() & Qn::LightModeNoAnimation)
        animate = false;

    if(animate) {
        m_titleOpacityAnimatorGroup->pause();
        opacityAnimator(m_titleItem)->setTargetValue(foregroundOpacity);
        opacityAnimator(m_titleBackgroundItem)->setTargetValue(backgroundOpacity);
        opacityAnimator(m_titleShowButton)->setTargetValue(backgroundOpacity);
        m_titleOpacityAnimatorGroup->start();
    } else {
        m_titleOpacityAnimatorGroup->stop();
        m_titleItem->setOpacity(foregroundOpacity);
        m_titleBackgroundItem->setOpacity(backgroundOpacity);
        m_titleShowButton->setOpacity(backgroundOpacity);
    }
}

void QnWorkbenchUi::setNotificationsOpacity(qreal foregroundOpacity, qreal backgroundOpacity, bool animate) {
    if (qnSettings->lightMode() & Qn::LightModeNoAnimation)
        animate = false;

    if (!m_notificationsItem)
        return;

    if(animate) {
        m_notificationsOpacityAnimatorGroup->pause();
        opacityAnimator(m_notificationsItem)->setTargetValue(foregroundOpacity);
        opacityAnimator(m_notificationsPinButton)->setTargetValue(foregroundOpacity);
        opacityAnimator(m_notificationsBackgroundItem)->setTargetValue(backgroundOpacity);
        opacityAnimator(m_notificationsShowButton)->setTargetValue(backgroundOpacity);
        m_notificationsOpacityAnimatorGroup->start();
    } else {
        m_notificationsOpacityAnimatorGroup->stop();
        m_notificationsItem->setOpacity(foregroundOpacity);
        m_notificationsPinButton->setOpacity(foregroundOpacity);
        m_notificationsBackgroundItem->setOpacity(backgroundOpacity);
        m_notificationsShowButton->setOpacity(backgroundOpacity);
    }
}

void QnWorkbenchUi::setCalendarOpacity(qreal opacity, bool animate) {
    if (qnSettings->lightMode() & Qn::LightModeNoAnimation)
        animate = false;

    if(animate) {
        m_calendarOpacityAnimatorGroup->pause();
        opacityAnimator(m_calendarItem)->setTargetValue(opacity);
        opacityAnimator(m_calendarShowButton)->setTargetValue(opacity);
        opacityAnimator(m_dayTimeItem)->setTargetValue(opacity);
        m_calendarOpacityAnimatorGroup->start();
    } else {
        m_calendarOpacityAnimatorGroup->stop();
        m_calendarItem->setOpacity(opacity);
        m_calendarShowButton->setOpacity(opacity);
        m_dayTimeItem->setOpacity(opacity);
    }
}

void QnWorkbenchUi::setZoomButtonsOpacity(qreal opacity, bool animate) {
    if (qnSettings->lightMode() & Qn::LightModeNoAnimation)
        animate = false;

    if(animate) {
        opacityAnimator(m_sliderZoomButtonsWidget)->animateTo(opacity);
    } else {
        m_sliderZoomButtonsWidget->setOpacity(opacity);
    }
}

void QnWorkbenchUi::updateTreeOpacity(bool animate) {
    if (qnSettings->lightMode() & Qn::LightModeNoOpacity) {
        qreal opacity = m_treeVisible ? opaque : hidden;
        setTreeOpacity(opacity, opacity, false);
        return;
    }

    if(!m_treeVisible) {
        setTreeOpacity(0.0, 0.0, animate);
    } else {
        if(m_treeOpacityProcessor->isHovered()) {
            setTreeOpacity(hoverTreeOpacity, hoverTreeBackgroundOpacity, animate);
        } else {
            setTreeOpacity(normalTreeOpacity, normalTreeBackgroundOpacity, animate);
        }
    }
}

void QnWorkbenchUi::updateSliderOpacity(bool animate) {
    if (qnSettings->lightMode() & Qn::LightModeNoOpacity) {
        qreal opacity = m_sliderVisible ? opaque : hidden;
        setSliderOpacity(opacity, false);
        setZoomButtonsOpacity(opacity, false);
        return;
    }

    if(!m_sliderVisible) {
        setSliderOpacity(0.0, animate);
        setZoomButtonsOpacity(0.0, animate);
    } else {
        if(m_sliderOpacityProcessor->isHovered()) {
            setSliderOpacity(hoverSliderOpacity, animate);
            setZoomButtonsOpacity(hoverSliderOpacity, animate);
        } else {
            setSliderOpacity(normalSliderOpacity, animate);
            setZoomButtonsOpacity(0.0, animate);
        }
    }
}

void QnWorkbenchUi::updateTitleOpacity(bool animate) {
    if (qnSettings->lightMode() & Qn::LightModeNoOpacity) {
        qreal opacity = m_titleVisible ? opaque : hidden;
        setTitleOpacity(opacity, opacity, false);
        return;
    }

    if(!m_titleVisible) {
        setTitleOpacity(0.0, 0.0, animate);
    } else {
        if(m_titleOpacityProcessor->isHovered()) {
            setTitleOpacity(1.0, hoverTitleBackgroundOpacity, animate);
        } else {
            setTitleOpacity(1.0, normalTitleBackgroundOpacity, animate);
        }
    }
}

void QnWorkbenchUi::updateNotificationsOpacity(bool animate) {
    if (!m_notificationsItem)
        return;

    if(!m_notificationsVisible) {
        setNotificationsOpacity(0.0, 0.0, animate);
    } else {
        if(m_notificationsOpacityProcessor->isHovered()) {
            setNotificationsOpacity(hoverNotificationsOpacity, hoverNotificationsBackgroundOpacity, animate);
        } else {
            setNotificationsOpacity(normalNotificationsOpacity, normalNotificationsBackgroundOpacity, animate);
        }
    }
}

void QnWorkbenchUi::updateCalendarOpacity(bool animate) {
    if (qnSettings->lightMode() & Qn::LightModeNoOpacity) {
        qreal opacity = m_calendarVisible ? opaque : hidden;
        setCalendarOpacity(opacity, false);
        return;
    }

    if(!m_calendarVisible) {
        setCalendarOpacity(0.0, animate);
    } else {
        if(m_calendarOpacityProcessor->isHovered()) {
            setCalendarOpacity(hoverCalendarOpacity, animate);
        } else {
            setCalendarOpacity(normalCalendarOpacity, animate);
        }
    }
}

void QnWorkbenchUi::updateCalendarVisibility(bool animate) {
    if (qnSettings->lightMode() & Qn::LightModeNoAnimation)
        animate = false;

    bool calendarEmpty = true;
    if (QnCalendarWidget* c = dynamic_cast<QnCalendarWidget *>(m_calendarItem->widget()))
        calendarEmpty = c->isEmpty(); /* Small hack. We have a signal that updates visibility if a calendar receive new data */

    bool calendarEnabled = !calendarEmpty && (navigator()->currentWidget() && navigator()->currentWidget()->resource()->flags() & QnResource::utc);
    action(Qn::ToggleCalendarAction)->setEnabled(calendarEnabled); // TODO: #GDM does this belong here?

    bool calendarVisible = calendarEnabled && m_sliderVisible && isSliderOpened();

    if(m_inactive)
        setCalendarVisible(calendarVisible && isHovered(), animate);
    else
        setCalendarVisible(calendarVisible, animate);

    if(!calendarVisible)
        setCalendarOpened(false);
}

void QnWorkbenchUi::updateControlsVisibility(bool animate) {    // TODO
    if (qnSettings->lightMode() & Qn::LightModeNoAnimation)
        animate = false;

    if (qnSettings->isVideoWallMode()) {
        bool sliderVisible =
            navigator()->currentWidget() != NULL &&
            !(navigator()->currentWidget()->resource()->flags() & (QnResource::still_image | QnResource::server));

        setSliderVisible(sliderVisible, animate);
        setTreeVisible(false, false);
        setTitleVisible(false, false);
        setNotificationsVisible(false, false);
        return;
    }

    bool sliderVisible =
        navigator()->currentWidget() != NULL &&
        !(navigator()->currentWidget()->resource()->flags() & (QnResource::still_image | QnResource::server | QnResource::videowall)) &&
        ((accessController()->globalPermissions() & Qn::GlobalViewArchivePermission) || !(navigator()->currentWidget()->resource()->flags() & QnResource::live)) &&
        !action(Qn::ToggleTourModeAction)->isChecked();

    if(m_inactive) {
        bool hovered = isHovered();
        setSliderVisible(sliderVisible && hovered, animate);
        setTreeVisible(hovered, animate);
        setTitleVisible(hovered, animate);
        setNotificationsVisible(hovered, animate);
    } else {
        setSliderVisible(sliderVisible, animate);
        setTreeVisible(true, animate);
        setTitleVisible(true, animate);
        setNotificationsVisible(true, animate);
    }

    updateCalendarVisibility(animate);
}

QRectF QnWorkbenchUi::updatedTreeGeometry(const QRectF &treeGeometry, const QRectF &titleGeometry, const QRectF &sliderGeometry) {
    QPointF pos(
        treeGeometry.x(),
        ((!m_titleVisible || !m_titleUsed) && m_treeVisible) ? 30.0 : qMax(titleGeometry.bottom() + 30.0, 30.0)
    );
    QSizeF size(
        treeGeometry.width(),
        ((!m_sliderVisible && m_treeVisible) ? m_controlsWidgetRect.bottom() - 30.0 : qMin(sliderGeometry.y() - 30.0, m_controlsWidgetRect.bottom() - 30.0)) - pos.y()
    );
    return QRectF(pos, size);
}

void QnWorkbenchUi::updateTreeGeometry() {
    /* Update painting rect the "fair" way. */
    QRectF geometry = updatedTreeGeometry(m_treeItem->geometry(), m_titleItem->geometry(), m_sliderItem->geometry());
    m_treeItem->setPaintRect(QRectF(QPointF(0.0, 0.0), geometry.size()));

    /* Always change position. */
    m_treeItem->setPos(geometry.topLeft());

    /* Whether actual size change should be deferred. */
    bool defer = false;

    /* Calculate slider target position. */
    QPointF sliderPos;
    if(!m_sliderVisible && m_treeVisible) {
        sliderPos = QPointF(m_sliderItem->pos().x(), m_controlsWidgetRect.bottom());
    } else if(m_sliderYAnimator->isRunning()) {
        sliderPos = QPointF(m_sliderItem->pos().x(), m_sliderYAnimator->targetValue().toReal());
        defer |= !qFuzzyEquals(sliderPos, m_sliderItem->pos()); /* If animation is running, then geometry sync should be deferred. */
    } else {
        sliderPos = m_sliderItem->pos();
    }

    /* Calculate title target position. */
    QPointF titlePos;
    if((!m_titleVisible || !m_titleUsed) && m_treeVisible) {
        titlePos = QPointF(m_titleItem->pos().x(), -m_titleItem->size().height());
    } else if(m_titleYAnimator->isRunning()) {
        titlePos = QPointF(m_titleItem->pos().x(), m_titleYAnimator->targetValue().toReal());
        defer |= !qFuzzyEquals(titlePos, m_titleItem->pos());
    } else {
        titlePos = m_titleItem->pos();
    }

    /* Calculate target geometry. */
    geometry = updatedTreeGeometry(m_treeItem->geometry(), QRectF(titlePos, m_titleItem->size()), QRectF(sliderPos, m_sliderItem->size()));
    if(qFuzzyEquals(geometry, m_treeItem->geometry()))
        return;

    /* Defer size change if it doesn't cause empty space to occur. */
    if(defer && geometry.height() < m_treeItem->size().height())
        return;

    m_treeItem->resize(geometry.size());
}

void QnWorkbenchUi::updateTreeResizerGeometry() {
    if(m_ignoreTreeResizerGeometryChanges2) {
        QMetaObject::invokeMethod(this, "updateTreeResizerGeometry", Qt::QueuedConnection);
        return;
    }

    QRectF treeRect = m_treeItem->rect();

    QRectF treeResizerGeometry = QRectF(
        m_controlsWidget->mapFromItem(m_treeItem, treeRect.topRight()),
        m_controlsWidget->mapFromItem(m_treeItem, treeRect.bottomRight())
    );

    treeResizerGeometry.moveTo(treeResizerGeometry.topRight());
    treeResizerGeometry.setWidth(8);

    if(!qFuzzyEquals(treeResizerGeometry, m_treeResizerWidget->geometry())) {
        QN_SCOPED_VALUE_ROLLBACK(&m_ignoreTreeResizerGeometryChanges2, true);

        m_treeResizerWidget->setGeometry(treeResizerGeometry);

        /* This one is needed here as we're in a handler and thus geometry change doesn't adjust position =(. */
        m_treeResizerWidget->setPos(treeResizerGeometry.topLeft());  // TODO: #Elric remove this ugly hack.
    }
}

QRectF QnWorkbenchUi::updatedNotificationsGeometry(const QRectF &notificationsGeometry, const QRectF &titleGeometry, const QRectF &sliderGeometry, const QRectF &calendarGeometry, const QRectF &dayTimeGeometry, qreal *maxHeight) {
    QPointF pos(
        notificationsGeometry.x(),
        ((!m_titleVisible || !m_titleUsed) && m_notificationsVisible) ? 30.0 : qMax(titleGeometry.bottom() + 30.0, 30.0)
    );

    *maxHeight = qMin(
                m_sliderVisible ? sliderGeometry.y() - 30.0 : m_controlsWidgetRect.bottom() - 30.0,
                m_calendarVisible ? qMin(calendarGeometry.y(), dayTimeGeometry.y()) - 30.0 : m_controlsWidgetRect.bottom() - 30.0
            ) - pos.y();
    qreal preferredHeight = m_notificationsItem->preferredHeight();
    QSizeF size(notificationsGeometry.width(), qMin(*maxHeight, preferredHeight));
    return QRectF(pos, size);
}

void QnWorkbenchUi::updateNotificationsGeometry() {
    if (!m_notificationsItem)
        return;

    qreal maxHeight = 0;

    /* Update painting rect the "fair" way. */
    QRectF geometry = updatedNotificationsGeometry(m_notificationsItem->geometry(), m_titleItem->geometry(), m_sliderItem->geometry(), m_calendarItem->paintGeometry(), m_dayTimeItem->paintGeometry(), &maxHeight);
    //m_notificationsItem->setPaintRect(QRectF(QPointF(0.0, 0.0), geometry.size()));

    /* Always change position. */
    m_notificationsItem->setPos(geometry.topLeft());

    /* Whether actual size change should be deferred. */
    bool defer = false;

    /* Calculate slider target position. */
    QPointF sliderPos;
    if(!m_sliderVisible && m_notificationsVisible) {
        sliderPos = QPointF(m_sliderItem->pos().x(), m_controlsWidgetRect.bottom());
    } else if(m_sliderYAnimator->isRunning()) {
        sliderPos = QPointF(m_sliderItem->pos().x(), m_sliderYAnimator->targetValue().toReal());
        defer |= !qFuzzyEquals(sliderPos, m_sliderItem->pos()); /* If animation is running, then geometry sync should be deferred. */
    } else {
        sliderPos = m_sliderItem->pos();
    }

    /* Calculate calendar target position. */
    QPointF calendarPos;
    if(!m_calendarVisible && m_notificationsVisible) {
        calendarPos = QPointF(m_calendarItem->pos().x(), m_controlsWidgetRect.bottom());
    } else if(m_calendarSizeAnimator->isRunning()) {
        calendarPos = QPointF(m_calendarItem->pos().x(), sliderPos.y() - m_calendarSizeAnimator->targetValue().toSizeF().height());
        defer |= !qFuzzyEquals(calendarPos, m_calendarItem->pos()); /* If animation is running, then geometry sync should be deferred. */
    } else {
        calendarPos = m_calendarItem->pos();
    }

    /* Calculate title target position. */
    QPointF titlePos;
    if((!m_titleVisible || !m_titleUsed) && m_notificationsVisible) {
        titlePos = QPointF(m_titleItem->pos().x(), -m_titleItem->size().height());
    } else if(m_titleYAnimator->isRunning()) {
        titlePos = QPointF(m_titleItem->pos().x(), m_titleYAnimator->targetValue().toReal());
        defer |= !qFuzzyEquals(titlePos, m_titleItem->pos());
    } else {
        titlePos = m_titleItem->pos();
    }
    
    QPointF dayTimePos;
    if(!m_calendarVisible && m_notificationsVisible) {
        dayTimePos = QPointF(m_dayTimeItem->pos().x(), m_controlsWidgetRect.bottom());
    } else if(m_dayTimeSizeAnimator->isRunning()) {
        dayTimePos = QPointF(m_dayTimeItem->pos().x(), calendarPos.y() - m_dayTimeSizeAnimator->targetValue().toSizeF().height());
        defer |= !qFuzzyEquals(dayTimePos, m_dayTimeItem->pos()); /* If animation is running, then geometry sync should be deferred. */
    } else {
        dayTimePos = m_dayTimeItem->pos();
    }


    /* Calculate target geometry. */
    geometry = updatedNotificationsGeometry(m_notificationsItem->geometry(),
                                            QRectF(titlePos, m_titleItem->size()),
                                            QRectF(sliderPos, m_sliderItem->size()),
                                            QRectF(calendarPos, m_calendarItem->paintSize()),
                                            QRectF(dayTimePos, m_dayTimeItem->paintSize()),
                                            &maxHeight);
    if(qFuzzyEquals(geometry, m_notificationsItem->geometry()))
        return;

    /* Defer size change if it doesn't cause empty space to occur. */
    if(defer && geometry.height() < m_notificationsItem->size().height())
        return;

    m_notificationsItem->resize(geometry.size());

    /* All tooltips should fit to rect of maxHeight */
    QRectF tooltipsEnclosingRect (
                m_controlsWidgetRect.left(),
                m_notificationsItem->y(),
                m_controlsWidgetRect.width(),
                maxHeight);
    m_notificationsItem->setToolTipsEnclosingRect(m_controlsWidget->mapRectToItem(m_notificationsItem, tooltipsEnclosingRect));
}

QRectF QnWorkbenchUi::updatedCalendarGeometry(const QRectF &sliderGeometry) {
    QRectF geometry = m_calendarItem->paintGeometry();
    geometry.moveRight(m_controlsWidgetRect.right());
    geometry.moveBottom(sliderGeometry.top());
    return geometry;
}

QRectF QnWorkbenchUi::updatedDayTimeWidgetGeometry(const QRectF &sliderGeometry, const QRectF &calendarGeometry) {
    QRectF geometry = m_dayTimeItem->paintGeometry();
    geometry.moveRight(sliderGeometry.right());
    geometry.moveBottom(calendarGeometry.top());
    return geometry;
}

void QnWorkbenchUi::updateCalendarGeometry() {
    /* Update painting rect the "fair" way. */
    QRectF geometry = updatedCalendarGeometry(m_sliderItem->geometry());
    m_calendarItem->setPaintRect(QRectF(QPointF(0.0, 0.0), geometry.size()));

    /* Always change position. */
    m_calendarItem->setPos(geometry.topLeft());

#if 0
    /* Whether actual size change should be deferred. */
    bool defer = m_calendarSizeAnimator->isRunning();

    /* Calculate slider target position. */
    QPointF sliderPos;
    if(!m_sliderVisible && m_calendarVisible) {
        sliderPos = QPointF(m_sliderItem->pos().x(), m_controlsWidgetRect.bottom());
    } else if(m_sliderYAnimator->isRunning()) {
        sliderPos = QPointF(m_sliderItem->pos().x(), m_sliderYAnimator->targetValue().toReal());
        defer |= !qFuzzyCompare(sliderPos, m_sliderItem->pos()); /* If animation is running, then geometry sync should be deferred. */
    } else {
        sliderPos = m_sliderItem->pos();
    }
#endif

    /* Don't change size. */
}

void QnWorkbenchUi::updateDayTimeWidgetGeometry() {
    /* Update painting rect the "fair" way. */
    QRectF geometry = updatedDayTimeWidgetGeometry(m_sliderItem->geometry(), m_calendarItem->geometry());
    m_dayTimeItem->setPaintRect(QRectF(QPointF(0.0, 0.0), geometry.size()));

    /* Always change position. */
    m_dayTimeItem->setPos(geometry.topLeft());

    /* Don't change size. */
}

void QnWorkbenchUi::updateFpsGeometry() {
    QPointF pos = QPointF(
        m_controlsWidgetRect.right() - m_fpsItem->size().width(),
        m_titleItem->geometry().bottom()
    );

    if(qFuzzyEquals(pos, m_fpsItem->pos()))
        return;

    m_fpsItem->setPos(pos);
}

void QnWorkbenchUi::updateSliderResizerGeometry() {
    if(m_ignoreSliderResizerGeometryChanges2) {
        QMetaObject::invokeMethod(this, "updateSliderResizerGeometry", Qt::QueuedConnection);
        return;
    }

    QnTimeSlider *timeSlider = m_sliderItem->timeSlider();
    QRectF timeSliderRect = timeSlider->rect();

    QRectF sliderResizerGeometry = QRectF(
        m_controlsWidget->mapFromItem(timeSlider, timeSliderRect.topLeft()),
        m_controlsWidget->mapFromItem(timeSlider, timeSliderRect.topRight())
    );
    sliderResizerGeometry.moveTo(sliderResizerGeometry.topLeft() - QPointF(0, 8));
    sliderResizerGeometry.setHeight(16);

    if(!qFuzzyEquals(sliderResizerGeometry, m_sliderResizerWidget->geometry())) {
        QN_SCOPED_VALUE_ROLLBACK(&m_ignoreSliderResizerGeometryChanges2, true);

        m_sliderResizerWidget->setGeometry(sliderResizerGeometry);

        /* This one is needed here as we're in a handler and thus geometry change doesn't adjust position =(. */
        m_sliderResizerWidget->setPos(sliderResizerGeometry.topLeft());  // TODO: #Elric remove this ugly hack.
    }
}

void QnWorkbenchUi::updateSliderZoomButtonsGeometry() {
    QPointF pos = m_sliderItem->timeSlider()->mapToItem(m_controlsWidget, m_sliderItem->timeSlider()->rect().topLeft());

    m_sliderZoomButtonsWidget->setPos(pos);
}

QMargins QnWorkbenchUi::calculateViewportMargins(qreal treeX, qreal treeW, qreal titleY, qreal titleH, qreal sliderY, qreal notificationsX) {
    QMargins result(
        isTreePinned() ? std::floor(qMax(0.0, treeX + treeW)) : 0.0,
        std::floor(qMax(0.0, titleY + titleH)),
        m_notificationsItem ? std::floor(qMax(0.0, m_notificationsPinned ? m_controlsWidgetRect.right() - notificationsX : 0.0)) : 0.0,
        std::floor(qMax(0.0, m_controlsWidgetRect.bottom() - sliderY))
    );

    if (result.left() + result.right() >= m_controlsWidgetRect.width()) {
        result.setLeft(0.0);
        result.setRight(0.0);
    }

    return result;

}

bool QnWorkbenchUi::isFpsVisible() const {
    return m_fpsItem->isVisible();
}

void QnWorkbenchUi::setFpsVisible(bool fpsVisible) {
    if(fpsVisible == isFpsVisible())
        return;

    m_fpsItem->setVisible(fpsVisible);

    if(fpsVisible)
        m_fpsCountingInstrument->recursiveEnable();
    else
        m_fpsCountingInstrument->recursiveDisable();

    m_fpsItem->setText(QString());

    action(Qn::ShowFpsAction)->setChecked(fpsVisible);
}

bool QnWorkbenchUi::isTreeOpened() const {
    return action(Qn::ToggleTreeAction)->isChecked();
}

bool QnWorkbenchUi::isTreePinned() const {
    return action(Qn::PinTreeAction)->isChecked();
}

bool QnWorkbenchUi::isSliderOpened() const {
    return action(Qn::ToggleSliderAction)->isChecked();
}

bool QnWorkbenchUi::isTitleOpened() const {
    return action(Qn::ToggleTitleBarAction)->isChecked();
}

bool QnWorkbenchUi::isNotificationsOpened() const {
    return m_notificationsOpened;
}

void QnWorkbenchUi::setTreeShowButtonUsed(bool used) {
    if(used) {
        m_treeShowButton->setAcceptedMouseButtons(Qt::LeftButton);
    } else {
        m_treeShowButton->setAcceptedMouseButtons(0);
    }
}

void QnWorkbenchUi::setNotificationsShowButtonUsed(bool used) {
    if(used) {
        m_notificationsShowButton->setAcceptedMouseButtons(Qt::LeftButton);
    } else {
        m_notificationsShowButton->setAcceptedMouseButtons(0);
    }
}

void QnWorkbenchUi::setFlags(Flags flags) {
    if(flags == m_flags)
        return;

    m_flags = flags;

    updateActivityInstrumentState();
    updateViewportMargins();
}

void QnWorkbenchUi::updateViewportMargins() {
    if(!(m_flags & AdjustMargins)) {
        display()->setViewportMargins(QMargins(0, 0, 0, 0));
    } else {
        display()->setViewportMargins(calculateViewportMargins(
            m_treeXAnimator->isRunning() ? m_treeXAnimator->targetValue().toReal() : m_treeItem->pos().x(),
            m_treeItem->size().width(),
            m_titleYAnimator->isRunning() ? m_titleYAnimator->targetValue().toReal() : m_titleItem->pos().y(),
            m_titleItem->size().height(),
            m_sliderYAnimator->isRunning() ? m_sliderYAnimator->targetValue().toReal() : m_sliderItem->pos().y(),
            m_notificationsItem ? m_notificationsXAnimator->isRunning() ? m_notificationsXAnimator->targetValue().toReal() : m_notificationsItem->pos().x() : 0.0
        ));
    }
}

void QnWorkbenchUi::updateActivityInstrumentState() {
    bool zoomed = m_widgetByRole[Qn::ZoomedRole] != NULL;

    if(zoomed) {
        m_controlsActivityInstrument->setEnabled(m_flags & HideWhenZoomed);
    } else {
        m_controlsActivityInstrument->setEnabled(m_flags & HideWhenNormal);
    }
}

bool QnWorkbenchUi::isThumbnailsVisible() const {
    return !qFuzzyCompare(m_sliderItem->geometry().height(), m_sliderItem->effectiveSizeHint(Qt::MinimumSize).height());
}

void QnWorkbenchUi::setThumbnailsVisible(bool visible) {
    if(visible == isThumbnailsVisible())
        return;

    qreal sliderHeight = m_sliderItem->effectiveSizeHint(Qt::MinimumSize).height();
    if(!visible) {
        m_lastThumbnailsHeight = m_sliderItem->geometry().height() - sliderHeight;
    } else {
        sliderHeight += m_lastThumbnailsHeight;
    }

    QRectF geometry = m_sliderItem->geometry();
    geometry.setHeight(sliderHeight);
    m_sliderItem->setGeometry(geometry);
}

bool QnWorkbenchUi::isHovered() const {
    return  m_sliderOpacityProcessor->isHovered() ||
            m_treeOpacityProcessor->isHovered() ||
            m_titleOpacityProcessor->isHovered() ||
            (m_notificationsOpacityProcessor && m_notificationsOpacityProcessor->isHovered()) || // in light mode it can be NULL
            m_calendarOpacityProcessor->isHovered();
}

QnWorkbenchUi::Panels QnWorkbenchUi::openedPanels() const {
    return
        (isTreeOpened() ? TreePanel : NoPanel) |
        (isTitleOpened() ? TitlePanel : NoPanel) |
        (isSliderOpened() ? SliderPanel : NoPanel) |
        (isNotificationsOpened() ? NotificationsPanel : NoPanel);
}

void QnWorkbenchUi::setOpenedPanels(Panels panels, bool animate, bool save) {
    if (qnSettings->lightMode() & Qn::LightModeNoAnimation)
        animate = false;

    setTreeOpened(panels & TreePanel, animate, save);
    setTitleOpened(panels & TitlePanel, animate, save);
    setSliderOpened(panels & SliderPanel, animate, save);
    setNotificationsOpened(panels & NotificationsPanel, animate, save);
}

void QnWorkbenchUi::initGraphicsMessageBox() {
    QGraphicsWidget *graphicsMessageBoxWidget = new QnUiElementsWidget();
    graphicsMessageBoxWidget->setAcceptedMouseButtons(0);
    display()->scene()->addItem(graphicsMessageBoxWidget);
    display()->setLayer(graphicsMessageBoxWidget, Qn::MessageBoxLayer);

    QGraphicsLinearLayout* messageBoxVLayout = new QGraphicsLinearLayout(Qt::Vertical);
    messageBoxVLayout->setContentsMargins(0.0, 0.0, 0.0, 0.0);
    messageBoxVLayout->setSpacing(0.0);

    QGraphicsLinearLayout* messageBoxHLayout = new QGraphicsLinearLayout(Qt::Horizontal);
    messageBoxHLayout->setContentsMargins(0.0, 0.0, 0.0, 0.0);
    messageBoxHLayout->setSpacing(0.0);

    graphicsMessageBoxWidget->setLayout(messageBoxHLayout);

    messageBoxHLayout->addStretch();
    messageBoxHLayout->addItem(messageBoxVLayout);
    messageBoxHLayout->addStretch();

    messageBoxVLayout->addStretch();
    messageBoxVLayout->addItem(new QnGraphicsMessageBoxItem(graphicsMessageBoxWidget));
    messageBoxVLayout->addStretch();
}

// -------------------------------------------------------------------------- //
// Handlers
// -------------------------------------------------------------------------- //
bool QnWorkbenchUi::event(QEvent *event) {
    bool result = base_type::event(event);

    if(event->type() == QnEvent::WinSystemMenu) {
        if(m_mainMenuButton->isVisible())
            m_mainMenuButton->click();

        result = true;
    }

    return result;
}

void QnWorkbenchUi::tick(int deltaMSecs) {
    if(!m_sliderZoomingIn && !m_sliderZoomingOut)
        return;

    if(!display()->scene())
        return;

    QnTimeSlider *slider = m_sliderItem->timeSlider();

    QPointF pos;
    if(slider->windowStart() <= slider->sliderPosition() && slider->sliderPosition() <= slider->windowEnd()) {
        pos = slider->positionFromValue(slider->sliderPosition(), true);
    } else {
        pos = slider->rect().center();
    }

    QGraphicsSceneWheelEvent event(QEvent::GraphicsSceneWheel);
    event.setDelta(360 * 8 * (m_sliderZoomingIn ? deltaMSecs : -deltaMSecs) / 1000); /* 360 degrees per sec, x8 since delta is measured in in eighths (1/8s) of a degree. */
    event.setPos(pos);
    event.setScenePos(slider->mapToScene(pos));
    display()->scene()->sendEvent(slider, &event);
}

void QnWorkbenchUi::at_freespaceAction_triggered() {
    QAction *fullScreenAction = action(Qn::EffectiveMaximizeAction);

    bool isFullscreen = fullScreenAction->isChecked();

    if(!m_inFreespace)
        m_inFreespace = isFullscreen && !isTreeOpened() && !isTitleOpened() && !isNotificationsOpened() && !isSliderOpened();

    if(!m_inFreespace) {
        if(!isFullscreen)
            fullScreenAction->setChecked(true);

        setTreeOpened(false, isFullscreen, false);
        setTitleOpened(false, isFullscreen, false);
        setSliderOpened(false, isFullscreen, false);
        setNotificationsOpened(false, isFullscreen, false);

        updateViewportMargins(); /* This one is needed here so that fit-in-view operates on correct margins. */ // TODO: #Elric change code so that this call is not needed.
        action(Qn::FitInViewAction)->trigger();

        m_inFreespace = true;
    } else {
        setTreeOpened(qnSettings->isTreeOpened(), isFullscreen);
        setTitleOpened(qnSettings->isTitleOpened(), isFullscreen);
        setSliderOpened(qnSettings->isSliderOpened(), isFullscreen);
        setNotificationsOpened(qnSettings->isNotificationsOpened(), isFullscreen);

        m_inFreespace = false;
    }
}

void QnWorkbenchUi::at_fullscreenAction_triggered() {
    if(m_inFreespace)
        at_freespaceAction_triggered();
}

void QnWorkbenchUi::at_fpsChanged(qreal fps) {
    m_fpsItem->setText(QString::number(fps, 'g', 4));
    m_fpsItem->resize(m_fpsItem->effectiveSizeHint(Qt::PreferredSize));
}

void QnWorkbenchUi::at_activityStopped() {
    m_inactive = true;

    updateControlsVisibility(true);

    foreach(QnResourceWidget *widget, display()->widgets())
        if(!(widget->options() & QnResourceWidget::DisplayInfo))
            widget->setOverlayVisible(false);
}

void QnWorkbenchUi::at_activityStarted() {
    m_inactive = false;

    updateControlsVisibility(true);

    foreach(QnResourceWidget *widget, display()->widgets())
        if(widget->isInfoVisible()) // TODO: #Elric wrong place?
            widget->setOverlayVisible(true);
}

void QnWorkbenchUi::at_display_widgetChanged(Qn::ItemRole role) {
    //QnResourceWidget *oldWidget = m_widgetByRole[role];
    bool alreadyZoomed = m_widgetByRole[role] != NULL;

    QnResourceWidget *newWidget = display()->widget(role);
    m_widgetByRole[role] = newWidget;

    /* Update activity listener instrument. */
    if(role == Qn::ZoomedRole) {
        updateActivityInstrumentState();
        updateViewportMargins();
    }

    if(role == Qn::ZoomedRole) {
        if(newWidget) {
            if (!alreadyZoomed)
                m_unzoomedOpenedPanels = openedPanels();
            setOpenedPanels(openedPanels() & SliderPanel, true, false); /* Leave slider open. */
        } else {
            /* User may have opened some panels while zoomed,
             * we want to leave them opened even if they were closed before. */
            setOpenedPanels(m_unzoomedOpenedPanels | openedPanels(), true, false);

            /* Viewport margins have changed, force fit-in-view. */
            display()->fitInView();
        }
    }

    if (qnSettings->isVideoWallMode()) {
        switch (role) {
        case Qn::ZoomedRole:
        case Qn::RaisedRole:
            if (newWidget)
                updateControlsVisibility(true);
            else
                setSliderHidden();
            break;
        default:
            break;
        }
    }
}

void QnWorkbenchUi::at_controlsWidget_deactivated() {
    /* Re-activate it. */
    display()->scene()->setActiveWindow(m_controlsWidget);
}

void QnWorkbenchUi::at_controlsWidget_geometryChanged() {
    QGraphicsWidget *controlsWidget = m_controlsWidget;
    QRectF rect = controlsWidget->rect();
    if(qFuzzyEquals(m_controlsWidgetRect, rect))
        return;
    QRectF oldRect = m_controlsWidgetRect;
    m_controlsWidgetRect = rect;

    /* We lay everything out manually. */

    m_sliderItem->setGeometry(QRectF(
        0.0,
        m_sliderItem->pos().y() - oldRect.height() + rect.height(),
        rect.width(),
        m_sliderItem->size().height()
    ));

    m_titleItem->setGeometry(QRectF(
        0.0,
        m_titleItem->pos().y(),
        rect.width(),
        m_titleItem->size().height()
    ));

    if (m_notificationsItem) {
        if (m_notificationsXAnimator->isRunning())
            m_notificationsXAnimator->stop();
        m_notificationsItem->setX(rect.right() + (m_notificationsOpened ? -m_notificationsItem->size().width() : 1.0 /* Just in case. */));
    }

    updateTreeGeometry();
    updateNotificationsGeometry();
    updateFpsGeometry();
}

void QnWorkbenchUi::at_sliderResizerWidget_wheelEvent(QObject *, QEvent *event) {
    QGraphicsSceneWheelEvent *oldEvent = static_cast<QGraphicsSceneWheelEvent *>(event);

    QGraphicsSceneWheelEvent newEvent(QEvent::GraphicsSceneWheel);
    newEvent.setDelta(oldEvent->delta());
    newEvent.setPos(m_sliderItem->timeSlider()->mapFromItem(m_sliderResizerWidget, oldEvent->pos()));
    newEvent.setScenePos(oldEvent->scenePos());
    display()->scene()->sendEvent(m_sliderItem->timeSlider(), &newEvent);
}

void QnWorkbenchUi::at_sliderItem_geometryChanged() {
    setSliderOpened(isSliderOpened(), m_sliderYAnimator->isRunning(), false); /* Re-adjust to screen sides. */

    updateTreeGeometry();
    updateNotificationsGeometry();

    updateViewportMargins();
    updateSliderResizerGeometry();
    updateCalendarGeometry();
    updateSliderZoomButtonsGeometry();
    updateDayTimeWidgetGeometry();
    updateSearchGeometry();

    QRectF geometry = m_sliderItem->geometry();
    m_sliderShowButton->setPos(QPointF(
        (geometry.left() + geometry.right() - m_titleShowButton->size().height()) / 2,
        qMin(m_controlsWidgetRect.bottom(), geometry.top())
    ));
}

void QnWorkbenchUi::at_toggleThumbnailsAction_toggled(bool checked) {
    setThumbnailsVisible(checked);
}

void QnWorkbenchUi::at_toggleCalendarAction_toggled(bool checked){
    setCalendarOpened(checked);
}

void QnWorkbenchUi::at_toggleSliderAction_toggled(bool checked) {
    if (!m_ignoreClickEvent)
        setSliderOpened(checked);
}

void QnWorkbenchUi::at_sliderResizerWidget_geometryChanged() {
    if(m_ignoreSliderResizerGeometryChanges)
        return;

    QRectF sliderResizerGeometry = m_sliderResizerWidget->geometry();
    if (!sliderResizerGeometry.isValid()) {
        updateSliderResizerGeometry();
        return;
    }

    QRectF sliderGeometry = m_sliderItem->geometry();

    qreal targetHeight = sliderGeometry.bottom() - sliderResizerGeometry.center().y();
    qreal minHeight = m_sliderItem->effectiveSizeHint(Qt::MinimumSize).height();
    qreal jmpHeight = minHeight + 48.0;
    qreal maxHeight = minHeight + 196.0;

    if(targetHeight < (minHeight + jmpHeight) / 2) {
        targetHeight = minHeight;
    } else if(targetHeight < jmpHeight) {
        targetHeight = jmpHeight;
    } else if(targetHeight > maxHeight) {
        targetHeight = maxHeight;
    }

    if(!qFuzzyCompare(sliderGeometry.height(), targetHeight)) {
        qreal sliderTop = sliderGeometry.top();
        sliderGeometry.setHeight(targetHeight);
        sliderGeometry.moveTop(sliderTop);

        QN_SCOPED_VALUE_ROLLBACK(&m_ignoreSliderResizerGeometryChanges, true);
        m_sliderItem->setGeometry(sliderGeometry);
    }

    updateSliderResizerGeometry();

    action(Qn::ToggleThumbnailsAction)->setChecked(isThumbnailsVisible());
}

void QnWorkbenchUi::at_treeWidget_activated(const QnResourcePtr &resource) {
    if(resource.isNull())
        return;

    // user resources cannot be dropped on the scene
    if (resource.dynamicCast<QnUserResource>())
        return;

    menu()->trigger(Qn::DropResourcesAction, resource);
}

void QnWorkbenchUi::at_treeItem_paintGeometryChanged() {
    QRectF paintGeometry = m_treeItem->paintGeometry();

    /* Don't hide tree item here. It will repaint itself when shown, which will
     * degrade performance. */

    m_treeBackgroundItem->setGeometry(paintGeometry);
    m_treeShowButton->setPos(QPointF(
        qMax(m_controlsWidgetRect.left(), paintGeometry.right()),
        (paintGeometry.top() + paintGeometry.bottom() - m_treeShowButton->size().height()) / 2
    ));
    m_treePinButton->setPos(QPointF(
        paintGeometry.right() - m_treePinButton->size().width() - m_pinOffset,
        paintGeometry.top() + m_pinOffset
    ));

    updateTreeResizerGeometry();
    updateViewportMargins();
}

void QnWorkbenchUi::at_treeResizerWidget_geometryChanged() {
    if(m_ignoreTreeResizerGeometryChanges)
        return;

    QRectF resizerGeometry = m_treeResizerWidget->geometry();
    if (!resizerGeometry.isValid()) {
        updateTreeResizerGeometry();
        return;
    }

    QRectF treeGeometry = m_treeItem->geometry();

    qreal targetWidth = m_treeResizerWidget->geometry().left() - treeGeometry.left();
    qreal minWidth = m_treeItem->effectiveSizeHint(Qt::MinimumSize).width();
    qreal maxWidth = m_controlsWidget->geometry().width() / 2;

    targetWidth = qBound(minWidth, targetWidth, maxWidth);

    if(!qFuzzyCompare(treeGeometry.width(), targetWidth)) {
        qnSettings->setTreeWidth(qRound(targetWidth));
        treeGeometry.setWidth(targetWidth);
        treeGeometry.setLeft(0);

        QN_SCOPED_VALUE_ROLLBACK(&m_ignoreTreeResizerGeometryChanges, true);
        m_treeWidget->resize(targetWidth, m_treeWidget->height());
        m_treeItem->setPaintGeometry(treeGeometry);
    }

    updateTreeResizerGeometry();
}

void QnWorkbenchUi::at_treeHidingProcessor_hoverFocusLeft() {
    if(!isTreePinned())
        setTreeOpened(false);
}

void QnWorkbenchUi::at_treeShowingProcessor_hoverEntered() {
    if(!isTreePinned() && !isTreeOpened()) {
        setTreeOpened(true);

        /* So that the click that may follow won't hide it. */
        setTreeShowButtonUsed(false);
        QTimer::singleShot(300, this, SLOT(setTreeShowButtonUsed()));
    }

    m_treeHidingProcessor->forceHoverEnter();
    m_treeOpacityProcessor->forceHoverEnter();
}

void QnWorkbenchUi::at_treeShowButton_toggled(bool checked) {
    if(!m_ignoreClickEvent)
        setTreeOpened(checked);
}

void QnWorkbenchUi::at_toggleTreeAction_toggled(bool checked) {
    if (!m_ignoreClickEvent)
        setTreeOpened(checked);
}

void QnWorkbenchUi::at_pinTreeAction_toggled(bool checked) {
    if(checked)
        setTreeOpened(true);

    updateViewportMargins();

    qnSettings->setTreePinned(checked);
}

void QnWorkbenchUi::at_pinNotificationsAction_toggled(bool checked) {
    if (checked)
        setNotificationsOpened(true);
    updateViewportMargins();

    qnSettings->setNotificationsPinned(checked);
}

void QnWorkbenchUi::at_tabBar_closeRequested(QnWorkbenchLayout *layout) {
    QnWorkbenchLayoutList layouts;
    layouts.push_back(layout);
    menu()->trigger(Qn::CloseLayoutAction, layouts);
}

void QnWorkbenchUi::at_toggleTitleBarAction_toggled(bool checked) {
    if (!m_ignoreClickEvent)
        setTitleOpened(checked);
}

void QnWorkbenchUi::at_titleItem_geometryChanged() {
    if(!m_titleUsed)
        return;

    updateTreeGeometry();
    updateNotificationsGeometry();
    updateFpsGeometry();

    QRectF geometry = m_titleItem->geometry();

    m_titleBackgroundItem->setGeometry(geometry);

    m_titleShowButton->setPos(QPointF(
        (geometry.left() + geometry.right() - m_titleShowButton->size().height()) / 2,
        qMax(m_controlsWidget->rect().top(), geometry.bottom())
    ));
}

void QnWorkbenchUi::at_titleItem_contextMenuRequested(QObject *, QEvent *event) {
    m_tabBarItem->setFocus();

    QGraphicsSceneContextMenuEvent *menuEvent = static_cast<QGraphicsSceneContextMenuEvent *>(event);

    /* Redirect context menu event to tab bar. */
    QPointF pos = menuEvent->pos();
    menuEvent->setPos(m_tabBarItem->mapFromItem(m_titleItem, pos));
    display()->scene()->sendEvent(m_tabBarItem, event);
    menuEvent->setPos(pos);
}

void QnWorkbenchUi::at_fpsItem_geometryChanged() {
    updateFpsGeometry();
}

void QnWorkbenchUi::at_notificationsPinButton_toggled(bool checked) {
    m_notificationsPinned = checked;

    if(checked)
        setNotificationsOpened(true);

    updateViewportMargins();
}

void QnWorkbenchUi::at_notificationsShowButton_toggled(bool checked) {
    if(!m_ignoreClickEvent)
        setNotificationsOpened(checked);
}

void QnWorkbenchUi::at_notificationsHidingProcessor_hoverFocusLeft() {
    if(!m_notificationsPinned)
        setNotificationsOpened(false);
}

void QnWorkbenchUi::at_notificationsShowingProcessor_hoverEntered() {
    if(!m_notificationsPinned && !isNotificationsOpened()) {
        setNotificationsOpened(true);

        /* So that the click that may follow won't hide it. */
        setNotificationsShowButtonUsed(false);
        QTimer::singleShot(300, this, SLOT(setNotificationsShowButtonUsed()));
    }

    m_notificationsHidingProcessor->forceHoverEnter();
    m_notificationsOpacityProcessor->forceHoverEnter();
}


void QnWorkbenchUi::at_notificationsItem_geometryChanged() {
    QRectF headerGeometry = m_controlsWidget->mapRectFromItem(m_notificationsItem, m_notificationsItem->headerGeometry());
    QRectF backgroundGeometry = m_controlsWidget->mapRectFromItem(m_notificationsItem, m_notificationsItem->visibleGeometry());

    /* Don't hide notifications item here. It will repaint itself when shown, which will
     * degrade performance. */

    m_notificationsBackgroundItem->setGeometry(backgroundGeometry);
    m_notificationsShowButton->setPos(QPointF(
        qMin(m_controlsWidgetRect.right(), headerGeometry.left()),
        (headerGeometry.top() + headerGeometry.bottom() - m_notificationsShowButton->size().height()) / 2
    ));
    m_notificationsPinButton->setPos(headerGeometry.topLeft() + QPointF(m_pinOffset, m_pinOffset));
    if (isNotificationsOpened())
        setNotificationsOpened(); //there is no check there but it will fix the X-coord animation

    updateViewportMargins();
}

void QnWorkbenchUi::at_calendarShowButton_toggled(bool checked) {
    if(!m_ignoreClickEvent)
        setCalendarOpened(checked);
}

void QnWorkbenchUi::at_calendarItem_paintGeometryChanged() {
    if(m_inCalendarGeometryUpdate)
        return;

    QN_SCOPED_VALUE_ROLLBACK(&m_inCalendarGeometryUpdate, true);

    /*QRectF dayTimePaintRect = m_dayTimeItem->paintRect();
    dayTimePaintRect.setHeight(m_calendarItem->paintRect().height());
    m_dayTimeItem->setPaintRect(dayTimePaintRect);*/

    updateCalendarGeometry();
    updateDayTimeWidgetGeometry();

    QRectF paintGeometry = m_calendarItem->geometry();

    /* Don't hide calendar item here. It will repaint itself when shown, which will
     * degrade performance. */

    //m_calendarBackgroundItem->setGeometry(paintGeometry);
    m_calendarShowButton->setPos(QPointF(
        paintGeometry.right() - m_calendarShowButton->size().height(),
        qMin(m_sliderItem->y(), paintGeometry.top())
    ));

    updateNotificationsGeometry();
}

void QnWorkbenchUi::at_dayTimeItem_paintGeometryChanged() {
    if(m_inDayTimeGeometryUpdate)
        return;

    QN_SCOPED_VALUE_ROLLBACK(&m_inDayTimeGeometryUpdate, true);

    updateDayTimeWidgetGeometry();
    updateNotificationsGeometry();
}

void QnWorkbenchUi::at_calendarHidingProcessor_hoverFocusLeft() {
    setCalendarOpened(false);
}

void QnWorkbenchUi::at_sliderZoomInButton_pressed() {
    m_sliderZoomingIn = true;
}

void QnWorkbenchUi::at_sliderZoomInButton_released() {
    m_sliderZoomingIn = false;
    m_sliderItem->timeSlider()->hurryKineticAnimations();
}

void QnWorkbenchUi::at_sliderZoomOutButton_pressed() {
    m_sliderZoomingOut = true;
}

void QnWorkbenchUi::at_sliderZoomOutButton_released() {
    m_sliderZoomingOut = false;
    m_sliderItem->timeSlider()->hurryKineticAnimations();
}

void QnWorkbenchUi::at_calendarWidget_dateClicked(const QDate &date) {
    m_dayTimeWidget->setDate(date);

    if(isCalendarOpened())
        setDayTimeWidgetOpened(true, true);
}

void QnWorkbenchUi::at_tabBar_tabTextChanged() {
    m_titleItem->layout()->updateGeometry();
}

<<<<<<< HEAD
QRectF QnWorkbenchUi::updatedSearchGeometry(const QRectF &sliderGeometry) {
    QRectF geometry = m_searchItem->paintGeometry();
    geometry.moveRight(m_controlsWidgetRect.right());
    geometry.moveBottom(sliderGeometry.top());
    return geometry;
}

void QnWorkbenchUi::updateSearchGeometry() {
    /* Update painting rect the "fair" way. */
    QRectF geometry = updatedSearchGeometry(m_sliderItem->geometry());
    m_searchItem->setPaintRect(QRectF(QPointF(0.0, 0.0), geometry.size()));

    /* Always change position. */
    m_searchItem->setPos(geometry.topLeft());
}

void QnWorkbenchUi::at_searchItem_paintGeometryChanged() {
    if(m_inSearchGeometryUpdate)
        return;
    QN_SCOPED_VALUE_ROLLBACK(&m_inSearchGeometryUpdate, true);
    updateSearchGeometry();
=======
void QnWorkbenchUi::createControlsWidget() {
    m_controlsWidget = new QnUiElementsWidget();
    m_controlsWidget->setAcceptedMouseButtons(0);
    display()->scene()->addItem(m_controlsWidget);
    display()->setLayer(m_controlsWidget, Qn::UiLayer);

    QnSingleEventSignalizer *deactivationSignalizer = new QnSingleEventSignalizer(this);
    deactivationSignalizer->setEventType(QEvent::WindowDeactivate);
    m_controlsWidget->installEventFilter(deactivationSignalizer);

    connect(deactivationSignalizer,     &QnAbstractEventSignalizer::activated,  this,   &QnWorkbenchUi::at_controlsWidget_deactivated);
    connect(m_controlsWidget,           &QGraphicsWidget::geometryChanged,      this,   &QnWorkbenchUi::at_controlsWidget_geometryChanged);
}

void QnWorkbenchUi::createFpsWidget() {
    m_fpsItem = new QnProxyLabel(m_controlsWidget);
    m_fpsItem->setAcceptedMouseButtons(0);
    m_fpsItem->setAcceptHoverEvents(false);
    setPaletteColor(m_fpsItem, QPalette::Window, Qt::transparent);
    setPaletteColor(m_fpsItem, QPalette::WindowText,  QColor(63, 159, 216));

    display()->view()->addAction(action(Qn::ShowFpsAction));
    connect(action(Qn::ShowFpsAction),  &QAction::toggled,                      this,   &QnWorkbenchUi::setFpsVisible);
    connect(m_fpsItem,                  &QGraphicsWidget::geometryChanged,      this,   &QnWorkbenchUi::at_fpsItem_geometryChanged);
    setFpsVisible(false);
}

void QnWorkbenchUi::createTreeWidget() {
    m_treeWidget = new QnResourceBrowserWidget(NULL, context());
    m_treeWidget->setAttribute(Qt::WA_TranslucentBackground);

    QPalette defaultPalette = m_treeWidget->palette();
    setPaletteColor(m_treeWidget, QPalette::Window, Qt::transparent);
    setPaletteColor(m_treeWidget, QPalette::Base, Qt::transparent);
    setPaletteColor(m_treeWidget->typeComboBox(), QPalette::Base, defaultPalette.color(QPalette::Base));
    m_treeWidget->resize(qnSettings->treeWidth(), 0);

    m_treeBackgroundItem = new QnControlBackgroundWidget(Qn::LeftBorder, m_controlsWidget);

    m_treeItem = new QnMaskedProxyWidget(m_controlsWidget);
    m_treeItem->setWidget(m_treeWidget);
    m_treeWidget->installEventFilter(m_treeItem);
    m_treeWidget->setToolTipParent(m_treeItem);
    m_treeItem->setFocusPolicy(Qt::StrongFocus);
    m_treeItem->setProperty(Qn::NoHandScrollOver, true);

    m_treePinButton = newPinButton(m_controlsWidget, action(Qn::PinTreeAction));
    m_treePinButton->setFocusProxy(m_treeItem);

    m_treeShowButton = newShowHideButton(m_controlsWidget, action(Qn::ToggleTreeAction));
    m_treeShowButton->setFocusProxy(m_treeItem);

    m_treeResizerWidget = new QnRightResizerWidget(m_controlsWidget);
    m_treeResizerWidget->setProperty(Qn::NoHandScrollOver, true);
    m_treeResizerWidget->stackBefore(m_treeShowButton);
    m_treeItem->stackBefore(m_treeResizerWidget);

    m_treeOpacityProcessor = new HoverFocusProcessor(m_controlsWidget);
    m_treeOpacityProcessor->addTargetItem(m_treeItem);
    m_treeOpacityProcessor->addTargetItem(m_treeShowButton);

    m_treeHidingProcessor = new HoverFocusProcessor(m_controlsWidget);
    m_treeHidingProcessor->addTargetItem(m_treeItem);
    m_treeHidingProcessor->addTargetItem(m_treeShowButton);
    m_treeHidingProcessor->setHoverLeaveDelay(closeConstrolsTimeoutMSec);
    m_treeHidingProcessor->setFocusLeaveDelay(closeConstrolsTimeoutMSec);

    m_treeShowingProcessor = new HoverFocusProcessor(m_controlsWidget);
    m_treeShowingProcessor->addTargetItem(m_treeShowButton);
    m_treeShowingProcessor->setHoverEnterDelay(250);

    m_treeXAnimator = new VariantAnimator(this);
    m_treeXAnimator->setTimer(m_instrumentManager->animationTimer());
    m_treeXAnimator->setTargetObject(m_treeItem);
    m_treeXAnimator->setAccessor(new PropertyAccessor("x"));
    m_treeXAnimator->setSpeed(m_treeItem->size().width() * 2.0);
    m_treeXAnimator->setTimeLimit(500);

    m_treeOpacityAnimatorGroup = new AnimatorGroup(this);
    m_treeOpacityAnimatorGroup->setTimer(m_instrumentManager->animationTimer());
    m_treeOpacityAnimatorGroup->addAnimator(opacityAnimator(m_treeItem));
    m_treeOpacityAnimatorGroup->addAnimator(opacityAnimator(m_treeBackgroundItem)); /* Speed of 1.0 is OK here. */
    m_treeOpacityAnimatorGroup->addAnimator(opacityAnimator(m_treeShowButton));
    m_treeOpacityAnimatorGroup->addAnimator(opacityAnimator(m_treePinButton));

    connect(m_treeWidget,               &QnResourceBrowserWidget::selectionChanged, action(Qn::SelectionChangeAction),  &QAction::trigger);
    connect(m_treeWidget,               &QnResourceBrowserWidget::activated,        this,                               &QnWorkbenchUi::at_treeWidget_activated);
    connect(m_treeOpacityProcessor,     &HoverFocusProcessor::hoverLeft,            this,                               &QnWorkbenchUi::updateTreeOpacityAnimated);
    connect(m_treeOpacityProcessor,     &HoverFocusProcessor::hoverEntered,         this,                               &QnWorkbenchUi::updateTreeOpacityAnimated);
    connect(m_treeOpacityProcessor,     &HoverFocusProcessor::hoverEntered,         this,                               &QnWorkbenchUi::updateControlsVisibilityAnimated);
    connect(m_treeOpacityProcessor,     &HoverFocusProcessor::hoverLeft,            this,                               &QnWorkbenchUi::updateControlsVisibilityAnimated);
    connect(m_treeHidingProcessor,      &HoverFocusProcessor::hoverFocusLeft,       this,                               &QnWorkbenchUi::at_treeHidingProcessor_hoverFocusLeft);
    connect(m_treeShowingProcessor,     &HoverFocusProcessor::hoverEntered,         this,                               &QnWorkbenchUi::at_treeShowingProcessor_hoverEntered);
    connect(m_treeItem,                 &QnMaskedProxyWidget::paintRectChanged,     this,                               &QnWorkbenchUi::at_treeItem_paintGeometryChanged);
    connect(m_treeItem,                 &QGraphicsWidget::geometryChanged,          this,                               &QnWorkbenchUi::at_treeItem_paintGeometryChanged);
    connect(m_treeResizerWidget,        &QGraphicsWidget::geometryChanged,          this,                               &QnWorkbenchUi::at_treeResizerWidget_geometryChanged, Qt::QueuedConnection);
    connect(action(Qn::ToggleTreeAction), &QAction::toggled,                        this,                               &QnWorkbenchUi::at_toggleTreeAction_toggled);
    connect(action(Qn::PinTreeAction),  &QAction::toggled,                          this,                               &QnWorkbenchUi::at_pinTreeAction_toggled);
    connect(action(Qn::PinNotificationsAction), &QAction::toggled,                  this,                               &QnWorkbenchUi::at_pinNotificationsAction_toggled);
}

void QnWorkbenchUi::createTitleWidget() {
    m_titleBackgroundItem = new QnControlBackgroundWidget(Qn::TopBorder, m_controlsWidget);

    m_titleItem = new QnClickableWidget(m_controlsWidget);
    m_titleItem->setPos(0.0, 0.0);
    m_titleItem->setClickableButtons(Qt::LeftButton);
    m_titleItem->setProperty(Qn::NoHandScrollOver, true);

    QnSingleEventSignalizer *titleMenuSignalizer = new QnSingleEventSignalizer(this);
    titleMenuSignalizer->setEventType(QEvent::GraphicsSceneContextMenu);
    m_titleItem->installEventFilter(titleMenuSignalizer);

    /* Note: using QnGeometryGraphicsProxyWidget here fixes this bug:
    * https://noptix.enk.me/redmine/issues/2330. */
    m_tabBarItem = new QnTabBarGraphicsProxyWidget(m_controlsWidget);
    m_tabBarItem->setCacheMode(QGraphicsItem::ItemCoordinateCache);

    m_tabBarWidget = new QnLayoutTabBar(NULL, context());
    m_tabBarWidget->setAttribute(Qt::WA_TranslucentBackground);
    m_tabBarItem->setWidget(m_tabBarWidget);
    m_tabBarWidget->installEventFilter(m_tabBarItem);
    connect(m_tabBarWidget, &QnLayoutTabBar::tabTextChanged, this, &QnWorkbenchUi::at_tabBar_tabTextChanged);

    m_mainMenuButton = newActionButton(action(Qn::MainMenuAction), 1.5, Qn::MainWindow_TitleBar_MainMenu_Help);

    QGraphicsLinearLayout * windowButtonsLayout = new QGraphicsLinearLayout(Qt::Horizontal);
    windowButtonsLayout->setContentsMargins(0, 0, 0, 0);
    windowButtonsLayout->setSpacing(2);
    windowButtonsLayout->addItem(newSpacerWidget(6.0, 6.0));
    windowButtonsLayout->addItem(newActionButton(action(Qn::WhatsThisAction)));
    windowButtonsLayout->addItem(newActionButton(action(Qn::MinimizeAction)));
    windowButtonsLayout->addItem(newActionButton(action(Qn::EffectiveMaximizeAction), 1.0, Qn::MainWindow_Fullscreen_Help));
    windowButtonsLayout->addItem(newActionButton(action(Qn::ExitAction)));

    m_windowButtonsWidget = new GraphicsWidget();
    m_windowButtonsWidget->setLayout(windowButtonsLayout);

    QGraphicsLinearLayout *titleLayout = new QGraphicsLinearLayout(Qt::Horizontal);
    titleLayout->setSpacing(2);
    titleLayout->setContentsMargins(4, 0, 4, 0);
    QGraphicsLinearLayout *titleLeftButtonsLayout = new QGraphicsLinearLayout();
    titleLeftButtonsLayout->setSpacing(2);
    titleLeftButtonsLayout->setContentsMargins(0, 0, 0, 0);
    titleLeftButtonsLayout->addItem(m_mainMenuButton);
    titleLayout->addItem(titleLeftButtonsLayout);
    titleLayout->addItem(m_tabBarItem);
    titleLayout->setAlignment(m_tabBarItem, Qt::AlignBottom);
    m_titleRightButtonsLayout = new QGraphicsLinearLayout();
    m_titleRightButtonsLayout->setSpacing(2);
    m_titleRightButtonsLayout->setContentsMargins(0, 4, 0, 0);
    m_titleRightButtonsLayout->addItem(newActionButton(action(Qn::OpenNewTabAction), 1.0, Qn::MainWindow_TitleBar_NewLayout_Help));
    m_titleRightButtonsLayout->addItem(newActionButton(action(Qn::OpenCurrentUserLayoutMenu)));
    m_titleRightButtonsLayout->addStretch(0x1000);
    if (QnScreenRecorder::isSupported())
        m_titleRightButtonsLayout->addItem(newActionButton(action(Qn::ToggleScreenRecordingAction), 1.0, Qn::MainWindow_ScreenRecording_Help));
    m_titleRightButtonsLayout->addItem(newActionButton(action(Qn::ConnectToServerAction)));
    m_titleRightButtonsLayout->addItem(m_windowButtonsWidget);
    titleLayout->addItem(m_titleRightButtonsLayout);
    m_titleItem->setLayout(titleLayout);
    titleLayout->activate(); /* So that it would set title's size. */

    m_titleShowButton = newShowHideButton(m_controlsWidget, action(Qn::ToggleTitleBarAction));
    {
        QTransform transform;
        transform.rotate(-90);
        transform.scale(-1, 1);
        m_titleShowButton->setTransform(transform);
    }
    m_titleShowButton->setFocusProxy(m_titleItem);

    m_titleOpacityProcessor = new HoverFocusProcessor(m_controlsWidget);
    m_titleOpacityProcessor->addTargetItem(m_titleItem);
    m_titleOpacityProcessor->addTargetItem(m_titleShowButton);

    m_titleYAnimator = new VariantAnimator(this);
    m_titleYAnimator->setTimer(m_instrumentManager->animationTimer());
    m_titleYAnimator->setTargetObject(m_titleItem);
    m_titleYAnimator->setAccessor(new PropertyAccessor("y"));
    //m_titleYAnimator->setSpeed(m_titleItem->size().height() * 2.0); // TODO: #Elric why height is zero here?
    m_titleYAnimator->setSpeed(32.0 * 2.0);
    m_titleYAnimator->setTimeLimit(500);

    m_titleOpacityAnimatorGroup = new AnimatorGroup(this);
    m_titleOpacityAnimatorGroup->setTimer(m_instrumentManager->animationTimer());
    m_titleOpacityAnimatorGroup->addAnimator(opacityAnimator(m_titleItem));
    m_titleOpacityAnimatorGroup->addAnimator(opacityAnimator(m_titleBackgroundItem)); /* Speed of 1.0 is OK here. */
    m_titleOpacityAnimatorGroup->addAnimator(opacityAnimator(m_titleShowButton));

    connect(m_tabBarWidget,             &QnLayoutTabBar::closeRequested,                                                            this,                           &QnWorkbenchUi::at_tabBar_closeRequested);
    connect(m_titleOpacityProcessor,    &HoverFocusProcessor::hoverEntered,                                                         this,                           &QnWorkbenchUi::updateTitleOpacityAnimated);
    connect(m_titleOpacityProcessor,    &HoverFocusProcessor::hoverLeft,                                                            this,                           &QnWorkbenchUi::updateTitleOpacityAnimated);
    connect(m_titleOpacityProcessor,    &HoverFocusProcessor::hoverEntered,                                                         this,                           &QnWorkbenchUi::updateControlsVisibilityAnimated);
    connect(m_titleOpacityProcessor,    &HoverFocusProcessor::hoverLeft,                                                            this,                           &QnWorkbenchUi::updateControlsVisibilityAnimated);
    connect(m_titleItem,                &QGraphicsWidget::geometryChanged,                                                          this,                           &QnWorkbenchUi::at_titleItem_geometryChanged);
#ifndef Q_OS_MACX
    connect(m_titleItem,                &QnClickableWidget::doubleClicked,                                                          action(Qn::EffectiveMaximizeAction), &QAction::toggle);
#endif
    connect(titleMenuSignalizer,        &QnAbstractEventSignalizer::activated,                                                      this,                           &QnWorkbenchUi::at_titleItem_contextMenuRequested);
    connect(action(Qn::ToggleTitleBarAction), &QAction::toggled,                                                                    this,                           &QnWorkbenchUi::at_toggleTitleBarAction_toggled);
}

void QnWorkbenchUi::createNotificationsWidget() {
    /* Notifications panel. */
    m_notificationsBackgroundItem = new QnControlBackgroundWidget(Qn::RightBorder, m_controlsWidget);

    m_notificationsItem = new QnNotificationsCollectionWidget(m_controlsWidget, 0, context());
    m_notificationsItem->setProperty(Qn::NoHandScrollOver, true);
    setHelpTopic(m_notificationsItem, Qn::MainWindow_Notifications_Help);

    m_notificationsPinButton = newPinButton(m_controlsWidget, action(Qn::PinNotificationsAction));
    m_notificationsPinButton->setFocusProxy(m_notificationsItem);

    QnBlinkingImageButtonWidget* blinker = new QnBlinkingImageButtonWidget(m_controlsWidget);
    m_notificationsShowButton = blinker;
    m_notificationsShowButton->resize(15, 45);
    m_notificationsShowButton->setCached(true);
    m_notificationsShowButton->setCheckable(true);
    m_notificationsShowButton->setIcon(qnSkin->icon("panel/slide_right.png", "panel/slide_left.png"));
    m_notificationsShowButton->setProperty(Qn::NoHandScrollOver, true);
    m_notificationsShowButton->setTransform(QTransform::fromScale(-1, 1));
    m_notificationsShowButton->setFocusProxy(m_notificationsItem);
    m_notificationsShowButton->stackBefore(m_notificationsItem);
    setHelpTopic(m_notificationsShowButton, Qn::MainWindow_Pin_Help);
    m_notificationsItem->setBlinker(blinker);

    m_notificationsOpacityProcessor = new HoverFocusProcessor(m_controlsWidget);
    m_notificationsOpacityProcessor->addTargetItem(m_notificationsItem);
    m_notificationsOpacityProcessor->addTargetItem(m_notificationsShowButton);

    m_notificationsHidingProcessor = new HoverFocusProcessor(m_controlsWidget);
    m_notificationsHidingProcessor->addTargetItem(m_notificationsItem);
    m_notificationsHidingProcessor->addTargetItem(m_notificationsShowButton);
    m_notificationsHidingProcessor->setHoverLeaveDelay(closeConstrolsTimeoutMSec);
    m_notificationsHidingProcessor->setFocusLeaveDelay(closeConstrolsTimeoutMSec);

    m_notificationsShowingProcessor = new HoverFocusProcessor(m_controlsWidget);
    m_notificationsShowingProcessor->addTargetItem(m_notificationsShowButton);
    m_notificationsShowingProcessor->setHoverEnterDelay(250);

    m_notificationsXAnimator = new VariantAnimator(this);
    m_notificationsXAnimator->setTimer(m_instrumentManager->animationTimer());
    m_notificationsXAnimator->setTargetObject(m_notificationsItem);
    m_notificationsXAnimator->setAccessor(new PropertyAccessor("x"));
    m_notificationsXAnimator->setTimeLimit(500);

    m_notificationsOpacityAnimatorGroup = new AnimatorGroup(this);
    m_notificationsOpacityAnimatorGroup->setTimer(m_instrumentManager->animationTimer());
    m_notificationsOpacityAnimatorGroup->addAnimator(opacityAnimator(m_notificationsItem));
    m_notificationsOpacityAnimatorGroup->addAnimator(opacityAnimator(m_notificationsBackgroundItem)); /* Speed of 1.0 is OK here. */
    m_notificationsOpacityAnimatorGroup->addAnimator(opacityAnimator(m_notificationsShowButton));
    m_notificationsOpacityAnimatorGroup->addAnimator(opacityAnimator(m_notificationsPinButton));

    connect(m_notificationsPinButton,           &QnImageButtonWidget::toggled,                          this,   &QnWorkbenchUi::at_notificationsPinButton_toggled);
    connect(m_notificationsShowButton,          &QnImageButtonWidget::toggled,                          this,   &QnWorkbenchUi::at_notificationsShowButton_toggled);
    connect(m_notificationsOpacityProcessor,    &HoverFocusProcessor::hoverLeft,                        this,   &QnWorkbenchUi::updateNotificationsOpacityAnimated);
    connect(m_notificationsOpacityProcessor,    &HoverFocusProcessor::hoverEntered,                     this,   &QnWorkbenchUi::updateNotificationsOpacityAnimated);
    connect(m_notificationsOpacityProcessor,    &HoverFocusProcessor::hoverEntered,                     this,   &QnWorkbenchUi::updateControlsVisibilityAnimated);
    connect(m_notificationsOpacityProcessor,    &HoverFocusProcessor::hoverLeft,                        this,   &QnWorkbenchUi::updateControlsVisibilityAnimated);
    connect(m_notificationsHidingProcessor,     &HoverFocusProcessor::hoverFocusLeft,                   this,   &QnWorkbenchUi::at_notificationsHidingProcessor_hoverFocusLeft);
    connect(m_notificationsShowingProcessor,    &HoverFocusProcessor::hoverEntered,                     this,   &QnWorkbenchUi::at_notificationsShowingProcessor_hoverEntered);
    connect(m_notificationsItem,                &QGraphicsWidget::geometryChanged,                      this,   &QnWorkbenchUi::at_notificationsItem_geometryChanged);
    connect(m_notificationsItem,                &QnNotificationsCollectionWidget::visibleSizeChanged,   this,   &QnWorkbenchUi::at_notificationsItem_geometryChanged);
    connect(m_notificationsItem,                &QnNotificationsCollectionWidget::sizeHintChanged,      this,   &QnWorkbenchUi::updateNotificationsGeometry);
}

void QnWorkbenchUi::createCalendarWidget() {
    QnCalendarWidget *calendarWidget = new QnCalendarWidget();
    setHelpTopic(calendarWidget, Qn::MainWindow_Calendar_Help);
    navigator()->setCalendar(calendarWidget);

    m_dayTimeWidget = new QnDayTimeWidget();
    setHelpTopic(m_dayTimeWidget, Qn::MainWindow_DayTimePicker_Help);
    navigator()->setDayTimeWidget(m_dayTimeWidget);

    m_calendarItem = new QnMaskedProxyWidget(m_controlsWidget);
    m_calendarItem->setWidget(calendarWidget);
    calendarWidget->installEventFilter(m_calendarItem);
    m_calendarItem->resize(250, 200);
    m_calendarItem->setProperty(Qn::NoHandScrollOver, true);

    m_dayTimeItem = new QnMaskedProxyWidget(m_controlsWidget);
    m_dayTimeItem->setWidget(m_dayTimeWidget);
    m_dayTimeWidget->installEventFilter(m_calendarItem);
    m_dayTimeItem->resize(250, 120);
    m_dayTimeItem->setProperty(Qn::NoHandScrollOver, true);
    m_dayTimeItem->stackBefore(m_calendarItem);

    m_calendarShowButton = newShowHideButton(m_controlsWidget);
    {
        QTransform transform;
        transform.rotate(-90);
        m_calendarShowButton->setTransform(transform);
    }
    m_calendarShowButton->setFocusProxy(m_calendarItem);
    m_calendarShowButton->setVisible(false);

    m_calendarOpacityProcessor = new HoverFocusProcessor(m_controlsWidget);
    m_calendarOpacityProcessor->addTargetItem(m_calendarItem);
    m_calendarOpacityProcessor->addTargetItem(m_dayTimeItem);
    m_calendarOpacityProcessor->addTargetItem(m_calendarShowButton);

    m_calendarHidingProcessor = new HoverFocusProcessor(m_controlsWidget);
    m_calendarHidingProcessor->addTargetItem(m_calendarItem);
    m_calendarHidingProcessor->addTargetItem(m_dayTimeItem);
    m_calendarHidingProcessor->addTargetItem(m_calendarShowButton);
    m_calendarHidingProcessor->setHoverLeaveDelay(closeConstrolsTimeoutMSec);
    m_calendarHidingProcessor->setFocusLeaveDelay(closeConstrolsTimeoutMSec);

    m_calendarSizeAnimator = new VariantAnimator(this);
    m_calendarSizeAnimator->setTimer(m_instrumentManager->animationTimer());
    m_calendarSizeAnimator->setTargetObject(m_calendarItem);
    m_calendarSizeAnimator->setAccessor(new PropertyAccessor("paintSize"));
    m_calendarSizeAnimator->setSpeed(100.0 * 2.0);
    m_calendarSizeAnimator->setTimeLimit(500);

    m_dayTimeSizeAnimator = new VariantAnimator(this);
    m_dayTimeSizeAnimator->setTimer(m_instrumentManager->animationTimer());
    m_dayTimeSizeAnimator->setTargetObject(m_dayTimeItem);
    m_dayTimeSizeAnimator->setAccessor(new PropertyAccessor("paintSize"));
    m_dayTimeSizeAnimator->setSpeed(100.0 * 2.0);
    m_dayTimeSizeAnimator->setTimeLimit(500);

    m_calendarOpacityAnimatorGroup = new AnimatorGroup(this);
    m_calendarOpacityAnimatorGroup->setTimer(m_instrumentManager->animationTimer());
    m_calendarOpacityAnimatorGroup->addAnimator(opacityAnimator(m_calendarItem));
    m_calendarOpacityAnimatorGroup->addAnimator(opacityAnimator(m_dayTimeItem));
    m_calendarOpacityAnimatorGroup->addAnimator(opacityAnimator(m_calendarShowButton)); /* Speed of 1.0 is OK here. */

    connect(calendarWidget,             &QnCalendarWidget::emptyChanged,                                                            this,                           &QnWorkbenchUi::updateCalendarVisibilityAnimated);
    connect(calendarWidget,             &QnCalendarWidget::dateClicked,                                                             this,                           &QnWorkbenchUi::at_calendarWidget_dateClicked);
    connect(m_dayTimeItem,              &QnMaskedProxyWidget::paintRectChanged,                                                     this,                           &QnWorkbenchUi::at_dayTimeItem_paintGeometryChanged);
    connect(m_calendarShowButton,       &QnImageButtonWidget::toggled,                                                              this,                           &QnWorkbenchUi::at_calendarShowButton_toggled);
    connect(m_calendarOpacityProcessor, &HoverFocusProcessor::hoverLeft,                                                            this,                           &QnWorkbenchUi::updateCalendarOpacityAnimated);
    connect(m_calendarOpacityProcessor, &HoverFocusProcessor::hoverEntered,                                                         this,                           &QnWorkbenchUi::updateCalendarOpacityAnimated);
    connect(m_calendarOpacityProcessor, &HoverFocusProcessor::hoverEntered,                                                         this,                           &QnWorkbenchUi::updateControlsVisibilityAnimated);
    connect(m_calendarOpacityProcessor, &HoverFocusProcessor::hoverLeft,                                                            this,                           &QnWorkbenchUi::updateControlsVisibilityAnimated);
    connect(m_calendarHidingProcessor,  &HoverFocusProcessor::hoverLeft,                                                            this,                           &QnWorkbenchUi::at_calendarHidingProcessor_hoverFocusLeft);
    connect(m_calendarItem,             &QnMaskedProxyWidget::paintRectChanged,                                                     this,                           &QnWorkbenchUi::at_calendarItem_paintGeometryChanged);
    connect(m_calendarItem,             &QGraphicsWidget::geometryChanged,                                                          this,                           &QnWorkbenchUi::at_calendarItem_paintGeometryChanged);
    connect(action(Qn::ToggleCalendarAction), &QAction::toggled,                                                                    this,                           &QnWorkbenchUi::at_toggleCalendarAction_toggled);
}

void QnWorkbenchUi::createSliderWidget() 
{
    m_sliderResizerWidget = new QnTopResizerWidget(m_controlsWidget);
    m_sliderResizerWidget->setProperty(Qn::NoHandScrollOver, true);

    m_sliderItem = new QnNavigationItem(m_controlsWidget);
    m_sliderItem->setFrameColor(QColor(110, 110, 110, 128));
    m_sliderItem->setFrameWidth(1.0);
    m_sliderItem->timeSlider()->toolTipItem()->setParentItem(m_controlsWidget);

    m_sliderItem->setProperty(Qn::NoHandScrollOver, true);
    m_sliderItem->timeSlider()->toolTipItem()->setProperty(Qn::NoHandScrollOver, true);
    m_sliderItem->speedSlider()->toolTipItem()->setProperty(Qn::NoHandScrollOver, true);
    m_sliderItem->volumeSlider()->toolTipItem()->setProperty(Qn::NoHandScrollOver, true);

    m_sliderShowButton = newShowHideButton(m_controlsWidget, action(Qn::ToggleSliderAction));
    {
        QTransform transform;
        transform.rotate(-90);
        m_sliderShowButton->setTransform(transform);
    }
    m_sliderShowButton->setFocusProxy(m_sliderItem);

    if (qnSettings->isVideoWallMode()) {
        m_sliderShowButton->setVisible(false);

        m_sliderAutoHideTimer = new QTimer(this);
        connect(m_sliderAutoHideTimer, SIGNAL(timeout()), this, SLOT(setSliderHidden()));
    }

    QnImageButtonWidget *sliderZoomOutButton = new QnImageButtonWidget();
    sliderZoomOutButton->setIcon(qnSkin->icon("slider/buttons/zoom_out.png"));
    sliderZoomOutButton->setPreferredSize(16, 16);

    QnImageButtonWidget *sliderZoomInButton = new QnImageButtonWidget();
    sliderZoomInButton->setIcon(qnSkin->icon("slider/buttons/zoom_in.png"));
    sliderZoomInButton->setPreferredSize(16, 16);

    QGraphicsLinearLayout *sliderZoomButtonsLayout = new QGraphicsLinearLayout(Qt::Horizontal);
    sliderZoomButtonsLayout->setSpacing(0.0);
    sliderZoomButtonsLayout->setContentsMargins(0.0, 0.0, 0.0, 0.0);
    sliderZoomButtonsLayout->addItem(sliderZoomOutButton);
    sliderZoomButtonsLayout->addItem(sliderZoomInButton);

    m_sliderZoomButtonsWidget = new GraphicsWidget(m_controlsWidget);
    m_sliderZoomButtonsWidget->setLayout(sliderZoomButtonsLayout);
    m_sliderZoomButtonsWidget->setOpacity(0.0);

    /* There is no stackAfter function, so we have to resort to ugly copypasta. */
    m_sliderShowButton->stackBefore(m_sliderItem->timeSlider()->toolTipItem());
    m_sliderResizerWidget->stackBefore(m_sliderShowButton);
    m_sliderResizerWidget->stackBefore(m_sliderZoomButtonsWidget);
    m_sliderItem->stackBefore(m_sliderResizerWidget);

    m_sliderOpacityProcessor = new HoverFocusProcessor(m_controlsWidget);
    m_sliderOpacityProcessor->addTargetItem(m_sliderItem);
    m_sliderOpacityProcessor->addTargetItem(m_sliderItem->timeSlider()->toolTipItem());
    m_sliderOpacityProcessor->addTargetItem(m_sliderShowButton);
    m_sliderOpacityProcessor->addTargetItem(m_sliderResizerWidget);
    m_sliderOpacityProcessor->addTargetItem(m_sliderZoomButtonsWidget);

    m_sliderYAnimator = new VariantAnimator(this);
    m_sliderYAnimator->setTimer(m_instrumentManager->animationTimer());
    m_sliderYAnimator->setTargetObject(m_sliderItem);
    m_sliderYAnimator->setAccessor(new PropertyAccessor("y"));
    //m_sliderYAnimator->setSpeed(m_sliderItem->size().height() * 2.0); // TODO: #Elric why height is zero at this point?
    m_sliderYAnimator->setSpeed(70.0 * 2.0);
    m_sliderYAnimator->setTimeLimit(500);

    m_sliderOpacityAnimatorGroup = new AnimatorGroup(this);
    m_sliderOpacityAnimatorGroup->setTimer(m_instrumentManager->animationTimer());
    m_sliderOpacityAnimatorGroup->addAnimator(opacityAnimator(m_sliderItem));
    m_sliderOpacityAnimatorGroup->addAnimator(opacityAnimator(m_sliderShowButton)); /* Speed of 1.0 is OK here. */

    QnSingleEventEater *sliderWheelEater = new QnSingleEventEater(this);
    sliderWheelEater->setEventType(QEvent::GraphicsSceneWheel);
    m_sliderResizerWidget->installEventFilter(sliderWheelEater);

    QnSingleEventSignalizer *sliderWheelSignalizer = new QnSingleEventSignalizer(this);
    sliderWheelSignalizer->setEventType(QEvent::GraphicsSceneWheel);
    m_sliderResizerWidget->installEventFilter(sliderWheelSignalizer);

    connect(sliderZoomInButton,         &QnImageButtonWidget::pressed,              this,           &QnWorkbenchUi::at_sliderZoomInButton_pressed);
    connect(sliderZoomInButton,         &QnImageButtonWidget::released,             this,           &QnWorkbenchUi::at_sliderZoomInButton_released);
    connect(sliderZoomOutButton,        &QnImageButtonWidget::pressed,              this,           &QnWorkbenchUi::at_sliderZoomOutButton_pressed);
    connect(sliderZoomOutButton,        &QnImageButtonWidget::released,             this,           &QnWorkbenchUi::at_sliderZoomOutButton_released);

    connect(sliderWheelSignalizer,      &QnAbstractEventSignalizer::activated,      this,           &QnWorkbenchUi::at_sliderResizerWidget_wheelEvent);
    connect(m_sliderOpacityProcessor,   &HoverFocusProcessor::hoverEntered,         this,           &QnWorkbenchUi::updateSliderOpacityAnimated);
    connect(m_sliderOpacityProcessor,   &HoverFocusProcessor::hoverLeft,            this,           &QnWorkbenchUi::updateSliderOpacityAnimated);
    connect(m_sliderOpacityProcessor,   &HoverFocusProcessor::hoverEntered,         this,           &QnWorkbenchUi::updateControlsVisibilityAnimated);
    connect(m_sliderOpacityProcessor,   &HoverFocusProcessor::hoverLeft,            this,           &QnWorkbenchUi::updateControlsVisibilityAnimated);
    connect(m_sliderItem,               &QGraphicsWidget::geometryChanged,          this,           &QnWorkbenchUi::at_sliderItem_geometryChanged);
    connect(m_sliderResizerWidget,      &QGraphicsWidget::geometryChanged,          this,           &QnWorkbenchUi::at_sliderResizerWidget_geometryChanged);
    connect(navigator(),                &QnWorkbenchNavigator::currentWidgetChanged,this,           &QnWorkbenchUi::updateControlsVisibilityAnimated);
    if (qnSettings->isVideoWallMode()) {
        connect(navigator(),            SIGNAL(positionChanged()),                  this,           SLOT(updateControlsVisibility()));
        connect(navigator(),            SIGNAL(speedChanged()),                     this,           SLOT(updateControlsVisibility()));
    }
    connect(action(Qn::ToggleTourModeAction), &QAction::toggled,                    this,           &QnWorkbenchUi::updateControlsVisibilityAnimated);
    connect(action(Qn::ToggleThumbnailsAction), &QAction::toggled,                  this,           &QnWorkbenchUi::at_toggleThumbnailsAction_toggled);
    connect(action(Qn::ToggleSliderAction), &QAction::toggled,                      this,           &QnWorkbenchUi::at_toggleSliderAction_toggled);
}

void QnWorkbenchUi::createDebugWidget() {
    m_debugOverlayLabel = new QnDebugProxyLabel(m_controlsWidget);
    m_debugOverlayLabel->setAcceptedMouseButtons(0);
    m_debugOverlayLabel->setAcceptHoverEvents(false);
    m_debugOverlayLabel->setMessagesLimit(40);
    setPaletteColor(m_debugOverlayLabel, QPalette::Window, QColor(127, 127, 127, 60));
    setPaletteColor(m_debugOverlayLabel, QPalette::WindowText,  QColor(63, 255, 216));
    auto updateDebugGeometry = [&]() {
        QPointF pos = QPointF(m_titleItem->geometry().bottomLeft());
        if(qFuzzyEquals(pos, m_debugOverlayLabel->pos()))
            return;
        m_debugOverlayLabel->setPos(pos);
    };
    m_debugOverlayLabel->setVisible(false);
    connect(m_titleItem, &QGraphicsWidget::geometryChanged, this, updateDebugGeometry);
    debugLabel = m_debugOverlayLabel;
    previousMsgHandler = qInstallMessageHandler(uiMsgHandler);

    display()->view()->addAction(action(Qn::ShowDebugOverlayAction));
    connect(action(Qn::ShowDebugOverlayAction),  &QAction::toggled,  this, [&](bool toggled){m_debugOverlayLabel->setVisible(toggled);});
>>>>>>> 5bbf9237
}<|MERGE_RESOLUTION|>--- conflicted
+++ resolved
@@ -322,15 +322,6 @@
     /* Fps counter. */
     createFpsWidget();
 
-    m_searchWidget = new QnSearchLineEdit(NULL);
-    m_searchWidget->setAttribute(Qt::WA_TranslucentBackground);
-
-    m_searchItem = new QnMaskedProxyWidget(m_controlsWidget);
-    m_searchItem->setWidget(m_searchWidget);
-
-    connect(m_searchItem,   &QnMaskedProxyWidget::paintRectChanged,     this,   &QnWorkbenchUi::at_searchItem_paintGeometryChanged);
-    connect(m_searchItem,   &QGraphicsWidget::geometryChanged,          this,   &QnWorkbenchUi::at_searchItem_paintGeometryChanged);
-
     /* Tree panel. */
     createTreeWidget();
 
@@ -345,6 +336,9 @@
 
     /* Navigation slider. */
     createSliderWidget();
+
+    /* Bookmarks search line. */
+    createSearchWidget();
 
     /* Debug overlay */
     createDebugWidget();
@@ -1644,7 +1638,6 @@
     updateCalendarGeometry();
     updateSliderZoomButtonsGeometry();
     updateDayTimeWidgetGeometry();
-    updateSearchGeometry();
 
     QRectF geometry = m_sliderItem->geometry();
     m_sliderShowButton->setPos(QPointF(
@@ -1984,29 +1977,6 @@
     m_titleItem->layout()->updateGeometry();
 }
 
-<<<<<<< HEAD
-QRectF QnWorkbenchUi::updatedSearchGeometry(const QRectF &sliderGeometry) {
-    QRectF geometry = m_searchItem->paintGeometry();
-    geometry.moveRight(m_controlsWidgetRect.right());
-    geometry.moveBottom(sliderGeometry.top());
-    return geometry;
-}
-
-void QnWorkbenchUi::updateSearchGeometry() {
-    /* Update painting rect the "fair" way. */
-    QRectF geometry = updatedSearchGeometry(m_sliderItem->geometry());
-    m_searchItem->setPaintRect(QRectF(QPointF(0.0, 0.0), geometry.size()));
-
-    /* Always change position. */
-    m_searchItem->setPos(geometry.topLeft());
-}
-
-void QnWorkbenchUi::at_searchItem_paintGeometryChanged() {
-    if(m_inSearchGeometryUpdate)
-        return;
-    QN_SCOPED_VALUE_ROLLBACK(&m_inSearchGeometryUpdate, true);
-    updateSearchGeometry();
-=======
 void QnWorkbenchUi::createControlsWidget() {
     m_controlsWidget = new QnUiElementsWidget();
     m_controlsWidget->setAcceptedMouseButtons(0);
@@ -2474,5 +2444,38 @@
 
     display()->view()->addAction(action(Qn::ShowDebugOverlayAction));
     connect(action(Qn::ShowDebugOverlayAction),  &QAction::toggled,  this, [&](bool toggled){m_debugOverlayLabel->setVisible(toggled);});
->>>>>>> 5bbf9237
+}
+
+QRectF QnWorkbenchUi::updatedSearchGeometry(const QRectF &sliderGeometry) {
+    QRectF geometry = m_searchItem->paintGeometry();
+    geometry.moveRight(m_controlsWidgetRect.right());
+    geometry.moveBottom(sliderGeometry.top());
+    return geometry;
+}
+
+void QnWorkbenchUi::updateSearchGeometry() {
+    /* Update painting rect the "fair" way. */
+    QRectF geometry = updatedSearchGeometry(m_sliderItem->geometry());
+    m_searchItem->setPaintRect(QRectF(QPointF(0.0, 0.0), geometry.size()));
+
+    /* Always change position. */
+    m_searchItem->setPos(geometry.topLeft());
+}
+
+void QnWorkbenchUi::at_searchItem_paintGeometryChanged() {
+    if(m_inSearchGeometryUpdate)
+        return;
+    QN_SCOPED_VALUE_ROLLBACK(&m_inSearchGeometryUpdate, true);
+    updateSearchGeometry();
+}
+
+void QnWorkbenchUi::createSearchWidget() {
+    m_searchWidget = new QnSearchLineEdit(NULL);
+    m_searchWidget->setAttribute(Qt::WA_TranslucentBackground);
+
+    m_searchItem = new QnMaskedProxyWidget(m_controlsWidget);
+    m_searchItem->setWidget(m_searchWidget);
+
+    connect(m_searchItem,   &QnMaskedProxyWidget::paintRectChanged,     this,   &QnWorkbenchUi::at_searchItem_paintGeometryChanged);
+    connect(m_searchItem,   &QGraphicsWidget::geometryChanged,          this,   &QnWorkbenchUi::at_searchItem_paintGeometryChanged);
 }