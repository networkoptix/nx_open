#include "workbench_ui.h"
#include <cassert>
#include <cmath> /* For std::floor. */

#include <QGraphicsScene>
#include <QGraphicsView>
#include <QGraphicsProxyWidget>
#include <QGraphicsLinearLayout>
#include <QStyle>
#include <QApplication>
#include <QFileDialog>
#include <QProgressDialog>
#include <QMessageBox>
#include <QSettings>
#include <QMenu>
#include <QLabel>

#include <utils/common/event_processors.h>
#include <utils/common/scoped_value_rollback.h>
#include <utils/common/checked_cast.h>

#include <core/dataprovider/abstract_streamdataprovider.h>
#include <core/resource/security_cam_resource.h>
#include <core/resource/layout_resource.h>

#include <camera/resource_display.h>

#include <ui/animation/viewport_animator.h>
#include <ui/animation/animator_group.h>
#include <ui/animation/widget_opacity_animator.h>

#include <ui/graphics/instruments/instrument_manager.h>
#include <ui/graphics/instruments/ui_elements_instrument.h>
#include <ui/graphics/instruments/animation_instrument.h>
#include <ui/graphics/instruments/forwarding_instrument.h>
#include <ui/graphics/instruments/bounding_instrument.h>
#include <ui/graphics/instruments/activity_listener_instrument.h>
#include <ui/graphics/instruments/fps_counting_instrument.h>
#include <ui/graphics/instruments/drop_instrument.h>
#include <ui/graphics/items/image_button_widget.h>
#include <ui/graphics/items/resource_widget.h>
#include <ui/graphics/items/masked_proxy_widget.h>
#include <ui/graphics/items/clickable_widget.h>
#include <ui/graphics/items/simple_frame_widget.h>
#include <ui/graphics/items/standard/graphicslabel.h>
#include <ui/graphics/items/controls/navigationitem.h>

#include <ui/processors/hover_processor.h>

#include <ui/actions/action_manager.h>
#include <ui/actions/action.h>
#include <ui/actions/action_target_types.h>
#include <ui/widgets/resource_tree_widget.h>
#include <ui/widgets/layout_tab_bar.h>
#include <ui/widgets/help_widget.h>
#include <ui/style/skin.h>

#include <help/qncontext_help.h>

#include "camera/camera.h"
#include "openal/qtvaudiodevice.h"
#include "core/resourcemanagment/resource_pool.h"
#include "plugins/resources/archive/avi_files/avi_resource.h"

#include "extensions/workbench_render_watcher.h"
#include "extensions/workbench_motion_display_watcher.h"
#include "workbench.h"
#include "workbench_display.h"
#include "workbench_layout.h"
#include "workbench_context.h"


Q_DECLARE_METATYPE(VariantAnimator *)

namespace {

    QnImageButtonWidget *newActionButton(QAction *action, qreal sizeMultiplier = 1.0, QGraphicsItem *parent = NULL) {
        int baseSize = QApplication::style()->pixelMetric(QStyle::PM_ToolBarIconSize, NULL, NULL);

        qreal height = baseSize * sizeMultiplier;
        qreal width = height * SceneUtility::aspectRatio(action->icon().actualSize(QSize(1024, 1024)));

        QnZoomingImageButtonWidget *button = new QnZoomingImageButtonWidget(parent);
        button->setSizePolicy(QSizePolicy::Fixed, QSizePolicy::Fixed, QSizePolicy::ToolButton);
        button->setMaximumSize(width, height);
        button->setMinimumSize(width, height);
        button->setDefaultAction(action);
        button->setCached(true);

        return button;
    }

    QnImageButtonWidget *newShowHideButton(QGraphicsItem *parent = NULL) {
        QnImageButtonWidget *button = new QnImageButtonWidget(parent);
        button->resize(15, 45);
        button->setIcon(qnSkin->icon("slide_right.png", "slide_left.png"));
        button->setCheckable(true);
        return button;
    }

    const qreal normalTreeOpacity = 0.85;
    const qreal hoverTreeOpacity = 0.95;
    const qreal normalTreeBackgroundOpacity = 0.5;
    const qreal hoverTreeBackgroundOpacity = 1.0;

    const qreal normalSliderOpacity = 0.5;
    const qreal hoverSliderOpacity = 0.95;

    const qreal normalTitleBackgroundOpacity = 0.5;
    const qreal hoverTitleBackgroundOpacity = 0.95;

    const qreal normalHelpOpacity = 0.85;
    const qreal hoverHelpOpacity = 0.95;
    const qreal normalHelpBackgroundOpacity = 0.5;
    const qreal hoverHelpBackgroundOpacity = 1.0;

    const int hideConstrolsTimeoutMSec = 2000;
    const int closeConstrolsTimeoutMSec = 2000;

} // anonymous namespace


QnWorkbenchUi::QnWorkbenchUi(QnWorkbenchDisplay *display, QObject *parent):
    QObject(parent),
    QnWorkbenchContextAware(display->context()),
    m_display(display),
    m_manager(display->instrumentManager()),
    m_treePinned(false),
    m_inactive(false),
    m_titleUsed(false),
    m_titleOpened(false),
    m_treeOpened(false),
    m_sliderOpened(false),
    m_titleVisible(false),
    m_treeVisible(false),
    m_sliderVisible(false),
    m_helpPinned(false),
    m_helpVisible(false),
    m_helpOpened(false),
    m_flags(0),
    m_ignoreClickEvent(false)
{
    memset(m_widgetByRole, 0, sizeof(m_widgetByRole));

    /* Install and configure instruments. */
    m_fpsCountingInstrument = new FpsCountingInstrument(333, this);
    m_uiElementsInstrument = new UiElementsInstrument(this);
    m_controlsActivityInstrument = new ActivityListenerInstrument(hideConstrolsTimeoutMSec, this);

    m_manager->installInstrument(m_uiElementsInstrument, InstallationMode::INSTALL_BEFORE, m_display->paintForwardingInstrument());
    m_manager->installInstrument(m_fpsCountingInstrument, InstallationMode::INSTALL_BEFORE, m_display->paintForwardingInstrument());
    m_manager->installInstrument(m_controlsActivityInstrument);

    connect(m_controlsActivityInstrument, SIGNAL(activityStopped()),                                                                this,                           SLOT(at_activityStopped()));
    connect(m_controlsActivityInstrument, SIGNAL(activityResumed()),                                                                this,                           SLOT(at_activityStarted()));
    connect(m_fpsCountingInstrument,    SIGNAL(fpsChanged(qreal)),                                                                  this,                           SLOT(at_fpsChanged(qreal)));

    /* Create controls. */
    m_controlsWidget = m_uiElementsInstrument->widget(); /* Setting an ItemIsPanel flag on this item prevents focusing on graphics widgets. Don't set it. */
    m_display->setLayer(m_controlsWidget, QnWorkbenchDisplay::UI_ELEMENTS_LAYER);

    QnSingleEventSignalizer *deactivationSignalizer = new QnSingleEventSignalizer(this);
    deactivationSignalizer->setEventType(QEvent::WindowDeactivate);
    m_controlsWidget->installEventFilter(deactivationSignalizer);

    connect(deactivationSignalizer,     SIGNAL(activated(QObject *, QEvent *)),                                                     this,                           SLOT(at_controlsWidget_deactivated()));
    connect(m_controlsWidget,           SIGNAL(geometryChanged()),                                                                  this,                           SLOT(at_controlsWidget_geometryChanged()));


    /* Fps counter. */
    m_fpsItem = new GraphicsLabel(m_controlsWidget);
    m_fpsItem->setAcceptedMouseButtons(0);
    m_fpsItem->setAcceptsHoverEvents(false);
    m_fpsItem->setFont(QFont("Courier New", 10));
    {
        QPalette palette = m_fpsItem->palette();
        palette.setColor(QPalette::Window, QColor(0, 0, 0, 0));
        palette.setColor(QPalette::WindowText, QColor(63, 159, 216));
        m_fpsItem->setPalette(palette);
    }

    m_display->view()->addAction(action(Qn::ShowFpsAction));
    connect(action(Qn::ShowFpsAction),  SIGNAL(toggled(bool)),                                                                      this,                           SLOT(setFpsVisible(bool)));
    connect(m_fpsItem,                  SIGNAL(geometryChanged()),                                                                  this,                           SLOT(at_fpsItem_geometryChanged()));
    setFpsVisible(false);


    /* Tree widget. */
    m_treeWidget = new QnResourceTreeWidget(NULL, context());
    m_treeWidget->setAttribute(Qt::WA_TranslucentBackground);
    {
        QPalette palette = m_treeWidget->palette();
        palette.setColor(QPalette::Window, Qt::transparent);
        palette.setColor(QPalette::Base, Qt::transparent);
        
        QPalette cbPalette = m_treeWidget->comboBoxPalette();
        cbPalette.setColor(QPalette::Window, Qt::black);
        cbPalette.setColor(QPalette::Base, Qt::black);
        
        m_treeWidget->setPalette(palette);
        m_treeWidget->setComboBoxPalette(cbPalette);
    }
    m_treeWidget->resize(250, 0);

    m_treeBackgroundItem = new QnSimpleFrameWidget(m_controlsWidget);
    m_treeBackgroundItem->setAutoFillBackground(true);
    {
        QPalette palette = m_treeBackgroundItem->palette();

        QLinearGradient gradient(0, 0, 1, 0);
        gradient.setCoordinateMode(QGradient::ObjectBoundingMode);
<<<<<<< HEAD
        gradient.setColorAt(0.0, QColor(0, 0, 0, 255));
        gradient.setColorAt(1.0, QColor(0, 0, 0, 64));
=======
        gradient.setColorAt(0.0,  QColor(0, 0, 0, 255));
        gradient.setColorAt(0.995, QColor(0, 0, 0, 64));
        gradient.setColorAt(1.0,  QColor(110, 110, 110, 255));
>>>>>>> 60310f48
        gradient.setSpread(QGradient::RepeatSpread);

        palette.setBrush(QPalette::Window, QBrush(gradient));
        m_treeBackgroundItem->setPalette(palette);
    }
    m_treeBackgroundItem->setFrameColor(QColor(0, 0, 0));
    m_treeBackgroundItem->setFrameWidth(0.5);

    m_treeItem = new QnMaskedProxyWidget(m_controlsWidget);
    m_treeItem->setWidget(m_treeWidget);
    m_treeItem->setFocusPolicy(Qt::StrongFocus);

    m_treePinButton = new QnImageButtonWidget(m_controlsWidget);
    m_treePinButton->resize(24, 24);
    m_treePinButton->setIcon(qnSkin->icon("decorations/pin.png", "decorations/unpin.png"));
    m_treePinButton->setCheckable(true);
    m_treePinButton->setFocusProxy(m_treeItem);

    m_treeShowButton = newShowHideButton(m_controlsWidget);
    m_treeShowButton->setFocusProxy(m_treeItem);

    m_treeOpacityProcessor = new HoverFocusProcessor(m_controlsWidget);
    m_treeOpacityProcessor->addTargetItem(m_treeItem);
    m_treeOpacityProcessor->addTargetItem(m_treeShowButton);

    m_treeHidingProcessor = new HoverFocusProcessor(m_controlsWidget);
    m_treeHidingProcessor->addTargetItem(m_treeItem);
    m_treeHidingProcessor->addTargetItem(m_treeShowButton);
    m_treeHidingProcessor->setHoverLeaveDelay(closeConstrolsTimeoutMSec);
    m_treeHidingProcessor->setFocusLeaveDelay(closeConstrolsTimeoutMSec);

    m_treeShowingProcessor = new HoverFocusProcessor(m_controlsWidget);
    m_treeShowingProcessor->addTargetItem(m_treeShowButton);
    m_treeShowingProcessor->setHoverEnterDelay(250);

    m_treeXAnimator = new VariantAnimator(this);
    m_treeXAnimator->setTimer(display->animationInstrument()->animationTimer());
    m_treeXAnimator->setTargetObject(m_treeItem);
    m_treeXAnimator->setAccessor(new PropertyAccessor("x"));
    m_treeXAnimator->setSpeed(m_treeItem->size().width() * 2.0);
    m_treeXAnimator->setTimeLimit(500);

    m_treeOpacityAnimatorGroup = new AnimatorGroup(this);
    m_treeOpacityAnimatorGroup->setTimer(display->animationInstrument()->animationTimer());
    m_treeOpacityAnimatorGroup->addAnimator(opacityAnimator(m_treeItem));
    m_treeOpacityAnimatorGroup->addAnimator(opacityAnimator(m_treeBackgroundItem)); /* Speed of 1.0 is OK here. */
    m_treeOpacityAnimatorGroup->addAnimator(opacityAnimator(m_treeShowButton));
    m_treeOpacityAnimatorGroup->addAnimator(opacityAnimator(m_treePinButton));

    connect(m_treeWidget,               SIGNAL(selectionChanged()),                                                                 action(Qn::SelectionChangeAction), SLOT(trigger()));
    connect(m_treeWidget,               SIGNAL(activated(const QnResourcePtr &)),                                                   this,                           SLOT(at_treeWidget_activated(const QnResourcePtr &)));
    connect(m_treePinButton,            SIGNAL(toggled(bool)),                                                                      this,                           SLOT(at_treePinButton_toggled(bool)));
    connect(m_treeShowButton,           SIGNAL(toggled(bool)),                                                                      this,                           SLOT(at_treeShowButton_toggled(bool)));
    connect(m_treeOpacityProcessor,     SIGNAL(hoverLeft()),                                                                        this,                           SLOT(updateTreeOpacity()));
    connect(m_treeOpacityProcessor,     SIGNAL(hoverEntered()),                                                                     this,                           SLOT(updateTreeOpacity()));
    connect(m_treeOpacityProcessor,     SIGNAL(hoverEntered()),                                                                     this,                           SLOT(updateControlsVisibility()));
    connect(m_treeOpacityProcessor,     SIGNAL(hoverLeft()),                                                                        this,                           SLOT(updateControlsVisibility()));
    connect(m_treeHidingProcessor,      SIGNAL(hoverFocusLeft()),                                                                   this,                           SLOT(at_treeHidingProcessor_hoverFocusLeft()));
    connect(m_treeShowingProcessor,     SIGNAL(hoverEntered()),                                                                     this,                           SLOT(at_treeShowingProcessor_hoverEntered()));
    connect(m_treeItem,                 SIGNAL(paintRectChanged()),                                                                 this,                           SLOT(at_treeItem_paintGeometryChanged()));
    connect(m_treeItem,                 SIGNAL(geometryChanged()),                                                                  this,                           SLOT(at_treeItem_paintGeometryChanged()));


    /* Title bar. */
    m_titleBackgroundItem = new QnSimpleFrameWidget(m_controlsWidget);
    m_titleBackgroundItem->setAutoFillBackground(true);
    {
        QPalette palette = m_titleBackgroundItem->palette();

        QLinearGradient gradient(0, 0, 0, 1);
        gradient.setCoordinateMode(QGradient::ObjectBoundingMode);
<<<<<<< HEAD
        gradient.setColorAt(0.0, QColor(0, 0, 0, 255));
        gradient.setColorAt(1.0, QColor(0, 0, 0, 64));
=======
        gradient.setColorAt(0.0,  QColor(0, 0, 0, 255));
        gradient.setColorAt(0.95, QColor(0, 0, 0, 64));
        gradient.setColorAt(1.0,  QColor(110, 110, 110, 255));
>>>>>>> 60310f48
        gradient.setSpread(QGradient::RepeatSpread);

        palette.setBrush(QPalette::Window, QBrush(gradient));
        m_titleBackgroundItem->setPalette(palette);
    }
    m_titleBackgroundItem->setFrameColor(QColor(0, 0, 0));
    m_titleBackgroundItem->setFrameWidth(0.5);

    m_titleItem = new QnClickableWidget(m_controlsWidget);
    m_titleItem->setPos(0.0, 0.0);
    m_titleItem->setClickableButtons(Qt::LeftButton);

    QnSingleEventSignalizer *titleMenuSignalizer = new QnSingleEventSignalizer(this);
    titleMenuSignalizer->setEventType(QEvent::GraphicsSceneContextMenu);
    m_titleItem->installEventFilter(titleMenuSignalizer);

    m_tabBarItem = new QGraphicsProxyWidget(m_controlsWidget);
    m_tabBarItem->setCacheMode(QGraphicsItem::ItemCoordinateCache);
    
    m_tabBarWidget = new QnLayoutTabBar(NULL, context());
    m_tabBarWidget->setAttribute(Qt::WA_TranslucentBackground);
    m_tabBarItem->setWidget(m_tabBarWidget);

    m_mainMenuButton = newActionButton(action(Qn::LightMainMenuAction), 1.5);

    QGraphicsLinearLayout *titleLayout = new QGraphicsLinearLayout();

    titleLayout->setSpacing(2);
    titleLayout->setContentsMargins(4, 0, 4, 0);
    QGraphicsLinearLayout *titleLeftButtonsLayout = new QGraphicsLinearLayout();
    titleLeftButtonsLayout->setSpacing(2);
    titleLeftButtonsLayout->setContentsMargins(0, 0, 0, 0);
    titleLeftButtonsLayout->addItem(m_mainMenuButton);
    titleLayout->addItem(titleLeftButtonsLayout);
    titleLayout->addItem(m_tabBarItem);
    titleLayout->setAlignment(m_tabBarItem, Qt::AlignCenter);
    QGraphicsLinearLayout *titleRightButtonsLayout = new QGraphicsLinearLayout();
    titleRightButtonsLayout->setSpacing(2);
    titleRightButtonsLayout->setContentsMargins(0, 4, 0, 0);
    titleRightButtonsLayout->addItem(newActionButton(action(Qn::OpenNewTabAction)));
    titleRightButtonsLayout->addStretch(0x1000);
    titleRightButtonsLayout->addItem(newActionButton(action(Qn::MinimizeAction)));
    titleRightButtonsLayout->addItem(newActionButton(action(Qn::FullscreenAction)));
    titleRightButtonsLayout->addItem(newActionButton(action(Qn::ExitAction)));
    titleLayout->addItem(titleRightButtonsLayout);
    m_titleItem->setLayout(titleLayout);
    titleLayout->activate(); /* So that it would set title's size. */

    m_titleShowButton = newShowHideButton(m_controlsWidget);
    {
        QTransform transform;
        transform.rotate(-90);
        transform.scale(-1, 1);
        m_titleShowButton->setTransform(transform);
    }
    m_titleShowButton->setFocusProxy(m_titleItem);

    m_titleOpacityProcessor = new HoverFocusProcessor(m_controlsWidget);
    m_titleOpacityProcessor->addTargetItem(m_titleItem);
    m_titleOpacityProcessor->addTargetItem(m_titleShowButton);

    m_titleYAnimator = new VariantAnimator(this);
    m_titleYAnimator->setTimer(display->animationInstrument()->animationTimer());
    m_titleYAnimator->setTargetObject(m_titleItem);
    m_titleYAnimator->setAccessor(new PropertyAccessor("y"));
    m_titleYAnimator->setSpeed(m_titleItem->size().height() * 2.0);
    m_titleYAnimator->setTimeLimit(500);

    m_titleOpacityAnimatorGroup = new AnimatorGroup(this);
    m_titleOpacityAnimatorGroup->setTimer(display->animationInstrument()->animationTimer());
    m_titleOpacityAnimatorGroup->addAnimator(opacityAnimator(m_titleItem));
    m_titleOpacityAnimatorGroup->addAnimator(opacityAnimator(m_titleBackgroundItem)); /* Speed of 1.0 is OK here. */
    m_titleOpacityAnimatorGroup->addAnimator(opacityAnimator(m_titleShowButton));

    connect(m_tabBarWidget,             SIGNAL(closeRequested(QnWorkbenchLayout *)),                                                this,                           SLOT(at_tabBar_closeRequested(QnWorkbenchLayout *)));
    connect(m_titleShowButton,          SIGNAL(toggled(bool)),                                                                      this,                           SLOT(at_titleShowButton_toggled(bool)));
    connect(m_titleOpacityProcessor,    SIGNAL(hoverEntered()),                                                                     this,                           SLOT(updateTitleOpacity()));
    connect(m_titleOpacityProcessor,    SIGNAL(hoverLeft()),                                                                        this,                           SLOT(updateTitleOpacity()));
    connect(m_titleOpacityProcessor,    SIGNAL(hoverEntered()),                                                                     this,                           SLOT(updateControlsVisibility()));
    connect(m_titleOpacityProcessor,    SIGNAL(hoverLeft()),                                                                        this,                           SLOT(updateControlsVisibility()));
    connect(m_titleItem,                SIGNAL(geometryChanged()),                                                                  this,                           SLOT(at_titleItem_geometryChanged()));
    connect(m_titleItem,                SIGNAL(doubleClicked()),                                                                    action(Qn::FullscreenAction),   SLOT(toggle()));
    connect(titleMenuSignalizer,        SIGNAL(activated(QObject *, QEvent *)),                                                     this,                           SLOT(at_titleItem_contextMenuRequested(QObject *, QEvent *)));
    connect(action(Qn::MainMenuAction), SIGNAL(triggered()),                                                                        this,                           SLOT(at_mainMenuAction_triggered()));


    /* Help window. */
    m_helpBackgroundItem = new QnSimpleFrameWidget(m_controlsWidget);
    m_helpBackgroundItem->setAutoFillBackground(true);
    {
        QPalette palette = m_helpBackgroundItem->palette();

        QLinearGradient gradient(0, 0, 1, 0);
        gradient.setCoordinateMode(QGradient::ObjectBoundingMode);
<<<<<<< HEAD
        gradient.setColorAt(1.0, QColor(0, 0, 0, 255));
        gradient.setColorAt(0.0, QColor(0, 0, 0, 64));
=======
        gradient.setColorAt(1.0,  QColor(0, 0, 0, 255));
        gradient.setColorAt(0.005, QColor(0, 0, 0, 64));
        gradient.setColorAt(0.0,  QColor(110, 110, 110, 255));
>>>>>>> 60310f48
        gradient.setSpread(QGradient::RepeatSpread);

        palette.setBrush(QPalette::Window, QBrush(gradient));
        m_helpBackgroundItem->setPalette(palette);
    }
    m_helpBackgroundItem->setFrameColor(QColor(0, 0, 0));
    m_helpBackgroundItem->setFrameWidth(0.5);

    m_helpWidget = new QnHelpWidget(qnHelp);
    m_helpWidget->setAttribute(Qt::WA_TranslucentBackground);
    {
        QPalette palette = m_helpWidget->palette();
        palette.setColor(QPalette::Window, Qt::transparent);
        palette.setColor(QPalette::Base, Qt::transparent);
        m_helpWidget->setPalette(palette);
    }
    m_helpWidget->resize(250, 0);


    m_helpItem = new QnMaskedProxyWidget(m_controlsWidget);
    m_helpItem->setWidget(m_helpWidget);

    m_helpPinButton = new QnImageButtonWidget(m_controlsWidget);
    m_helpPinButton->resize(24, 24);
    m_helpPinButton->setIcon(qnSkin->icon("decorations/pin.png", "decorations/unpin.png"));
    m_helpPinButton->setCheckable(true);
    m_helpPinButton->setFocusProxy(m_helpItem);

    m_helpShowButton = newShowHideButton(m_controlsWidget);
    m_helpShowButton->setTransform(QTransform::fromScale(-1, 1));

    m_helpShowButton->setFocusProxy(m_helpItem);

    m_helpOpacityProcessor = new HoverFocusProcessor(m_controlsWidget);
    m_helpOpacityProcessor->addTargetItem(m_helpItem);
    m_helpOpacityProcessor->addTargetItem(m_helpShowButton);

    m_helpHidingProcessor = new HoverFocusProcessor(m_controlsWidget);
    m_helpHidingProcessor->addTargetItem(m_helpItem);
    m_helpHidingProcessor->addTargetItem(m_helpShowButton);
    m_helpHidingProcessor->setHoverLeaveDelay(closeConstrolsTimeoutMSec);
    m_helpHidingProcessor->setFocusLeaveDelay(closeConstrolsTimeoutMSec);

    m_helpShowingProcessor = new HoverFocusProcessor(m_controlsWidget);
    m_helpShowingProcessor->addTargetItem(m_helpShowButton);
    m_helpShowingProcessor->setHoverEnterDelay(250);

    m_helpXAnimator = new VariantAnimator(this);
    m_helpXAnimator->setTimer(display->animationInstrument()->animationTimer());
    m_helpXAnimator->setTargetObject(m_helpItem);
    m_helpXAnimator->setAccessor(new PropertyAccessor("x"));
    m_helpXAnimator->setSpeed(m_helpItem->size().width() * 2.0);
    m_helpXAnimator->setTimeLimit(500);

    m_helpOpacityAnimatorGroup = new AnimatorGroup(this);
    m_helpOpacityAnimatorGroup->setTimer(display->animationInstrument()->animationTimer());
    m_helpOpacityAnimatorGroup->addAnimator(opacityAnimator(m_helpItem));
    m_helpOpacityAnimatorGroup->addAnimator(opacityAnimator(m_helpBackgroundItem)); /* Speed of 1.0 is OK here. */
    m_helpOpacityAnimatorGroup->addAnimator(opacityAnimator(m_helpShowButton));
    m_helpOpacityAnimatorGroup->addAnimator(opacityAnimator(m_helpPinButton));

    connect(m_helpPinButton,            SIGNAL(toggled(bool)),                                                                      this,                           SLOT(at_helpPinButton_toggled(bool)));
    connect(m_helpShowButton,           SIGNAL(toggled(bool)),                                                                      this,                           SLOT(at_helpShowButton_toggled(bool)));
    connect(m_helpOpacityProcessor,     SIGNAL(hoverLeft()),                                                                        this,                           SLOT(updateHelpOpacity()));
    connect(m_helpOpacityProcessor,     SIGNAL(hoverEntered()),                                                                     this,                           SLOT(updateHelpOpacity()));
    connect(m_helpOpacityProcessor,     SIGNAL(hoverEntered()),                                                                     this,                           SLOT(updateControlsVisibility()));
    connect(m_helpOpacityProcessor,     SIGNAL(hoverLeft()),                                                                        this,                           SLOT(updateControlsVisibility()));
    connect(m_helpHidingProcessor,      SIGNAL(hoverFocusLeft()),                                                                   this,                           SLOT(at_helpHidingProcessor_hoverFocusLeft()));
    connect(m_helpShowingProcessor,     SIGNAL(hoverEntered()),                                                                     this,                           SLOT(at_helpShowingProcessor_hoverEntered()));
    connect(m_helpItem,                 SIGNAL(paintRectChanged()),                                                                 this,                           SLOT(at_helpItem_paintGeometryChanged()));
    connect(m_helpItem,                 SIGNAL(geometryChanged()),                                                                  this,                           SLOT(at_helpItem_paintGeometryChanged()));


    /* Navigation slider. */
    m_sliderShowButton = newShowHideButton(m_controlsWidget);
    {
        QTransform transform;
        transform.rotate(-90);
        m_sliderShowButton->setTransform(transform);
    }

    m_sliderItem = new NavigationItem(m_controlsWidget);
    m_sliderShowButton->setFocusProxy(m_sliderItem);

    m_sliderOpacityProcessor = new HoverFocusProcessor(m_controlsWidget);
    m_sliderOpacityProcessor->addTargetItem(m_sliderItem);
    m_sliderOpacityProcessor->addTargetItem(m_sliderShowButton);

    m_sliderYAnimator = new VariantAnimator(this);
    m_sliderYAnimator->setTimer(display->animationInstrument()->animationTimer());
    m_sliderYAnimator->setTargetObject(m_sliderItem);
    m_sliderYAnimator->setAccessor(new PropertyAccessor("y"));
    m_sliderYAnimator->setSpeed(m_sliderItem->size().height() * 2.0);
    m_sliderYAnimator->setTimeLimit(500);

    m_sliderOpacityAnimatorGroup = new AnimatorGroup(this);
    m_sliderOpacityAnimatorGroup->setTimer(display->animationInstrument()->animationTimer());
    m_sliderOpacityAnimatorGroup->addAnimator(opacityAnimator(m_sliderItem));
    m_sliderOpacityAnimatorGroup->addAnimator(opacityAnimator(m_sliderShowButton)); /* Speed of 1.0 is OK here. */

    connect(m_sliderShowButton,         SIGNAL(toggled(bool)),                                                                      this,                           SLOT(at_sliderShowButton_toggled(bool)));
    connect(m_sliderOpacityProcessor,   SIGNAL(hoverEntered()),                                                                     this,                           SLOT(updateSliderOpacity()));
    connect(m_sliderOpacityProcessor,   SIGNAL(hoverLeft()),                                                                        this,                           SLOT(updateSliderOpacity()));
    connect(m_sliderOpacityProcessor,   SIGNAL(hoverEntered()),                                                                     this,                           SLOT(updateControlsVisibility()));
    connect(m_sliderOpacityProcessor,   SIGNAL(hoverLeft()),                                                                        this,                           SLOT(updateControlsVisibility()));
    connect(m_sliderItem,               SIGNAL(geometryChanged()),                                                                  this,                           SLOT(at_sliderItem_geometryChanged()));
    connect(m_sliderItem,               SIGNAL(actualCameraChanged(CLVideoCamera *)),                                               this,                           SLOT(updateControlsVisibility()));
    connect(m_sliderItem,               SIGNAL(enableItemSync(bool)),                                                               m_display,                      SIGNAL(enableItemSync(bool)));
    connect(m_sliderItem,               SIGNAL(exportRange(CLVideoCamera*, qint64, qint64)),                                        this,                           SLOT(at_exportMediaRange(CLVideoCamera*, qint64, qint64)));


    /* Connect to display. */
    connect(m_display,                  SIGNAL(widgetChanged(QnWorkbench::ItemRole)),                                               this,                           SLOT(at_display_widgetChanged(QnWorkbench::ItemRole)));
    connect(m_display,                  SIGNAL(widgetAdded(QnResourceWidget *)),                                                    this,                           SLOT(at_display_widgetAdded(QnResourceWidget *)));
    connect(m_display,                  SIGNAL(widgetAboutToBeRemoved(QnResourceWidget *)),                                         this,                           SLOT(at_display_widgetAboutToBeRemoved(QnResourceWidget *)));
    connect(m_display->renderWatcher(), SIGNAL(displayingStateChanged(QnAbstractRenderer *, bool)),                                 this,                           SLOT(at_renderWatcher_displayingStateChanged(QnAbstractRenderer *, bool)));


    /* Init fields. */
    setFlags(HIDE_WHEN_NORMAL | HIDE_WHEN_ZOOMED | AFFECT_MARGINS_WHEN_ZOOMED | AFFECT_MARGINS_WHEN_NORMAL);

    setSliderOpened(true, false);
    setSliderVisible(false, false);
    setTreeOpened(true, false);
    setTreeVisible(true, false);
    setTitleOpened(true, false);
    setTitleVisible(true, false);
    setTitleUsed(false);
    setHelpOpened(false, false);
    setHelpVisible(true, false);

    /* Tree is pinned by default. */
    m_treePinButton->setChecked(true);

    /* Set up title D&D. */
    DropInstrument *dropInstrument = new DropInstrument(true, display->context(), this);
    display->instrumentManager()->installInstrument(dropInstrument);
    dropInstrument->setSurface(m_titleBackgroundItem);

    /* Set up help context processing. */
    QnWorkbenchMotionDisplayWatcher *motionDisplayWatcher = new QnWorkbenchMotionDisplayWatcher(display, this);
    connect(m_sliderOpacityProcessor,   SIGNAL(focusEntered()),                                                                     this,                           SLOT(updateHelpContext()));
    connect(m_sliderOpacityProcessor,   SIGNAL(focusLeft()),                                                                        this,                           SLOT(updateHelpContext()));
    connect(m_treeOpacityProcessor,     SIGNAL(focusEntered()),                                                                     this,                           SLOT(updateHelpContext()));
    connect(m_treeOpacityProcessor,     SIGNAL(focusLeft()),                                                                        this,                           SLOT(updateHelpContext()));
    connect(m_helpOpacityProcessor,     SIGNAL(focusEntered()),                                                                     this,                           SLOT(updateHelpContext()));
    connect(m_helpOpacityProcessor,     SIGNAL(focusLeft()),                                                                        this,                           SLOT(updateHelpContext()));
    connect(m_titleOpacityProcessor,    SIGNAL(focusEntered()),                                                                     this,                           SLOT(updateHelpContext()));
    connect(m_titleOpacityProcessor,    SIGNAL(focusLeft()),                                                                        this,                           SLOT(updateHelpContext()));
    connect(m_treeWidget,               SIGNAL(currentTabChanged()),                                                                this,                           SLOT(updateHelpContext()));
    connect(motionDisplayWatcher,       SIGNAL(motionGridShown()),                                                                  this,                           SLOT(updateHelpContext()));
    connect(motionDisplayWatcher,       SIGNAL(motionGridHidden()),                                                                 this,                           SLOT(updateHelpContext()));
    connect(m_helpWidget,               SIGNAL(showRequested()),                                                                    this,                           SLOT(at_helpWidget_showRequested()));
    connect(m_helpWidget,               SIGNAL(hideRequested()),                                                                    this,                           SLOT(at_helpWidget_hideRequested()));
    updateHelpContext();
}

QnWorkbenchUi::~QnWorkbenchUi() {
    return;
}

Qn::ActionScope QnWorkbenchUi::currentScope() const {
    QGraphicsItem *focusItem = display()->scene()->focusItem();
    if(focusItem == m_treeItem) {
        return Qn::TreeScope;
    } else if(focusItem == m_sliderItem) {
        return Qn::SliderScope;
    } else if(focusItem == m_tabBarItem) {
        return Qn::TabBarScope;
    } else if(!focusItem || dynamic_cast<QnResourceWidget *>(focusItem)) {
        return Qn::SceneScope;
    } else {
        return Qn::MainScope;
    }
}

QVariant QnWorkbenchUi::currentTarget(Qn::ActionScope scope) const {
    /* Get items. */
    switch(scope) {
    case Qn::TabBarScope: 
        return m_tabBarWidget->currentTarget(scope);
    case Qn::TreeScope:
        return m_treeWidget->currentTarget(scope);
    case Qn::SliderScope: {
        QnResourceList result;
        CLVideoCamera *camera = m_sliderItem->videoCamera();
        if(camera != NULL)
            result.push_back(camera->resource());

        return QVariant::fromValue(result);
    }
    case Qn::SceneScope:
        return QVariant::fromValue(QnActionTargetTypes::widgets(display()->scene()->selectedItems()));
    default:
        return QVariant();
    }
}

QnWorkbenchDisplay *QnWorkbenchUi::display() const {
    return m_display;
}

void QnWorkbenchUi::setTreeOpened(bool opened, bool animate)
{
    m_treeShowingProcessor->forceHoverLeave(); /* So that it don't bring it back. */

    m_treeOpened = opened;

    qreal newX = opened ? 0.0 : -m_treeItem->size().width() - 1.0 /* Just in case. */;
    if (animate) {
        m_treeXAnimator->animateTo(newX);
    } else {
        m_treeXAnimator->stop();
        m_treeItem->setX(newX);
    }

    QnScopedValueRollback<bool> rollback(&m_ignoreClickEvent, true);
    m_treeShowButton->setChecked(opened);
}

void QnWorkbenchUi::setSliderOpened(bool opened, bool animate) {
    m_sliderOpened = opened;

    qreal newY = m_controlsWidgetRect.bottom() + (opened ? -m_sliderItem->size().height() : 48.0 /* So that tooltips are not opened. */);
    if (animate) {
        m_sliderYAnimator->animateTo(newY);
    } else {
        m_sliderYAnimator->stop();
        m_sliderItem->setY(newY);
    }

    QnScopedValueRollback<bool> rollback(&m_ignoreClickEvent, true);
    m_sliderShowButton->setChecked(opened);
}

void QnWorkbenchUi::setTitleOpened(bool opened, bool animate) {
    m_titleOpened = opened;

    if(!m_titleUsed)
        return;

    qreal newY = opened ? 0.0 : -m_titleItem->size().height() - 1.0;
    if (animate) {
        m_titleYAnimator->animateTo(newY);
    } else {
        m_titleYAnimator->stop();
        m_titleItem->setY(newY);
    }

    QnScopedValueRollback<bool> rollback(&m_ignoreClickEvent, true);
    m_titleShowButton->setChecked(opened);
}

void QnWorkbenchUi::setHelpOpened(bool opened, bool animate)
{
    m_helpShowingProcessor->forceHoverLeave(); /* So that it don't bring it back. */

    m_helpOpened = opened;

    qreal newX = m_controlsWidgetRect.right() + (opened ? -m_helpItem->size().width() : 1.0 /* Just in case. */);
    if (animate) {
        m_helpXAnimator->animateTo(newX);
    } else {
        m_helpXAnimator->stop();
        m_helpItem->setX(newX);
    }

    QnScopedValueRollback<bool> rollback(&m_ignoreClickEvent, true);
    m_helpShowButton->setChecked(opened);
}

void QnWorkbenchUi::setTreeVisible(bool visible, bool animate) {
    bool changed = m_treeVisible != visible;

    m_treeVisible = visible;

    updateTreeOpacity(animate);
    if(changed)
        updateTreeGeometry();
}

void QnWorkbenchUi::setSliderVisible(bool visible, bool animate) {
    bool changed = m_sliderVisible != visible;

    m_sliderVisible = visible;

    updateSliderOpacity(animate);
    if(changed) {
        updateTreeGeometry();
        updateHelpGeometry();
    }
}

void QnWorkbenchUi::setTitleVisible(bool visible, bool animate) {
    bool changed = m_titleVisible != visible;

    m_titleVisible = visible;

    updateTitleOpacity(animate);
    if(changed) {
        updateTreeGeometry();
        updateHelpGeometry();
    }
}

void QnWorkbenchUi::setHelpVisible(bool visible, bool animate) {
    bool changed = m_helpVisible != visible;

    m_helpVisible = visible;

    updateHelpOpacity(animate);
    if(changed)
        updateHelpGeometry();
}


void QnWorkbenchUi::setTitleUsed(bool used) {
    m_titleItem->setVisible(used);
    m_titleBackgroundItem->setVisible(used);
    m_titleShowButton->setVisible(used);

    if(used) {
        m_titleUsed = used;

        setTitleOpened(m_titleOpened, false);

        at_titleItem_geometryChanged();

        /* For reasons unknown, tab bar's size gets messed up when it is shown 
         * after new items were added to it. Re-embedding helps, probably there is
         * a simpler workaround. */
        QTabBar *widget = checked_cast<QTabBar *>(m_tabBarItem->widget());
        m_tabBarItem->setWidget(NULL);
        m_tabBarItem->setWidget(widget);

        /* There are cases where even re-embedding doesn't help. 
         * So we cheat even more, forcing the tab bar to refresh. */
        QTabBar::Shape shape = widget->shape();
        widget->setShape(QTabBar::TriangularWest);
        widget->setShape(shape);
    } else {
        m_titleItem->setPos(0.0, -m_titleItem->size().height() - 1.0);

        m_titleUsed = used;
    }
}

void QnWorkbenchUi::setTreeOpacity(qreal foregroundOpacity, qreal backgroundOpacity, bool animate) {
    if(animate) {
        m_treeOpacityAnimatorGroup->pause();
        opacityAnimator(m_treeItem)->setTargetValue(foregroundOpacity);
        opacityAnimator(m_treePinButton)->setTargetValue(foregroundOpacity);
        opacityAnimator(m_treeBackgroundItem)->setTargetValue(backgroundOpacity);
        opacityAnimator(m_treeShowButton)->setTargetValue(backgroundOpacity);
        m_treeOpacityAnimatorGroup->start();
    } else {
        m_treeOpacityAnimatorGroup->stop();
        m_treeItem->setOpacity(foregroundOpacity);
        m_treePinButton->setOpacity(foregroundOpacity);
        m_treeBackgroundItem->setOpacity(backgroundOpacity);
        m_treeShowButton->setOpacity(backgroundOpacity);
    }
}

void QnWorkbenchUi::setSliderOpacity(qreal opacity, bool animate) {
    if(animate) {
        m_sliderOpacityAnimatorGroup->pause();
        opacityAnimator(m_sliderItem)->setTargetValue(opacity);
        opacityAnimator(m_sliderShowButton)->setTargetValue(opacity);
        m_sliderOpacityAnimatorGroup->start();
    } else {
        m_sliderOpacityAnimatorGroup->stop();
        m_sliderItem->setOpacity(opacity);
        m_sliderShowButton->setOpacity(opacity);
    }
}

void QnWorkbenchUi::setTitleOpacity(qreal foregroundOpacity, qreal backgroundOpacity, bool animate) {
    if(animate) {
        m_titleOpacityAnimatorGroup->pause();
        opacityAnimator(m_titleItem)->setTargetValue(foregroundOpacity);
        opacityAnimator(m_titleBackgroundItem)->setTargetValue(backgroundOpacity);
        opacityAnimator(m_titleShowButton)->setTargetValue(backgroundOpacity);
        m_titleOpacityAnimatorGroup->start();
    } else {
        m_titleOpacityAnimatorGroup->stop();
        m_titleItem->setOpacity(foregroundOpacity);
        m_titleBackgroundItem->setOpacity(backgroundOpacity);
        m_titleShowButton->setOpacity(backgroundOpacity);
    }
}

void QnWorkbenchUi::setHelpOpacity(qreal foregroundOpacity, qreal backgroundOpacity, bool animate) {
    if(animate) {
        m_helpOpacityAnimatorGroup->pause();
        opacityAnimator(m_helpItem)->setTargetValue(foregroundOpacity);
        opacityAnimator(m_helpPinButton)->setTargetValue(foregroundOpacity);
        opacityAnimator(m_helpBackgroundItem)->setTargetValue(backgroundOpacity);
        opacityAnimator(m_helpShowButton)->setTargetValue(backgroundOpacity);
        m_helpOpacityAnimatorGroup->start();
    } else {
        m_helpOpacityAnimatorGroup->stop();
        m_helpItem->setOpacity(foregroundOpacity);
        m_helpPinButton->setOpacity(foregroundOpacity);
        m_helpBackgroundItem->setOpacity(backgroundOpacity);
        m_helpShowButton->setOpacity(backgroundOpacity);
    }
}


void QnWorkbenchUi::updateTreeOpacity(bool animate) {
    if(!m_treeVisible) {
        setTreeOpacity(0.0, 0.0, animate);
    } else {
        if(m_treeOpacityProcessor->isHovered()) {
            setTreeOpacity(hoverTreeOpacity, hoverTreeBackgroundOpacity, animate);
        } else {
            setTreeOpacity(normalTreeOpacity, normalTreeBackgroundOpacity, animate);
        }
    }
}

void QnWorkbenchUi::updateSliderOpacity(bool animate) {
    if(!m_sliderVisible) {
        setSliderOpacity(0.0, animate);
    } else {
        if(m_sliderOpacityProcessor->isHovered()) {
            setSliderOpacity(hoverSliderOpacity, animate);
        } else {
            setSliderOpacity(normalSliderOpacity, animate);
        }
    }
}

void QnWorkbenchUi::updateTitleOpacity(bool animate) {
    if(!m_titleVisible) {
        setTitleOpacity(0.0, 0.0, animate);
    } else {
        if(m_titleOpacityProcessor->isHovered()) {
            setTitleOpacity(1.0, hoverTitleBackgroundOpacity, animate);
        } else {
            setTitleOpacity(1.0, normalTitleBackgroundOpacity, animate);
        }
    }
}

void QnWorkbenchUi::updateHelpOpacity(bool animate) {
    if(!m_helpVisible) {
        setHelpOpacity(0.0, 0.0, animate);
    } else {
        if(m_helpOpacityProcessor->isHovered()) {
            setHelpOpacity(hoverHelpOpacity, hoverHelpBackgroundOpacity, animate);
        } else {
            setHelpOpacity(normalHelpOpacity, normalHelpBackgroundOpacity, animate);
        }
    }
}

void QnWorkbenchUi::updateControlsVisibility(bool animate) {
    bool sliderVisible = m_sliderItem->videoCamera() != NULL && !m_sliderItem->videoCamera()->getCamDisplay()->isStillImage();

    if(m_inactive) {
        bool hovered = m_sliderOpacityProcessor->isHovered() || m_treeOpacityProcessor->isHovered() || m_titleOpacityProcessor->isHovered() || m_helpOpacityProcessor->isHovered();
        setSliderVisible(sliderVisible && hovered, animate);
        setTreeVisible(hovered, animate);
        setTitleVisible(hovered, animate);
        setHelpVisible(hovered, animate);
    } else {
        setSliderVisible(sliderVisible, animate);
        setTreeVisible(true, animate);
        setTitleVisible(true, animate);
        setHelpVisible(true, animate);
    }
}

QRectF QnWorkbenchUi::updatedTreeGeometry(const QRectF &treeGeometry, const QRectF &titleGeometry, const QRectF &sliderGeometry) {
    QPointF pos(
        treeGeometry.x(),
        ((!m_titleVisible || !m_titleUsed) && m_treeVisible) ? 0.0 : qMax(titleGeometry.bottom() + 30.0, 0.0)
    );
    QSizeF size(
        treeGeometry.width(),
        ((!m_sliderVisible && m_treeVisible) ? m_controlsWidgetRect.bottom() - 30.0 : qMin(sliderGeometry.y() - 30.0, m_controlsWidgetRect.bottom() - 30.0)) - pos.y()
    );
    return QRectF(pos, size);
}

void QnWorkbenchUi::updateTreeGeometry() {
    /* Update painting rect the "fair" way. */
    QRectF geometry = updatedTreeGeometry(m_treeItem->geometry(), m_titleItem->geometry(), m_sliderItem->geometry());
    m_treeItem->setPaintRect(QRectF(QPointF(0.0, 0.0), geometry.size()));

    /* Always change position. */
    m_treeItem->setPos(geometry.topLeft());

    /* Whether actual size change should be deferred. */
    bool defer = false;

    /* Calculate slider target position. */
    QPointF sliderPos;
    if(!m_sliderVisible && m_treeVisible) {
        sliderPos = QPointF(m_sliderItem->pos().x(), m_controlsWidgetRect.bottom());
    } else if(m_sliderYAnimator->isRunning()) {
        sliderPos = QPointF(m_sliderItem->pos().x(), m_sliderYAnimator->targetValue().toReal());
        defer |= !qFuzzyCompare(sliderPos, m_sliderItem->pos()); /* If animation is running, then geometry sync should be deferred. */
    } else {
        sliderPos = m_sliderItem->pos();
    }

    /* Calculate title target position. */
    QPointF titlePos;
    if((!m_titleVisible || !m_titleUsed) && m_treeVisible) {
        titlePos = QPointF(m_titleItem->pos().x(), -m_titleItem->size().height());
    } else if(m_titleYAnimator->isRunning()) {
        titlePos = QPointF(m_titleItem->pos().x(), m_titleYAnimator->targetValue().toReal());
        defer |= !qFuzzyCompare(titlePos, m_titleItem->pos());
    } else {
        titlePos = m_titleItem->pos();
    }

    /* Calculate target geometry. */
    geometry = updatedTreeGeometry(m_treeItem->geometry(), QRectF(titlePos, m_titleItem->size()), QRectF(sliderPos, m_sliderItem->size()));
    if(qFuzzyCompare(geometry, m_treeItem->geometry()))
        return;

    /* Defer size change if it doesn't cause empty space to occur. */
    if(defer && geometry.height() < m_treeItem->size().height())
        return;

    m_treeItem->resize(geometry.size());
}

QRectF QnWorkbenchUi::updatedHelpGeometry(const QRectF &helpGeometry, const QRectF &titleGeometry, const QRectF &sliderGeometry) {
    QPointF pos(
        helpGeometry.x(),
        ((!m_titleVisible || !m_titleUsed) && m_helpVisible) ? 0.0 : qMax(titleGeometry.bottom() + 30.0, 0.0)
    );
    QSizeF size(
        helpGeometry.width(),
        ((!m_sliderVisible && m_helpVisible) ? m_controlsWidgetRect.bottom() - 30.0 : qMin(sliderGeometry.y() - 30.0, m_controlsWidgetRect.bottom() - 30.0)) - pos.y()
    );
    return QRectF(pos, size);
}

void QnWorkbenchUi::updateHelpGeometry() {
    /* Update painting rect the "fair" way. */
    QRectF geometry = updatedHelpGeometry(m_helpItem->geometry(), m_titleItem->geometry(), m_sliderItem->geometry());
    m_helpItem->setPaintRect(QRectF(QPointF(0.0, 0.0), geometry.size()));

    /* Always change position. */
    m_helpItem->setPos(geometry.topLeft());

    /* Whether actual size change should be deferred. */
    bool defer = false;

    /* Calculate slider target position. */
    QPointF sliderPos;
    if(!m_sliderVisible && m_helpVisible) {
        sliderPos = QPointF(m_sliderItem->pos().x(), m_controlsWidgetRect.bottom());
    } else if(m_sliderYAnimator->isRunning()) {
        sliderPos = QPointF(m_sliderItem->pos().x(), m_sliderYAnimator->targetValue().toReal());
        defer |= !qFuzzyCompare(sliderPos, m_sliderItem->pos()); /* If animation is running, then geometry sync should be deferred. */
    } else {
        sliderPos = m_sliderItem->pos();
    }

    /* Calculate title target position. */
    QPointF titlePos;
    if((!m_titleVisible || !m_titleUsed) && m_helpVisible) {
        titlePos = QPointF(m_titleItem->pos().x(), -m_titleItem->size().height());
    } else if(m_titleYAnimator->isRunning()) {
        titlePos = QPointF(m_titleItem->pos().x(), m_titleYAnimator->targetValue().toReal());
        defer |= !qFuzzyCompare(titlePos, m_titleItem->pos());
    } else {
        titlePos = m_titleItem->pos();
    }

    /* Calculate target geometry. */
    geometry = updatedHelpGeometry(m_helpItem->geometry(), QRectF(titlePos, m_titleItem->size()), QRectF(sliderPos, m_sliderItem->size()));
    if(qFuzzyCompare(geometry, m_helpItem->geometry()))
        return;

    /* Defer size change if it doesn't cause empty space to occur. */
    if(defer && geometry.height() < m_helpItem->size().height())
        return;

    m_helpItem->resize(geometry.size());
}

void QnWorkbenchUi::updateFpsGeometry() {
    QPointF pos = QPointF(
        m_controlsWidgetRect.right() - m_fpsItem->size().width(),
        m_titleUsed ? m_titleItem->geometry().bottom() : 0.0
    );

    if(qFuzzyCompare(pos, m_fpsItem->pos()))
        return;

    m_fpsItem->setPos(pos);
}

QMargins QnWorkbenchUi::calculateViewportMargins(qreal treeX, qreal treeW, qreal titleY, qreal titleH, qreal sliderY, qreal helpX) {
    return QMargins(
        m_treePinned ? std::floor(qMax(0.0, treeX + treeW)) : 0.0,
        std::floor(qMax(0.0, titleY + titleH)),
        std::floor(qMax(0.0, m_helpPinned ? m_controlsWidgetRect.right() - helpX : 0.0)),
        std::floor(qMax(0.0, m_controlsWidgetRect.bottom() - sliderY))
    );
}

bool QnWorkbenchUi::isFpsVisible() const {
    return m_fpsItem->isVisible();
}

void QnWorkbenchUi::setFpsVisible(bool fpsVisible) {
    if(fpsVisible == isFpsVisible())
        return;

    m_fpsItem->setVisible(fpsVisible);

    if(fpsVisible)
        m_fpsCountingInstrument->recursiveEnable();
    else
        m_fpsCountingInstrument->recursiveDisable();

    m_fpsItem->setText(QString());

    action(Qn::ShowFpsAction)->setChecked(fpsVisible);
}

void QnWorkbenchUi::setTreeShowButtonUsed(bool used) {
    if(used) {
        m_treeShowButton->setAcceptedMouseButtons(Qt::LeftButton);
    } else {
        m_treeShowButton->setAcceptedMouseButtons(0);
    }
}

void QnWorkbenchUi::setHelpShowButtonUsed(bool used) {
    if(used) {
        m_helpShowButton->setAcceptedMouseButtons(Qt::LeftButton);
    } else {
        m_helpShowButton->setAcceptedMouseButtons(0);
    }
}

void QnWorkbenchUi::setFlags(Flags flags) {
    if(flags == m_flags)
        return;

    m_flags = flags;

    updateActivityInstrumentState();
    updateViewportMargins();
}

void QnWorkbenchUi::updateViewportMargins() {
    bool affectMargins;
    if(m_widgetByRole[QnWorkbench::ZOOMED] != NULL) {
        affectMargins = m_flags & AFFECT_MARGINS_WHEN_ZOOMED;
    } else {
        affectMargins = m_flags & AFFECT_MARGINS_WHEN_NORMAL;
    }

    if(!affectMargins) {
        m_display->setViewportMargins(QMargins(0, 0, 0, 0));
    } else {
        m_display->setViewportMargins(calculateViewportMargins(
            m_treeXAnimator->isRunning() ? m_treeXAnimator->targetValue().toReal() : m_treeItem->pos().x(),
            m_treeItem->size().width(),
            m_titleYAnimator->isRunning() ? m_titleYAnimator->targetValue().toReal() : m_titleItem->pos().y(),
            m_titleItem->size().height(),
            m_sliderYAnimator->isRunning() ? m_sliderYAnimator->targetValue().toReal() : m_sliderItem->pos().y(),
            m_helpXAnimator->isRunning() ? m_helpXAnimator->targetValue().toReal() : m_helpItem->pos().x()
        ));
    }
}

void QnWorkbenchUi::updateActivityInstrumentState() {
    bool zoomed = m_widgetByRole[QnWorkbench::ZOOMED] != NULL;

    if(zoomed) {
        m_controlsActivityInstrument->setEnabled(m_flags & HIDE_WHEN_ZOOMED);
    } else {
        m_controlsActivityInstrument->setEnabled(m_flags & HIDE_WHEN_NORMAL);
    }
}

void QnWorkbenchUi::updateHelpContext() {
    /* This totally evil hack is here to work around a problem that when scene 
     * focus item changes, it is first cleared.
     * 
     * We want to skip the cleared state, hence the delay. There is a 
     * better way of doing it, so this is a TODO. */
    QTimer::singleShot(100, this, SLOT(updateHelpContextInternal()));
}

void QnWorkbenchUi::updateHelpContextInternal() {
    Qn::ActionScope scope = Qn::InvalidScope;

    QGraphicsItem *focusItem = display()->scene()->focusItem();

    if(focusItem == NULL || dynamic_cast<QnResourceWidget *>(focusItem)) {
        scope = Qn::SceneScope;
    } else if(focusItem == m_helpItem || focusItem == m_titleItem || m_titleItem->isAncestorOf(focusItem)) {
        return; /* Focusing on help widget or title item shouldn't change help context. */
    } else if(focusItem == m_treeItem) {
        scope = Qn::TreeScope;
    } else if(focusItem == m_sliderItem || m_treeItem->isAncestorOf(focusItem)) {
        scope = Qn::SliderScope;
    } else {
        return;
    }

    QnContextHelp::ContextId context;
    switch(scope) {
    case Qn::TreeScope:
        context = QnContextHelp::ContextId_Tree;
        break;
    case Qn::SliderScope:
        context = QnContextHelp::ContextId_Slider;
        break;
    case Qn::SceneScope:
        context = QnContextHelp::ContextId_Scene;
        foreach(QnResourceWidget *widget, display()->widgets()) {
            if(widget->displayFlags() & QnResourceWidget::DISPLAY_MOTION_GRID) {
                context = QnContextHelp::ContextId_MotionGrid;
                break;
            }
        }
        break;
    default:
        context = QnContextHelp::ContextId_Invalid;
        break;
    }

    qnHelp->setHelpContext(context);
}


// -------------------------------------------------------------------------- //
// Handlers
// -------------------------------------------------------------------------- //
void QnWorkbenchUi::at_mainMenuAction_triggered() {
    if(!m_mainMenuButton->isVisible())
        return;

    const char *inShowMenuPropertyName = "_qn_inShowMenu";

    QMenu *menu = m_mainMenuButton->defaultAction()->menu();
    if(m_mainMenuButton->property(inShowMenuPropertyName).toBool()) {
        if(menu)
            menu->hide();
    } else {
        m_mainMenuButton->setProperty(inShowMenuPropertyName, true);
        m_mainMenuButton->click(); /* This call starts event loop. */
        m_mainMenuButton->setProperty(inShowMenuPropertyName, false);
    }
}


void QnWorkbenchUi::at_fpsChanged(qreal fps) {
    m_fpsItem->setText(QString::number(fps, 'g', 4));
    m_fpsItem->resize(m_fpsItem->effectiveSizeHint(Qt::PreferredSize));
}

void QnWorkbenchUi::at_activityStopped() {
    m_inactive = true;

    updateControlsVisibility(true);

    foreach(QnResourceWidget *widget, m_display->widgets())
        widget->fadeOutButtons();
}

void QnWorkbenchUi::at_activityStarted() {
    m_inactive = false;

    updateControlsVisibility(true);
}

void QnWorkbenchUi::at_renderWatcher_displayingStateChanged(QnAbstractRenderer *renderer, bool displaying) {
    QnResourceWidget *widget = m_display->widget(renderer);
    if(widget != NULL)
        m_sliderItem->onDisplayingStateChanged(widget->display()->dataProvider()->getResource(), displaying);
}

void QnWorkbenchUi::at_display_widgetChanged(QnWorkbench::ItemRole role) {
    QnResourceWidget *oldWidget = m_widgetByRole[role];
    QnResourceWidget *newWidget = m_display->widget(role);
    m_widgetByRole[role] = newWidget;

    /* Tune activity listener instrument. */
    if(role == QnWorkbench::ZOOMED) {
        updateActivityInstrumentState();
        updateViewportMargins();
    }

    /* Update navigation item's target. */
    QnResourceWidget *targetWidget = m_widgetByRole[QnWorkbench::ZOOMED];
    if(targetWidget == NULL)
        targetWidget = m_widgetByRole[QnWorkbench::RAISED];
    m_sliderItem->setVideoCamera(targetWidget == NULL ? NULL : targetWidget->display()->camera());
}

void QnWorkbenchUi::at_display_widgetAdded(QnResourceWidget *widget) {
    if(widget->display() == NULL || widget->display()->camera() == NULL)
        return;

    QnSecurityCamResourcePtr cameraResource = widget->resource().dynamicCast<QnSecurityCamResource>();
#ifndef DEBUG_MOTION
    if(cameraResource != NULL)
#endif
    {
        connect(widget, SIGNAL(motionRegionSelected(QnResourcePtr, QnAbstractArchiveReader*, QList<QRegion>)), m_sliderItem, SLOT(loadMotionPeriods(QnResourcePtr, QnAbstractArchiveReader*, QList<QRegion>)));
        connect(m_sliderItem, SIGNAL(clearMotionSelection()), widget, SLOT(clearMotionSelection()));
        m_sliderItem->addReserveCamera(widget->display()->camera());
    }
}

void QnWorkbenchUi::at_display_widgetAboutToBeRemoved(QnResourceWidget *widget) {
    if(widget->display() == NULL || widget->display()->camera() == NULL)
        return;

    QnSecurityCamResourcePtr cameraResource = widget->resource().dynamicCast<QnSecurityCamResource>();
    if(cameraResource != NULL)
        m_sliderItem->removeReserveCamera(widget->display()->camera());
}

void QnWorkbenchUi::at_exportMediaRange(CLVideoCamera* camera, qint64 startTimeMs, qint64 endTimeMs)
{
    QSettings settings;
    settings.beginGroup(QLatin1String("export"));
    QString previousDir = settings.value(QLatin1String("previousDir")).toString();
    QString dateFormat = startTimeMs < 1000ll * 100000 ? QLatin1String("hh-mm-ss") : QLatin1String("dd-mmm-yyyy hh-mm-ss");
    QString suggetion;

    QnNetworkResourcePtr netRes = qSharedPointerDynamicCast<QnNetworkResource> (camera->getDevice());
    if (netRes)
        suggetion = netRes->getMAC().toString();

    QString fileName;
    while (1)
    {
        fileName = QFileDialog::getSaveFileName(m_display->view(), tr("Export Video As..."),
            previousDir + QLatin1Char('/') + suggetion,
            tr("Matroska(*.mkv)"),
            0,
            QFileDialog::DontUseNativeDialog);
        if (fileName.isEmpty())
            return;
        QString fullName = fileName;
        if (!fullName.toLower().endsWith(QLatin1String(".mkv")))
            fullName += QLatin1String(".mkv");
        if (QFile::exists(fullName))
        {
            QString shortName = QFileInfo(fullName).baseName();
            QMessageBox msgBox(QMessageBox::Information, tr("Confirm Save As"), tr("File '%1' already exists. Overwrite?").arg(shortName),
                               QMessageBox::Yes | QMessageBox::No, m_display->view());
            if (msgBox.exec() == QMessageBox::Yes)
            {
                if (!QFile::remove(fullName))
                {
                    QMessageBox::information(m_display->view(), tr("Can't overwrite file"), tr("File '%1' is used by another process. Try another name.").arg(shortName), QMessageBox::Ok);
                    continue;
                }
                break;
            }
        }
        else 
            break;
    }

    settings.setValue(QLatin1String("previousDir"), QFileInfo(fileName).absolutePath());

    QProgressDialog *exportProgressDialog = new QProgressDialog(m_display->view());
    exportProgressDialog->setAttribute(Qt::WA_DeleteOnClose);
    exportProgressDialog->setAttribute(Qt::WA_QuitOnClose);
    exportProgressDialog->setWindowFlags(Qt::WindowStaysOnTopHint);
    exportProgressDialog->setWindowTitle(tr("Exporting Video"));
    exportProgressDialog->setLabelText(tr("Exporting to \"%1\"...").arg(fileName));
    exportProgressDialog->setRange(0, 100);
    exportProgressDialog->setMinimumDuration(1000);
    connect(exportProgressDialog, SIGNAL(canceled()), camera, SLOT(stopExport()));
    connect(exportProgressDialog, SIGNAL(canceled()), exportProgressDialog, SLOT(reject()));
    connect(exportProgressDialog, SIGNAL(finished(int)), exportProgressDialog, SLOT(deleteLater()));

    connect(camera, SIGNAL(exportProgress(int)), exportProgressDialog, SLOT(setValue(int)));
    connect(camera, SIGNAL(exportFailed(QString)), exportProgressDialog, SLOT(reject()));
    connect(camera, SIGNAL(exportFinished(QString)), exportProgressDialog, SLOT(accept()));

    camera->disconnect(this);
    connect(camera, SIGNAL(exportFailed(QString)), this, SLOT(at_exportFailed(QString)));
    connect(camera, SIGNAL(exportFinished(QString)), this, SLOT(at_exportFinished(QString)));

    camera->exportMediaPeriodToFile(startTimeMs*1000ll, endTimeMs*1000ll, fileName);
}

void QnWorkbenchUi::at_exportFinished(QString fileName)
{
    QnAviResourcePtr file(new QnAviResource(fileName));
    file->setStatus(QnResource::Online);
    qnResPool->addResource(file);

    QMessageBox::information(0, tr("Export finished"), tr("Export successfully finished"));

}

void QnWorkbenchUi::at_exportFailed(QString errMessage)
{
    CLVideoCamera *cam = dynamic_cast<CLVideoCamera *>(sender()); // ### qobject_cast ?
    if (cam)
        cam->stopExport();
    QMessageBox::warning(0, tr("Can not export video"), errMessage, QMessageBox::Ok, QMessageBox::NoButton);
}

void QnWorkbenchUi::at_controlsWidget_deactivated() {
    /* Re-activate it. */
    display()->scene()->setActiveWindow(m_controlsWidget);
}

void QnWorkbenchUi::at_controlsWidget_geometryChanged() {
    QGraphicsWidget *controlsWidget = m_controlsWidget;
    QRectF rect = controlsWidget->rect();
    if(qFuzzyCompare(m_controlsWidgetRect, rect))
        return;
    QRectF oldRect = m_controlsWidgetRect;
    m_controlsWidgetRect = rect;

    /* We lay everything out manually. */

    m_sliderItem->setGeometry(QRectF(
        0.0,
        m_sliderItem->pos().y() - oldRect.height() + rect.height(),
        rect.width(),
        m_sliderItem->size().height()
    ));

    m_titleItem->setGeometry(QRectF(
        0.0,
        m_titleItem->pos().y(),
        rect.width(),
        m_titleItem->size().height()
    ));

    m_helpItem->setGeometry(QRectF(
        m_helpItem->pos().x() - oldRect.width() + rect.width(),
        m_helpItem->pos().y(),
        m_helpItem->size().width(),
        m_helpItem->size().height() - oldRect.height() + rect.height()
    ));

    updateTreeGeometry();
    updateHelpGeometry();
    updateFpsGeometry();
}

void QnWorkbenchUi::at_sliderShowButton_toggled(bool checked) {
    if(!m_ignoreClickEvent)
        setSliderOpened(checked);
}

void QnWorkbenchUi::at_sliderItem_geometryChanged() {
    updateTreeGeometry();
    updateHelpGeometry();

    updateViewportMargins();

    QRectF geometry = m_sliderItem->geometry();

    m_sliderShowButton->setPos(QPointF(
        (geometry.left() + geometry.right() - m_titleShowButton->size().height()) / 2,
        qMin(m_controlsWidgetRect.bottom(), geometry.top())
    ));
}

void QnWorkbenchUi::at_treeWidget_activated(const QnResourcePtr &resource) {
    if(resource.isNull())
        return;

    menu()->trigger(Qn::DropResourcesAction, resource);
}

void QnWorkbenchUi::at_treeItem_paintGeometryChanged() {
    QRectF paintGeometry = m_treeItem->paintGeometry();

    /* Don't hide tree item here. It will repaint itself when shown, which will
     * degrade performance. */

    m_treeBackgroundItem->setGeometry(paintGeometry);
    m_treeShowButton->setPos(QPointF(
        qMax(m_controlsWidgetRect.left(), paintGeometry.right()),
        (paintGeometry.top() + paintGeometry.bottom() - m_treeShowButton->size().height()) / 2
    ));
    m_treePinButton->setPos(QPointF(
        paintGeometry.right() - m_treePinButton->size().width(),
        paintGeometry.top()
    ));

    updateViewportMargins();
}

void QnWorkbenchUi::at_treeHidingProcessor_hoverFocusLeft() {
    if(!m_treePinned)
        setTreeOpened(false);
}

void QnWorkbenchUi::at_treeShowingProcessor_hoverEntered() {
    if(!m_treePinned && !isTreeOpened()) {
        setTreeOpened(true);

        /* So that the click that may follow won't hide it. */
        setTreeShowButtonUsed(false);
        QTimer::singleShot(300, this, SLOT(setTreeShowButtonUsed()));
    }

    m_treeHidingProcessor->forceHoverEnter();
    m_treeOpacityProcessor->forceHoverEnter();
}

void QnWorkbenchUi::at_treeShowButton_toggled(bool checked) {
    if(!m_ignoreClickEvent)
        setTreeOpened(checked);
}

void QnWorkbenchUi::at_treePinButton_toggled(bool checked) {
    m_treePinned = checked;

    if(checked)
        setTreeOpened(true);

    updateViewportMargins();
}

void QnWorkbenchUi::at_tabBar_closeRequested(QnWorkbenchLayout *layout) {
    QnWorkbenchLayoutList layouts;
    layouts.push_back(layout);
    menu()->trigger(Qn::CloseLayoutAction, layouts);
}

void QnWorkbenchUi::at_titleShowButton_toggled(bool checked) {
    if(!m_ignoreClickEvent)
        setTitleOpened(checked);
}

void QnWorkbenchUi::at_titleItem_geometryChanged() {
    if(!m_titleUsed)
        return;

    updateFpsGeometry();
    updateTreeGeometry();
    updateHelpGeometry();

    QRectF geometry = m_titleItem->geometry();

    m_titleBackgroundItem->setGeometry(geometry);

    m_titleShowButton->setPos(QPointF(
        (geometry.left() + geometry.right() - m_titleShowButton->size().height()) / 2,
        qMax(m_controlsWidget->rect().top(), geometry.bottom())
    ));
}

void QnWorkbenchUi::at_titleItem_contextMenuRequested(QObject *target, QEvent *event) {
    m_tabBarItem->setFocus();

    display()->scene()->sendEvent(m_tabBarItem, event);
}

void QnWorkbenchUi::at_fpsItem_geometryChanged() {
    updateFpsGeometry();
}

void QnWorkbenchUi::at_helpPinButton_toggled(bool checked) {
    m_helpPinned = checked;

    if(checked)
        setHelpOpened(true);

    updateViewportMargins();
}

void QnWorkbenchUi::at_helpShowButton_toggled(bool checked) {
    if(!m_ignoreClickEvent)
        setHelpOpened(checked);
}

void QnWorkbenchUi::at_helpHidingProcessor_hoverFocusLeft() {
    if(!m_helpPinned)
        setHelpOpened(false);
}

void QnWorkbenchUi::at_helpShowingProcessor_hoverEntered() {
    if(!m_helpPinned && !isHelpOpened()) {
        setHelpOpened(true);

        /* So that the click that may follow won't hide it. */
        setHelpShowButtonUsed(false);
        QTimer::singleShot(300, this, SLOT(setHelpShowButtonUsed()));
    }

    m_helpHidingProcessor->forceHoverEnter();
    m_helpOpacityProcessor->forceHoverEnter();
}

void QnWorkbenchUi::at_helpItem_paintGeometryChanged() {
    QRectF paintGeometry = m_helpItem->paintGeometry();

    /* Don't hide help item here. It will repaint itself when shown, which will
     * degrade performance. */

    m_helpBackgroundItem->setGeometry(paintGeometry);
    m_helpShowButton->setPos(QPointF(
        qMin(m_controlsWidgetRect.right(), paintGeometry.left()),
        (paintGeometry.top() + paintGeometry.bottom() - m_helpShowButton->size().height()) / 2
    ));
    m_helpPinButton->setPos(paintGeometry.topLeft());

    updateViewportMargins();
}

void QnWorkbenchUi::at_helpWidget_showRequested() {
    m_helpHidingProcessor->forceHoverEnter();
    m_helpShowingProcessor->forceHoverEnter();

    setHelpOpened(true);
}

void QnWorkbenchUi::at_helpWidget_hideRequested() {
    m_helpHidingProcessor->forceHoverLeave();
    m_helpShowingProcessor->forceHoverLeave();

    setHelpOpened(false);
}<|MERGE_RESOLUTION|>--- conflicted
+++ resolved
@@ -209,20 +209,14 @@
 
         QLinearGradient gradient(0, 0, 1, 0);
         gradient.setCoordinateMode(QGradient::ObjectBoundingMode);
-<<<<<<< HEAD
         gradient.setColorAt(0.0, QColor(0, 0, 0, 255));
         gradient.setColorAt(1.0, QColor(0, 0, 0, 64));
-=======
-        gradient.setColorAt(0.0,  QColor(0, 0, 0, 255));
-        gradient.setColorAt(0.995, QColor(0, 0, 0, 64));
-        gradient.setColorAt(1.0,  QColor(110, 110, 110, 255));
->>>>>>> 60310f48
         gradient.setSpread(QGradient::RepeatSpread);
 
         palette.setBrush(QPalette::Window, QBrush(gradient));
         m_treeBackgroundItem->setPalette(palette);
     }
-    m_treeBackgroundItem->setFrameColor(QColor(0, 0, 0));
+    m_treeBackgroundItem->setFrameColor(QColor(110, 110, 110, 255));
     m_treeBackgroundItem->setFrameWidth(0.5);
 
     m_treeItem = new QnMaskedProxyWidget(m_controlsWidget);
@@ -288,20 +282,14 @@
 
         QLinearGradient gradient(0, 0, 0, 1);
         gradient.setCoordinateMode(QGradient::ObjectBoundingMode);
-<<<<<<< HEAD
         gradient.setColorAt(0.0, QColor(0, 0, 0, 255));
         gradient.setColorAt(1.0, QColor(0, 0, 0, 64));
-=======
-        gradient.setColorAt(0.0,  QColor(0, 0, 0, 255));
-        gradient.setColorAt(0.95, QColor(0, 0, 0, 64));
-        gradient.setColorAt(1.0,  QColor(110, 110, 110, 255));
->>>>>>> 60310f48
         gradient.setSpread(QGradient::RepeatSpread);
 
         palette.setBrush(QPalette::Window, QBrush(gradient));
         m_titleBackgroundItem->setPalette(palette);
     }
-    m_titleBackgroundItem->setFrameColor(QColor(0, 0, 0));
+    m_titleBackgroundItem->setFrameColor(QColor(110, 110, 110, 255));
     m_titleBackgroundItem->setFrameWidth(0.5);
 
     m_titleItem = new QnClickableWidget(m_controlsWidget);
@@ -390,20 +378,14 @@
 
         QLinearGradient gradient(0, 0, 1, 0);
         gradient.setCoordinateMode(QGradient::ObjectBoundingMode);
-<<<<<<< HEAD
         gradient.setColorAt(1.0, QColor(0, 0, 0, 255));
         gradient.setColorAt(0.0, QColor(0, 0, 0, 64));
-=======
-        gradient.setColorAt(1.0,  QColor(0, 0, 0, 255));
-        gradient.setColorAt(0.005, QColor(0, 0, 0, 64));
-        gradient.setColorAt(0.0,  QColor(110, 110, 110, 255));
->>>>>>> 60310f48
         gradient.setSpread(QGradient::RepeatSpread);
 
         palette.setBrush(QPalette::Window, QBrush(gradient));
         m_helpBackgroundItem->setPalette(palette);
     }
-    m_helpBackgroundItem->setFrameColor(QColor(0, 0, 0));
+    m_helpBackgroundItem->setFrameColor(QColor(110, 110, 110, 255));
     m_helpBackgroundItem->setFrameWidth(0.5);
 
     m_helpWidget = new QnHelpWidget(qnHelp);
