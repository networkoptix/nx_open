--- conflicted
+++ resolved
@@ -2691,12 +2691,7 @@
 
     QPointF pos = QPointF(
         right - m_fpsItem->size().width(),
-<<<<<<< HEAD
-        m_titleItem ? m_titleItem->geometry().bottom() : 0.0
-        );
-=======
         m_titleItem ? m_titleItem->geometry().bottom() : 0.0);
->>>>>>> 0d1c4876
 
     if (qFuzzyEquals(pos, m_fpsItem->pos()))
         return;
