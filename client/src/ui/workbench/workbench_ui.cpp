--- conflicted
+++ resolved
@@ -411,17 +411,9 @@
         palette.setColor(QPalette::Base, Qt::transparent);
         m_helpWidget->setPalette(palette);
     }
-<<<<<<< HEAD
-=======
-    m_helpWidget->setTextFormat(Qt::RichText);
-    m_helpWidget->setText(trUtf8("<div style=\"color:red;font-size:100px\" align=\"center\">:)</div>"));
-    m_helpWidget->setMinimumWidth(200);
-    m_helpWidget->setAlignment(Qt::AlignTop | Qt::AlignLeft);
 
     //connect(QnContextHelp::instance(), SIGNAL(helpContextChanged(ContextId, const QString&, bool)), m_helpWidget, SLOT(onHelpContextChanged(ContextId, const QString&, bool)));
 
-    
->>>>>>> 6a607593
 
     m_helpItem = new QnMaskedProxyWidget(m_controlsWidget);
     m_helpItem->setWidget(m_helpWidget);
