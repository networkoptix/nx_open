#include "workbench_ui.h"
#include <cassert>
#include <cmath> /* For std::floor. */

#include <QtCore/QSettings>
#include <QtCore/QTimer>

#include <QtWidgets/QComboBox>
#include <QtWidgets/QGraphicsScene>
#include <QtWidgets/QGraphicsView>
#include <QtWidgets/QGraphicsProxyWidget>
#include <QtWidgets/QGraphicsLinearLayout>
#include <QtWidgets/QStyle>
#include <QtWidgets/QApplication>
#include <QtWidgets/QMenu>

#include <client/client_settings.h>
#include <client/client_runtime_settings.h>

#include <core/dataprovider/abstract_streamdataprovider.h>

#include <core/resource/security_cam_resource.h>
#include <core/resource/layout_resource.h>
#include <core/resource/user_resource.h>

#include <camera/resource_display.h>

#include <ui/animation/viewport_animator.h>
#include <ui/animation/animator_group.h>
#include <ui/animation/opacity_animator.h>

#include <ui/graphics/instruments/instrument_manager.h>
#include <ui/graphics/instruments/animation_instrument.h>
#include <ui/graphics/instruments/forwarding_instrument.h>
#include <ui/graphics/instruments/bounding_instrument.h>
#include <ui/graphics/instruments/activity_listener_instrument.h>
#include <ui/graphics/instruments/fps_counting_instrument.h>
#include <ui/graphics/instruments/drop_instrument.h>
#include <ui/graphics/instruments/focus_listener_instrument.h>
#include <ui/graphics/instruments/hand_scroll_instrument.h>
#include <ui/graphics/items/standard/graphics_widget.h>
#include <ui/graphics/items/generic/image_button_widget.h>
#include <ui/graphics/items/generic/masked_proxy_widget.h>
#include <ui/graphics/items/generic/clickable_widgets.h>
#include <ui/graphics/items/generic/framed_widget.h>
#include <ui/graphics/items/generic/tool_tip_widget.h>
#include <ui/graphics/items/generic/ui_elements_widget.h>
#include <ui/graphics/items/generic/proxy_label.h>
#include <ui/graphics/items/generic/graphics_message_box.h>
#include <ui/graphics/items/controls/navigation_item.h>
#include <ui/graphics/items/controls/time_slider.h>
#include <ui/graphics/items/controls/speed_slider.h>
#include <ui/graphics/items/controls/volume_slider.h>
#include <ui/graphics/items/controls/time_scroll_bar.h>
#include <ui/graphics/items/controls/control_background_widget.h>
#include <ui/graphics/items/resource/resource_widget.h>
#include <ui/graphics/items/notifications/notifications_collection_widget.h>
#include <ui/common/palette.h>
#include <ui/processors/hover_processor.h>

#include <ui/actions/action_manager.h>
#include <ui/actions/action.h>
#include <ui/actions/action_parameter_types.h>
#include <ui/help/help_topic_accessor.h>
#include <ui/help/help_topics.h>
#include <ui/widgets/calendar_widget.h>
#include <ui/widgets/day_time_widget.h>
#include <ui/widgets/resource_browser_widget.h>
#include <ui/widgets/layout_tab_bar.h>
#include <ui/widgets/search_line_edit.h>
#include <ui/widgets/main_window.h>
#include <ui/style/skin.h>
#include <ui/style/noptix_style.h>
#include <ui/workaround/qtbug_workaround.h>
#include <ui/screen_recording/screen_recorder.h>

#include <utils/common/event_processors.h>
#include <utils/common/scoped_value_rollback.h>
#include <utils/common/checked_cast.h>
#include <utils/common/counter.h>

#include "watchers/workbench_render_watcher.h"
#include "workbench.h"
#include "workbench_display.h"
#include "workbench_layout.h"
#include "workbench_context.h"
#include "workbench_navigator.h"
#include "workbench_access_controller.h"


namespace {

    const QSize showHideButtonSize(15, 45);
    const QMargins showHideButtonMargins(0, 10, 0, 10);

    QnImageButtonWidget *newActionButton(QAction *action, qreal sizeMultiplier = 1.0, int helpTopicId = Qn::Empty_Help, QGraphicsItem *parent = NULL) {
        int baseSize = QApplication::style()->pixelMetric(QStyle::PM_ToolBarIconSize, NULL, NULL);

        qreal height = baseSize * sizeMultiplier;
        qreal width = height * QnGeometry::aspectRatio(action->icon().actualSize(QSize(1024, 1024)));

        QnImageButtonWidget *button;

        qreal rotationSpeed = action->property(Qn::ToolButtonCheckedRotationSpeed).toReal();
        if(!qFuzzyIsNull(rotationSpeed)) {
            QnRotatingImageButtonWidget *rotatingButton = new QnRotatingImageButtonWidget(parent);
            rotatingButton->setRotationSpeed(rotationSpeed);
            button = rotatingButton;
        } else {
            button = new QnImageButtonWidget(parent);
        }

        button->setSizePolicy(QSizePolicy::Fixed, QSizePolicy::Fixed, QSizePolicy::ToolButton);
        button->setFixedSize(width, height);
        button->setDefaultAction(action);
        button->setCached(true);

        if(helpTopicId != Qn::Empty_Help)
            setHelpTopic(button, helpTopicId);

        return button;
    }

    QnImageButtonWidget *newShowHideButton(QGraphicsItem *parent = NULL, QAction *action = NULL) {
        QnImageButtonWidget *button = new QnImageButtonWidget(parent);
        button->setFixedSize(showHideButtonSize);
        button->setImageMargins(showHideButtonMargins);
        if (action)
            button->setDefaultAction(action);
        else
            button->setCheckable(true);
        button->setIcon(qnSkin->icon("panel/slide_right.png", "panel/slide_left.png"));
        
        button->setProperty(Qn::NoHandScrollOver, true);
        button->setCached(true);

        setHelpTopic(button, Qn::MainWindow_Pin_Help);
        return button;
    }

    QnImageButtonWidget *newPinButton(QGraphicsItem *parent = NULL, QAction *action = NULL) {
        QnImageButtonWidget *button = new QnImageButtonWidget(parent);

        int size = QApplication::style()->pixelMetric(QStyle::PM_ToolBarIconSize, NULL, NULL);
        button->resize(size, size);
        if (action)
            button->setDefaultAction(action);
        else
            button->setCheckable(true);
        button->setIcon(qnSkin->icon("panel/pin.png", "panel/unpin.png"));
        button->setCached(true);
        setHelpTopic(button, Qn::MainWindow_Pin_Help);
        return button;
    }

    class QnResizerWidget: public GraphicsWidget {
        typedef GraphicsWidget base_type;

    public:
        QnResizerWidget(Qt::Orientation orientation, QGraphicsItem *parent = NULL, Qt::WindowFlags wFlags = 0):
            base_type(parent, wFlags),
            m_orientation(orientation)
        {
            setAcceptedMouseButtons(Qt::LeftButton);
            setAcceptHoverEvents(false);
            setFlag(ItemHasNoContents, true);
            setHandlingFlag(ItemHandlesMovement, true);
            setEnabled(true);
        }

        void setEnabled(bool enabled)
        {
            setFlag(ItemIsMovable, enabled);
            if (enabled)
                setCursor(m_orientation == Qt::Vertical ? Qt::SizeVerCursor : Qt::SizeHorCursor);
            else
                setCursor(QCursor());
        }
    private:
        Qt::Orientation m_orientation;
    };

    class QnTabBarGraphicsProxyWidget: public QGraphicsProxyWidget {
        typedef QGraphicsProxyWidget base_type;
    public:
        QnTabBarGraphicsProxyWidget(QGraphicsItem *parent = NULL, Qt::WindowFlags windowFlags = 0): base_type(parent, windowFlags) {}

    protected:
        virtual bool eventFilter(QObject *object, QEvent *event) override {
            if(object == widget()) {
                if(event->type() == QEvent::Move)
                    return false; /* Don't propagate moves. */

                if(event->type() == QEvent::UpdateRequest && isVisible())
                    widget()->setAttribute(Qt::WA_Mapped); /* This one gets cleared for no reason in some cases. We just hack it around. */
            }

            return base_type::eventFilter(object, event);
        }

        virtual QVariant itemChange(GraphicsItemChange change, const QVariant &value) override {
            if(change == ItemPositionChange || change == ItemPositionHasChanged)
                return value; /* Don't propagate moves. */

            return base_type::itemChange(change, value);
        }
    };

    const qreal normalTreeOpacity = 0.85;
    const qreal hoverTreeOpacity = 0.95;
    const qreal normalTreeBackgroundOpacity = 0.5;
    const qreal hoverTreeBackgroundOpacity = 1.0;

    const qreal normalSliderOpacity = 0.5;
    const qreal hoverSliderOpacity = 0.95;

    const qreal normalTitleBackgroundOpacity = 0.5;
    const qreal hoverTitleBackgroundOpacity = 0.95;

    const qreal normalNotificationsOpacity = 0.85;
    const qreal hoverNotificationsOpacity = 0.95;
    const qreal normalNotificationsBackgroundOpacity = 0.5;
    const qreal hoverNotificationsBackgroundOpacity = 1.0;

    const qreal normalCalendarOpacity = 0.5;
    const qreal hoverCalendarOpacity = 0.95;

    const qreal normalSearchOpacity = 0.85;
    const qreal hoverSearchOpacity = 0.95;

    const qreal opaque = 1.0;
    const qreal hidden = 0.0;

    const int hideConstrolsTimeoutMSec = 2000;
    const int closeConstrolsTimeoutMSec = 2000;

    const int sliderAutoHideTimeoutMSec = 10000;

} // anonymous namespace

static QtMessageHandler previousMsgHandler = 0;
static QnDebugProxyLabel* debugLabel = 0;

static void uiMsgHandler(QtMsgType type, const QMessageLogContext& ctx, const QString& msg)
{
    if (previousMsgHandler) {
        previousMsgHandler(type, ctx, msg);
    } 
    if (!debugLabel)
        return;
    debugLabel->appendTextQueued(msg);
}


QnWorkbenchUi::QnWorkbenchUi(QObject *parent):
    base_type(parent),
    QnWorkbenchContextAware(parent),
    m_instrumentManager(display()->instrumentManager()),
    m_fpsCountingInstrument(NULL),
    m_controlsActivityInstrument(NULL),
    m_flags(0),
    m_controlsWidget(NULL),
    m_treeVisible(false),
    m_titleUsed(false),
    m_titleVisible(false),
    m_sliderVisible(false),
    m_notificationsPinned(false),
    m_notificationsOpened(false),
    m_notificationsVisible(false),
    m_calendarOpened(false),
    m_calendarVisible(false),
    m_dayTimeOpened(false),
    m_windowButtonsUsed(true),
    m_searchVisible(false),
    m_searchOpened(false),
    m_ignoreClickEvent(false),
    m_inactive(false),
    m_fpsItem(NULL),
    m_debugOverlayLabel(NULL),

    m_inFreespace(false),
    m_unzoomedOpenedPanels(),

    m_sliderItem(NULL),
    m_sliderResizerWidget(NULL),
    m_ignoreSliderResizerGeometryChanges(false),
    m_ignoreSliderResizerGeometryLater(false),
    m_ignoreTreeResizerGeometryChanges(false),
    m_updateTreeResizerGeometryLater(false),
    m_sliderZoomingIn(false),
    m_sliderZoomingOut(false),
    m_sliderZoomButtonsWidget(NULL),
    m_sliderOpacityProcessor(NULL),
    m_sliderYAnimator(NULL),
    m_sliderShowButton(NULL),
    m_sliderOpacityAnimatorGroup(NULL),
    m_sliderAutoHideTimer(NULL),

    m_lastThumbnailsHeight(48.0),

    m_treeWidget(NULL),
    m_treeResizerWidget(NULL),
    m_treeItem(NULL),
    m_treeBackgroundItem(NULL),
    m_treeShowButton(NULL),
    m_treePinButton(NULL),
    m_treeHidingProcessor(NULL),
    m_treeShowingProcessor(NULL),
    m_treeOpacityProcessor(NULL),
    m_treeOpacityAnimatorGroup(NULL),
    m_treeXAnimator(NULL),    

    m_titleItem(NULL),
    m_titleShowButton(NULL),
    m_mainMenuButton(NULL),
    m_tabBarWidget(NULL),
    m_tabBarItem(NULL),
    m_titleOpacityAnimatorGroup(NULL),
    m_titleBackgroundItem(NULL),
    m_titleYAnimator(NULL),
    m_titleOpacityProcessor(NULL),
    m_titleRightButtonsLayout(NULL),
    m_windowButtonsWidget(NULL),

    m_notificationsBackgroundItem(NULL),
    m_notificationsItem(NULL),
    m_notificationsPinButton(NULL),
    m_notificationsShowButton(NULL),
    m_notificationsOpacityProcessor(NULL),
    m_notificationsHidingProcessor(NULL),
    m_notificationsShowingProcessor(NULL),
    m_notificationsXAnimator(NULL),
    m_notificationsOpacityAnimatorGroup(NULL),

<<<<<<< HEAD


=======
    m_calendarItem(NULL),
    m_calendarSizeAnimator(NULL),
    m_calendarOpacityAnimatorGroup(NULL),
    m_calendarOpacityProcessor(NULL),
>>>>>>> a3140049
    m_inCalendarGeometryUpdate(false),

    m_inDayTimeGeometryUpdate(false),
    m_dayTimeItem(NULL),
    m_dayTimeWidget(NULL),
    m_dayTimeSizeAnimator(NULL),

    m_searchWidget(NULL),
    m_searchSizeAnimator(NULL),
    m_searchOpacityAnimatorGroup(NULL),
    m_searchOpacityProcessor(NULL),
    m_inSearchGeometryUpdate(false)
    
    ,m_pinOffset(24)
{
    memset(m_widgetByRole, 0, sizeof(m_widgetByRole));

    QGraphicsLayout::setInstantInvalidatePropagation(true);

    /* Install and configure instruments. */
    m_fpsCountingInstrument = new FpsCountingInstrument(1000, this);
    m_controlsActivityInstrument = new ActivityListenerInstrument(true, hideConstrolsTimeoutMSec, this);

    m_instrumentManager->installInstrument(m_fpsCountingInstrument, InstallationMode::InstallBefore, display()->paintForwardingInstrument());
    m_instrumentManager->installInstrument(m_controlsActivityInstrument);

    connect(m_controlsActivityInstrument, &ActivityListenerInstrument::activityStopped,   this,     &QnWorkbenchUi::at_activityStopped);
    connect(m_controlsActivityInstrument, &ActivityListenerInstrument::activityResumed,   this,     &QnWorkbenchUi::at_activityStarted);
    connect(m_fpsCountingInstrument,    &FpsCountingInstrument::fpsChanged,               this,     [this](qreal fps) {
#ifdef QN_SHOW_FPS_MS
        QString fmt = lit("%1 (%2ms)");
        m_fpsItem->setText(fmt.arg(QString::number(fps, 'g', 4)).arg(QString::number(1000 / fps, 'g', 4)));
#else
        m_fpsItem->setText(QString::number(fps, 'g', 4));
#endif
        m_fpsItem->resize(m_fpsItem->effectiveSizeHint(Qt::PreferredSize));
    });

    /* Create controls. */
    createControlsWidget();

    /* Animation. */
    setTimer(m_instrumentManager->animationTimer());
    startListening();

    /* Fps counter. */
    createFpsWidget();

<<<<<<< HEAD
	if (!qnRuntime->isActiveXMode()) {
=======
	if (!qnSettings->isActiveXMode()) {
>>>>>>> a3140049
		/* Tree panel. */
		createTreeWidget();
	}

<<<<<<< HEAD
	if (!qnRuntime->isActiveXMode()) {
=======
	if (!qnSettings->isActiveXMode()) {
>>>>>>> a3140049
		/* Title bar. */
		createTitleWidget();
	}

    if (!(qnSettings->lightMode() & Qn::LightModeNoNotifications))
        createNotificationsWidget();

    /* Calendar. */
    createCalendarWidget();

    /* Navigation slider. */
    createSliderWidget();

#ifdef QN_ENABLE_BOOKMARKS
    /* Bookmarks search line. */
    createSearchWidget();
#endif

    /* Debug overlay */
<<<<<<< HEAD
//    createDebugWidget();
=======
    createDebugWidget();
>>>>>>> a3140049

    initGraphicsMessageBox();

    /* Connect to display. */
    display()->view()->addAction(action(Qn::FreespaceAction));
    connect(action(Qn::FreespaceAction),&QAction::triggered,                        this,           &QnWorkbenchUi::at_freespaceAction_triggered);
    connect(action(Qn::EffectiveMaximizeAction), &QAction::triggered,               this,           [this](){ if(m_inFreespace) at_freespaceAction_triggered();});
    connect(display(),                  &QnWorkbenchDisplay::viewportGrabbed,       this,           &QnWorkbenchUi::disableProxyUpdates);
    connect(display(),                  &QnWorkbenchDisplay::viewportUngrabbed,     this,           &QnWorkbenchUi::enableProxyUpdates);
    connect(display(),                  &QnWorkbenchDisplay::widgetChanged,         this,           &QnWorkbenchUi::at_display_widgetChanged);

    /* Init fields. */
    m_pinOffset = (24 - QApplication::style()->pixelMetric(QStyle::PM_ToolBarIconSize, NULL, NULL)) / 2.0;

    setFlags(HideWhenNormal | HideWhenZoomed | AdjustMargins);

    setSliderVisible(false, false);
    setTreeVisible(true, false);
    setTitleVisible(true, false);
    setTitleUsed(false);
    setNotificationsVisible(true, false);
    setCalendarOpened(false, false);
    setDayTimeWidgetOpened(false, false);
    setCalendarVisible(false);
    updateControlsVisibility(false);

    //TODO: #GDM #Common think about a refactoring
    bool treeOpened = qnSettings->isTreeOpened(); //quite a hack because m_treePinButton sets tree opened if it is pinned
    bool notificationsOpened = qnSettings->isNotificationsOpened(); //same shit
	if (m_treePinButton)
		m_treePinButton->setChecked(qnSettings->isTreePinned());
    if (m_notificationsPinButton)
        m_notificationsPinButton->setChecked(qnSettings->isNotificationsPinned());
    setTreeOpened(treeOpened, false);
    setTitleOpened(qnSettings->isTitleOpened(), false, false);
    setSliderOpened(qnSettings->isSliderOpened(), false, false);
    setNotificationsOpened(notificationsOpened, false);

	if (m_titleBackgroundItem) {
		/* Set up title D&D. */
		DropInstrument *dropInstrument = new DropInstrument(true, context(), this);
		display()->instrumentManager()->installInstrument(dropInstrument);
		dropInstrument->setSurface(m_titleBackgroundItem);
	}
}

QnWorkbenchUi::~QnWorkbenchUi() {
    debugLabel = 0;
    /* The disconnect call is needed so that our methods don't get triggered while
     * the ui machinery is shutting down. */
    disconnectAll();

    delete m_controlsWidget;
}

Qn::ActionScope QnWorkbenchUi::currentScope() const {
    QGraphicsItem *focusItem = display()->scene()->focusItem();
    if(focusItem == m_treeItem) {
        return Qn::TreeScope;
    } else if(focusItem == m_sliderItem) {
        return Qn::SliderScope;
    } else if(focusItem == m_tabBarItem) {
        return Qn::TitleBarScope;
    } else if(!focusItem || dynamic_cast<QnResourceWidget *>(focusItem)) {
        return Qn::SceneScope;
    } else {
        return Qn::MainScope;
    }
}

QnActionParameters QnWorkbenchUi::currentParameters(Qn::ActionScope scope) const {
    /* Get items. */
    switch(scope) {
    case Qn::TitleBarScope:
        if (m_tabBarWidget)
            return m_tabBarWidget->currentParameters(scope);
        return QnActionParameters();
    case Qn::TreeScope:
        if (m_treeWidget)
            return m_treeWidget->currentParameters(scope);
        return QnActionParameters();
    default:
        return QnActionParameters(currentTarget(scope));
    }
}

QVariant QnWorkbenchUi::currentTarget(Qn::ActionScope scope) const {
    /* Get items. */
    switch(scope) {
    case Qn::SliderScope:
        return QVariant::fromValue(navigator()->currentWidget());
    case Qn::SceneScope:
        return QVariant::fromValue(QnActionParameterTypes::widgets(display()->scene()->selectedItems()));
    default:
        return QVariant();
    }
}

void QnWorkbenchUi::setProxyUpdatesEnabled(bool updatesEnabled) {
	if (m_treeItem)
		m_treeItem->setUpdatesEnabled(updatesEnabled);
}

void QnWorkbenchUi::setWindowButtonsUsed(bool windowButtonsUsed) {
    if(m_windowButtonsUsed == windowButtonsUsed)
        return;

    m_windowButtonsUsed = windowButtonsUsed;

	if (!m_titleItem)
		return;

    if(m_windowButtonsUsed) {
        m_titleRightButtonsLayout->addItem(m_windowButtonsWidget);
        m_windowButtonsWidget->setVisible(true);
    } else {
        m_titleRightButtonsLayout->removeItem(m_windowButtonsWidget);
        m_windowButtonsWidget->setVisible(false);
    }
}

void QnWorkbenchUi::updateControlsVisibility(bool animate) {    // TODO
    ensureAnimationAllowed(animate);

    if (qnRuntime->isVideoWallMode()) {
        bool sliderVisible =
            navigator()->currentWidget() != NULL &&
            !(navigator()->currentWidget()->resource()->flags() & (Qn::still_image | Qn::server));

        setSliderVisible(sliderVisible, animate);
        setTreeVisible(false, false);
        setTitleVisible(false, false);
        setNotificationsVisible(false, false);
#ifdef QN_ENABLE_BOOKMARKS
        setSearchVisible(false, false);
#endif
        return;
    }

    bool sliderVisible =
        navigator()->currentWidget() != NULL &&
        !(navigator()->currentWidget()->resource()->flags() & (Qn::still_image | Qn::server | Qn::videowall)) &&
        ((accessController()->globalPermissions() & Qn::GlobalViewArchivePermission) || !(navigator()->currentWidget()->resource()->flags() & Qn::live)) &&
        !action(Qn::ToggleTourModeAction)->isChecked();

    if(m_inactive) {
        bool hovered = isHovered();
        setSliderVisible(sliderVisible && hovered, animate);
        setTreeVisible(hovered, animate);
        setTitleVisible(hovered, animate);
        setNotificationsVisible(hovered, animate);
    } else {
        setSliderVisible(sliderVisible, animate);
        setTreeVisible(true, animate);
        setTitleVisible(true, animate);
        setNotificationsVisible(true, animate);
    }

    updateCalendarVisibility(animate);
#ifdef QN_ENABLE_BOOKMARKS
    updateSearchVisibility(animate);
#endif
}

QMargins QnWorkbenchUi::calculateViewportMargins(qreal treeX, qreal treeW, qreal titleY, qreal titleH, qreal sliderY, qreal notificationsX) {
    QMargins result(
        isTreePinned() ? std::floor(qMax(0.0, treeX + treeW)) : 0.0,
        std::floor(qMax(0.0, titleY + titleH)),
        m_notificationsItem ? std::floor(qMax(0.0, m_notificationsPinned ? m_controlsWidgetRect.right() - notificationsX : 0.0)) : 0.0,
        std::floor(qMax(0.0, m_controlsWidgetRect.bottom() - sliderY))
    );

    if (result.left() + result.right() >= m_controlsWidgetRect.width()) {
        result.setLeft(0.0);
        result.setRight(0.0);
    }

    return result;

}

void QnWorkbenchUi::setFlags(Flags flags) {
    if(flags == m_flags)
        return;

    m_flags = flags;

    updateActivityInstrumentState();
    updateViewportMargins();
}

void QnWorkbenchUi::updateViewportMargins() {
    if(!(m_flags & AdjustMargins)) {
        display()->setViewportMargins(QMargins(0, 0, 0, 0));
    } else {
        display()->setViewportMargins(calculateViewportMargins(
            m_treeXAnimator ? (m_treeXAnimator->isRunning() ? m_treeXAnimator->targetValue().toReal() : m_treeItem->pos().x()) : 0.0,
            m_treeItem ? m_treeItem->size().width() : 0.0,
            m_titleYAnimator ? (m_titleYAnimator->isRunning() ? m_titleYAnimator->targetValue().toReal() : m_titleItem->pos().y()) : 0.0,
            m_titleItem ? m_titleItem->size().height() : 0.0,
            m_sliderYAnimator->isRunning() ? m_sliderYAnimator->targetValue().toReal() : m_sliderItem->pos().y(),
            m_notificationsItem ? m_notificationsXAnimator->isRunning() ? m_notificationsXAnimator->targetValue().toReal() : m_notificationsItem->pos().x() : 0.0
        ));
    }
}

void QnWorkbenchUi::updateActivityInstrumentState() {
    bool zoomed = m_widgetByRole[Qn::ZoomedRole] != NULL;

    if(zoomed) {
        m_controlsActivityInstrument->setEnabled(m_flags & HideWhenZoomed);
    } else {
        m_controlsActivityInstrument->setEnabled(m_flags & HideWhenNormal);
    }
}

bool QnWorkbenchUi::isHovered() const {
    return  
           (m_sliderOpacityProcessor        && m_sliderOpacityProcessor->isHovered())
        || (m_treeOpacityProcessor          && m_treeOpacityProcessor->isHovered())
        || (m_titleOpacityProcessor         && m_titleOpacityProcessor->isHovered())
        || (m_notificationsOpacityProcessor && m_notificationsOpacityProcessor->isHovered())
        || (m_calendarOpacityProcessor      && m_calendarOpacityProcessor->isHovered())
        || (m_searchOpacityProcessor        && m_searchOpacityProcessor->isHovered())
        ;
}

QnWorkbenchUi::Panels QnWorkbenchUi::openedPanels() const {
    return
        (isTreeOpened() ? TreePanel : NoPanel) |
        (isTitleOpened() ? TitlePanel : NoPanel) |
        (isSliderOpened() ? SliderPanel : NoPanel) |
        (isNotificationsOpened() ? NotificationsPanel : NoPanel);
}

void QnWorkbenchUi::setOpenedPanels(Panels panels, bool animate, bool save) {
    ensureAnimationAllowed(animate);

    setTreeOpened(panels & TreePanel, animate, save);
    setTitleOpened(panels & TitlePanel, animate, save);
    setSliderOpened(panels & SliderPanel, animate, save);
    setNotificationsOpened(panels & NotificationsPanel, animate, save);
}

void QnWorkbenchUi::initGraphicsMessageBox() {
    QGraphicsWidget *graphicsMessageBoxWidget = new QnUiElementsWidget();
    graphicsMessageBoxWidget->setAcceptedMouseButtons(0);
    display()->scene()->addItem(graphicsMessageBoxWidget);
    display()->setLayer(graphicsMessageBoxWidget, Qn::MessageBoxLayer);

    QGraphicsLinearLayout* messageBoxVLayout = new QGraphicsLinearLayout(Qt::Vertical);
    messageBoxVLayout->setContentsMargins(0.0, 0.0, 0.0, 0.0);
    messageBoxVLayout->setSpacing(0.0);

    QGraphicsLinearLayout* messageBoxHLayout = new QGraphicsLinearLayout(Qt::Horizontal);
    messageBoxHLayout->setContentsMargins(0.0, 0.0, 0.0, 0.0);
    messageBoxHLayout->setSpacing(0.0);

    graphicsMessageBoxWidget->setLayout(messageBoxHLayout);

    messageBoxHLayout->addStretch();
    messageBoxHLayout->addItem(messageBoxVLayout);
    messageBoxHLayout->addStretch();

    messageBoxVLayout->addStretch();
    messageBoxVLayout->addItem(new QnGraphicsMessageBoxItem(graphicsMessageBoxWidget));
    messageBoxVLayout->addStretch();
}

bool QnWorkbenchUi::event(QEvent *event) {
    bool result = base_type::event(event);

    if(event->type() == QnEvent::WinSystemMenu) {
        if(m_mainMenuButton->isVisible())
            m_mainMenuButton->click();

        result = true;
    }

    return result;
}

void QnWorkbenchUi::tick(int deltaMSecs) {
    if(!m_sliderZoomingIn && !m_sliderZoomingOut)
        return;

    if(!display()->scene())
        return;

    QnTimeSlider *slider = m_sliderItem->timeSlider();

    QPointF pos;
    if(slider->windowStart() <= slider->sliderPosition() && slider->sliderPosition() <= slider->windowEnd()) {
        pos = slider->positionFromValue(slider->sliderPosition(), true);
    } else {
        pos = slider->rect().center();
    }

    QGraphicsSceneWheelEvent event(QEvent::GraphicsSceneWheel);
    event.setDelta(360 * 8 * (m_sliderZoomingIn ? deltaMSecs : -deltaMSecs) / 1000); /* 360 degrees per sec, x8 since delta is measured in in eighths (1/8s) of a degree. */
    event.setPos(pos);
    event.setScenePos(slider->mapToScene(pos));
    display()->scene()->sendEvent(slider, &event);
}

void QnWorkbenchUi::at_freespaceAction_triggered() {
<<<<<<< HEAD
    Q_ASSERT_X(!qnRuntime->isActiveXMode(), Q_FUNC_INFO, "This function must not be called in ActiveX mode.");
=======
	// ax 23
	return;
>>>>>>> a3140049

    QAction *fullScreenAction = action(Qn::EffectiveMaximizeAction);

    bool isFullscreen = fullScreenAction->isChecked();

    if(!m_inFreespace)
        m_inFreespace = isFullscreen && !isTreeOpened() && !isTitleOpened() && !isNotificationsOpened() && !isSliderOpened();

    if(!m_inFreespace) {
        if(!isFullscreen)
            fullScreenAction->setChecked(true);

        setTreeOpened(false, isFullscreen, false);
        setTitleOpened(false, isFullscreen, false);
        setSliderOpened(false, isFullscreen, false);
        setNotificationsOpened(false, isFullscreen, false);

        updateViewportMargins(); /* This one is needed here so that fit-in-view operates on correct margins. */ // TODO: #Elric change code so that this call is not needed.
        action(Qn::FitInViewAction)->trigger();

        m_inFreespace = true;
    } else {
        setTreeOpened(qnSettings->isTreeOpened(), isFullscreen);
        setTitleOpened(qnSettings->isTitleOpened(), isFullscreen);
        setSliderOpened(qnSettings->isSliderOpened(), isFullscreen);
        setNotificationsOpened(qnSettings->isNotificationsOpened(), isFullscreen);

        updateViewportMargins(); /* This one is needed here so that fit-in-view operates on correct margins. */ // TODO: #Elric change code so that this call is not needed.
        action(Qn::FitInViewAction)->trigger();

        m_inFreespace = false;
    }
}

void QnWorkbenchUi::at_activityStopped() {
    m_inactive = true;

    updateControlsVisibility(true);

    foreach(QnResourceWidget *widget, display()->widgets())
        if(!(widget->options() & QnResourceWidget::DisplayInfo))
            widget->setOverlayVisible(false);
}

void QnWorkbenchUi::at_activityStarted() {
    m_inactive = false;

    updateControlsVisibility(true);

    foreach(QnResourceWidget *widget, display()->widgets())
        if(widget->isInfoVisible()) // TODO: #Elric wrong place?
            widget->setOverlayVisible(true);
}

void QnWorkbenchUi::at_display_widgetChanged(Qn::ItemRole role) {
    //QnResourceWidget *oldWidget = m_widgetByRole[role];
    bool alreadyZoomed = m_widgetByRole[role] != NULL;

    QnResourceWidget *newWidget = display()->widget(role);
    m_widgetByRole[role] = newWidget;

    /* Update activity listener instrument. */
    if(role == Qn::ZoomedRole) {
        updateActivityInstrumentState();
        updateViewportMargins();
    }

    if(role == Qn::ZoomedRole) {
        if(newWidget) {
            if (!alreadyZoomed)
                m_unzoomedOpenedPanels = openedPanels();
            setOpenedPanels(openedPanels() & SliderPanel, true, false); /* Leave slider open. */
        } else {
            /* User may have opened some panels while zoomed,
             * we want to leave them opened even if they were closed before. */
            setOpenedPanels(m_unzoomedOpenedPanels | openedPanels(), true, false);

            /* Viewport margins have changed, force fit-in-view. */
            display()->fitInView();
        }
    }

    if (qnRuntime->isVideoWallMode()) {
        switch (role) {
        case Qn::ZoomedRole:
        case Qn::RaisedRole:
            if (newWidget)
                updateControlsVisibility(true);
            else
                setSliderVisible(false, true);
            break;
        default:
            break;
        }
    }
}

void QnWorkbenchUi::ensureAnimationAllowed(bool &animate) {
    if (animate && (qnSettings->lightMode() & Qn::LightModeNoAnimation))
        animate = false;
}

#pragma region ControlsWidget

void QnWorkbenchUi::at_controlsWidget_geometryChanged() {
    QGraphicsWidget *controlsWidget = m_controlsWidget;
    QRectF rect = controlsWidget->rect();
    if(qFuzzyEquals(m_controlsWidgetRect, rect))
        return;
    QRectF oldRect = m_controlsWidgetRect;
    m_controlsWidgetRect = rect;

    /* We lay everything out manually. */

    m_sliderItem->setGeometry(QRectF(
        0.0,
        m_sliderItem->pos().y() - oldRect.height() + rect.height(),
        rect.width(),
        m_sliderItem->size().height()
    ));

	if (m_titleItem) {
		m_titleItem->setGeometry(QRectF(
			0.0,
			m_titleItem->pos().y(),
			rect.width(),
			m_titleItem->size().height()
		));
	}

    if (m_notificationsItem) {
        if (m_notificationsXAnimator->isRunning())
            m_notificationsXAnimator->stop();
        m_notificationsItem->setX(rect.right() + (m_notificationsOpened ? -m_notificationsItem->size().width() : 1.0 /* Just in case. */));
    }

    updateTreeGeometry();
    updateNotificationsGeometry();
    updateFpsGeometry();
}

void QnWorkbenchUi::createControlsWidget() {
    m_controlsWidget = new QnUiElementsWidget();
    m_controlsWidget->setAcceptedMouseButtons(0);
    display()->scene()->addItem(m_controlsWidget);
    display()->setLayer(m_controlsWidget, Qn::UiLayer);

    QnSingleEventSignalizer *deactivationSignalizer = new QnSingleEventSignalizer(this);
    deactivationSignalizer->setEventType(QEvent::WindowDeactivate);
    m_controlsWidget->installEventFilter(deactivationSignalizer);

    /* Reactivate controls widget if it is deactivated. */
    connect(deactivationSignalizer,     &QnAbstractEventSignalizer::activated,  this,   [this](){display()->scene()->setActiveWindow(m_controlsWidget);});

    connect(m_controlsWidget,           &QGraphicsWidget::geometryChanged,      this,   &QnWorkbenchUi::at_controlsWidget_geometryChanged);
}

#pragma endregion Main controls widget methods

#pragma region TreeWidget

void QnWorkbenchUi::setTreeShowButtonUsed(bool used) {
    if(used) {
        m_treeShowButton->setAcceptedMouseButtons(Qt::LeftButton);
    } else {
        m_treeShowButton->setAcceptedMouseButtons(0);
    }
}

void QnWorkbenchUi::setTreeVisible(bool visible, bool animate) {
    ensureAnimationAllowed(animate);

	if (!m_treeItem)
		return;

    bool changed = m_treeVisible != visible;

    m_treeVisible = visible;

    updateTreeOpacity(animate);
    if(changed)
        updateTreeGeometry();
}

void QnWorkbenchUi::setTreeOpacity(qreal foregroundOpacity, qreal backgroundOpacity, bool animate) {
    ensureAnimationAllowed(animate);

    if(animate) {
        m_treeOpacityAnimatorGroup->pause();
        opacityAnimator(m_treeItem)->setTargetValue(foregroundOpacity);
        opacityAnimator(m_treePinButton)->setTargetValue(foregroundOpacity);
        opacityAnimator(m_treeBackgroundItem)->setTargetValue(backgroundOpacity);
        opacityAnimator(m_treeShowButton)->setTargetValue(backgroundOpacity);
        m_treeOpacityAnimatorGroup->start();
    } else {
        m_treeOpacityAnimatorGroup->stop();
        m_treeItem->setOpacity(foregroundOpacity);
        m_treePinButton->setOpacity(foregroundOpacity);
        m_treeBackgroundItem->setOpacity(backgroundOpacity);
        m_treeShowButton->setOpacity(backgroundOpacity);
    }

    m_treeResizerWidget->setVisible(!qFuzzyIsNull(foregroundOpacity));
}

void QnWorkbenchUi::updateTreeOpacity(bool animate) {
    if (qnSettings->lightMode() & Qn::LightModeNoOpacity) {
        qreal opacity = m_treeVisible ? opaque : hidden;
        setTreeOpacity(opacity, opacity, false);
        return;
    }

    if(!m_treeVisible) {
        setTreeOpacity(0.0, 0.0, animate);
    } else {
        if(m_treeOpacityProcessor && m_treeOpacityProcessor->isHovered()) {
            setTreeOpacity(hoverTreeOpacity, hoverTreeBackgroundOpacity, animate);
        } else {
            setTreeOpacity(normalTreeOpacity, normalTreeBackgroundOpacity, animate);
        }
    }
}

bool QnWorkbenchUi::isTreePinned() const {
    return action(Qn::PinTreeAction)->isChecked();
}

bool QnWorkbenchUi::isTreeOpened() const {
    return action(Qn::ToggleTreeAction)->isChecked();
}

void QnWorkbenchUi::setTreeOpened(bool opened, bool animate, bool save) {
    ensureAnimationAllowed(animate);

	if (!m_treeItem)
		return;

    m_inFreespace = false;

    m_treeShowingProcessor->forceHoverLeave(); /* So that it don't bring it back. */

    QN_SCOPED_VALUE_ROLLBACK(&m_ignoreClickEvent, true);
    action(Qn::ToggleTreeAction)->setChecked(opened);

    qreal newX = opened ? 0.0 : -m_treeItem->size().width() - 1.0 /* Just in case. */;
    if (animate) {
        m_treeXAnimator->animateTo(newX);
    } else {
        m_treeXAnimator->stop();
        m_treeItem->setX(newX);
    }

    if (save)
        qnSettings->setTreeOpened(opened);

    static_cast<QnResizerWidget*>(m_treeResizerWidget)->setEnabled(opened);
}

QRectF QnWorkbenchUi::updatedTreeGeometry(const QRectF &treeGeometry, const QRectF &titleGeometry, const QRectF &sliderGeometry) {
    QPointF pos(
        treeGeometry.x(),
        ((!m_titleVisible || !m_titleUsed) && m_treeVisible) ? 30.0 : qMax(titleGeometry.bottom() + 30.0, 30.0)
        );
    QSizeF size(
        treeGeometry.width(),
        ((!m_sliderVisible && m_treeVisible) ? m_controlsWidgetRect.bottom() - 30.0 : qMin(sliderGeometry.y() - 30.0, m_controlsWidgetRect.bottom() - 30.0)) - pos.y()
        );
    return QRectF(pos, size);
}

void QnWorkbenchUi::updateTreeGeometry() {
	if (!m_treeItem)
		return;

    /* Update painting rect the "fair" way. */
    QRectF geometry = updatedTreeGeometry(m_treeItem->geometry(), m_titleItem->geometry(), m_sliderItem->geometry());
    m_treeItem->setPaintRect(QRectF(QPointF(0.0, 0.0), geometry.size()));

    /* Always change position. */
    m_treeItem->setPos(geometry.topLeft());

    /* Whether actual size change should be deferred. */
    bool defer = false;

    /* Calculate slider target position. */
    QPointF sliderPos;
    if(!m_sliderVisible && m_treeVisible) {
        sliderPos = QPointF(m_sliderItem->pos().x(), m_controlsWidgetRect.bottom());
    } else if(m_sliderYAnimator->isRunning()) {
        sliderPos = QPointF(m_sliderItem->pos().x(), m_sliderYAnimator->targetValue().toReal());
        defer |= !qFuzzyEquals(sliderPos, m_sliderItem->pos()); /* If animation is running, then geometry sync should be deferred. */
    } else {
        sliderPos = m_sliderItem->pos();
    }

    /* Calculate title target position. */
    QPointF titlePos;
    if((!m_titleVisible || !m_titleUsed) && m_treeVisible) {
        titlePos = QPointF(m_titleItem->pos().x(), -m_titleItem->size().height());
    } else if(m_titleYAnimator->isRunning()) {
        titlePos = QPointF(m_titleItem->pos().x(), m_titleYAnimator->targetValue().toReal());
        defer |= !qFuzzyEquals(titlePos, m_titleItem->pos());
    } else {
        titlePos = m_titleItem->pos();
    }

    /* Calculate target geometry. */
    geometry = updatedTreeGeometry(m_treeItem->geometry(), QRectF(titlePos, m_titleItem->size()), QRectF(sliderPos, m_sliderItem->size()));
    if(qFuzzyEquals(geometry, m_treeItem->geometry()))
        return;

    /* Defer size change if it doesn't cause empty space to occur. */
    if(defer && geometry.height() < m_treeItem->size().height())
        return;

    m_treeItem->resize(geometry.size());
}

void QnWorkbenchUi::updateTreeResizerGeometry() {
    if(m_updateTreeResizerGeometryLater) {
        QTimer::singleShot(1, this, SLOT(updateTreeResizerGeometry()));
        return;
    }

    QRectF treeRect = m_treeItem->rect();

    QRectF treeResizerGeometry = QRectF(
        m_controlsWidget->mapFromItem(m_treeItem, treeRect.topRight()),
        m_controlsWidget->mapFromItem(m_treeItem, treeRect.bottomRight())
        );

    treeResizerGeometry.moveTo(treeResizerGeometry.topRight());
    treeResizerGeometry.setWidth(8);

    if(!qFuzzyEquals(treeResizerGeometry, m_treeResizerWidget->geometry())) {
        QN_SCOPED_VALUE_ROLLBACK(&m_updateTreeResizerGeometryLater, true);

        m_treeResizerWidget->setGeometry(treeResizerGeometry);

        /* This one is needed here as we're in a handler and thus geometry change doesn't adjust position =(. */
        m_treeResizerWidget->setPos(treeResizerGeometry.topLeft());  // TODO: #Elric remove this ugly hack.
    }
}

void QnWorkbenchUi::at_treeWidget_activated(const QnResourcePtr &resource) {
    // user resources cannot be dropped on the scene
    if(!resource || resource.dynamicCast<QnUserResource>())
        return;

    menu()->trigger(Qn::DropResourcesAction, resource);
}

void QnWorkbenchUi::at_treeItem_paintGeometryChanged() {
    QRectF paintGeometry = m_treeItem->paintGeometry();

    /* Don't hide tree item here. It will repaint itself when shown, which will
     * degrade performance. */

    m_treeBackgroundItem->setGeometry(paintGeometry);
    m_treeShowButton->setPos(QPointF(
        qMax(m_controlsWidgetRect.left(), paintGeometry.right()),
        (paintGeometry.top() + paintGeometry.bottom() - m_treeShowButton->size().height()) / 2
    ));
    m_treePinButton->setPos(QPointF(
        paintGeometry.right() - m_treePinButton->size().width() - m_pinOffset,
        paintGeometry.top() + m_pinOffset
    ));

    updateTreeResizerGeometry();
    updateViewportMargins();
}

void QnWorkbenchUi::at_treeResizerWidget_geometryChanged() {
    if(m_ignoreTreeResizerGeometryChanges)
        return;

    QRectF resizerGeometry = m_treeResizerWidget->geometry();
    if (!resizerGeometry.isValid()) {
        updateTreeResizerGeometry();
        return;
    }

    QRectF treeGeometry = m_treeItem->geometry();

    qreal targetWidth = m_treeResizerWidget->geometry().left() - treeGeometry.left();
    qreal minWidth = m_treeItem->effectiveSizeHint(Qt::MinimumSize).width();
    qreal maxWidth = m_controlsWidget->geometry().width() / 2;

    targetWidth = qBound(minWidth, targetWidth, maxWidth);

    if(!qFuzzyCompare(treeGeometry.width(), targetWidth)) {
        qnSettings->setTreeWidth(qRound(targetWidth));
        treeGeometry.setWidth(targetWidth);
        treeGeometry.setLeft(0);

        QN_SCOPED_VALUE_ROLLBACK(&m_ignoreTreeResizerGeometryChanges, true);
        m_treeWidget->resize(targetWidth, m_treeWidget->height());
        m_treeItem->setPaintGeometry(treeGeometry);
    }

    updateTreeResizerGeometry();
}

void QnWorkbenchUi::at_treeShowingProcessor_hoverEntered() {
    if(!isTreePinned() && !isTreeOpened()) {
        setTreeOpened(true);

        /* So that the click that may follow won't hide it. */
        setTreeShowButtonUsed(false);
        QTimer::singleShot(300, this, SLOT(setTreeShowButtonUsed()));
    }

    m_treeHidingProcessor->forceHoverEnter();
    m_treeOpacityProcessor->forceHoverEnter();
}

void QnWorkbenchUi::at_pinTreeAction_toggled(bool checked) {
    if(checked)
        setTreeOpened(true);

    updateViewportMargins();

    qnSettings->setTreePinned(checked);
}

void QnWorkbenchUi::createTreeWidget() {
    m_treeWidget = new QnResourceBrowserWidget(NULL, context());
    m_treeWidget->setAttribute(Qt::WA_TranslucentBackground);

    QPalette defaultPalette = m_treeWidget->palette();
    setPaletteColor(m_treeWidget, QPalette::Window, Qt::transparent);
    setPaletteColor(m_treeWidget, QPalette::Base, Qt::transparent);
    setPaletteColor(m_treeWidget->typeComboBox(), QPalette::Base, defaultPalette.color(QPalette::Base));
    m_treeWidget->resize(qnSettings->treeWidth(), 0);

    m_treeBackgroundItem = new QnControlBackgroundWidget(Qn::LeftBorder, m_controlsWidget);

    m_treeItem = new QnMaskedProxyWidget(m_controlsWidget);
    m_treeItem->setWidget(m_treeWidget);
    m_treeWidget->installEventFilter(m_treeItem);
    m_treeWidget->setToolTipParent(m_treeItem);
    m_treeItem->setFocusPolicy(Qt::StrongFocus);
    m_treeItem->setProperty(Qn::NoHandScrollOver, true);

    m_treePinButton = newPinButton(m_controlsWidget, action(Qn::PinTreeAction));
    m_treePinButton->setFocusProxy(m_treeItem);

    m_treeShowButton = newShowHideButton(m_controlsWidget, action(Qn::ToggleTreeAction));
    m_treeShowButton->setFocusProxy(m_treeItem);

    m_treeResizerWidget = new QnResizerWidget(Qt::Horizontal, m_controlsWidget);
    m_treeResizerWidget->setProperty(Qn::NoHandScrollOver, true);
    m_treeResizerWidget->stackBefore(m_treeShowButton);
    m_treeItem->stackBefore(m_treeResizerWidget);
    
    m_treeOpacityProcessor = new HoverFocusProcessor(m_controlsWidget);
    m_treeOpacityProcessor->addTargetItem(m_treeItem);
    m_treeOpacityProcessor->addTargetItem(m_treeShowButton);

    m_treeHidingProcessor = new HoverFocusProcessor(m_controlsWidget);
    m_treeHidingProcessor->addTargetItem(m_treeItem);
    m_treeHidingProcessor->addTargetItem(m_treeShowButton);
    m_treeHidingProcessor->addTargetItem(m_treeResizerWidget);
    m_treeHidingProcessor->setHoverLeaveDelay(closeConstrolsTimeoutMSec);
    m_treeHidingProcessor->setFocusLeaveDelay(closeConstrolsTimeoutMSec);

    m_treeShowingProcessor = new HoverFocusProcessor(m_controlsWidget);
    m_treeShowingProcessor->addTargetItem(m_treeShowButton);
    m_treeShowingProcessor->setHoverEnterDelay(250);

    m_treeXAnimator = new VariantAnimator(this);
    m_treeXAnimator->setTimer(m_instrumentManager->animationTimer());
    m_treeXAnimator->setTargetObject(m_treeItem);
    m_treeXAnimator->setAccessor(new PropertyAccessor("x"));
    m_treeXAnimator->setSpeed(m_treeItem->size().width() * 2.0);
    m_treeXAnimator->setTimeLimit(500);

    m_treeOpacityAnimatorGroup = new AnimatorGroup(this);
    m_treeOpacityAnimatorGroup->setTimer(m_instrumentManager->animationTimer());
    m_treeOpacityAnimatorGroup->addAnimator(opacityAnimator(m_treeItem));
    m_treeOpacityAnimatorGroup->addAnimator(opacityAnimator(m_treeBackgroundItem)); /* Speed of 1.0 is OK here. */
    m_treeOpacityAnimatorGroup->addAnimator(opacityAnimator(m_treeShowButton));
    m_treeOpacityAnimatorGroup->addAnimator(opacityAnimator(m_treePinButton));


    {
        /* Do not auto-hide tree if we have opened context menu. */
        auto connectTreeHidingProcessor = [this] {
            connect(m_treeHidingProcessor, &HoverFocusProcessor::hoverFocusLeft, this, [this](){
                if(!isTreePinned())
                    setTreeOpened(false);
            });
        };

        QnSingleEventSignalizer *treeMenuSignalizer = new QnSingleEventSignalizer(this);
        treeMenuSignalizer->setEventType(QEvent::GraphicsSceneContextMenu);
        m_treeItem->installEventFilter(treeMenuSignalizer);
        connect(treeMenuSignalizer,         &QnAbstractEventSignalizer::activated,  this,   [this, connectTreeHidingProcessor] {
            if (isTreePinned() || !isTreeOpened())
                return;

            disconnect(m_treeHidingProcessor,  &HoverFocusProcessor::hoverFocusLeft, this, NULL);

            QnCounter* counter = new QnCounter(1, this);
            connect(menu(), &QnActionManager::menuAboutToShow, counter, &QnCounter::increment);
            connect(menu(), &QnActionManager::menuAboutToHide, counter, &QnCounter::decrement);
            connect(counter, &QnCounter::reachedZero, this, [this, connectTreeHidingProcessor]{
                connectTreeHidingProcessor();
                m_treeHidingProcessor->forceFocusLeave();
            });
            connect(counter, &QnCounter::reachedZero, counter, &QObject::deleteLater);

            /* Make sure counter will be triggered even if no menu created. */
            QTimer* nullMenuTimer = new QTimer(this);
            nullMenuTimer->setSingleShot(true);
            nullMenuTimer->setInterval(500);
            connect(nullMenuTimer, &QTimer::timeout, counter, &QnCounter::decrement);
            connect(nullMenuTimer, &QTimer::timeout, nullMenuTimer, &QObject::deleteLater);
            nullMenuTimer->start();
        });
        connectTreeHidingProcessor();
    }

    connect(m_treeWidget,               &QnResourceBrowserWidget::selectionChanged, action(Qn::SelectionChangeAction),  &QAction::trigger);
    connect(m_treeWidget,               &QnResourceBrowserWidget::activated,        this,                               &QnWorkbenchUi::at_treeWidget_activated);
    connect(m_treeOpacityProcessor,     &HoverFocusProcessor::hoverLeft,            this,                               &QnWorkbenchUi::updateTreeOpacityAnimated);
    connect(m_treeOpacityProcessor,     &HoverFocusProcessor::hoverEntered,         this,                               &QnWorkbenchUi::updateTreeOpacityAnimated);
    connect(m_treeOpacityProcessor,     &HoverFocusProcessor::hoverEntered,         this,                               &QnWorkbenchUi::updateControlsVisibilityAnimated);
    connect(m_treeOpacityProcessor,     &HoverFocusProcessor::hoverLeft,            this,                               &QnWorkbenchUi::updateControlsVisibilityAnimated);
    connect(m_treeShowingProcessor,     &HoverFocusProcessor::hoverEntered,         this,                               &QnWorkbenchUi::at_treeShowingProcessor_hoverEntered);
    connect(m_treeItem,                 &QnMaskedProxyWidget::paintRectChanged,     this,                               &QnWorkbenchUi::at_treeItem_paintGeometryChanged);
    connect(m_treeItem,                 &QGraphicsWidget::geometryChanged,          this,                               &QnWorkbenchUi::at_treeItem_paintGeometryChanged);
    connect(m_treeResizerWidget,        &QGraphicsWidget::geometryChanged,          this,                               &QnWorkbenchUi::at_treeResizerWidget_geometryChanged, Qt::QueuedConnection);
    connect(action(Qn::ToggleTreeAction),       &QAction::toggled,                  this,                               [this](bool checked){ if (!m_ignoreClickEvent) setTreeOpened(checked);});
    connect(action(Qn::PinTreeAction),          &QAction::toggled,                  this,                               &QnWorkbenchUi::at_pinTreeAction_toggled);
    connect(action(Qn::PinNotificationsAction), &QAction::toggled,                  this,                               &QnWorkbenchUi::at_pinNotificationsAction_toggled);
}

#pragma endregion Tree widget methods

#pragma region TitleWidget

void QnWorkbenchUi::setTitleUsed(bool used) {
	if (!m_titleItem)
		return;

    m_titleItem->setVisible(used);
    m_titleBackgroundItem->setVisible(used);
    m_titleShowButton->setVisible(used);

    if(used) {
        m_titleUsed = used;

        setTitleOpened(isTitleOpened(), false, false);

        at_titleItem_geometryChanged();

        /* For reasons unknown, tab bar's size gets messed up when it is shown
         * after new items are added to it. Re-embedding helps, probably there is
         * a better workaround. */
        QTabBar *widget = checked_cast<QTabBar *>(m_tabBarItem->widget());
        m_tabBarItem->setWidget(NULL);
        m_tabBarItem->setWidget(widget);

        /* There are cases where even re-embedding doesn't help.
         * So we cheat even more, forcing the tab bar to refresh. */
        QTabBar::Shape shape = widget->shape();
        widget->setShape(QTabBar::TriangularWest);
        widget->setShape(shape);
    } else {
        m_titleItem->setPos(0.0, -m_titleItem->size().height() - 1.0);

        m_titleUsed = used;
    }
}

void QnWorkbenchUi::setTitleOpened(bool opened, bool animate, bool save) {
    ensureAnimationAllowed(animate);

    m_inFreespace = false;

    QN_SCOPED_VALUE_ROLLBACK(&m_ignoreClickEvent, true);
    action(Qn::ToggleTitleBarAction)->setChecked(opened);

    if (save)
        qnSettings->setTitleOpened(opened);

    if(!m_titleUsed)
        return;

    qreal newY = opened ? 0.0 : -m_titleItem->size().height() - 1.0;
    if (animate) {
        m_titleYAnimator->animateTo(newY);
    } else {
        m_titleYAnimator->stop();
        m_titleItem->setY(newY);
    }
}

void QnWorkbenchUi::setTitleVisible(bool visible, bool animate) {
    ensureAnimationAllowed(animate);

    bool changed = m_titleVisible != visible;

    m_titleVisible = visible;

    updateTitleOpacity(animate);
    if(changed) {
        updateTreeGeometry();
        updateNotificationsGeometry();
    }
}

bool QnWorkbenchUi::isTitleOpened() const {
    return action(Qn::ToggleTitleBarAction)->isChecked();
}

void QnWorkbenchUi::setTitleOpacity(qreal foregroundOpacity, qreal backgroundOpacity, bool animate) {
    ensureAnimationAllowed(animate);

	if (!m_titleItem)
		return;

    if(animate) {
        m_titleOpacityAnimatorGroup->pause();
        opacityAnimator(m_titleItem)->setTargetValue(foregroundOpacity);
        opacityAnimator(m_titleBackgroundItem)->setTargetValue(backgroundOpacity);
        opacityAnimator(m_titleShowButton)->setTargetValue(backgroundOpacity);
        m_titleOpacityAnimatorGroup->start();
    } else {
        m_titleOpacityAnimatorGroup->stop();
        m_titleItem->setOpacity(foregroundOpacity);
        m_titleBackgroundItem->setOpacity(backgroundOpacity);
        m_titleShowButton->setOpacity(backgroundOpacity);
    }
}

void QnWorkbenchUi::updateTitleOpacity(bool animate) {
    if (!m_titleItem)
        return;

    if (qnSettings->lightMode() & Qn::LightModeNoOpacity) {
        qreal opacity = m_titleVisible ? opaque : hidden;
        setTitleOpacity(opacity, opacity, false);
        return;
    }

    if(!m_titleVisible) {
        setTitleOpacity(0.0, 0.0, animate);
    } else {
        if(m_titleOpacityProcessor->isHovered()) {
            setTitleOpacity(1.0, hoverTitleBackgroundOpacity, animate);
        } else {
            setTitleOpacity(1.0, normalTitleBackgroundOpacity, animate);
        }
    }
}

void QnWorkbenchUi::at_titleItem_geometryChanged() {
    if(!m_titleUsed)
        return;

    updateTreeGeometry();
    updateNotificationsGeometry();
    updateFpsGeometry();

    QRectF geometry = m_titleItem->geometry();

    m_titleBackgroundItem->setGeometry(geometry);

    m_titleShowButton->setPos(QPointF(
        (geometry.left() + geometry.right() - m_titleShowButton->size().height()) / 2,
        qMax(m_controlsWidget->rect().top(), geometry.bottom())
        ));
}

void QnWorkbenchUi::at_titleItem_contextMenuRequested(QObject *, QEvent *event) {
    m_tabBarItem->setFocus();

    QGraphicsSceneContextMenuEvent *menuEvent = static_cast<QGraphicsSceneContextMenuEvent *>(event);

    /* Redirect context menu event to tab bar. */
    QPointF pos = menuEvent->pos();
    menuEvent->setPos(m_tabBarItem->mapFromItem(m_titleItem, pos));
    display()->scene()->sendEvent(m_tabBarItem, event);
    menuEvent->setPos(pos);
}

void QnWorkbenchUi::createTitleWidget() {
    m_titleBackgroundItem = new QnControlBackgroundWidget(Qn::TopBorder, m_controlsWidget);

    m_titleItem = new QnClickableWidget(m_controlsWidget);
    m_titleItem->setPos(0.0, 0.0);
    m_titleItem->setClickableButtons(Qt::LeftButton);
    m_titleItem->setProperty(Qn::NoHandScrollOver, true);

    QnSingleEventSignalizer *titleMenuSignalizer = new QnSingleEventSignalizer(this);
    titleMenuSignalizer->setEventType(QEvent::GraphicsSceneContextMenu);
    m_titleItem->installEventFilter(titleMenuSignalizer);

    /* Note: using QnGeometryGraphicsProxyWidget here fixes the bug #2330 */
    m_tabBarItem = new QnTabBarGraphicsProxyWidget(m_controlsWidget);
    m_tabBarItem->setCacheMode(QGraphicsItem::ItemCoordinateCache);

    m_tabBarWidget = new QnLayoutTabBar(NULL, context());
    m_tabBarWidget->setAttribute(Qt::WA_TranslucentBackground);
    m_tabBarItem->setWidget(m_tabBarWidget);
    m_tabBarWidget->installEventFilter(m_tabBarItem);
    connect(m_tabBarWidget, &QnLayoutTabBar::tabTextChanged, this, [this](){ m_titleItem->layout()->updateGeometry(); });

    m_mainMenuButton = newActionButton(action(Qn::MainMenuAction), 1.5, Qn::MainWindow_TitleBar_MainMenu_Help);

    QGraphicsLinearLayout *tabBarLayout = new QGraphicsLinearLayout(Qt::Horizontal);
    tabBarLayout->setContentsMargins(0, 0, 0, 0);
    tabBarLayout->setSpacing(0);
    tabBarLayout->addItem(m_tabBarItem);
    tabBarLayout->setItemSpacing(tabBarLayout->count() - 1, 6);
    GraphicsWidget *newTabButton = newActionButton(action(Qn::OpenNewTabAction), 1.0, Qn::MainWindow_TitleBar_NewLayout_Help);
    tabBarLayout->addItem(newTabButton);
    tabBarLayout->setAlignment(newTabButton, Qt::AlignVCenter);
    tabBarLayout->setItemSpacing(tabBarLayout->count() - 1, 6);
    GraphicsWidget *layoutMenuButton = newActionButton(action(Qn::OpenCurrentUserLayoutMenu));
    tabBarLayout->addItem(layoutMenuButton);
    tabBarLayout->setAlignment(layoutMenuButton, Qt::AlignVCenter);
    tabBarLayout->addStretch(0x1000);

    QGraphicsWidget *tabBarWidget = new GraphicsWidget();
    setHelpTopic(tabBarWidget, Qn::MainWindow_TitleBar_Tabs_Help);
    tabBarWidget->setLayout(tabBarLayout);

    QGraphicsLinearLayout * windowButtonsLayout = new QGraphicsLinearLayout(Qt::Horizontal);
    windowButtonsLayout->setContentsMargins(0, 0, 2, 0);
    windowButtonsLayout->setSpacing(4);
    windowButtonsLayout->addItem(newActionButton(action(Qn::WhatsThisAction)));
    windowButtonsLayout->addItem(newActionButton(action(Qn::MinimizeAction)));
    windowButtonsLayout->addItem(newActionButton(action(Qn::EffectiveMaximizeAction), 1.0, Qn::MainWindow_Fullscreen_Help));
    windowButtonsLayout->addItem(newActionButton(action(Qn::ExitAction)));

    m_windowButtonsWidget = new GraphicsWidget();
    m_windowButtonsWidget->setLayout(windowButtonsLayout);

    QGraphicsLinearLayout *titleLayout = new QGraphicsLinearLayout(Qt::Horizontal);
    titleLayout->setContentsMargins(0, 0, 0, 0);
    titleLayout->setSpacing(2);
    titleLayout->addItem(m_mainMenuButton);
    titleLayout->addItem(tabBarWidget);
    titleLayout->setAlignment(tabBarWidget, Qt::AlignBottom);
    titleLayout->setStretchFactor(tabBarWidget, 0x1000);
    m_titleRightButtonsLayout = new QGraphicsLinearLayout();
    m_titleRightButtonsLayout->setContentsMargins(0, 4, 0, 0);
    if (QnScreenRecorder::isSupported())
        m_titleRightButtonsLayout->addItem(newActionButton(action(Qn::ToggleScreenRecordingAction), 1.0, Qn::MainWindow_ScreenRecording_Help));
    m_titleRightButtonsLayout->addItem(newActionButton(action(Qn::OpenLoginDialogAction), 1.0, Qn::Login_Help));
    m_titleRightButtonsLayout->addItem(m_windowButtonsWidget);
    titleLayout->addItem(m_titleRightButtonsLayout);
    m_titleItem->setLayout(titleLayout);
    titleLayout->activate(); /* So that it would set title's size. */

    m_titleShowButton = newShowHideButton(m_controlsWidget, action(Qn::ToggleTitleBarAction));
    {
        QTransform transform;
        transform.rotate(-90);
        transform.scale(-1, 1);
        m_titleShowButton->setTransform(transform);
    }
    m_titleShowButton->setFocusProxy(m_titleItem);

    m_titleOpacityProcessor = new HoverFocusProcessor(m_controlsWidget);
    m_titleOpacityProcessor->addTargetItem(m_titleItem);
    m_titleOpacityProcessor->addTargetItem(m_titleShowButton);

    m_titleYAnimator = new VariantAnimator(this);
    m_titleYAnimator->setTimer(m_instrumentManager->animationTimer());
    m_titleYAnimator->setTargetObject(m_titleItem);
    m_titleYAnimator->setAccessor(new PropertyAccessor("y"));
    //m_titleYAnimator->setSpeed(m_titleItem->size().height() * 2.0); // TODO: #Elric why height is zero here?
    m_titleYAnimator->setSpeed(32.0 * 2.0);
    m_titleYAnimator->setTimeLimit(500);

    m_titleOpacityAnimatorGroup = new AnimatorGroup(this);
    m_titleOpacityAnimatorGroup->setTimer(m_instrumentManager->animationTimer());
    m_titleOpacityAnimatorGroup->addAnimator(opacityAnimator(m_titleItem));
    m_titleOpacityAnimatorGroup->addAnimator(opacityAnimator(m_titleBackgroundItem)); /* Speed of 1.0 is OK here. */
    m_titleOpacityAnimatorGroup->addAnimator(opacityAnimator(m_titleShowButton));

    connect(m_tabBarWidget,             &QnLayoutTabBar::closeRequested,        this,   [this](QnWorkbenchLayout *layout){ menu()->trigger(Qn::CloseLayoutAction, QnWorkbenchLayoutList() << layout);});
    connect(m_titleOpacityProcessor,    &HoverFocusProcessor::hoverEntered,     this,   &QnWorkbenchUi::updateTitleOpacityAnimated);
    connect(m_titleOpacityProcessor,    &HoverFocusProcessor::hoverLeft,        this,   &QnWorkbenchUi::updateTitleOpacityAnimated);
    connect(m_titleOpacityProcessor,    &HoverFocusProcessor::hoverEntered,     this,   &QnWorkbenchUi::updateControlsVisibilityAnimated);
    connect(m_titleOpacityProcessor,    &HoverFocusProcessor::hoverLeft,        this,   &QnWorkbenchUi::updateControlsVisibilityAnimated);
    connect(m_titleItem,                &QGraphicsWidget::geometryChanged,      this,   &QnWorkbenchUi::at_titleItem_geometryChanged);
#ifndef Q_OS_MACX
    connect(m_tabBarWidget,             &QnLayoutTabBar::tabCloseRequested,     m_titleItem,    &QnClickableWidget::skipDoubleClick);
    connect(m_tabBarWidget,             &QnLayoutTabBar::currentChanged,        m_titleItem,    &QnClickableWidget::skipDoubleClick);
    connect(m_titleItem,                &QnClickableWidget::doubleClicked,      action(Qn::EffectiveMaximizeAction), &QAction::toggle);
#endif
    connect(titleMenuSignalizer,        &QnAbstractEventSignalizer::activated,  this,   &QnWorkbenchUi::at_titleItem_contextMenuRequested);
    connect(action(Qn::ToggleTitleBarAction), &QAction::toggled,                this,   [this](bool checked){ if (!m_ignoreClickEvent) setTitleOpened(checked);});
}

#pragma endregion Title methods

#pragma region NotificationsWidget

bool QnWorkbenchUi::isNotificationsOpened() const {
    return m_notificationsOpened;
}

void QnWorkbenchUi::setNotificationsOpened(bool opened, bool animate, bool save) {
    if (!m_notificationsItem)
        return;

    ensureAnimationAllowed(animate);

    m_inFreespace = false;

    m_notificationsShowingProcessor->forceHoverLeave(); /* So that it don't bring it back. */

    m_notificationsOpened = opened;

    qreal newX = m_controlsWidgetRect.right() + (opened ? -m_notificationsItem->size().width() : 1.0 /* Just in case. */);
    if (animate) {
        m_notificationsXAnimator->setSpeed(m_notificationsItem->size().width() * 2.0);
        m_notificationsXAnimator->animateTo(newX);
    } else {
        m_notificationsXAnimator->stop();
        m_notificationsItem->setX(newX);
    }

    QN_SCOPED_VALUE_ROLLBACK(&m_ignoreClickEvent, true);
    m_notificationsShowButton->setChecked(opened);

    if (save)
        qnSettings->setNotificationsOpened(opened);
}

void QnWorkbenchUi::setNotificationsShowButtonUsed(bool used) {
    if(used) {
        m_notificationsShowButton->setAcceptedMouseButtons(Qt::LeftButton);
    } else {
        m_notificationsShowButton->setAcceptedMouseButtons(0);
    }
}

void QnWorkbenchUi::setNotificationsVisible(bool visible, bool animate) {
    ensureAnimationAllowed(animate);

    if (!m_notificationsItem)
        return;

    bool changed = m_notificationsVisible != visible;

    m_notificationsVisible = visible;

    updateNotificationsOpacity(animate);
    if(changed)
        updateNotificationsGeometry();
}

void QnWorkbenchUi::setNotificationsOpacity(qreal foregroundOpacity, qreal backgroundOpacity, bool animate) {
    ensureAnimationAllowed(animate);

    if (!m_notificationsItem)
        return;

    if(animate) {
        m_notificationsOpacityAnimatorGroup->pause();
        opacityAnimator(m_notificationsItem)->setTargetValue(foregroundOpacity);
        opacityAnimator(m_notificationsPinButton)->setTargetValue(foregroundOpacity);
        opacityAnimator(m_notificationsBackgroundItem)->setTargetValue(backgroundOpacity);
        opacityAnimator(m_notificationsShowButton)->setTargetValue(backgroundOpacity);
        m_notificationsOpacityAnimatorGroup->start();
    } else {
        m_notificationsOpacityAnimatorGroup->stop();
        m_notificationsItem->setOpacity(foregroundOpacity);
        m_notificationsPinButton->setOpacity(foregroundOpacity);
        m_notificationsBackgroundItem->setOpacity(backgroundOpacity);
        m_notificationsShowButton->setOpacity(backgroundOpacity);
    }
}

void QnWorkbenchUi::updateNotificationsOpacity(bool animate) {
    if (!m_notificationsItem)
        return;

    if(!m_notificationsVisible) {
        setNotificationsOpacity(0.0, 0.0, animate);
    } else {
        if(m_notificationsOpacityProcessor->isHovered()) {
            setNotificationsOpacity(hoverNotificationsOpacity, hoverNotificationsBackgroundOpacity, animate);
        } else {
            setNotificationsOpacity(normalNotificationsOpacity, normalNotificationsBackgroundOpacity, animate);
        }
    }
}

QRectF QnWorkbenchUi::updatedNotificationsGeometry(const QRectF &notificationsGeometry, const QRectF &titleGeometry, const QRectF &sliderGeometry, const QRectF &calendarGeometry, const QRectF &dayTimeGeometry, qreal *maxHeight) {
    QPointF pos(
        notificationsGeometry.x(),
        ((!m_titleVisible || !m_titleUsed) && m_notificationsVisible) ? 30.0 : qMax(titleGeometry.bottom() + 30.0, 30.0)
        );

    *maxHeight = qMin(
        m_sliderVisible ? sliderGeometry.y() - 30.0 : m_controlsWidgetRect.bottom() - 30.0,
        m_calendarVisible ? qMin(calendarGeometry.y(), dayTimeGeometry.y()) - 30.0 : m_controlsWidgetRect.bottom() - 30.0
        ) - pos.y();
    qreal preferredHeight = m_notificationsItem->preferredHeight();
    QSizeF size(notificationsGeometry.width(), qMin(*maxHeight, preferredHeight));
    return QRectF(pos, size);
}

void QnWorkbenchUi::updateNotificationsGeometry() {
    if (!m_notificationsItem)
        return;

    qreal maxHeight = 0;

    /* Update painting rect the "fair" way. */
    QRectF geometry = updatedNotificationsGeometry(m_notificationsItem->geometry(), m_titleItem->geometry(), m_sliderItem->geometry(), m_calendarItem->paintGeometry(), m_dayTimeItem->paintGeometry(), &maxHeight);
    //m_notificationsItem->setPaintRect(QRectF(QPointF(0.0, 0.0), geometry.size()));

    /* Always change position. */
    m_notificationsItem->setPos(geometry.topLeft());

    /* Whether actual size change should be deferred. */
    bool defer = false;

    /* Calculate slider target position. */
    QPointF sliderPos;
    if(!m_sliderVisible && m_notificationsVisible) {
        sliderPos = QPointF(m_sliderItem->pos().x(), m_controlsWidgetRect.bottom());
    } else if(m_sliderYAnimator->isRunning()) {
        sliderPos = QPointF(m_sliderItem->pos().x(), m_sliderYAnimator->targetValue().toReal());
        defer |= !qFuzzyEquals(sliderPos, m_sliderItem->pos()); /* If animation is running, then geometry sync should be deferred. */
    } else {
        sliderPos = m_sliderItem->pos();
    }

    /* Calculate calendar target position. */
    QPointF calendarPos;
    if(!m_calendarVisible && m_notificationsVisible) {
        calendarPos = QPointF(m_calendarItem->pos().x(), m_controlsWidgetRect.bottom());
    } else if(m_calendarSizeAnimator->isRunning()) {
        calendarPos = QPointF(m_calendarItem->pos().x(), sliderPos.y() - m_calendarSizeAnimator->targetValue().toSizeF().height());
        defer |= !qFuzzyEquals(calendarPos, m_calendarItem->pos()); /* If animation is running, then geometry sync should be deferred. */
    } else {
        calendarPos = m_calendarItem->pos();
    }

    /* Calculate title target position. */
    QPointF titlePos;
    if((!m_titleVisible || !m_titleUsed) && m_notificationsVisible) {
        titlePos = QPointF(m_titleItem->pos().x(), -m_titleItem->size().height());
    } else if(m_titleYAnimator->isRunning()) {
        titlePos = QPointF(m_titleItem->pos().x(), m_titleYAnimator->targetValue().toReal());
        defer |= !qFuzzyEquals(titlePos, m_titleItem->pos());
    } else {
        titlePos = m_titleItem->pos();
    }

    QPointF dayTimePos;
    if(!m_calendarVisible && m_notificationsVisible) {
        dayTimePos = QPointF(m_dayTimeItem->pos().x(), m_controlsWidgetRect.bottom());
    } else if(m_dayTimeSizeAnimator->isRunning()) {
        dayTimePos = QPointF(m_dayTimeItem->pos().x(), calendarPos.y() - m_dayTimeSizeAnimator->targetValue().toSizeF().height());
        defer |= !qFuzzyEquals(dayTimePos, m_dayTimeItem->pos()); /* If animation is running, then geometry sync should be deferred. */
    } else {
        dayTimePos = m_dayTimeItem->pos();
    }


    /* Calculate target geometry. */
    geometry = updatedNotificationsGeometry(m_notificationsItem->geometry(),
        QRectF(titlePos, m_titleItem->size()),
        QRectF(sliderPos, m_sliderItem->size()),
        QRectF(calendarPos, m_calendarItem->paintSize()),
        QRectF(dayTimePos, m_dayTimeItem->paintSize()),
        &maxHeight);
    if(qFuzzyEquals(geometry, m_notificationsItem->geometry()))
        return;

    /* Defer size change if it doesn't cause empty space to occur. */
    if(defer && geometry.height() < m_notificationsItem->size().height())
        return;

    m_notificationsItem->resize(geometry.size());

    /* All tooltips should fit to rect of maxHeight */
    QRectF tooltipsEnclosingRect (
        m_controlsWidgetRect.left(),
        m_notificationsItem->y(),
        m_controlsWidgetRect.width(),
        maxHeight);
    m_notificationsItem->setToolTipsEnclosingRect(m_controlsWidget->mapRectToItem(m_notificationsItem, tooltipsEnclosingRect));
}

void QnWorkbenchUi::at_pinNotificationsAction_toggled(bool checked) {
    if (checked)
        setNotificationsOpened(true);
    updateViewportMargins();

    qnSettings->setNotificationsPinned(checked);
}

void QnWorkbenchUi::at_notificationsPinButton_toggled(bool checked) {
    m_notificationsPinned = checked;

    if(checked)
        setNotificationsOpened(true);

    updateViewportMargins();
}

void QnWorkbenchUi::at_notificationsShowingProcessor_hoverEntered() {
    if(!m_notificationsPinned && !isNotificationsOpened()) {
        setNotificationsOpened(true);

        /* So that the click that may follow won't hide it. */
        setNotificationsShowButtonUsed(false);
        QTimer::singleShot(300, this, SLOT(setNotificationsShowButtonUsed()));
    }

    m_notificationsHidingProcessor->forceHoverEnter();
    m_notificationsOpacityProcessor->forceHoverEnter();
}


void QnWorkbenchUi::at_notificationsItem_geometryChanged() {
    QRectF headerGeometry = m_controlsWidget->mapRectFromItem(m_notificationsItem, m_notificationsItem->headerGeometry());
    QRectF backgroundGeometry = m_controlsWidget->mapRectFromItem(m_notificationsItem, m_notificationsItem->visibleGeometry());

    /* Don't hide notifications item here. It will repaint itself when shown, which will
     * degrade performance. */

    m_notificationsBackgroundItem->setGeometry(backgroundGeometry);
    m_notificationsShowButton->setPos(QPointF(
        qMin(m_controlsWidgetRect.right(), headerGeometry.left()),
        (headerGeometry.top() + headerGeometry.bottom() - showHideButtonSize.height()) / 2
    ));
    m_notificationsPinButton->setPos(headerGeometry.topLeft() + QPointF(m_pinOffset, m_pinOffset));
    if (isNotificationsOpened())
        setNotificationsOpened(); //there is no check there but it will fix the X-coord animation

    updateViewportMargins();
}

void QnWorkbenchUi::createNotificationsWidget() {
    /* Notifications panel. */
    m_notificationsBackgroundItem = new QnControlBackgroundWidget(Qn::RightBorder, m_controlsWidget);

    m_notificationsItem = new QnNotificationsCollectionWidget(m_controlsWidget, 0, context());
    m_notificationsItem->setProperty(Qn::NoHandScrollOver, true);
    setHelpTopic(m_notificationsItem, Qn::MainWindow_Notifications_Help);

    m_notificationsPinButton = newPinButton(m_controlsWidget, action(Qn::PinNotificationsAction));
    m_notificationsPinButton->setFocusProxy(m_notificationsItem);

    QnBlinkingImageButtonWidget* blinker = new QnBlinkingImageButtonWidget(m_controlsWidget);
    m_notificationsShowButton = blinker;
    m_notificationsShowButton->setFixedSize(showHideButtonSize);
    m_notificationsShowButton->setImageMargins(showHideButtonMargins);
    m_notificationsShowButton->setCached(true);
    m_notificationsShowButton->setCheckable(true);
    m_notificationsShowButton->setIcon(qnSkin->icon("panel/slide_right.png", "panel/slide_left.png"));
    m_notificationsShowButton->setProperty(Qn::NoHandScrollOver, true);
    m_notificationsShowButton->setTransform(QTransform::fromScale(-1, 1));
    m_notificationsShowButton->setFocusProxy(m_notificationsItem);
    m_notificationsShowButton->stackBefore(m_notificationsItem);
    setHelpTopic(m_notificationsShowButton, Qn::MainWindow_Pin_Help);
    m_notificationsItem->setBlinker(blinker);

    m_notificationsOpacityProcessor = new HoverFocusProcessor(m_controlsWidget);
    m_notificationsOpacityProcessor->addTargetItem(m_notificationsItem);
    m_notificationsOpacityProcessor->addTargetItem(m_notificationsShowButton);

    m_notificationsHidingProcessor = new HoverFocusProcessor(m_controlsWidget);
    m_notificationsHidingProcessor->addTargetItem(m_notificationsItem);
    m_notificationsHidingProcessor->addTargetItem(m_notificationsShowButton);
    m_notificationsHidingProcessor->setHoverLeaveDelay(closeConstrolsTimeoutMSec);
    m_notificationsHidingProcessor->setFocusLeaveDelay(closeConstrolsTimeoutMSec);

    m_notificationsShowingProcessor = new HoverFocusProcessor(m_controlsWidget);
    m_notificationsShowingProcessor->addTargetItem(m_notificationsShowButton);
    m_notificationsShowingProcessor->setHoverEnterDelay(250);

    m_notificationsXAnimator = new VariantAnimator(this);
    m_notificationsXAnimator->setTimer(m_instrumentManager->animationTimer());
    m_notificationsXAnimator->setTargetObject(m_notificationsItem);
    m_notificationsXAnimator->setAccessor(new PropertyAccessor("x"));
    m_notificationsXAnimator->setTimeLimit(500);

    m_notificationsOpacityAnimatorGroup = new AnimatorGroup(this);
    m_notificationsOpacityAnimatorGroup->setTimer(m_instrumentManager->animationTimer());
    m_notificationsOpacityAnimatorGroup->addAnimator(opacityAnimator(m_notificationsItem));
    m_notificationsOpacityAnimatorGroup->addAnimator(opacityAnimator(m_notificationsBackgroundItem)); /* Speed of 1.0 is OK here. */
    m_notificationsOpacityAnimatorGroup->addAnimator(opacityAnimator(m_notificationsShowButton));
    m_notificationsOpacityAnimatorGroup->addAnimator(opacityAnimator(m_notificationsPinButton));

    connect(m_notificationsPinButton,           &QnImageButtonWidget::toggled,                          this,   &QnWorkbenchUi::at_notificationsPinButton_toggled);
    connect(m_notificationsShowButton,          &QnImageButtonWidget::toggled,                          this,   [this](bool checked){ if(!m_ignoreClickEvent) setNotificationsOpened(checked);});
    connect(m_notificationsOpacityProcessor,    &HoverFocusProcessor::hoverLeft,                        this,   &QnWorkbenchUi::updateNotificationsOpacityAnimated);
    connect(m_notificationsOpacityProcessor,    &HoverFocusProcessor::hoverEntered,                     this,   &QnWorkbenchUi::updateNotificationsOpacityAnimated);
    connect(m_notificationsOpacityProcessor,    &HoverFocusProcessor::hoverEntered,                     this,   &QnWorkbenchUi::updateControlsVisibilityAnimated);
    connect(m_notificationsOpacityProcessor,    &HoverFocusProcessor::hoverLeft,                        this,   &QnWorkbenchUi::updateControlsVisibilityAnimated);
    connect(m_notificationsHidingProcessor,     &HoverFocusProcessor::hoverFocusLeft,                   this,   [this](){ if(!m_notificationsPinned) setNotificationsOpened(false);});
    connect(m_notificationsShowingProcessor,    &HoverFocusProcessor::hoverEntered,                     this,   &QnWorkbenchUi::at_notificationsShowingProcessor_hoverEntered);
    connect(m_notificationsItem,                &QGraphicsWidget::geometryChanged,                      this,   &QnWorkbenchUi::at_notificationsItem_geometryChanged);
    connect(m_notificationsItem,                &QnNotificationsCollectionWidget::visibleSizeChanged,   this,   &QnWorkbenchUi::at_notificationsItem_geometryChanged);
    connect(m_notificationsItem,                &QnNotificationsCollectionWidget::sizeHintChanged,      this,   &QnWorkbenchUi::updateNotificationsGeometry);
}

#pragma endregion Notifications widget methods

#pragma region CalendarWidget

void QnWorkbenchUi::setCalendarVisible(bool visible, bool animate) {
    ensureAnimationAllowed(animate);

    bool changed = m_calendarVisible != visible;

    m_calendarVisible = visible;

    updateCalendarOpacity(animate);
    if(changed) {
        updateNotificationsGeometry();
    }
}

void QnWorkbenchUi::setCalendarOpacity(qreal opacity, bool animate) {
    ensureAnimationAllowed(animate);

    if(animate) {
        m_calendarOpacityAnimatorGroup->pause();
        opacityAnimator(m_calendarItem)->setTargetValue(opacity);
        opacityAnimator(m_dayTimeItem)->setTargetValue(opacity);
        m_calendarOpacityAnimatorGroup->start();
    } else {
        m_calendarOpacityAnimatorGroup->stop();
        m_calendarItem->setOpacity(opacity);
        m_dayTimeItem->setOpacity(opacity);
    }
}

void QnWorkbenchUi::setCalendarOpened(bool opened, bool animate) {
    ensureAnimationAllowed(animate);

    m_inFreespace = false;

    m_calendarOpened = opened;

    QSizeF newSize = opened ? QSizeF(250, 200) : QSizeF(250, 0);
    if (animate) {
        m_calendarSizeAnimator->animateTo(newSize);
    } else {
        m_calendarSizeAnimator->stop();
        m_calendarItem->setPaintSize(newSize);
    }

    action(Qn::ToggleCalendarAction)->setChecked(opened);

    if(!opened)
        setDayTimeWidgetOpened(opened, animate);
}

void QnWorkbenchUi::setDayTimeWidgetOpened(bool opened, bool animate) {
    ensureAnimationAllowed(animate);

    m_inFreespace = false;

    m_dayTimeOpened = opened;

    QSizeF newSize = opened ? QSizeF(250, 120) : QSizeF(250, 0);
    if (animate) {
        m_dayTimeSizeAnimator->animateTo(newSize);
    } else {
        m_dayTimeSizeAnimator->stop();
        m_dayTimeItem->setPaintSize(newSize);
    }
}

void QnWorkbenchUi::updateCalendarOpacity(bool animate) {
    if (qnSettings->lightMode() & Qn::LightModeNoOpacity) {
        qreal opacity = m_calendarVisible ? opaque : hidden;
        setCalendarOpacity(opacity, false);
        return;
    }

    if(!m_calendarVisible) {
        setCalendarOpacity(0.0, animate);
    } else {
        if(m_calendarOpacityProcessor->isHovered()) {
            setCalendarOpacity(hoverCalendarOpacity, animate);
        } else {
            setCalendarOpacity(normalCalendarOpacity, animate);
        }
    }
}

void QnWorkbenchUi::updateCalendarVisibility(bool animate) {
    ensureAnimationAllowed(animate);

    bool calendarEmpty = true;
    if (QnCalendarWidget* c = dynamic_cast<QnCalendarWidget *>(m_calendarItem->widget()))
        calendarEmpty = c->isEmpty(); /* Small hack. We have a signal that updates visibility if a calendar receive new data */

    bool calendarEnabled = !calendarEmpty && (navigator()->currentWidget() && navigator()->currentWidget()->resource()->flags() & Qn::utc);
    action(Qn::ToggleCalendarAction)->setEnabled(calendarEnabled); // TODO: #GDM #Common does this belong here?

    bool calendarVisible = calendarEnabled && m_sliderVisible && isSliderOpened();

    if(m_inactive)
        setCalendarVisible(calendarVisible && isHovered(), animate);
    else
        setCalendarVisible(calendarVisible, animate);

    if(!calendarVisible)
        setCalendarOpened(false);
}

QRectF QnWorkbenchUi::updatedCalendarGeometry(const QRectF &sliderGeometry) {
    QRectF geometry = m_calendarItem->paintGeometry();
    geometry.moveRight(m_controlsWidgetRect.right());
    geometry.moveBottom(sliderGeometry.top());
    return geometry;
}

void QnWorkbenchUi::updateCalendarGeometry() {
    /* Update painting rect the "fair" way. */
    QRectF geometry = updatedCalendarGeometry(m_sliderItem->geometry());
    m_calendarItem->setPaintRect(QRectF(QPointF(0.0, 0.0), geometry.size()));

    /* Always change position. */
    m_calendarItem->setPos(geometry.topLeft());
}

QRectF QnWorkbenchUi::updatedDayTimeWidgetGeometry(const QRectF &sliderGeometry, const QRectF &calendarGeometry) {
    QRectF geometry = m_dayTimeItem->paintGeometry();
    geometry.moveRight(sliderGeometry.right());
    geometry.moveBottom(calendarGeometry.top());
    return geometry;
}

void QnWorkbenchUi::updateDayTimeWidgetGeometry() {
    /* Update painting rect the "fair" way. */
    QRectF geometry = updatedDayTimeWidgetGeometry(m_sliderItem->geometry(), m_calendarItem->geometry());
    m_dayTimeItem->setPaintRect(QRectF(QPointF(0.0, 0.0), geometry.size()));

    /* Always change position. */
    m_dayTimeItem->setPos(geometry.topLeft());
}

void QnWorkbenchUi::at_calendarItem_paintGeometryChanged() {
    if(m_inCalendarGeometryUpdate)
        return;

    QN_SCOPED_VALUE_ROLLBACK(&m_inCalendarGeometryUpdate, true);

    updateCalendarGeometry();
    updateDayTimeWidgetGeometry();
    updateNotificationsGeometry();
}

void QnWorkbenchUi::at_dayTimeItem_paintGeometryChanged() {
    if(m_inDayTimeGeometryUpdate)
        return;

    QN_SCOPED_VALUE_ROLLBACK(&m_inDayTimeGeometryUpdate, true);

    updateDayTimeWidgetGeometry();
    updateNotificationsGeometry();
}

void QnWorkbenchUi::at_calendarWidget_dateClicked(const QDate &date) {
    m_dayTimeWidget->setDate(date);

    if(isCalendarOpened())
        setDayTimeWidgetOpened(true, true);
}

void QnWorkbenchUi::createCalendarWidget() {
    QnCalendarWidget *calendarWidget = new QnCalendarWidget();
    setHelpTopic(calendarWidget, Qn::MainWindow_Calendar_Help);
    navigator()->setCalendar(calendarWidget);

    m_dayTimeWidget = new QnDayTimeWidget();
    setHelpTopic(m_dayTimeWidget, Qn::MainWindow_DayTimePicker_Help);
    navigator()->setDayTimeWidget(m_dayTimeWidget);

    m_calendarItem = new QnMaskedProxyWidget(m_controlsWidget);
    m_calendarItem->setWidget(calendarWidget);
    calendarWidget->installEventFilter(m_calendarItem);
    m_calendarItem->resize(250, 200);
    m_calendarItem->setProperty(Qn::NoHandScrollOver, true);

    m_dayTimeItem = new QnMaskedProxyWidget(m_controlsWidget);
    m_dayTimeItem->setWidget(m_dayTimeWidget);
    m_dayTimeWidget->installEventFilter(m_calendarItem);
    m_dayTimeItem->resize(250, 120);
    m_dayTimeItem->setProperty(Qn::NoHandScrollOver, true);
    m_dayTimeItem->stackBefore(m_calendarItem);

    m_calendarOpacityProcessor = new HoverFocusProcessor(m_controlsWidget);
    m_calendarOpacityProcessor->addTargetItem(m_calendarItem);
    m_calendarOpacityProcessor->addTargetItem(m_dayTimeItem);

    HoverFocusProcessor* calendarHidingProcessor = new HoverFocusProcessor(m_controlsWidget);
    calendarHidingProcessor->addTargetItem(m_calendarItem);
    calendarHidingProcessor->addTargetItem(m_dayTimeItem);
    calendarHidingProcessor->setHoverLeaveDelay(closeConstrolsTimeoutMSec);
    calendarHidingProcessor->setFocusLeaveDelay(closeConstrolsTimeoutMSec);

    m_calendarSizeAnimator = new VariantAnimator(this);
    m_calendarSizeAnimator->setTimer(m_instrumentManager->animationTimer());
    m_calendarSizeAnimator->setTargetObject(m_calendarItem);
    m_calendarSizeAnimator->setAccessor(new PropertyAccessor("paintSize"));
    m_calendarSizeAnimator->setSpeed(100.0 * 2.0);
    m_calendarSizeAnimator->setTimeLimit(500);

    m_dayTimeSizeAnimator = new VariantAnimator(this);
    m_dayTimeSizeAnimator->setTimer(m_instrumentManager->animationTimer());
    m_dayTimeSizeAnimator->setTargetObject(m_dayTimeItem);
    m_dayTimeSizeAnimator->setAccessor(new PropertyAccessor("paintSize"));
    m_dayTimeSizeAnimator->setSpeed(100.0 * 2.0);
    m_dayTimeSizeAnimator->setTimeLimit(500);

    m_calendarOpacityAnimatorGroup = new AnimatorGroup(this);
    m_calendarOpacityAnimatorGroup->setTimer(m_instrumentManager->animationTimer());
    m_calendarOpacityAnimatorGroup->addAnimator(opacityAnimator(m_calendarItem));
    m_calendarOpacityAnimatorGroup->addAnimator(opacityAnimator(m_dayTimeItem));

    connect(calendarWidget,             &QnCalendarWidget::emptyChanged,        this,   &QnWorkbenchUi::updateCalendarVisibilityAnimated);
    connect(calendarWidget,             &QnCalendarWidget::dateClicked,         this,   &QnWorkbenchUi::at_calendarWidget_dateClicked);
    connect(m_dayTimeItem,              &QnMaskedProxyWidget::paintRectChanged, this,   &QnWorkbenchUi::at_dayTimeItem_paintGeometryChanged);
    connect(m_calendarOpacityProcessor, &HoverFocusProcessor::hoverLeft,        this,   &QnWorkbenchUi::updateCalendarOpacityAnimated);
    connect(m_calendarOpacityProcessor, &HoverFocusProcessor::hoverEntered,     this,   &QnWorkbenchUi::updateCalendarOpacityAnimated);
    connect(m_calendarOpacityProcessor, &HoverFocusProcessor::hoverEntered,     this,   &QnWorkbenchUi::updateControlsVisibilityAnimated);
    connect(m_calendarOpacityProcessor, &HoverFocusProcessor::hoverLeft,        this,   &QnWorkbenchUi::updateControlsVisibilityAnimated);
    connect(calendarHidingProcessor,    &HoverFocusProcessor::hoverLeft,        this,   [this](){ setCalendarOpened(false);});
    connect(m_calendarItem,             &QnMaskedProxyWidget::paintRectChanged, this,   &QnWorkbenchUi::at_calendarItem_paintGeometryChanged);
    connect(m_calendarItem,             &QGraphicsWidget::geometryChanged,      this,   &QnWorkbenchUi::at_calendarItem_paintGeometryChanged);
    connect(action(Qn::ToggleCalendarAction), &QAction::toggled,                this,   [this](bool checked) { setCalendarOpened(checked); });
}

#pragma endregion Calendar and DayTime widget methods

#pragma region SliderWidget

bool QnWorkbenchUi::isThumbnailsVisible() const {
    return !qFuzzyCompare(m_sliderItem->geometry().height(), m_sliderItem->effectiveSizeHint(Qt::MinimumSize).height());
}

void QnWorkbenchUi::setThumbnailsVisible(bool visible) {
    if(visible == isThumbnailsVisible())
        return;

    qreal sliderHeight = m_sliderItem->effectiveSizeHint(Qt::MinimumSize).height();
    if(!visible) {
        m_lastThumbnailsHeight = m_sliderItem->geometry().height() - sliderHeight;
    } else {
        sliderHeight += m_lastThumbnailsHeight;
    }

    QRectF geometry = m_sliderItem->geometry();
    geometry.setHeight(sliderHeight);
    m_sliderItem->setGeometry(geometry);
}

bool QnWorkbenchUi::isSliderOpened() const {
    return action(Qn::ToggleSliderAction)->isChecked();
}

void QnWorkbenchUi::setSliderOpened(bool opened, bool animate, bool save) {
    if (qnRuntime->isVideoWallMode()) {
        opened = true;
        save = false;
    }

    ensureAnimationAllowed(animate);

    m_inFreespace = false;

    QN_SCOPED_VALUE_ROLLBACK(&m_ignoreClickEvent, true);
    action(Qn::ToggleSliderAction)->setChecked(opened);

    qreal newY = m_controlsWidgetRect.bottom() + (opened ? -m_sliderItem->size().height() : 48.0 /* So that tooltips are not opened. */);
    if (animate) {
        m_sliderYAnimator->animateTo(newY);
    } else {
        m_sliderYAnimator->stop();
        m_sliderItem->setY(newY);
    }

    updateCalendarVisibility(animate);

    if (save)
        qnSettings->setSliderOpened(opened);

    static_cast<QnResizerWidget*>(m_sliderResizerWidget)->setEnabled(opened);
}

void QnWorkbenchUi::setSliderVisible(bool visible, bool animate) {
    ensureAnimationAllowed(animate);

    bool changed = m_sliderVisible != visible;

    m_sliderVisible = visible;
    if (qnRuntime->isVideoWallMode()) {
        if (visible)
            m_sliderAutoHideTimer->start(sliderAutoHideTimeoutMSec);
        else
            m_sliderAutoHideTimer->stop();
    }

    updateSliderOpacity(animate);
    if(changed) {
        updateTreeGeometry();
        updateNotificationsGeometry();
        updateCalendarVisibility(animate);
        m_sliderItem->setEnabled(m_sliderVisible); /* So that it doesn't handle mouse events while disappearing. */
    }
}

void QnWorkbenchUi::setSliderOpacity(qreal opacity, bool animate) {
    ensureAnimationAllowed(animate);

    if(animate) {
        m_sliderOpacityAnimatorGroup->pause();
        opacityAnimator(m_sliderItem)->setTargetValue(opacity);
        opacityAnimator(m_sliderShowButton)->setTargetValue(opacity);
        m_sliderOpacityAnimatorGroup->start();
    } else {
        m_sliderOpacityAnimatorGroup->stop();
        m_sliderItem->setOpacity(opacity);
        m_sliderShowButton->setOpacity(opacity);
    }

    m_sliderResizerWidget->setVisible(!qFuzzyIsNull(opacity));
}

void QnWorkbenchUi::setSliderZoomButtonsOpacity(qreal opacity, bool animate) {
    ensureAnimationAllowed(animate);

    if(animate) {
        opacityAnimator(m_sliderZoomButtonsWidget)->animateTo(opacity);
    } else {
        m_sliderZoomButtonsWidget->setOpacity(opacity);
    }
}

void QnWorkbenchUi::updateSliderOpacity(bool animate) {
    if (qnSettings->lightMode() & Qn::LightModeNoOpacity) {
        qreal opacity = m_sliderVisible ? opaque : hidden;
        setSliderOpacity(opacity, false);
        setSliderZoomButtonsOpacity(opacity, false);
        return;
    }

    if(!m_sliderVisible) {
        setSliderOpacity(0.0, animate);
        setSliderZoomButtonsOpacity(0.0, animate);
    } else {
        if(m_sliderOpacityProcessor->isHovered()) {
            setSliderOpacity(hoverSliderOpacity, animate);
            setSliderZoomButtonsOpacity(hoverSliderOpacity, animate);
        } else {
            setSliderOpacity(normalSliderOpacity, animate);
            setSliderZoomButtonsOpacity(0.0, animate);
        }
    }
}

void QnWorkbenchUi::updateSliderResizerGeometry() {
    if(m_ignoreSliderResizerGeometryLater) {
        QTimer::singleShot(1, this, SLOT(updateSliderResizerGeometry()));
        return;
    }

    QnTimeSlider *timeSlider = m_sliderItem->timeSlider();
    QRectF timeSliderRect = timeSlider->rect();

    QRectF sliderResizerGeometry = QRectF(
        m_controlsWidget->mapFromItem(timeSlider, timeSliderRect.topLeft()),
        m_controlsWidget->mapFromItem(timeSlider, timeSliderRect.topRight())
        );
    sliderResizerGeometry.moveTo(sliderResizerGeometry.topLeft() - QPointF(0, 8));
    sliderResizerGeometry.setHeight(16);

    if(!qFuzzyEquals(sliderResizerGeometry, m_sliderResizerWidget->geometry())) {
        QN_SCOPED_VALUE_ROLLBACK(&m_ignoreSliderResizerGeometryLater, true);

        m_sliderResizerWidget->setGeometry(sliderResizerGeometry);

        /* This one is needed here as we're in a handler and thus geometry change doesn't adjust position =(. */
        m_sliderResizerWidget->setPos(sliderResizerGeometry.topLeft());  // TODO: #Elric remove this ugly hack.
    }
}

void QnWorkbenchUi::updateSliderZoomButtonsGeometry() {
    QPointF pos = m_sliderItem->timeSlider()->mapToItem(m_controlsWidget, m_sliderItem->timeSlider()->rect().topLeft());

    m_sliderZoomButtonsWidget->setPos(pos);
}

void QnWorkbenchUi::at_sliderResizerWidget_wheelEvent(QObject *, QEvent *event) {
    QGraphicsSceneWheelEvent *oldEvent = static_cast<QGraphicsSceneWheelEvent *>(event);

    QGraphicsSceneWheelEvent newEvent(QEvent::GraphicsSceneWheel);
    newEvent.setDelta(oldEvent->delta());
    newEvent.setPos(m_sliderItem->timeSlider()->mapFromItem(m_sliderResizerWidget, oldEvent->pos()));
    newEvent.setScenePos(oldEvent->scenePos());
    display()->scene()->sendEvent(m_sliderItem->timeSlider(), &newEvent);
}

void QnWorkbenchUi::at_sliderItem_geometryChanged() {
    setSliderOpened(isSliderOpened(), m_sliderYAnimator->isRunning(), false); /* Re-adjust to screen sides. */

    updateTreeGeometry();
    updateNotificationsGeometry();

    updateViewportMargins();
    updateSliderResizerGeometry();
    updateCalendarGeometry();
    updateSliderZoomButtonsGeometry();
    updateDayTimeWidgetGeometry();

#ifdef QN_ENABLE_BOOKMARKS
    updateSearchGeometry();
#endif

    QRectF geometry = m_sliderItem->geometry();
    m_sliderShowButton->setPos(QPointF(
        (geometry.left() + geometry.right() - (m_titleShowButton ? m_titleShowButton->size().height() : 0)) / 2,
        qMin(m_controlsWidgetRect.bottom(), geometry.top())
        ));
}

void QnWorkbenchUi::at_sliderResizerWidget_geometryChanged() {
    if(m_ignoreSliderResizerGeometryChanges)
        return;

    QRectF sliderResizerGeometry = m_sliderResizerWidget->geometry();
    if (!sliderResizerGeometry.isValid()) {
        updateSliderResizerGeometry();
        return;
    }

    QRectF sliderGeometry = m_sliderItem->geometry();

    qreal targetHeight = sliderGeometry.bottom() - sliderResizerGeometry.center().y();
    qreal minHeight = m_sliderItem->effectiveSizeHint(Qt::MinimumSize).height();
    qreal jmpHeight = minHeight + 48.0;
    qreal maxHeight = minHeight + 196.0;

    if(targetHeight < (minHeight + jmpHeight) / 2) {
        targetHeight = minHeight;
    } else if(targetHeight < jmpHeight) {
        targetHeight = jmpHeight;
    } else if(targetHeight > maxHeight) {
        targetHeight = maxHeight;
    }

    if(!qFuzzyCompare(sliderGeometry.height(), targetHeight)) {
        qreal sliderTop = sliderGeometry.top();
        sliderGeometry.setHeight(targetHeight);
        sliderGeometry.moveTop(sliderTop);

        QN_SCOPED_VALUE_ROLLBACK(&m_ignoreSliderResizerGeometryChanges, true);
        m_sliderItem->setGeometry(sliderGeometry);
    }

    updateSliderResizerGeometry();

    action(Qn::ToggleThumbnailsAction)->setChecked(isThumbnailsVisible());
}

void QnWorkbenchUi::createSliderWidget() 
{
    m_sliderResizerWidget = new QnResizerWidget(Qt::Vertical, m_controlsWidget);
    m_sliderResizerWidget->setProperty(Qn::NoHandScrollOver, true);

    m_sliderItem = new QnNavigationItem(m_controlsWidget);
    m_sliderItem->setFrameColor(QColor(110, 110, 110, 128));
    m_sliderItem->setFrameWidth(1.0);
    m_sliderItem->timeSlider()->toolTipItem()->setParentItem(m_controlsWidget);

    m_sliderItem->setProperty(Qn::NoHandScrollOver, true);
    m_sliderItem->timeSlider()->toolTipItem()->setProperty(Qn::NoHandScrollOver, true);
    m_sliderItem->speedSlider()->toolTipItem()->setProperty(Qn::NoHandScrollOver, true);
    m_sliderItem->volumeSlider()->toolTipItem()->setProperty(Qn::NoHandScrollOver, true);

    m_sliderShowButton = newShowHideButton(m_controlsWidget, action(Qn::ToggleSliderAction));
    {
        QTransform transform;
        transform.rotate(-90);
        m_sliderShowButton->setTransform(transform);
    }
    m_sliderShowButton->setFocusProxy(m_sliderItem);

    if (qnRuntime->isVideoWallMode()) {
        m_sliderShowButton->setVisible(false);

        m_sliderAutoHideTimer = new QTimer(this);
        connect(m_sliderAutoHideTimer, &QTimer::timeout, this, [this](){setSliderVisible(false, true);});
    }

    QnImageButtonWidget *sliderZoomOutButton = new QnImageButtonWidget();
    sliderZoomOutButton->setIcon(qnSkin->icon("slider/buttons/zoom_out.png"));
    sliderZoomOutButton->setPreferredSize(16, 16);

    QnImageButtonWidget *sliderZoomInButton = new QnImageButtonWidget();
    sliderZoomInButton->setIcon(qnSkin->icon("slider/buttons/zoom_in.png"));
    sliderZoomInButton->setPreferredSize(16, 16);

    QGraphicsLinearLayout *sliderZoomButtonsLayout = new QGraphicsLinearLayout(Qt::Horizontal);
    sliderZoomButtonsLayout->setSpacing(0.0);
    sliderZoomButtonsLayout->setContentsMargins(0.0, 0.0, 0.0, 0.0);
    sliderZoomButtonsLayout->addItem(sliderZoomOutButton);
    sliderZoomButtonsLayout->addItem(sliderZoomInButton);

    m_sliderZoomButtonsWidget = new GraphicsWidget(m_controlsWidget);
    m_sliderZoomButtonsWidget->setLayout(sliderZoomButtonsLayout);
    m_sliderZoomButtonsWidget->setOpacity(0.0);

    /* There is no stackAfter function, so we have to resort to ugly copypasta. */
    m_sliderShowButton->stackBefore(m_sliderItem->timeSlider()->toolTipItem());
    m_sliderResizerWidget->stackBefore(m_sliderShowButton);
    m_sliderResizerWidget->stackBefore(m_sliderZoomButtonsWidget);
    m_sliderItem->stackBefore(m_sliderResizerWidget);

    m_sliderOpacityProcessor = new HoverFocusProcessor(m_controlsWidget);
    m_sliderOpacityProcessor->addTargetItem(m_sliderItem);
    m_sliderOpacityProcessor->addTargetItem(m_sliderItem->timeSlider()->toolTipItem());
    m_sliderOpacityProcessor->addTargetItem(m_sliderShowButton);
    m_sliderOpacityProcessor->addTargetItem(m_sliderResizerWidget);
    m_sliderOpacityProcessor->addTargetItem(m_sliderZoomButtonsWidget);

    m_sliderYAnimator = new VariantAnimator(this);
    m_sliderYAnimator->setTimer(m_instrumentManager->animationTimer());
    m_sliderYAnimator->setTargetObject(m_sliderItem);
    m_sliderYAnimator->setAccessor(new PropertyAccessor("y"));
    //m_sliderYAnimator->setSpeed(m_sliderItem->size().height() * 2.0); // TODO: #Elric why height is zero at this point?
    m_sliderYAnimator->setSpeed(70.0 * 2.0);
    m_sliderYAnimator->setTimeLimit(500);

    m_sliderOpacityAnimatorGroup = new AnimatorGroup(this);
    m_sliderOpacityAnimatorGroup->setTimer(m_instrumentManager->animationTimer());
    m_sliderOpacityAnimatorGroup->addAnimator(opacityAnimator(m_sliderItem));
    m_sliderOpacityAnimatorGroup->addAnimator(opacityAnimator(m_sliderShowButton)); /* Speed of 1.0 is OK here. */

    QnSingleEventEater *sliderWheelEater = new QnSingleEventEater(this);
    sliderWheelEater->setEventType(QEvent::GraphicsSceneWheel);
    m_sliderResizerWidget->installEventFilter(sliderWheelEater);

    QnSingleEventSignalizer *sliderWheelSignalizer = new QnSingleEventSignalizer(this);
    sliderWheelSignalizer->setEventType(QEvent::GraphicsSceneWheel);
    m_sliderResizerWidget->installEventFilter(sliderWheelSignalizer);

    connect(sliderZoomInButton,         &QnImageButtonWidget::pressed,              this,           [this](){ m_sliderZoomingIn = true;});
    connect(sliderZoomInButton,         &QnImageButtonWidget::released,             this,           [this](){ m_sliderZoomingIn = false; m_sliderItem->timeSlider()->hurryKineticAnimations();});
    connect(sliderZoomOutButton,        &QnImageButtonWidget::pressed,              this,           [this](){ m_sliderZoomingOut = true;});
    connect(sliderZoomOutButton,        &QnImageButtonWidget::released,             this,           [this](){ m_sliderZoomingOut = false; m_sliderItem->timeSlider()->hurryKineticAnimations();});

    connect(sliderWheelSignalizer,      &QnAbstractEventSignalizer::activated,      this,           &QnWorkbenchUi::at_sliderResizerWidget_wheelEvent);
    connect(m_sliderOpacityProcessor,   &HoverFocusProcessor::hoverEntered,         this,           &QnWorkbenchUi::updateSliderOpacityAnimated);
    connect(m_sliderOpacityProcessor,   &HoverFocusProcessor::hoverLeft,            this,           &QnWorkbenchUi::updateSliderOpacityAnimated);
    connect(m_sliderOpacityProcessor,   &HoverFocusProcessor::hoverEntered,         this,           &QnWorkbenchUi::updateControlsVisibilityAnimated);
    connect(m_sliderOpacityProcessor,   &HoverFocusProcessor::hoverLeft,            this,           &QnWorkbenchUi::updateControlsVisibilityAnimated);
    connect(m_sliderItem,               &QGraphicsWidget::geometryChanged,          this,           &QnWorkbenchUi::at_sliderItem_geometryChanged);
    connect(m_sliderResizerWidget,      &QGraphicsWidget::geometryChanged,          this,           &QnWorkbenchUi::at_sliderResizerWidget_geometryChanged);
    connect(navigator(),                &QnWorkbenchNavigator::currentWidgetChanged,this,           &QnWorkbenchUi::updateControlsVisibilityAnimated);
    if (qnRuntime->isVideoWallMode()) {
        connect(navigator(),           &QnWorkbenchNavigator::positionChanged,      this,           &QnWorkbenchUi::updateCalendarVisibilityAnimated);
        connect(navigator(),           &QnWorkbenchNavigator::speedChanged,         this,           &QnWorkbenchUi::updateCalendarVisibilityAnimated);
    }
    connect(action(Qn::ToggleTourModeAction),   &QAction::toggled,                  this,           &QnWorkbenchUi::updateControlsVisibilityAnimated);
    connect(action(Qn::ToggleThumbnailsAction), &QAction::toggled,                  this,           [this](bool checked){ setThumbnailsVisible(checked); });
    connect(action(Qn::ToggleSliderAction),     &QAction::toggled,                  this,           [this](bool checked){ if (!m_ignoreClickEvent) setSliderOpened(checked);});
}

#pragma endregion Slider methods

#pragma region DebugWidget

void QnWorkbenchUi::createDebugWidget() {
    m_debugOverlayLabel = new QnDebugProxyLabel(m_controlsWidget);
    m_debugOverlayLabel->setAcceptedMouseButtons(0);
    m_debugOverlayLabel->setAcceptHoverEvents(false);
    m_debugOverlayLabel->setMessagesLimit(40);
    setPaletteColor(m_debugOverlayLabel, QPalette::Window, QColor(127, 127, 127, 60));
    setPaletteColor(m_debugOverlayLabel, QPalette::WindowText,  QColor(63, 255, 216));
    auto updateDebugGeometry = [&]() {
        QPointF pos = QPointF(m_titleItem->geometry().bottomLeft());
        if(qFuzzyEquals(pos, m_debugOverlayLabel->pos()))
            return;
        m_debugOverlayLabel->setPos(pos);
    };
    m_debugOverlayLabel->setVisible(false);
    connect(m_titleItem, &QGraphicsWidget::geometryChanged, this, updateDebugGeometry);
    debugLabel = m_debugOverlayLabel;
    previousMsgHandler = qInstallMessageHandler(uiMsgHandler);

    display()->view()->addAction(action(Qn::ShowDebugOverlayAction));
    connect(action(Qn::ShowDebugOverlayAction),  &QAction::toggled,  this, [&](bool toggled){m_debugOverlayLabel->setVisible(toggled);});
}

#pragma endregion Debug overlay methods

#pragma region SearchWidget

QRectF QnWorkbenchUi::updatedSearchGeometry(const QRectF &sliderGeometry) {
    QRectF geometry = m_searchWidget->paintGeometry();
    geometry.moveRight(m_controlsWidgetRect.right());
    geometry.moveBottom(sliderGeometry.top());
    return geometry;
}

void QnWorkbenchUi::updateSearchGeometry() {
    /* Update painting rect the "fair" way. */
    QRectF geometry = updatedSearchGeometry(m_sliderItem->geometry());
    m_searchWidget->setPaintRect(QRectF(QPointF(0.0, 0.0), geometry.size()));

    /* Always change position. */
    m_searchWidget->setPos(geometry.topLeft());
}

void QnWorkbenchUi::at_searchItem_paintGeometryChanged() {
    if(m_inSearchGeometryUpdate)
        return;
    QN_SCOPED_VALUE_ROLLBACK(&m_inSearchGeometryUpdate, true);
    updateSearchGeometry();
}

void QnWorkbenchUi::setSearchVisible(bool visible, bool animate) {
    ensureAnimationAllowed(animate);

    bool changed = m_searchVisible != visible;

    m_searchVisible = visible;

    updateSearchOpacity(animate);
    if(changed)
        updateSearchGeometry();
}

void QnWorkbenchUi::setSearchOpened(bool opened, bool animate) {
    ensureAnimationAllowed(animate);

    m_inFreespace = false;

    m_searchOpened = opened;

    QSizeF newSize = opened ? QSizeF(250, 21) : QSizeF(250, 0);
    if (animate) {
        m_searchSizeAnimator->animateTo(newSize);
    } else {
        m_searchSizeAnimator->stop();
        m_searchWidget->setPaintSize(newSize);
    }

    action(Qn::ToggleBookmarksSearchAction)->setChecked(opened);
}

void QnWorkbenchUi::updateSearchOpacity(bool animate) {
    if (qnSettings->lightMode() & Qn::LightModeNoOpacity) {
        qreal opacity = m_searchVisible ? opaque : hidden;
        setSearchOpacity(opacity, false);
        return;
    }

    if(!m_searchVisible) {
        setSearchOpacity(0.0, animate);
    } else {
        if(m_searchOpacityProcessor->isHovered()) {
            setSearchOpacity(hoverSearchOpacity, animate);
        } else {
            setSearchOpacity(normalSearchOpacity, animate);
        }
    }
}

void QnWorkbenchUi::setSearchOpacity(qreal opacity, bool animate) {
    ensureAnimationAllowed(animate);

    if(animate) {
        m_searchOpacityAnimatorGroup->pause();
        opacityAnimator(m_searchWidget)->setTargetValue(opacity);
        m_searchOpacityAnimatorGroup->start();
    } else {
        m_searchOpacityAnimatorGroup->stop();
        m_searchWidget->setOpacity(opacity);
    }
}

void QnWorkbenchUi::updateSearchVisibility(bool animate) {
    ensureAnimationAllowed(animate);

    bool searchVisible = action(Qn::ToggleBookmarksSearchAction)->isEnabled() && m_sliderVisible && isSliderOpened();

    if(m_inactive)
        setSearchVisible(searchVisible && isHovered(), animate);
    else
        setSearchVisible(searchVisible, animate);

    if(!searchVisible)
        setSearchOpened(false);
}

void QnWorkbenchUi::createSearchWidget() {
    QnSearchLineEdit *searchLine = new QnSearchLineEdit();
    searchLine->setAttribute(Qt::WA_TranslucentBackground);
    searchLine->resize(250, 21);

    navigator()->setBookmarksSearchWidget(searchLine);

    m_searchWidget = new QnMaskedProxyWidget(m_controlsWidget);
    m_searchWidget->setWidget(searchLine);
    m_searchWidget->setProperty(Qn::NoHandScrollOver, true);
    connect(m_searchWidget,   &QnMaskedProxyWidget::paintRectChanged,     this,   &QnWorkbenchUi::at_searchItem_paintGeometryChanged);
    connect(m_searchWidget,   &QGraphicsWidget::geometryChanged,          this,   &QnWorkbenchUi::at_searchItem_paintGeometryChanged);

    // slider should be highlighted when search widget is hovered
    m_sliderOpacityProcessor->addTargetItem(m_searchWidget);

    HoverFocusProcessor* searchHidingProcessor = new HoverFocusProcessor(m_controlsWidget);
    searchHidingProcessor->addTargetItem(m_searchWidget);
    searchHidingProcessor->setHoverLeaveDelay(closeConstrolsTimeoutMSec);
    searchHidingProcessor->setFocusLeaveDelay(closeConstrolsTimeoutMSec);
    connect(searchHidingProcessor,  &HoverFocusProcessor::hoverFocusLeft, this, [this](){ setSearchOpened(false);});

    m_searchOpacityProcessor = new HoverFocusProcessor(m_controlsWidget);
    m_searchOpacityProcessor->addTargetItem(m_searchWidget);
    connect(m_searchOpacityProcessor, &HoverFocusProcessor::hoverLeft,        this,   &QnWorkbenchUi::updateSearchOpacityAnimated);
    connect(m_searchOpacityProcessor, &HoverFocusProcessor::hoverEntered,     this,   &QnWorkbenchUi::updateSearchOpacityAnimated);
    connect(m_searchOpacityProcessor, &HoverFocusProcessor::hoverEntered,     this,   &QnWorkbenchUi::updateControlsVisibilityAnimated);
    connect(m_searchOpacityProcessor, &HoverFocusProcessor::hoverLeft,        this,   &QnWorkbenchUi::updateControlsVisibilityAnimated);

    m_searchOpacityAnimatorGroup = new AnimatorGroup(this);
    m_searchOpacityAnimatorGroup->setTimer(m_instrumentManager->animationTimer());
    m_searchOpacityAnimatorGroup->addAnimator(opacityAnimator(m_searchWidget));

    m_searchSizeAnimator = new VariantAnimator(this);
    m_searchSizeAnimator->setTimer(m_instrumentManager->animationTimer());
    m_searchSizeAnimator->setTargetObject(m_searchWidget);
    m_searchSizeAnimator->setAccessor(new PropertyAccessor("paintSize"));
    m_searchSizeAnimator->setSpeed(100.0 * 2.0);
    m_searchSizeAnimator->setTimeLimit(500);

    connect(action(Qn::ToggleBookmarksSearchAction), &QAction::toggled,  this,   [this, searchLine](bool checked) {
        setSearchOpened(checked); 
        searchLine->setFocus();
    });
}


#pragma endregion Search widget methods

#pragma region FpsWidget

bool QnWorkbenchUi::isFpsVisible() const {
    return m_fpsItem->isVisible();
}

void QnWorkbenchUi::setFpsVisible(bool fpsVisible) {
    if(fpsVisible == isFpsVisible())
        return;

    m_fpsItem->setVisible(fpsVisible);
    m_fpsCountingInstrument->setEnabled(fpsVisible);

    if(fpsVisible)
        m_fpsCountingInstrument->recursiveEnable();
    else
        m_fpsCountingInstrument->recursiveDisable();

    m_fpsItem->setText(QString());

    action(Qn::ShowFpsAction)->setChecked(fpsVisible);
}

void QnWorkbenchUi::updateFpsGeometry() {
    QPointF pos = QPointF(
        m_controlsWidgetRect.right() - m_fpsItem->size().width(),
        m_titleItem ? m_titleItem->geometry().bottom() : 0.0
        );

    if(qFuzzyEquals(pos, m_fpsItem->pos()))
        return;

    m_fpsItem->setPos(pos);
}

void QnWorkbenchUi::createFpsWidget() {
    m_fpsItem = new QnProxyLabel(m_controlsWidget);
    m_fpsItem->setAcceptedMouseButtons(0);
    m_fpsItem->setAcceptHoverEvents(false);
    setPaletteColor(m_fpsItem, QPalette::Window, Qt::transparent);
    setPaletteColor(m_fpsItem, QPalette::WindowText,  QColor(63, 159, 216));

    display()->view()->addAction(action(Qn::ShowFpsAction));
    connect(action(Qn::ShowFpsAction),  &QAction::toggled,                      this,   &QnWorkbenchUi::setFpsVisible);
    connect(m_fpsItem,                  &QGraphicsWidget::geometryChanged,      this,   &QnWorkbenchUi::updateFpsGeometry);
    setFpsVisible(false);
}

#pragma endregion Fps widget methods<|MERGE_RESOLUTION|>--- conflicted
+++ resolved
@@ -298,6 +298,7 @@
 
     m_lastThumbnailsHeight(48.0),
 
+
     m_treeWidget(NULL),
     m_treeResizerWidget(NULL),
     m_treeItem(NULL),
@@ -332,15 +333,12 @@
     m_notificationsXAnimator(NULL),
     m_notificationsOpacityAnimatorGroup(NULL),
 
-<<<<<<< HEAD
-
-
-=======
+
+
     m_calendarItem(NULL),
     m_calendarSizeAnimator(NULL),
     m_calendarOpacityAnimatorGroup(NULL),
     m_calendarOpacityProcessor(NULL),
->>>>>>> a3140049
     m_inCalendarGeometryUpdate(false),
 
     m_inDayTimeGeometryUpdate(false),
@@ -389,20 +387,12 @@
     /* Fps counter. */
     createFpsWidget();
 
-<<<<<<< HEAD
 	if (!qnRuntime->isActiveXMode()) {
-=======
-	if (!qnSettings->isActiveXMode()) {
->>>>>>> a3140049
 		/* Tree panel. */
 		createTreeWidget();
 	}
 
-<<<<<<< HEAD
 	if (!qnRuntime->isActiveXMode()) {
-=======
-	if (!qnSettings->isActiveXMode()) {
->>>>>>> a3140049
 		/* Title bar. */
 		createTitleWidget();
 	}
@@ -422,11 +412,7 @@
 #endif
 
     /* Debug overlay */
-<<<<<<< HEAD
-//    createDebugWidget();
-=======
     createDebugWidget();
->>>>>>> a3140049
 
     initGraphicsMessageBox();
 
@@ -733,12 +719,9 @@
 }
 
 void QnWorkbenchUi::at_freespaceAction_triggered() {
-<<<<<<< HEAD
     Q_ASSERT_X(!qnRuntime->isActiveXMode(), Q_FUNC_INFO, "This function must not be called in ActiveX mode.");
-=======
-	// ax 23
-	return;
->>>>>>> a3140049
+	if (qnRuntime->isActiveXMode())
+		return;
 
     QAction *fullScreenAction = action(Qn::EffectiveMaximizeAction);
 
@@ -972,6 +955,7 @@
 
 void QnWorkbenchUi::setTreeOpened(bool opened, bool animate, bool save) {
     ensureAnimationAllowed(animate);
+
 
 	if (!m_treeItem)
 		return;
