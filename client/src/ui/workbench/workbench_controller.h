#ifndef QN_WORKBENCH_CONTROLLER_H
#define QN_WORKBENCH_CONTROLLER_H

#include <QObject>
#include <QScopedPointer>
#include <ui/common/scene_utility.h>
#include <core/resource/resource.h>
#include "workbench.h"

class QGraphicsScene;
class QGraphicsView;
class QGraphicsItem;
class QMenu;
class QLabel;
class QPropertyAnimation;

class InstrumentManager;
class HandScrollInstrument;
class WheelZoomInstrument;
class DragInstrument;
class RubberBandInstrument;
class ResizingInstrument;
class DropInstrument;
class UiElementsInstrument;
class RotationInstrument;
class ClickInfo;
class ResizingInfo;

class NavigationItem;

class QnWorkbenchDisplay;
class QnWorkbenchLayout;
class QnWorkbench;
class QnResourceWidget;
class QnWorkbenchItem;
class QnWorkbenchGridMapper;

class QnScreenRecorder;

/**
 * This class implements default scene manipulation logic.
 *
 * It also presents some functions for high-level scene content manipulation.
 */
class QnWorkbenchController: public QObject, protected SceneUtility {
    Q_OBJECT;

public:
    QnWorkbenchController(QnWorkbenchDisplay *display, QObject *parent = NULL);

    virtual ~QnWorkbenchController();

    QnWorkbenchDisplay *display() const;

    QnWorkbench *workbench() const;

    QnWorkbenchLayout *layout() const;

    QnWorkbenchGridMapper *mapper() const;

    void drop(const QUrl &url, const QPoint &gridPos, bool findAccepted = true);
    void drop(const QList<QUrl> &urls, const QPoint &gridPos, bool findAccepted = true);
    void drop(const QString &file, const QPoint &gridPos, bool findAccepted = true);
    void drop(const QList<QString> &files, const QPoint &gridPos, bool findAccepted = true);
    void drop(const QnResourcePtr &resource, const QPoint &gridPos);
    void drop(const QnResourceList &resources, const QPoint &gridPos);

protected:
    void updateGeometryDelta(QnResourceWidget *widget);
    void displayMotionGrid(const QList<QGraphicsItem *> &items, bool display);

<<<<<<< HEAD
protected Q_SLOTS:
    void at_resizingStarted(QGraphicsView *view, QGraphicsWidget *widget);
    void at_resizingFinished(QGraphicsView *view, QGraphicsWidget *widget);
=======
protected slots:
    void at_resizingStarted(QGraphicsView *view, QGraphicsWidget *widget, const ResizingInfo &info);
    void at_resizingFinished(QGraphicsView *view, QGraphicsWidget *widget, const ResizingInfo &info);
>>>>>>> b67776ff

    void at_dragStarted(QGraphicsView *view, const QList<QGraphicsItem *> &items);
    void at_dragFinished(QGraphicsView *view, const QList<QGraphicsItem *> &items);

    void at_rotationStarted(QGraphicsView *view, QnResourceWidget *widget);
    void at_rotationFinished(QGraphicsView *view, QnResourceWidget *widget);

    void at_item_clicked(QGraphicsView *view, QGraphicsItem *item, const ClickInfo &info);
    void at_item_leftClicked(QGraphicsView *view, QGraphicsItem *item, const ClickInfo &info);
    void at_item_rightClicked(QGraphicsView *view, QGraphicsItem *item, const ClickInfo &info);
    void at_item_middleClicked(QGraphicsView *view, QGraphicsItem *item, const ClickInfo &info);
    void at_item_doubleClicked(QGraphicsView *view, QGraphicsItem *item, const ClickInfo &info);

    void at_scene_clicked(QGraphicsView *view, const ClickInfo &info);
    void at_scene_leftClicked(QGraphicsView *view, const ClickInfo &info);
    void at_scene_rightClicked(QGraphicsView *view, const ClickInfo &info);
    void at_scene_doubleClicked(QGraphicsView *view, const ClickInfo &info);

    void at_viewportGrabbed();
    void at_viewportUngrabbed();

    void at_display_widgetAdded(QnResourceWidget *widget);
    void at_display_widgetAboutToBeRemoved(QnResourceWidget *widget);
    void at_display_widgetChanged(QnWorkbench::ItemRole role);

    void at_navigationItem_geometryChanged();

    void at_showMotionAction_triggered();
    void at_hideMotionAction_triggered();

    void at_startRecordingAction_triggered();
    void at_stopRecordingAction_triggered();
    void at_toggleRecordingAction_triggered();
    void at_recordingSettingsActions_triggered();

    void at_screenRecorder_error(const QString &errorMessage);
    void at_screenRecorder_recordingStarted();
    void at_screenRecorder_recordingFinished(const QString &recordedFileName);

    void onPrepareRecording(QVariant value);
    void onRecordingCountdownFinished();

private:
    /** Display synchronizer. */
    QnWorkbenchDisplay *m_display;

    /** Instrument manager for the scene. */
    InstrumentManager *m_manager;

    /** Hand scroll instrument. */
    HandScrollInstrument *m_handScrollInstrument;

    /** Wheel zoom instrument. */
    WheelZoomInstrument *m_wheelZoomInstrument;

    /** Dragging instrument. */
    DragInstrument *m_dragInstrument;

    /** Rotation instrument. */
    RotationInstrument *m_rotationInstrument;

    /** Rubber band instrument. */
    RubberBandInstrument *m_rubberBandInstrument;

    /** Resizing instrument. */
    ResizingInstrument *m_resizingInstrument;

    /** Archive drop instrument. */
    DropInstrument *m_archiveDropInstrument;

    /** Ui elements instrument. */
    UiElementsInstrument *m_uiElementsInstrument;

    /** Navigation item. */
    NavigationItem *m_navigationItem;

    /** Widgets by role. */
    QnResourceWidget *m_widgetByRole[QnWorkbench::ITEM_ROLE_COUNT];

<<<<<<< HEAD
#ifdef Q_OS_WIN
    /** Screen recorder object. */
    QnScreenRecorder *m_screenRecorder;
#endif
=======

    
    /** Screen recorder object. */
    QnScreenRecorder *m_screenRecorder;
>>>>>>> b67776ff

    /** Layout item context menu. */
    QMenu *m_itemContextMenu;

    /** Start screen recording action. */
    QAction *m_startRecordingAction;

    /** Stop screen recording action. */
    QAction *m_stopRecordingAction;

    /** Open recording setting dialog. */
    QAction *m_recordingSettingsActions;

    /** Mark recorder countdown is canceled. */
    bool m_countdownCanceled;

    /** Screen recording countdown label. */
    QLabel *m_recordingLabel;

    /** Animation for screen recording countdown. */
    QPropertyAnimation *m_recordingAnimation;
};

#endif // QN_WORKBENCH_CONTROLLER_H<|MERGE_RESOLUTION|>--- conflicted
+++ resolved
@@ -69,15 +69,9 @@
     void updateGeometryDelta(QnResourceWidget *widget);
     void displayMotionGrid(const QList<QGraphicsItem *> &items, bool display);
 
-<<<<<<< HEAD
 protected Q_SLOTS:
-    void at_resizingStarted(QGraphicsView *view, QGraphicsWidget *widget);
-    void at_resizingFinished(QGraphicsView *view, QGraphicsWidget *widget);
-=======
-protected slots:
     void at_resizingStarted(QGraphicsView *view, QGraphicsWidget *widget, const ResizingInfo &info);
     void at_resizingFinished(QGraphicsView *view, QGraphicsWidget *widget, const ResizingInfo &info);
->>>>>>> b67776ff
 
     void at_dragStarted(QGraphicsView *view, const QList<QGraphicsItem *> &items);
     void at_dragFinished(QGraphicsView *view, const QList<QGraphicsItem *> &items);
@@ -157,17 +151,8 @@
     /** Widgets by role. */
     QnResourceWidget *m_widgetByRole[QnWorkbench::ITEM_ROLE_COUNT];
 
-<<<<<<< HEAD
-#ifdef Q_OS_WIN
     /** Screen recorder object. */
     QnScreenRecorder *m_screenRecorder;
-#endif
-=======
-
-    
-    /** Screen recorder object. */
-    QnScreenRecorder *m_screenRecorder;
->>>>>>> b67776ff
 
     /** Layout item context menu. */
     QMenu *m_itemContextMenu;
