--- conflicted
+++ resolved
@@ -1,175 +1,150 @@
-<?xml version="1.0" encoding="UTF-8"?>
-<ui version="4.0">
- <class>BusinessRulesDialog</class>
- <widget class="QDialog" name="BusinessRulesDialog">
-  <property name="geometry">
-   <rect>
-    <x>0</x>
-    <y>0</y>
-    <width>1078</width>
-    <height>612</height>
-   </rect>
-  </property>
-  <property name="windowTitle">
-   <string>Advanced Event Rules</string>
-  </property>
-  <layout class="QVBoxLayout" name="verticalLayout" stretch="0,1,0,0">
-   <item>
-    <layout class="QHBoxLayout" name="horizontalLayout_2">
-     <item>
-      <widget class="QPushButton" name="addRuleButton">
-       <property name="text">
-        <string>Add</string>
-       </property>
-       <property name="icon">
-        <iconset resource="../../../x86/build/client-custom.qrc">
-         <normaloff>:/skin/titlebar/new_layout_hovered.png</normaloff>:/skin/titlebar/new_layout_hovered.png</iconset>
-       </property>
-      </widget>
-     </item>
-     <item>
-      <widget class="QPushButton" name="deleteRuleButton">
-       <property name="text">
-        <string>Delete</string>
-       </property>
-       <property name="icon">
-        <iconset>
-         <normalon>:/skin/titlebar/exit_hovered.png</normalon>
-        </iconset>
-       </property>
-      </widget>
-     </item>
-     <item>
-      <spacer name="horizontalSpacer">
-       <property name="orientation">
-        <enum>Qt::Horizontal</enum>
-       </property>
-       <property name="sizeHint" stdset="0">
-        <size>
-         <width>40</width>
-         <height>20</height>
-        </size>
-       </property>
-      </spacer>
-     </item>
-     <item>
-      <widget class="QPushButton" name="advancedButton">
-       <property name="text">
-        <string>Advanced...</string>
-       </property>
-       <property name="icon">
-        <iconset>
-         <normalon>:/skin/titlebar/dropdown_hovered.png</normalon>
-        </iconset>
-       </property>
-      </widget>
-     </item>
-    </layout>
-   </item>
-   <item>
-    <widget class="QFrame" name="rulesFrame">
-     <layout class="QHBoxLayout" name="horizontalLayout">
-      <property name="spacing">
-       <number>6</number>
-      </property>
-      <property name="leftMargin">
-       <number>0</number>
-      </property>
-      <property name="topMargin">
-       <number>9</number>
-      </property>
-      <property name="rightMargin">
-       <number>0</number>
-      </property>
-      <property name="bottomMargin">
-       <number>0</number>
-      </property>
-      <item>
-       <widget class="QnTableView" name="tableView">
-        <property name="editTriggers">
-         <set>QAbstractItemView::AllEditTriggers</set>
-        </property>
-        <property name="showDropIndicator" stdset="0">
-         <bool>false</bool>
-        </property>
-        <property name="alternatingRowColors">
-         <bool>true</bool>
-        </property>
-        <property name="selectionMode">
-         <enum>QAbstractItemView::SingleSelection</enum>
-        </property>
-        <property name="selectionBehavior">
-         <enum>QAbstractItemView::SelectRows</enum>
-        </property>
-        <property name="showGrid">
-         <bool>false</bool>
-        </property>
-        <attribute name="horizontalHeaderCascadingSectionResizes">
-         <bool>true</bool>
-        </attribute>
-        <attribute name="horizontalHeaderStretchLastSection">
-         <bool>true</bool>
-        </attribute>
-        <attribute name="verticalHeaderVisible">
-         <bool>false</bool>
-        </attribute>
-       </widget>
-      </item>
-     </layout>
-    </widget>
-   </item>
-   <item>
-<<<<<<< HEAD
-    <widget class="QnStorageSpaceWidget" name="horizontalSlider">
-     <property name="value">
-      <number>50</number>
-     </property>
-     <property name="orientation">
-      <enum>Qt::Horizontal</enum>
-     </property>
-    </widget>
-   </item>
-   <item>
-    <widget class="QGroupBox" name="detailsGroupBox">
-     <property name="title">
-      <string>Details</string>
-=======
-    <widget class="QnBusinessRuleWidget" name="detailsWidget" native="true"/>
-   </item>
-   <item>
-    <widget class="QDialogButtonBox" name="buttonBox">
-     <property name="standardButtons">
-      <set>QDialogButtonBox::Apply|QDialogButtonBox::Cancel|QDialogButtonBox::Ok</set>
->>>>>>> edaff0aa
-     </property>
-    </widget>
-   </item>
-  </layout>
- </widget>
- <customwidgets>
-  <customwidget>
-<<<<<<< HEAD
-   <class>QnStorageSpaceWidget</class>
-   <extends>QSlider</extends>
-   <header>ui/widgets/storage_space_widget.h</header>
-  </customwidget>
- </customwidgets>
- <resources/>
-=======
-   <class>QnBusinessRuleWidget</class>
-   <extends>QWidget</extends>
-   <header location="global">ui/widgets/business/business_rule_widget.h</header>
-   <container>1</container>
-  </customwidget>
-  <customwidget>
-   <class>QnTableView</class>
-   <extends>QTableView</extends>
-   <header location="global">ui/widgets/table_view.h</header>
-  </customwidget>
- </customwidgets>
- <resources>
-  <include location="../../../x86/build/client-custom.qrc"/>
- </resources>
->>>>>>> edaff0aa
- <connections/>
-</ui>
+<?xml version="1.0" encoding="UTF-8"?>
+<ui version="4.0">
+ <class>BusinessRulesDialog</class>
+ <widget class="QDialog" name="BusinessRulesDialog">
+  <property name="geometry">
+   <rect>
+    <x>0</x>
+    <y>0</y>
+    <width>1078</width>
+    <height>612</height>
+   </rect>
+  </property>
+  <property name="windowTitle">
+   <string>Advanced Event Rules</string>
+  </property>
+  <layout class="QVBoxLayout" name="verticalLayout" stretch="0,1,0,0">
+   <item>
+    <layout class="QHBoxLayout" name="horizontalLayout_2">
+     <item>
+      <widget class="QPushButton" name="addRuleButton">
+       <property name="text">
+        <string>Add</string>
+       </property>
+       <property name="icon">
+        <iconset resource="../../../x86/build/client-custom.qrc">
+         <normaloff>:/skin/titlebar/new_layout_hovered.png</normaloff>:/skin/titlebar/new_layout_hovered.png</iconset>
+       </property>
+      </widget>
+     </item>
+     <item>
+      <widget class="QPushButton" name="deleteRuleButton">
+       <property name="text">
+        <string>Delete</string>
+       </property>
+       <property name="icon">
+        <iconset>
+         <normalon>:/skin/titlebar/exit_hovered.png</normalon>
+        </iconset>
+       </property>
+      </widget>
+     </item>
+     <item>
+      <spacer name="horizontalSpacer">
+       <property name="orientation">
+        <enum>Qt::Horizontal</enum>
+       </property>
+       <property name="sizeHint" stdset="0">
+        <size>
+         <width>40</width>
+         <height>20</height>
+        </size>
+       </property>
+      </spacer>
+     </item>
+     <item>
+      <widget class="QPushButton" name="advancedButton">
+       <property name="text">
+        <string>Advanced...</string>
+       </property>
+       <property name="icon">
+        <iconset>
+         <normalon>:/skin/titlebar/dropdown_hovered.png</normalon>
+        </iconset>
+       </property>
+      </widget>
+     </item>
+    </layout>
+   </item>
+   <item>
+    <widget class="QFrame" name="rulesFrame">
+     <layout class="QHBoxLayout" name="horizontalLayout">
+      <property name="spacing">
+       <number>6</number>
+      </property>
+      <property name="leftMargin">
+       <number>0</number>
+      </property>
+      <property name="topMargin">
+       <number>9</number>
+      </property>
+      <property name="rightMargin">
+       <number>0</number>
+      </property>
+      <property name="bottomMargin">
+       <number>0</number>
+      </property>
+      <item>
+       <widget class="QnTableView" name="tableView">
+        <property name="editTriggers">
+         <set>QAbstractItemView::AllEditTriggers</set>
+        </property>
+        <property name="showDropIndicator" stdset="0">
+         <bool>false</bool>
+        </property>
+        <property name="alternatingRowColors">
+         <bool>true</bool>
+        </property>
+        <property name="selectionMode">
+         <enum>QAbstractItemView::SingleSelection</enum>
+        </property>
+        <property name="selectionBehavior">
+         <enum>QAbstractItemView::SelectRows</enum>
+        </property>
+        <property name="showGrid">
+         <bool>false</bool>
+        </property>
+        <attribute name="horizontalHeaderCascadingSectionResizes">
+         <bool>true</bool>
+        </attribute>
+        <attribute name="horizontalHeaderStretchLastSection">
+         <bool>true</bool>
+        </attribute>
+        <attribute name="verticalHeaderVisible">
+         <bool>false</bool>
+        </attribute>
+       </widget>
+      </item>
+     </layout>
+    </widget>
+   </item>
+   <item>
+    <widget class="QnBusinessRuleWidget" name="detailsWidget" native="true"/>
+   </item>
+   <item>
+    <widget class="QDialogButtonBox" name="buttonBox">
+     <property name="standardButtons">
+      <set>QDialogButtonBox::Apply|QDialogButtonBox::Cancel|QDialogButtonBox::Ok</set>
+     </property>
+    </widget>
+   </item>
+  </layout>
+ </widget>
+ <customwidgets>
+  <customwidget>
+   <class>QnBusinessRuleWidget</class>
+   <extends>QWidget</extends>
+   <header location="global">ui/widgets/business/business_rule_widget.h</header>
+   <container>1</container>
+  </customwidget>
+  <customwidget>
+   <class>QnTableView</class>
+   <extends>QTableView</extends>
+   <header location="global">ui/widgets/table_view.h</header>
+  </customwidget>
+ </customwidgets>
+ <resources>
+  <include location="../../../x86/build/client-custom.qrc"/>
+ </resources>
+ <connections/>
+</ui>