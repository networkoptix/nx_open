#include "ptz_manage_dialog.h"
#include "ui_ptz_manage_dialog.h"

#include <nx/utils/uuid.h>
#include <QtCore/QScopedPointer>

#include <QtWidgets/QStyledItemDelegate>
#include <QtWidgets/QMessageBox>

#include <common/common_globals.h>
#include <client/client_settings.h>

#include <utils/common/event_processors.h>
#include <utils/common/string.h>
#include <utils/common/scoped_value_rollback.h>
#include <utils/resource_property_adaptors.h>
#include <utils/local_file_cache.h>
#include <utils/threaded_image_loader.h>

#include <core/resource/resource.h>
#include <core/resource/camera_resource.h>
#include <core/ptz/abstract_ptz_controller.h>
#include <core/ptz/ptz_tour.h>

#include <ui/delegates/ptz_preset_hotkey_item_delegate.h>
#include <ui/common/ui_resource_name.h>
#include <ui/widgets/ptz_tour_widget.h>
#include <ui/dialogs/checkable_message_box.h>
#include <ui/dialogs/message_box.h>
#include <ui/graphics/items/resource/media_resource_widget.h>
#include <ui/help/help_topic_accessor.h>
#include <ui/help/help_topics.h>

#include <ui/workbench/workbench_display.h>
#include <ui/workbench/workbench_item.h>

class QnPtzToursDialogItemDelegate: public QStyledItemDelegate {
    typedef QStyledItemDelegate base_type;
public:
    explicit QnPtzToursDialogItemDelegate(QObject *parent = 0): base_type(parent) {}
    ~QnPtzToursDialogItemDelegate() {}

    virtual QWidget *createEditor(QWidget *parent, const QStyleOptionViewItem &option, const QModelIndex &index) const override {
        if (index.column() == QnPtzManageModel::HotkeyColumn)
            return hotkeyDelegate.createEditor(parent, option, index);
        return base_type::createEditor(parent, option, index);
    }

    virtual void setEditorData(QWidget *editor, const QModelIndex &index) const override {
        if (index.column() == QnPtzManageModel::HotkeyColumn)
            hotkeyDelegate.setEditorData(editor, index);
        else
            base_type::setEditorData(editor, index);
    }

    virtual void setModelData(QWidget *editor, QAbstractItemModel *model, const QModelIndex &index) const override {
        if (index.column() == QnPtzManageModel::HotkeyColumn)
            hotkeyDelegate.setModelData(editor, model, index);
        else
            base_type::setModelData(editor, model, index);
    }

    virtual QSize sizeHint(const QStyleOptionViewItem &option, const QModelIndex &index) const override {
        QSize result = base_type::sizeHint(option, index);

        if(index.column() == QnPtzManageModel::HotkeyColumn)
            result += QSize(48, 0); /* Some sane expansion to accommodate combo box contents. */

        return result;
    }

private:
    QnPtzPresetHotkeyItemDelegate hotkeyDelegate;
};

QnPtzManageDialog::QnPtzManageDialog(QWidget *parent) :
    base_type(parent),
    ui(new Ui::PtzManageDialog),
    m_model(new QnPtzManageModel(this)),
    m_adaptor(new QnPtzHotkeysResourcePropertyAdaptor(this)),
    m_cache(new QnLocalFileCache(this)),
    m_submitting(false)
{
    ui->setupUi(this);

    ui->previewGroupBox->hide(); // TODO: #dklychkov implement preview fetching and remove this line

    ui->tableView->setModel(m_model);
    ui->tableView->horizontalHeader()->setVisible(true);

    ui->tableView->resizeColumnsToContents();

    ui->tableView->horizontalHeader()->setSectionResizeMode(QHeaderView::ResizeToContents);
    ui->tableView->horizontalHeader()->setSectionResizeMode(QnPtzManageModel::DetailsColumn, QHeaderView::Stretch);

    ui->tableView->setItemDelegate(new QnPtzToursDialogItemDelegate(this));

    connect(ui->tableView->selectionModel(), SIGNAL(currentRowChanged(QModelIndex,QModelIndex)), this, SLOT(at_tableView_currentRowChanged(QModelIndex,QModelIndex)));
    connect(ui->tableView->selectionModel(), SIGNAL(currentRowChanged(QModelIndex,QModelIndex)), this, SLOT(updateUi()));

    ui->tableView->clearSelection();

    // TODO: #Elric replace with a single connect call
    QnSingleEventSignalizer *resizeSignalizer = new QnSingleEventSignalizer(this);
    resizeSignalizer->setEventType(QEvent::Resize);
    ui->tableView->viewport()->installEventFilter(resizeSignalizer);
    connect(resizeSignalizer, SIGNAL(activated(QObject *, QEvent *)), this, SLOT(at_tableViewport_resizeEvent()), Qt::QueuedConnection);

    connect(m_model,    &QnPtzManageModel::presetsChanged,  ui->tourEditWidget, &QnPtzTourWidget::setPresets);
    connect(m_model,    &QnPtzManageModel::presetsChanged,  this,               &QnPtzManageDialog::updateUi);
    connect(m_model,    &QnPtzManageModel::dataChanged,     this,               &QnPtzManageDialog::updateUi);
    connect(m_model,    &QnPtzManageModel::modelReset,      this,               &QnPtzManageDialog::updateUi);
    connect(m_model,    &QnPtzManageModel::modelAboutToBeReset, this,           &QnPtzManageDialog::at_model_modelAboutToBeReset);
    connect(m_model,    &QnPtzManageModel::modelReset,      this,               &QnPtzManageDialog::at_model_modelReset);
    connect(this,       &QnAbstractPtzDialog::synchronized, m_model,            &QnPtzManageModel::setSynchronized);
    connect(ui->tourEditWidget, SIGNAL(tourSpotsChanged(QnPtzTourSpotList)), this, SLOT(at_tourSpotsChanged(QnPtzTourSpotList)));
    connect(m_cache,    &QnLocalFileCache::fileDownloaded,  this,  [this](const QString &filename, QnAppServerFileCache::OperationResult status) {
        if (status != QnAppServerFileCache::OperationResult::ok)
            return;
        at_cache_imageLoaded(filename);
    });

    connect(m_adaptor,  &QnAbstractResourcePropertyAdaptor::valueChanged, this, &QnPtzManageDialog::updateHotkeys);

    connect(ui->savePositionButton, &QPushButton::clicked,  this,   &QnPtzManageDialog::at_savePositionButton_clicked);
    connect(ui->goToPositionButton, &QPushButton::clicked,  this,   &QnPtzManageDialog::at_goToPositionButton_clicked);
    connect(ui->addTourButton,      &QPushButton::clicked,  this,   &QnPtzManageDialog::at_addTourButton_clicked);
    connect(ui->startTourButton,    &QPushButton::clicked,  this,   &QnPtzManageDialog::at_startTourButton_clicked);
    connect(ui->deleteButton,       &QPushButton::clicked,  this,   &QnPtzManageDialog::at_deleteButton_clicked);
    connect(ui->getPreviewButton,   &QPushButton::clicked,  this,   &QnPtzManageDialog::at_getPreviewButton_clicked);

    connect(ui->buttonBox->button(QDialogButtonBox::Apply), &QPushButton::clicked,   this, &QnAbstractPtzDialog::saveChanges);

    setHelpTopic(ui->tourGroupBox, Qn::PtzManagement_Tour_Help);

    //TODO: implement preview receiving and displaying

    //TODO: think about forced refresh in some cases or even a button - low priority
}

QnPtzManageDialog::~QnPtzManageDialog() {
    return;
}

void QnPtzManageDialog::keyPressEvent(QKeyEvent *event) {
    switch (event->key()) {
    case Qt::Key_Enter:
    case Qt::Key_Return:
        event->ignore();
        return;
    default:
        break;
    }
    base_type::keyPressEvent(event);
}

void QnPtzManageDialog::reject() {
    if (!tryClose(false))
        return;

    clear();
    base_type::reject();
}

void QnPtzManageDialog::accept() {
    saveData();

    clear();
    QDialog::accept(); // here we skip QnAbstractPtzDialog::accept because we don't want call synchronize()
}

void QnPtzManageDialog::loadData(const QnPtzData &data) {
    QnPtzPresetList presets = data.presets;
    QnPtzTourList tours = data.tours;
    qSort(presets.begin(), presets.end(), [](const QnPtzPreset &l, const QnPtzPreset &r) {
        return naturalStringLess(l.name, r.name);
    });
    qSort(tours.begin(), tours.end(), [](const QnPtzTour &l, const QnPtzTour &r) {
        return naturalStringLess(l.name, r.name);
    });

    m_model->setTours(tours);
    m_model->setPresets(presets);
    m_model->setHomePosition(data.homeObject.id);

    if (!data.tours.isEmpty())
        ui->tableView->setCurrentIndex(ui->tableView->model()->index(0, 0));

    updateHotkeys();

    ui->tableView->resizeColumnsToContents();
    ui->tableView->horizontalHeader()->setStretchLastSection(true);
    ui->tableView->horizontalHeader()->setCascadingSectionResizes(true);
}

bool QnPtzManageDialog::savePresets() {
    bool result = true;

    QStringList removedPresets = m_model->removedPresets();

    foreach (const QnPtzPresetItemModel &model, m_model->presetModels()) {
        if (!model.modified)
            continue;

        if (model.local)
            result &= createPreset(model.preset);
        else
            result &= updatePreset(model.preset);
    }

    foreach (const QString &id, removedPresets)
        result &= removePreset(id);

    return result;
}

bool QnPtzManageDialog::saveTours() {
    bool result = true;

    QStringList removedTours = m_model->removedTours();

    foreach (const QnPtzTourItemModel &model, m_model->tourModels()) {
        if (!model.modified)
            continue;

        /* There is no need to remove the tour first as it will be updated
         * in-place if it already exists. */
        result &= createTour(model.tour);
    }

    foreach (const QString &id, removedTours)
        result &= removeTour(id);

    return result;
}

bool QnPtzManageDialog::saveHomePosition() {
    if (!m_model->isHomePositionChanged())
        return false;

    QnPtzManageModel::RowData rowData = m_model->rowData(m_model->homePosition());
    QnPtzObject homePosition;
    switch (rowData.rowType) {
    case QnPtzManageModel::PresetRow:
        homePosition = QnPtzObject(Qn::PresetPtzObject, rowData.id());
        break;
    case QnPtzManageModel::TourRow:
        homePosition = QnPtzObject(Qn::TourPtzObject, rowData.id());
        break;
    default:
        break; /* Still need to update it. */
    }

    return updateHomePosition(homePosition);
}

void QnPtzManageDialog::enableDewarping() {
    QList<QnResourceWidget *> widgets = display()->widgets(m_resource);
    if (widgets.isEmpty())
        return;

    QnMediaResourceWidget *widget = dynamic_cast<QnMediaResourceWidget *>(widgets.first());
    if (!widget)
        return;

    if (widget->dewarpingParams().enabled) {
        QnItemDewarpingParams params = widget->item()->dewarpingParams();
        params.enabled = true;
        widget->item()->setDewarpingParams(params);
    }
}

void QnPtzManageDialog::clear() {
    // ensure that no old data will stay in dialog
    setController(QnPtzControllerPtr());
    m_model->setPresets(QnPtzPresetList());
    m_model->setTours(QnPtzTourList());
    ui->tourEditWidget->setSpots(QnPtzTourSpotList());
    ui->tourEditWidget->setPresets(QnPtzPresetList());
    ui->tourStackedWidget->setCurrentIndex(ui->tourStackedWidget->indexOf(ui->noTourPage));
}

void QnPtzManageDialog::saveData() {
    QN_SCOPED_VALUE_ROLLBACK(&m_submitting, true);

    if (!m_model->synchronized()) {
        savePresets();
        saveTours();
        saveHomePosition();
    }

    m_adaptor->setValue(m_model->hotkeys());

    // reset active ptz object if the current active ptz object is an empty tour
    QnPtzObject ptzObject;
    if (controller()->getActiveObject(&ptzObject) && ptzObject.type == Qn::TourPtzObject) {
        QnPtzManageModel::RowData rowData = m_model->rowData(ptzObject.id);
        if (!rowData.tourModel.tour.isValid(m_model->presets()))
            controller()->continuousMove(QVector3D(0, 0, 0)); // #TODO: #dklychkov evil hack to reset active object. We should implement an adequate way to do this
    }
}

Qn::PtzDataFields QnPtzManageDialog::requiredFields() const {
    return Qn::PresetsPtzField | Qn::ToursPtzField | Qn::HomeObjectPtzField;
}

void QnPtzManageDialog::updateFields(Qn::PtzDataFields fields) {
    // TODO: #dklychkov make incremental changes instead of resetting the model (low priority)

    if(m_submitting)
        return;

    if (fields & Qn::PresetsPtzField) {
        QnPtzPresetList presets;
        if (controller()->getPresets(&presets)) {
            qSort(presets.begin(), presets.end(), [](const QnPtzPreset &l, const QnPtzPreset &r) {
                return naturalStringLess(l.name, r.name);
            });
            m_model->setPresets(presets);
        }
    }

    if (fields & Qn::ToursPtzField) {
        QnPtzTourList tours;
        if (controller()->getTours(&tours)) {
            qSort(tours.begin(), tours.end(), [](const QnPtzTour &l, const QnPtzTour &r) {
                return naturalStringLess(l.name, r.name);
            });
            m_model->setTours(tours);
        }
    }

    if (fields & Qn::HomeObjectPtzField) {
        QnPtzObject homeObject;
        if (controller()->getHomeObject(&homeObject))
            m_model->setHomePosition(homeObject.id);
    }

    if (fields & Qn::ActiveObjectPtzField) {
        QnPtzObject ptzObject;
        if (controller()->getActiveObject(&ptzObject) && m_pendingPreviews.contains(ptzObject.id)) {
            m_pendingPreviews.remove(ptzObject.id);
            storePreview(ptzObject.id);
        }
    }
}

void QnPtzManageDialog::at_tableView_currentRowChanged(const QModelIndex &current, const QModelIndex &previous) {
    Q_UNUSED(previous)

    QString currentPresetId;
    m_currentTourId = QString();
    if (current.isValid()) {
        QnPtzManageModel::RowData data = m_model->rowData(current.row());

        switch (data.rowType) {
        case QnPtzManageModel::PresetRow:
            currentPresetId = data.presetModel.preset.id;
            break;
        case QnPtzManageModel::TourRow:
            ui->tourEditWidget->setSpots(data.tourModel.tour.spots);
            m_currentTourId = data.tourModel.tour.id;
            break;
        default:
            break;
        }
    }

    ui->tourStackedWidget->setCurrentWidget(m_currentTourId.isEmpty() ? ui->noTourPage : ui->tourPage);
}

void QnPtzManageDialog::at_savePositionButton_clicked() {
    if (!m_resource || !controller())
        return;

    if(m_resource->getStatus() == Qn::Offline || m_resource->getStatus() == Qn::Unauthorized) {
        QMessageBox::critical(
            this,
            tr("Could not get position from camera."),
<<<<<<< HEAD
            tr("An error has occurred while trying to get a current position from camera %1.").arg(m_resource->getName()) + L'\n'
=======
            tr("An error has occurred while trying to get the current position from camera %1.").arg(m_resource->getName()) + L'\n'
>>>>>>> 0ea934a7
          + tr("Please wait for the camera to go online.")
            );
        return;
    }

    m_model->addPreset();
    saveChanges(); // TODO: #dklychkov remove it from here and implement presets creation in some other way
}

void QnPtzManageDialog::at_goToPositionButton_clicked() {
    QModelIndex index = ui->tableView->currentIndex();
    if (!index.isValid())
        return;

    if (!m_resource || !controller())
        return;

    if(m_resource->getStatus() == Qn::Offline || m_resource->getStatus() == Qn::Unauthorized) {
        QMessageBox::critical(
            this,
            tr("Could not set position for camera."),
            tr("An error has occurred while trying to set the current position for camera %1.").arg(m_resource->getName()) + L'\n'
          + tr("Please wait for the camera to go online.")
            );
        return;
    }

    QnPtzManageModel::RowData data = m_model->rowData(index.row());
    switch (data.rowType) {
    case QnPtzManageModel::PresetRow:
        enableDewarping();
        controller()->activatePreset(data.presetModel.preset.id, 1.0);
        break;
    case QnPtzManageModel::TourRow: {
        if (data.tourModel.tour.spots.isEmpty())
            break;

        QnPtzTourSpot spot = ui->tourEditWidget->currentTourSpot();
        if (!spot.presetId.isEmpty()) {
            enableDewarping();
            controller()->activatePreset(spot.presetId, 1.0);
        }

        break;
    }
    default:
        break;
    }
}

void QnPtzManageDialog::at_startTourButton_clicked() {
    QModelIndex index = ui->tableView->currentIndex();
    if (!index.isValid())
        return;

    if (!m_resource || !controller())
        return;

    if(m_resource->getStatus() == Qn::Offline || m_resource->getStatus() == Qn::Unauthorized) {
        QMessageBox::critical(
            this,
            tr("Could not set position for camera."),
            tr("An error has occurred while trying to set the current position for camera %1.").arg(m_resource->getName()) + L'\n'
          + tr("Please wait for the camera to go online.")
            );
        return;
    }

    QnPtzManageModel::RowData data = m_model->rowData(index.row());
    if (data.rowType == QnPtzManageModel::TourRow) {
        enableDewarping();
        controller()->activateTour(data.tourModel.tour.id);
    }
}

void QnPtzManageDialog::at_addTourButton_clicked() {
    //bool wasEmpty = m_model->rowCount() == 0;
    m_model->addTour();
    QModelIndex index = m_model->index(m_model->rowCount() - 1, 0);
    //if (wasEmpty) { //TODO: check if needed
        // TODO: #Elric duplicate code with QnPtzTourWidget
        for(int i = 0; i < ui->tableView->horizontalHeader()->count(); i++)
            if(ui->tableView->horizontalHeader()->sectionResizeMode(i) == QHeaderView::ResizeToContents)
                ui->tableView->resizeColumnToContents(i);
    //}

    ui->tableView->setCurrentIndex(index);
}

void QnPtzManageDialog::at_deleteButton_clicked() {
    QModelIndex index = ui->tableView->currentIndex();
    if (!index.isValid())
        return;

    QnPtzManageModel::RowData data = m_model->rowData(index.row());
    switch (data.rowType) {
    case QnPtzManageModel::PresetRow: {
        bool presetIsInUse = false;

        foreach (const QnPtzTourItemModel &tourModel, m_model->tourModels()) {
            foreach (const QnPtzTourSpot &spot, tourModel.tour.spots) {
                if (spot.presetId == data.presetModel.preset.id) {
                    presetIsInUse = true;
                    break;
                }
            }

            if (presetIsInUse)
                break;
        }

        if (presetIsInUse) {
            bool ignorePresetIsInUse = qnSettings->isPtzPresetInUseWarningDisabled();
            if (!ignorePresetIsInUse) {
                QDialogButtonBox::StandardButton button = QnCheckableMessageBox::warning(
                    this,
                    tr("Remove Preset"),
                    tr("This preset is used in some tours.") + L'\n'
                  + tr("These tours will become invalid if you remove it."),
                    tr("Do not show again."),
                    &ignorePresetIsInUse,
                    QDialogButtonBox::Ok | QDialogButtonBox::Cancel,
                    QDialogButtonBox::Cancel
                );

                qnSettings->setPtzPresetInUseWarningDisabled(ignorePresetIsInUse);

                if (button == QDialogButtonBox::Cancel)
                    break;
            }
        }

        m_model->removePreset(data.presetModel.preset.id);
        break;
    }
    case QnPtzManageModel::TourRow:
        m_model->removeTour(data.tourModel.tour.id);
        break;
    default:
        break;
    }
}

void QnPtzManageDialog::at_getPreviewButton_clicked() {
    if (!controller() || !m_resource)
        return;

    QnPtzManageModel::RowData rowData = m_model->rowData(ui->tableView->currentIndex().row());
    if (rowData.rowType != QnPtzManageModel::PresetRow)
        return;

    QnPtzObject currentPosition;
    if (!controller()->getActiveObject(&currentPosition))
        return;

    if (currentPosition.id != rowData.presetModel.preset.id) {
        m_pendingPreviews.insert(rowData.presetModel.preset.id);
        controller()->activatePreset(rowData.presetModel.preset.id, 1.0);
        // when the preset will be activated a preview will be taken in updateFields()
    } else {
        storePreview(rowData.presetModel.preset.id);
    }
}

void QnPtzManageDialog::at_tableViewport_resizeEvent() {
    QModelIndexList selectedIndices = ui->tableView->selectionModel()->selectedRows();
    if(selectedIndices.isEmpty())
        return;

    ui->tableView->scrollTo(selectedIndices.front());
}

void QnPtzManageDialog::at_tourSpotsChanged(const QnPtzTourSpotList &spots) {
    if (m_currentTourId.isEmpty())
        return;
    m_model->updateTourSpots(m_currentTourId, spots);
}

void QnPtzManageDialog::at_cache_imageLoaded(const QString &filename) {
    QnPtzManageModel::RowData rowData = m_model->rowData(ui->tableView->currentIndex().row());
    if (rowData.id() != filename)
        return;

    QnThreadedImageLoader *loader = new QnThreadedImageLoader(this);
    loader->setInput(m_cache->getFullPath(filename));
    loader->setTransformationMode(Qt::FastTransformation);
    loader->setSize(ui->previewLabel->size());
    loader->setFlags(Qn::TouchSizeFromOutside);
    // TODO: #dklychkov rename QnThreadedImageLoader::finished() and use the new syntax
    connect(loader, SIGNAL(finished(QImage)), this, SLOT(setPreview(QImage)));
    loader->start();
}

void QnPtzManageDialog::storePreview(const QString &id) {
    QList<QnResourceWidget *> widgets = display()->widgets(m_resource);
    if (widgets.isEmpty())
        return;

    QnMediaResourceWidget *widget = dynamic_cast<QnMediaResourceWidget *>(widgets.first());
    if (!widget)
        return;

    // TODO: #dklychkov get image from the resource
//    widget->display()->mediaResource()->getImage(...);
    QImage image;
    m_cache->storeImageData(id, image);
}

void QnPtzManageDialog::setPreview(const QImage &image) {
    if (image.isNull()) {
        ui->previewStackedWidget->setCurrentWidget(ui->noPreviewPage);
    } else {
        ui->previewStackedWidget->setCurrentWidget(ui->previewPage);
        ui->previewLabel->setPixmap(QPixmap::fromImage(image));
    }
}

void QnPtzManageDialog::at_model_modelAboutToBeReset() {
    QModelIndex index = ui->tableView->currentIndex();
    if (index.isValid()) {
        m_lastColumn = index.column();
        m_lastRowData = m_model->rowData(index.row());
    } else {
        m_lastColumn = -1;
        m_lastRowData.rowType = QnPtzManageModel::InvalidRow;
    }
}

void QnPtzManageDialog::at_model_modelReset() {
    if (!m_lastRowData.id().isEmpty()) {
        int row = m_model->rowNumber(m_lastRowData);
        if (row != -1) {
            QModelIndex index = m_model->index(row, m_lastColumn);

            QAbstractItemView::EditTriggers oldEditTriggers = ui->tableView->editTriggers();
            ui->tableView->setEditTriggers(QAbstractItemView::NoEditTriggers); // to prevent field editor from showing
            ui->tableView->setCurrentIndex(index);
            ui->tableView->setEditTriggers(oldEditTriggers);
        }
    }
}

QnResourcePtr QnPtzManageDialog::resource() const {
    return m_resource;
}

void QnPtzManageDialog::setResource(const QnResourcePtr &resource) {
    if (m_resource == resource)
        return;

    if (m_resource)
        clear();

    m_resource = resource;
    m_adaptor->setResource(resource);

    setWindowTitle(tr("Manage PTZ for %1...").arg(getResourceName(m_resource)));
}

bool QnPtzManageDialog::isModified() const {
    return !m_model->synchronized();
}

void QnPtzManageDialog::updateUi() {
    ui->addTourButton->setEnabled(!m_model->presetModels().isEmpty());

    QModelIndex index = ui->tableView->currentIndex();
    QnPtzManageModel::RowData selectedRow;
    if (index.isValid())
        selectedRow = m_model->rowData(index.row());

    bool isPreset = selectedRow.rowType == QnPtzManageModel::PresetRow;
    bool isTour = selectedRow.rowType == QnPtzManageModel::TourRow;
    bool isValidTour = isTour && m_model->tourIsValid(selectedRow.tourModel);

    ui->previewGroupBox->setEnabled(isPreset || isTour);
    if (ui->previewGroupBox->isEnabled())
        m_cache->downloadFile(selectedRow.id());
    ui->deleteButton->setEnabled(isPreset || isTour);
    ui->goToPositionButton->setEnabled(isPreset || (isTour && !selectedRow.tourModel.tour.spots.isEmpty()));
    ui->startTourButton->setEnabled(isValidTour && !selectedRow.tourModel.modified);
    ui->buttonBox->button(QDialogButtonBox::Apply)->setEnabled(isModified());
}

void QnPtzManageDialog::updateHotkeys() {
    m_model->setHotkeys(m_adaptor->value());
}

bool QnPtzManageDialog::tryClose(bool force) {
    if (!isModified() || force || isHidden()) {
        if (force)
            hide();
        return true;
    }

    show();
    return askToSaveChanges();
}

bool QnPtzManageDialog::askToSaveChanges(bool cancelIsAllowed /* = true*/) {

    QMessageBox::StandardButtons allowedButtons = QnMessageBox::Yes | QnMessageBox::No;
    if (cancelIsAllowed)
        allowedButtons |= QnMessageBox::Cancel;

    QnMessageBox::StandardButton button = QnMessageBox::question(
        this,
        0,
        tr("PTZ configuration has not been saved."),
        tr("Changes have not been saved. Would you like to save them?"),
        allowedButtons,
        QnMessageBox::Yes);

    switch (button) {
    case QnMessageBox::Yes:
        saveChanges();
        return true;
    case QnMessageBox::Cancel:
        if (cancelIsAllowed)
            return false;
        return true;
    default:
        return true;
    }
}<|MERGE_RESOLUTION|>--- conflicted
+++ resolved
@@ -377,11 +377,7 @@
         QMessageBox::critical(
             this,
             tr("Could not get position from camera."),
-<<<<<<< HEAD
-            tr("An error has occurred while trying to get a current position from camera %1.").arg(m_resource->getName()) + L'\n'
-=======
             tr("An error has occurred while trying to get the current position from camera %1.").arg(m_resource->getName()) + L'\n'
->>>>>>> 0ea934a7
           + tr("Please wait for the camera to go online.")
             );
         return;
