--- conflicted
+++ resolved
@@ -37,16 +37,6 @@
     auto smtpWidget = new QnSmtpSettingsWidget(this);
     auto routingWidget = new QnRoutingManagementWidget(this);
 
-<<<<<<< HEAD
-    addPage(GeneralPage, new QnGeneralSystemAdministrationWidget(this), tr("General"));
-    addPage(LicensesPage, new QnLicenseManagerWidget(this), tr("Licenses"));
-    addPage(SmtpPage, new QnSmtpSettingsWidget(this), tr("Email"));
-    addPage(UpdatesPage, m_updatesWidget, tr("Updates"));
-    addPage(UserManagement, new QnUserManagementWidget(this), tr("Users"));
-    addPage(RoutingManagement, new QnRoutingManagementWidget(this), tr("Routing Management"));
-    addPage(TimeServerSelection, new QnTimeServerSelectionWidget(this), tr("Time Synchronization"));
-    addPage(CloudManagement, new QnCloudManagementWidget(this), tr("Cloud Management"));
-=======
     addPage(GeneralPage,            generalWidget,                          tr("General"));
     addPage(LicensesPage,           new QnLicenseManagerWidget(this),       tr("Licenses"));
     addPage(SmtpPage,               smtpWidget,                             tr("Email"));
@@ -54,7 +44,7 @@
     addPage(UserManagement,         new QnUserManagementWidget(this),       tr("Users"));
     addPage(RoutingManagement,      routingWidget,                          tr("Routing Management"));
     addPage(TimeServerSelection,    new QnTimeServerSelectionWidget(this),  tr("Time Synchronization"));
->>>>>>> 42245b3b
+    addPage(CloudManagement,        new QnCloudManagementWidget(this),      tr("Cloud Management"));
 
     loadData();
 
