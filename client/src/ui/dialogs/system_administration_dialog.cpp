#include "system_administration_dialog.h"
#include "ui_system_administration_dialog.h"

#include <QtWidgets/QMessageBox>

#include <ui/widgets/settings/popup_settings_widget.h>
#include <ui/widgets/settings/license_manager_widget.h>
#include <ui/widgets/settings/camera_management_widget.h>
#include <ui/widgets/settings/smtp_settings_widget.h>
#include <ui/widgets/settings/database_management_widget.h>
#include <ui/widgets/settings/general_system_administration_widget.h>
#include <ui/widgets/server_updates_widget.h>
#include <ui/widgets/routing_management_widget.h>

QnSystemAdministrationDialog::QnSystemAdministrationDialog(QWidget *parent) :
    base_type(parent),
    QnWorkbenchContextAware(parent),
    ui(new Ui::QnSystemAdministrationDialog)
{
    ui->setupUi(this);

    m_updatesWidget = new QnServerUpdatesWidget(this);

    addPage(GeneralPage, new QnGeneralSystemAdministrationWidget(this), tr("General"));
    addPage(LicensesPage, new QnLicenseManagerWidget(this), tr("Licenses"));
    addPage(SmtpPage, new QnSmtpSettingsWidget(this), tr("Email"));
    addPage(UpdatesPage, m_updatesWidget, tr("Updates"));
    addPage(RoutingManagement, new QnRoutingManagementWidget(this), tr("Routing Management"));

    loadData();
}

void QnSystemAdministrationDialog::reject() {
    if (!m_updatesWidget->cancelUpdate()) {
        QMessageBox::critical(this, tr("Error"), tr("Cannot cancel update at this state."));
        return;
    }
    base_type::reject();
}

void QnSystemAdministrationDialog::accept() {
    if (m_updatesWidget->isUpdating()) {
        QMessageBox::information(this, tr("Information"), tr("Update is in process now."));
        return;
    }
    base_type::accept();
<<<<<<< HEAD
}

void QnSystemAdministrationDialog::reset() {
    m_updatesWidget->reset();
}

void QnSystemAdministrationDialog::activateTab(int tab) {
    if (tab >= 0 && tab < ui->tabWidget->count())
        ui->tabWidget->setCurrentIndex(tab);
}

void QnSystemAdministrationDialog::checkForUpdates() {
    m_updatesWidget->checkForUpdates();
=======
>>>>>>> 8abe1dbc
}<|MERGE_RESOLUTION|>--- conflicted
+++ resolved
@@ -44,20 +44,8 @@
         return;
     }
     base_type::accept();
-<<<<<<< HEAD
-}
-
-void QnSystemAdministrationDialog::reset() {
-    m_updatesWidget->reset();
-}
-
-void QnSystemAdministrationDialog::activateTab(int tab) {
-    if (tab >= 0 && tab < ui->tabWidget->count())
-        ui->tabWidget->setCurrentIndex(tab);
 }
 
 void QnSystemAdministrationDialog::checkForUpdates() {
     m_updatesWidget->checkForUpdates();
-=======
->>>>>>> 8abe1dbc
 }