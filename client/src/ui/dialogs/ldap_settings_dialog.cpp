#include "ldap_settings_dialog.h"
#include "ui_ldap_settings_dialog.h"

#include <QtCore/QTimer>

#include <core/resource_management/resource_pool.h>
#include <core/resource/media_server_resource.h>
#include <api/app_server_connection.h>
#include <api/global_settings.h>
#include <common/common_module.h>
#include <utils/common/ldap.h>

#include <ui/style/custom_style.h>
#include <ui/help/help_topic_accessor.h>
#include <ui/help/help_topics.h>

namespace {
    //TODO: #GDM move timeout constant to more common module
    const int testLdapTimeoutMSec = 30 * 1000; //ec2::RESPONSE_WAIT_TIMEOUT_MS;

    /** Special value, used when the user has pressed "Test" button. */
    const int kTestPrepareHandle = 0;

    /** Special value, used when we are no waiting for the test results anymore. */
    const int kTestInvalidHandle = -1;
}

class QnLdapSettingsDialogPrivate: public QObject {
    Q_DECLARE_PUBLIC(QnLdapSettingsDialog)
    Q_DECLARE_TR_FUNCTIONS(QnLdapSettingsDialogPrivate)

public:
    QnLdapSettingsDialogPrivate(QnLdapSettingsDialog *parent);

    QnLdapSettingsDialog * const q_ptr;
    int testHandle;
    QTimer *timeoutTimer;
    QPushButton *testButton;

    void testSettings();
    void showTestResult(const QString &text);
    void stopTesting(const QString &text = QString());
    QnLdapSettings settings() const;
    void updateFromSettings();

    void at_timeoutTimer_timeout();
    void at_serverLineEdit_editingFinished();
};

QnLdapSettingsDialogPrivate::QnLdapSettingsDialogPrivate(QnLdapSettingsDialog *parent)
    : QObject(parent)
    , q_ptr(parent)
    , testHandle(kTestInvalidHandle)
    , timeoutTimer(new QTimer(parent))
{
    connect(QnGlobalSettings::instance(), &QnGlobalSettings::ldapSettingsChanged, this, &QnLdapSettingsDialogPrivate::updateFromSettings);
    connect(timeoutTimer, &QTimer::timeout, this, &QnLdapSettingsDialogPrivate::at_timeoutTimer_timeout);
}

void QnLdapSettingsDialogPrivate::testSettings() {
    /* Make sure stopTesting() will work well. */
    testHandle = kTestPrepareHandle;

    QnLdapSettings settings = this->settings();

    if (!settings.isValid()) {
        stopTesting(tr("The provided settings are not valid.") + lit("\n") + tr("Could not perform a test."));
        return;
    }

    // TODO: #dklychkov #3.0 testLdapSettings rest request (on server side) should check all servers.
    QnMediaServerConnectionPtr serverConnection;
    const auto onlineServers = qnResPool->getAllServers(Qn::Online);
    for (const QnMediaServerResourcePtr server: onlineServers)
    {
        if (!server->getServerFlags().testFlag(Qn::SF_HasPublicIP))
            continue;

        serverConnection = server->apiConnection();
        break;
    }

    if (!serverConnection)
    {
        QnMediaServerResourcePtr server = qnCommon->currentServer();

<<<<<<< HEAD
        NX_ASSERT(server);
=======
        Q_ASSERT(server);
>>>>>>> f322ce8e
        if (!server)
        {
            stopTesting(tr("Could not perform a test."));
            return;
        }

        serverConnection = server->apiConnection();
    }

    Q_Q(QnLdapSettingsDialog);

    q->ui->fieldsWidget->setEnabled(false);
    testButton->setEnabled(false);
    q->ui->buttonBox->button(QDialogButtonBox::Ok)->hide();

    q->ui->testProgressBar->setValue(0);
    q->ui->testStackWidget->setCurrentWidget(q->ui->testProgressPage);

    timeoutTimer->setInterval(testLdapTimeoutMSec / q->ui->testProgressBar->maximum());
    timeoutTimer->start();

    testHandle = serverConnection->testLdapSettingsAsync(settings, q, SLOT(at_testLdapSettingsFinished(int, const QnLdapUsers &,int, const QString &)));
}

void QnLdapSettingsDialogPrivate::showTestResult(const QString &text) {
    Q_Q(QnLdapSettingsDialog);

    q->ui->testResultLabel->setText(text);
    q->ui->testStackWidget->setCurrentWidget(q->ui->testResultPage);
}

void QnLdapSettingsDialogPrivate::stopTesting(const QString &text) {
    /* Check if we have already processed results (e.g. by timeout) */
    if (testHandle == kTestInvalidHandle)
        return;

    Q_Q(QnLdapSettingsDialog);

    timeoutTimer->stop();

    /* We are not waiting the results anymore. */
    testHandle = kTestInvalidHandle;

    q->ui->buttonBox->button(QDialogButtonBox::Ok)->show();
    testButton->setEnabled(true);
    q->ui->fieldsWidget->setEnabled(true);
    showTestResult(text);
}

QnLdapSettings QnLdapSettingsDialogPrivate::settings() const {
    Q_Q(const QnLdapSettingsDialog);

    QnLdapSettings result;

    QUrl url = QUrl::fromUserInput(q->ui->serverLineEdit->text().trimmed());
    if (url.isValid()) {
        if (url.port() == -1)
            url.setPort(QnLdapSettings::defaultPort(url.scheme() == lit("ldaps")));
        result.uri = url;
    }

    result.adminDn = q->ui->adminDnLineEdit->text().trimmed();
    result.adminPassword = q->ui->passwordLineEdit->text().trimmed();
    result.searchBase = q->ui->searchBaseLineEdit->text().trimmed();
    result.searchFilter = q->ui->searchFilterLineEdit->text().trimmed();
    return result;
}

void QnLdapSettingsDialogPrivate::updateFromSettings() {
    Q_Q(QnLdapSettingsDialog);

    stopTesting();

    const QnLdapSettings &settings = QnGlobalSettings::instance()->ldapSettings();

    QUrl url = settings.uri;
    if (url.port() == QnLdapSettings::defaultPort(url.scheme() == lit("ldaps")))
        url.setPort(-1);
    q->ui->serverLineEdit->setText(url.toString());
    q->ui->adminDnLineEdit->setText(settings.adminDn.trimmed());
    q->ui->passwordLineEdit->setText(settings.adminPassword.trimmed());
    q->ui->searchBaseLineEdit->setText(settings.searchBase.trimmed());
    q->ui->searchFilterLineEdit->setText(settings.searchFilter.trimmed());
    q->ui->testStackWidget->setCurrentWidget(q->ui->testResultPage);
    q->ui->testResultLabel->setText(QString());
}

void QnLdapSettingsDialogPrivate::at_timeoutTimer_timeout() {
    Q_Q(QnLdapSettingsDialog);

    int value = q->ui->testProgressBar->value();
    if (value < q->ui->testProgressBar->maximum()) {
        q->ui->testProgressBar->setValue(value + 1);
        return;
    }

    stopTesting(tr("Timed Out"));
}

void QnLdapSettingsDialogPrivate::at_serverLineEdit_editingFinished() {
    Q_Q(QnLdapSettingsDialog);

    QUrl url = QUrl::fromUserInput(q->ui->serverLineEdit->text().trimmed());
    if (!url.isValid())
        return;

    if (url.scheme() != lit("ldap") && url.scheme() != lit("ldaps"))
        url.setScheme(lit("ldap"));

    url.setPath(QString());
    q->ui->serverLineEdit->setText(url.toString());
}


QnLdapSettingsDialog::QnLdapSettingsDialog(QWidget *parent)
    : base_type(parent)
    , ui(new Ui::LdapSettingsDialog)
    , d_ptr(new QnLdapSettingsDialogPrivate(this))
{
    Q_D(QnLdapSettingsDialog);

    ui->setupUi(this);

    d->testButton = ui->buttonBox->addButton(tr("Test"), QDialogButtonBox::HelpRole);
    connect(d->testButton, &QPushButton::clicked, d, &QnLdapSettingsDialogPrivate::testSettings);

    auto updateTestButton = [this] {
        Q_D(QnLdapSettingsDialog);
        /* Check if testing in progress. */
        if (d->testHandle >= kTestPrepareHandle)
            return;
        QnLdapSettings settings = d->settings();
        d->testButton->setEnabled(settings.isValid());
    };

    /* Mark some fields as mandatory, so field label will turn red if the field is empty. */
    auto declareMandatoryField = [this, updateTestButton](QLabel* label, QLineEdit* lineEdit) {
        /* On every field text change we should check its contents and repaint label with corresponding color. */
        connect(lineEdit, &QLineEdit::textChanged, this, [this, label, updateTestButton](const QString &text) {
            QPalette palette = this->palette();
            if (text.isEmpty())
                setWarningStyle(&palette);
            label->setPalette(palette);
            updateTestButton();
        });
        /* Default field value is empty, so the label should be red by default. */
        setWarningStyle(label);
    };

    declareMandatoryField(ui->serverLabel, ui->serverLineEdit);
    declareMandatoryField(ui->adminDnLabel, ui->adminDnLineEdit);
    declareMandatoryField(ui->passwordLabel, ui->passwordLineEdit);

    connect(ui->serverLineEdit, &QLineEdit::editingFinished, d, &QnLdapSettingsDialogPrivate::at_serverLineEdit_editingFinished);

    d->updateFromSettings();
    updateTestButton();

    setHelpTopic(this, Qn::UserSettings_LdapIntegration_Help);
}

QnLdapSettingsDialog::~QnLdapSettingsDialog() {}

void QnLdapSettingsDialog::at_testLdapSettingsFinished(int status, const QnLdapUsers &users, int handle, const QString &errorString) {
    Q_D(QnLdapSettingsDialog);

    if (handle != d->testHandle)
        return;

    QString result;
    if (status != 0 || !errorString.isEmpty()) {
        result = tr("Test failed");
#if _DEBUG
        result += lit(" (%1)").arg(errorString);
#endif
    } else {
        result = tr("Test completed successfully: %n users found.", 0, users.size());
    }
    d->stopTesting(result);
}

void QnLdapSettingsDialog::accept() {
    Q_D(QnLdapSettingsDialog);

    d->stopTesting();

    QnLdapSettings settings = d->settings();
    QnGlobalSettings::instance()->setLdapSettings(settings);

    base_type::accept();
}

void QnLdapSettingsDialog::reject() {
    Q_D(QnLdapSettingsDialog);

    if (d->testHandle != kTestInvalidHandle)
        d->stopTesting();
    else
        base_type::reject();
}<|MERGE_RESOLUTION|>--- conflicted
+++ resolved
@@ -84,11 +84,6 @@
     {
         QnMediaServerResourcePtr server = qnCommon->currentServer();
 
-<<<<<<< HEAD
-        NX_ASSERT(server);
-=======
-        Q_ASSERT(server);
->>>>>>> f322ce8e
         if (!server)
         {
             stopTesting(tr("Could not perform a test."));
