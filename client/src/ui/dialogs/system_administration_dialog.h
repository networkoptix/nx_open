#ifndef UPDATE_DIALOG_H
#define UPDATE_DIALOG_H

#include <ui/dialogs/generic_tabbed_dialog.h>
#include <ui/workbench/workbench_context_aware.h>

class QnWorkbenchStateDelegate;

namespace Ui {
    class QnSystemAdministrationDialog;
}

class QnServerUpdatesWidget;

class QnSystemAdministrationDialog : public QnGenericTabbedDialog, public QnWorkbenchContextAware {
    Q_OBJECT
    typedef QnGenericTabbedDialog base_type;
public:
    enum DialogPage {
        GeneralPage,
        LicensesPage,
        SmtpPage,
        UpdatesPage,
        RoutingManagement,

        PageCount
    };

    QnSystemAdministrationDialog(QWidget *parent = 0);

    virtual void accept() override;
    virtual void reject() override;

private:
    Q_DISABLE_COPY(QnSystemAdministrationDialog)

    QScopedPointer<Ui::QnSystemAdministrationDialog> ui;
<<<<<<< HEAD
    QnServerUpdatesWidget *m_updatesWidget;
=======
    QScopedPointer<QnWorkbenchStateDelegate> m_workbenchStateDelegate;
>>>>>>> a72d7757
};

#endif // UPDATE_DIALOG_H<|MERGE_RESOLUTION|>--- conflicted
+++ resolved
@@ -35,11 +35,8 @@
     Q_DISABLE_COPY(QnSystemAdministrationDialog)
 
     QScopedPointer<Ui::QnSystemAdministrationDialog> ui;
-<<<<<<< HEAD
     QnServerUpdatesWidget *m_updatesWidget;
-=======
     QScopedPointer<QnWorkbenchStateDelegate> m_workbenchStateDelegate;
->>>>>>> a72d7757
 };
 
 #endif // UPDATE_DIALOG_H