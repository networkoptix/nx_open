#ifndef UPDATE_DIALOG_H
#define UPDATE_DIALOG_H

#include <ui/dialogs/generic_tabbed_dialog.h>
#include <ui/workbench/workbench_context_aware.h>
#include <ui_system_administration_dialog.h>

class QnServerUpdatesWidget;

class QnSystemAdministrationDialog : public QnGenericTabbedDialog, public QnWorkbenchContextAware {
    Q_OBJECT
    typedef QnGenericTabbedDialog base_type;
public:
<<<<<<< HEAD
    enum Tabs {
        UpdatesTab = 0,
        RoutingTab
    };

    QnSystemAdministrationDialog(QnWorkbenchContext *context, QWidget *parent = 0);
    ~QnSystemAdministrationDialog();
=======
    enum DialogPage {
        GeneralPage,
        LicensesPage,
        SmtpPage,
        UpdatesPage,
        RoutingManagement,
>>>>>>> 8abe1dbc

        PageCount
    };

    QnSystemAdministrationDialog(QWidget *parent = 0);

    virtual void accept() override;
    virtual void reject() override;

    void activateTab(int tab);
    void checkForUpdates();

private:
    Q_DISABLE_COPY(QnSystemAdministrationDialog)

    QScopedPointer<Ui::QnSystemAdministrationDialog> ui;
    QnServerUpdatesWidget *m_updatesWidget;
};

#endif // UPDATE_DIALOG_H<|MERGE_RESOLUTION|>--- conflicted
+++ resolved
@@ -11,22 +11,12 @@
     Q_OBJECT
     typedef QnGenericTabbedDialog base_type;
 public:
-<<<<<<< HEAD
-    enum Tabs {
-        UpdatesTab = 0,
-        RoutingTab
-    };
-
-    QnSystemAdministrationDialog(QnWorkbenchContext *context, QWidget *parent = 0);
-    ~QnSystemAdministrationDialog();
-=======
     enum DialogPage {
         GeneralPage,
         LicensesPage,
         SmtpPage,
         UpdatesPage,
         RoutingManagement,
->>>>>>> 8abe1dbc
 
         PageCount
     };
@@ -36,7 +26,6 @@
     virtual void accept() override;
     virtual void reject() override;
 
-    void activateTab(int tab);
     void checkForUpdates();
 
 private:
