--- conflicted
+++ resolved
@@ -112,18 +112,13 @@
     foreach (QnMediaServerResourcePtr server, qnResPool->getResources().filtered<QnMediaServerResource>()) {
         if (server->getStatus() != QnResource::Online)
             continue;
-<<<<<<< HEAD
         if( server->getVersion() < clientVersion ) {
             
-            serverVersions.append(tr("<b>Media Server</b> version \
+            serverVersions.append(tr("<b>Server</b> version \
                                      <font color=\"%2\">%3</font> at %4.").arg(qnGlobals->errorTextColor().name()).arg(server->getVersion().toString()).arg(QUrl(server->getUrl()).host()));
         } else {
-            serverVersions.append(tr("<b>Media Server</b> version %2 at %3.").arg(server->getVersion().toString()).arg(QUrl(server->getUrl()).host()));
+            serverVersions.append(tr("<b>Server</b> version %2 at %3.").arg(server->getVersion().toString()).arg(QUrl(server->getUrl()).host()));
         }
-=======
-
-        serverVersions.append(tr("<b>Server</b> version %2 at %3.").arg(server->getVersion().toString()).arg(QUrl(server->getUrl()).host()));
->>>>>>> 6908564f
     }
     
     if (!ecsVersion.isNull() && !serverVersions.isEmpty())
