--- conflicted
+++ resolved
@@ -129,13 +129,8 @@
     connect(QnModuleFinder::instance(),     &QnModuleFinder::moduleFound,     this,   &QnLoginDialog::at_moduleFinder_moduleFound);
     connect(QnModuleFinder::instance(),     &QnModuleFinder::moduleLost,      this,   &QnLoginDialog::at_moduleFinder_moduleLost);
 
-<<<<<<< HEAD
-    foreach (const QnModuleInformation &moduleInformation, QnModuleFinder::instance()->revealedModules())
-        at_moduleFinder_moduleFound(moduleInformation, *moduleInformation.remoteAddresses.begin(), QString());
-=======
     foreach (const QnModuleInformation &moduleInformation, QnModuleFinder::instance()->foundModules())
         at_moduleFinder_moduleFound(moduleInformation, *moduleInformation.remoteAddresses.begin());
->>>>>>> a274a0be
 }
 
 QnLoginDialog::~QnLoginDialog() {}
