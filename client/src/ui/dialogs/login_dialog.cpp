--- conflicted
+++ resolved
@@ -328,15 +328,10 @@
 
     updateUsability();
 
-<<<<<<< HEAD
-
-    if(status != 0) {
-=======
     bool compatibleProduct = qnSettings->isDevMode() || connectInfo->brand.isEmpty()
             || connectInfo->brand == QLatin1String(QN_PRODUCT_NAME_SHORT);
 
     if(status != 0 || !compatibleProduct) {
->>>>>>> 92e655af
         QMessageBox::warning(
             this, 
             tr("Could not connect to Enterprise Controller"), 
