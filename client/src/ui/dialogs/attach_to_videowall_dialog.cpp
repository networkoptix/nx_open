#include "attach_to_videowall_dialog.h"
#include "ui_attach_to_videowall_dialog.h"

#include <QtWidgets/QCheckBox>
#include <QtWidgets/QComboBox>
#include <QtWidgets/QRadioButton>

#include <client/client_settings.h>

#include <ui/style/warning_style.h>

#include <utils/license_usage_helper.h>

QnAttachToVideowallDialog::QnAttachToVideowallDialog(QWidget *parent) :
<<<<<<< HEAD
    QnButtonBoxDialog(parent),
    ui(new Ui::QnAttachToVideowallDialog),
    m_licenseHelper(new QnVideoWallLicenseUsageHelper())
=======
    base_type(parent),
    ui(new Ui::QnAttachToVideowallDialog)
>>>>>>> e890988e
{
    ui->setupUi(this);

    connect(m_licenseHelper, &QnLicenseUsageHelper::licensesChanged, this, &QnAttachToVideowallDialog::updateLicencesUsage);
    connect(ui->manageWidget, &QnVideowallManageWidget::itemsChanged, this, [this]{
        if (!m_videowall)
            return;
        m_licenseHelper->propose(m_videowall, qnSettings->pcUuid(), ui->manageWidget->proposedItemsCount());
        updateLicencesUsage();
    });
    updateLicencesUsage();
}

QnAttachToVideowallDialog::~QnAttachToVideowallDialog(){}

void QnAttachToVideowallDialog::loadFromResource(const QnVideoWallResourcePtr &videowall) {
    m_videowall = videowall;
    ui->manageWidget->loadFromResource(videowall);
}

void QnAttachToVideowallDialog::submitToResource(const QnVideoWallResourcePtr &videowall) {
    ui->manageWidget->submitToResource(videowall);
}

void QnAttachToVideowallDialog::updateLicencesUsage() {
    QPalette palette = this->palette();
    bool licensesOk = m_licenseHelper->isValid();
    QString licenseUsage = m_licenseHelper->getProposedUsageText(Qn::LC_VideoWall);
    if(!licensesOk) {
        setWarningStyle(&palette);
        licenseUsage += L'\n' + m_licenseHelper->getRequiredLicenseMsg(Qn::LC_VideoWall);
    }
    ui->licensesLabel->setText(licenseUsage);
    ui->licensesLabel->setPalette(palette);
    ui->buttonBox->button(QDialogButtonBox::Ok)->setEnabled(licensesOk);
}
<|MERGE_RESOLUTION|>--- conflicted
+++ resolved
@@ -12,14 +12,9 @@
 #include <utils/license_usage_helper.h>
 
 QnAttachToVideowallDialog::QnAttachToVideowallDialog(QWidget *parent) :
-<<<<<<< HEAD
-    QnButtonBoxDialog(parent),
+    base_type(parent),
     ui(new Ui::QnAttachToVideowallDialog),
     m_licenseHelper(new QnVideoWallLicenseUsageHelper())
-=======
-    base_type(parent),
-    ui(new Ui::QnAttachToVideowallDialog)
->>>>>>> e890988e
 {
     ui->setupUi(this);
 
