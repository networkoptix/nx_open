--- conflicted
+++ resolved
@@ -252,7 +252,6 @@
         ui->cameraIpLineEdit->setFocus();
 }
 
-<<<<<<< HEAD
 bool QnCameraAdditionDialog::ensureServerOnline() {
     if (m_server && m_server->getStatus() != QnResource::Offline)
         return true;
@@ -263,8 +262,6 @@
                              "Camera addition is possible for online servers only."));
     return false;
 }
-=======
->>>>>>> a809d083
 
 // -------------------------------------------------------------------------- //
 // Handlers
