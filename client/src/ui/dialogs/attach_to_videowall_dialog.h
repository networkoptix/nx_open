#ifndef ATTACH_TO_VIDEOWALL_DIALOG_H
#define ATTACH_TO_VIDEOWALL_DIALOG_H

#include <client/client_model_types.h>
#include <core/resource/resource_fwd.h>
#include <ui/dialogs/workbench_state_dependent_dialog.h>


namespace Ui {
class QnAttachToVideowallDialog;
}

<<<<<<< HEAD
class QnVideoWallLicenseUsageHelper;

class QnAttachToVideowallDialog : public QnButtonBoxDialog
=======
class QnAttachToVideowallDialog : public QnWorkbenchStateDependentButtonBoxDialog
>>>>>>> e890988e
{
    Q_OBJECT

    typedef QnWorkbenchStateDependentButtonBoxDialog base_type;
public:
    explicit QnAttachToVideowallDialog(QWidget *parent = 0);
    ~QnAttachToVideowallDialog();

    void loadFromResource(const QnVideoWallResourcePtr &videowall);
    void submitToResource(const QnVideoWallResourcePtr &videowall); 

private:
    void updateLicencesUsage();
private:
    QScopedPointer<Ui::QnAttachToVideowallDialog> ui;
    QScopedPointer<QnVideoWallLicenseUsageHelper> m_licenseHelper;
    QnVideoWallResourcePtr m_videowall;
};

#endif // ATTACH_TO_VIDEOWALL_DIALOG_H<|MERGE_RESOLUTION|>--- conflicted
+++ resolved
@@ -10,13 +10,9 @@
 class QnAttachToVideowallDialog;
 }
 
-<<<<<<< HEAD
 class QnVideoWallLicenseUsageHelper;
 
-class QnAttachToVideowallDialog : public QnButtonBoxDialog
-=======
 class QnAttachToVideowallDialog : public QnWorkbenchStateDependentButtonBoxDialog
->>>>>>> e890988e
 {
     Q_OBJECT
 
@@ -27,7 +23,6 @@
 
     void loadFromResource(const QnVideoWallResourcePtr &videowall);
     void submitToResource(const QnVideoWallResourcePtr &videowall); 
-
 private:
     void updateLicencesUsage();
 private:
