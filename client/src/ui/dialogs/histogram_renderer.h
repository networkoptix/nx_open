--- conflicted
+++ resolved
@@ -5,10 +5,7 @@
 
 #include "utils/color_space/image_correction.h"
 
-<<<<<<< HEAD
-=======
 // TODO: #Elric a widget, not a renderer!!!
->>>>>>> 5cb18271
 
 class QnHistogramRenderer: public QWidget, public QnHistogramConsumer
 {
