--- conflicted
+++ resolved
@@ -3,12 +3,8 @@
 
 #include <QtCore/QScopedPointer>
 
-<<<<<<< HEAD
-#include <QtWidgets/QDialog>
-=======
 #include <ui/dialogs/button_box_dialog.h>
 #include <ui/workbench/workbench_context_aware.h>
->>>>>>> bab2e36e
 
 namespace Ui {
     class AboutDialog;
