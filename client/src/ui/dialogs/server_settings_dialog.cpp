#include "server_settings_dialog.h"
#include "ui_server_settings_dialog.h"

#include <functional>

#include <utils/common/uuid.h>
#include <QtCore/QDir>
#include <QtWidgets/QMessageBox>
#include <QtGui/QStandardItemModel>
#include <QtWidgets/QStyledItemDelegate>
#include <QtWidgets/QSlider>
#include <QtWidgets/QLabel>
#include <QtGui/QPainter>
#include <QtWidgets/QMenu>
#include <QtGui/QMouseEvent>

#include <api/model/storage_space_reply.h>

#include <core/resource_management/resource_pool.h>
#include <core/resource/client_storage_resource.h>
#include <core/resource/media_server_resource.h>

#include <client/client_model_types.h>
#include <client/client_settings.h>

#include <ui/actions/action.h>
#include <ui/actions/action_manager.h>
#include <ui/dialogs/storage_url_dialog.h>
#include <ui/help/help_topic_accessor.h>
#include <ui/help/help_topics.h>
#include <ui/style/globals.h>
#include <ui/style/noptix_style.h>
#include <ui/style/warning_style.h>
#include <ui/widgets/storage_space_slider.h>
#include <ui/workaround/widgets_signals_workaround.h>
#include <ui/workbench/workbench_context.h>

#include <utils/common/counter.h>
#include <utils/common/string.h>
#include <utils/common/variant.h>
#include <utils/common/event_processors.h>
#include <utils/math/interpolator.h>
#include <utils/math/color_transformations.h>

//#define QN_SHOW_ARCHIVE_SPACE_COLUMN

namespace {
    //setting free space to zero, since now client does not change this value, so it must keep current value
    const qint64 defaultReservedSpace = 0;  //5ll * 1024ll * 1024ll * 1024ll;

    const qint64 bytesInMiB = 1024 * 1024;

    const int ReservedSpaceRole = Qt::UserRole;
    const int FreeSpaceRole = Qt::UserRole + 1;
    const int TotalSpaceRole = Qt::UserRole + 2;
    const int StorageIdRole = Qt::UserRole + 3;
    const int ExternalRole = Qt::UserRole + 4;
    const int StorageType = Qt::UserRole + 5;

    enum Column {
        CheckBoxColumn,
        TypeColumn,
        PathColumn,
        CapacityColumn,
        LoginColumn,
        PasswordColumn,
        ArchiveSpaceColumn,
        ColumnCount
    };

    class ArchiveSpaceItemDelegate: public QStyledItemDelegate {
        typedef QStyledItemDelegate base_type;
    public:
        ArchiveSpaceItemDelegate(QObject *parent = NULL): base_type(parent) {}

        virtual QWidget *createEditor(QWidget *parent, const QStyleOptionViewItem &, const QModelIndex &) const {
            return new QnStorageSpaceSlider(parent);
        }

        virtual void setEditorData(QWidget *editor, const QModelIndex &index) const override {
            QnStorageSpaceSlider *slider = dynamic_cast<QnStorageSpaceSlider *>(editor);
            if(!slider) {
                base_type::setEditorData(editor, index);
                return;
            }

            qint64 totalSpace = index.data(TotalSpaceRole).toLongLong();
            qint64 videoSpace = totalSpace - index.data(ReservedSpaceRole).toLongLong();

            slider->setRange(0, totalSpace / bytesInMiB);
            slider->setValue(videoSpace / bytesInMiB);
        }

        virtual void setModelData(QWidget *editor, QAbstractItemModel *model, const QModelIndex &index) const override {
            QnStorageSpaceSlider *slider = dynamic_cast<QnStorageSpaceSlider *>(editor);
            if(!slider) {
                base_type::setModelData(editor, model, index);
                return;
            }

            qint64 totalSpace = index.data(TotalSpaceRole).toLongLong();
            qint64 videoSpace = slider->value() * bytesInMiB;
            model->setData(index, totalSpace - videoSpace, ReservedSpaceRole);
        }
    };

} // anonymous namespace


QnServerSettingsDialog::QnServerSettingsDialog(const QnMediaServerResourcePtr &server, QWidget *parent):
    base_type(parent),
    ui(new Ui::ServerSettingsDialog),
    m_server(server),
    m_hasStorageChanges(false),
    m_maxCamerasAdjusted(false),
    m_rebuildWasCanceled(false)
{
    ui->setupUi(this);

    ui->storagesTable->resizeColumnsToContents();
    ui->storagesTable->horizontalHeader()->setSectionsClickable(false);
    ui->storagesTable->horizontalHeader()->setStretchLastSection(false);
    ui->storagesTable->horizontalHeader()->setSectionResizeMode(CheckBoxColumn, QHeaderView::Fixed);
    ui->storagesTable->horizontalHeader()->setSectionResizeMode(TypeColumn, QHeaderView::ResizeToContents);
    ui->storagesTable->horizontalHeader()->setSectionResizeMode(PathColumn, QHeaderView::Stretch);
    ui->storagesTable->horizontalHeader()->setSectionResizeMode(CapacityColumn, QHeaderView::ResizeToContents);
    ui->storagesTable->horizontalHeader()->setSectionResizeMode(LoginColumn, QHeaderView::ResizeToContents);
    ui->storagesTable->horizontalHeader()->setSectionResizeMode(PasswordColumn, QHeaderView::ResizeToContents);
#ifdef QN_SHOW_ARCHIVE_SPACE_COLUMN
    ui->storagesTable->horizontalHeader()->setSectionResizeMode(ArchiveSpaceColumn, QHeaderView::ResizeToContents);
    ui->storagesTable->setItemDelegateForColumn(ArchiveSpaceColumn, new ArchiveSpaceItemDelegate(this));
#else
    ui->storagesTable->setColumnCount(ColumnCount - 1);
#endif

    setWarningStyle(ui->failoverWarningLabel);
    setWarningStyle(ui->storagesWarningLabel);
    ui->storagesWarningLabel->hide();

    /* Edge servers cannot be renamed. */
    ui->nameLineEdit->setReadOnly(QnMediaServerResource::isEdgeServer(server));

    m_removeAction = new QAction(tr("Remove Storage"), this);

    QnSingleEventSignalizer *signalizer = new QnSingleEventSignalizer(this);
    signalizer->setEventType(QEvent::ContextMenu);
    ui->storagesTable->installEventFilter(signalizer);
    connect(signalizer, SIGNAL(activated(QObject *, QEvent *)), this, SLOT(at_storagesTable_contextMenuEvent(QObject *, QEvent *)));
    connect(m_server, SIGNAL(statusChanged(QnResourcePtr)), this, SLOT(at_updateRebuildInfo()));
    connect(m_server, &QnMediaServerResource::apiUrlChanged, this, &QnServerSettingsDialog::at_updateRebuildInfo);
    for (const auto& storage: m_server->getStorages())
        connect(storage.data(), &QnResource::statusChanged, this, &QnServerSettingsDialog::at_updateRebuildInfo);

    /* Set up context help. */
    setHelpTopic(ui->nameLabel,           ui->nameLineEdit,                   Qn::ServerSettings_General_Help);
    setHelpTopic(ui->nameLabel,           ui->maxCamerasSpinBox,              Qn::ServerSettings_General_Help);
    setHelpTopic(ui->ipAddressLabel,      ui->ipAddressLineEdit,              Qn::ServerSettings_General_Help);
    setHelpTopic(ui->portLabel,           ui->portLineEdit,                   Qn::ServerSettings_General_Help);
    setHelpTopic(ui->storagesGroupBox,                                        Qn::ServerSettings_Storages_Help);
    setHelpTopic(ui->rebuildGroupBox,                                         Qn::ServerSettings_ArchiveRestoring_Help);
    setHelpTopic(ui->failoverGroupBox,                                        Qn::ServerSettings_Failover_Help);

    connect(ui->storagesTable,          SIGNAL(cellChanged(int, int)),  this,   SLOT(at_storagesTable_cellChanged(int, int)));
    connect(ui->pingButton,             SIGNAL(clicked()),              this,   SLOT(at_pingButton_clicked()));

    connect(ui->rebuildStartButton,     SIGNAL(clicked()),              this,   SLOT(at_rebuildButton_clicked()));
    connect(ui->rebuildStopButton,      SIGNAL(clicked()),              this,   SLOT(at_rebuildButton_clicked()));

    connect(ui->failoverCheckBox,       &QCheckBox::stateChanged,       this,   [this] {
        ui->maxCamerasWidget->setEnabled(ui->failoverCheckBox->isChecked());
        updateFailoverLabel();
    });
    connect(ui->maxCamerasSpinBox,      QnSpinboxIntValueChanged,       this,   [this] {
        m_maxCamerasAdjusted = true;
        updateFailoverLabel();
    });

    QPushButton* webPageButton = new QPushButton(this);
    QnAction* webPageAction = menu()->action(Qn::WebClientAction);
    webPageButton->setText(tr("Open Web Page..."));
    webPageButton->setEnabled(m_server->getStatus() == Qn::Online);
    connect(server, &QnResource::statusChanged, this, [this, webPageButton] {
        webPageButton->setEnabled(m_server->getStatus() == Qn::Online);
    });
    connect(webPageButton, &QPushButton::clicked, webPageAction, &QAction::trigger);

    ui->buttonBox->addButton(webPageButton, QDialogButtonBox::HelpRole);
    setHelpTopic(webPageButton, Qn::ServerSettings_WebClient_Help);

    updateFromResources();
}

QnServerSettingsDialog::~QnServerSettingsDialog() {
    return;
}

void QnServerSettingsDialog::accept() {
    setEnabled(false);
    setCursor(Qt::WaitCursor);

    bool valid = true;//m_hasStorageChanges ? validateStorages(tableStorages()) : true;
    if (valid) {
        submitToResources();

        base_type::accept();
    }

    unsetCursor();
    setEnabled(true);
}

void QnServerSettingsDialog::reject() {
    base_type::reject();
}

void QnServerSettingsDialog::addTableItem(const QnStorageSpaceData &item) {
    int row = dataRowCount();
    ui->storagesTable->insertRow(row);

    QTableWidgetItem *checkBoxItem = new QTableWidgetItem();
    Qt::ItemFlags flags = Qt::ItemIsSelectable | Qt::ItemIsUserCheckable;
    if (item.isWritable)
        flags |= Qt::ItemIsEnabled;
    checkBoxItem->setFlags(flags);
    checkBoxItem->setCheckState(item.isUsedForWriting ? Qt::Checked : Qt::Unchecked);
    checkBoxItem->setData(StorageIdRole, QVariant::fromValue<QnUuid>(item.storageId));
    checkBoxItem->setData(ExternalRole, item.isExternal);
    checkBoxItem->setData(StorageType, item.storageType);
    if (m_initialStorageCheckStates.size() <= row)
        m_initialStorageCheckStates.resize(row + 1);
    m_initialStorageCheckStates[row] = checkBoxItem->checkState() == Qt::Checked;

    QTableWidgetItem *typeItem = new QTableWidgetItem();
    typeItem->setFlags(Qt::ItemIsEnabled);
    typeItem->setData(Qt::DisplayRole, item.storageType);

    QTableWidgetItem *pathItem = new QTableWidgetItem();
    pathItem->setFlags(Qt::ItemIsEnabled | Qt::ItemIsSelectable);
<<<<<<< HEAD
    pathItem->setData(Qt::DisplayRole, item.url);
=======
    pathItem->setData(Qn::StorageUrlRole, item.url);

    QUrl url(item.url);
    if (item.storageType == lit("file"))
        pathItem->setData(Qt::DisplayRole, url.path().mid(1));
    else if (item.storageType == lit("local"))
        pathItem->setData(Qt::DisplayRole, item.url);
    else 
        pathItem->setData(
            Qt::DisplayRole, 
            url.host() + (url.port() != -1 ? lit(":") + QString::number(url.port()) : lit(""))  + url.path()
        );
>>>>>>> 8fbc3fe3

    QTableWidgetItem *capacityItem = new QTableWidgetItem();
    capacityItem->setFlags(Qt::ItemIsEnabled | Qt::ItemIsSelectable);
    capacityItem->setData(Qt::DisplayRole, item.totalSpace == -1 ? tr("Not available") : QnStorageSpaceSlider::formatSize(item.totalSpace));

    QTableWidgetItem *loginItem = new QTableWidgetItem();
    loginItem->setFlags(Qt::ItemIsEnabled | Qt::ItemIsSelectable);
    loginItem->setData(Qt::DisplayRole, url.userName());

    QTableWidgetItem *passwordItem = new QTableWidgetItem();
    passwordItem->setFlags(Qt::ItemIsEnabled | Qt::ItemIsSelectable);
    passwordItem->setData(Qt::DisplayRole, url.password());

#ifdef QN_SHOW_ARCHIVE_SPACE_COLUMN
    QTableWidgetItem *archiveSpaceItem = new QTableWidgetItem();
    archiveSpaceItem->setFlags(Qt::ItemIsEnabled | Qt::ItemIsSelectable | Qt::ItemIsEditable);
#else
    QTableWidgetItem *archiveSpaceItem = capacityItem;
#endif
    archiveSpaceItem->setData(ReservedSpaceRole, item.reservedSpace);
    archiveSpaceItem->setData(TotalSpaceRole, item.totalSpace);
    archiveSpaceItem->setData(FreeSpaceRole, item.freeSpace);

    ui->storagesTable->setItem(row, CheckBoxColumn, checkBoxItem);
    ui->storagesTable->setItem(row, TypeColumn, typeItem);
    ui->storagesTable->setItem(row, PathColumn, pathItem);
    ui->storagesTable->setItem(row, CapacityColumn, capacityItem);
    ui->storagesTable->setItem(row, LoginColumn, loginItem);
    ui->storagesTable->setItem(row, PasswordColumn, passwordItem);
#ifdef QN_SHOW_ARCHIVE_SPACE_COLUMN
    ui->storagesTable->setItem(row, ArchiveSpaceColumn, archiveSpaceItem);
    ui->storagesTable->openPersistentEditor(archiveSpaceItem);
#endif
}

void QnServerSettingsDialog::setTableItems(const QList<QnStorageSpaceData> &items) {
    QString bottomLabelText = this->bottomLabelText();

    ui->storagesTable->setRowCount(0);
    m_initialStorageCheckStates.resize(items.count());
    foreach(const QnStorageSpaceData &item, items)
        addTableItem(item);

    setBottomLabelText(bottomLabelText);
}

QnStorageSpaceData QnServerSettingsDialog::tableItem(int row) const {
    QnStorageSpaceData result;
    if(row < 0 || row >= dataRowCount())
        return result;

    QTableWidgetItem *checkBoxItem = ui->storagesTable->item(row, CheckBoxColumn);
    QTableWidgetItem *typeItem = ui->storagesTable->item(row, TypeColumn);
    QTableWidgetItem *pathItem = ui->storagesTable->item(row, PathColumn);
    QTableWidgetItem *capacityItem = ui->storagesTable->item(row, CapacityColumn);
#ifdef QN_SHOW_ARCHIVE_SPACE_COLUMN
    QTableWidgetItem *archiveSpaceItem = ui->storagesTable->item(row, ArchiveSpaceColumn);
#else
    QTableWidgetItem *archiveSpaceItem = capacityItem;
#endif

    result.isWritable = checkBoxItem->flags() & Qt::ItemIsEnabled;
    result.isUsedForWriting = checkBoxItem->checkState() == Qt::Checked;
    result.storageType = typeItem->text();
    result.storageId = checkBoxItem->data(StorageIdRole).value<QnUuid>();
    result.isExternal = qvariant_cast<bool>(checkBoxItem->data(ExternalRole), true);

    QString login = ui->storagesTable->item(row, LoginColumn)->text();
    QString password = ui->storagesTable->item(row, PasswordColumn)->text();
<<<<<<< HEAD
    if (login.isEmpty())
        result.url = pathItem->text();
    else {
        if (pathItem->text().indexOf(lit("://")) != -1)
            result.url = pathItem->text();
        else
        {
            QUrl url = QString(lit("file:///%1")).arg(pathItem->text());
            url.setUserName(login);
            url.setPassword(password);
            result.url = url.toString();
        }
    }
=======
    result.url = qvariant_cast<QString>(pathItem->data(Qn::StorageUrlRole));
>>>>>>> 8fbc3fe3

    result.totalSpace = archiveSpaceItem->data(TotalSpaceRole).toLongLong();
    result.freeSpace = archiveSpaceItem->data(FreeSpaceRole).toLongLong();
    result.reservedSpace = archiveSpaceItem->data(ReservedSpaceRole).toLongLong();

    return result;
}

QList<QnStorageSpaceData> QnServerSettingsDialog::tableItems() const {
    QList<QnStorageSpaceData> result;
    for(int row = 0; row < dataRowCount(); row++)
        result.push_back(tableItem(row));
    return result;
}

static const int PC_SERVER_MAX_CAMERAS = 128;
static const int EDGE_SERVER_MAX_CAMERAS = 1;

void QnServerSettingsDialog::updateFromResources() 
{
    sendStorageSpaceRequest();
    updateRebuildUi(QnStorageScanData());

    if (m_server->getStatus() == Qn::Online)
        sendNextArchiveRequest();

    setTableItems(QList<QnStorageSpaceData>());
    setBottomLabelText(tr("Loading..."));

    ui->nameLineEdit->setText(m_server->getName());
    int currentMaxCamerasValue = m_server->getMaxCameras();
    if( currentMaxCamerasValue == 0 )
    {
        if( !m_server->getServerFlags().testFlag(Qn::SF_Edge) )
            currentMaxCamerasValue = PC_SERVER_MAX_CAMERAS; //not an edge server
        else
            currentMaxCamerasValue = EDGE_SERVER_MAX_CAMERAS;   //edge server
    }

    ui->maxCamerasSpinBox->setValue(currentMaxCamerasValue);
    ui->failoverCheckBox->setChecked(m_server->isRedundancy());
    ui->maxCamerasWidget->setEnabled(m_server->isRedundancy());

    const int maxCameras = (m_server->getServerFlags() & Qn::SF_Edge) ? EDGE_SERVER_MAX_CAMERAS : PC_SERVER_MAX_CAMERAS;
    ui->maxCamerasSpinBox->setMaximum(maxCameras);

    ui->ipAddressLineEdit->setText(QUrl(m_server->getUrl()).host());
    ui->portLineEdit->setText(QString::number(QUrl(m_server->getUrl()).port()));

    m_hasStorageChanges = false;
    m_maxCamerasAdjusted = false;

    updateFailoverLabel();
}

void QnServerSettingsDialog::submitToResources()
{
    if(m_hasStorageChanges) {
        QnStorageResourceList newStorages;
        foreach(const QnStorageSpaceData &item, tableItems()) 
        {
            QnStorageResourcePtr storage = m_server->getStorageByUrl(item.url);
            if (storage) {
                if (item.isUsedForWriting != storage->isUsedForWriting()) {
                    storage->setUsedForWriting(item.isUsedForWriting);
                    newStorages.push_back(storage); // todo: #rvasilenko: temporarty code line. Need remote it after moving 'usedForWriting' to separate property
                }
            }
            else {
                // create or remove new storage
                QnStorageResourcePtr storage(new QnClientStorageResource());
                if (!item.storageId.isNull())
                    storage->setId(item.storageId);
                QnResourceTypePtr resType = qnResTypePool->getResourceTypeByName(lit("Storage"));
                if (resType)
                    storage->setTypeId(resType->getId());
                storage->setName(QnUuid::createUuid().toString());
                storage->setParentId(m_server->getId());
                storage->setUrl(item.url);
                storage->setSpaceLimit(item.reservedSpace); //client does not change space limit anymore
                storage->setUsedForWriting(item.isUsedForWriting);
                storage->setStorageType(item.storageType);
                newStorages.push_back(storage);
            }
        }
        m_server->setStorageDataToUpdate(newStorages, m_storagesToRemove);
    }

    m_server->setName(ui->nameLineEdit->text());
    m_server->setMaxCameras(ui->maxCamerasSpinBox->value());
    m_server->setRedundancy(ui->failoverCheckBox->isChecked());
}

void QnServerSettingsDialog::setBottomLabelText(const QString &text) {
    bool hasLabel = dataRowCount() != ui->storagesTable->rowCount();

    if(!text.isEmpty()) {
        if(!hasLabel) {
            QLabel *tableBottomLabel = new QLabel();
            tableBottomLabel->setAlignment(Qt::AlignCenter);
            connect(tableBottomLabel, SIGNAL(linkActivated(const QString &)), this, SLOT(at_tableBottomLabel_linkActivated()));

            int row = ui->storagesTable->rowCount();
            ui->storagesTable->insertRow(row);
            ui->storagesTable->setSpan(row, 0, 1, ColumnCount);
            ui->storagesTable->setCellWidget(row, 0, tableBottomLabel);

            m_tableBottomLabel = tableBottomLabel;
        }

        m_tableBottomLabel.data()->setText(text);
    } else {
        if(!hasLabel)
            return;

        ui->storagesTable->setRowCount(ui->storagesTable->rowCount() - 1);
    }
}

QString QnServerSettingsDialog::bottomLabelText() const {
    bool hasLabel = dataRowCount() != ui->storagesTable->rowCount();

    if(hasLabel && m_tableBottomLabel) {
        return m_tableBottomLabel.data()->text();
    } else {
        return QString();
    }
}

int QnServerSettingsDialog::dataRowCount() const {
    int rowCount = ui->storagesTable->rowCount();
    if(rowCount == 0)
        return rowCount;

    if(!m_tableBottomLabel)
        return rowCount;

    /* Label could not yet be deleted even if the corresponding row is already removed,
     * so we have to check that it's there. */
    QWidget *cellWidget = ui->storagesTable->cellWidget(rowCount - 1, 0);
    if(cellWidget)
        return rowCount - 1;

    return rowCount;
}


// -------------------------------------------------------------------------- //
// Handlers
// -------------------------------------------------------------------------- //
void QnServerSettingsDialog::at_tableBottomLabel_linkActivated() {
    QScopedPointer<QnStorageUrlDialog> dialog(new QnStorageUrlDialog(m_server, this));
    dialog->setProtocols(m_storageProtocols);
    if(!dialog->exec())
        return;

    QnStorageSpaceData item = dialog->storage();
    if(!item.storageId.isNull())
        return;
    item.isUsedForWriting = true;
    item.isExternal = true;

    addTableItem(item);

    m_hasStorageChanges = true;
}

void QnServerSettingsDialog::at_storagesTable_cellChanged(int row, int column) {
    if (column == CheckBoxColumn) {
        if (QTableWidgetItem *item = ui->storagesTable->item(row, column)) {
            bool checked = item->checkState() == Qt::Checked;
            if (!checked && m_initialStorageCheckStates[row])
                ui->storagesWarningLabel->show();
        }
    }

    m_hasStorageChanges = true;
}

void QnServerSettingsDialog::at_storagesTable_contextMenuEvent(QObject *, QEvent *) {
    int row = ui->storagesTable->currentRow();
    QnStorageSpaceData item = tableItem(row);
    if(item.url.isEmpty() || !item.isExternal)
        return;

    QScopedPointer<QMenu> menu(new QMenu(this));
    menu->addAction(m_removeAction);

    QAction *action = menu->exec(QCursor::pos());
    if(action == m_removeAction) {
        m_storagesToRemove.push_back(item.storageId);
        ui->storagesTable->removeRow(row);
        m_hasStorageChanges = true;
    }
}

void QnServerSettingsDialog::at_rebuildButton_clicked()
{
    RebuildAction action;
    if (m_rebuildState.state > Qn::RebuildState_None) {
        action = RebuildAction_Cancel;
        m_rebuildWasCanceled = true;
    } else {
        action = RebuildAction_Start;
        m_rebuildWasCanceled = false;
    }

    if (action == RebuildAction_Start)
    {
        int button = QMessageBox::warning(
            this,
            tr("Warning"),
            tr("You are about to launch the archive re-synchronization routine.") + L'\n' 
          + tr("ATTENTION! Your hard disk usage will be increased during re-synchronization process! Depending on the total size of archive it can take several hours.") + L'\n' 
          + tr("This process is only necessary if your archive folders have been moved, renamed or replaced. You can cancel rebuild operation at any moment without loosing data.") + L'\n' 
          + tr("Are you sure you want to continue?"),
            QMessageBox::Ok | QMessageBox::Cancel
            );
        if(button != QMessageBox::Ok)
            return;
    }

    m_server->apiConnection()->doRebuildArchiveAsync (action, this, SLOT(at_archiveRebuildReply(int, const QnStorageScanData &, int)));
    updateRebuildUi(m_rebuildState);
}

void QnServerSettingsDialog::at_updateRebuildInfo()
{
    if (m_server->getStatus() == Qn::Online)
        sendNextArchiveRequest();
    else
        updateRebuildUi(QnStorageScanData());
}

void QnServerSettingsDialog::sendStorageSpaceRequest() {
    m_server->apiConnection()->getStorageSpaceAsync(this, SLOT(at_replyReceived(int, const QnStorageSpaceReply &, int)));
}

void QnServerSettingsDialog::sendNextArchiveRequest()
{
    m_server->apiConnection()->doRebuildArchiveAsync (RebuildAction_ShowProgress, this, SLOT(at_archiveRebuildReply(int, const QnStorageScanData &, int)));
}

void QnServerSettingsDialog::updateRebuildUi(const QnStorageScanData& reply) {
     QnStorageScanData oldState = m_rebuildState;
     m_rebuildState = reply;

     ui->rebuildGroupBox->setEnabled(reply.state != Qn::RebuildState_Unknown);
     QString status;
     if (!reply.path.isEmpty()) {
         if (reply.state == Qn::RebuildState_FullScan)
            status = tr("Rebuild archive index for storage '%1' is in progress").arg(reply.path);
         else if (reply.state == Qn::RebuildState_PartialScan)
             status = tr("Fast archive scan for storage '%1' is in progress").arg(reply.path);
     }
     else if (reply.state == Qn::RebuildState_FullScan)
         status = tr("Rebuild archive index for storage '%1' is in progress").arg(reply.path);
     else if (reply.state == Qn::RebuildState_PartialScan)
         status = tr("Fast archive scan for storage '%1' is in progress").arg(reply.path);
     
     ui->rebuildStatusLabel->setText(status);
         
     if (reply.progress >= 0)
        ui->rebuildProgressBar->setValue(reply.progress * 100 + 0.5);
     ui->rebuildStartButton->setEnabled(reply.state == Qn::RebuildState_None);
     ui->rebuildStopButton->setEnabled(reply.state == Qn::RebuildState_FullScan);

     if (oldState.state == Qn::RebuildState_FullScan && reply.state == Qn::RebuildState_None && !m_rebuildWasCanceled) {
         emit rebuildArchiveDone();
         QMessageBox::information(this,
         tr("Finished"),
         tr("Rebuilding archive index is completed."));
     }

     ui->stackedWidget->setCurrentIndex(reply.state > Qn::RebuildState_None
         ? ui->stackedWidget->indexOf(ui->rebuildProgressPage)
         : ui->stackedWidget->indexOf(ui->rebuildPreparePage));
}

void QnServerSettingsDialog::updateFailoverLabel() {

    auto getErrorText = [this] {
        if (qnResPool->getResources<QnMediaServerResource>().size() < 2)
            return tr("At least two servers are required for this feature.");

        if (qnResPool->getAllCameras(m_server, true).size() > ui->maxCamerasSpinBox->value())
            return tr("This server already has more than max cameras");

        if (!m_server->isRedundancy() && !m_maxCamerasAdjusted)
            return tr("To avoid malfunction adjust max number of cameras");

        return QString();
    };

    QString error;
    if (ui->failoverCheckBox->isChecked())
        error = getErrorText();

    ui->failoverWarningLabel->setText(error);
}


void QnServerSettingsDialog::at_archiveRebuildReply(int status, const QnStorageScanData& reply, int handle)
{
    Q_UNUSED(status);
    Q_UNUSED(handle);
    updateRebuildUi(reply);

    if (reply.state > Qn::RebuildState_None)
        QTimer::singleShot(500, this, SLOT(sendNextArchiveRequest()));
    else
        sendStorageSpaceRequest();
}

void QnServerSettingsDialog::at_pingButton_clicked() {
    menu()->trigger(Qn::PingAction, QnActionParameters(m_server));
}

void QnServerSettingsDialog::at_replyReceived(int status, const QnStorageSpaceReply &reply, int) {
    if(status != 0) {
        setBottomLabelText(tr("Could not load storages from server."));
        return;
    }

    QList<QnStorageSpaceData> items = reply.storages;

    struct StorageSpaceDataLess {
        bool operator()(const QnStorageSpaceData &l, const QnStorageSpaceData &r) {
            bool lLocal = l.url.contains(lit("://"));
            bool rLocal = r.url.contains(lit("://"));

            if(lLocal != rLocal)
                return lLocal;

            return l.url < r.url;
        }
    };
    qSort(items.begin(), items.end(), StorageSpaceDataLess());

    setTableItems(items);

    m_storageProtocols = reply.storageProtocols;
    if(m_storageProtocols.isEmpty()) {
        setBottomLabelText(QString());
    } else {
        const QString linkText = lit("<a href='1'>%1</a>").arg(tr("Add external Storage..."));
        setBottomLabelText(linkText);
    }

    m_hasStorageChanges = false;
}<|MERGE_RESOLUTION|>--- conflicted
+++ resolved
@@ -236,9 +236,6 @@
 
     QTableWidgetItem *pathItem = new QTableWidgetItem();
     pathItem->setFlags(Qt::ItemIsEnabled | Qt::ItemIsSelectable);
-<<<<<<< HEAD
-    pathItem->setData(Qt::DisplayRole, item.url);
-=======
     pathItem->setData(Qn::StorageUrlRole, item.url);
 
     QUrl url(item.url);
@@ -251,7 +248,6 @@
             Qt::DisplayRole, 
             url.host() + (url.port() != -1 ? lit(":") + QString::number(url.port()) : lit(""))  + url.path()
         );
->>>>>>> 8fbc3fe3
 
     QTableWidgetItem *capacityItem = new QTableWidgetItem();
     capacityItem->setFlags(Qt::ItemIsEnabled | Qt::ItemIsSelectable);
@@ -321,23 +317,7 @@
 
     QString login = ui->storagesTable->item(row, LoginColumn)->text();
     QString password = ui->storagesTable->item(row, PasswordColumn)->text();
-<<<<<<< HEAD
-    if (login.isEmpty())
-        result.url = pathItem->text();
-    else {
-        if (pathItem->text().indexOf(lit("://")) != -1)
-            result.url = pathItem->text();
-        else
-        {
-            QUrl url = QString(lit("file:///%1")).arg(pathItem->text());
-            url.setUserName(login);
-            url.setPassword(password);
-            result.url = url.toString();
-        }
-    }
-=======
     result.url = qvariant_cast<QString>(pathItem->data(Qn::StorageUrlRole));
->>>>>>> 8fbc3fe3
 
     result.totalSpace = archiveSpaceItem->data(TotalSpaceRole).toLongLong();
     result.freeSpace = archiveSpaceItem->data(FreeSpaceRole).toLongLong();
