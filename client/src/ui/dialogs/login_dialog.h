--- conflicted
+++ resolved
@@ -109,11 +109,7 @@
     };
 
     /** Hash list of automatically found Enterprise Controllers based on seed as key. */
-<<<<<<< HEAD
-    QMultiHash<QnId, QnEcData> m_foundEcs;
-=======
     QMap<QString, QnEcData> m_foundEcs;
->>>>>>> c5aef098
     std::unique_ptr<CompatibilityVersionInstallationDialog> m_installationDialog;
 
     bool m_restartPending;
