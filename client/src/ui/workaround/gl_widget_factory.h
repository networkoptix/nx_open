--- conflicted
+++ resolved
@@ -28,21 +28,6 @@
             enableVSync(widget);
         }
 
-<<<<<<< HEAD
-        /**
-         * Workaround against bug #2828
-         * Uniform matrix should be saved by QT but it does not for OpenGL v4
-         * Setting CompatibilityProfile in constructor is skipped (as almost all values there)
-         * @see qtbase\src\opengl\gl2paintengineex\qpaintengineex_opengl2.cpp:543
-         */ 
-        // TODO: #GDM this results in black client window on some machines => we cannot use this fix.
-        /*QGLFormat fmt = widget->format();
-        if (fmt.majorVersion() > 3) {
-            fmt.setProfile(QGLFormat::CompatibilityProfile);
-            widget->setFormat(fmt);
-        }*/
-=======
->>>>>>> 9a0a0963
         return widget;
     }
 
