#include "yv12_to_rgb_shader_program.h"

QnAbstractYv12ToRgbShaderProgram::QnAbstractYv12ToRgbShaderProgram(const QGLContext *context, QObject *parent):
    QGLShaderProgram(context, parent) 
{
    addShaderFromSourceCode(QGLShader::Vertex, QN_SHADER_SOURCE(
        void main() {
            gl_Position = gl_ModelViewProjectionMatrix * gl_Vertex;
            gl_TexCoord[0] = gl_MultiTexCoord0;
    }
    ));

}


// ============================= QnYv12ToRgbShaderProgram ==================

QnYv12ToRgbShaderProgram::QnYv12ToRgbShaderProgram(const QGLContext *context, QObject *parent): 
    QnAbstractYv12ToRgbShaderProgram(context, parent) 
{
    addShaderFromSourceCode(QGLShader::Fragment, QN_SHADER_SOURCE(
        uniform sampler2D yTexture;
        uniform sampler2D uTexture;
        uniform sampler2D vTexture;
        uniform float opacity;

        mat4 colorTransform = mat4( 1.0,  0.0,    1.402, -0.701,
                                    1.0, -0.344, -0.714,  0.529,
                                    1.0,  1.772,  0.0,   -0.886,
                                    0.0,  0.0,    0.0,    opacity);

        void main() {
            gl_FragColor = vec4(texture2D(yTexture, gl_TexCoord[0].st).p,
                                texture2D(uTexture, gl_TexCoord[0].st).p,
                                texture2D(vTexture, gl_TexCoord[0].st).p,
                                1.0) * colorTransform;
        }
    ));

    link();

    m_yTextureLocation = uniformLocation("yTexture");
    m_uTextureLocation = uniformLocation("uTexture");
    m_vTextureLocation = uniformLocation("vTexture");
    m_opacityLocation = uniformLocation("opacity");
}

    // ============================ QnYv12ToRgbWithGammaShaderProgram ==================================


QnYv12ToRgbWithGammaShaderProgram::QnYv12ToRgbWithGammaShaderProgram(const QGLContext *context, QObject *parent): 
    QnAbstractYv12ToRgbShaderProgram(context, parent) 
{
    addShaderFromSourceCode(QGLShader::Fragment, QN_SHADER_SOURCE(
        uniform sampler2D yTexture;
    uniform sampler2D uTexture;
    uniform sampler2D vTexture;
    uniform float opacity;
    uniform float yLevels1;
    uniform float yLevels2;
    uniform float yGamma;

    mat4 colorTransform = mat4( 1.0,  0.0,    1.402, -0.701,
        1.0, -0.344, -0.714,  0.529,
        1.0,  1.772,  0.0,   -0.886,
        0.0,  0.0,    0.0,    opacity);

    void main() {
        float y = texture2D(yTexture, gl_TexCoord[0].st).p;
        gl_FragColor = vec4(clamp(pow(max(y+ yLevels2, 0.0) * yLevels1, yGamma), 0.0, 1.0),
                            texture2D(uTexture, gl_TexCoord[0].st).p,
                            texture2D(vTexture, gl_TexCoord[0].st).p,
                            1.0) * colorTransform;
    }
    ));

    link();

    m_yTextureLocation = uniformLocation("yTexture");
    m_uTextureLocation = uniformLocation("uTexture");
    m_vTextureLocation = uniformLocation("vTexture");
    m_opacityLocation = uniformLocation("opacity");
    m_yLevels1Location = uniformLocation("yLevels1");
    m_yLevels2Location = uniformLocation("yLevels2");
    m_yGammaLocation = uniformLocation("yGamma");
}


// ============================ QnYv12ToRgbaShaderProgram ==================================

QnYv12ToRgbaShaderProgram::QnYv12ToRgbaShaderProgram(const QGLContext *context, QObject *parent):
    QnAbstractYv12ToRgbShaderProgram(context, parent) 
{
<<<<<<< HEAD
=======
    addShaderFromSourceCode(QGLShader::Vertex, QN_SHADER_SOURCE(
        void main() {
            gl_Position = gl_ModelViewProjectionMatrix * gl_Vertex;
            gl_TexCoord[0] = gl_MultiTexCoord0;
        }
    ));

>>>>>>> becea79a
    addShaderFromSourceCode(QGLShader::Fragment, QN_SHADER_SOURCE(
        uniform sampler2D yTexture;
        uniform sampler2D uTexture;
        uniform sampler2D vTexture;
        uniform sampler2D aTexture;
        uniform float opacity;

        mat4 colorTransform = mat4( 1.0,  0.0,    1.402,  0.0,
                                    1.0, -0.344, -0.714,  0.0,
                                    1.0,  1.772,  0.0,   -0.0,
                                    0.0,  0.0,    0.0,    opacity);

        void main() {
            gl_FragColor = vec4(texture2D(yTexture, gl_TexCoord[0].st).p,
                                texture2D(uTexture, gl_TexCoord[0].st).p-0.5,
                                texture2D(vTexture, gl_TexCoord[0].st).p-0.5,
                                texture2D(aTexture, gl_TexCoord[0].st).p) * colorTransform;
        }
    ));

    link();

    m_yTextureLocation = uniformLocation("yTexture");
    m_uTextureLocation = uniformLocation("uTexture");
    m_vTextureLocation = uniformLocation("vTexture");
    m_aTextureLocation = uniformLocation("aTexture");
    m_opacityLocation = uniformLocation("opacity");
}<|MERGE_RESOLUTION|>--- conflicted
+++ resolved
@@ -1,28 +1,24 @@
 #include "yv12_to_rgb_shader_program.h"
+#include <cmath> /* For std::sin & std::cos. */
 
-QnAbstractYv12ToRgbShaderProgram::QnAbstractYv12ToRgbShaderProgram(const QGLContext *context, QObject *parent):
+QnYv12ToRgbShaderProgram::QnYv12ToRgbShaderProgram(const QGLContext *context, QObject *parent): 
     QGLShaderProgram(context, parent) 
 {
     addShaderFromSourceCode(QGLShader::Vertex, QN_SHADER_SOURCE(
         void main() {
             gl_Position = gl_ModelViewProjectionMatrix * gl_Vertex;
             gl_TexCoord[0] = gl_MultiTexCoord0;
-    }
+        }
     ));
 
-}
-
-
-// ============================= QnYv12ToRgbShaderProgram ==================
-
-QnYv12ToRgbShaderProgram::QnYv12ToRgbShaderProgram(const QGLContext *context, QObject *parent): 
-    QnAbstractYv12ToRgbShaderProgram(context, parent) 
-{
     addShaderFromSourceCode(QGLShader::Fragment, QN_SHADER_SOURCE(
         uniform sampler2D yTexture;
         uniform sampler2D uTexture;
         uniform sampler2D vTexture;
         uniform float opacity;
+        uniform float yLevels1;
+        uniform float yLevels2;
+        uniform float yGamma;
 
         mat4 colorTransform = mat4( 1.0,  0.0,    1.402, -0.701,
                                     1.0, -0.344, -0.714,  0.529,
@@ -30,48 +26,12 @@
                                     0.0,  0.0,    0.0,    opacity);
 
         void main() {
-            gl_FragColor = vec4(texture2D(yTexture, gl_TexCoord[0].st).p,
+            float y = texture2D(yTexture, gl_TexCoord[0].st).p;
+            gl_FragColor = vec4(clamp(pow(clamp(y+ yLevels2, 0.0, 1.0) * yLevels1, yGamma), 0.0, 1.0),
                                 texture2D(uTexture, gl_TexCoord[0].st).p,
                                 texture2D(vTexture, gl_TexCoord[0].st).p,
                                 1.0) * colorTransform;
         }
-    ));
-
-    link();
-
-    m_yTextureLocation = uniformLocation("yTexture");
-    m_uTextureLocation = uniformLocation("uTexture");
-    m_vTextureLocation = uniformLocation("vTexture");
-    m_opacityLocation = uniformLocation("opacity");
-}
-
-    // ============================ QnYv12ToRgbWithGammaShaderProgram ==================================
-
-
-QnYv12ToRgbWithGammaShaderProgram::QnYv12ToRgbWithGammaShaderProgram(const QGLContext *context, QObject *parent): 
-    QnAbstractYv12ToRgbShaderProgram(context, parent) 
-{
-    addShaderFromSourceCode(QGLShader::Fragment, QN_SHADER_SOURCE(
-        uniform sampler2D yTexture;
-    uniform sampler2D uTexture;
-    uniform sampler2D vTexture;
-    uniform float opacity;
-    uniform float yLevels1;
-    uniform float yLevels2;
-    uniform float yGamma;
-
-    mat4 colorTransform = mat4( 1.0,  0.0,    1.402, -0.701,
-        1.0, -0.344, -0.714,  0.529,
-        1.0,  1.772,  0.0,   -0.886,
-        0.0,  0.0,    0.0,    opacity);
-
-    void main() {
-        float y = texture2D(yTexture, gl_TexCoord[0].st).p;
-        gl_FragColor = vec4(clamp(pow(max(y+ yLevels2, 0.0) * yLevels1, yGamma), 0.0, 1.0),
-                            texture2D(uTexture, gl_TexCoord[0].st).p,
-                            texture2D(vTexture, gl_TexCoord[0].st).p,
-                            1.0) * colorTransform;
-    }
     ));
 
     link();
@@ -86,13 +46,9 @@
 }
 
 
-// ============================ QnYv12ToRgbaShaderProgram ==================================
-
 QnYv12ToRgbaShaderProgram::QnYv12ToRgbaShaderProgram(const QGLContext *context, QObject *parent):
-    QnAbstractYv12ToRgbShaderProgram(context, parent) 
+    QGLShaderProgram(context, parent) 
 {
-<<<<<<< HEAD
-=======
     addShaderFromSourceCode(QGLShader::Vertex, QN_SHADER_SOURCE(
         void main() {
             gl_Position = gl_ModelViewProjectionMatrix * gl_Vertex;
@@ -100,13 +56,15 @@
         }
     ));
 
->>>>>>> becea79a
     addShaderFromSourceCode(QGLShader::Fragment, QN_SHADER_SOURCE(
         uniform sampler2D yTexture;
         uniform sampler2D uTexture;
         uniform sampler2D vTexture;
         uniform sampler2D aTexture;
         uniform float opacity;
+        uniform float yLevels1;
+        uniform float yLevels2;
+        uniform float yGamma;
 
         mat4 colorTransform = mat4( 1.0,  0.0,    1.402,  0.0,
                                     1.0, -0.344, -0.714,  0.0,
@@ -114,7 +72,8 @@
                                     0.0,  0.0,    0.0,    opacity);
 
         void main() {
-            gl_FragColor = vec4(texture2D(yTexture, gl_TexCoord[0].st).p,
+            float y = texture2D(yTexture, gl_TexCoord[0].st).p;
+            gl_FragColor = vec4(clamp(pow(clamp(y+ yLevels2, 0.0, 1.0) * yLevels1, yGamma), 0.0, 1.0),
                                 texture2D(uTexture, gl_TexCoord[0].st).p-0.5,
                                 texture2D(vTexture, gl_TexCoord[0].st).p-0.5,
                                 texture2D(aTexture, gl_TexCoord[0].st).p) * colorTransform;
@@ -128,4 +87,7 @@
     m_vTextureLocation = uniformLocation("vTexture");
     m_aTextureLocation = uniformLocation("aTexture");
     m_opacityLocation = uniformLocation("opacity");
+    m_yLevels1Location = uniformLocation("yLevels1");
+    m_yLevels2Location = uniformLocation("yLevels2");
+    m_yGammaLocation = uniformLocation("yGamma");
 }