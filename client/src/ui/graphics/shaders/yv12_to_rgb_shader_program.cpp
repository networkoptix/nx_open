--- conflicted
+++ resolved
@@ -91,16 +91,6 @@
 QnYv12ToRgbaShaderProgram::QnYv12ToRgbaShaderProgram(const QGLContext *context, QObject *parent):
     QnAbstractYv12ToRgbShaderProgram(context, parent) 
 {
-<<<<<<< HEAD
-    addShaderFromSourceCode(QGLShader::Vertex, QN_SHADER_SOURCE(
-        void main() {
-            gl_Position = gl_ModelViewProjectionMatrix * gl_Vertex;
-            gl_TexCoord[0] = gl_MultiTexCoord0;
-        }
-    ));
-
-=======
->>>>>>> 3882adcb
     addShaderFromSourceCode(QGLShader::Fragment, QN_SHADER_SOURCE(
         uniform sampler2D yTexture;
         uniform sampler2D uTexture;
