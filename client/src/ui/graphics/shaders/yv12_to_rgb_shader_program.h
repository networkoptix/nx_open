#ifndef QN_YV12_TO_RGB_SHADER_PROGRAM_H
#define QN_YV12_TO_RGB_SHADER_PROGRAM_H

#include "arb_shader_program.h"
#include "utils/color_space/image_correction.h"

class QnAbstractYv12ToRgbShaderProgram : public QGLShaderProgram 
{
public:
    QnAbstractYv12ToRgbShaderProgram(const QGLContext *context = NULL, QObject *parent = NULL);

    void setYTexture(int target) {
        setUniformValue(m_yTextureLocation, target);
    }

    void setUTexture(int target) {
        setUniformValue(m_uTextureLocation, target);
    }

    void setVTexture(int target) {
        setUniformValue(m_vTextureLocation, target);
    }

    void setOpacity(GLfloat opacity) {
        setUniformValue(m_opacityLocation, opacity);
    }

<<<<<<< HEAD
protected:
    int m_yTextureLocation;
    int m_uTextureLocation;
    int m_vTextureLocation;
    int m_opacityLocation;
};

class QnYv12ToRgbShaderProgram: public QnAbstractYv12ToRgbShaderProgram 
{
public:
    QnYv12ToRgbShaderProgram(const QGLContext *context = NULL, QObject *parent = NULL);
};

class QnYv12ToRgbWithGammaShaderProgram: public QnAbstractYv12ToRgbShaderProgram {
    Q_OBJECT;
public:
    QnYv12ToRgbWithGammaShaderProgram(const QGLContext *context = NULL, QObject *parent = NULL);

    void setImageCorrection(const ImageCorrectionResult& value)
    {
=======
    void setImageCorrection(const ImageCorrectionResult &value) {
>>>>>>> becea79a
        setUniformValue(m_yLevels1Location, value.aCoeff);
        setUniformValue(m_yLevels2Location, value.bCoeff);
        setUniformValue(m_yGammaLocation, value.gamma);
    }
private:
    int m_yLevels1Location;
    int m_yLevels2Location;
    int m_yGammaLocation;
};


class QnYv12ToRgbaShaderProgram: public QnAbstractYv12ToRgbShaderProgram {
    Q_OBJECT;
public:
    QnYv12ToRgbaShaderProgram(const QGLContext *context = NULL, QObject *parent = NULL);

<<<<<<< HEAD
    void setATexture(int target) {
        setUniformValue(m_aTextureLocation, target);
    }
=======
    void setYTexture(int target) {
        setUniformValue(m_yTextureLocation, target);
    }

    void setUTexture(int target) {
        setUniformValue(m_uTextureLocation, target);
    }

    void setVTexture(int target) {
        setUniformValue(m_vTextureLocation, target);
    }

    void setATexture(int target) {
        setUniformValue(m_aTextureLocation, target);
    }

    void setOpacity(GLfloat opacity) {
        setUniformValue(m_opacityLocation, opacity);
    }

    void setImageCorrection(const ImageCorrectionResult &value) {
        setUniformValue(m_yLevels1Location, value.aCoeff);
        setUniformValue(m_yLevels2Location, value.bCoeff);
        setUniformValue(m_yGammaLocation, value.gamma);
    }

>>>>>>> becea79a
private:
    int m_aTextureLocation;
};

#endif // QN_YV12_TO_RGB_SHADER_PROGRAM_H<|MERGE_RESOLUTION|>--- conflicted
+++ resolved
@@ -4,10 +4,10 @@
 #include "arb_shader_program.h"
 #include "utils/color_space/image_correction.h"
 
-class QnAbstractYv12ToRgbShaderProgram : public QGLShaderProgram 
-{
+class QnYv12ToRgbShaderProgram: public QGLShaderProgram {
+    Q_OBJECT;
 public:
-    QnAbstractYv12ToRgbShaderProgram(const QGLContext *context = NULL, QObject *parent = NULL);
+    QnYv12ToRgbShaderProgram(const QGLContext *context = NULL, QObject *parent = NULL);
 
     void setYTexture(int target) {
         setUniformValue(m_yTextureLocation, target);
@@ -25,51 +25,27 @@
         setUniformValue(m_opacityLocation, opacity);
     }
 
-<<<<<<< HEAD
-protected:
+    void setImageCorrection(const ImageCorrectionResult &value) {
+        setUniformValue(m_yLevels1Location, value.aCoeff);
+        setUniformValue(m_yLevels2Location, value.bCoeff);
+        setUniformValue(m_yGammaLocation, value.gamma);
+    }
+
+private:
     int m_yTextureLocation;
     int m_uTextureLocation;
     int m_vTextureLocation;
     int m_opacityLocation;
-};
-
-class QnYv12ToRgbShaderProgram: public QnAbstractYv12ToRgbShaderProgram 
-{
-public:
-    QnYv12ToRgbShaderProgram(const QGLContext *context = NULL, QObject *parent = NULL);
-};
-
-class QnYv12ToRgbWithGammaShaderProgram: public QnAbstractYv12ToRgbShaderProgram {
-    Q_OBJECT;
-public:
-    QnYv12ToRgbWithGammaShaderProgram(const QGLContext *context = NULL, QObject *parent = NULL);
-
-    void setImageCorrection(const ImageCorrectionResult& value)
-    {
-=======
-    void setImageCorrection(const ImageCorrectionResult &value) {
->>>>>>> becea79a
-        setUniformValue(m_yLevels1Location, value.aCoeff);
-        setUniformValue(m_yLevels2Location, value.bCoeff);
-        setUniformValue(m_yGammaLocation, value.gamma);
-    }
-private:
     int m_yLevels1Location;
     int m_yLevels2Location;
     int m_yGammaLocation;
 };
 
-
-class QnYv12ToRgbaShaderProgram: public QnAbstractYv12ToRgbShaderProgram {
+class QnYv12ToRgbaShaderProgram: public QGLShaderProgram {
     Q_OBJECT;
 public:
     QnYv12ToRgbaShaderProgram(const QGLContext *context = NULL, QObject *parent = NULL);
 
-<<<<<<< HEAD
-    void setATexture(int target) {
-        setUniformValue(m_aTextureLocation, target);
-    }
-=======
     void setYTexture(int target) {
         setUniformValue(m_yTextureLocation, target);
     }
@@ -96,9 +72,15 @@
         setUniformValue(m_yGammaLocation, value.gamma);
     }
 
->>>>>>> becea79a
 private:
+    int m_yTextureLocation;
+    int m_uTextureLocation;
+    int m_vTextureLocation;
     int m_aTextureLocation;
+    int m_opacityLocation;
+    int m_yLevels1Location;
+    int m_yLevels2Location;
+    int m_yGammaLocation;
 };
 
 #endif // QN_YV12_TO_RGB_SHADER_PROGRAM_H