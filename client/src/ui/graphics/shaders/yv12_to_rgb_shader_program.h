--- conflicted
+++ resolved
@@ -12,11 +12,9 @@
     void setYTexture(int target) {
         setUniformValue(m_yTextureLocation, target);
     }
-
     void setUTexture(int target) {
         setUniformValue(m_uTextureLocation, target);
     }
-
     void setVTexture(int target) {
         setUniformValue(m_vTextureLocation, target);
     }
@@ -25,9 +23,6 @@
         setUniformValue(m_opacityLocation, opacity);
     }
 
-<<<<<<< HEAD
-    void setImageCorrection(const ImageCorrectionResult &value) {
-=======
 protected:
     int m_yTextureLocation;
     int m_uTextureLocation;
@@ -48,7 +43,6 @@
 
     void setImageCorrection(const ImageCorrectionResult& value)
     {
->>>>>>> 3882adcb
         setUniformValue(m_yLevels1Location, value.aCoeff);
         setUniformValue(m_yLevels2Location, value.bCoeff);
         setUniformValue(m_yGammaLocation, value.gamma);
@@ -65,38 +59,9 @@
 public:
     QnYv12ToRgbaShaderProgram(const QGLContext *context = NULL, QObject *parent = NULL);
 
-<<<<<<< HEAD
-    void setYTexture(int target) {
-        setUniformValue(m_yTextureLocation, target);
-    }
-
-    void setUTexture(int target) {
-        setUniformValue(m_uTextureLocation, target);
-    }
-
-    void setVTexture(int target) {
-        setUniformValue(m_vTextureLocation, target);
-    }
-
     void setATexture(int target) {
         setUniformValue(m_aTextureLocation, target);
     }
-
-    void setOpacity(GLfloat opacity) {
-        setUniformValue(m_opacityLocation, opacity);
-    }
-
-    void setImageCorrection(const ImageCorrectionResult &value) {
-        setUniformValue(m_yLevels1Location, value.aCoeff);
-        setUniformValue(m_yLevels2Location, value.bCoeff);
-        setUniformValue(m_yGammaLocation, value.gamma);
-    }
-
-=======
-    void setATexture(int target) {
-        setUniformValue(m_aTextureLocation, target);
-    }
->>>>>>> 3882adcb
 private:
     int m_aTextureLocation;
 };
