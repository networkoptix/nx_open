--- conflicted
+++ resolved
@@ -1,13 +1,8 @@
 #include "instrumented.h"
 #include "instrument_manager.h"
 
-<<<<<<< HEAD
-InstrumentedBase::InstrumentedBase(): m_scene(NULL) {}
-
 InstrumentedBase::~InstrumentedBase() {}
 
-=======
->>>>>>> e2cf513e
 void InstrumentedBase::updateScene(QGraphicsScene *scene, QGraphicsItem *item) {
     if(m_scene == scene)
         return;
