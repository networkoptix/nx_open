#include "drop_instrument.h"

#include <limits>

#include <QtWidgets/QGraphicsSceneDragDropEvent>
#include <QtWidgets/QGraphicsItem>
#include <QtCore/QMimeData>

#include <common/common_globals.h>

#include <core/resource_management/resource_pool.h>
#include <core/resource/media_resource.h>
#include <core/resource/media_server_resource.h>
#include <core/resource/layout_resource.h>
#include <core/resource/videowall_resource.h>
#include <core/resource/webpage_resource.h>
#include <core/resource/file_processor.h>
#include <core/resource/videowall_item.h>
#include <core/resource/videowall_item_index.h>

#include <utils/common/warnings.h>

#include <ui/actions/action_manager.h>
#include <ui/workbench/workbench.h>
#include <ui/workbench/workbench_grid_mapper.h>
#include <ui/workbench/workbench_context.h>
#include <ui/workbench/workbench_resource.h>
#include <ui/workaround/mac_utils.h>

#include "destruction_guard_item.h"

class DropSurfaceItem: public QGraphicsObject {
public:
    DropSurfaceItem(QGraphicsItem *parent = NULL):
        QGraphicsObject(parent)
    {
        qreal d = std::numeric_limits<qreal>::max() / 4;
        m_boundingRect = QRectF(QPointF(-d, -d), QPointF(d, d));

        setAcceptedMouseButtons(0);
        setAcceptDrops(true);
        /* Don't disable this item here or it will swallow mouse wheel events. */
    }

    virtual QRectF boundingRect() const override {
        return m_boundingRect;
    }

    virtual void paint(QPainter *, const QStyleOptionGraphicsItem *, QWidget *) override {
        return;
    }

private:
    QRectF m_boundingRect;
};


DropInstrument::DropInstrument(bool intoNewLayout, QnWorkbenchContext *context, QObject *parent):
    Instrument(Item, makeSet(/* No events here, we'll receive them from the surface item. */), parent),
    m_context(context),
    m_filterItem(new SceneEventFilterItem()),
    m_intoNewLayout(intoNewLayout)
{
    if(context == NULL)
        qnNullWarning(context);

    m_filterItem->setEventFilter(this);
}

QGraphicsObject *DropInstrument::surface() const {
    return m_surface.data();
}

void DropInstrument::setSurface(QGraphicsObject *surface) {
    if(this->surface()) {
        this->surface()->removeSceneEventFilter(filterItem());

        if(this->surface()->parent() == this)
            delete this->surface();
    }

    m_surface = surface;

    if(this->surface()) {
        this->surface()->setAcceptDrops(true);
        this->surface()->installSceneEventFilter(filterItem());
    }
}

void DropInstrument::installedNotify() {
    DestructionGuardItem *guard = new DestructionGuardItem();
    guard->setGuarded(filterItem());
    guard->setPos(0.0, 0.0);
    scene()->addItem(guard);

    if(surface() == NULL) {
        DropSurfaceItem *surface = new DropSurfaceItem();
        surface->setParent(this);
        scene()->addItem(surface);
        setSurface(surface);
    }

    m_guard = guard;
}

void DropInstrument::aboutToBeUninstalledNotify() {
    if(guard() != NULL)
        delete guard();

    setSurface(NULL);
}

bool DropInstrument::sceneEventFilter(QGraphicsItem *watched, QEvent *event) {
    return this->sceneEvent(watched, event);
}

bool DropInstrument::dragEnterEvent(QGraphicsItem *, QGraphicsSceneDragDropEvent *event) {
    m_resources.clear();
    m_videoWallItems.clear();

    const QMimeData *mimeData = event->mimeData();
    if (mimeData->hasFormat(Qn::NoSceneDrop)) {
        event->ignore();
        return false;
    }

#ifdef Q_OS_MAC
    if (mimeData->hasUrls()) {
        foreach(const QUrl &url, mimeData->urls()) {
            if (url.isLocalFile() && QFile::exists(url.toLocalFile()))
                mac_saveFileBookmark(url.path());
        }
    }
#endif

    QnResourceList resources = QnWorkbenchResource::deserializeResources(mimeData);
    QnResourceList media;   // = resources.filtered<QnMediaResource>();
    QnResourceList layouts; // = resources.filtered<QnLayoutResource>();
    QnResourceList servers; // = resources.filtered<QnMediaServerResource>();
    QnResourceList videowalls;
    QnResourceList webPages;

    foreach( QnResourcePtr res, resources )
    {
        if( dynamic_cast<QnMediaResource*>(res.data()) )
            media.push_back( res );
        if( res.dynamicCast<QnLayoutResource>() )
            layouts.push_back( res );
        if( res.dynamicCast<QnMediaServerResource>() )
            servers.push_back( res );
        if( res.dynamicCast<QnVideoWallResource>() )
            videowalls.push_back( res );
        if( res.dynamicCast<QnWebPageResource>() )
            webPages.push_back( res );
    }

    m_resources = media;
    m_resources << layouts;
    m_resources << servers;
    m_resources << videowalls;
    m_resources << webPages;

    m_videoWallItems = qnResPool->getVideoWallItemsByUuid(QnVideoWallItem::deserializeUuids(mimeData));

    if (m_resources.empty() && m_videoWallItems.empty()) {
        event->ignore();
        return false;
    }

    event->acceptProposedAction();
    return true;
}

bool DropInstrument::dragMoveEvent(QGraphicsItem *, QGraphicsSceneDragDropEvent *event) {
    if(m_resources.empty() && m_videoWallItems.empty()) {
        event->ignore();
        return false;
    }

    event->acceptProposedAction();
    return true;
}

bool DropInstrument::dragLeaveEvent(QGraphicsItem *, QGraphicsSceneDragDropEvent *) {
    if(m_resources.empty() && m_videoWallItems.empty())
        return false;

    return true;
}

bool DropInstrument::dropEvent(QGraphicsItem *, QGraphicsSceneDragDropEvent *event) {
    QnWorkbenchContext *context = m_context.data();
    if(context == NULL)
        return true;

    const QMimeData *mimeData = event->mimeData();
    if (mimeData->hasFormat(Qn::NoSceneDrop))
        return false;

    // try to drop videowall items first
    if (context->menu()->triggerIfPossible(
        QnActions::StartVideoWallControlAction,
        QnActionParameters(m_videoWallItems))) {

    }
    else
    if(!m_intoNewLayout) {
        context->menu()->trigger(
<<<<<<< HEAD
            Qn::DropResourcesAction,
=======
            QnActions::DropResourcesAction,
>>>>>>> 2d203695
            QnActionParameters(m_resources).withArgument(Qn::ItemPositionRole, context->workbench()->mapper()->mapToGridF(event->scenePos()))
        );
    } else {
        context->menu()->trigger(
<<<<<<< HEAD
            Qn::DropResourcesIntoNewLayoutAction,
=======
            QnActions::DropResourcesIntoNewLayoutAction,
>>>>>>> 2d203695
            QnActionParameters(m_resources)
        );
    }

    event->acceptProposedAction();
    return true;
}

DestructionGuardItem *DropInstrument::guard() const {
    return m_guard.data();
}

SceneEventFilterItem *DropInstrument::filterItem() const {
    return m_filterItem.data();
}<|MERGE_RESOLUTION|>--- conflicted
+++ resolved
@@ -206,20 +206,12 @@
     else
     if(!m_intoNewLayout) {
         context->menu()->trigger(
-<<<<<<< HEAD
-            Qn::DropResourcesAction,
-=======
             QnActions::DropResourcesAction,
->>>>>>> 2d203695
             QnActionParameters(m_resources).withArgument(Qn::ItemPositionRole, context->workbench()->mapper()->mapToGridF(event->scenePos()))
         );
     } else {
         context->menu()->trigger(
-<<<<<<< HEAD
-            Qn::DropResourcesIntoNewLayoutAction,
-=======
             QnActions::DropResourcesIntoNewLayoutAction,
->>>>>>> 2d203695
             QnActionParameters(m_resources)
         );
     }
