--- conflicted
+++ resolved
@@ -266,11 +266,7 @@
         /* Correct. */
         if(!qFuzzyCompare(m_view->viewportTransform(), m_sceneToViewport)) {
             /* Calculate old scale. */
-<<<<<<< HEAD
-            qreal logOldScale = 0.0;
-=======
             qreal logOldScale = 1.0;
->>>>>>> b9c405a3
             if(m_isSizeCorrected)
                 calculateRelativeScale(&logOldScale);
 
