--- conflicted
+++ resolved
@@ -53,18 +53,7 @@
     //paintOverlay(0, rect());
     glDisable(GL_BLEND);
     painter->endNativePainting();
-<<<<<<< HEAD
-
-    /*if(m_footerOverlayWidget->isVisible() && !qFuzzyIsNull(m_footerOverlayWidget->opacity())) 
-        emit updateOverlayTextLater();*/
-}
-
-/*void QnResourceServerWidget::updateOverlayText(){
-    m_footerLeftLabel->setText(tr("CPU Model: %1").arg(m_model));
-}*/
-=======
-}
->>>>>>> cf80a69e
+}
 
 void QnResourceServerWidget::at_timer_update(){
     if (m_alreadyUpdating){
