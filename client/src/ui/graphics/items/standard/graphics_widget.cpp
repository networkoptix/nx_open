--- conflicted
+++ resolved
@@ -363,7 +363,7 @@
 }
 
 bool GraphicsWidget::event(QEvent *event) {
-    return base_type::event(event);
+    //return base_type::event(event);
 
     /* Filter events that we want to handle by ourself. */
     switch(event->type()) {
@@ -608,17 +608,6 @@
     if (!hasDecoration()) // TODO: #Elric invalid check
         return false;
 
-<<<<<<< HEAD
-    if (q->rect().contains(event->pos())) {
-        /* Mouse has left the window frame and entered its interior. */
-        ensureWindowData();
-        if (windowData->hoveredSection != Qt::NoSection)
-            windowFrameHoverLeaveEvent(event);
-        return false;
-    }
-
-=======
->>>>>>> ed614729
     ensureWindowData();
     bool oldCloseButtonHovered = windowData->closeButtonHovered;
     windowData->closeButtonHovered = false;
@@ -692,12 +681,8 @@
     switch(windowData->grabbedSection) {
     case Qt::TitleBarArea:
         if(handlingFlags & GraphicsWidget::ItemHandlesMovement) {
-<<<<<<< HEAD
+            windowData->startPinPoint = q->pos() - q->mapToParent(event->pos());
             return true;
-=======
-            windowData->startPinPoint = q->pos() - q->mapToParent(event->pos());
-            event->accept();
->>>>>>> ed614729
         } else {
             windowData->grabbedSection = Qt::NoSection;
             return false;
