#include "image_button_widget.h"
#include "image_button_widget_p.h"

#include <cassert>

#include <QtGui/QPainter>
#include <QtGui/QIcon>
#include <QtWidgets/QAction>
#include <QtWidgets/QStyle>
#include <QtGui/QPixmapCache>
#include <QtOpenGL/QGLContext>

#include <ui/workaround/gl_native_painting.h>
#include <ui/animation/variant_animator.h>
#include <ui/style/globals.h>
#include <ui/style/icon.h>

#include <ui/graphics/shaders/texture_transition_shader_program.h>

#include <ui/graphics/opengl/gl_context_data.h>
#include <ui/graphics/opengl/gl_shortcuts.h>
#include <ui/common/geometry.h>
#include <ui/common/accessor.h>
#include <ui/common/palette.h>

#include <utils/common/warnings.h>
#include <utils/common/scoped_painter_rollback.h>
#include <utils/common/checked_cast.h>
#include <utils/math/linear_combination.h>
#include <utils/math/color_transformations.h>
#include "opengl_renderer.h"

//#define QN_IMAGE_BUTTON_WIDGET_DEBUG

namespace {
    bool checkPixmapGroupRole(QnImageButtonWidget::StateFlags *flags) {
        bool result = true;

        if(*flags < 0 || *flags > QnImageButtonWidget::FLAGS_MAX) {
            qnWarning("Invalid pixmap flags '%1'.", static_cast<int>(*flags));
            *flags = 0;
            result = false;
        }

        return result;
    }

    GLuint checkedBindTexture(QGLWidget *widget, const QPixmap &pixmap, GLenum target, GLint format, QGLContext::BindOptions options) {
        GLint result = widget->bindTexture(pixmap, target, format, options);
#ifdef QN_IMAGE_BUTTON_WIDGET_DEBUG
        if(!glIsTexture(result))
            qnWarning("OpenGL texture %1 was unexpectedly released, rendering glitches may ensue.", result);
#endif
        return result;
    }

    QPixmap bestPixmap(const QIcon &icon, QIcon::Mode mode, QIcon::State state) {
        return icon.pixmap(QSize(1024, 1024), mode, state);
    }
/*
    void glDrawTexturedRect(const QRectF &rect) {
        GLfloat vertices[] = {
            (GLfloat)rect.left(),   (GLfloat)rect.top(),
            (GLfloat)rect.right(),  (GLfloat)rect.top(),
            (GLfloat)rect.right(),  (GLfloat)rect.bottom(),
            (GLfloat)rect.left(),   (GLfloat)rect.bottom()
        };

        GLfloat texCoords[] = {
            0.0, 0.0,
            1.0, 0.0,
            1.0, 1.0,
            0.0, 1.0
        };
        

        glEnableClientState(GL_VERTEX_ARRAY);
        glEnableClientState(GL_TEXTURE_COORD_ARRAY);

        glVertexPointer(2, GL_FLOAT, 0, vertices);
        glTexCoordPointer(2, GL_FLOAT, 0, texCoords);

        glDrawArrays(GL_QUADS, 0, 4);

        glDisableClientState(GL_TEXTURE_COORD_ARRAY);
        glDisableClientState(GL_VERTEX_ARRAY);
    }*/

    typedef QnGlContextData<QnTextureTransitionShaderProgram, QnGlContextDataForwardingFactory<QnTextureTransitionShaderProgram> > QnTextureTransitionShaderProgramStorage;
    Q_GLOBAL_STATIC(QnTextureTransitionShaderProgramStorage, qn_textureTransitionShaderProgramStorage)

} // anonymous namespace

class QnImageButtonHoverProgressAccessor: public AbstractAccessor {
    virtual QVariant get(const QObject *object) const override {
        return static_cast<const QnImageButtonWidget *>(object)->m_hoverProgress;
    }

    virtual void set(QObject *object, const QVariant &value) const override {
        QnImageButtonWidget *widget = static_cast<QnImageButtonWidget *>(object);
        if(qFuzzyCompare(widget->m_hoverProgress, value.toReal()))
            return;

        widget->m_hoverProgress = value.toReal();
        widget->update();
    }
};

QnImageButtonWidget::QnImageButtonWidget(QGraphicsItem *parent, Qt::WindowFlags windowFlags):
    base_type(parent, windowFlags),
    m_pixmapCacheValid(false),
    m_state(0),
    m_checkable(false),
    m_cached(false),
    m_skipNextHoverEvents(false),
    m_hoverProgress(0.0),
    m_action(NULL),
    m_actionIconOverridden(false)
{
    setAcceptedMouseButtons(Qt::LeftButton);
    setClickableButtons(Qt::LeftButton);
    setAcceptHoverEvents(true);
    setSizePolicy(QSizePolicy(QSizePolicy::Fixed, QSizePolicy::Fixed, QSizePolicy::ToolButton));

    m_animator = new VariantAnimator(this);
    m_animator->setTargetObject(this);
    m_animator->setAccessor(new QnImageButtonHoverProgressAccessor());
    m_animator->setSpeed(1000.0 / qnGlobals->opacityChangePeriod());
    registerAnimation(m_animator);

    /* When hovering over a button, a cursor should always change to arrow pointer. */
    setCursor(Qt::ArrowCursor);

    QEvent styleChange(QEvent::StyleChange);
    event(&styleChange);
}

QnImageButtonWidget::~QnImageButtonWidget() {
    return;
}

const QPixmap &QnImageButtonWidget::pixmap(StateFlags flags) const {
    if(!m_cached) {
        return m_pixmaps[validPixmapState(flags)];
    } else {
        ensurePixmapCache();

        return m_pixmapCache[validPixmapState(flags)];
    }
}

void QnImageButtonWidget::setPixmap(StateFlags flags, const QPixmap &pixmap) {
    if(!checkPixmapGroupRole(&flags))
        return;

    m_pixmaps[flags] = pixmap;

    invalidatePixmapCache();
    update();
}

const QIcon &QnImageButtonWidget::icon() const {
<<<<<<< HEAD
    return QIcon(); // TODO: #Elric
=======
    return QIcon(); // TODO: #Elric warning C4172: returning address of local variable or temporary
>>>>>>> e4ab7b42
}

void QnImageButtonWidget::setIcon(const QIcon &icon) {
    for(int i = 0; i <= FLAGS_MAX; i++)
        m_pixmaps[i] = QPixmap();

    setPixmap(0,                            bestPixmap(icon, QnIcon::Normal, QnIcon::Off));
    setPixmap(HOVERED,                      bestPixmap(icon, QnIcon::Active, QnIcon::Off));
    setPixmap(DISABLED,                     bestPixmap(icon, QnIcon::Disabled, QnIcon::Off));
    setPixmap(PRESSED,                      bestPixmap(icon, QnIcon::Pressed, QnIcon::Off));

    setPixmap(CHECKED,                      bestPixmap(icon, QnIcon::Normal, QnIcon::On));
    setPixmap(CHECKED | HOVERED,            bestPixmap(icon, QnIcon::Active, QnIcon::On));
    setPixmap(CHECKED | DISABLED,           bestPixmap(icon, QnIcon::Disabled, QnIcon::On));
    setPixmap(CHECKED | PRESSED,            bestPixmap(icon, QnIcon::Pressed, QnIcon::On));

    m_actionIconOverridden = true;
}

void QnImageButtonWidget::setCheckable(bool checkable) {
    if (m_checkable == checkable)
        return;

    m_checkable = checkable;
    if (!m_checkable)
        updateState(m_state & ~CHECKED);
    update();
}

void QnImageButtonWidget::setChecked(bool checked) {
    if (!m_checkable || checked == isChecked())
        return;

    updateState(checked ? (m_state | CHECKED) : (m_state & ~CHECKED));
    update();
}

void QnImageButtonWidget::setDisabled(bool disabled) {
    setEnabled(!disabled);
}

void QnImageButtonWidget::setPressed(bool pressed) {
    if(pressed) {
        updateState(m_state | PRESSED);
    } else {
        updateState(m_state & ~PRESSED);
    }
}

qreal QnImageButtonWidget::animationSpeed() const {
    return m_animator->speed();
}

void QnImageButtonWidget::setAnimationSpeed(qreal animationSpeed) {
    m_animator->setSpeed(animationSpeed);
}

void QnImageButtonWidget::clickInternal(QGraphicsSceneMouseEvent *event) {
    if(isDisabled())
        return;

    QPointer<QObject> self(this);

    if(m_action != NULL) {
        m_action->trigger();
    } else {
        toggle();
    }
    if(!self)
        return;

    emit clicked(isChecked());
    if(!self)
        return;

    if(m_action && m_action->menu() && (!event || !skipMenuEvent(event))) {
        QGraphicsView *view = NULL;
        if(event)
            view = qobject_cast<QGraphicsView *>(event->widget() ? event->widget()->parent() : NULL);
        if(!view && scene() && !scene()->views().empty())
            view = scene()->views()[0];
        if(!view) {
            qnWarning("No graphics view in scope, cannot show menu for an image button widget.");
            return;
        }

        QMenu *menu = m_action->menu();
        QPoint pos = view->mapToGlobal(view->mapFromScene(mapToScene(rect().bottomLeft())));

        updateState(m_state | PRESSED);
        menu->exec(pos);
        updateState(m_state & ~PRESSED);

        /* Cannot use QMenu::setNoReplayFor, as it will block click events for the whole scene.
         * This is why we resort to nasty hacks with mouse position comparisons. */
        m_skipNextMenuEvents = 1;
        m_nextMenuEventPos = QCursor::pos();
    }
}

void QnImageButtonWidget::click() {
    clickInternal(NULL);
}

void QnImageButtonWidget::paint(QPainter *painter, const QStyleOptionGraphicsItem *, QWidget *widget) {
    if(m_shader.isNull()) {
        m_shader = qn_textureTransitionShaderProgramStorage()->get(QGLContext::currentContext());
        initializeOpenGLFunctions();
    }

    StateFlags hoverState = m_state | HOVERED;
    StateFlags normalState = m_state & ~HOVERED;
    paint(painter, normalState, hoverState, m_hoverProgress, checked_cast<QGLWidget *>(widget), rect());
}

void QnImageButtonWidget::paint(QPainter *painter, StateFlags startState, StateFlags endState, qreal progress, QGLWidget *widget, const QRectF &rect) {

    bool isZero = qFuzzyIsNull(progress);
    bool isOne = qFuzzyCompare(progress, 1.0);

    const QPixmap &startPixmap = pixmap(startState);
    const QPixmap &endPixmap = pixmap(endState);

    if(isZero && startPixmap.isNull()) {
        return;
    } else if(isOne && endPixmap.isNull()) {
        return;
    } else if(startPixmap.isNull() && endPixmap.isNull()) {
        return;
    }

    QnGlNativePainting::begin(QGLContext::currentContext(),painter);

    glEnable(GL_BLEND);
    //Deprecated in OpenGL ES2.0
    //glEnable(GL_TEXTURE_2D);
    glBlendFunc(GL_SRC_ALPHA, GL_ONE_MINUS_SRC_ALPHA);

    //glColor(1.0, 1.0, 1.0, painter->opacity());
    QnOpenGLRendererManager::instance(QGLContext::currentContext()).setColor(QVector4D(1.0, 1.0, 1.0, painter->opacity()));

    if (isOne || isZero) {
        if (isZero) {
            checkedBindTexture(widget, startPixmap, GL_TEXTURE_2D, GL_RGBA, QGLContext::LinearFilteringBindOption);
        } else {
            checkedBindTexture(widget, endPixmap, GL_TEXTURE_2D, GL_RGBA, QGLContext::LinearFilteringBindOption);
        }
        QnOpenGLRendererManager::instance(QGLContext::currentContext()).drawBindedTextureOnQuad(rect);
        //glDrawTexturedRect(rect);
    } else {

        glActiveTexture(GL_TEXTURE1);
        checkedBindTexture(widget, endPixmap, GL_TEXTURE_2D, GL_RGBA, QGLContext::LinearFilteringBindOption);
        glActiveTexture(GL_TEXTURE0);
        checkedBindTexture(widget, startPixmap, GL_TEXTURE_2D, GL_RGBA, QGLContext::LinearFilteringBindOption);
        m_shader->bind();
        m_shader->setProgress(progress);
        m_shader->setTexture1(1);
        m_shader->setTexture(0);
        m_shader->setColor(QVector4D(1.0, 1.0, 1.0, painter->opacity()));

        QnOpenGLRendererManager::instance(QGLContext::currentContext()).drawBindedTextureOnQuad(rect,m_shader.data());
        //glDrawTexturedRect(rect);

        m_shader->release();
    }

    glDisable(GL_BLEND);
    //Deprecated in OpenGL ES2.0
    //glDisable(GL_TEXTURE_2D);
    QnGlNativePainting::end(painter);
}

void QnImageButtonWidget::clickedNotify(QGraphicsSceneMouseEvent *event) {
    clickInternal(event);
}

void QnImageButtonWidget::pressedNotify(QGraphicsSceneMouseEvent *) {
    setPressed(true);

    emit pressed();
}

void QnImageButtonWidget::releasedNotify(QGraphicsSceneMouseEvent *event) {
    setPressed(false);

    /* Next hover events that we will receive are enter and move converted from
     * release event, skip them. */
    m_skipNextHoverEvents = 2;
    m_nextHoverEventPos = event->screenPos();

    emit released();
}

bool QnImageButtonWidget::skipHoverEvent(QGraphicsSceneHoverEvent *event) {
    if(m_skipNextHoverEvents) {
        if(event->screenPos() == m_nextHoverEventPos) {
            m_skipNextHoverEvents--;
            return true;
        } else {
            m_skipNextHoverEvents = 0;
            return false;
        }
    } else {
        return false;
    }
}

bool QnImageButtonWidget::skipMenuEvent(QGraphicsSceneMouseEvent *event) {
    if(m_skipNextMenuEvents) {
        if(event->screenPos() == m_nextMenuEventPos) {
            m_skipNextMenuEvents--;
            return true;
        } else {
            m_skipNextMenuEvents = 0;
            return false;
        }
    } else {
        return false;
    }
}

void QnImageButtonWidget::hoverEnterEvent(QGraphicsSceneHoverEvent *event) {
    event->accept(); /* Buttons are opaque to hover events. */

    if(skipHoverEvent(event))
        return;

    updateState(m_state | HOVERED);

    base_type::hoverEnterEvent(event);
}

void QnImageButtonWidget::hoverMoveEvent(QGraphicsSceneHoverEvent *event) {
    event->accept(); /* Buttons are opaque to hover events. */

    if(skipHoverEvent(event))
        return;

    updateState(m_state | HOVERED); /* In case we didn't receive the hover enter event. */

    base_type::hoverMoveEvent(event);
}

void QnImageButtonWidget::mouseMoveEvent(QGraphicsSceneMouseEvent *event) {
    event->accept();

    if(rect().contains(event->pos())) {
        updateState(m_state | HOVERED);
    } else {
        updateState(m_state & ~HOVERED);
    }

    base_type::mouseMoveEvent(event);
}

void QnImageButtonWidget::hoverLeaveEvent(QGraphicsSceneHoverEvent *event) {
    event->accept(); /* Buttons are opaque to hover events. */

    updateState(m_state & ~HOVERED);

    base_type::hoverLeaveEvent(event);
}

void QnImageButtonWidget::resizeEvent(QGraphicsSceneResizeEvent *event) {
    invalidatePixmapCache();

    base_type::resizeEvent(event);
}

void QnImageButtonWidget::changeEvent(QEvent *event) {
    switch(event->type()) {
    case QEvent::StyleChange:
        setFocusPolicy(Qt::FocusPolicy(style()->styleHint(QStyle::SH_Button_FocusPolicy)));
        break;
    default:
        break;
    }

    base_type::changeEvent(event);
}

void QnImageButtonWidget::contextMenuEvent(QGraphicsSceneContextMenuEvent *event) {
    event->accept(); /* Prevent surprising click-through scenarios. */
    return;
}

bool QnImageButtonWidget::event(QEvent *event) {
    QActionEvent *actionEvent = static_cast<QActionEvent *>(event);

    switch (event->type()) {
        /* We process hover events here because they don't get forwarded to event
         * handlers for graphics widgets without decorations. */
    case QEvent::GraphicsSceneHoverEnter:
        hoverEnterEvent(static_cast<QGraphicsSceneHoverEvent *>(event));
        return event->isAccepted();
    case QEvent::GraphicsSceneHoverMove:
        hoverMoveEvent(static_cast<QGraphicsSceneHoverEvent *>(event));
        return event->isAccepted();
    case QEvent::GraphicsSceneHoverLeave:
        hoverLeaveEvent(static_cast<QGraphicsSceneHoverEvent *>(event));
        return event->isAccepted();
    case QEvent::ActionChanged:
        if (actionEvent->action() == m_action)
            updateFromDefaultAction();
        break;
    case QEvent::ActionAdded:
        break;
    case QEvent::ActionRemoved:
        if (actionEvent->action() == m_action)
            m_action = NULL;
        break;
    default:
        break;
    }

    return base_type::event(event);
}

QVariant QnImageButtonWidget::itemChange(GraphicsItemChange change, const QVariant &value) {
    switch(change) {
    case ItemEnabledHasChanged:
        updateState(isDisabled() ? (m_state | DISABLED) : (m_state & ~DISABLED));
        break;
    default:
        break;
    }

    return base_type::itemChange(change, value);
}

void QnImageButtonWidget::updateState(StateFlags state) {
    if(m_state == state)
        return;

    StateFlags oldState = m_state;
    m_state = state;

    if((oldState ^ m_state) & CHECKED) { /* CHECKED has changed, emit notification signal and sync with action. */
        emit toggled(isChecked());

        if(m_action != NULL)
            m_action->setChecked(isChecked());
    }

    if((oldState ^ m_state) & DISABLED) { /* DISABLED has changed, perform back-sync. */
        /* Disabled state change may have been propagated from parent item,
         * and in this case we shouldn't do any back-sync. */
        bool newDisabled = m_state & DISABLED;
        if(newDisabled != isDisabled())
            setDisabled(newDisabled);
    }

    if(m_action != NULL && !(oldState & HOVERED) && (m_state & HOVERED)) /* !HOVERED -> HOVERED transition */
        m_action->hover();

    if((oldState & PRESSED) && !(m_state & PRESSED)) /* PRESSED -> !PRESSED */
        m_hoverProgress = 0.0; /* No animation here as it looks crappy. */

    qreal hoverProgress = isHovered() ? 1.0 : 0.0;
    if(scene() == NULL || (m_state & PRESSED)) {
        m_animator->stop();
        m_hoverProgress = hoverProgress;
    } else {
        m_animator->animateTo(hoverProgress);
    }

    emit stateChanged();
}

QAction *QnImageButtonWidget::defaultAction() const {
    return m_action;
}

void QnImageButtonWidget::setDefaultAction(QAction *action) {
    m_action = action;
    if (!action)
        return;

    if (!this->actions().contains(action))
        addAction(action); /* This way we will receive action-related events and thus will track changes in action state. */

    m_actionIconOverridden = false;
    updateFromDefaultAction();
}

void QnImageButtonWidget::updateFromDefaultAction() {
    if(!m_actionIconOverridden) {
        setIcon(m_action->icon());
        m_actionIconOverridden = false;
    }

    setToolTip(m_action->toolTip());
    setCheckable(m_action->isCheckable());
    setChecked(m_action->isChecked());
    setEnabled(m_action->isEnabled()); // TODO: #Elric do backsync?
}

bool QnImageButtonWidget::isCached() const {
    return m_cached;
}

void QnImageButtonWidget::setCached(bool cached) {
    if(m_cached == cached)
        return;

    m_cached = cached;

    invalidatePixmapCache();
}

void QnImageButtonWidget::setFixedSize(qreal size) {
    setFixedSize(QSizeF(size, size));
}

void QnImageButtonWidget::setFixedSize(qreal width, qreal height) {
    setFixedSize(QSizeF(width, height));
}

void QnImageButtonWidget::setFixedSize(const QSizeF &size) {
    setMinimumSize(size);
    setMaximumSize(size);
}

void QnImageButtonWidget::ensurePixmapCache() const {
    if(m_pixmapCacheValid)
        return;

    for(int i = 0; i < FLAGS_MAX; i++) {
        if(m_pixmaps[i].isNull()) {
            m_pixmapCache[i] = m_pixmaps[i];
        } else {
            QSize size = this->size().toSize();
            QString key = lit("ibw_%1_%2x%3").arg(m_pixmaps[i].cacheKey()).arg(size.width()).arg(size.height());
            
            QPixmap pixmap;
            if (!QPixmapCache::find(key, &pixmap)) {
                pixmap = QPixmap::fromImage(m_pixmaps[i].toImage().scaled(size, Qt::IgnoreAspectRatio, Qt::SmoothTransformation));
                QPixmapCache::insert(key, pixmap);
            }

            m_pixmapCache[i] = pixmap;
        }
    }

    m_pixmapCacheValid = true;
}

void QnImageButtonWidget::invalidatePixmapCache() {
    m_pixmapCacheValid = false;
}

QnImageButtonWidget::StateFlags QnImageButtonWidget::validPixmapState(StateFlags flags) const {
    return findValidState(flags, m_pixmaps, [](const QPixmap &pixmap) { return !pixmap.isNull(); });
}



// -------------------------------------------------------------------------- //
// QnRotatingImageButtonWidget
// -------------------------------------------------------------------------- //
QnRotatingImageButtonWidget::QnRotatingImageButtonWidget(QGraphicsItem *parent, Qt::WindowFlags windowFlags):
    base_type(parent, windowFlags),
    m_rotationSpeed(360.0),
    m_rotation(0.0)
{
    registerAnimation(this);
    startListening();
}

void QnRotatingImageButtonWidget::paint(QPainter *painter, StateFlags startState, StateFlags endState, qreal progress, QGLWidget *widget, const QRectF &rect) {
    QnScopedPainterTransformRollback guard(painter);
    painter->translate(rect.center());
    painter->rotate(m_rotation);
    painter->translate(-rect.center());
    QnImageButtonWidget::paint(painter, startState, endState, progress, widget, rect);
}

void QnRotatingImageButtonWidget::tick(int deltaMSecs) {
    if(state() & CHECKED)
        m_rotation += m_rotationSpeed * deltaMSecs / 1000.0;
}
<|MERGE_RESOLUTION|>--- conflicted
+++ resolved
@@ -160,11 +160,7 @@
 }
 
 const QIcon &QnImageButtonWidget::icon() const {
-<<<<<<< HEAD
-    return QIcon(); // TODO: #Elric
-=======
     return QIcon(); // TODO: #Elric warning C4172: returning address of local variable or temporary
->>>>>>> e4ab7b42
 }
 
 void QnImageButtonWidget::setIcon(const QIcon &icon) {
