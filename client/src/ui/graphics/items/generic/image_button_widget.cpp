--- conflicted
+++ resolved
@@ -159,14 +159,9 @@
     update();
 }
 
-<<<<<<< HEAD
 QIcon QnImageButtonWidget::icon() const {
-    return QIcon(); // TODO: #Elric what this method for?
-=======
-const QIcon &QnImageButtonWidget::icon() const {
     static const QIcon emptyIcon;
     return emptyIcon; // TODO: #Elric #ec2: change to anything appropriate
->>>>>>> 3caa3186
 }
 
 void QnImageButtonWidget::setIcon(const QIcon &icon) {
