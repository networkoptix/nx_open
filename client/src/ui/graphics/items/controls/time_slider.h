--- conflicted
+++ resolved
@@ -185,13 +185,10 @@
 
     QnBookmarksViewer *bookmarksViewer();
 
-<<<<<<< HEAD
-=======
     bool isBookmarksVisible() const;
     void setBookmarksVisible(bool bookmarksVisible);
     QnCameraBookmarkList bookmarksAtPosition(qint64 position) const;
 
->>>>>>> cb0928eb
 signals:
     void windowMoved();
     void windowChanged(qint64 windowStart, qint64 windowEnd);
@@ -436,10 +433,7 @@
     qreal m_lastLineBarValue;
 
     QnBookmarksViewer *m_bookmarksViewer;
-<<<<<<< HEAD
-=======
     bool m_bookmarksVisible;
->>>>>>> cb0928eb
 };
 
 Q_DECLARE_OPERATORS_FOR_FLAGS(QnTimeSlider::Options);
