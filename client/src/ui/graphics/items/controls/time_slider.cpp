#include "time_slider.h"

#include <cassert>
#include <cmath>
#include <limits>

#include <boost/array.hpp>

#include <QtCore/QDateTime>
#include <QtCore/QCoreApplication>
#include <QtCore/QTimer>
#include <QtCore/qmath.h>

#include <QtGui/QPainter>
#include <QtWidgets/QGraphicsSceneWheelEvent>

#include <camera/thumbnails_loader.h>

#include <core/resource/camera_bookmark.h>

#include <recording/time_period_list.h>

#include <ui/common/geometry.h>
#include <ui/style/noptix_style.h>
#include <ui/style/globals.h>
#include <ui/graphics/items/controls/bookmarks_viewer.h>
#include <ui/graphics/items/controls/time_slider_pixmap_cache.h>
#include <ui/graphics/items/standard/graphics_slider_p.h>
#include <ui/graphics/items/generic/tool_tip_widget.h>
#include <ui/processors/kinetic_cutting_processor.h>
#include <ui/processors/drag_processor.h>

#include <ui/help/help_topics.h>

#include <utils/common/warnings.h>
#include <utils/common/scoped_painter_rollback.h>
#include <utils/common/checked_cast.h>
#include <utils/math/math.h>
#include <utils/math/color_transformations.h>

namespace {

    QTime msecsToTime(qint64 msecs) {
        return QTime(0, 0, 0, 0).addMSecs(msecs); 
    }

    inline qreal adjust(qreal value, qreal target, qreal delta) {
        if(value < target) {
            if(target - value < delta) {
                return target;
            } else {
                return value + delta;
            }
        } else {
            if(value - target < delta) {
                return target;
            } else {
                return value - delta;
            }
        }
    }

    qreal speed(qreal progress, qreal center, qreal starting, qreal relative) {
        /* Speed of tickmark height animation depends on tickmark height.
         * 
         * The goal is for animation of different tickmark groups to start and
         * end at the same moment, even if the height changes in these groups are 
         * different. */
        if(progress > center) {
            return progress * relative;
        } else {
            return (relative - starting / center) * progress + starting;
        }
    }

    /* Note that most numbers below are given relative to time slider size. */



    /* Tickmark bar. */

    /** Minimal distance between tickmarks from the same group for this group to be used as toplevel one. */
    const qreal topLevelTickmarkStep = 0.75;

    /** Minimal distance between tickmarks from the same group for this group to be visible. 
     * Note that because of the fact that tickmarks do not disappear instantly, in some cases
     * step may become smaller that this value. */
    const qreal minTickmarkLineStepPixels = 5.0;

    /** Critical distance between tickmarks from the same group. 
     * Tickmarks that are closer to each other will never be displayed. */
    const qreal criticalTickmarkLineStepPixels = 2.0;

    /** Estimated maximal size of tickmark text label. */
    const qreal maxTickmarkTextSizePixels = 80.0;

    /** Minimal distance between tickmarks from the same group for text labels to be visible for this group. */
    const qreal minTickmarkTextStepPixels = 40.0;

    /** Critical distance between tickmarks from the same group.
     * Text labels will never be displayed for tickmarks that are closer to each other. */
    const qreal criticalTickmarkTextStepPixels = 25.0;
    
    /** Minimal opacity for a tickmark that is visible. */
    const qreal minTickmarkLineOpacity = 0.05;

    /** Minimal opacity for a tickmark text label that is visible. */
    const qreal minTickmarkTextOpacity = 0.5;
    
    /** Ratio between the sizes of consequent tickmark groups. */
    const qreal tickmarkStepScale = 2.0 / 3.0;

    /** Minimal height of a tickmark text. */
    const int minTickmarkTextHeightPixels = 9;
    
    /** Maximal tickmark height, relative to the height of the tickmark bar. */
    const qreal maxTickmarkHeight = 1.0;

    /** Minimal tickmark height, relative to the height of the tickmark bar. */
    const qreal minTickmarkHeight = 0.1;

    /** Height of a tickmark text, relative to tickmark height. */
    const qreal tickmarkTextHeight = 1.0 / 3.0;

    /** Height of a tickmark line, relative to tickmark height. */
    const qreal tickmarkLineHeight = 2.0 / 3.0;

    /* Tickmark height animation parameters. */
    const qreal tickmarkHeightRelativeAnimationSpeed = 1.0;
    const qreal tickmarkHeightCentralAnimationValue = minTickmarkHeight;
    const qreal tickmarkHeightStartingAnimationSpeed = 0.5;

    /* Tickmark opacity animation parameters. */
    const qreal tickmarkOpacityRelativeAnimationSpeed = 1.0;
    const qreal tickmarkOpacityCentralAnimationValue = 0.5;
    const qreal tickmarkOpacityStartingAnimationSpeed = 1.0;



    /* Dates bar. */

    const qreal dateTextTopMargin = 0.0;
    const qreal dateTextBottomMargin = 0.1;

    const qreal minDateSpanFraction = 0.15;
    const qreal minDateSpanPixels = 160;


    
    /* Lines bar. */

    const qreal lineCommentTopMargin = -0.20;
    const qreal lineCommentBottomMargin = 0.05;

    /** Minimal color coefficient for the most noticeable chunk color in range */
    const qreal lineBarMinNoticeableFraction = 0.5;


    /* Thumbnails bar. */

    const qreal thumbnailHeightForDrawing = 10.0;



    /* Global */

    /** Minimal relative change of msecs-per-pixel value of a time slider for animation parameters to be recalculated.
     * This value was introduced so that the parameters are not recalculated constantly when changes are small. */
    const qreal msecsPerPixelChangeThreshold = 1.0e-4;
    
    /** Lower limit on time slider scale. */
    const qreal minMSecsPerPixel = 2.0;

    const QRectF dateBarPosition = QRectF(0.0, 0.0, 1.0, 0.2);

    const QRectF tickmarkBarPosition = QRectF(0.0, 0.2, 1.0, 0.5);

    const QRectF lineBarPosition = QRectF(0.0, 0.7, 1.0, 0.3);

    /** Maximal number of lines in a time slider. */
    const int maxLines = 16;

    const qreal degreesFor2x = 180.0;

    const qreal zoomSideSnapDistance = 0.075;

    const qreal hoverEffectDistance = 5.0;

    const int startDragDistance = 5;



    bool checkLine(int line) {
        if(line < 0 || line >= maxLines) {
            qnWarning("Invalid line number '%1'.", line);
            return false;
        } else {
            return true;
        }
    }

    bool checkLinePeriod(int line, Qn::TimePeriodContent type) {
        if(!checkLine(line))
            return false;

        if(type < 0 || type >= Qn::TimePeriodContentCount) {
            qnWarning("Invalid time period type '%1'.", static_cast<int>(type));
            return false;
        } else {
            return true;
        }
    }

    QRectF positionRect(const QRectF &sourceRect, const QRectF &position) {
        QRectF result = QnGeometry::cwiseMul(position, sourceRect.size());
        result.moveTopLeft(result.topLeft() + sourceRect.topLeft());
        return result;
    }

    void drawData(QPainter *painter, const QRectF &targetRect, const QPixmap &data, const QRectF &sourceRect) {
        painter->drawPixmap(targetRect, data, sourceRect);
    }

    void drawData(QPainter *painter, const QRectF &targetRect, const QImage &data, const QRectF &sourceRect) {
        painter->drawImage(targetRect, data, sourceRect);
    }

    template<class Data>
    void drawCroppedData(QPainter *painter, const QRectF &target, const QRectF &cropTarget, const Data &data, const QRectF &source, QRectF *drawnTarget = NULL) {
        MarginsF targetMargins(
            qMax(0.0, cropTarget.left() - target.left()),
            qMax(0.0, cropTarget.top() - target.top()),
            qMax(0.0, target.right() - cropTarget.right()),
            qMax(0.0, target.bottom() - cropTarget.bottom())
        );

        QRectF erodedTarget;

        if(targetMargins.isNull()) {
            erodedTarget = target;
        } else {
            erodedTarget = QnGeometry::eroded(target, targetMargins);
        } 

        if(!erodedTarget.isValid()) {
            erodedTarget = QRectF();
        } else {
            MarginsF sourceMargins = QnGeometry::cwiseMul(QnGeometry::cwiseDiv(targetMargins, target.size()), source.size());
            QRectF erodedSource = QnGeometry::eroded(source, sourceMargins);

            drawData(painter, erodedTarget, data, erodedSource);
        }

        if(drawnTarget)
            *drawnTarget = erodedTarget;
    }

    void drawCroppedPixmap(QPainter *painter, const QRectF &target, const QRectF &cropTarget, const QPixmap &pixmap, const QRectF &source, QRectF *drawnTarget = NULL) {
        drawCroppedData(painter, target, cropTarget, pixmap, source, drawnTarget);
    }

    void drawCroppedImage(QPainter *painter, const QRectF &target, const QRectF &cropTarget, const QImage &image, const QRectF &source, QRectF *drawnTarget = NULL) {
        drawCroppedData(painter, target, cropTarget, image, source, drawnTarget);
    }

} // anonymous namespace


// -------------------------------------------------------------------------- //
// QnTimeSliderChunkPainter
// -------------------------------------------------------------------------- //
// TODO: #Elric
// An even better solution that will remove all blinking 
// (we still have it with recorded chunks trapped between two motion chunks)
// would be to draw it pixel-by-pixel, counting the motion/recording percentage
// in each pixel. This approach can be made to work just as fast as the current one.
class QnTimeSliderChunkPainter {
public:
    QnTimeSliderChunkPainter(QnTimeSlider *slider, QPainter *painter): 
        m_slider(slider), 
        m_painter(painter)
    {
        assert(m_painter && m_slider);

        const QnTimeSliderColors &colors = slider->colors();

        m_pastColor[Qn::RecordingContent]           = colors.pastRecording;
        m_pastColor[Qn::MotionContent]              = colors.pastMotion;
        m_pastColor[Qn::BookmarksContent]           = colors.pastBookmark;
        m_pastColor[Qn::TimePeriodContentCount]     = colors.pastBackground;

        m_futureColor[Qn::RecordingContent]         = colors.futureRecording;
        m_futureColor[Qn::MotionContent]            = colors.futureMotion;
        m_futureColor[Qn::BookmarksContent]         = colors.futureBookmark;
        m_futureColor[Qn::TimePeriodContentCount]   = colors.futureBackground;

        m_position = m_centralPosition = m_minChunkLength = 0;
    }

    void start(qint64 startPos, qint64 centralPos, qint64 minChunkLength, const QRectF &rect) {
        m_position = startPos;
        m_centralPosition = centralPos;
        m_centralCoordinate = m_slider->quickPositionFromValue(m_centralPosition);
        m_minChunkLength = minChunkLength;
        m_rect = rect;

        qFill(m_weights, 0);
    }

    void paintChunk(qint64 length, Qn::TimePeriodContent content) {
        assert(length >= 0);

        if(m_pendingLength > 0 && m_pendingLength + length > m_minChunkLength) {
            qint64 delta = m_minChunkLength - m_pendingLength;
            length -= delta;

            storeChunk(delta, content);
            flushChunk();
        }

        storeChunk(length, content);
        if(m_pendingLength >= m_minChunkLength)
            flushChunk();
    }

    void stop() {
        if(m_pendingLength > 0)
            flushChunk();
    }

private:
    void storeChunk(qint64 length, Qn::TimePeriodContent content) {
        if(m_pendingLength == 0)
            m_pendingPosition = m_position;

        m_weights[content] += length;
        m_pendingLength += length;
        m_position += length;
    }

    void flushChunk() {
        qint64 leftPosition = m_pendingPosition;
        qint64 rightPosition = m_pendingPosition + m_pendingLength;

        qreal l = m_slider->quickPositionFromValue(leftPosition);
        qreal r = m_slider->quickPositionFromValue(rightPosition);

        if(rightPosition <= m_centralPosition) {
            m_painter->fillRect(QRectF(l, m_rect.top(), r - l, m_rect.height()), currentColor(m_pastColor));
        } else if(leftPosition >= m_centralPosition) {
            m_painter->fillRect(QRectF(l, m_rect.top(), r - l, m_rect.height()), currentColor(m_futureColor));
        } else {
            m_painter->fillRect(QRectF(l, m_rect.top(), m_centralCoordinate - l, m_rect.height()), currentColor(m_pastColor));
            m_painter->fillRect(QRectF(m_centralCoordinate, m_rect.top(), r - m_centralCoordinate, m_rect.height()), currentColor(m_futureColor));
        }

        m_pendingPosition = rightPosition;
        m_pendingLength = 0;

        qFill(m_weights, 0);
    }

    QColor currentColor(const boost::array<QColor, Qn::TimePeriodContentCount + 1> &colors) const {
        qreal rc = m_weights[Qn::RecordingContent];
        qreal mc = m_weights[Qn::MotionContent];
        qreal bc = m_weights[Qn::BookmarksContent];
        qreal nc = m_weights[Qn::TimePeriodContentCount];
        qreal sum = m_pendingLength;

        if (!qFuzzyIsNull(bc) && !(qFuzzyIsNull(mc))) {
            qreal localSum = mc + bc;
            return linearCombine(mc / localSum, colors[Qn::MotionContent], bc/localSum, colors[Qn::BookmarksContent]);
        }

        if (!qFuzzyIsNull(bc)) {
            /* Make sure bookmark is noticeable even if there isn't much of it. 
             * Note that these adjustments don't change sum. */
            rc = rc * (1.0 - lineBarMinNoticeableFraction);
            bc = sum * lineBarMinNoticeableFraction + bc * (1.0 - lineBarMinNoticeableFraction);
            nc = nc * (1.0 - lineBarMinNoticeableFraction);
        } else if (!qFuzzyIsNull(mc)) {
            /* Make sure motion is noticeable even if there isn't much of it. 
             * Note that these adjustments don't change sum. */
            rc = rc * (1.0 - lineBarMinNoticeableFraction);
            mc = sum * lineBarMinNoticeableFraction + mc * (1.0 - lineBarMinNoticeableFraction);
            nc = nc * (1.0 - lineBarMinNoticeableFraction);
        } else if (!qFuzzyIsNull(rc) && rc < sum * lineBarMinNoticeableFraction) {
            /* Make sure recording content is noticeable even if there isn't much of it. 
             * Note that these adjustments don't change sum because mc == 0. */
            rc = sum * lineBarMinNoticeableFraction;// + rc * (1.0 - lineBarMinNoticeableFraction);
            nc = sum * (1.0 - lineBarMinNoticeableFraction);
        }

        return 
            linearCombine(
                1.0,
                linearCombine(rc / sum, colors[Qn::RecordingContent], mc / sum, colors[Qn::MotionContent]),
                1.0, 
                linearCombine(bc / sum, colors[Qn::BookmarksContent], nc / sum, colors[Qn::TimePeriodContentCount])
            );
    }

private:
    QnTimeSlider *m_slider;
    QPainter *m_painter;
    
    qint64 m_centralPosition;
    qreal m_centralCoordinate;
    qint64 m_minChunkLength;
    QRectF m_rect;
    
    qint64 m_position;
    qint64 m_pendingLength;
    qint64 m_pendingPosition;

    boost::array<qint64, Qn::TimePeriodContentCount + 1> m_weights;
    boost::array<QColor, Qn::TimePeriodContentCount + 1> m_pastColor;
    boost::array<QColor, Qn::TimePeriodContentCount + 1> m_futureColor;
};


// -------------------------------------------------------------------------- //
// QnTimeSliderStepStorage
// -------------------------------------------------------------------------- //
// TODO: #Elric move all step construction hell here.
class QnTimeSliderStepStorage {
public:
    QnTimeSliderStepStorage() {
        QnTimeSlider::createSteps(&m_absolute, &m_relative);
    }
    
    const QVector<QnTimeStep> &absolute() const {
        return m_absolute;
    }

    const QVector<QnTimeStep> &relative() const {
        return m_relative;
    }

private:
    QVector<QnTimeStep> m_absolute, m_relative;
};

Q_GLOBAL_STATIC(QnTimeSliderStepStorage, timeSteps);



// -------------------------------------------------------------------------- //
// QnTimeSlider
// -------------------------------------------------------------------------- //
QnTimeSlider::QnTimeSlider(QGraphicsItem *parent):
    base_type(parent),
    m_windowStart(0),
    m_windowEnd(0),
    m_minimalWindow(0),
    m_selectionStart(0),
    m_selectionEnd(0),
    m_selectionValid(false),
    m_oldMinimum(0),
    m_oldMaximum(0),
    m_options(0),
    m_zoomAnchor(0),
    m_animating(false),
    m_kineticsHurried(false),
    m_dragMarker(NoMarker),
    m_dragIsClick(false),
    m_selecting(false),
    m_lineCount(0),
    m_totalLineStretch(0.0),
    m_msecsPerPixel(1.0),
    m_animationUpdateMSecsPerPixel(1.0),
    m_thumbnailsAspectRatio(-1.0),
    m_lastThumbnailsUpdateTime(0),
    m_lastHoverThumbnail(-1),
    m_thumbnailsVisible(false),
    m_rulerHeight(0.0),
    m_prefferedHeight(0.0),
    m_lastMinuteAnimationDelta(0),
    m_pixmapCache(new QnTimeSliderPixmapCache(this)),
    m_localOffset(0)

    , m_lastLineBarMousePos()
    , m_lastLineBarValue()
    , m_bookmarksViewer(QnBookmarksViewer::create(parent))
{
    /* Prepare thumbnail update timer. */
    m_thumbnailsUpdateTimer = new QTimer(this);
    connect(m_thumbnailsUpdateTimer, SIGNAL(timeout()), this, SLOT(updateThumbnailsStepSizeTimer()));

    /* Set default vector sizes. */
    m_lineData.resize(maxLines);
    m_lastMinuteIndicatorVisible.fill(true, maxLines);

    generateProgressPatterns();

    /* Prepare kinetic zoom processor. */
    KineticCuttingProcessor *kineticProcessor = new KineticCuttingProcessor(QMetaType::QReal, this);
    kineticProcessor->setHandler(this);
    registerAnimation(kineticProcessor);
    updateKineticProcessor();

    /* Prepare zoom processor. */
    DragProcessor *dragProcessor = new DragProcessor(this);
    dragProcessor->setHandler(this);
    dragProcessor->setFlags(DragProcessor::DontCompress);
    dragProcessor->setStartDragDistance(startDragDistance);
    dragProcessor->setStartDragTime(-1); /* No drag on timeout. */

    /* Prepare animation timer listener. */
    startListening();
    registerAnimation(this);

    /* Set default property values. */
    setAcceptHoverEvents(true);
    setProperty(Qn::SliderLength, 0);
    setSizePolicy(QSizePolicy::Expanding, QSizePolicy::Preferred, QSizePolicy::Slider);

    setWindowStart(minimum());
    setWindowEnd(maximum());
    setOptions(StickToMinimum | StickToMaximum | PreserveWindowSize | UpdateToolTip | SelectionEditable | AdjustWindowToPosition | SnapZoomToSides | UnzoomOnDoubleClick);

    setToolTipFormat(lit("hh:mm:ss"));
    setRulerHeight(60.0);

    /* Run handlers. */
    updateSteps();
    updateMinimalWindow();
    updatePixmapCache();
    sliderChange(SliderRangeChange);
}

QnTimeSlider::~QnTimeSlider() {
    return;
}

void QnTimeSlider::createSteps(QVector<QnTimeStep> *absoluteSteps, QVector<QnTimeStep> *relativeSteps) {
    //: Translate this into 'none' or 'forced' if you want to switch off automatic detection of
    //: AM/PM usage based on user's system locale. Do not translate this string unless you know what you're doing.
    QString ampmUsage = tr("auto"); // TODO: #Elric #tr AM_PM_USAGE as 2nd param
    
    bool ampm;
    if(ampmUsage == lit("forced")) {
        ampm = true;
    } else if(ampmUsage == lit("none")) {
        ampm = false;
    } else {
        ampm = QLocale::system().timeFormat().contains(lit("ap"), Qt::CaseInsensitive);
    }

    //: Suffix for displaying milliseconds on timeline. Do not translate this string unless you know what you're doing.
    QString msSuffix = tr("ms");

    //: Suffix for displaying seconds on timeline. Do not translate this string unless you know what you're doing.
    QString sSuffix = tr("s");

    //: Suffix for displaying minutes on timeline. Do not translate this string unless you know what you're doing.
    QString mSuffix = tr("m");

    //: Suffix for displaying hours on timeline. Do not translate this string unless you know what you're doing.
    QString hSuffix = tr("h");

    //: Suffix for displaying days on timeline. Do not translate this string unless you know what you're doing.
    QString dSuffix = tr("d");

    //: Suffix for displaying months on timeline. Do not translate this string unless you know what you're doing.
    QString moSuffix = tr("M");

    //: Suffix for displaying years on timeline. Do not translate this string unless you know what you're doing.
    QString ySuffix = tr("y");


    //: Format for displaying days on timeline. Do not translate this string unless you know what you're doing.
    QString dFormat = tr("dd MMMM");

    //: Format for displaying months on timeline. Do not translate this string unless you know what you're doing.
    QString moFormat = tr("MMMM");

    //: Format for displaying years on timeline. Do not translate this string unless you know what you're doing.
    QString yFormat = tr("yyyy"); // TODO: #Elric #TR duplicate with dateYearsFormat


    //: Format for displaying minute caption in timeline's header, without am/pm indicator. Do not translate this string unless you know what you're doing.
    QString dateMinsFormat = tr("dd MMMM yyyy hh:mm", "MINUTES");

    //: Format for displaying minute caption in timeline's header, with am/pm indicator. Do not translate this string unless you know what you're doing.
    QString dateMinsApFormat = tr("dd MMMM yyyy hh:mm ap");

    //: Format for displaying hour caption in timeline's header, without am/pm indicator. Do not translate this string unless you know what you're doing.
    QString dateHoursFormat = tr("dd MMMM yyyy hh:mm", "HOURS");

    //: Format for displaying hour caption in timeline's header, with am/pm indicator. Do not translate this string unless you know what you're doing.
    QString dateHoursApFormat = tr("dd MMMM yyyy h ap");

    //: Format for displaying day caption in timeline's header. Do not translate this string unless you know what you're doing.
    QString dateDaysFormat = tr("dd MMMM yyyy");

    //: Format for displaying month caption in timeline's header. Do not translate this string unless you know what you're doing.
    QString dateMonthsFormat = tr("MMMM yyyy");

    //: Format for displaying year caption in timeline's header. Do not translate this string unless you know what you're doing.
    QString dateYearsFormat = tr("yyyy");

    *absoluteSteps <<
        QnTimeStep(QnTimeStep::Milliseconds,    1ll,                                10,     1000,   msSuffix,       QString(),          false) <<
        QnTimeStep(QnTimeStep::Milliseconds,    1ll,                                50,     1000,   msSuffix,       QString(),          false) <<
        QnTimeStep(QnTimeStep::Milliseconds,    1ll,                                100,    1000,   msSuffix,       QString(),          false) <<
        QnTimeStep(QnTimeStep::Milliseconds,    1ll,                                500,    1000,   msSuffix,       QString(),          false) <<
        QnTimeStep(QnTimeStep::Milliseconds,    1000ll,                             1,      60,     sSuffix,        QString(),          false) <<
        QnTimeStep(QnTimeStep::Milliseconds,    1000ll,                             5,      60,     sSuffix,        QString(),          false) <<
        QnTimeStep(QnTimeStep::Milliseconds,    1000ll,                             10,     60,     sSuffix,        QString(),          false) <<
        QnTimeStep(QnTimeStep::Milliseconds,    1000ll,                             30,     60,     sSuffix,        QString(),          false) <<
        QnTimeStep(QnTimeStep::Milliseconds,    1000ll * 60,                        1,      60,     mSuffix,        ampm ? dateMinsApFormat : dateMinsFormat, false) <<
        QnTimeStep(QnTimeStep::Milliseconds,    1000ll * 60,                        5,      60,     mSuffix,        QString(),          false) <<
        QnTimeStep(QnTimeStep::Milliseconds,    1000ll * 60,                        10,     60,     mSuffix,        QString(),          false) <<
        QnTimeStep(QnTimeStep::Milliseconds,    1000ll * 60,                        30,     60,     mSuffix,        QString(),          false) <<
        QnTimeStep(QnTimeStep::Milliseconds,    1000ll * 60 * 60,                   1,      24,     hSuffix,        ampm ? dateHoursApFormat : dateHoursFormat, false) <<
        QnTimeStep(QnTimeStep::Hours,           1000ll * 60 * 60,                   3,      24,     hSuffix,        QString(),          false) <<
        QnTimeStep(QnTimeStep::Hours,           1000ll * 60 * 60,                   12,     24,     hSuffix,        QString(),          false) <<
        QnTimeStep(QnTimeStep::Days,            1000ll * 60 * 60 * 24,              1,      31,     dFormat,        dateDaysFormat,     false) <<
        QnTimeStep(QnTimeStep::Months,          1000ll * 60 * 60 * 24 * 31,         1,      12,     moFormat,       dateMonthsFormat,   false) <<
        QnTimeStep(QnTimeStep::Years,           1000ll * 60 * 60 * 24 * 365,        1,      50000,  yFormat,        dateYearsFormat,    false) <<
        QnTimeStep(QnTimeStep::Years,           1000ll * 60 * 60 * 24 * 365,        5,      50000,  yFormat,        QString(),          false) <<
        QnTimeStep(QnTimeStep::Years,           1000ll * 60 * 60 * 24 * 365,        10,     50000,  yFormat,        dateYearsFormat,    false);
    enumerateSteps(*absoluteSteps);

    *relativeSteps <<
        QnTimeStep(QnTimeStep::Milliseconds,    1ll,                                10,     1000,   msSuffix,       QString(),          true) <<
        QnTimeStep(QnTimeStep::Milliseconds,    1ll,                                50,     1000,   msSuffix,       QString(),          true) <<
        QnTimeStep(QnTimeStep::Milliseconds,    1ll,                                100,    1000,   msSuffix,       QString(),          true) <<
        QnTimeStep(QnTimeStep::Milliseconds,    1ll,                                500,    1000,   msSuffix,       QString(),          true) <<
        QnTimeStep(QnTimeStep::Milliseconds,    1000ll,                             1,      60,     sSuffix,        QString(),          true) <<
        QnTimeStep(QnTimeStep::Milliseconds,    1000ll,                             5,      60,     sSuffix,        QString(),          true) <<
        QnTimeStep(QnTimeStep::Milliseconds,    1000ll,                             10,     60,     sSuffix,        QString(),          true) <<
        QnTimeStep(QnTimeStep::Milliseconds,    1000ll,                             30,     60,     sSuffix,        QString(),          true) <<
        QnTimeStep(QnTimeStep::Milliseconds,    1000ll * 60,                        1,      60,     mSuffix,        QString(),          true) <<
        QnTimeStep(QnTimeStep::Milliseconds,    1000ll * 60,                        5,      60,     mSuffix,        QString(),          true) <<
        QnTimeStep(QnTimeStep::Milliseconds,    1000ll * 60,                        10,     60,     mSuffix,        QString(),          true) <<
        QnTimeStep(QnTimeStep::Milliseconds,    1000ll * 60,                        30,     60,     mSuffix,        QString(),          true) <<
        QnTimeStep(QnTimeStep::Milliseconds,    1000ll * 60 * 60,                   1,      24,     hSuffix,        QString(),          true) <<
        QnTimeStep(QnTimeStep::Milliseconds,    1000ll * 60 * 60,                   3,      24,     hSuffix,        QString(),          true) <<
        QnTimeStep(QnTimeStep::Milliseconds,    1000ll * 60 * 60,                   12,     24,     hSuffix,        QString(),          true) <<
        QnTimeStep(QnTimeStep::Milliseconds,    1000ll * 60 * 60 * 24,              1,      31,     dSuffix,        QString(),          true) <<
        QnTimeStep(QnTimeStep::Milliseconds,    1000ll * 60 * 60 * 24 * 30,         1,      12,     moSuffix,       QString(),          true) <<
        QnTimeStep(QnTimeStep::Milliseconds,    1000ll * 60 * 60 * 24 * 30 * 12,    1,      50000,  ySuffix,        QString(),          true) <<
        QnTimeStep(QnTimeStep::Milliseconds,    1000ll * 60 * 60 * 24 * 30 * 12,    5,      50000,  ySuffix,        QString(),          true) <<
        QnTimeStep(QnTimeStep::Milliseconds,    1000ll * 60 * 60 * 24 * 30 * 12,    10,     50000,  ySuffix,        QString(),          true);
    enumerateSteps(*relativeSteps);
}

void QnTimeSlider::enumerateSteps(QVector<QnTimeStep> &steps) {
    for(int i = 0; i < steps.size(); i++)
        steps[i].index = i;
}

int QnTimeSlider::lineCount() const {
    return m_lineCount;
}

void QnTimeSlider::setLineCount(int lineCount) {
    if(m_lineCount == lineCount)
        return;

    if(lineCount < 0 || lineCount > maxLines) {
        qnWarning("Invalid line count '%1'.", lineCount);
        return;
    }

    m_lineCount = lineCount;
}

void QnTimeSlider::setLineVisible(int line, bool visible) {
    if(!checkLine(line))
        return;

    if(m_lineData[line].visible == visible)
        return;

    m_lineData[line].visible = visible;

    updateTotalLineStretch();
}

bool QnTimeSlider::isLineVisible(int line) const {
    if(!checkLine(line))
        return false;

    return m_lineData[line].visible;
}

void QnTimeSlider::setLineStretch(int line, qreal stretch) {
    if(!checkLine(line))
        return;
    
    if(qFuzzyCompare(m_lineData[line].stretch, stretch))
        return;

    m_lineData[line].stretch = stretch;

    updateTotalLineStretch();
}

qreal QnTimeSlider::lineStretch(int line) const {
    if(!checkLine(line))
        return 0.0;

    return m_lineData[line].stretch;
}

void QnTimeSlider::setLineComment(int line, const QString &comment) {
    if(!checkLine(line))
        return;

    if(m_lineData[line].comment == comment)
        return;

    m_lineData[line].comment = comment;

    updateLineCommentPixmap(line);
}

QString QnTimeSlider::lineComment(int line) {
    if(!checkLine(line))
        return QString();

    return m_lineData[line].comment;
}

QnTimePeriodList QnTimeSlider::timePeriods(int line, Qn::TimePeriodContent type) const {
    if(!checkLinePeriod(line, type))
        return QnTimePeriodList();
    
    return m_lineData[line].timeStorage.periods(type);
}

void QnTimeSlider::setTimePeriods(int line, Qn::TimePeriodContent type, const QnTimePeriodList &timePeriods) {
    if(!checkLinePeriod(line, type))
        return;

    m_lineData[line].timeStorage.setPeriods(type, timePeriods);
}

QnCameraBookmarkList QnTimeSlider::bookmarks() const {
    return m_bookmarks;
}

void QnTimeSlider::setBookmarks(const QnCameraBookmarkList &bookmarks) {
    m_bookmarks = bookmarks;
}

QnTimeSlider::Options QnTimeSlider::options() const {
    return m_options;
}

void QnTimeSlider::setOptions(Options options) {
    if(m_options == options)
        return;

    Options difference = m_options ^ options;
    m_options = options;

    if(difference & UseUTC) {
        updateSteps();
        updateTickmarkTextSteps();
    }
}

void QnTimeSlider::setOption(Option option, bool value) {
    if(value) {
        setOptions(m_options | option);
    } else {
        setOptions(m_options & ~option);
    }
}

qint64 QnTimeSlider::windowStart() const {
    return m_windowStart;
}

void QnTimeSlider::setWindowStart(qint64 windowStart) {
    setWindow(windowStart, qMax(windowStart + m_minimalWindow, m_windowEnd));
}

qint64 QnTimeSlider::windowEnd() const {
    return m_windowEnd;
}

void QnTimeSlider::setWindowEnd(qint64 windowEnd) {
    setWindow(qMin(m_windowStart, windowEnd - m_minimalWindow), windowEnd);
}

void QnTimeSlider::setWindow(qint64 start, qint64 end, bool animate) {
    start = qBound(minimum(), start, maximum());
    end = qMax(start, qBound(minimum(), end, maximum()));

    if(end - start < m_minimalWindow) {
        qint64 delta = (m_minimalWindow - (end - start) + 1) / 2;
        start -= delta;
        end += delta;

        if(start < minimum()) {
            end += minimum() - start;
            start = minimum();
        }
        if(end > maximum()) {
            start += maximum() - end;
            end = maximum();
        }

        start = qBound(minimum(), start, maximum());
        end = qBound(minimum(), end, maximum());
    }

    if (m_windowStart != start || m_windowEnd != end) {
        if(animate) {
            kineticProcessor()->reset(); /* Stop kinetic zoom. */
            m_animating = true;
            setAnimationStart(start);
            setAnimationEnd(end);
        }
        else 
        {
            if (!m_lastLineBarMousePos.isNull())
            {
                if ((m_lastLineBarValue >= start) && (m_lastLineBarValue <= end))
                {
                    const qreal endDiff = std::abs(m_windowEnd - end);
                    const qreal startDiff = std::abs(m_windowStart - start);
                    const qreal maxDiff = std::max(startDiff, endDiff);
                    enum { kMinUpdateInterval = 1000 };
                    if (maxDiff > kMinUpdateInterval)
                    {
                        const qreal coeff = (m_lastLineBarValue - start) / (end - start);
                        m_lastLineBarMousePos = QPointF(coeff * rulerRect().width() , m_lastLineBarMousePos.y());
                        m_bookmarksViewer->updatePosition(QPointF(mapToParent(m_lastLineBarMousePos).x(), 0), true);
                    }
                }
                else
                {
                    m_lastLineBarMousePos = QPointF();
                    m_bookmarksViewer->hide();
                }
            }
            
            m_windowStart = start;
            m_windowEnd = end;

            sliderChange(SliderMappingChange);
            emit windowChanged(m_windowStart, m_windowEnd);

            updateToolTipVisibility();
            updateMSecsPerPixel();
            updateThumbnailsPeriod();
        }
    }
}

bool QnTimeSlider::windowContains(qint64 position) {
    return m_windowStart <= position && position <= m_windowEnd;
}

void QnTimeSlider::ensureWindowContains(qint64 position) {
    qint64 d = 0;

    if(position < m_windowStart) {
        d = position - m_windowStart;
    } else if(m_windowEnd < position) {
        d = position - m_windowEnd;
    } else {
        return;
    }

    setWindow(m_windowStart + d, m_windowEnd + d);
}

void QnTimeSlider::setSliderPosition(qint64 position, bool keepInWindow) {
    if(!keepInWindow) {
        return setSliderPosition(position);
    } else {
        bool inWindow = windowContains(sliderPosition());
        setSliderPosition(position);
        if(inWindow)
            ensureWindowContains(sliderPosition());
    }
}

void QnTimeSlider::setValue(qint64 value, bool keepInWindow) {
    if(!keepInWindow) {
        return setValue(value);
    } else {
        bool inWindow = windowContains(this->value());
        setValue(value);
        if(inWindow)
            ensureWindowContains(this->value());
    }
}

qint64 QnTimeSlider::selectionStart() const {
    return m_selectionStart;
}

void QnTimeSlider::setSelectionStart(qint64 selectionStart) {
    setSelection(selectionStart, qMax(selectionStart, m_selectionEnd));
}

qint64 QnTimeSlider::selectionEnd() const {
    return m_selectionEnd;
}

void QnTimeSlider::setSelectionEnd(qint64 selectionEnd) {
    setSelection(qMin(m_selectionStart, selectionEnd), selectionEnd);
}

void QnTimeSlider::setSelection(qint64 start, qint64 end) {
    start = qBound(minimum(), start, maximum());
    end = qMax(start, qBound(minimum(), end, maximum()));

    if (m_selectionStart != start || m_selectionEnd != end) {
        m_selectionStart = start;
        m_selectionEnd = end;

        emit selectionChanged(m_selectionStart, m_selectionEnd);
    }
}

bool QnTimeSlider::isSelectionValid() const {
    return m_selectionValid;
}

void QnTimeSlider::setSelectionValid(bool valid) {
    m_selectionValid = valid;
}

const QString &QnTimeSlider::toolTipFormat() const {
    return m_toolTipFormat;
}

void QnTimeSlider::setToolTipFormat(const QString &format) {
    if(m_toolTipFormat == format)
        return;

    m_toolTipFormat = format;

    updateToolTipText();
}

QnThumbnailsLoader *QnTimeSlider::thumbnailsLoader() const {
    return m_thumbnailsLoader.data();
}

void QnTimeSlider::setThumbnailsLoader(QnThumbnailsLoader *loader, qreal aspectRatio) {
    if(m_thumbnailsLoader.data() == loader)
        return;

    clearThumbnails();
    m_oldThumbnailData.clear();
    m_thumbnailsUpdateTimer->stop();

    if(m_thumbnailsLoader)
        disconnect(m_thumbnailsLoader.data(), NULL, this, NULL);

    m_thumbnailsLoader = loader;
    m_thumbnailsAspectRatio = aspectRatio;

    if(m_thumbnailsLoader) {
        //connect(m_thumbnailsLoader.data(), SIGNAL(sourceSizeChanged()), this, SLOT(updateThumbnailsStepSizeForced())); // TODO: #Elric
        connect(m_thumbnailsLoader.data(), SIGNAL(thumbnailsInvalidated()), this, SLOT(clearThumbnails()));
        connect(m_thumbnailsLoader.data(), SIGNAL(thumbnailLoaded(const QnThumbnail &)), this, SLOT(addThumbnail(const QnThumbnail &)));
    }

    updateThumbnailsPeriod();
    updateThumbnailsStepSize(true); // TODO: #Elric

    if(m_thumbnailsLoader)
        foreach(const QnThumbnail &thumbnail, loader->thumbnails())
            addThumbnail(thumbnail);
}

QPointF QnTimeSlider::positionFromValue(qint64 logicalValue, bool bound) const {
    Q_D(const GraphicsSlider);

    d->ensureMapper();

    return QPointF(
        d->pixelPosMin + GraphicsStyle::sliderPositionFromValue(m_windowStart, m_windowEnd, logicalValue, d->pixelPosMax - d->pixelPosMin, d->upsideDown, bound), 
        0.0
    );
}

qint64 QnTimeSlider::valueFromPosition(const QPointF &position, bool bound) const {
    Q_D(const GraphicsSlider);

    d->ensureMapper();

    return GraphicsStyle::sliderValueFromPosition(m_windowStart, m_windowEnd, position.x(), d->pixelPosMax - d->pixelPosMin, d->upsideDown, bound);
}

qreal QnTimeSlider::quickPositionFromValue(qint64 logicalValue, bool bound) const {
    if(bound) {
        return m_boundMapper(logicalValue);
    } else {
        return m_unboundMapper(logicalValue);
    }
}

void QnTimeSlider::finishAnimations() {
    animateStepValues(10 * 1000);
    animateThumbnails(10 * 1000);

    if(m_animating) {
        setWindow(animationStart(), animationEnd());
        m_animating = false;
    }

    kineticProcessor()->reset();
}

void QnTimeSlider::hurryKineticAnimations() {
    if(!kineticProcessor()->isRunning())
        return; /* Nothing to hurry up. */

    if(m_kineticsHurried)
        return;

    m_kineticsHurried = true;
    updateKineticProcessor();
}

void QnTimeSlider::setAnimationStart(qint64 start) {
    m_animationStart = start == minimum() ? std::numeric_limits<qint64>::min() : start;
}

void QnTimeSlider::setAnimationEnd(qint64 end) {
    m_animationEnd = end == maximum() ? std::numeric_limits<qint64>::max() : end;
}

qint64 QnTimeSlider::animationStart() {
    return m_animationStart == std::numeric_limits<qint64>::min() ? minimum() : m_animationStart;
}

qint64 QnTimeSlider::animationEnd() {
    return m_animationEnd == std::numeric_limits<qint64>::max() ? maximum() : m_animationEnd;
}

void QnTimeSlider::generateProgressPatterns() {
    const qreal stripeWidth = 8.0;

    QPainterPath path;
    path.moveTo(0.0, 0.0);
    path.lineTo(stripeWidth, 0.0);
    path.lineTo(0.0, stripeWidth * 2);
    path.closeSubpath();

    path.moveTo(stripeWidth * 2, 0.0);
    path.lineTo(stripeWidth * 3, 0.0);
    path.lineTo(stripeWidth, stripeWidth * 4);
    path.lineTo(0.0, stripeWidth * 4);
    path.closeSubpath();

    path.moveTo(stripeWidth * 4, 0.0);
    path.lineTo(stripeWidth * 4, stripeWidth * 2);
    path.lineTo(stripeWidth * 3, stripeWidth * 4);
    path.lineTo(stripeWidth * 2, stripeWidth * 4);
    path.closeSubpath();


    m_progressPastPattern = QPixmap(stripeWidth * 4, stripeWidth * 4);
    m_progressPastPattern.fill(Qt::transparent);

    QPainter pastPainter(&m_progressPastPattern);
    pastPainter.setRenderHint(QPainter::Antialiasing);
    pastPainter.fillPath(path, m_colors.pastLastMinute);


    m_progressFuturePattern = QPixmap(stripeWidth * 4, stripeWidth * 4);
    m_progressFuturePattern.fill(Qt::transparent);

    QPainter futurePainter(&m_progressFuturePattern);
    futurePainter.setRenderHint(QPainter::Antialiasing);
    futurePainter.fillPath(path, m_colors.futureLastMinute);
}

bool QnTimeSlider::isAnimatingWindow() const {
    return m_animating || kineticProcessor()->isRunning();
}

bool QnTimeSlider::scaleWindow(qreal factor, qint64 anchor) {
    qreal targetMSecsPerPixel = m_msecsPerPixel * factor;
    if(targetMSecsPerPixel < minMSecsPerPixel) {
        factor = minMSecsPerPixel / m_msecsPerPixel;
        if(qFuzzyCompare(factor, 1.0))
            return false; /* We've reached the min scale. */
    }

    qint64 start = anchor + (m_windowStart - anchor) * factor;
    qint64 end = anchor + (m_windowEnd - anchor) * factor;

    if(end > maximum()) {
        start = maximum() - (end - start);
        end = maximum();
    }
    if(start < minimum()) {
        end = minimum() + (end - start);
        start = minimum();
    }

    setWindow(start, end);

    /* If after two adjustments desired window end still lies outside the 
     * slider range, then we've reached the max scale. */
    return end <= maximum();
}

QnTimeSlider::Marker QnTimeSlider::markerFromPosition(const QPointF &pos, qreal maxDistance) const {
    if(m_selectionValid) {
        QPointF selectionStart = positionFromValue(m_selectionStart);
        if(qAbs(selectionStart.x() - pos.x()) < maxDistance)
            return SelectionStartMarker;
        
        QPointF selectionEnd = positionFromValue(m_selectionEnd);
        if(qAbs(selectionEnd.x() - pos.x()) < maxDistance)
            return SelectionEndMarker;
    }

    return NoMarker;
}

QPointF QnTimeSlider::positionFromMarker(Marker marker) const {
    switch(marker) {
    case SelectionStartMarker:
        if(!m_selectionValid) {
            return rect().topLeft();
        } else {
            return positionFromValue(m_selectionStart);
        }
    case SelectionEndMarker:
        if(!m_selectionValid) {
            return rect().topLeft();
        } else {
            return positionFromValue(m_selectionEnd);
        }
    default:
        return rect().topLeft();
    }
}

void QnTimeSlider::setMarkerSliderPosition(Marker marker, qint64 position) {
    switch(marker) {
    case SelectionStartMarker:
        setSelectionStart(position);
        break;
    case SelectionEndMarker:
        setSelectionEnd(position);
        break;
    default:
        break;
    }
}

qreal QnTimeSlider::effectiveLineStretch(int line) const {
    return m_lineData[line].visible ? m_lineData[line].stretch : 0.0;
}

QRectF QnTimeSlider::thumbnailsRect() const {
    QRectF rect = this->rect();
    return QRectF(rect.left(), rect.top(), rect.width(), thumbnailsHeight());
}

QRectF QnTimeSlider::rulerRect() const {
    QRectF rect = this->rect();
    return QRectF(rect.left(), rect.top() + thumbnailsHeight(), rect.width(), rulerHeight());
}

bool QnTimeSlider::isThumbnailsVisible() const {
    return m_thumbnailsVisible;
}

qreal QnTimeSlider::thumbnailsHeight() const {
    return size().height() - m_rulerHeight;
}

qreal QnTimeSlider::rulerHeight() const {
    return m_rulerHeight;
}

void QnTimeSlider::setRulerHeight(qreal rulerHeight) {
    if(qFuzzyCompare(m_rulerHeight, rulerHeight))
        return;

    m_prefferedHeight = m_prefferedHeight + (rulerHeight - m_rulerHeight);
    m_rulerHeight = rulerHeight;

    updateGeometry();
    updateThumbnailsStepSize(false);
    updateThumbnailsVisibility();
}

void QnTimeSlider::addThumbnail(const QnThumbnail &thumbnail) {
    if(m_thumbnailsUpdateTimer->isActive())
        return;

    if(m_thumbnailData.contains(thumbnail.time())) 
        return; /* There is no real point in overwriting existing thumbnails. Besides, it would result in flicker. */
 
    m_thumbnailData[thumbnail.time()] = ThumbnailData(thumbnail);
}

void QnTimeSlider::clearThumbnails() {
    m_thumbnailData.clear();
}

void QnTimeSlider::freezeThumbnails() {
    m_oldThumbnailData = m_thumbnailData.values();
    clearThumbnails();

    qreal center = m_thumbnailsPaintRect.center().x();
    qreal height = m_thumbnailsPaintRect.height();

    for(int i = 0; i < m_oldThumbnailData.size(); i++) {
        ThumbnailData &data = m_oldThumbnailData[i];
        data.hiding = true;

        qreal pos = quickPositionFromValue(data.thumbnail.time(), false);
        qreal width = data.thumbnail.size().width() * height / data.thumbnail.size().height();
        data.pos = (pos - center) / width;
    }
}

void QnTimeSlider::animateLastMinute(int deltaMSecs) {
    m_lastMinuteAnimationDelta += deltaMSecs;
}

const QVector<qint64> &QnTimeSlider::indicators() const {
    return m_indicators;
}

void QnTimeSlider::setIndicators(const QVector<qint64> &indicators) {
    m_indicators = indicators;
}

qint64 QnTimeSlider::localOffset() const {
    return m_localOffset;
}

void QnTimeSlider::setLocalOffset(qint64 localOffset) {
    if(m_localOffset == localOffset)
        return;

    m_localOffset = localOffset;

    updateToolTipText();
}

const QnTimeSliderColors &QnTimeSlider::colors() const {
    return m_colors;
}

void QnTimeSlider::setColors(const QnTimeSliderColors &colors) {
    m_colors = colors;
    generateProgressPatterns();
}

void QnTimeSlider::setLastMinuteIndicatorVisible(int line, bool visible) {
    if (line >= maxLines)
        return;

    m_lastMinuteIndicatorVisible[line] = visible;
}

bool QnTimeSlider::isLastMinuteIndicatorVisible(int line) const {
    if (line >= maxLines)
        return false;

    return m_lastMinuteIndicatorVisible[line];
}

<<<<<<< HEAD
QnBookmarksViewer *QnTimeSlider::bookmarksViewer()
{
    return m_bookmarksViewer;
}
=======
int QnTimeSlider::helpTopicAt(const QPointF &pos) const {
    if (thumbnailsRect().contains(pos))
        return Qn::MainWindow_Thumbnails_Help;

    bool hasMotion = false;
    for (int i = 0; i < m_lineCount; i++) {
        if (!timePeriods(i, Qn::MotionContent).isEmpty()) {
            hasMotion = true;
            break;
        }
    }

    if (hasMotion)
        return Qn::MainWindow_MediaItem_SmartSearch_Help;

    return Qn::MainWindow_Slider_Timeline_Help;
}

>>>>>>> a942d6fc

// -------------------------------------------------------------------------- //
// Updating
// -------------------------------------------------------------------------- //
void QnTimeSlider::updatePixmapCache() {
    m_pixmapCache->setFont(font());
    m_pixmapCache->setColor(palette().color(QPalette::WindowText));
    m_noThumbnailsPixmap = m_pixmapCache->textPixmap(tr("NO THUMBNAILS AVAILABLE"), 16); 

    updateLineCommentPixmaps();
    updateTickmarkTextSteps();
}

void QnTimeSlider::updateKineticProcessor() {
    KineticCuttingProcessor *kineticProcessor = checked_cast<KineticCuttingProcessor *>(this->kineticProcessor());

    if(m_kineticsHurried) {
        kineticProcessor->setMaxShiftInterval(0.4);
        kineticProcessor->setFriction(degreesFor2x * 2.0);
        kineticProcessor->setMaxSpeedMagnitude(degreesFor2x * 8);
        kineticProcessor->setSpeedCuttingThreshold(degreesFor2x / 3);
        kineticProcessor->setFlags(KineticProcessor::IgnoreDeltaTime);
    } else {
        kineticProcessor->setMaxShiftInterval(0.4);
        kineticProcessor->setFriction(degreesFor2x / 2);
        kineticProcessor->setMaxSpeedMagnitude(degreesFor2x * 8);
        kineticProcessor->setSpeedCuttingThreshold(degreesFor2x / 3);
        kineticProcessor->setFlags(KineticProcessor::IgnoreDeltaTime);
    }
}

void QnTimeSlider::updateToolTipVisibility() {
    qint64 pos = sliderPosition();

    toolTipItem()->setVisible(pos >= m_windowStart && pos <= m_windowEnd);
}

void QnTimeSlider::updateToolTipText() {
    if(!(m_options & UpdateToolTip))
        return;

    qint64 pos = sliderPosition();

    QString toolTip;
    if(m_options & UseUTC) {
        toolTip = m_locale.toString(QDateTime::fromMSecsSinceEpoch(pos + m_localOffset), m_toolTipFormat);
    } else {
        toolTip = m_locale.toString(msecsToTime(pos), m_toolTipFormat);
    }

    setToolTip(toolTip);
}

void QnTimeSlider::updateLineCommentPixmap(int line) {
    QRectF lineBarRect = positionRect(rulerRect(), lineBarPosition);

    int height = qFloor(lineBarRect.height() * m_lineData[line].stretch / m_totalLineStretch * (1.0 - lineCommentTopMargin - lineCommentBottomMargin));
    if(height <= 0)
        return;

    m_lineData[line].commentPixmap = m_pixmapCache->textPixmap(
        m_lineData[line].comment,
        height
    );
}

void QnTimeSlider::updateLineCommentPixmaps() {
    for(int i = 0; i < m_lineCount; i++)
        updateLineCommentPixmap(i);
}

void QnTimeSlider::updateSteps() {
    m_steps = (m_options & UseUTC) ? timeSteps()->absolute() : timeSteps()->relative();

    m_nextTickmarkPos.resize(m_steps.size());
    m_tickmarkLines.resize(m_steps.size());
    m_stepData.resize(m_steps.size());
}

void QnTimeSlider::updateTickmarkTextSteps() {

    // TODO: #Elric this one is VERY slow right now.

    for(int i = 0; i < m_steps.size(); i++) {
        QString text = toLongestShortString(m_steps[i]);
        QPixmap pixmap = m_pixmapCache->textPixmap(text, 10);

        /* 2.5 is the AR that our constants are expected to work well with. */
        m_stepData[i].tickmarkTextOversize = qMax(1.0, (1.0 / 2.5) * pixmap.width() / pixmap.height());
    }
}

void QnTimeSlider::updateMSecsPerPixel() {
    qreal msecsPerPixel = (m_windowEnd - m_windowStart) / size().width();
    if(qFuzzyIsNull(msecsPerPixel))
        msecsPerPixel = 1.0; /* Technically, we should never get here, but we want to feel safe. */

    if(qFuzzyCompare(m_msecsPerPixel, msecsPerPixel))
        return;

    m_msecsPerPixel = msecsPerPixel;

    updateThumbnailsStepSize(false);
    updateStepAnimationTargets();
    updateAggregationValue();
}

void QnTimeSlider::updateMinimalWindow() {
    qint64 minimalWindow = size().width() * minMSecsPerPixel;
    if(minimalWindow == m_minimalWindow)
        return;

    m_minimalWindow = minimalWindow;

    /* Re-bound. */
    setWindowStart(m_windowStart);
}

void QnTimeSlider::updateStepAnimationTargets() {
    bool updateNeeded = qAbs(m_msecsPerPixel - m_animationUpdateMSecsPerPixel) / qMin(m_msecsPerPixel, m_animationUpdateMSecsPerPixel) > msecsPerPixelChangeThreshold;
    if(!updateNeeded)
        return;

    int stepCount = m_steps.size();

    /* Find maximal index of the time step to use. */
    int maxStepIndex = stepCount - 1;
    qreal tickmarkSpanPixels = size().width() * topLevelTickmarkStep;
    for(; maxStepIndex >= 0; maxStepIndex--)
        if(m_steps[maxStepIndex].stepMSecs / m_msecsPerPixel <= tickmarkSpanPixels)
            break;
    maxStepIndex = qMax(maxStepIndex, 1); /* Display at least two tickmark levels. */

    /* Adjust target tickmark heights and opacities. */
    for(int i = 0; i < stepCount; i++) {
        TimeStepData &data = m_stepData[i];
        qreal separationPixels = m_steps[i].stepMSecs / m_msecsPerPixel;

        /* Target height & opacity. */
        qreal targetHeight;
        if (separationPixels < minTickmarkLineStepPixels) {
            targetHeight = 0.0;
        } else if(i >= maxStepIndex) {
            targetHeight = maxTickmarkHeight;
        } else  {
            targetHeight = minTickmarkHeight + (maxTickmarkHeight - minTickmarkHeight) * pow(tickmarkStepScale, maxStepIndex - i);
        }
        
        if(!qFuzzyCompare(data.targetHeight, targetHeight)) {
            data.targetHeight = targetHeight;

            if(qFuzzyIsNull(targetHeight)) {
                data.targetLineOpacity = 0.0;
            } else {
                data.targetLineOpacity = minTickmarkLineOpacity + (1.0 - minTickmarkLineOpacity) * (data.targetHeight - minTickmarkHeight) / (maxTickmarkHeight - minTickmarkHeight);
            }
        }

        qreal minTextStepPixels = minTickmarkTextStepPixels * data.tickmarkTextOversize;
        qreal criticalTextStepPixels = criticalTickmarkTextStepPixels * data.tickmarkTextOversize;

        if(separationPixels < minTextStepPixels) {
            data.targetTextOpacity = 0.0;
        } else {
            data.targetTextOpacity = qMax(minTickmarkTextOpacity, data.targetLineOpacity);
        }

        /* Adjust for max height & opacity. */
        qreal maxHeight = qMax(0.0, (separationPixels - criticalTickmarkLineStepPixels) / criticalTickmarkLineStepPixels);
        qreal maxLineOpacity = minTickmarkLineOpacity + (1.0 - minTickmarkLineOpacity) * maxHeight;
        qreal maxTextOpacity = qMin(maxLineOpacity, qMax(0.0, (separationPixels - criticalTextStepPixels) / criticalTextStepPixels));
        data.currentHeight      = qMin(data.currentHeight,      maxHeight);
        data.currentLineOpacity = qMin(data.currentLineOpacity, maxLineOpacity);
        data.currentTextOpacity = qMin(data.currentTextOpacity, maxTextOpacity);
    }

    m_animationUpdateMSecsPerPixel = m_msecsPerPixel;
}

void QnTimeSlider::animateStepValues(int deltaMSecs) {
    int stepCount = m_steps.size();
    qreal dt = deltaMSecs / 1000.0;

    QRectF tickmarkBarRect = positionRect(rulerRect(), tickmarkBarPosition);
    const qreal maxTickmarkTextHeightPixels = tickmarkBarRect.height() * maxTickmarkHeight * tickmarkTextHeight;

    /* Range of valid text height values. */
    const qreal textHeightRangePixels = qMax(0.0, maxTickmarkTextHeightPixels - minTickmarkTextHeightPixels);

    for(int i = 0; i < stepCount; i++) {
        TimeStepData &data = m_stepData[i];

        qreal heightSpeed  = speed(data.currentHeight,      0.5, tickmarkHeightStartingAnimationSpeed,  tickmarkHeightRelativeAnimationSpeed);
        qreal opacitySpeed = speed(data.currentLineOpacity, 0.5, tickmarkOpacityStartingAnimationSpeed, tickmarkOpacityRelativeAnimationSpeed);

        data.currentHeight      = adjust(data.currentHeight,        data.targetHeight,      heightSpeed * dt);
        data.currentLineOpacity = adjust(data.currentLineOpacity,   data.targetLineOpacity, opacitySpeed * dt);
        data.currentTextOpacity = adjust(data.currentTextOpacity,   data.targetTextOpacity, opacitySpeed * dt);

        data.currentTextHeight  = minTickmarkTextHeightPixels + qRound(data.currentHeight * textHeightRangePixels);
        data.currentLineHeight  = qMin(data.currentHeight * tickmarkBarRect.height() * tickmarkLineHeight, tickmarkBarRect.height() - data.currentTextHeight - 1.0);
    }
}

void QnTimeSlider::animateThumbnails(int deltaMSecs) {
    qreal dt = deltaMSecs / 1000.0;

    bool oldShown = false;
    for(QList<ThumbnailData>::iterator pos = m_oldThumbnailData.begin(); pos != m_oldThumbnailData.end(); pos++)
        oldShown |= animateThumbnail(dt, *pos);
    
    if(!oldShown) {
        m_oldThumbnailData.clear();

        for(QMap<qint64, ThumbnailData>::iterator pos = m_thumbnailData.begin(); pos != m_thumbnailData.end(); pos++)
            animateThumbnail(dt, *pos);
    }
}

bool QnTimeSlider::animateThumbnail(qreal dt, ThumbnailData &data) {
    if(data.selecting && !data.hiding) {
        data.selection = qMin(1.0, data.selection + dt * 4.0);
    } else {
        data.selection = qMax(0.0, data.selection - dt * 4.0);
    }

    if(data.hiding) {
        data.opacity = qMax(0.0, data.opacity - dt * 4.0);

        return !qFuzzyIsNull(data.opacity);
    } else {
        data.opacity = qMin(1.0, data.opacity + dt * 4.0);

        return true;
    }
}

void QnTimeSlider::updateAggregationValue() {
    if (m_lineData.isEmpty())
        return;

    /* Aggregate to 1/16-pixels. */
    qreal aggregationMSecs = qMax(m_msecsPerPixel / 16.0, 1.0);
    
    /* Calculate only once presuming current value is the same on all lines. */
    qreal oldAggregationMSecs = m_lineData[0].timeStorage.aggregationMSecs();
    if(oldAggregationMSecs / 2.0 < aggregationMSecs && aggregationMSecs < oldAggregationMSecs * 2.0)
        return;

    for(int line = 0; line < m_lineCount; line++)
        m_lineData[line].timeStorage.setAggregationMSecs(aggregationMSecs);
}

void QnTimeSlider::updateTotalLineStretch() {
    qreal totalLineStretch = 0.0;
    for(int line = 0; line < m_lineCount; line++)
        totalLineStretch += effectiveLineStretch(line);
    
    if(qFuzzyCompare(m_totalLineStretch, totalLineStretch))
        return;
    m_totalLineStretch = totalLineStretch;

    updateLineCommentPixmaps();
}

void QnTimeSlider::updateThumbnailsPeriod() {
    if (!thumbnailsLoader())
        return;

    if(m_thumbnailsUpdateTimer->isActive() || !m_oldThumbnailData.isEmpty())
        return;

    if(qFuzzyIsNull(thumbnailsHeight()))
        return; // TODO: #Elric may be a wrong place for the check

    thumbnailsLoader()->setTimePeriod(m_windowStart, m_windowEnd);
}

void QnTimeSlider::updateThumbnailsStepSizeLater() {
    m_thumbnailsUpdateTimer->start(250); /* Re-start it if it's active. */
}

void QnTimeSlider::updateThumbnailsStepSizeForced() {
    m_thumbnailsUpdateTimer->stop();
    updateThumbnailsStepSize(true, true);
}

void QnTimeSlider::updateThumbnailsStepSizeTimer() {
    m_thumbnailsUpdateTimer->stop();
    updateThumbnailsStepSize(true);
}

void QnTimeSlider::updateThumbnailsStepSize(bool instant, bool forced) {
    if (!thumbnailsLoader())
        return; /* Nothing to update. */

    if (m_thumbnailsUpdateTimer->isActive()) {
        updateThumbnailsStepSizeLater(); /* Re-start the timer. */
        return;
    }
    
    /* Calculate new bounding size. */
    int boundingHeigth = qRound(thumbnailsHeight());
    if(boundingHeigth < thumbnailHeightForDrawing)
        boundingHeigth = 0;

    QSize boundingSize = QSize(boundingHeigth * 256, boundingHeigth);
    bool boundingSizeChanged = thumbnailsLoader()->boundingSize() != boundingSize;

    /* Calculate actual thumbnail size. */
#if 0
    QSize size = thumbnailsLoader()->thumbnailSize();
    if(size.isEmpty()) {
        size = QSize(boundingHeigth * 4 / 3, boundingHeigth); /* For uninitialized loader, assume 4:3 aspect ratio. */
    } else if(size.height() != boundingHeigth) { // TODO: evil hack, should work on signals.
        size = QSize(boundingHeigth * size.width() / size.height() , boundingHeigth);
    }
#else
    QSize size;
    if(m_thumbnailsAspectRatio > 0)
        size = QSize(boundingHeigth * m_thumbnailsAspectRatio, boundingHeigth);
#endif
    if(size.isEmpty())
        return;

    /* Calculate new time step. */
    qint64 timeStep = m_msecsPerPixel * size.width();
    bool timeStepChanged = qAbs(timeStep / m_msecsPerPixel - thumbnailsLoader()->timeStep() / m_msecsPerPixel) >= 1;

    /* Nothing changed? Leave. */
    if(!timeStepChanged && !boundingSizeChanged && !m_thumbnailData.isEmpty())
        return;

    /* Ok, thumbnails have to be re-generated. So we first freeze our old thumbnails. */
    if(m_oldThumbnailData.isEmpty())
        freezeThumbnails();

    /* If animation is running, we want to wait until it's finished. 
     * We also don't want to update thumbnails too often. */
    qint64 currentTime = QDateTime::currentMSecsSinceEpoch();
    if((!instant || isAnimatingWindow() || currentTime - m_lastThumbnailsUpdateTime < 1000) && !forced) {
        updateThumbnailsStepSizeLater();
    } else {
        m_lastThumbnailsUpdateTime = currentTime;
        thumbnailsLoader()->setBoundingSize(boundingSize + QSize(1, 1)); /* Evil hack to force update even if size didn't change. */
        thumbnailsLoader()->setBoundingSize(boundingSize);
        thumbnailsLoader()->setTimeStep(timeStep);
        updateThumbnailsPeriod();
    }
}

void QnTimeSlider::setThumbnailSelecting(qint64 time, bool selecting) {
    if(time < 0)
        return;

    QMap<qint64, ThumbnailData>::iterator pos = m_thumbnailData.find(time);
    if(pos == m_thumbnailData.end())
        return;

    qint64 actualTime = pos->thumbnail.actualTime();

    QMap<qint64, ThumbnailData>::iterator ipos;
    for(ipos = pos; ipos->thumbnail.actualTime() == actualTime; ipos--) {
        ipos->selecting = selecting;
        if(ipos == m_thumbnailData.begin())
            break;
    }
    for(ipos = pos + 1; ipos != m_thumbnailData.end() && ipos->thumbnail.actualTime() == actualTime; ipos++)
        ipos->selecting = selecting;
}

void QnTimeSlider::updateThumbnailsVisibility() {
    bool visible = thumbnailsHeight() >= thumbnailHeightForDrawing;
    if(m_thumbnailsVisible == visible)
        return;

    m_thumbnailsVisible = visible;

    emit thumbnailsVisibilityChanged();
}


// -------------------------------------------------------------------------- //
// Painting
// -------------------------------------------------------------------------- //
void QnTimeSlider::paint(QPainter *painter, const QStyleOptionGraphicsItem *, QWidget *widget) {
    sendPendingMouseMoves(widget);

    m_unboundMapper = QnLinearFunction(m_windowStart, positionFromValue(m_windowStart).x(), m_windowEnd, positionFromValue(m_windowEnd).x());
    m_boundMapper = QnBoundedLinearFunction(m_unboundMapper, rect().left(), rect().right());

    QRectF thumbnailsRect = this->thumbnailsRect();
    QRectF rulerRect = this->rulerRect();
    QRectF dateBarRect = positionRect(rulerRect, dateBarPosition);
    QRectF lineBarRect = positionRect(rulerRect, lineBarPosition);
    QRectF tickmarkBarRect = positionRect(rulerRect, tickmarkBarPosition);
    QRectF bookmarkRect = lineBarRect;
    
    qreal lineTop, lineUnit = qFuzzyIsNull(m_totalLineStretch) ? 0.0 : lineBarRect.height() / m_totalLineStretch;

    /* Draw background. */
    if(qFuzzyIsNull(m_totalLineStretch)) {
        drawSolidBackground(painter, this->rect());
    } else {
        drawSolidBackground(painter, thumbnailsRect);
        drawSolidBackground(painter, tickmarkBarRect);
        drawSolidBackground(painter, dateBarRect);

        /* Draw lines background (that is, time periods). */
        lineTop = lineBarRect.top();
        for(int line = 0; line < m_lineCount; line++) {
            qreal lineHeight = lineUnit * effectiveLineStretch(line);
            if(qFuzzyIsNull(lineHeight))
                continue;

            QRectF lineRect(lineBarRect.left(), lineTop, lineBarRect.width(), lineHeight);

            drawPeriodsBar(
                painter,
                m_lineData[line].timeStorage.aggregated(Qn::RecordingContent),
                m_lineData[line].timeStorage.aggregated(Qn::MotionContent),
                m_lineData[line].timeStorage.aggregated(Qn::BookmarksContent),
                lineRect
            );

            lineTop += lineHeight;
        }

        lineTop = lineBarRect.top();
        for(int line = 0; line < m_lineCount; line++) {
            qreal lineHeight = lineUnit * effectiveLineStretch(line);
            if(qFuzzyIsNull(lineHeight))
                continue;

            QRectF lineRect(lineBarRect.left(), lineTop, lineBarRect.width(), lineHeight);

            if (m_lastMinuteIndicatorVisible[line])
                drawLastMinute(painter, lineRect);
            drawSeparator(painter, lineRect);

            lineTop += lineHeight;
        }
    }

    /* Draw thumbnails. */
    drawThumbnails(painter, QnGeometry::eroded(thumbnailsRect, MarginsF(1.0, 1.0, 1.0, 1.0))); /* Rect is eroded so that thumbnails don't get painted under borders. */

    /* Draw separators. */
    if(!thumbnailsRect.isEmpty())
        drawSeparator(painter, thumbnailsRect);
    drawSeparator(painter, tickmarkBarRect);
    drawSeparator(painter, dateBarRect);

    /* Draw border. */
    {
        QnScopedPainterAntialiasingRollback antialiasingRollback(painter, false);
        QnScopedPainterPenRollback penRollback(painter, QPen(m_colors.separator, 0));
        QnScopedPainterBrushRollback brushRollback(painter, Qt::NoBrush);
        painter->drawRect(rect());
    }

    /* Draw selection. */
    drawSelection(painter);

    /* Draw line comments. */
    lineTop = lineBarRect.top();
    for(int line = 0; line < m_lineCount; line++) {
        qreal lineHeight = lineUnit * effectiveLineStretch(line);
        if(qFuzzyIsNull(lineHeight))
            continue;

        QPixmap pixmap = m_lineData[line].commentPixmap;
        QRectF textRect(
            lineBarRect.left(),
            lineTop + lineHeight * lineCommentTopMargin,
            pixmap.width(),
            pixmap.height()
        );

        painter->drawPixmap(textRect, pixmap, pixmap.rect());

        lineTop += lineHeight;
    }

    /* Draw tickmarks. */
    drawTickmarks(painter, tickmarkBarRect);

    /* Draw dates. */
    drawDates(painter, dateBarRect);

    /* Draw bookmarks. */
    drawBookmarks(painter, bookmarkRect);

    /* Draw position marker. */
    drawMarker(painter, sliderPosition(), m_colors.positionMarker);

    /* Draw indicators. */
    foreach(qint64 position, m_indicators)
        drawMarker(painter, position, m_colors.indicator);
}

void QnTimeSlider::drawSeparator(QPainter *painter, const QRectF &rect) {
    if(qFuzzyCompare(rect.top(), this->rect().top()))
        return; /* Don't draw separator at the top of the widget. */

    QnScopedPainterPenRollback penRollback(painter, QPen(m_colors.separator, 0));
    QnScopedPainterAntialiasingRollback antialiasingRollback(painter, false);
    painter->drawLine(rect.topLeft(), rect.topRight());
}

void QnTimeSlider::drawLastMinute(QPainter *painter, const QRectF &rect) {
    const qreal moveSpeed = 0.05;

    qint64 startTime = maximum() - 60 * 1000;
    qreal startPos = quickPositionFromValue(startTime);
    if (startPos >= rect.right())
        return;

    qreal shift = qMod(m_lastMinuteAnimationDelta * moveSpeed, static_cast<qreal>(m_progressPastPattern.width()));
    m_lastMinuteAnimationDelta = shift / moveSpeed;
    QTransform brushTransform = QTransform::fromTranslate(-shift, 0.0);

    qreal sliderPos = quickPositionFromValue(sliderPosition());

    QnScopedPainterAntialiasingRollback antialiasingRollback(painter, true);

    if (sliderPos > startPos && !qFuzzyEquals(startPos, sliderPos)) {
        QBrush brush(m_progressPastPattern);
        brush.setTransform(brushTransform);
        painter->fillRect(QRectF(QPointF(startPos, rect.top()), QPointF(sliderPos, rect.bottom())), brush);
    }

    if (!qFuzzyEquals(rect.right(), sliderPos)) {
        QBrush brush(m_progressFuturePattern);
        brush.setTransform(brushTransform);
        painter->fillRect(QRectF(QPointF(qMax(startPos, sliderPos), rect.top()), rect.bottomRight()), brush);
    }
}

void QnTimeSlider::drawSelection(QPainter *painter) {
    if(!m_selectionValid)
        return;

    if(m_selectionStart == m_selectionEnd) {
        drawMarker(painter, m_selectionStart, m_colors.selectionMarker);
        return;
    }

    qint64 selectionStart = qMax(m_selectionStart, m_windowStart);
    qint64 selectionEnd = qMin(m_selectionEnd, m_windowEnd);
    if(selectionStart < selectionEnd) {
        QRectF rect = this->rect();
        QRectF selectionRect(
            QPointF(quickPositionFromValue(selectionStart), rect.top()),
            QPointF(quickPositionFromValue(selectionEnd), rect.bottom())
        );

        QnScopedPainterAntialiasingRollback antialiasingRollback(painter, false);
        painter->fillRect(selectionRect, m_colors.selection);
    }

    drawMarker(painter, m_selectionStart, m_colors.selectionMarker);
    drawMarker(painter, m_selectionEnd, m_colors.selectionMarker);
}

void QnTimeSlider::drawMarker(QPainter *painter, qint64 pos, const QColor &color) {
    if(pos < m_windowStart || pos > m_windowEnd) 
        return;
    
    //QnScopedPainterAntialiasingRollback antialiasingRollback(painter, false);
    QnScopedPainterPenRollback penRollback(painter, QPen(color, 0));

    qreal x = quickPositionFromValue(pos);
    QRectF rect = this->rect();

    painter->drawLine(QPointF(x, rect.top()), QPointF(x, rect.bottom()));
}

void QnTimeSlider::drawPeriodsBar(QPainter *painter, const QnTimePeriodList &recorded, const QnTimePeriodList &motion, const QnTimePeriodList &bookmarks, const QRectF &rect) {
    qint64 minimumValue = this->windowStart();
    qint64 maximumValue = this->windowEnd();

    /* The code here may look complicated, but it takes care of not rendering
     * different motion periods several times over the same location. 
     * It makes transparent time slider look better. */

    /* Note that constness of period lists is important here as requesting
     * iterators from a non-const object will result in detach. */
    const QnTimePeriodList periods[Qn::TimePeriodContentCount] = {recorded, motion, bookmarks};

    QnTimePeriodList::const_iterator pos[Qn::TimePeriodContentCount];
    QnTimePeriodList::const_iterator end[Qn::TimePeriodContentCount];
    for(int i = 0; i < Qn::TimePeriodContentCount; i++) {
         pos[i] = periods[i].findNearestPeriod(minimumValue, true);
         end[i] = periods[i].findNearestPeriod(maximumValue, true);
         if(end[i] != periods[i].end() && end[i]->contains(maximumValue))
             end[i]++;
    }

    qint64 value = minimumValue;
    bool inside[Qn::TimePeriodContentCount];
    for(int i = 0; i < Qn::TimePeriodContentCount; i++)
        inside[i] = pos[i] == end[i] ? false : pos[i]->contains(value);

    QnTimeSliderChunkPainter chunkPainter(this, painter);
    chunkPainter.start(value, this->sliderPosition(), m_msecsPerPixel, rect);

    while(value != maximumValue) {
        qint64 nextValue[Qn::TimePeriodContentCount] = {maximumValue, maximumValue, maximumValue};
        for(int i = 0; i < Qn::TimePeriodContentCount; i++) {
            if(pos[i] == end[i]) 
                continue;
            
            if(!inside[i]) {
                nextValue[i] = qMin(maximumValue, pos[i]->startTimeMs);
                continue;
            }
            
            if(pos[i]->durationMs != -1)
                nextValue[i] = qMin(maximumValue, pos[i]->startTimeMs + pos[i]->durationMs);
        }

        qint64 bestValue = qMin(qMin(nextValue[0], nextValue[1]), nextValue[2]);
        
        Qn::TimePeriodContent content;
        if (inside[Qn::BookmarksContent]) {
            content = Qn::BookmarksContent;
        } else if (inside[Qn::MotionContent]) {
            content = Qn::MotionContent;
        } else if (inside[Qn::RecordingContent]) {
            content = Qn::RecordingContent;
        } else {
            content = Qn::TimePeriodContentCount;
        }

        chunkPainter.paintChunk(bestValue - value, content);

        for(int i = 0; i < Qn::TimePeriodContentCount; i++) {
            if(bestValue != nextValue[i])
                continue;

            if(inside[i])
                pos[i]++;
            inside[i] = !inside[i];
        }

        value = bestValue;
    }

    chunkPainter.stop();
}


void QnTimeSlider::drawSolidBackground(QPainter *painter, const QRectF &rect) {
    qreal leftPos = quickPositionFromValue(windowStart());
    qreal rightPos = quickPositionFromValue(windowEnd());
    qreal centralPos = quickPositionFromValue(sliderPosition());

    if(!qFuzzyCompare(leftPos, centralPos))
        painter->fillRect(QRectF(leftPos, rect.top(), centralPos - leftPos, rect.height()), m_colors.pastBackground);
    if(!qFuzzyCompare(rightPos, centralPos))
        painter->fillRect(QRectF(centralPos, rect.top(), rightPos - centralPos, rect.height()), m_colors.futureBackground);
}

void QnTimeSlider::drawTickmarks(QPainter *painter, const QRectF &rect) {
    int stepCount = m_steps.size();

    /* Find minimal tickmark step index. */
    int minStepIndex = 0;
    for(; minStepIndex < stepCount; minStepIndex++)
        if(!qFuzzyIsNull(m_stepData[minStepIndex].currentHeight))
            break;
    if(minStepIndex >= stepCount)
        minStepIndex = stepCount - 1; /* Tests show that we can actually get here. */

    /* Find initial and maximal positions. */
    QPointF overlap(maxTickmarkTextSizePixels / 2.0, 0.0);
    qint64 startPos = qMax(minimum() + 1, valueFromPosition(positionFromValue(m_windowStart) - overlap, false)) + m_localOffset;
    qint64 endPos = qMin(maximum() - 1, valueFromPosition(positionFromValue(m_windowEnd) + overlap, false)) + m_localOffset;

    /* Initialize next positions for tickmark steps. */
    for(int i = minStepIndex; i < stepCount; i++)
        m_nextTickmarkPos[i] = roundUp(startPos, m_steps[i]);

    /* Draw tickmarks. */
    for(int i = 0; i < m_tickmarkLines.size(); i++)
        m_tickmarkLines[i].clear();

    while(true) {
        qint64 pos = m_nextTickmarkPos[minStepIndex];
        if(pos > endPos)
            break;

        /* Find index of the step to use. */
        int index = minStepIndex;
        for(; index < stepCount; index++) {
            if(m_nextTickmarkPos[index] == pos) {
                m_nextTickmarkPos[index] = add(pos, m_steps[index]);
            } else {
                break;
            }
        }
        index--;

        qreal x = quickPositionFromValue(pos - m_localOffset, false);

        /* Draw label if needed. */
        qreal lineHeight = m_stepData[index].currentLineHeight;
        if(!qFuzzyIsNull(m_stepData[index].currentTextOpacity)) {
            QPixmap pixmap = m_pixmapCache->positionShortPixmap(pos, m_stepData[index].currentTextHeight, m_steps[index]);
            QRectF textRect(x - pixmap.width() / 2.0, rect.top() + lineHeight, pixmap.width(), pixmap.height());

            QnScopedPainterOpacityRollback opacityRollback(painter, painter->opacity() * m_stepData[index].currentTextOpacity);
            drawCroppedPixmap(painter, textRect, rect, pixmap, pixmap.rect());
        }

        /* Calculate line ends. */
        if(pos - m_localOffset >= m_windowStart && pos - m_localOffset <= m_windowEnd) {
            m_tickmarkLines[index] << 
                QPointF(x, rect.top() + 1.0 /* To prevent antialiased lines being drawn outside provided rect. */) <<
                QPointF(x, rect.top() + lineHeight);
        }
    }

    /* Draw tickmarks. */
    {
        QnScopedPainterAntialiasingRollback antialiasingRollback(painter, true);
        for(int i = minStepIndex; i < stepCount; i++) {
            painter->setPen(toTransparent(m_colors.tickmark, m_stepData[i].currentLineOpacity));
            painter->drawLines(m_tickmarkLines[i]);
        }
    }
}

void QnTimeSlider::drawDates(QPainter *painter, const QRectF &rect) {
    int stepCount = m_steps.size();

    /* Find index of the highlight time step. */
    int highlightIndex = 0;
    qreal highlightSpanPixels = qMax(size().width() * minDateSpanFraction, minDateSpanPixels);
    for(; highlightIndex < stepCount; highlightIndex++)
        if(!m_steps[highlightIndex].longFormat.isEmpty() && m_steps[highlightIndex].stepMSecs / m_msecsPerPixel >= highlightSpanPixels)
            break;
    highlightIndex = qMin(highlightIndex, stepCount - 1); //TODO: #Elric remove this line.
    const QnTimeStep &highlightStep = m_steps[highlightIndex];

    /* Do some precalculations. */
    const qreal textHeight = rect.height() * (1.0 - dateTextTopMargin - dateTextBottomMargin);
    const qreal textTopMargin = rect.height() * dateTextTopMargin;

    QnScopedPainterPenRollback penRollback(painter);
    QnScopedPainterBrushRollback brushRollback(painter);

    /* Draw highlight. */
    qint64 pos1 = roundUp(m_windowStart + m_localOffset, highlightStep);
    qint64 pos0 = sub(pos1, highlightStep);
    qreal x0 = quickPositionFromValue(m_windowStart);
    qint64 number = absoluteNumber(pos1, highlightStep);
    while(true) {
        qreal x1 = quickPositionFromValue(pos1 - m_localOffset);

        painter->setPen(Qt::NoPen);
        painter->setBrush(number % 2 ? m_colors.dateOverlay : m_colors.dateOverlayAlternate);
        painter->drawRect(QRectF(x0, rect.top(), x1 - x0, rect.height()));

        QPixmap pixmap = m_pixmapCache->positionLongPixmap(pos0, textHeight, highlightStep);

        QRectF textRect((x0 + x1) / 2.0 - pixmap.width() / 2.0, rect.top() + textTopMargin, pixmap.width(), pixmap.height());
        if(textRect.left() < rect.left())
            textRect.moveRight(x1);
        if(textRect.right() > rect.right())
            textRect.moveLeft(x0);

        drawCroppedPixmap(painter, textRect, rect, pixmap, pixmap.rect());

        if(pos1 >= m_windowEnd + m_localOffset)
            break;

        painter->setPen(QPen(m_colors.separator, 0));
        painter->drawLine(QPointF(x1, rect.top()), QPointF(x1, rect.bottom()));

        pos0 = pos1;
        pos1 = add(pos1, highlightStep);
        number++;
        x0 = x1;
    }
}

void QnTimeSlider::drawThumbnails(QPainter *painter, const QRectF &rect) {
    if (rect.height() < thumbnailHeightForDrawing)
        return;

    m_thumbnailsPaintRect = rect;

    if (!thumbnailsLoader()) {
        QSizeF labelSizeBound = rect.size();
        labelSizeBound.setHeight(m_noThumbnailsPixmap.height());

        QRectF labelRect = QnGeometry::aligned(QnGeometry::expanded(QnGeometry::aspectRatio(m_noThumbnailsPixmap.size()), labelSizeBound, Qt::KeepAspectRatio), rect, Qt::AlignCenter);
        drawCroppedPixmap(painter, labelRect, rect, m_noThumbnailsPixmap, m_noThumbnailsPixmap.rect());
        return;
    }

    qint64 step = thumbnailsLoader()->timeStep();
    if (thumbnailsLoader()->timeStep() <= 0)
        return;

    qreal aspectRatio = QnGeometry::aspectRatio(thumbnailsLoader()->thumbnailSize());
    qreal thumbnailWidth = rect.height() * aspectRatio;

    if(!m_oldThumbnailData.isEmpty() || m_thumbnailsUpdateTimer->isActive()) {
        QRectF boundingRect = rect; 
        for (int i = 0; i < m_oldThumbnailData.size(); i++) {
            const ThumbnailData &data = m_oldThumbnailData[i];
            if(data.thumbnail.isEmpty())
                continue;

            qreal x = rect.width() / 2 + data.pos * thumbnailWidth;;
            QSizeF targetSize(m_thumbnailsAspectRatio * rect.height(), rect.height());
            QRectF targetRect(x - targetSize.width() / 2, rect.top(), targetSize.width(), targetSize.height());

            drawThumbnail(painter, data, targetRect, boundingRect);

            boundingRect.setLeft(qMax(boundingRect.left(), targetRect.right()));
        }
    } else {
        QnScopedPainterPenRollback penRollback(painter);
        QnScopedPainterBrushRollback brushRollback(painter);

        qint64 startTime = qFloor(m_windowStart, step);
        qint64 endTime = qCeil(m_windowEnd, step);

        QRectF boundingRect = rect; 
        for (qint64 time = startTime; time <= endTime; time += step) {
            QMap<qint64, ThumbnailData>::iterator pos = m_thumbnailData.find(time);
            if(pos == m_thumbnailData.end())
                continue;

            ThumbnailData &data = *pos;
            if(data.thumbnail.isEmpty())
                continue;

            qreal x = quickPositionFromValue(time, false);
            QSizeF targetSize(m_thumbnailsAspectRatio * rect.height(), rect.height());
            QRectF targetRect(x - targetSize.width() / 2, rect.top(), targetSize.width(), targetSize.height());

            drawThumbnail(painter, data, targetRect, boundingRect);

            boundingRect.setLeft(qMax(boundingRect.left(), targetRect.right()));
        }
    }
}

void QnTimeSlider::drawThumbnail(QPainter *painter, const ThumbnailData &data, const QRectF &targetRect, const QRectF &boundingRect) {
    const QImage &image = data.thumbnail.image();

    qreal opacity = painter->opacity();
    painter->setOpacity(opacity * data.opacity);

    QRectF rect;
    drawCroppedImage(painter, targetRect, boundingRect, image, image.rect(), &rect);

    if(!rect.isEmpty()) {
        qreal a = data.selection;
        qreal width = 1.0 + a * 2.0;
        QColor color = linearCombine(1.0 - a, QColor(255, 255, 255, 32), a, m_colors.selectionMarker); // TODO: #Elric customize
        rect = QnGeometry::eroded(rect, width / 2.0);

        painter->setPen(QPen(color, width));
        painter->setBrush(Qt::NoBrush);
        painter->drawRect(rect);

        qreal x = quickPositionFromValue(data.thumbnail.actualTime());
        if(x >= rect.left() && x <= rect.right()) {
            painter->setPen(Qt::NoPen);
            painter->setBrush(withAlpha(color, (color.alpha() + 255) / 2));
            painter->drawEllipse(QPointF(x, rect.bottom()), width * 2, width * 2);
        }
    }
    painter->setOpacity(opacity);
}

//TODO: #GDM #Bookmarks check drawBookmarks() against m_localOffset
//TODO: #GDM #Bookmarks check text length to fit right edge
//TODO: #GDM #Bookmarks check text overlapping - paint longest if overlaps
//TODO: #GDM #Bookmarks move text from left edge a bit
void QnTimeSlider::drawBookmarks(QPainter *painter, const QRectF &rect) {
    qint64 windowLength = m_windowEnd - m_windowStart;
    qint64 minBookmarkDuration = windowLength / 16;
    QnCameraBookmarkList displaying;

    QnTimePeriod window(m_windowStart, m_windowEnd - m_windowStart);
    foreach(const QnCameraBookmark &bookmark, m_bookmarks) {
        if (bookmark.name.isEmpty())
            continue;
        if (QnTimePeriod(bookmark.startTimeMs, bookmark.durationMs).intersected(window).durationMs < minBookmarkDuration)
            continue;
        displaying << bookmark;
    }

    if (displaying.isEmpty())
        return;
    
    /* Do some precalculations. */
    const qreal textHeight = rect.height() * 0.7;
    const qreal textTopMargin = rect.height() * 0.15;

    QnScopedPainterPenRollback penRollback(painter);
    QnScopedPainterBrushRollback brushRollback(painter);
    
    /* Draw highlight. */

    foreach (const QnCameraBookmark &bookmark, displaying) {
        qreal x = quickPositionFromValue(qMax(bookmark.startTimeMs, m_windowStart));
        QPixmap pixmap = m_pixmapCache->textPixmap(bookmark.name, textHeight);

        QRectF textRect(x, rect.top() + textTopMargin, pixmap.width(), pixmap.height());
        drawCroppedPixmap(painter, textRect, rect, pixmap, pixmap.rect());
    }
}

// -------------------------------------------------------------------------- //
// Handlers
// -------------------------------------------------------------------------- //
QSizeF QnTimeSlider::sizeHint(Qt::SizeHint which, const QSizeF &constraint) const {
    switch(which) {
    case Qt::MinimumSize: {
        QSizeF result = base_type::sizeHint(which, constraint);
        result.setHeight(m_rulerHeight);
        return result;
    }
    case Qt::PreferredSize: {
        QSizeF result = base_type::sizeHint(which, constraint);
        result.setHeight(m_prefferedHeight);
        return result;
    }
    default:
        return base_type::sizeHint(which, constraint);
    }
}

void QnTimeSlider::tick(int deltaMSecs) {
    if((m_options & AdjustWindowToPosition) && !m_animating && !isSliderDown()) {
        /* Apply window position corrections if no animation or user interaction is in progress. */
        qint64 position = this->sliderPosition();
        if(position >= m_windowStart && position <= m_windowEnd) {
            qint64 windowRange = m_windowEnd - m_windowStart;

            qreal speed;
            if(position < m_windowStart + windowRange / 3) {
                speed = -1.0 + static_cast<qreal>(position - m_windowStart) / (windowRange / 3);
            } else if(position < m_windowEnd - windowRange / 3) {
                speed = 0.0;
            } else {
                speed = 1.0 - static_cast<qreal>(m_windowEnd - position) / (windowRange / 3);
            }
            speed = speed * qMax(0.5 * windowRange, 32 * 1000.0);

            qint64 delta = speed * deltaMSecs / 1000.0;
            if(m_windowEnd + delta > maximum())
                delta = maximum() - m_windowEnd;
            if(m_windowStart + delta < minimum())
                delta = minimum() - m_windowStart;

            setWindow(m_windowStart + delta, m_windowEnd + delta);
        }
    }

    if(!m_animating) {
        animateStepValues(deltaMSecs);
    } else {
        qint64 animationStart = this->animationStart();
        qint64 animationEnd = this->animationEnd();

        qreal distance = qAbs(animationStart - m_windowStart) + qAbs(animationEnd - m_windowEnd);
        qreal delta = 8.0 * deltaMSecs / 1000.0 * qMax(distance, 2.0 * static_cast<qreal>(m_windowEnd - m_windowStart));

        if(delta > distance) {
            setWindow(animationStart, animationEnd);
        } else {
            qreal startFraction = (animationStart - m_windowStart) / distance;
            qreal endFraction  = (animationEnd - m_windowEnd) / distance;

            setWindow(
                m_windowStart + static_cast<qint64>(delta * startFraction),
                m_windowEnd + static_cast<qint64>(delta * endFraction)
            );
        }

        if(animationStart == m_windowStart && animationEnd == m_windowEnd)
            m_animating = false;

        animateStepValues(8.0 * deltaMSecs);
    }

    animateThumbnails(deltaMSecs);
    animateLastMinute(deltaMSecs);
}

void QnTimeSlider::sliderChange(SliderChange change) {
    base_type::sliderChange(change);

    switch(change) {
    case SliderRangeChange: {
        qint64 windowStart = m_windowStart;
        qint64 windowEnd = m_windowEnd;

        if((m_options & StickToMaximum) && windowEnd == m_oldMaximum) {
            if(m_options & PreserveWindowSize)
                windowStart += maximum() - windowEnd;
            windowEnd = maximum();
        }

        if((m_options & StickToMinimum) && windowStart == m_oldMinimum) {
            if(m_options & PreserveWindowSize)
                windowEnd += minimum() - windowStart;
            windowStart = minimum();
        }

        /* Stick zoom anchor. */
        if(m_zoomAnchor == m_oldMinimum)
            m_zoomAnchor = minimum();
        if(m_zoomAnchor == m_oldMaximum)
            m_zoomAnchor = maximum();

        m_oldMinimum = minimum();
        m_oldMaximum = maximum();

        /* Re-bound window. */
        setWindow(windowStart, windowEnd);

        /* Re-bound selection. Invalidate if it's outside the new range. */
        if((m_selectionStart >= minimum() && m_selectionStart <= maximum()) || (m_selectionEnd >= minimum() && m_selectionEnd <= maximum())) {
            setSelection(m_selectionStart, m_selectionEnd);
        } else {
            setSelectionValid(false);
        }
        break;
    }
    case SliderValueChange:
        updateToolTipVisibility();
        updateToolTipText();
        break;
    default:
        break;
    }
}

void QnTimeSlider::wheelEvent(QGraphicsSceneWheelEvent *event) {
    if(m_animating) {
        event->accept();
        return; /* Do nothing if animated unzoom is in progress. */
    }

    /* delta() returns the distance that the wheel is rotated 
     * in eighths (1/8s) of a degree. */
    qreal degrees = event->delta() / 8.0;

    m_zoomAnchor = valueFromPosition(event->pos());
    
    /* Snap zoom anchor to window sides. */
    if(m_options & SnapZoomToSides) {
        qreal windowRange = m_windowEnd - m_windowStart;
        if((m_zoomAnchor - m_windowStart) / windowRange < zoomSideSnapDistance) {
            m_zoomAnchor = m_windowStart;
        } else if((m_windowEnd - m_zoomAnchor) / windowRange < zoomSideSnapDistance) {
            m_zoomAnchor = m_windowEnd;
        }
    }

    kineticProcessor()->shift(degrees);
    kineticProcessor()->start();

    event->accept();
}

void QnTimeSlider::resizeEvent(QGraphicsSceneResizeEvent *event) {
    base_type::resizeEvent(event);

    updateMSecsPerPixel();
    updateLineCommentPixmaps();
    updateMinimalWindow();
    updateThumbnailsStepSize(false);
    updateThumbnailsVisibility();
}

void QnTimeSlider::kineticMove(const QVariant &degrees) {
    qreal factor = std::pow(2.0, -degrees.toReal() / degreesFor2x);
    
    if(!scaleWindow(factor, m_zoomAnchor))
        kineticProcessor()->reset();
}

void QnTimeSlider::finishKinetic() {
    if(m_kineticsHurried) {
        m_kineticsHurried = false;
        updateKineticProcessor();
    }
}

void QnTimeSlider::keyPressEvent(QKeyEvent *event) {
    switch(event->key()) {
    case Qt::Key_BracketLeft:
    case Qt::Key_BracketRight:
        if(!(m_options & SelectionEditable)) {
            base_type::keyPressEvent(event);
        } else {
            if(!isSelectionValid()) {
                setSelection(sliderPosition(), sliderPosition());
                setSelectionValid(true);
            } else {
                if(event->key() == Qt::Key_BracketLeft) {
                    setSelectionStart(sliderPosition());
                } else {
                    setSelectionEnd(sliderPosition());
                }
            }
        }
        break;
    default:
        base_type::keyPressEvent(event);
        break;
    }
}

void QnTimeSlider::mouseDoubleClickEvent(QGraphicsSceneMouseEvent *event) {
    base_type::mouseDoubleClickEvent(event);

    if((m_options & UnzoomOnDoubleClick) && event->button() == Qt::LeftButton)
        setWindow(minimum(), maximum(), true);
}

void QnTimeSlider::hoverEnterEvent(QGraphicsSceneHoverEvent *event) {
    base_type::hoverEnterEvent(event);
    
    grabMouse();
    
    unsetCursor();
}

void QnTimeSlider::hoverLeaveEvent(QGraphicsSceneHoverEvent *event) {
    base_type::hoverLeaveEvent(event);

    ungrabMouse();

    unsetCursor();

    setThumbnailSelecting(m_lastHoverThumbnail, false);
}

void QnTimeSlider::hoverMoveEvent(QGraphicsSceneHoverEvent *event) {
    base_type::hoverMoveEvent(event);

    switch(markerFromPosition(event->pos(), hoverEffectDistance)) {
    case SelectionStartMarker:
    case SelectionEndMarker:
        setCursor(Qt::SplitHCursor);
        break;
    default:
        unsetCursor();
        break;
    }

    if(thumbnailsRect().contains(event->pos()) && thumbnailsLoader() && thumbnailsLoader()->timeStep() != 0 && m_oldThumbnailData.isEmpty() && !m_thumbnailsUpdateTimer->isActive()) {
        qint64 time = qRound(valueFromPosition(event->pos()), thumbnailsLoader()->timeStep());

        setThumbnailSelecting(m_lastHoverThumbnail, false);
        setThumbnailSelecting(time, true);
        m_lastHoverThumbnail = time;
    } else {
        setThumbnailSelecting(m_lastHoverThumbnail, false);
        m_lastHoverThumbnail = -1;
    }
}

void QnTimeSlider::mousePressEvent(QGraphicsSceneMouseEvent *event) {
    if(event->button() == Qt::LeftButton) {
        m_dragMarker = markerFromPosition(event->pos(), hoverEffectDistance);
    } else if(event->button() == Qt::RightButton) {
        if(m_options & SelectionEditable) {
            m_dragMarker = CreateSelectionMarker; 
        } else {
            m_dragMarker = NoMarker;
        }
    }

    bool processed = false;
    if(thumbnailsLoader() && thumbnailsLoader()->timeStep() != 0 && event->button() == Qt::LeftButton && thumbnailsRect().contains(event->pos())) {
        qint64 time = qRound(valueFromPosition(event->pos(), false), thumbnailsLoader()->timeStep());
        QMap<qint64, ThumbnailData>::const_iterator pos = m_thumbnailData.find(time);
        if(pos != m_thumbnailData.end()) {
            emit thumbnailClicked();
            setSliderPosition(pos->thumbnail.actualTime(), true);
            processed = true;
        }
    }

    dragProcessor()->mousePressEvent(this, event, m_dragMarker == NoMarker && !processed);

    event->accept();
}

void QnTimeSlider::mouseMoveEvent(QGraphicsSceneMouseEvent *event) 
{
    dragProcessor()->mouseMoveEvent(this, event);

    const auto pos = event->pos();
    const bool isGrabbing = (scene()->mouseGrabberItem() == this);
    if (!rulerRect().contains(pos) && isGrabbing)
    {
        ungrabMouse();
        m_bookmarksViewer->hideDelayed();
    }
    else
    {
        const QRectF lineBarRect = positionRect(rulerRect(), lineBarPosition);
        if (lineBarRect.contains(pos))
        {
            m_lastLineBarMousePos = pos;
            m_lastLineBarValue = valueFromPosition(pos);

            m_bookmarksViewer->updatePosition(QPointF(mapToParent(pos).x(), 0), false);
            bookmarksUnderCursorUpdated(pos);
        }
        else if (isGrabbing)
        {
            m_bookmarksViewer->hideDelayed();
        }
    }
    event->accept();
}

void QnTimeSlider::mouseReleaseEvent(QGraphicsSceneMouseEvent *event) {
    dragProcessor()->mouseReleaseEvent(this, event);

    m_dragMarker = NoMarker;

    if(m_dragIsClick && event->button() == Qt::RightButton)
        emit customContextMenuRequested(event->pos(), event->screenPos());

    event->accept();
}

void QnTimeSlider::contextMenuEvent(QGraphicsSceneContextMenuEvent *event) {
    event->ignore();
    return;
}

void QnTimeSlider::changeEvent(QEvent *event) {
    base_type::changeEvent(event);

    switch (event->type()) {
    case QEvent::FontChange:
    case QEvent::PaletteChange:
        updatePixmapCache();
        break;
    default:
        break;
    }
}

void QnTimeSlider::startDragProcess(DragInfo *) {
    m_dragIsClick = true;
}

void QnTimeSlider::startDrag(DragInfo *info) {
    setSliderDown(true);

    if(m_dragMarker == CreateSelectionMarker) {
        qint64 pos = valueFromPosition(info->mousePressItemPos());
        setSelectionValid(true);
        setSelection(pos, pos);
        m_dragMarker = SelectionStartMarker;
    }

    if(m_dragMarker == SelectionStartMarker || m_dragMarker == SelectionEndMarker) {
        m_selecting = true;
        emit selectionPressed();
    }

    m_dragIsClick = false;

    if(m_dragMarker == NoMarker) {
        m_dragDelta = QPointF();
    } else {
        m_dragDelta = positionFromMarker(m_dragMarker) - info->mousePressItemPos();
    }
}

void QnTimeSlider::dragMove(DragInfo *info) {
    QPointF mousePos = info->mouseItemPos() + m_dragDelta;

    if(m_dragMarker == NoMarker || m_dragMarker == SelectionStartMarker || m_dragMarker == SelectionEndMarker)
        setSliderPosition(valueFromPosition(mousePos));
    
    if(m_dragMarker == SelectionStartMarker || m_dragMarker == SelectionEndMarker) {
        qint64 selectionStart = m_selectionStart;
        qint64 selectionEnd = m_selectionEnd;
        Marker otherMarker = NoMarker;
        switch(m_dragMarker) {
        case SelectionStartMarker:
            selectionStart = sliderPosition();
            otherMarker = SelectionEndMarker;
            break;
        case SelectionEndMarker:
            selectionEnd = sliderPosition();
            otherMarker = SelectionStartMarker;
            break;
        default:
            break;
        }

        if(selectionStart > selectionEnd) {
            qSwap(selectionStart, selectionEnd);
            m_dragMarker = otherMarker;
        }

        setSelection(selectionStart, selectionEnd);
    }
}

void QnTimeSlider::finishDrag(DragInfo *) {
    if(m_selecting) {
        emit selectionReleased();
        m_selecting = false;
    }

    setSliderDown(false);
}<|MERGE_RESOLUTION|>--- conflicted
+++ resolved
@@ -1273,16 +1273,14 @@
     return m_lastMinuteIndicatorVisible[line];
 }
 
-<<<<<<< HEAD
 QnBookmarksViewer *QnTimeSlider::bookmarksViewer()
 {
     return m_bookmarksViewer;
 }
-=======
+
 int QnTimeSlider::helpTopicAt(const QPointF &pos) const {
     if (thumbnailsRect().contains(pos))
         return Qn::MainWindow_Thumbnails_Help;
-
     bool hasMotion = false;
     for (int i = 0; i < m_lineCount; i++) {
         if (!timePeriods(i, Qn::MotionContent).isEmpty()) {
@@ -1297,7 +1295,6 @@
     return Qn::MainWindow_Slider_Timeline_Help;
 }
 
->>>>>>> a942d6fc
 
 // -------------------------------------------------------------------------- //
 // Updating
