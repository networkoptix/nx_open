--- conflicted
+++ resolved
@@ -2092,15 +2092,9 @@
 
         QPixmap pixmap = m_lineData[line].commentPixmap;
 
-<<<<<<< HEAD
-        const auto dpPixmapSize = pixmap.size() / pixmap.devicePixelRatio();
-        QRectF fullRect(lineBarRect.left() + kLineLabelPaddingPixels, lineTop, dpPixmapSize.width(), lineHeight);
-        QRectF centeredRect = QnGeometry::aligned(dpPixmapSize, fullRect);
-=======
         const auto pixmapSize = pixmap.size() / pixmap.devicePixelRatio();
         QRectF fullRect(lineBarRect.left() + kLineLabelPaddingPixels, lineTop, pixmapSize.width(), lineHeight);
         QRectF centeredRect = QnGeometry::aligned(pixmapSize, fullRect);
->>>>>>> 057489b2
 
         painter->drawPixmap(centeredRect, pixmap, pixmap.rect());
 
@@ -2387,15 +2381,9 @@
         if (!qFuzzyIsNull(m_stepData[index].currentTextOpacity) && kTickmarkFontHeights[level])
         {
             QPixmap pixmap = m_pixmapCache->tickmarkTextPixmap(level, pos, kTickmarkFontHeights[level], m_steps[index]);
-<<<<<<< HEAD
-            const auto dpPixmapSize = pixmap.size() / pixmap.devicePixelRatio();
-            qreal topMargin = qFloor((kTickmarkTextHeightPixels[level] - dpPixmapSize.height()) * 0.5);
-            QRectF textRect(x - dpPixmapSize.width() / 2.0, rect.top() + lineHeight + topMargin, dpPixmapSize.width(), dpPixmapSize.height());
-=======
             const auto pixmapSize = pixmap.size() / pixmap.devicePixelRatio();
             qreal topMargin = qFloor((kTickmarkTextHeightPixels[level] - pixmapSize.height()) * 0.5);
             QRectF textRect(x - pixmapSize.width() / 2.0, rect.top() + lineHeight + topMargin, pixmapSize.width(), pixmapSize.height());
->>>>>>> 057489b2
 
             QnScopedPainterOpacityRollback opacityRollback(painter, painter->opacity() * m_stepData[index].currentTextOpacity);
             drawCroppedPixmap(painter, textRect, rect, pixmap, pixmap.rect());
@@ -2464,15 +2452,9 @@
         painter->drawRect(QRectF(x0, rect.top(), x1 - x0, rect.height()));
 
         QPixmap pixmap = m_pixmapCache->dateTextPixmap(pos0, kDateTextFontHeight, highlightStep);
-<<<<<<< HEAD
-        const auto dpPixmapSize = pixmap.size() / pixmap.devicePixelRatio();
-        QRectF textRect((x0 + x1) / 2.0 - dpPixmapSize.width() / 2.0,
-            rect.top() + topMargin, dpPixmapSize.width(), dpPixmapSize.height());
-=======
         const auto pixmapSize = pixmap.size() / pixmap.devicePixelRatio();
         QRectF textRect((x0 + x1) / 2.0 - pixmapSize.width() / 2.0,
             rect.top() + topMargin, pixmapSize.width(), pixmapSize.height());
->>>>>>> 057489b2
         if (textRect.left() < rect.left())
             textRect.moveRight(x1);
         if (textRect.right() > rect.right())
